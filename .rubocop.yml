
# Most of the maintainers of this code are professional engineers,
# not professional Rubyists.  The style guide for this project
# has been modified accordingly, with explanations given below.
# Where a Cop is not listed, it uses the Rubocop defaults.

AllCops:
  Exclude:
    - 'data/**/*'
    - 'test/**/*'
    - 'lib/openstudio-standards/btap/**/*'
    - 'lib/openstudio-standards/standards/necb/**/*'
    - 'lib/openstudio-standards/prototypes/common/do_not_edit_metaclasses.rb'
  NewCops: enable

inherit_from:
  - http://s3.amazonaws.com/openstudio-resources/styles/rubocop.yml

# =============== OpenStudio Standards Specific ===========
# Ignore file name convention; choices based on OpenStudio C++ class names
Metrics/AbcSize:
  Max: 200

Metrics/BlockLength:
  Max: 100

Naming/FileName:
  Enabled: false

Style/FrozenStringLiteralComment:
  Enabled: false

Style/HashSyntax:
<<<<<<< HEAD
  EnforcedShorthandSyntax: either
=======
  EnforcedShorthandSyntax: either

Style/HashEachMethods:
  Enabled: false
>>>>>>> 3434cab0
<|MERGE_RESOLUTION|>--- conflicted
+++ resolved
@@ -31,11 +31,7 @@
   Enabled: false
 
 Style/HashSyntax:
-<<<<<<< HEAD
-  EnforcedShorthandSyntax: either
-=======
   EnforcedShorthandSyntax: either
 
 Style/HashEachMethods:
-  Enabled: false
->>>>>>> 3434cab0
+  Enabled: false