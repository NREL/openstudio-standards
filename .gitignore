# IDE files
/.idea
/netbeans
/.vscode

# Developer installation
/.bundle/
/Gemfile.lock
/vendor

# Build output
/pkg/

# Rubocop output
/.rubocop
/.rubocop-http*

# Doc generation output
/.yardoc
/doc/

# Test output
output/
coverage/
/spec/reports/
/test/reports
/test/necb/data/*test_results.csv

# auto generated CI files
/test/ci_test_files/models
/test/ci_test_files/*.rb

# Miscellaneous
/lib/openstudio-standards/prototypes/common/do_not_edit_metaclasses.rb
/test/refactor/
/data/costing/rs_means_auth
/tmp/
*.xlsx
!Scorecard*.xlsx
*.DS_Store
/data/standards/openstudio_standards_duplicates_log.csv
/data/standards/export
/data/geometry/../*.osw

<<<<<<< HEAD
# Database
*.pyc
=======
## Python ignores
# Byte-compiled / optimized / DLL files
__pycache__/
*.py[cod]
*$py.class

# C extensions
*.so

# Distribution / packaging
.Python
build/
develop-eggs/
dist/
downloads/
eggs/
.eggs/
lib/
lib64/
parts/
sdist/
var/
wheels/
pip-wheel-metadata/
share/python-wheels/
*.egg-info/
.installed.cfg
*.egg
MANIFEST


>>>>>>> 618edbaa
<|MERGE_RESOLUTION|>--- conflicted
+++ resolved
@@ -42,10 +42,6 @@
 /data/standards/export
 /data/geometry/../*.osw
 
-<<<<<<< HEAD
-# Database
-*.pyc
-=======
 ## Python ignores
 # Byte-compiled / optimized / DLL files
 __pycache__/
@@ -77,4 +73,3 @@
 MANIFEST
 
 
->>>>>>> 618edbaa
