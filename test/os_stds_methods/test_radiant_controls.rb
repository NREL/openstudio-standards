--- conflicted
+++ resolved
@@ -24,8 +24,6 @@
     arguments = {model_test_name: 'whole_building_hours', main_heat_fuel: 'NaturalGas', cool_fuel: 'Electricity',
        hot_water_loop_type: 'LowTemperature', climate_zone: 'ASHRAE 169-2013-5B', model_name: 'basic_2_story_office_no_hvac_20WWR',
        radiant_type: 'ceiling', use_zone_occupancy_for_control: false, unmet_hrs_htg: 500.0, unmet_hrs_clg: 2500.0}
-<<<<<<< HEAD
-=======
 
     errs = model_radiant_system_test(arguments)
     assert(errs.empty?, "Radiant slab system model failed with errors: #{errs}")
@@ -46,7 +44,6 @@
        hot_water_loop_type: 'LowTemperature', climate_zone: 'ASHRAE 169-2013-5B', model_name: 'basic_2_story_office_no_hvac_20WWR',
        radiant_type: 'ceiling', use_zone_occupancy_for_control: false, two_pipe_system: true, two_pipe_control_strategy: 'zone_demand',
        unmet_hrs_htg: 500.0, unmet_hrs_clg: 2500.0}
->>>>>>> 37c5f34f
 
     errs = model_radiant_system_test(arguments)
     assert(errs.empty?, "Radiant slab system model failed with errors: #{errs}")
