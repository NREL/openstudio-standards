require_relative '../helpers/minitest_helper'
require_relative '../helpers/create_doe_prototype_helper'

class TestMisc < Minitest::Test
  def create_model(building_type, climate_zone, template)
    # Initialize weather file, necessary but not used
    epw_file = 'USA_FL_Miami.Intl.AP.722020_TMY3.epw'

    # Create output folder if it doesn't already exist
    @test_dir = "#{File.dirname(__FILE__)}/output"
    if !Dir.exist?(@test_dir)
      Dir.mkdir(@test_dir)
    end

    # Define model name and run folder if it doesn't already exist,
    # if it does, remove it and re-create it.
    model_name = "#{building_type}-#{template}-#{climate_zone}"
    run_dir = "#{@test_dir}/#{model_name}"
    if !Dir.exist?(run_dir)
      Dir.mkdir(run_dir)
    else
      FileUtils.rm_rf(run_dir)
      Dir.mkdir(run_dir)
    end

    # Create standard and prototype
    std = Standard.build("#{template}_#{building_type}")
    model = std.model_create_prototype_model(climate_zone, epw_file, run_dir)

    return std, model
  end

  def test_plenum_space_conditioning
    # Create prototype
    std, model = create_model('LargeOffice', 'ASHRAE 169-2013-4A', '90.1-2019')

    # Test return plenum space conditioning
    model.getSpaces.sort.each do |space|
      if space.name.to_s.downcase.include?('plenum')
        assert(std.space_conditioning_category(space) == 'NonResConditioned', 'Wrong plenum space conditioning type.')
      end
    end
  end

<<<<<<< HEAD
  def test_add_table_lookup_curve
    model = OpenStudio::Model::Model.new
    std = Standard.build('ECMS')
    curve1 = std.model_add_curve(model, 'Mitsubishi Hyper Heating VRF Outdoor Unit HPLFFPLR curve')
    curve2 = std.model_add_curve(model, 'Mitsubishi Hyper Heating VRF Outdoor Unit CCAPFPL curve')
    assert(curve1.to_Curve.is_initialized, 'table lookup curve was not added to the model')
    assert(curve2.to_Curve.is_initialized, 'table lookup curve was not added to the model')
=======
  def test_add_material
    model = OpenStudio::Model::Model.new
    std = Standard.build("90.1-2019")

    # Complete definition
    mat_1 = std.model_add_material(model, "Simple Glazing U 0.1 SHGC 0.2 VT 0.3")
    assert(mat_1.uFactor.round(2) == OpenStudio.convert(0.1,'Btu/hr*ft^2*R', 'W/m^2*K').get.round(2))
    assert(mat_1.solarHeatGainCoefficient == 0.2)
    assert(mat_1.visibleTransmittance.get == 0.3)

    # Missing information
    mat_2 = std.model_add_material(model, "U 0.51 SHGC 0.23 Simple Glazing Window Weighted")
    assert(mat_2.uFactor.round(2) == OpenStudio.convert(0.51, 'Btu/hr*ft^2*R', 'W/m^2*K').get.round(2))
    assert(mat_2.solarHeatGainCoefficient == 0.23)
    assert(mat_2.visibleTransmittance.get == 0.81)

    # Missing info so look in library; Expected to return an optional material since it is not in the library
    mat_3 = std.model_add_material(model, "U 0.51 SHGC 0.23 Simp G Window")
    assert(mat_3.is_a?(OpenStudio::Model::OptionalMaterial))
>>>>>>> 91e20752
  end
end<|MERGE_RESOLUTION|>--- conflicted
+++ resolved
@@ -42,7 +42,6 @@
     end
   end
 
-<<<<<<< HEAD
   def test_add_table_lookup_curve
     model = OpenStudio::Model::Model.new
     std = Standard.build('ECMS')
@@ -50,7 +49,8 @@
     curve2 = std.model_add_curve(model, 'Mitsubishi Hyper Heating VRF Outdoor Unit CCAPFPL curve')
     assert(curve1.to_Curve.is_initialized, 'table lookup curve was not added to the model')
     assert(curve2.to_Curve.is_initialized, 'table lookup curve was not added to the model')
-=======
+  end
+
   def test_add_material
     model = OpenStudio::Model::Model.new
     std = Standard.build("90.1-2019")
@@ -70,6 +70,5 @@
     # Missing info so look in library; Expected to return an optional material since it is not in the library
     mat_3 = std.model_add_material(model, "U 0.51 SHGC 0.23 Simp G Window")
     assert(mat_3.is_a?(OpenStudio::Model::OptionalMaterial))
->>>>>>> 91e20752
   end
 end