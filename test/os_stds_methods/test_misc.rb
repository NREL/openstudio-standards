--- conflicted
+++ resolved
@@ -42,8 +42,6 @@
     end
   end
 
-<<<<<<< HEAD
-=======
   def test_add_table_lookup_curve
     model = OpenStudio::Model::Model.new
     std = Standard.build('ECMS')
@@ -53,7 +51,6 @@
     assert(curve2.to_Curve.is_initialized, 'table lookup curve was not added to the model')
   end
 
->>>>>>> 0a7ed5b7
   def test_add_material
     model = OpenStudio::Model::Model.new
     std = Standard.build("90.1-2019")
