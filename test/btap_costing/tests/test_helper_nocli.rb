require_relative '../../../lib/openstudio-standards.rb'
require 'optparse'
require 'logger'
require 'minitest/autorun'
<<<<<<< HEAD
require_relative '../../btap_workflow.rb'
=======
require_relative '../../../lib/openstudio-standards/btap/costing/btap_workflow.rb'
>>>>>>> 2a914d9c
require 'fileutils'
#require 'optparse'

class Btap_results_helper

  def btap_results_regression_test()
    cp = CommonPaths.instance
    args = {}
    OptionParser.new do |opts|
      opts.banner = "Usage: example.rb [options]"
      opts.on("-b", "--building_type=NAME", "Building Type") do |n|
        args['building_type'] = n
      end

      opts.on("-t", "--template=NAME", "NECB Template(BTAPPRE1980,BTAP1980TO2010,NECB2011, NECB2015, NECB2017, or NECB2020)") do |n|
        args['template'] = n
      end

      opts.on("-f", "--primary_heating_fuel=NAME", "Primary Heating Fuel (NaturalGas,Electricity,FuelOilNo2,HeatPump or DefaultFuel)") do |n|
        args['primary_heating_fuel'] = n
      end

      opts.on("-w", "--epw_file=NAME", "NECB2017-CAN_YT_Whitehorse.Intl.AP.719640_CWEC2016.epw ") do |n|
        args['epw_file'] = n
      end

      opts.on("-k", "--keep_all_results", "Don't delete anything after runs") do |n|
        args['keep_all_results'] = n
      end

      # opts.on("-p", "--postprocess_only", "only if you do not wish to do complete run. This has options to the the os/e+ measures only...or only the reports measures (measures_only|postprocess_only)") do |n|
      #   args['post_process_only'] = n
      # end

      opts.on("-h", "--help", "Prints this help") do
        puts opts
        exit
      end
    end.parse!

    # set default tolerance
    tolerance = 0.10

    # Arguments passed from command line.
    # BTAPCreatePrototypeBuilding Measure Args.
    building_type = args['building_type']
    template = args['template']
    epw_file = args['epw_file']
    dir_name_fuel = args['primary_heating_fuel']
    primary_heating_fuel = args['primary_heating_fuel']

    if ((template == 'BTAPPRE1980') ||(template == 'BTAP1980TO2010')) && (primary_heating_fuel == 'NaturalGasHPGasBackup')
      raise("HeatPump as fuel type is not valid with templates BTAPPRE1980 and BTAP1980TO2010")
    end
    # CLI args
    # postprocess_only = args['post_process_only']
    keep_all_results = args['keep_all_results']
    puts "tester Helper args pass are:"
    puts args

    # Test output folder.
    out_dir = File.join(__dir__, '..', '..', 'costing_output')
    model_name = "#{building_type}-#{template}-#{dir_name_fuel}-#{File.basename(epw_file, '.epw')}"
    run_dir = File.join(out_dir, model_name)

    standard = Standard.build("#{template}")
    #model = standard.load_building_type_from_library(building_type: building_type)
    model = standard.model_create_prototype_model(
      template: template,
      building_type: building_type,
      epw_file: epw_file,
      primary_heating_fuel: primary_heating_fuel,
      sizing_run_dir: run_dir
    )
    standard.model_run_simulation_and_log_errors(model, run_dir)

    # mimic the process of running this measure in OS App or PAT
    model_out_path = "#{run_dir}/final.osm"

    #create osm file to use mimic PAT/OS server called final
    model.save(model_out_path, true)

    # Do costing.
    post_analysis = BTAPDatapointAnalysis.new(
<<<<<<< HEAD
      model: model, 
      output_folder: run_dir, 
=======
      model: model,
      output_folder: run_dir,
>>>>>>> 2a914d9c
      template: template,
      standard: standard,
      qaqc: nil)

    post_analysis.run_costing

    # Check Cost file exists
    cost_result_json_path = File.join(run_dir, '/cost_results.json')
    raise("Could not find costing json at this path:#{cost_result_json_path}") unless File.exist?(cost_result_json_path)

    # Check Cost results are the same.
    regression_files_folder = "#{File.dirname(__FILE__)}/regression_files"
    expected_result_filename = "#{regression_files_folder}/#{model_name}_expected_result.cost.json"
    test_result_filename = "#{regression_files_folder}/#{model_name}_test_result.cost.json"
    FileUtils.rm(test_result_filename) if File.exist?(test_result_filename)
    puts("Writing test results to #{test_result_filename}")
    FileUtils.cp(cost_result_json_path, test_result_filename)
    if File.exist?(expected_result_filename)
      unless FileUtils.compare_file(cost_result_json_path, expected_result_filename)
        #raise("Regression test for #{model_name} produces differences. Examine expected and test result differences in the #{File.dirname(__FILE__)}/regression_files folder ")
        expected_hash = JSON.parse(File.read(expected_result_filename))
        test_hash = JSON.parse(File.read(test_result_filename))
        error_message = ''
        ["envelope",
         "lighting",
         "heating_and_cooling",
         "shw",
         "ventilation",
         "grand_total"].each do |end_use|
          expected = expected_hash["totals"][end_use]
          test = test_hash["totals"][end_use]
          perc_change = ((test - expected)/ expected) * 100.0
          if perc_change.abs() > tolerance
            error_message << "#{end_use} percent change by #{perc_change}\n"
          end
        end
        if error_message != ''
          raise("Regression test for #{model_name} produces differences. #{error_message}")
        end
      end
  else
    raise("No expected test file...Generating expected file #{expected_result_filename}. Please verify.")
  end

  # Let user know it passed.
  puts "Regression test for #{model_name} passed."

  # Delete all unneeded files unless requested.
  unless keep_all_results
    #These files/folders are required to run the reports measure.
    dont_delete = []
    dont_delete << File.join(run_dir, 'in.osm')
    dont_delete << File.join(run_dir, 'in.osw')
    dont_delete << File.join(run_dir, 'out.osw')
    dont_delete << File.join(run_dir, 'in.idf')
    dont_delete << File.join(run_dir, 'out.idf')
    dont_delete << File.join(run_dir, 'run')
    dont_delete << File.join(run_dir, 'run', 'in.idf')
    dont_delete << File.join(run_dir, 'run', 'eplusout.sql')
    Dir.glob("#{run_dir}/**/*").select { |file| not (dont_delete.include?(file)) }.each { |file| FileUtils.rm_rf(file) }
  end

  #This has to be set to new osm files as a seedfile to work.
  osw_file = OpenStudio::WorkflowJSON.load(OpenStudio::Path.new(File.join(run_dir, 'out.osw'))).get
  osw_file.setSeedFile(File.join(run_dir, 'in.osm'))
  osw_file.saveAs(File.join(run_dir, 'out.osw'))
  return run_dir
end
end
Btap_results_helper.new().btap_results_regression_test()<|MERGE_RESOLUTION|>--- conflicted
+++ resolved
@@ -2,11 +2,7 @@
 require 'optparse'
 require 'logger'
 require 'minitest/autorun'
-<<<<<<< HEAD
-require_relative '../../btap_workflow.rb'
-=======
 require_relative '../../../lib/openstudio-standards/btap/costing/btap_workflow.rb'
->>>>>>> 2a914d9c
 require 'fileutils'
 #require 'optparse'
 
@@ -91,13 +87,8 @@
 
     # Do costing.
     post_analysis = BTAPDatapointAnalysis.new(
-<<<<<<< HEAD
-      model: model, 
-      output_folder: run_dir, 
-=======
       model: model,
       output_folder: run_dir,
->>>>>>> 2a914d9c
       template: template,
       standard: standard,
       qaqc: nil)
