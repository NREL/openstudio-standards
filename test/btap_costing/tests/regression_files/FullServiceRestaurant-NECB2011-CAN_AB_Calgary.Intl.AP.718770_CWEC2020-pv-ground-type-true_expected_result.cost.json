{
  "city": "CALGARY",
  "province_state": "ALBERTA",
  "envelope": {
    "exterior_wall_cost": 171482.77,
    "exterior_wall_area_m2": 183.92,
    "exterior_wall_cost_per_m2": 932.38,
    "exterior_roof_cost": 315055.61,
    "exterior_roof_area_m2": 569.52,
    "exterior_roof_cost_per_m2": 553.19,
    "exterior_floor_cost": 0.0,
    "exterior_floor_area_m2": 0.0,
    "exterior_floor_cost_per_m2": 0.0,
    "exterior_fixed_window_cost": 92578.86,
    "exterior_fixed_window_area_m2": 91.8,
    "exterior_fixed_window_cost_per_m2": 1008.48,
    "exterior_operable_window_cost": 0.0,
    "exterior_operable_window_area_m2": 0.0,
    "exterior_operable_window_cost_per_m2": 0.0,
    "exterior_skylight_cost": 0.0,
    "exterior_skylight_area_m2": 0.0,
    "exterior_skylight_cost_per_m2": 0.0,
    "exterior_tubular_daylight_diffuser_cost": 0.0,
    "exterior_tubular_daylight_diffuser_area_m2": 0.0,
    "exterior_tubular_daylight_diffuser_cost_per_m2": 0.0,
    "exterior_tubular_daylight_dome_cost": 0.0,
    "exterior_tubular_daylight_dome_area_m2": 0.0,
    "exterior_tubular_daylight_dome_cost_per_m2": 0.0,
    "exterior_door_cost": 0.0,
    "exterior_door_area_m2": 0.0,
    "exterior_door_cost_per_m2": 0.0,
    "exterior_glass_door_cost": 0.0,
    "exterior_glass_door_area_m2": 0.0,
    "exterior_glass_door_cost_per_m2": 0.0,
    "exterior_overhead_door_cost": 0.0,
    "exterior_overhead_door_area_m2": 0.0,
    "exterior_overhead_door_cost_per_m2": 0.0,
    "ground_contact_wall_cost": 0.0,
    "ground_contact_wall_area_m2": 0.0,
    "ground_contact_wall_cost_per_m2": 0.0,
    "ground_contact_roof_cost": 0.0,
    "ground_contact_roof_area_m2": 0.0,
    "ground_contact_roof_cost_per_m2": 0.0,
    "ground_contact_floor_cost": 154601.46,
    "ground_contact_floor_area_m2": 511.16,
    "ground_contact_floor_cost_per_m2": 302.45,
    "construction_costs": [
      {
        "name": "BTAP-ExteriorRoof-IEAD-4",
        "conductance": 0.162,
        "area": 569.52,
        "cost": 315055.61,
        "cost_per_area": 553.19,
        "note": "Surf #1: OK / 2: OK / 3: OK / 4: OK"
      },
      {
        "name": "BTAP-ExteriorWall-SteelFramed-1",
        "conductance": 0.21,
        "area": 112.86,
        "cost": 92038.99,
        "cost_per_area": 815.51,
        "note": "Surf #1: OK / 2: OK / 3: OK"
      },
      {
        "name": "BTAP-ExteriorWindow-FixedWindow-6",
        "conductance": 2.2,
        "area": 91.8,
        "cost": 92578.86,
        "cost_per_area": 1008.48,
        "note": "Surf #1: OK / 2: OK / 3: OK / 1: OK / 2: OK / 3: OK"
      },
      {
        "name": "BTAP-GroundContactFloor-Unheated-1",
        "conductance": 0.757,
        "area": 511.16,
        "cost": 154601.46,
        "cost_per_area": 302.45,
        "note": "Surf #1: OK / 1: OK"
      },
      {
        "name": "BTAP-ExteriorWall-Mass-2",
        "conductance": 0.21,
        "area": 71.06,
        "cost": 79443.78,
        "cost_per_area": 1117.98,
        "note": "Surf #1: OK / 2: OK / 3: OK"
      }
    ],
    "total_envelope_cost": 733718.68
  },
  "lighting": {
    "daylighting_sensor_control": [],
    "led_lighting": [],
    "fixture_report": [
      {
        "fixture_type": "Nil",
        "fixture_description": "",
        "floor_area_ft2": 5502.0,
        "cost": 0,
        "cost_per_ft2": 0.0,
        "spaces": [
          "attic"
        ],
        "number_of_spaces": 1
      },
      {
        "fixture_type": "7",
        "fixture_description": "High Bay (10 ft above work plane) Fluorescent Lighting 1.5 W/ft2 (16 W/m2), 103FC, 7 Fixtures per 1000 ft2",
        "floor_area_ft2": 5502.0,
        "cost": 160010.13,
        "cost_per_ft2": 29.08,
        "spaces": [
          "Dining",
          "Kitchen"
        ],
        "number_of_spaces": 2
      }
    ],
    "space_report": [
      {
        "space": "attic",
        "zone": "ALL_ST=- undefined -_FL=Building Story 2_SCH=A",
        "building_type": "Space Function",
        "space_type": "- undefined -",
        "zone_multiplier": 1,
        "fixture_type": "Nil",
        "fixture_desciption": "",
        "height_avg_ft": 5.5,
        "floor_area_ft2": 5502.0,
        "cost": 0,
        "cost_per_ft2": 0.0,
        "note": ""
      },
      {
        "space": "Dining",
        "zone": "ALL_ST=Dining - family space_FL=Building Story 1_SCH=B",
        "building_type": "Space Function",
        "space_type": "Dining - family space",
        "zone_multiplier": 1,
        "fixture_type": "7",
        "fixture_desciption": "High Bay (10 ft above work plane) Fluorescent Lighting 1.5 W/ft2 (16 W/m2), 103FC, 7 Fixtures per 1000 ft2",
        "height_avg_ft": 10.0,
        "floor_area_ft2": 4001.5,
        "cost": 116371.07,
        "cost_per_ft2": 29.08,
        "note": ""
      },
      {
        "space": "Kitchen",
        "zone": "ALL_ST=Food preparation_FL=Building Story 1_SCH=B",
        "building_type": "Space Function",
        "space_type": "Food preparation",
        "zone_multiplier": 1,
        "fixture_type": "7",
        "fixture_desciption": "High Bay (10 ft above work plane) Fluorescent Lighting 1.5 W/ft2 (16 W/m2), 103FC, 7 Fixtures per 1000 ft2",
        "height_avg_ft": 10.0,
        "floor_area_ft2": 1500.5,
        "cost": 43639.06,
        "cost_per_ft2": 29.08,
        "note": ""
      }
    ],
    "total_lighting_cost": 160010.13
  },
  "heating_and_cooling": {
    "plant_equipment": [
      {
        "type": "boilers",
        "nom_flr2flr_hght_ft": 15.5,
        "ht_roof_ft": 15.5,
        "longest_distance_to_ext_ft": 52.5,
        "wiring_and_gas_connections_distance_ft": 52.5,
        "equipment_cost": 8322,
        "flue_cost": 1624,
        "wiring_and_gas_connections_cost": 33685,
        "pump_cost": 9295,
        "piping_to_pump_cost": 2364,
        "header_distribution_cost": 7674,
        "total_cost": 62965
      },
      {
        "type": "chillers",
        "nom_flr2flr_hght_ft": 15.5,
        "ht_roof_ft": 15.5,
        "longest_distance_to_ext_ft": 52.5,
        "wiring_and_gas_connections_distance_ft": 52.5,
        "equipment_cost": 0,
        "flue_cost": 0,
        "wiring_and_gas_connections_cost": 0,
        "pump_cost": 0,
        "piping_to_pump_cost": 0,
        "header_distribution_cost": 0,
        "total_cost": 0
      },
      {
        "type": "cooling_towers",
        "nom_flr2flr_hght_ft": 15.5,
        "ht_roof_ft": 15.5,
        "longest_distance_to_ext_ft": 52.5,
        "wiring_and_gas_connections_distance_ft": 52.5,
        "equipment_cost": 0,
        "wiring_and_gas_connections_cost": 0,
        "pump_cost": 0,
        "piping_cost": 0,
        "total_cost": 0
      }
    ],
    "zonal_systems": [
      {
        "systype": "HW",
        "zone_number": 2,
        "zone_name": "ALL_ST=Dining - family space_FL=Building Story 1_SCH=B",
        "zone_multiple": 1,
        "heat_capacity(kW)": 16.2,
        "cool_capacity(kW)": 0.0,
        "heat_cost": 14683,
        "cool_cost": 0,
        "heatcool_cost": 0,
        "piping_cost": 15726,
        "wiring_cost": 0,
        "num_units": 5,
        "cummultive_zonal_cost": 30409
      },
      {
        "systype": "HW",
        "zone_number": 3,
        "zone_name": "ALL_ST=Food preparation_FL=Building Story 1_SCH=B",
        "zone_multiple": 1,
        "heat_capacity(kW)": 8.2,
        "cool_capacity(kW)": 0.0,
        "heat_cost": 8136,
        "cool_cost": 0,
        "heatcool_cost": 0,
        "piping_cost": 9901,
        "wiring_cost": 0,
        "num_units": 3,
        "cummultive_zonal_cost": 48446
      }
    ]
  },
  "shw": {
    "shw_nom_flr2flr_hght_ft": 15.5,
    "shw_ht_roof": 15.5,
    "shw_longest_distance_to_ext_ft": 52.5,
    "shw_utility_distance_ft": 52.5,
    "shw_tanks": 73050.38,
    "shw_num_of_modeled_tanks": 1,
    "num_elec_tanks": 0,
    "num_hphw_tanks": 0,
    "shw_num_reg_eff_gas_tanks": 0,
    "shw_num_high_eff_gas_tanks": 0,
    "shw_num_reg_eff_oil_tanks": 1.0,
    "shw_num_high_eff_oil_tanks": 0,
    "shw_num_of_costed_tanks": 1.0,
    "shw_flues": 1624.33,
    "shw_utilties": 33685.42,
    "shw_pumps": 1052.66,
    "shw_num_of_pumps": 1,
    "shw_piping": 2363.54,
    "shw_total": 111776.33
  },
  "ventilation": {
    "system_1": [],
    "system_2": [],
    "system_3": [
      {
        "sys_type": 3,
        "name": "sys_3|mixed|shr>none|sc>dx|sh>c-e|ssf>cv|zh>b-hw|zc>none|srf>none|",
        "airloop_flow_m3_per_s": 2.644,
        "num_rooftop_units": 1,
        "ind_ahu_max_airflow_l_per_s": 5000,
        "base_ahu_cost": 141270.15,
        "revised_base_ahu_cost": 74700.05,
        "hrv": {},
        "equipment_info": [
          {
            "eq_category": "Coil_Cooling_DX_SingleSpeed",
            "heating_fuel": "none",
            "cooling_type": "DX",
            "total_modeled_capacity_kw": 43.765,
            "cost": 64254.22
          },
          {
            "eq_category": "Coil_Heating_Electric",
            "heating_fuel": "elec",
            "cooling_type": "none",
            "total_modeled_capacity_kw": 198.604,
            "cost": 114616.49
          }
        ],
        "reheat_recool": []
      },
      {
        "sys_type": 3,
        "name": "sys_3|mixed|shr>none|sc>dx|sh>c-e|ssf>cv|zh>b-hw|zc>none|srf>none| 1",
        "airloop_flow_m3_per_s": 0.364,
        "num_rooftop_units": 1,
        "ind_ahu_max_airflow_l_per_s": 1000,
        "base_ahu_cost": 77603.45,
        "revised_base_ahu_cost": 28264.11,
        "hrv": {},
        "equipment_info": [
          {
            "eq_category": "Coil_Cooling_DX_SingleSpeed",
            "heating_fuel": "none",
            "cooling_type": "DX",
            "total_modeled_capacity_kw": 6.029,
            "cost": 18150.7
          },
          {
            "eq_category": "Coil_Heating_Electric",
            "heating_fuel": "elec",
            "cooling_type": "none",
            "total_modeled_capacity_kw": 19.363,
            "cost": 8622.95
          }
        ],
        "reheat_recool": []
      }
    ],
    "system_4": [],
    "system_5": [],
    "system_6": [],
    "system_7": [],
    "mech_to_roof": {
      "Gas_Line_m": 0.0,
      "HW_Line_m": 0.0,
      "CHW_Line_m": 0.0,
      "Elec_Line_m": 91.5,
      "Total_cost": 2574.28
    },
    "trunk_duct": [
      {
        "DuctSize_in": 20,
        "DuctLength_m": 1.8,
        "NumberRuns": 2,
        "DuctCost": 1982.69
      }
    ],
    "floor_trunk_ducts": [
      [
        {
          "Floor": "Building Story 1",
          "Predominant_space_type": "Dining - family space",
          "SupplyDuctSize_in": 28.89,
          "SupplyDuctLength_m": 28.0,
          "ReturnDuctSize_in": 28.89,
          "ReturnDuctLength_m": 28.0,
          "TotalDuctCost": 63463.29,
          "Multiplier": 1.0
        }
      ]
    ],
    "tz_distribution": [
      [
        {
          "Story": "Building Story 1",
          "thermal_zones": [
            {
              "ThermalZone": "ALL_ST=Dining - family space_FL=Building Story 1_SCH=B",
              "ducting_direction": "Supply",
              "tz_mult": 1.0,
              "airflow_m3ps": 2.644,
              "num_diff": 22,
              "ducting_lbs": 880,
              "duct_insulation_ft2": 550,
              "flex_duct_sz_in": 12,
              "flex_duct_length_ft": 220,
              "cost": 23952.57
            },
            {
              "ThermalZone": "ALL_ST=Dining - family space_FL=Building Story 1_SCH=B",
              "ducting_direction": "Return",
              "tz_mult": 1.0,
              "airflow_m3ps": 2.644,
              "num_diff": 22,
              "ducting_lbs": 880,
              "duct_insulation_ft2": 550,
              "flex_duct_sz_in": 12,
              "flex_duct_length_ft": 220,
              "cost": 23952.57
            },
            {
              "ThermalZone": "ALL_ST=Food preparation_FL=Building Story 1_SCH=B",
              "ducting_direction": "Supply",
              "tz_mult": 1.0,
              "airflow_m3ps": 0.364,
              "num_diff": 4,
              "ducting_lbs": 225,
              "duct_insulation_ft2": 196,
              "flex_duct_sz_in": 6,
              "flex_duct_length_ft": 32,
              "cost": 4856.72
            },
            {
              "ThermalZone": "ALL_ST=Food preparation_FL=Building Story 1_SCH=B",
              "ducting_direction": "Return",
              "tz_mult": 1.0,
              "airflow_m3ps": 0.364,
              "num_diff": 4,
              "ducting_lbs": 225,
              "duct_insulation_ft2": 196,
              "flex_duct_sz_in": 6,
              "flex_duct_length_ft": 32,
              "cost": 4856.72
            }
          ]
        }
      ]
    ],
    "hrv_return_ducting": [
      {
        "floor": "Building Story 1",
        "air_systems": []
      }
    ],
    "natural_ventilation": [],
    "demand_controlled_ventilation": [],
    "hrv_total_cost": 0
  },
  "renewables": {
    "pv": [
      {
        "generator_PVWatt_name": "Generator PVWatts 1",
        "costing_of_concrete_base": 41250.158672089114,
        "pv_ground_racking": 1212077.2428343487,
        "pv_ground_costing_pv_module": 436985.47083836346,
        "pv_ground_wiring": 85036.57846523874,
        "pv_ground_inverter": 58190.115,
        "pv_ground_transformer": 13341.857999999998,
        "pv_ground_circuit_breakers": 1893.084,
        "pv_ground_circuit_breaker_fuses": 2659.62,
        "pv_ground_pv_fuses": 13031.198,
        "pv_ground_disconnects": 235.0,
        "the_generator_PVWatt_total_cost": 1864700.3258100403
      },
      {
        "pv_ground_total_cost": 1864700.3258100403
      }
    ]
  },
  "totals": {
    "envelope": 733719,
    "thermal_bridging": 0,
    "lighting": 160010,
    "heating_and_cooling": 111411,
    "shw": 111776,
    "ventilation": 434247,
    "renewables": 1864700,
    "grand_total": 3415864
  },
<<<<<<< HEAD
  "openstudio-version": "0.8.3"
=======
  "openstudio-version": "0.8.4"
>>>>>>> 2a914d9c
}<|MERGE_RESOLUTION|>--- conflicted
+++ resolved
@@ -449,9 +449,5 @@
     "renewables": 1864700,
     "grand_total": 3415864
   },
-<<<<<<< HEAD
-  "openstudio-version": "0.8.3"
-=======
   "openstudio-version": "0.8.4"
->>>>>>> 2a914d9c
 }