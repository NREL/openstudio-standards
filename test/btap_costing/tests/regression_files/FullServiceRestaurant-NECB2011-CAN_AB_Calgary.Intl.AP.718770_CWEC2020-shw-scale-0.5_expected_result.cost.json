{
  "city": "CALGARY",
  "province_state": "ALBERTA",
  "envelope": {
    "exterior_wall_cost": 171482.77,
    "exterior_wall_area_m2": 183.92,
    "exterior_wall_cost_per_m2": 932.38,
    "exterior_roof_cost": 315055.61,
    "exterior_roof_area_m2": 569.52,
    "exterior_roof_cost_per_m2": 553.19,
    "exterior_floor_cost": 0.0,
    "exterior_floor_area_m2": 0.0,
    "exterior_floor_cost_per_m2": 0.0,
    "exterior_fixed_window_cost": 92578.86,
    "exterior_fixed_window_area_m2": 91.8,
    "exterior_fixed_window_cost_per_m2": 1008.48,
    "exterior_operable_window_cost": 0.0,
    "exterior_operable_window_area_m2": 0.0,
    "exterior_operable_window_cost_per_m2": 0.0,
    "exterior_skylight_cost": 0.0,
    "exterior_skylight_area_m2": 0.0,
    "exterior_skylight_cost_per_m2": 0.0,
    "exterior_tubular_daylight_diffuser_cost": 0.0,
    "exterior_tubular_daylight_diffuser_area_m2": 0.0,
    "exterior_tubular_daylight_diffuser_cost_per_m2": 0.0,
    "exterior_tubular_daylight_dome_cost": 0.0,
    "exterior_tubular_daylight_dome_area_m2": 0.0,
    "exterior_tubular_daylight_dome_cost_per_m2": 0.0,
    "exterior_door_cost": 0.0,
    "exterior_door_area_m2": 0.0,
    "exterior_door_cost_per_m2": 0.0,
    "exterior_glass_door_cost": 0.0,
    "exterior_glass_door_area_m2": 0.0,
    "exterior_glass_door_cost_per_m2": 0.0,
    "exterior_overhead_door_cost": 0.0,
    "exterior_overhead_door_area_m2": 0.0,
    "exterior_overhead_door_cost_per_m2": 0.0,
    "ground_contact_wall_cost": 0.0,
    "ground_contact_wall_area_m2": 0.0,
    "ground_contact_wall_cost_per_m2": 0.0,
    "ground_contact_roof_cost": 0.0,
    "ground_contact_roof_area_m2": 0.0,
    "ground_contact_roof_cost_per_m2": 0.0,
    "ground_contact_floor_cost": 154601.46,
    "ground_contact_floor_area_m2": 511.16,
    "ground_contact_floor_cost_per_m2": 302.45,
    "construction_costs": [
      {
        "name": "BTAP-ExteriorRoof-IEAD-4",
        "conductance": 0.162,
        "area": 569.52,
        "cost": 315055.61,
        "cost_per_area": 553.19,
        "note": "Surf #1: OK / 2: OK / 3: OK / 4: OK"
      },
      {
        "name": "BTAP-ExteriorWall-SteelFramed-1",
        "conductance": 0.21,
        "area": 112.86,
        "cost": 92038.99,
        "cost_per_area": 815.51,
        "note": "Surf #1: OK / 2: OK / 3: OK"
      },
      {
        "name": "BTAP-ExteriorWindow-FixedWindow-6",
        "conductance": 2.2,
        "area": 91.8,
        "cost": 92578.86,
        "cost_per_area": 1008.48,
        "note": "Surf #1: OK / 2: OK / 3: OK / 1: OK / 2: OK / 3: OK"
      },
      {
        "name": "BTAP-GroundContactFloor-Unheated-1",
        "conductance": 0.757,
        "area": 511.16,
        "cost": 154601.46,
        "cost_per_area": 302.45,
        "note": "Surf #1: OK / 1: OK"
      },
      {
        "name": "BTAP-ExteriorWall-Mass-2",
        "conductance": 0.21,
        "area": 71.06,
        "cost": 79443.78,
        "cost_per_area": 1117.98,
        "note": "Surf #1: OK / 2: OK / 3: OK"
      }
    ],
    "total_envelope_cost": 733718.68
  },
  "lighting": {
    "daylighting_sensor_control": [],
    "led_lighting": [],
    "fixture_report": [
      {
        "fixture_type": "Nil",
        "fixture_description": "",
        "floor_area_ft2": 5502.0,
        "cost": 0,
        "cost_per_ft2": 0.0,
        "spaces": [
          "attic"
        ],
        "number_of_spaces": 1
      },
      {
        "fixture_type": "7",
        "fixture_description": "High Bay (10 ft above work plane) Fluorescent Lighting 1.5 W/ft2 (16 W/m2), 103FC, 7 Fixtures per 1000 ft2",
        "floor_area_ft2": 5502.0,
        "cost": 160010.13,
        "cost_per_ft2": 29.08,
        "spaces": [
          "Dining",
          "Kitchen"
        ],
        "number_of_spaces": 2
      }
    ],
    "space_report": [
      {
        "space": "attic",
        "zone": "ALL_ST=- undefined -_FL=Building Story 2_SCH=A",
        "building_type": "Space Function",
        "space_type": "- undefined -",
        "zone_multiplier": 1,
        "fixture_type": "Nil",
        "fixture_desciption": "",
        "height_avg_ft": 5.5,
        "floor_area_ft2": 5502.0,
        "cost": 0,
        "cost_per_ft2": 0.0,
        "note": ""
      },
      {
        "space": "Dining",
        "zone": "ALL_ST=Dining - family space_FL=Building Story 1_SCH=B",
        "building_type": "Space Function",
        "space_type": "Dining - family space",
        "zone_multiplier": 1,
        "fixture_type": "7",
        "fixture_desciption": "High Bay (10 ft above work plane) Fluorescent Lighting 1.5 W/ft2 (16 W/m2), 103FC, 7 Fixtures per 1000 ft2",
        "height_avg_ft": 10.0,
        "floor_area_ft2": 4001.5,
        "cost": 116371.07,
        "cost_per_ft2": 29.08,
        "note": ""
      },
      {
        "space": "Kitchen",
        "zone": "ALL_ST=Food preparation_FL=Building Story 1_SCH=B",
        "building_type": "Space Function",
        "space_type": "Food preparation",
        "zone_multiplier": 1,
        "fixture_type": "7",
        "fixture_desciption": "High Bay (10 ft above work plane) Fluorescent Lighting 1.5 W/ft2 (16 W/m2), 103FC, 7 Fixtures per 1000 ft2",
        "height_avg_ft": 10.0,
        "floor_area_ft2": 1500.5,
        "cost": 43639.06,
        "cost_per_ft2": 29.08,
        "note": ""
      }
    ],
    "total_lighting_cost": 160010.13
  },
  "heating_and_cooling": {
    "plant_equipment": [
      {
        "type": "boilers",
        "nom_flr2flr_hght_ft": 15.5,
        "ht_roof_ft": 15.5,
        "longest_distance_to_ext_ft": 52.5,
        "wiring_and_gas_connections_distance_ft": 52.5,
        "equipment_cost": 8322,
        "flue_cost": 1624,
        "wiring_and_gas_connections_cost": 33685,
        "pump_cost": 9295,
        "piping_to_pump_cost": 2364,
        "header_distribution_cost": 7674,
        "total_cost": 62965
      },
      {
        "type": "chillers",
        "nom_flr2flr_hght_ft": 15.5,
        "ht_roof_ft": 15.5,
        "longest_distance_to_ext_ft": 52.5,
        "wiring_and_gas_connections_distance_ft": 52.5,
        "equipment_cost": 0,
        "flue_cost": 0,
        "wiring_and_gas_connections_cost": 0,
        "pump_cost": 0,
        "piping_to_pump_cost": 0,
        "header_distribution_cost": 0,
        "total_cost": 0
      },
      {
        "type": "cooling_towers",
        "nom_flr2flr_hght_ft": 15.5,
        "ht_roof_ft": 15.5,
        "longest_distance_to_ext_ft": 52.5,
        "wiring_and_gas_connections_distance_ft": 52.5,
        "equipment_cost": 0,
        "wiring_and_gas_connections_cost": 0,
        "pump_cost": 0,
        "piping_cost": 0,
        "total_cost": 0
      }
    ],
    "zonal_systems": [
      {
        "systype": "HW",
        "zone_number": 2,
        "zone_name": "ALL_ST=Dining - family space_FL=Building Story 1_SCH=B",
        "zone_multiple": 1,
        "heat_capacity(kW)": 16.2,
        "cool_capacity(kW)": 0.0,
        "heat_cost": 14683,
        "cool_cost": 0,
        "heatcool_cost": 0,
        "piping_cost": 15726,
        "wiring_cost": 0,
        "num_units": 5,
        "cummultive_zonal_cost": 30409
      },
      {
        "systype": "HW",
        "zone_number": 3,
        "zone_name": "ALL_ST=Food preparation_FL=Building Story 1_SCH=B",
        "zone_multiple": 1,
        "heat_capacity(kW)": 8.2,
        "cool_capacity(kW)": 0.0,
        "heat_cost": 8136,
        "cool_cost": 0,
        "heatcool_cost": 0,
        "piping_cost": 9901,
        "wiring_cost": 0,
        "num_units": 3,
        "cummultive_zonal_cost": 48446
      }
    ]
  },
  "shw": {
    "shw_nom_flr2flr_hght_ft": 15.5,
    "shw_ht_roof": 15.5,
    "shw_longest_distance_to_ext_ft": 52.5,
    "shw_utility_distance_ft": 52.5,
    "shw_tanks": 73050.38,
    "shw_num_of_modeled_tanks": 1,
    "num_elec_tanks": 0,
    "num_hphw_tanks": 0,
    "shw_num_reg_eff_gas_tanks": 0,
    "shw_num_high_eff_gas_tanks": 0,
    "shw_num_reg_eff_oil_tanks": 1.0,
    "shw_num_high_eff_oil_tanks": 0,
    "shw_num_of_costed_tanks": 1.0,
    "shw_flues": 1624.33,
    "shw_utilties": 33685.42,
    "shw_pumps": 1052.66,
    "shw_num_of_pumps": 1,
    "shw_piping": 2363.54,
    "shw_total": 111776.33
  },
  "ventilation": {
    "system_1": [],
    "system_2": [],
    "system_3": [
      {
        "sys_type": 3,
        "name": "sys_3|mixed|shr>none|sc>dx|sh>c-e|ssf>cv|zh>b-hw|zc>none|srf>none|",
        "airloop_flow_m3_per_s": 2.644,
        "num_rooftop_units": 1,
        "ind_ahu_max_airflow_l_per_s": 5000,
        "base_ahu_cost": 141270.15,
        "revised_base_ahu_cost": 74700.05,
        "hrv": {},
        "equipment_info": [
          {
            "eq_category": "Coil_Cooling_DX_SingleSpeed",
            "heating_fuel": "none",
            "cooling_type": "DX",
            "total_modeled_capacity_kw": 43.765,
            "cost": 64254.22
          },
          {
            "eq_category": "Coil_Heating_Electric",
            "heating_fuel": "elec",
            "cooling_type": "none",
            "total_modeled_capacity_kw": 198.604,
            "cost": 114616.49
          }
        ],
        "reheat_recool": []
      },
      {
        "sys_type": 3,
        "name": "sys_3|mixed|shr>none|sc>dx|sh>c-e|ssf>cv|zh>b-hw|zc>none|srf>none| 1",
        "airloop_flow_m3_per_s": 0.364,
        "num_rooftop_units": 1,
        "ind_ahu_max_airflow_l_per_s": 1000,
        "base_ahu_cost": 77603.45,
        "revised_base_ahu_cost": 28264.11,
        "hrv": {},
        "equipment_info": [
          {
            "eq_category": "Coil_Cooling_DX_SingleSpeed",
            "heating_fuel": "none",
            "cooling_type": "DX",
            "total_modeled_capacity_kw": 6.029,
            "cost": 18150.7
          },
          {
            "eq_category": "Coil_Heating_Electric",
            "heating_fuel": "elec",
            "cooling_type": "none",
            "total_modeled_capacity_kw": 19.363,
            "cost": 8622.95
          }
        ],
        "reheat_recool": []
      }
    ],
    "system_4": [],
    "system_5": [],
    "system_6": [],
    "system_7": [],
    "mech_to_roof": {
      "Gas_Line_m": 0.0,
      "HW_Line_m": 0.0,
      "CHW_Line_m": 0.0,
      "Elec_Line_m": 91.5,
      "Total_cost": 2574.28
    },
    "trunk_duct": [
      {
        "DuctSize_in": 20,
        "DuctLength_m": 1.8,
        "NumberRuns": 2,
        "DuctCost": 1982.69
      }
    ],
    "floor_trunk_ducts": [
      [
        {
          "Floor": "Building Story 1",
          "Predominant_space_type": "Dining - family space",
          "SupplyDuctSize_in": 28.89,
          "SupplyDuctLength_m": 28.0,
          "ReturnDuctSize_in": 28.89,
          "ReturnDuctLength_m": 28.0,
          "TotalDuctCost": 63463.29,
          "Multiplier": 1.0
        }
      ]
    ],
    "tz_distribution": [
      [
        {
          "Story": "Building Story 1",
          "thermal_zones": [
            {
              "ThermalZone": "ALL_ST=Dining - family space_FL=Building Story 1_SCH=B",
              "ducting_direction": "Supply",
              "tz_mult": 1.0,
              "airflow_m3ps": 2.644,
              "num_diff": 22,
              "ducting_lbs": 880,
              "duct_insulation_ft2": 550,
              "flex_duct_sz_in": 12,
              "flex_duct_length_ft": 220,
              "cost": 23952.57
            },
            {
              "ThermalZone": "ALL_ST=Dining - family space_FL=Building Story 1_SCH=B",
              "ducting_direction": "Return",
              "tz_mult": 1.0,
              "airflow_m3ps": 2.644,
              "num_diff": 22,
              "ducting_lbs": 880,
              "duct_insulation_ft2": 550,
              "flex_duct_sz_in": 12,
              "flex_duct_length_ft": 220,
              "cost": 23952.57
            },
            {
              "ThermalZone": "ALL_ST=Food preparation_FL=Building Story 1_SCH=B",
              "ducting_direction": "Supply",
              "tz_mult": 1.0,
              "airflow_m3ps": 0.364,
              "num_diff": 4,
              "ducting_lbs": 225,
              "duct_insulation_ft2": 196,
              "flex_duct_sz_in": 6,
              "flex_duct_length_ft": 32,
              "cost": 4856.72
            },
            {
              "ThermalZone": "ALL_ST=Food preparation_FL=Building Story 1_SCH=B",
              "ducting_direction": "Return",
              "tz_mult": 1.0,
              "airflow_m3ps": 0.364,
              "num_diff": 4,
              "ducting_lbs": 225,
              "duct_insulation_ft2": 196,
              "flex_duct_sz_in": 6,
              "flex_duct_length_ft": 32,
              "cost": 4856.72
            }
          ]
        }
      ]
    ],
    "hrv_return_ducting": [
      {
        "floor": "Building Story 1",
        "air_systems": []
      }
    ],
    "natural_ventilation": [],
    "demand_controlled_ventilation": [],
    "hrv_total_cost": 0
  },
  "renewables": {
    "pv": []
  },
  "totals": {
    "envelope": 733719,
    "thermal_bridging": 0,
    "lighting": 160010,
    "heating_and_cooling": 111411,
    "shw": 111776,
    "ventilation": 434247,
    "renewables": 0,
    "grand_total": 1551163
  },
<<<<<<< HEAD
  "openstudio-version": "0.8.3"
=======
  "openstudio-version": "0.8.4"
>>>>>>> 2a914d9c
}<|MERGE_RESOLUTION|>--- conflicted
+++ resolved
@@ -431,9 +431,5 @@
     "renewables": 0,
     "grand_total": 1551163
   },
-<<<<<<< HEAD
-  "openstudio-version": "0.8.3"
-=======
   "openstudio-version": "0.8.4"
->>>>>>> 2a914d9c
 }