--- conflicted
+++ resolved
@@ -228,8 +228,6 @@
     assert(result['max'] == 0.42)
   end
 
-<<<<<<< HEAD
-=======
   def test_schedule_day_get_min_max
     model = OpenStudio::Model::Model.new
     schedule_day = OpenStudio::Model::ScheduleDay.new(model)
@@ -251,7 +249,6 @@
     assert(result == 9.6)
   end
 
->>>>>>> 0a7ed5b7
   def test_schedule_day_get_hourly_values
     model = OpenStudio::Model::Model.new
     schedule_day = OpenStudio::Model::ScheduleDay.new(model)
@@ -388,83 +385,6 @@
     assert(result.round(2) == 2928.0)
   end
 
-  def test_schedule_ruleset_get_design_day_min_max
-    model = OpenStudio::Model::Model.new
-    test_options = {
-      'name' => 'Simple Schedule',
-      'winter_time_value_pairs' => { 8.0 => 4.0, 16.0 => 12.0, 24.0 => 5.0 },
-      'summer_time_value_pairs' => { 8.0 => 2.0, 16.0 => 10.0, 24.0 => 3.0 },
-      'default_time_value_pairs' => { 8.0 => 6.0, 16.0 => 14.0, 24.0 => 7.0 }
-    }
-    schedule = @sch.create_simple_schedule(model, test_options)
-    result = @sch.schedule_ruleset_get_design_day_min_max(schedule, 'summer')
-    assert(result['min'] == 2.0)
-    assert(result['max'] == 10.0)
-    result = @sch.schedule_ruleset_get_design_day_min_max(schedule, 'winter')
-    assert(result['min'] == 4.0)
-    assert(result['max'] == 12.0)
-  end
-
-  def test_schedule_ruleset_get_equivalent_full_load_hours
-    model = OpenStudio::Model::Model.new
-    # test ScheduleRuleset
-    test_options = {
-      'name' => 'Simple Schedule',
-      'winter_time_value_pairs' => { 8.0 => 0.2, 16.0 => 1.0, 24.0 => 0.5 },
-      'summer_time_value_pairs' => { 8.0 => 0.1, 16.0 => 0.9, 24.0 => 0.3 },
-      'default_time_value_pairs' => { 8.0 => 0.6, 16.0 => 0.8, 24.0 => 0.4 }
-    }
-    schedule = @sch.create_simple_schedule(model, test_options)
-    result = @sch.schedule_get_equivalent_full_load_hours(schedule)
-    assert(result.round(2) == 5256.0)
-
-    model.getYearDescription.setCalendarYear(2020)
-    result = @sch.schedule_get_equivalent_full_load_hours(schedule)
-    assert(result.round(2) == 5270.4)
-  end
-
-  def test_schedule_ruleset_get_hourly_values
-    model = OpenStudio::Model::Model.new
-    # test ScheduleRuleset
-    rules = []
-    rules << ['Tuesdays and Thursdays', '1/1-12/31', 'Tue/Thu', [4, 0], [4.33, 1], [18, 0], [18.66, 1], [24, 0]]
-    rules << ['Wednesdays and Fridays', '1/1-12/31', 'Tue/Thu', [6, 0], [6.33, 1], [16, 0], [16.66, 1], [24, 0]]
-    test_options = {
-      'name' => 'Test Create Complex',
-      'winter_design_day' => [[24, 0]],
-      'summer_design_day' => [[24, 1]],
-      'default_day' => ['Test Create Complex Default', [11, 0], [11.33, 1], [23, 0], [23.33, 1], [24, 0]],
-      'rules' => rules
-    }
-    schedule = @sch.create_complex_schedule(model, test_options)
-    result = @sch.schedule_ruleset_get_hourly_values(schedule)
-    assert(result.class.to_s == 'Array')
-    assert(result.size == 8760, "Hourly array size #{result.size} does not match expected size of 8760.")
-
-    model.getYearDescription.setCalendarYear(2020)
-    result = @sch.schedule_ruleset_get_hourly_values(schedule)
-    assert(result.class.to_s == 'Array')
-    assert(result.size == 8784, "Hourly array size #{result.size} does not match expected size of 8784.")
-  end
-
-  def test_schedule_ruleset_get_hours_above_value
-    model = OpenStudio::Model::Model.new
-    # test ScheduleRuleset
-    test_options = {
-      'name' => 'Simple Schedule',
-      'winter_time_value_pairs' => { 8.0 => 0.2, 16.0 => 1.0, 24.0 => 0.5 },
-      'summer_time_value_pairs' => { 8.0 => 0.1, 16.0 => 0.9, 24.0 => 0.3 },
-      'default_time_value_pairs' => { 8.0 => 0.6, 16.0 => 0.8, 24.0 => 0.4 }
-    }
-    schedule = @sch.create_simple_schedule(model, test_options)
-    result = @sch.schedule_ruleset_get_hours_above_value(schedule, 0.7)
-    assert(result.round(2) == 2920.0)
-
-    model.getYearDescription.setCalendarYear(2020)
-    result = @sch.schedule_ruleset_get_hours_above_value(schedule, 0.7)
-    assert(result.round(2) == 2928.0)
-  end
-
   def test_schedule_ruleset_get_start_and_end_times
     model = OpenStudio::Model::Model.new
     test_options = {
