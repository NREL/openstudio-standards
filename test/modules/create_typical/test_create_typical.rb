require_relative '../../helpers/minitest_helper'

class TestCreateTypical < Minitest::Test
  def setup
    @create = OpenstudioStandards::CreateTypical
    FileUtils.mkdir "#{__dir__}/output" unless Dir.exist? "#{__dir__}/output"
  end

  def test_create_typical_building_from_model
    # load model and set up weather file
    template = '90.1-2013'
    climate_zone = 'ASHRAE 169-2013-4A'
    std = Standard.build(template)
    model = std.safe_load_model("#{File.dirname(__FILE__)}/../../../data/geometry/ASHRAEPrimarySchool.osm")
    OpenstudioStandards::Weather.model_set_building_location(model, climate_zone: climate_zone)

    # set output directory
    output_dir = "#{__dir__}/output/test_create_typical_building_from_model"
    FileUtils.mkdir output_dir unless Dir.exist? output_dir

    # apply create typical
    starting_size = model.getModelObjects.size
    result = @create.create_typical_building_from_model(model, template,
                                                        climate_zone: climate_zone,
                                                        sizing_run_directory: output_dir)
    ending_size = model.getModelObjects.size
    assert(result)
    assert(starting_size < ending_size)
  end

  def test_create_typical_building_from_model_comstock
    # load model and set up weather file
    template = 'ComStock DOE Ref 1980-2004'
    climate_zone = 'ASHRAE 169-2013-4A'
    std = Standard.build(template)
    model = std.safe_load_model("#{File.dirname(__FILE__)}/../../../data/geometry/ASHRAEMediumOffice.osm")
    OpenstudioStandards::Weather.model_set_building_location(model, climate_zone: climate_zone)

    # set output directory
    output_dir = "#{__dir__}/output/test_create_typical_building_from_model_comstock"
    FileUtils.mkdir output_dir unless Dir.exist? output_dir

    # apply create typical
    starting_size = model.getModelObjects.size
    result = @create.create_typical_building_from_model(model, template,
                                                        climate_zone: climate_zone,
                                                        sizing_run_directory: output_dir)
    ending_size = model.getModelObjects.size
    assert(result)
    assert(starting_size < ending_size)
  end

  def test_create_typical_deer_building_from_model
    # load model and set up weather file
    template = 'DEER Pre-1975'
    climate_zone = 'CEC T24-CEC3'
    std = Standard.build(template)
    model = std.safe_load_model("#{File.dirname(__FILE__)}/../../../data/geometry/DEER_ESe.osm")
    OpenstudioStandards::Weather.model_set_building_location(model, climate_zone: climate_zone)

    # set output directory
    output_dir = "#{__dir__}/output/test_create_typical_deer_building_from_model"
    FileUtils.mkdir output_dir unless Dir.exist? output_dir

    # apply create typical
    starting_size = model.getModelObjects.size
    result = @create.create_typical_building_from_model(model, template,
                                                        climate_zone: climate_zone,
                                                        sizing_run_directory: output_dir)
    ending_size = model.getModelObjects.size
    assert(result)
    assert(starting_size < ending_size)
  end

  def test_create_typical_comstock_deer_building_from_model
    # load model and set up weather file
    template = 'ComStock DEER 2017'
    climate_zone = 'CEC T24-CEC3'
    std = Standard.build(template)
    model = std.safe_load_model("#{File.dirname(__FILE__)}/../../../data/geometry/DEER_ESe.osm")
    OpenstudioStandards::Weather.model_set_building_location(model, climate_zone: climate_zone)

    # set output directory
    output_dir = "#{__dir__}/output/test_create_typical_comstock_deer_building_from_model"
    FileUtils.mkdir output_dir unless Dir.exist? output_dir

    # apply create typical
    starting_size = model.getModelObjects.size
    result = @create.create_typical_building_from_model(model, template,
                                                        climate_zone: climate_zone,
                                                        hvac_system_type: 'PVAV with gas boiler reheat',
                                                        sizing_run_directory: output_dir)
    ending_size = model.getModelObjects.size
    assert(result)
    assert(starting_size < ending_size)
  end

  def test_create_space_types_and_constructions
    model = OpenStudio::Model::Model.new
    building_type = 'PrimarySchool'
    template = '90.1-2013'
    climate_zone = 'ASHRAE 169-2013-4A'
    result = @create.create_space_types_and_constructions(model, building_type, template, climate_zone)
    assert(result)
    assert(model.getSpaceTypes.size > 0)
    assert(model.getDefaultConstructionSets.size > 0)
  end

  def test_create_typical_building_from_model_with_hvac_mapping
    # load model and set up weather file
    template = '90.1-2013'
    climate_zone = 'ASHRAE 169-2013-4A'
    std = Standard.build(template)
    model = std.safe_load_model("#{File.dirname(__FILE__)}/../../../data/geometry/ASHRAESmallOffice.osm")
    OpenstudioStandards::Weather.model_set_building_location(model, climate_zone: climate_zone)

    # Read in HVAC to zone mapping with 4 zones served by PTAC and 1 by a PSZ AC
    hvac_zone_json_path = File.join(File.dirname(__FILE__),'data','hvac_zone_mapping.json')
    hvac_zone_json = File.read(hvac_zone_json_path)
    hvac_mapping_hash = JSON.parse(hvac_zone_json)

    # set output directory
    output_dir = "#{__dir__}/output/test_create_typical_building_from_model_with_hvac_mapping"
    FileUtils.mkdir output_dir unless Dir.exist? output_dir

    # apply create typical with zone mapping
    starting_size = model.getModelObjects.size
    result = @create.create_typical_building_from_model(model, template,
                                                        climate_zone: climate_zone,
                                                        user_hvac_mapping: hvac_mapping_hash,
                                                        sizing_run_directory: output_dir)
    ending_size = model.getModelObjects.size
    ptacs = model.getZoneHVACPackagedTerminalAirConditioners
    psz_ac = model.getAirLoopHVACUnitarySystems

    # Check that JSON specs were applied
    assert(result)
    assert(starting_size < ending_size)
    assert_equal(4, ptacs.length)
    assert_equal(1, psz_ac.length)
  end

  def test_create_typical_ese_op_hrs_overnight
    # load model and set up weather file
    template = 'DEER Pre-1975'
    climate_zone = 'CEC T24-CEC3'
    std = Standard.build(template)
    model = std.safe_load_model("#{File.dirname(__FILE__)}/../../../data/geometry/DEER_ESe.osm")
    OpenstudioStandards::Weather.model_set_building_location(model, climate_zone: climate_zone)

    # set output directory
    output_dir = "#{__dir__}/output/test_create_typical_ese_op_hrs_overnight"
    FileUtils.mkdir output_dir unless Dir.exist? output_dir

    # apply create typical
    starting_size = model.getModelObjects.size
    result = @create.create_typical_building_from_model(model,
                                                        template,
                                                        climate_zone: climate_zone,
                                                        modify_wkdy_op_hrs: true,
                                                        wkdy_op_hrs_start_time: 12.50,
                                                        wkdy_op_hrs_duration: 13.0,
                                                        modify_wknd_op_hrs: true,
                                                        wknd_op_hrs_start_time: 8.00,
                                                        wknd_op_hrs_duration: 6.00,
                                                        sizing_run_directory: output_dir)
    ending_size = model.getModelObjects.size
    assert(result)
    assert(starting_size < ending_size)
  end

  def test_create_typical_building_from_model_comstock_restaurant
    # load model and set up weather file
    # template = 'ComStock DOE Ref 1980-2004'
    # climate_zone = 'ASHRAE 169-2013-3C'
    # geometry_file = 'ASHRAEFullServiceRestaurant.osm'

    template = 'ComStock DEER Pre-1975'
    climate_zone = 'CEC T24-CEC2'
    geometry_file = 'DEER_RSD.osm'

    std = Standard.build(template)
    model = std.safe_load_model("#{File.dirname(__FILE__)}/../../../data/geometry/#{geometry_file}")
    OpenstudioStandards::Weather.model_set_building_location(model, climate_zone: climate_zone)

    # set output directory
    output_dir = "#{__dir__}/output/test_create_typical_building_from_model_comstock_restaurant"
    FileUtils.mkdir output_dir unless Dir.exist? output_dir

    # apply create typical
    starting_size = model.getModelObjects.size
    result = @create.create_typical_building_from_model(model, template,
                                                        climate_zone: climate_zone,
                                                        sizing_run_directory: output_dir)
    ending_size = model.getModelObjects.size
    assert(result)
    assert(starting_size < ending_size)
  end

  def test_create_typical_laboratory_building
    # load model and set up weather file
    template = '90.1-2016'
    climate_zone = 'ASHRAE 169-2013-4A'
    std = Standard.build(template)
    model = std.safe_load_model("#{File.dirname(__FILE__)}/../../../data/geometry/ASHRAELaboratory.osm")
    OpenstudioStandards::Weather.model_set_building_location(model, climate_zone: climate_zone)

    # set output directory
    output_dir = "#{__dir__}/output/test_create_typical_laboratory_building"
    FileUtils.mkdir output_dir unless Dir.exist? output_dir

    # apply create typical
    starting_size = model.getModelObjects.size
    result = @create.create_typical_building_from_model(model, template,
                                                        climate_zone: climate_zone,
                                                        sizing_run_directory: output_dir)
    ending_size = model.getModelObjects.size
    assert(result)
    assert(starting_size < ending_size)
  end
<<<<<<< HEAD
=======

  def test_create_typical_comstock_supermarket
    # load model and set up weather file
    template = 'ComStock 90.1-2013'
    climate_zone = 'ASHRAE 169-2013-4A'
    std = Standard.build(template)
    model = std.safe_load_model("#{File.dirname(__FILE__)}/../../../data/geometry/ASHRAESuperMarket.osm")
    OpenstudioStandards::Weather.model_set_building_location(model, climate_zone: climate_zone)

    # set output directory
    output_dir = "#{__dir__}/output/test_create_typical_comstock_supermarket"
    FileUtils.mkdir output_dir unless Dir.exist? output_dir

    # apply create typical
    starting_size = model.getModelObjects.size
    result = @create.create_typical_building_from_model(model, template,
                                                        climate_zone: climate_zone,
                                                        sizing_run_directory: output_dir)
    ending_size = model.getModelObjects.size
    assert(result)
    assert(starting_size < ending_size)
  end

  def test_create_typical_deer_gro
    # load model and set up weather file
    template = 'ComStock DEER Pre-1975'
    climate_zone = 'CEC T24-CEC6'
    std = Standard.build(template)
    model = std.safe_load_model("#{File.dirname(__FILE__)}/../../../data/geometry/DEER_Gro.osm")
    OpenstudioStandards::Weather.model_set_building_location(model, climate_zone: climate_zone)

    # set output directory
    output_dir = "#{__dir__}/output/test_create_typical_deer_gro"
    FileUtils.mkdir output_dir unless Dir.exist? output_dir

    # apply create typical
    starting_size = model.getModelObjects.size
    result = @create.create_typical_building_from_model(model, template,
                                                        climate_zone: climate_zone,
                                                        sizing_run_directory: output_dir)
    ending_size = model.getModelObjects.size
    assert(result)
    assert(starting_size < ending_size)
  end
>>>>>>> 3434cab0
end<|MERGE_RESOLUTION|>--- conflicted
+++ resolved
@@ -218,8 +218,6 @@
     assert(result)
     assert(starting_size < ending_size)
   end
-<<<<<<< HEAD
-=======
 
   def test_create_typical_comstock_supermarket
     # load model and set up weather file
@@ -264,5 +262,4 @@
     assert(result)
     assert(starting_size < ending_size)
   end
->>>>>>> 3434cab0
 end