--- conflicted
+++ resolved
@@ -79,8 +79,6 @@
     model.save("#{__dir__}/output/test_create_bar_from_building_type_ratios_warehouse.osm", true)
   end
 
-<<<<<<< HEAD
-=======
   def test_create_bar_from_building_type_ratios_supermarket
     model = OpenStudio::Model::Model.new
 
@@ -95,7 +93,6 @@
     model.save("#{__dir__}/output/test_create_bar_from_building_type_ratios_supermarket.osm", true)
   end
 
->>>>>>> 3434cab0
   def test_create_bar_from_building_type_ratios_doe_deer_mix
     model = OpenStudio::Model::Model.new
 
