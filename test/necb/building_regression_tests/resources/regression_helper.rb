--- conflicted
+++ resolved
@@ -1,169 +1,144 @@
-require 'minitest/unit'
-require 'json'
-
-
-class NECBRegressionHelper < Minitest::Test
-
-  def setup()
-    @building_type = 'FullServiceRestaurant'
-    @epw_file = 'CAN_AB_Calgary.Intl.AP.718770_CWEC2016.epw'
-    @template = 'NECB2011'
-    @test_dir = "#{File.dirname(__FILE__)}/output"
-    @expected_results_folder = "#{File.dirname(__FILE__)}/../expected_results/"
-    @model = nil
-    @model_name = nil
-    @run_simulation = false
-    @primary_heating_fuel = "Electricity"
-    @reference_hp = false
-  end
-
-
-  def create_model_and_regression_test(building_type: @building_type,
-                                       epw_file: @epw_file,
-                                       template: @template,
-                                       test_dir: @test_dir,
-                                       expected_results_folder: @expected_results_folder,
-                                       run_simulation: @run_simulation,
-                                       primary_heating_fuel: @primary_heating_fuel,
-                                       reference_hp: @reference_hp
-  )
-    @epw_file = epw_file
-    @template = template
-    @building_type = building_type
-    @test_dir = test_dir
-    @expected_results_folder = expected_results_folder
-    @primary_heating_fuel = primary_heating_fuel
-    @reference_hp = reference_hp
-    self.create_model(building_type: @building_type,
-                      epw_file: @epw_file,
-                      template: @template,
-                      test_dir: @test_dir,
-<<<<<<< HEAD
-                      primary_heating_fuel: @primary_heating_fuel,
-                      reference_hp: @reference_hp)
-=======
-                      primary_heating_fuel: @primary_heating_fuel)
->>>>>>> b949caa5
-
-    result, diff = self.osm_regression(expected_results_folder: @expected_results_folder)
-    if run_simulation
-      self.run_simulation()
-      #self.qaqc_regression()
-    end
-    return result, diff
-  end
-
-
-  def create_model(epw_file: @epw_file,
-                   template: @template,
-                   building_type: @building_type,
-                   test_dir: @test_dir,
-<<<<<<< HEAD
-                   primary_heating_fuel: @primary_heating_fuel,
-                   reference_hp: @reference_hp)
-    #set paths
-    unless reference_hp
-      @model_name = "#{building_type}-#{template}-#{primary_heating_fuel}-#{File.basename(epw_file, '.epw')}"
-    else
-      @model_name = "#{building_type}-#{template}-RefHP-#{primary_heating_fuel}-#{File.basename(epw_file, '.epw')}"
-    end
-=======
-                   primary_heating_fuel: @primary_heating_fuel)
-    #set paths
-
-    @model_name = "#{building_type}-#{template}-#{primary_heating_fuel}-#{File.basename(epw_file, '.epw')}"
-
->>>>>>> b949caa5
-    @run_dir = "#{test_dir}/#{@model_name}"
-    #create folders
-    if !Dir.exists?(test_dir)
-      Dir.mkdir(test_dir)
-    end
-    if !Dir.exists?(@run_dir)
-      Dir.mkdir(@run_dir)
-    end
-    puts "========================model_name =================== #{@model_name}"
-<<<<<<< HEAD
-    puts "reference_hp #{reference_hp}"
-=======
->>>>>>> b949caa5
-    @model = Standard.build("#{template}").model_create_prototype_model(epw_file: epw_file,
-                                                                        sizing_run_dir: @run_dir,
-                                                                        template: template,
-                                                                        building_type: building_type,
-<<<<<<< HEAD
-                                                                        primary_heating_fuel: primary_heating_fuel,
-                                                                        necb_reference_hp: reference_hp)
-=======
-                                                                        primary_heating_fuel: primary_heating_fuel
-)
->>>>>>> b949caa5
-    unless @model.instance_of?(OpenStudio::Model::Model)
-      puts "Creation of Model for #{@model_name} failed. Please check output for errors."
-    end
-    return self
-  end
-
-
-  def osm_regression(expected_results_folder: @expected_results_folder)
-    begin
-      diffs = []
-
-
-      expected_osm_file = "#{expected_results_folder}#{@model_name}_expected_result.osm"
-      test_osm_file = "#{expected_results_folder}#{@model_name}_test_result.osm"
-      test_idf_file = "#{expected_results_folder}#{@model_name}_test_result.idf"
-
-      #save test results by default
-      BTAP::FileIO.save_osm(@model, test_osm_file)
-      puts "saved test result osm file to #{test_osm_file}"
-      BTAP::FileIO.save_idf(@model, test_idf_file)
-      puts "saved test result idf file to #{test_idf_file}"
-
-      # Load the expected osm
-      unless File.exist?(expected_osm_file)
-        raise("The initial osm path: #{expected_osm_file} does not exist.")
-      end
-      expected_osm_model_path = OpenStudio::Path.new(expected_osm_file.to_s)
-      # Upgrade version if required.
-      version_translator = OpenStudio::OSVersion::VersionTranslator.new
-      expected_model = version_translator.loadModel(expected_osm_model_path).get
-
-      # Compare the two models.
-      diffs = BTAP::FileIO::compare_osm_files(expected_model, @model)
-    rescue => exception
-      # Log error/exception and then keep going.
-      error = "#{exception.backtrace.first}: #{exception.message} (#{exception.class})"
-      exception.backtrace.drop(1).map {|s| "\n#{s}"}.each {|bt| error << bt.to_s}
-      diffs << "#{@model_name}: Error \n#{error}"
-    end
-    #Write out diff or error message
-    diff_file = "#{expected_results_folder}#{@model_name}_diffs.json"
-    FileUtils.rm(diff_file) if File.exists?(diff_file)
-    if diffs.size > 0
-      File.write(diff_file, JSON.pretty_generate(diffs))
-      puts "There were #{diffs.size} differences/errors in #{expected_osm_file} #{@template} #{@epw_file}"
-      return false, {"diffs-errors" => diffs}
-    else
-      return true, []
-    end
-  end
-
-  def run_simulation(expected_results_folder: @expected_results_folder)
-    model_out_path = "#{@run_dir}/ExampleModel.osm"
-    workspace_path = "#{@run_dir}/ModelToIdf/in.idf"
-    sql_path = "#{@run_dir}/ModelToIdf/EnergyPlusPreProcess-0/EnergyPlus-0/eplusout.sql"
-    report_path = "#{@run_dir}/report.html"
-    test_qaqc_file = "#{expected_results_folder}#{@model_name}_test_result_qaqc.json"
-    [model_out_path, workspace_path, sql_path, report_path, test_qaqc_file].each do |file|
-      if File.exist?(file)
-        FileUtils.rm(file)
-      end
-    end
-
-    BTAP::Environment::WeatherFile.new(@epw_file).set_weather_file(@model)
-    Standard.build("#{@template}").model_run_simulation_and_log_errors(@model, @run_dir)
-  end
-
-
+require 'minitest/unit'
+require 'json'
+
+
+class NECBRegressionHelper < Minitest::Test
+
+  def setup()
+    @building_type = 'FullServiceRestaurant'
+    @epw_file = 'CAN_AB_Calgary.Intl.AP.718770_CWEC2016.epw'
+    @template = 'NECB2011'
+    @test_dir = "#{File.dirname(__FILE__)}/output"
+    @expected_results_folder = "#{File.dirname(__FILE__)}/../expected_results/"
+    @model = nil
+    @model_name = nil
+    @run_simulation = false
+    @primary_heating_fuel = "Electricity"
+    @reference_hp = false
+  end
+
+
+  def create_model_and_regression_test(building_type: @building_type,
+                                       epw_file: @epw_file,
+                                       template: @template,
+                                       test_dir: @test_dir,
+                                       expected_results_folder: @expected_results_folder,
+                                       run_simulation: @run_simulation,
+                                       primary_heating_fuel: @primary_heating_fuel,
+                                       reference_hp: @reference_hp
+  )
+    @epw_file = epw_file
+    @template = template
+    @building_type = building_type
+    @test_dir = test_dir
+    @expected_results_folder = expected_results_folder
+    @primary_heating_fuel = primary_heating_fuel
+    @reference_hp = reference_hp
+    self.create_model(building_type: @building_type,
+                      epw_file: @epw_file,
+                      template: @template,
+                      test_dir: @test_dir,
+                      primary_heating_fuel: @primary_heating_fuel)
+
+    result, diff = self.osm_regression(expected_results_folder: @expected_results_folder)
+    if run_simulation
+      self.run_simulation()
+      #self.qaqc_regression()
+    end
+    return result, diff
+  end
+
+
+  def create_model(epw_file: @epw_file,
+                   template: @template,
+                   building_type: @building_type,
+                   test_dir: @test_dir,
+                   primary_heating_fuel: @primary_heating_fuel)
+    #set paths
+
+    @model_name = "#{building_type}-#{template}-#{primary_heating_fuel}-#{File.basename(epw_file, '.epw')}"
+
+    @run_dir = "#{test_dir}/#{@model_name}"
+    #create folders
+    if !Dir.exists?(test_dir)
+      Dir.mkdir(test_dir)
+    end
+    if !Dir.exists?(@run_dir)
+      Dir.mkdir(@run_dir)
+    end
+    puts "========================model_name =================== #{@model_name}"
+    @model = Standard.build("#{template}").model_create_prototype_model(epw_file: epw_file,
+                                                                        sizing_run_dir: @run_dir,
+                                                                        template: template,
+                                                                        building_type: building_type,
+                                                                        primary_heating_fuel: primary_heating_fuel
+)
+    unless @model.instance_of?(OpenStudio::Model::Model)
+      puts "Creation of Model for #{@model_name} failed. Please check output for errors."
+    end
+    return self
+  end
+
+
+  def osm_regression(expected_results_folder: @expected_results_folder)
+    begin
+      diffs = []
+
+
+      expected_osm_file = "#{expected_results_folder}#{@model_name}_expected_result.osm"
+      test_osm_file = "#{expected_results_folder}#{@model_name}_test_result.osm"
+      test_idf_file = "#{expected_results_folder}#{@model_name}_test_result.idf"
+
+      #save test results by default
+      BTAP::FileIO.save_osm(@model, test_osm_file)
+      puts "saved test result osm file to #{test_osm_file}"
+      BTAP::FileIO.save_idf(@model, test_idf_file)
+      puts "saved test result idf file to #{test_idf_file}"
+
+      # Load the expected osm
+      unless File.exist?(expected_osm_file)
+        raise("The initial osm path: #{expected_osm_file} does not exist.")
+      end
+      expected_osm_model_path = OpenStudio::Path.new(expected_osm_file.to_s)
+      # Upgrade version if required.
+      version_translator = OpenStudio::OSVersion::VersionTranslator.new
+      expected_model = version_translator.loadModel(expected_osm_model_path).get
+
+      # Compare the two models.
+      diffs = BTAP::FileIO::compare_osm_files(expected_model, @model)
+    rescue => exception
+      # Log error/exception and then keep going.
+      error = "#{exception.backtrace.first}: #{exception.message} (#{exception.class})"
+      exception.backtrace.drop(1).map {|s| "\n#{s}"}.each {|bt| error << bt.to_s}
+      diffs << "#{@model_name}: Error \n#{error}"
+    end
+    #Write out diff or error message
+    diff_file = "#{expected_results_folder}#{@model_name}_diffs.json"
+    FileUtils.rm(diff_file) if File.exists?(diff_file)
+    if diffs.size > 0
+      File.write(diff_file, JSON.pretty_generate(diffs))
+      puts "There were #{diffs.size} differences/errors in #{expected_osm_file} #{@template} #{@epw_file}"
+      return false, {"diffs-errors" => diffs}
+    else
+      return true, []
+    end
+  end
+
+  def run_simulation(expected_results_folder: @expected_results_folder)
+    model_out_path = "#{@run_dir}/ExampleModel.osm"
+    workspace_path = "#{@run_dir}/ModelToIdf/in.idf"
+    sql_path = "#{@run_dir}/ModelToIdf/EnergyPlusPreProcess-0/EnergyPlus-0/eplusout.sql"
+    report_path = "#{@run_dir}/report.html"
+    test_qaqc_file = "#{expected_results_folder}#{@model_name}_test_result_qaqc.json"
+    [model_out_path, workspace_path, sql_path, report_path, test_qaqc_file].each do |file|
+      if File.exist?(file)
+        FileUtils.rm(file)
+      end
+    end
+
+    BTAP::Environment::WeatherFile.new(@epw_file).set_weather_file(@model)
+    Standard.build("#{@template}").model_run_simulation_and_log_errors(@model, @run_dir)
+  end
+
+
 end