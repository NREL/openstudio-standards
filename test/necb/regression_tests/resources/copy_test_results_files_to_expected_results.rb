--- conflicted
+++ resolved
@@ -1,6 +1,5 @@
 require 'fileutils'
 
-<<<<<<< HEAD
 expected_folder_path = "#{File.dirname(__FILE__)}/../expected/"
 test_folder_path = "#{File.dirname(__FILE__)}/../output_osm/"
 puts "Test File OSM directory: #{test_folder_path}"
@@ -13,27 +12,7 @@
   output_file = File.join(expected_folder_path, input_test_file)
   FileUtils.cp(f,output_file )
   puts "created new #{output_file}"
-=======
-output_folder = "#{File.dirname(__FILE__)}/../expected/"
-input_folder = "#{File.dirname(__FILE__)}/../output_osm/"
-puts output_folder
-puts input_folder
-
-if Dir.exist?(input_folder)
-  Dir.glob(input_folder + '*').sort.each do |f|
-    file_name = File.basename(f)
-    output_file_path = File.join(output_folder, file_name)
-    FileUtils.cp(f, output_file_path)
-  end
-else
-  puts "No test results found. Aborting."
->>>>>>> 42f70b4e
 end
-#Dir.glob(folder_path + "/*test_result.osm").sort.each do |f|
-#  new_file = f.gsub("test_result.osm","expected_result.osm")
-#  FileUtils.cp(f,new_file )
-#  puts "created new #{new_file}"
-#end
 
 #Dir.glob(folder_path + "/*test_result_qaqc.json").sort.each do |f|
 #  new_file = f.gsub("test_result_qaqc.json","expected_result_qaqc.json")
