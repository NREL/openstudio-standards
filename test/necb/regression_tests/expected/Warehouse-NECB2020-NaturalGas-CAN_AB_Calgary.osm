--- conflicted
+++ resolved
@@ -2577,23 +2577,6 @@
 OS:EnergyManagementSystem:Program,
   {00000000-0000-0000-0034-000000000001},  !- Handle
   ems_sys_4_mixed_shr_none_sc_dx_sh_c_g_ssf_cv_zh_b_hw_zc_none_srf_none__1_OptimumStartProg0, !- Name
-<<<<<<< HEAD
-  IF DaylightSavings==0 && DayOfWeek>1 && Hour==5 && {c1e617e3-11a1-4486-ab5a-51016ca96f81}<23.9 && {c1e617e3-11a1-4486-ab5a-51016ca96f81}>1.7, !- Program Line 1
-  SET {44e45227-a8ac-4431-9fdb-d705c821736e} = 29.4, !- Program Line 2
-  SET {ec871cfc-e705-4189-8d67-8fd90c7afe12} = 15.6, !- Program Line 3
-  ELSEIF DaylightSavings==0 && DayOfWeek==1 && Hour==7 && {c1e617e3-11a1-4486-ab5a-51016ca96f81}<23.9 && {c1e617e3-11a1-4486-ab5a-51016ca96f81}>1.7, !- Program Line 4
-  SET {44e45227-a8ac-4431-9fdb-d705c821736e} = 29.4, !- Program Line 5
-  SET {ec871cfc-e705-4189-8d67-8fd90c7afe12} = 15.6, !- Program Line 6
-  ELSEIF DaylightSavings==1 && DayOfWeek>1 && Hour==4 && {c1e617e3-11a1-4486-ab5a-51016ca96f81}<23.9 && {c1e617e3-11a1-4486-ab5a-51016ca96f81}>1.7, !- Program Line 7
-  SET {44e45227-a8ac-4431-9fdb-d705c821736e} = 29.4, !- Program Line 8
-  SET {ec871cfc-e705-4189-8d67-8fd90c7afe12} = 15.6, !- Program Line 9
-  ELSEIF DaylightSavings==1 && DayOfWeek==1 && Hour==6 && {c1e617e3-11a1-4486-ab5a-51016ca96f81}<23.9 && {c1e617e3-11a1-4486-ab5a-51016ca96f81}>1.7, !- Program Line 10
-  SET {44e45227-a8ac-4431-9fdb-d705c821736e} = 29.4, !- Program Line 11
-  SET {ec871cfc-e705-4189-8d67-8fd90c7afe12} = 15.6, !- Program Line 12
-  ELSE,                                    !- Program Line 13
-  SET {44e45227-a8ac-4431-9fdb-d705c821736e} = NULL, !- Program Line 14
-  SET {ec871cfc-e705-4189-8d67-8fd90c7afe12} = NULL, !- Program Line 15
-=======
   IF DaylightSavings==0 && DayOfWeek>1 && Hour==5 && {49034479-9084-4a5c-9a35-38af8fb5b8c5}<23.9 && {49034479-9084-4a5c-9a35-38af8fb5b8c5}>1.7, !- Program Line 1
   SET {5a4e6aac-905b-427a-90e5-56b0dcf08a75} = 29.4, !- Program Line 2
   SET {220f7300-e962-400b-b7fd-00e2f3578bcd} = 15.6, !- Program Line 3
@@ -2609,29 +2592,11 @@
   ELSE,                                    !- Program Line 13
   SET {5a4e6aac-905b-427a-90e5-56b0dcf08a75} = NULL, !- Program Line 14
   SET {220f7300-e962-400b-b7fd-00e2f3578bcd} = NULL, !- Program Line 15
->>>>>>> 7c8cac34
   ENDIF;                                   !- Program Line 16
 
 OS:EnergyManagementSystem:Program,
   {00000000-0000-0000-0034-000000000002},  !- Handle
   ems_sys_4_mixed_shr_none_sc_dx_sh_c_g_ssf_cv_zh_b_hw_zc_none_srf_none__OptimumStartProg0, !- Name
-<<<<<<< HEAD
-  IF DaylightSavings==0 && DayOfWeek>1 && Hour==5 && {f1283826-0c39-42ee-9f3f-9d9d71b1b156}<23.9 && {f1283826-0c39-42ee-9f3f-9d9d71b1b156}>1.7, !- Program Line 1
-  SET {86c6ff08-61ce-493d-8b03-aa194b790eab} = 29.4, !- Program Line 2
-  SET {cc5a9ecb-531c-411f-953c-bb1b19a56ade} = 15.6, !- Program Line 3
-  ELSEIF DaylightSavings==0 && DayOfWeek==1 && Hour==7 && {f1283826-0c39-42ee-9f3f-9d9d71b1b156}<23.9 && {f1283826-0c39-42ee-9f3f-9d9d71b1b156}>1.7, !- Program Line 4
-  SET {86c6ff08-61ce-493d-8b03-aa194b790eab} = 29.4, !- Program Line 5
-  SET {cc5a9ecb-531c-411f-953c-bb1b19a56ade} = 15.6, !- Program Line 6
-  ELSEIF DaylightSavings==1 && DayOfWeek>1 && Hour==4 && {f1283826-0c39-42ee-9f3f-9d9d71b1b156}<23.9 && {f1283826-0c39-42ee-9f3f-9d9d71b1b156}>1.7, !- Program Line 7
-  SET {86c6ff08-61ce-493d-8b03-aa194b790eab} = 29.4, !- Program Line 8
-  SET {cc5a9ecb-531c-411f-953c-bb1b19a56ade} = 15.6, !- Program Line 9
-  ELSEIF DaylightSavings==1 && DayOfWeek==1 && Hour==6 && {f1283826-0c39-42ee-9f3f-9d9d71b1b156}<23.9 && {f1283826-0c39-42ee-9f3f-9d9d71b1b156}>1.7, !- Program Line 10
-  SET {86c6ff08-61ce-493d-8b03-aa194b790eab} = 29.4, !- Program Line 11
-  SET {cc5a9ecb-531c-411f-953c-bb1b19a56ade} = 15.6, !- Program Line 12
-  ELSE,                                    !- Program Line 13
-  SET {86c6ff08-61ce-493d-8b03-aa194b790eab} = NULL, !- Program Line 14
-  SET {cc5a9ecb-531c-411f-953c-bb1b19a56ade} = NULL, !- Program Line 15
-=======
   IF DaylightSavings==0 && DayOfWeek>1 && Hour==5 && {7806a953-99a1-439c-8e31-b623030af66d}<23.9 && {7806a953-99a1-439c-8e31-b623030af66d}>1.7, !- Program Line 1
   SET {ff81980a-3768-4239-a883-3de930d54b4e} = 29.4, !- Program Line 2
   SET {e0226c3b-ed3c-4439-a48c-7feb45d7b522} = 15.6, !- Program Line 3
@@ -2647,7 +2612,6 @@
   ELSE,                                    !- Program Line 13
   SET {ff81980a-3768-4239-a883-3de930d54b4e} = NULL, !- Program Line 14
   SET {e0226c3b-ed3c-4439-a48c-7feb45d7b522} = NULL, !- Program Line 15
->>>>>>> 7c8cac34
   ENDIF;                                   !- Program Line 16
 
 OS:EnergyManagementSystem:ProgramCallingManager,
