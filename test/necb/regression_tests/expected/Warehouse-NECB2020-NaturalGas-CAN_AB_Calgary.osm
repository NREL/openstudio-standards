OS:AdditionalProperties,
  {00000000-0000-0000-0001-000000000001},  !- Handle
  {00000000-0000-0000-0030-000000000001},  !- Object Name
  Ref OA per area,                         !- Feature Name 1
  Double,                                  !- Feature Data Type 1
  0.059999999999999998,                    !- Feature Value 1
  Ref OA per person,                       !- Feature Name 2
  Double,                                  !- Feature Data Type 2
  5,                                       !- Feature Value 2
  Ref OA ach,                              !- Feature Name 3
  Double,                                  !- Feature Data Type 3
  0,                                       !- Feature Value 3
  Ref occupancy per 1000ft2,               !- Feature Name 4
  Double,                                  !- Feature Data Type 4
  5,                                       !- Feature Value 4
  Ref standard,                            !- Feature Name 5
  String,                                  !- Feature Data Type 5
  ASHRAE 62.1-2016 Occupancy,              !- Feature Value 5
  Ref space type,                          !- Feature Name 6
  String,                                  !- Feature Data Type 6
  Office space;                            !- Feature Value 6

OS:AdditionalProperties,
  {00000000-0000-0000-0001-000000000002},  !- Handle
  {00000000-0000-0000-0030-000000000002},  !- Object Name
  Ref OA per area,                         !- Feature Name 1
  Double,                                  !- Feature Data Type 1
  0.059999999999999998,                    !- Feature Value 1
  Ref OA per person,                       !- Feature Name 2
  Double,                                  !- Feature Data Type 2
  10,                                      !- Feature Value 2
  Ref OA ach,                              !- Feature Name 3
  Double,                                  !- Feature Data Type 3
  0,                                       !- Feature Value 3
  Ref occupancy per 1000ft2,               !- Feature Name 4
  Double,                                  !- Feature Data Type 4
  0,                                       !- Feature Value 4
  Ref standard,                            !- Feature Name 5
  String,                                  !- Feature Data Type 5
  ASHRAE 62.1-2016 Occupancy,              !- Feature Value 5
  Ref space type,                          !- Feature Name 6
  String,                                  !- Feature Data Type 6
  Warehouses;                              !- Feature Value 6

OS:AdditionalProperties,
  {00000000-0000-0000-0001-000000000003},  !- Handle
  {00000000-0000-0000-0030-000000000003},  !- Object Name
  Ref OA per area,                         !- Feature Name 1
  Double,                                  !- Feature Data Type 1
  0.059999999999999998,                    !- Feature Value 1
  Ref OA per person,                       !- Feature Name 2
  Double,                                  !- Feature Data Type 2
  10,                                      !- Feature Value 2
  Ref OA ach,                              !- Feature Name 3
  Double,                                  !- Feature Data Type 3
  0,                                       !- Feature Value 3
  Ref occupancy per 1000ft2,               !- Feature Name 4
  Double,                                  !- Feature Data Type 4
  0,                                       !- Feature Value 4
  Ref standard,                            !- Feature Name 5
  String,                                  !- Feature Data Type 5
  ASHRAE 62.1-2016 Occupancy,              !- Feature Value 5
  Ref space type,                          !- Feature Name 6
  String,                                  !- Feature Data Type 6
  Warehouses;                              !- Feature Value 6

OS:AdditionalProperties,
  {00000000-0000-0000-0001-000000000004},  !- Handle
  {00000000-0000-0000-0061-000000000019},  !- Object Name
  max_occ_in_spaces,                       !- Feature Name 1
  Double,                                  !- Feature Data Type 1
  11.848286688361537,                      !- Feature Value 1
  number_of_spaces_included,               !- Feature Name 2
  Integer,                                 !- Feature Data Type 2
  1,                                       !- Feature Value 2
  date_parent_object_last_edited,          !- Feature Name 3
  String,                                  !- Feature Data Type 3
  2024-01-01 01:00:00 UTC,                 !- Feature Value 3
  date_parent_object_created,              !- Feature Name 4
  String,                                  !- Feature Data Type 4
  2024-01-01 01:00:00 UTC;                 !- Feature Value 4

OS:AdditionalProperties,
  {00000000-0000-0000-0001-000000000005},  !- Handle
  {00000000-0000-0000-0061-000000000021},  !- Object Name
  max_occ_in_spaces,                       !- Feature Name 1
  Double,                                  !- Feature Data Type 1
  27.878321619674338,                      !- Feature Value 1
  number_of_spaces_included,               !- Feature Name 2
  Integer,                                 !- Feature Data Type 2
  1,                                       !- Feature Value 2
  date_parent_object_last_edited,          !- Feature Name 3
  String,                                  !- Feature Data Type 3
  2024-01-01 01:00:00 UTC,                 !- Feature Value 3
  date_parent_object_created,              !- Feature Name 4
  String,                                  !- Feature Data Type 4
  2024-01-01 01:00:00 UTC;                 !- Feature Value 4

OS:AdditionalProperties,
  {00000000-0000-0000-0001-000000000006},  !- Handle
  {00000000-0000-0000-0061-000000000020},  !- Object Name
  max_occ_in_spaces,                       !- Feature Name 1
  Double,                                  !- Feature Data Type 1
  32.060069862625376,                      !- Feature Value 1
  number_of_spaces_included,               !- Feature Name 2
  Integer,                                 !- Feature Data Type 2
  1,                                       !- Feature Value 2
  date_parent_object_last_edited,          !- Feature Name 3
  String,                                  !- Feature Data Type 3
  2024-01-01 01:00:00 UTC,                 !- Feature Value 3
  date_parent_object_created,              !- Feature Name 4
  String,                                  !- Feature Data Type 4
  2024-01-01 01:00:00 UTC;                 !- Feature Value 4

OS:AirLoopHVAC,
  {00000000-0000-0000-0002-000000000001},  !- Handle
  sys_3|mixed|shr>erv|sc>dx|sh>c-g|ssf>cv|zh>b-hw|zc>none|srf>none|, !- Name
  ,                                        !- Controller List Name
  {00000000-0000-0000-0061-000000000019},  !- Availability Schedule
  {00000000-0000-0000-0008-000000000003},  !- Availability Manager List Name
  autosize,                                !- Design Supply Air Flow Rate {m3/s}
  1,                                       !- Design Return Air Flow Fraction of Supply Air Flow
  ,                                        !- Branch List Name
  ,                                        !- Connector List Name
  {00000000-0000-0000-0016-000000000032},  !- Supply Side Inlet Node Name
  {00000000-0000-0000-0016-000000000035},  !- Demand Side Outlet Node Name
  {00000000-0000-0000-0016-000000000034},  !- Demand Side Inlet Node A
  {00000000-0000-0000-0016-000000000033},  !- Supply Side Outlet Node A
  ,                                        !- Demand Side Inlet Node B
  ,                                        !- Supply Side Outlet Node B
  ,                                        !- Return Air Bypass Flow Temperature Setpoint Schedule Name
  {00000000-0000-0000-0004-000000000001},  !- Demand Mixer Name
  {00000000-0000-0000-0005-000000000001},  !- Demand Splitter A Name
  ,                                        !- Demand Splitter B Name
  ;                                        !- Supply Splitter Name

OS:AirLoopHVAC,
  {00000000-0000-0000-0002-000000000002},  !- Handle
  sys_4|mixed|shr>erv|sc>dx|sh>c-g|ssf>cv|zh>b-hw|zc>none|srf>none| 1, !- Name
  ,                                        !- Controller List Name
  {00000000-0000-0000-0061-000000000020},  !- Availability Schedule
  {00000000-0000-0000-0008-000000000002},  !- Availability Manager List Name
  autosize,                                !- Design Supply Air Flow Rate {m3/s}
  1,                                       !- Design Return Air Flow Fraction of Supply Air Flow
  ,                                        !- Branch List Name
  ,                                        !- Connector List Name
  {00000000-0000-0000-0016-000000000079},  !- Supply Side Inlet Node Name
  {00000000-0000-0000-0016-000000000082},  !- Demand Side Outlet Node Name
  {00000000-0000-0000-0016-000000000081},  !- Demand Side Inlet Node A
  {00000000-0000-0000-0016-000000000080},  !- Supply Side Outlet Node A
  ,                                        !- Demand Side Inlet Node B
  ,                                        !- Supply Side Outlet Node B
  ,                                        !- Return Air Bypass Flow Temperature Setpoint Schedule Name
  {00000000-0000-0000-0004-000000000003},  !- Demand Mixer Name
  {00000000-0000-0000-0005-000000000003},  !- Demand Splitter A Name
  ,                                        !- Demand Splitter B Name
  ;                                        !- Supply Splitter Name

OS:AirLoopHVAC,
  {00000000-0000-0000-0002-000000000003},  !- Handle
  sys_4|mixed|shr>erv|sc>dx|sh>c-g|ssf>cv|zh>b-hw|zc>none|srf>none|, !- Name
  ,                                        !- Controller List Name
  {00000000-0000-0000-0061-000000000021},  !- Availability Schedule
  {00000000-0000-0000-0008-000000000001},  !- Availability Manager List Name
  autosize,                                !- Design Supply Air Flow Rate {m3/s}
  1,                                       !- Design Return Air Flow Fraction of Supply Air Flow
  ,                                        !- Branch List Name
  ,                                        !- Connector List Name
  {00000000-0000-0000-0016-000000000055},  !- Supply Side Inlet Node Name
  {00000000-0000-0000-0016-000000000058},  !- Demand Side Outlet Node Name
  {00000000-0000-0000-0016-000000000057},  !- Demand Side Inlet Node A
  {00000000-0000-0000-0016-000000000056},  !- Supply Side Outlet Node A
  ,                                        !- Demand Side Inlet Node B
  ,                                        !- Supply Side Outlet Node B
  ,                                        !- Return Air Bypass Flow Temperature Setpoint Schedule Name
  {00000000-0000-0000-0004-000000000002},  !- Demand Mixer Name
  {00000000-0000-0000-0005-000000000002},  !- Demand Splitter A Name
  ,                                        !- Demand Splitter B Name
  ;                                        !- Supply Splitter Name

OS:AirLoopHVAC:OutdoorAirSystem,
  {00000000-0000-0000-0003-000000000001},  !- Handle
  Air Loop HVAC Outdoor Air System 1,      !- Name
  {00000000-0000-0000-0021-000000000001},  !- Controller Name
  ,                                        !- Outdoor Air Equipment List Name
  ,                                        !- Availability Manager List Name
  {00000000-0000-0000-0016-000000000044},  !- Mixed Air Node Name
  {00000000-0000-0000-0016-000000000143},  !- Outdoor Air Stream Node Name
  {00000000-0000-0000-0016-000000000144},  !- Relief Air Stream Node Name
  {00000000-0000-0000-0016-000000000043};  !- Return Air Stream Node Name

OS:AirLoopHVAC:OutdoorAirSystem,
  {00000000-0000-0000-0003-000000000002},  !- Handle
  Air Loop HVAC Outdoor Air System 2,      !- Name
  {00000000-0000-0000-0021-000000000002},  !- Controller Name
  ,                                        !- Outdoor Air Equipment List Name
  ,                                        !- Availability Manager List Name
  {00000000-0000-0000-0016-000000000067},  !- Mixed Air Node Name
  {00000000-0000-0000-0016-000000000149},  !- Outdoor Air Stream Node Name
  {00000000-0000-0000-0016-000000000150},  !- Relief Air Stream Node Name
  {00000000-0000-0000-0016-000000000066};  !- Return Air Stream Node Name

OS:AirLoopHVAC:OutdoorAirSystem,
  {00000000-0000-0000-0003-000000000003},  !- Handle
  Air Loop HVAC Outdoor Air System 3,      !- Name
  {00000000-0000-0000-0021-000000000003},  !- Controller Name
  ,                                        !- Outdoor Air Equipment List Name
  ,                                        !- Availability Manager List Name
  {00000000-0000-0000-0016-000000000091},  !- Mixed Air Node Name
  {00000000-0000-0000-0016-000000000155},  !- Outdoor Air Stream Node Name
  {00000000-0000-0000-0016-000000000156},  !- Relief Air Stream Node Name
  {00000000-0000-0000-0016-000000000090};  !- Return Air Stream Node Name

OS:AirLoopHVAC:ZoneMixer,
  {00000000-0000-0000-0004-000000000001},  !- Handle
  Air Loop HVAC Zone Mixer 1,              !- Name
  {00000000-0000-0000-0016-000000000037},  !- Outlet Node Name
  {00000000-0000-0000-0016-000000000051};  !- Inlet Node Name 1

OS:AirLoopHVAC:ZoneMixer,
  {00000000-0000-0000-0004-000000000002},  !- Handle
  Air Loop HVAC Zone Mixer 2,              !- Name
  {00000000-0000-0000-0016-000000000060},  !- Outlet Node Name
  {00000000-0000-0000-0016-000000000075};  !- Inlet Node Name 1

OS:AirLoopHVAC:ZoneMixer,
  {00000000-0000-0000-0004-000000000003},  !- Handle
  Air Loop HVAC Zone Mixer 3,              !- Name
  {00000000-0000-0000-0016-000000000084},  !- Outlet Node Name
  {00000000-0000-0000-0016-000000000099};  !- Inlet Node Name 1

OS:AirLoopHVAC:ZoneSplitter,
  {00000000-0000-0000-0005-000000000001},  !- Handle
  Air Loop HVAC Zone Splitter 1,           !- Name
  {00000000-0000-0000-0016-000000000036},  !- Inlet Node Name
  {00000000-0000-0000-0016-000000000052};  !- Outlet Node Name 1

OS:AirLoopHVAC:ZoneSplitter,
  {00000000-0000-0000-0005-000000000002},  !- Handle
  Air Loop HVAC Zone Splitter 2,           !- Name
  {00000000-0000-0000-0016-000000000059},  !- Inlet Node Name
  {00000000-0000-0000-0016-000000000076};  !- Outlet Node Name 1

OS:AirLoopHVAC:ZoneSplitter,
  {00000000-0000-0000-0005-000000000003},  !- Handle
  Air Loop HVAC Zone Splitter 3,           !- Name
  {00000000-0000-0000-0016-000000000083},  !- Inlet Node Name
  {00000000-0000-0000-0016-000000000100};  !- Outlet Node Name 1

OS:AirTerminal:SingleDuct:ConstantVolume:NoReheat,
  {00000000-0000-0000-0006-000000000001},  !- Handle
  Air Terminal Single Duct Constant Volume No Reheat 1, !- Name
  {00000000-0000-0000-0058-000000000001},  !- Availability Schedule Name
  {00000000-0000-0000-0016-000000000053},  !- Air Inlet Node Name
  {00000000-0000-0000-0016-000000000054},  !- Air Outlet Node Name
  AutoSize;                                !- Maximum Air Flow Rate {m3/s}

OS:AirTerminal:SingleDuct:ConstantVolume:NoReheat,
  {00000000-0000-0000-0006-000000000002},  !- Handle
  Air Terminal Single Duct Constant Volume No Reheat 2, !- Name
  {00000000-0000-0000-0058-000000000001},  !- Availability Schedule Name
  {00000000-0000-0000-0016-000000000077},  !- Air Inlet Node Name
  {00000000-0000-0000-0016-000000000078},  !- Air Outlet Node Name
  AutoSize;                                !- Maximum Air Flow Rate {m3/s}

OS:AirTerminal:SingleDuct:ConstantVolume:NoReheat,
  {00000000-0000-0000-0006-000000000003},  !- Handle
  Air Terminal Single Duct Constant Volume No Reheat 3, !- Name
  {00000000-0000-0000-0058-000000000001},  !- Availability Schedule Name
  {00000000-0000-0000-0016-000000000101},  !- Air Inlet Node Name
  {00000000-0000-0000-0016-000000000102},  !- Air Outlet Node Name
  AutoSize;                                !- Maximum Air Flow Rate {m3/s}

OS:AvailabilityManager:NightCycle,
  {00000000-0000-0000-0007-000000000001},  !- Handle
  Availability Manager Night Cycle 1,      !- Name
  {00000000-0000-0000-0058-000000000001},  !- Applicability Schedule
  ,                                        !- Fan Schedule
  CycleOnAny,                              !- Control Type
  1,                                       !- Thermostat Tolerance {deltaC}
  ,                                        !- Cycling Run Time Control Type
  3600,                                    !- Cycling Run Time {s}
  {00000000-0000-0000-0047-000000000001},  !- Control Zone or Zone List Name
  {00000000-0000-0000-0047-000000000002},  !- Cooling Control Zone or Zone List Name
  {00000000-0000-0000-0047-000000000003},  !- Heating Control Zone or Zone List Name
  {00000000-0000-0000-0047-000000000004};  !- Heating Zone Fans Only Zone or Zone List Name

OS:AvailabilityManager:NightCycle,
  {00000000-0000-0000-0007-000000000002},  !- Handle
  Availability Manager Night Cycle 2,      !- Name
  {00000000-0000-0000-0058-000000000001},  !- Applicability Schedule
  ,                                        !- Fan Schedule
  CycleOnAny,                              !- Control Type
  1,                                       !- Thermostat Tolerance {deltaC}
  ,                                        !- Cycling Run Time Control Type
  3600,                                    !- Cycling Run Time {s}
  {00000000-0000-0000-0047-000000000005},  !- Control Zone or Zone List Name
  {00000000-0000-0000-0047-000000000006},  !- Cooling Control Zone or Zone List Name
  {00000000-0000-0000-0047-000000000007},  !- Heating Control Zone or Zone List Name
  {00000000-0000-0000-0047-000000000008};  !- Heating Zone Fans Only Zone or Zone List Name

OS:AvailabilityManager:NightCycle,
  {00000000-0000-0000-0007-000000000003},  !- Handle
  Availability Manager Night Cycle 3,      !- Name
  {00000000-0000-0000-0058-000000000001},  !- Applicability Schedule
  ,                                        !- Fan Schedule
  CycleOnAny,                              !- Control Type
  1,                                       !- Thermostat Tolerance {deltaC}
  ,                                        !- Cycling Run Time Control Type
  3600,                                    !- Cycling Run Time {s}
  {00000000-0000-0000-0047-000000000009},  !- Control Zone or Zone List Name
  {00000000-0000-0000-0047-000000000010},  !- Cooling Control Zone or Zone List Name
  {00000000-0000-0000-0047-000000000011},  !- Heating Control Zone or Zone List Name
  {00000000-0000-0000-0047-000000000012};  !- Heating Zone Fans Only Zone or Zone List Name

OS:AvailabilityManagerAssignmentList,
  {00000000-0000-0000-0008-000000000001},  !- Handle
  Air Loop HVAC 1 AvailabilityManagerAssignmentList 1, !- Name
  {00000000-0000-0000-0007-000000000002};  !- Availability Manager Name 1

OS:AvailabilityManagerAssignmentList,
  {00000000-0000-0000-0008-000000000002},  !- Handle
  Air Loop HVAC 1 AvailabilityManagerAssignmentList 2, !- Name
  {00000000-0000-0000-0007-000000000003};  !- Availability Manager Name 1

OS:AvailabilityManagerAssignmentList,
  {00000000-0000-0000-0008-000000000003},  !- Handle
  Air Loop HVAC 1 AvailabilityManagerAssignmentList, !- Name
  {00000000-0000-0000-0007-000000000001};  !- Availability Manager Name 1

OS:AvailabilityManagerAssignmentList,
  {00000000-0000-0000-0008-000000000004},  !- Handle
  Plant Loop 1 AvailabilityManagerAssignmentList 1; !- Name

OS:AvailabilityManagerAssignmentList,
  {00000000-0000-0000-0008-000000000005},  !- Handle
  Plant Loop 1 AvailabilityManagerAssignmentList; !- Name

OS:Boiler:HotWater,
  {00000000-0000-0000-0009-000000000001},  !- Handle
  Primary Boiler 567kBtu/hr 0.9 Thermal Eff, !- Name
  NaturalGas,                              !- Fuel Type
  166282.715584723,                        !- Nominal Capacity {W}
  0.9,                                     !- Nominal Thermal Efficiency
  ,                                        !- Efficiency Curve Temperature Evaluation Variable
  {00000000-0000-0000-0023-000000000001},  !- Normalized Boiler Efficiency Curve Name
  ,                                        !- Design Water Flow Rate {m3/s}
  ,                                        !- Minimum Part Load Ratio
  ,                                        !- Maximum Part Load Ratio
  ,                                        !- Optimum Part Load Ratio
  {00000000-0000-0000-0016-000000000018},  !- Boiler Water Inlet Node Name
  {00000000-0000-0000-0016-000000000019},  !- Boiler Water Outlet Node Name
  99,                                      !- Water Outlet Upper Temperature Limit {C}
  ConstantFlow,                            !- Boiler Flow Mode
  0,                                       !- On Cycle Parasitic Electric Load {W}
  0,                                       !- Off Cycle Parasitic Fuel Load {W}
  1,                                       !- Sizing Factor
  General;                                 !- End-Use Subcategory

OS:Boiler:HotWater,
  {00000000-0000-0000-0009-000000000002},  !- Handle
  Secondary Boiler 567kBtu/hr 0.9 Thermal Eff, !- Name
  NaturalGas,                              !- Fuel Type
  166282.715584723,                        !- Nominal Capacity {W}
  0.9,                                     !- Nominal Thermal Efficiency
  ,                                        !- Efficiency Curve Temperature Evaluation Variable
  {00000000-0000-0000-0023-000000000001},  !- Normalized Boiler Efficiency Curve Name
  ,                                        !- Design Water Flow Rate {m3/s}
  ,                                        !- Minimum Part Load Ratio
  ,                                        !- Maximum Part Load Ratio
  ,                                        !- Optimum Part Load Ratio
  {00000000-0000-0000-0016-000000000022},  !- Boiler Water Inlet Node Name
  {00000000-0000-0000-0016-000000000023},  !- Boiler Water Outlet Node Name
  99,                                      !- Water Outlet Upper Temperature Limit {C}
  ConstantFlow,                            !- Boiler Flow Mode
  0,                                       !- On Cycle Parasitic Electric Load {W}
  0,                                       !- Off Cycle Parasitic Fuel Load {W}
  1,                                       !- Sizing Factor
  General;                                 !- End-Use Subcategory

OS:Building,
  {00000000-0000-0000-0010-000000000001},  !- Handle
  Warehouse,                               !- Name
  ,                                        !- Building Sector Type
  ,                                        !- North Axis {deg}
  ,                                        !- Nominal Floor to Floor Height {m}
  ,                                        !- Space Type Name
  {00000000-0000-0000-0026-000000000001},  !- Default Construction Set Name
  ,                                        !- Default Schedule Set Name
  1,                                       !- Standards Number of Stories
  1,                                       !- Standards Number of Above Ground Stories
  NECB2020,                                !- Standards Template
  Warehouse,                               !- Standards Building Type
  ,                                        !- Standards Number of Living Units
  ,                                        !- Relocatable
  ;                                        !- Nominal Floor to Ceiling Height {m}

OS:BuildingStory,
  {00000000-0000-0000-0011-000000000001},  !- Handle
  Building Story 1,                        !- Name
  0,                                       !- Nominal Z Coordinate {m}
  ,                                        !- Nominal Floor to Floor Height {m}
  ,                                        !- Default Construction Set Name
  ,                                        !- Default Schedule Set Name
  {00000000-0000-0000-0057-000000000007};  !- Group Rendering Name

OS:ClimateZones,
  {00000000-0000-0000-0012-000000000001},  !- Handle
  ASHRAE,                                  !- Climate Zone Institution Name 1
  ANSI/ASHRAE Standard 169,                !- Climate Zone Document Name 1
  2006,                                    !- Climate Zone Document Year 1
  7;                                       !- Climate Zone Value 1

OS:Coil:Cooling:DX:SingleSpeed,
  {00000000-0000-0000-0013-000000000001},  !- Handle
  CoilCoolingDXSingleSpeed_dx 1 322kBtu/hr 9.8EER, !- Name
  {00000000-0000-0000-0058-000000000001},  !- Availability Schedule Name
  autosize,                                !- Rated Total Cooling Capacity {W}
  autosize,                                !- Rated Sensible Heat Ratio
  3.40010964509975,                        !- Rated COP {W/W}
  autosize,                                !- Rated Air Flow Rate {m3/s}
  773.3,                                   !- Rated Evaporator Fan Power Per Volume Flow Rate 2017 {W/(m3/s)}
  934.4,                                   !- Rated Evaporator Fan Power Per Volume Flow Rate 2023 {W/(m3/s)}
  {00000000-0000-0000-0016-000000000068},  !- Air Inlet Node Name
  {00000000-0000-0000-0016-000000000064},  !- Air Outlet Node Name
  {00000000-0000-0000-0022-000000000007},  !- Total Cooling Capacity Function of Temperature Curve Name
  {00000000-0000-0000-0024-000000000008},  !- Total Cooling Capacity Function of Flow Fraction Curve Name
  {00000000-0000-0000-0022-000000000008},  !- Energy Input Ratio Function of Temperature Curve Name
  {00000000-0000-0000-0024-000000000009},  !- Energy Input Ratio Function of Flow Fraction Curve Name
  {00000000-0000-0000-0023-000000000004},  !- Part Load Fraction Correlation Curve Name
  -25,                                     !- Minimum Outdoor Dry-Bulb Temperature for Compressor Operation {C}
  0,                                       !- Nominal Time for Condensate Removal to Begin {s}
  0,                                       !- Ratio of Initial Moisture Evaporation Rate and Steady State Latent Capacity {dimensionless}
  0,                                       !- Maximum Cycling Rate {cycles/hr}
  0,                                       !- Latent Capacity Time Constant {s}
  ,                                        !- Condenser Air Inlet Node Name
  AirCooled,                               !- Condenser Type
  0.9,                                     !- Evaporative Condenser Effectiveness {dimensionless}
  autosize,                                !- Evaporative Condenser Air Flow Rate {m3/s}
  autosize,                                !- Evaporative Condenser Pump Rated Power Consumption {W}
  0,                                       !- Crankcase Heater Capacity {W}
  ,                                        !- Crankcase Heater Capacity Function of Temperature Curve Name
  10,                                      !- Maximum Outdoor Dry-Bulb Temperature for Crankcase Heater Operation {C}
  ,                                        !- Supply Water Storage Tank Name
  ,                                        !- Condensate Collection Water Storage Tank Name
  0,                                       !- Basin Heater Capacity {W/K}
  2;                                       !- Basin Heater Setpoint Temperature {C}

OS:Coil:Cooling:DX:SingleSpeed,
  {00000000-0000-0000-0013-000000000002},  !- Handle
  CoilCoolingDXSingleSpeed_dx 2 589kBtu/hr 9.8EER, !- Name
  {00000000-0000-0000-0058-000000000001},  !- Availability Schedule Name
  autosize,                                !- Rated Total Cooling Capacity {W}
  autosize,                                !- Rated Sensible Heat Ratio
  3.40010964509975,                        !- Rated COP {W/W}
  autosize,                                !- Rated Air Flow Rate {m3/s}
  773.3,                                   !- Rated Evaporator Fan Power Per Volume Flow Rate 2017 {W/(m3/s)}
  934.4,                                   !- Rated Evaporator Fan Power Per Volume Flow Rate 2023 {W/(m3/s)}
  {00000000-0000-0000-0016-000000000092},  !- Air Inlet Node Name
  {00000000-0000-0000-0016-000000000088},  !- Air Outlet Node Name
  {00000000-0000-0000-0022-000000000007},  !- Total Cooling Capacity Function of Temperature Curve Name
  {00000000-0000-0000-0024-000000000008},  !- Total Cooling Capacity Function of Flow Fraction Curve Name
  {00000000-0000-0000-0022-000000000008},  !- Energy Input Ratio Function of Temperature Curve Name
  {00000000-0000-0000-0024-000000000009},  !- Energy Input Ratio Function of Flow Fraction Curve Name
  {00000000-0000-0000-0023-000000000004},  !- Part Load Fraction Correlation Curve Name
  -25,                                     !- Minimum Outdoor Dry-Bulb Temperature for Compressor Operation {C}
  0,                                       !- Nominal Time for Condensate Removal to Begin {s}
  0,                                       !- Ratio of Initial Moisture Evaporation Rate and Steady State Latent Capacity {dimensionless}
  0,                                       !- Maximum Cycling Rate {cycles/hr}
  0,                                       !- Latent Capacity Time Constant {s}
  ,                                        !- Condenser Air Inlet Node Name
  AirCooled,                               !- Condenser Type
  0.9,                                     !- Evaporative Condenser Effectiveness {dimensionless}
  autosize,                                !- Evaporative Condenser Air Flow Rate {m3/s}
  autosize,                                !- Evaporative Condenser Pump Rated Power Consumption {W}
  0,                                       !- Crankcase Heater Capacity {W}
  ,                                        !- Crankcase Heater Capacity Function of Temperature Curve Name
  10,                                      !- Maximum Outdoor Dry-Bulb Temperature for Crankcase Heater Operation {C}
  ,                                        !- Supply Water Storage Tank Name
  ,                                        !- Condensate Collection Water Storage Tank Name
  0,                                       !- Basin Heater Capacity {W/K}
  2;                                       !- Basin Heater Setpoint Temperature {C}

OS:Coil:Cooling:DX:SingleSpeed,
  {00000000-0000-0000-0013-000000000003},  !- Handle
  CoilCoolingDXSingleSpeed_dx 50kBtu/hr 15.0SEER, !- Name
  {00000000-0000-0000-0058-000000000001},  !- Availability Schedule Name
  autosize,                                !- Rated Total Cooling Capacity {W}
  autosize,                                !- Rated Sensible Heat Ratio
  3.984,                                   !- Rated COP {W/W}
  autosize,                                !- Rated Air Flow Rate {m3/s}
  773.3,                                   !- Rated Evaporator Fan Power Per Volume Flow Rate 2017 {W/(m3/s)}
  934.4,                                   !- Rated Evaporator Fan Power Per Volume Flow Rate 2023 {W/(m3/s)}
  {00000000-0000-0000-0016-000000000045},  !- Air Inlet Node Name
  {00000000-0000-0000-0016-000000000041},  !- Air Outlet Node Name
  {00000000-0000-0000-0022-000000000007},  !- Total Cooling Capacity Function of Temperature Curve Name
  {00000000-0000-0000-0024-000000000008},  !- Total Cooling Capacity Function of Flow Fraction Curve Name
  {00000000-0000-0000-0022-000000000008},  !- Energy Input Ratio Function of Temperature Curve Name
  {00000000-0000-0000-0024-000000000009},  !- Energy Input Ratio Function of Flow Fraction Curve Name
  {00000000-0000-0000-0023-000000000004},  !- Part Load Fraction Correlation Curve Name
  -25,                                     !- Minimum Outdoor Dry-Bulb Temperature for Compressor Operation {C}
  0,                                       !- Nominal Time for Condensate Removal to Begin {s}
  0,                                       !- Ratio of Initial Moisture Evaporation Rate and Steady State Latent Capacity {dimensionless}
  0,                                       !- Maximum Cycling Rate {cycles/hr}
  0,                                       !- Latent Capacity Time Constant {s}
  ,                                        !- Condenser Air Inlet Node Name
  AirCooled,                               !- Condenser Type
  0.9,                                     !- Evaporative Condenser Effectiveness {dimensionless}
  autosize,                                !- Evaporative Condenser Air Flow Rate {m3/s}
  autosize,                                !- Evaporative Condenser Pump Rated Power Consumption {W}
  0,                                       !- Crankcase Heater Capacity {W}
  ,                                        !- Crankcase Heater Capacity Function of Temperature Curve Name
  10,                                      !- Maximum Outdoor Dry-Bulb Temperature for Crankcase Heater Operation {C}
  ,                                        !- Supply Water Storage Tank Name
  ,                                        !- Condensate Collection Water Storage Tank Name
  0,                                       !- Basin Heater Capacity {W/K}
  2;                                       !- Basin Heater Setpoint Temperature {C}

OS:Coil:Heating:Gas,
  {00000000-0000-0000-0014-000000000001},  !- Handle
  Coil Heating Gas 1,                      !- Name
  {00000000-0000-0000-0058-000000000001},  !- Availability Schedule Name
  0.95,                                    !- Gas Burner Efficiency
  AutoSize,                                !- Nominal Capacity {W}
  {00000000-0000-0000-0016-000000000042},  !- Air Inlet Node Name
  {00000000-0000-0000-0016-000000000039},  !- Air Outlet Node Name
  ,                                        !- Temperature Setpoint Node Name
  0,                                       !- On Cycle Parasitic Electric Load {W}
  {00000000-0000-0000-0023-000000000005},  !- Part Load Fraction Correlation Curve Name
  0;                                       !- Off Cycle Parasitic Gas Load {W}

OS:Coil:Heating:Gas,
  {00000000-0000-0000-0014-000000000002},  !- Handle
  Coil Heating Gas 2,                      !- Name
  {00000000-0000-0000-0058-000000000001},  !- Availability Schedule Name
  0.81,                                    !- Gas Burner Efficiency
  AutoSize,                                !- Nominal Capacity {W}
  {00000000-0000-0000-0016-000000000065},  !- Air Inlet Node Name
  {00000000-0000-0000-0016-000000000062},  !- Air Outlet Node Name
  ,                                        !- Temperature Setpoint Node Name
  0,                                       !- On Cycle Parasitic Electric Load {W}
  {00000000-0000-0000-0023-000000000005},  !- Part Load Fraction Correlation Curve Name
  0;                                       !- Off Cycle Parasitic Gas Load {W}

OS:Coil:Heating:Gas,
  {00000000-0000-0000-0014-000000000003},  !- Handle
  Coil Heating Gas 3,                      !- Name
  {00000000-0000-0000-0058-000000000001},  !- Availability Schedule Name
  0.81,                                    !- Gas Burner Efficiency
  AutoSize,                                !- Nominal Capacity {W}
  {00000000-0000-0000-0016-000000000089},  !- Air Inlet Node Name
  {00000000-0000-0000-0016-000000000086},  !- Air Outlet Node Name
  ,                                        !- Temperature Setpoint Node Name
  0,                                       !- On Cycle Parasitic Electric Load {W}
  {00000000-0000-0000-0023-000000000005},  !- Part Load Fraction Correlation Curve Name
  0;                                       !- Off Cycle Parasitic Gas Load {W}

OS:Coil:Heating:Water:Baseboard,
  {00000000-0000-0000-0015-000000000001},  !- Handle
  Coil Heating Water Baseboard 1,          !- Name
  HeatingDesignCapacity,                   !- Heating Design Capacity Method
  autosize,                                !- Heating Design Capacity {W}
  0,                                       !- Heating Design Capacity Per Floor Area {W/m2}
  0.8,                                     !- Fraction of Autosized Heating Design Capacity
  ,                                        !- U-Factor Times Area Value {W/K}
  ,                                        !- Maximum Water Flow Rate {m3/s}
  ,                                        !- Convergence Tolerance
  {00000000-0000-0000-0016-000000000046},  !- Water Inlet Node Name
  {00000000-0000-0000-0016-000000000047};  !- Water Outlet Node Name

OS:Coil:Heating:Water:Baseboard,
  {00000000-0000-0000-0015-000000000002},  !- Handle
  Coil Heating Water Baseboard 2,          !- Name
  HeatingDesignCapacity,                   !- Heating Design Capacity Method
  autosize,                                !- Heating Design Capacity {W}
  0,                                       !- Heating Design Capacity Per Floor Area {W/m2}
  0.8,                                     !- Fraction of Autosized Heating Design Capacity
  ,                                        !- U-Factor Times Area Value {W/K}
  ,                                        !- Maximum Water Flow Rate {m3/s}
  ,                                        !- Convergence Tolerance
  {00000000-0000-0000-0016-000000000070},  !- Water Inlet Node Name
  {00000000-0000-0000-0016-000000000071};  !- Water Outlet Node Name

OS:Coil:Heating:Water:Baseboard,
  {00000000-0000-0000-0015-000000000003},  !- Handle
  Coil Heating Water Baseboard 3,          !- Name
  HeatingDesignCapacity,                   !- Heating Design Capacity Method
  autosize,                                !- Heating Design Capacity {W}
  0,                                       !- Heating Design Capacity Per Floor Area {W/m2}
  0.8,                                     !- Fraction of Autosized Heating Design Capacity
  ,                                        !- U-Factor Times Area Value {W/K}
  ,                                        !- Maximum Water Flow Rate {m3/s}
  ,                                        !- Convergence Tolerance
  {00000000-0000-0000-0016-000000000094},  !- Water Inlet Node Name
  {00000000-0000-0000-0016-000000000095};  !- Water Outlet Node Name

OS:Connection,
  {00000000-0000-0000-0016-000000000001},  !- Handle
  ,                                        !- Source Object
  11,                                      !- Outlet Port
  ,                                        !- Target Object
  2;                                       !- Inlet Port

OS:Connection,
  {00000000-0000-0000-0016-000000000002},  !- Handle
  ,                                        !- Source Object
  11,                                      !- Outlet Port
  ,                                        !- Target Object
  2;                                       !- Inlet Port

OS:Connection,
  {00000000-0000-0000-0016-000000000003},  !- Handle
  ,                                        !- Source Object
  11,                                      !- Outlet Port
  ,                                        !- Target Object
  2;                                       !- Inlet Port

OS:Connection,
  {00000000-0000-0000-0016-000000000004},  !- Handle
  {00000000-0000-0000-0091-000000000001},  !- Source Object
  11,                                      !- Outlet Port
  {00000000-0000-0000-0048-000000000004},  !- Target Object
  2;                                       !- Inlet Port

OS:Connection,
  {00000000-0000-0000-0016-000000000005},  !- Handle
  {00000000-0000-0000-0091-000000000003},  !- Source Object
  11,                                      !- Outlet Port
  {00000000-0000-0000-0048-000000000008},  !- Target Object
  2;                                       !- Inlet Port

OS:Connection,
  {00000000-0000-0000-0016-000000000006},  !- Handle
  {00000000-0000-0000-0091-000000000002},  !- Source Object
  11,                                      !- Outlet Port
  {00000000-0000-0000-0048-000000000006},  !- Target Object
  2;                                       !- Inlet Port

OS:Connection,
  {00000000-0000-0000-0016-000000000007},  !- Handle
  {00000000-0000-0000-0053-000000000001},  !- Source Object
  14,                                      !- Outlet Port
  {00000000-0000-0000-0048-000000000029},  !- Target Object
  2;                                       !- Inlet Port

OS:Connection,
  {00000000-0000-0000-0016-000000000008},  !- Handle
  {00000000-0000-0000-0018-000000000001},  !- Source Object
  3,                                       !- Outlet Port
  {00000000-0000-0000-0048-000000000045},  !- Target Object
  2;                                       !- Inlet Port

OS:Connection,
  {00000000-0000-0000-0016-000000000009},  !- Handle
  {00000000-0000-0000-0048-000000000030},  !- Source Object
  3,                                       !- Outlet Port
  {00000000-0000-0000-0053-000000000001},  !- Target Object
  15;                                      !- Inlet Port

OS:Connection,
  {00000000-0000-0000-0016-000000000010},  !- Handle
  {00000000-0000-0000-0053-000000000001},  !- Source Object
  17,                                      !- Outlet Port
  {00000000-0000-0000-0048-000000000027},  !- Target Object
  2;                                       !- Inlet Port

OS:Connection,
  {00000000-0000-0000-0016-000000000011},  !- Handle
  {00000000-0000-0000-0048-000000000027},  !- Source Object
  3,                                       !- Outlet Port
  {00000000-0000-0000-0018-000000000002},  !- Target Object
  2;                                       !- Inlet Port

OS:Connection,
  {00000000-0000-0000-0016-000000000012},  !- Handle
  {00000000-0000-0000-0018-000000000002},  !- Source Object
  3,                                       !- Outlet Port
  {00000000-0000-0000-0048-000000000018},  !- Target Object
  2;                                       !- Inlet Port

OS:Connection,
  {00000000-0000-0000-0016-000000000013},  !- Handle
  {00000000-0000-0000-0017-000000000002},  !- Source Object
  2,                                       !- Outlet Port
  {00000000-0000-0000-0048-000000000028},  !- Target Object
  2;                                       !- Inlet Port

OS:Connection,
  {00000000-0000-0000-0016-000000000014},  !- Handle
  {00000000-0000-0000-0048-000000000028},  !- Source Object
  3,                                       !- Outlet Port
  {00000000-0000-0000-0053-000000000001},  !- Target Object
  18;                                      !- Inlet Port

OS:Connection,
  {00000000-0000-0000-0016-000000000015},  !- Handle
  {00000000-0000-0000-0048-000000000029},  !- Source Object
  3,                                       !- Outlet Port
  {00000000-0000-0000-0056-000000000001},  !- Target Object
  2;                                       !- Inlet Port

OS:Connection,
  {00000000-0000-0000-0016-000000000016},  !- Handle
  {00000000-0000-0000-0056-000000000001},  !- Source Object
  3,                                       !- Outlet Port
  {00000000-0000-0000-0048-000000000047},  !- Target Object
  2;                                       !- Inlet Port

OS:Connection,
  {00000000-0000-0000-0016-000000000017},  !- Handle
  {00000000-0000-0000-0048-000000000047},  !- Source Object
  3,                                       !- Outlet Port
  {00000000-0000-0000-0018-000000000001},  !- Target Object
  2;                                       !- Inlet Port

OS:Connection,
  {00000000-0000-0000-0016-000000000018},  !- Handle
  {00000000-0000-0000-0048-000000000045},  !- Source Object
  3,                                       !- Outlet Port
  {00000000-0000-0000-0009-000000000001},  !- Target Object
  11;                                      !- Inlet Port

OS:Connection,
  {00000000-0000-0000-0016-000000000019},  !- Handle
  {00000000-0000-0000-0009-000000000001},  !- Source Object
  12,                                      !- Outlet Port
  {00000000-0000-0000-0048-000000000046},  !- Target Object
  2;                                       !- Inlet Port

OS:Connection,
  {00000000-0000-0000-0016-000000000020},  !- Handle
  {00000000-0000-0000-0048-000000000046},  !- Source Object
  3,                                       !- Outlet Port
  {00000000-0000-0000-0017-000000000001},  !- Target Object
  3;                                       !- Inlet Port

OS:Connection,
  {00000000-0000-0000-0016-000000000021},  !- Handle
  {00000000-0000-0000-0018-000000000001},  !- Source Object
  4,                                       !- Outlet Port
  {00000000-0000-0000-0048-000000000048},  !- Target Object
  2;                                       !- Inlet Port

OS:Connection,
  {00000000-0000-0000-0016-000000000022},  !- Handle
  {00000000-0000-0000-0048-000000000048},  !- Source Object
  3,                                       !- Outlet Port
  {00000000-0000-0000-0009-000000000002},  !- Target Object
  11;                                      !- Inlet Port

OS:Connection,
  {00000000-0000-0000-0016-000000000023},  !- Handle
  {00000000-0000-0000-0009-000000000002},  !- Source Object
  12,                                      !- Outlet Port
  {00000000-0000-0000-0048-000000000049},  !- Target Object
  2;                                       !- Inlet Port

OS:Connection,
  {00000000-0000-0000-0016-000000000024},  !- Handle
  {00000000-0000-0000-0048-000000000049},  !- Source Object
  3,                                       !- Outlet Port
  {00000000-0000-0000-0017-000000000001},  !- Target Object
  4;                                       !- Inlet Port

OS:Connection,
  {00000000-0000-0000-0016-000000000025},  !- Handle
  {00000000-0000-0000-0018-000000000001},  !- Source Object
  5,                                       !- Outlet Port
  {00000000-0000-0000-0048-000000000036},  !- Target Object
  2;                                       !- Inlet Port

OS:Connection,
  {00000000-0000-0000-0016-000000000026},  !- Handle
  {00000000-0000-0000-0048-000000000036},  !- Source Object
  3,                                       !- Outlet Port
  {00000000-0000-0000-0052-000000000001},  !- Target Object
  2;                                       !- Inlet Port

OS:Connection,
  {00000000-0000-0000-0016-000000000027},  !- Handle
  {00000000-0000-0000-0052-000000000001},  !- Source Object
  3,                                       !- Outlet Port
  {00000000-0000-0000-0048-000000000037},  !- Target Object
  2;                                       !- Inlet Port

OS:Connection,
  {00000000-0000-0000-0016-000000000028},  !- Handle
  {00000000-0000-0000-0048-000000000037},  !- Source Object
  3,                                       !- Outlet Port
  {00000000-0000-0000-0017-000000000001},  !- Target Object
  5;                                       !- Inlet Port

OS:Connection,
  {00000000-0000-0000-0016-000000000029},  !- Handle
  {00000000-0000-0000-0017-000000000001},  !- Source Object
  2,                                       !- Outlet Port
  {00000000-0000-0000-0048-000000000038},  !- Target Object
  2;                                       !- Inlet Port

OS:Connection,
  {00000000-0000-0000-0016-000000000030},  !- Handle
  {00000000-0000-0000-0048-000000000038},  !- Source Object
  3,                                       !- Outlet Port
  {00000000-0000-0000-0052-000000000002},  !- Target Object
  2;                                       !- Inlet Port

OS:Connection,
  {00000000-0000-0000-0016-000000000031},  !- Handle
  {00000000-0000-0000-0052-000000000002},  !- Source Object
  3,                                       !- Outlet Port
  {00000000-0000-0000-0048-000000000030},  !- Target Object
  2;                                       !- Inlet Port

OS:Connection,
  {00000000-0000-0000-0016-000000000032},  !- Handle
  {00000000-0000-0000-0002-000000000001},  !- Source Object
  9,                                       !- Outlet Port
  {00000000-0000-0000-0048-000000000061},  !- Target Object
  2;                                       !- Inlet Port

OS:Connection,
  {00000000-0000-0000-0016-000000000033},  !- Handle
  {00000000-0000-0000-0048-000000000062},  !- Source Object
  3,                                       !- Outlet Port
  {00000000-0000-0000-0002-000000000001},  !- Target Object
  12;                                      !- Inlet Port

OS:Connection,
  {00000000-0000-0000-0016-000000000034},  !- Handle
  {00000000-0000-0000-0002-000000000001},  !- Source Object
  11,                                      !- Outlet Port
  {00000000-0000-0000-0048-000000000056},  !- Target Object
  2;                                       !- Inlet Port

OS:Connection,
  {00000000-0000-0000-0016-000000000035},  !- Handle
  {00000000-0000-0000-0048-000000000057},  !- Source Object
  3,                                       !- Outlet Port
  {00000000-0000-0000-0002-000000000001},  !- Target Object
  10;                                      !- Inlet Port

OS:Connection,
  {00000000-0000-0000-0016-000000000036},  !- Handle
  {00000000-0000-0000-0048-000000000056},  !- Source Object
  3,                                       !- Outlet Port
  {00000000-0000-0000-0005-000000000001},  !- Target Object
  2;                                       !- Inlet Port

OS:Connection,
  {00000000-0000-0000-0016-000000000037},  !- Handle
  {00000000-0000-0000-0004-000000000001},  !- Source Object
  2,                                       !- Outlet Port
  {00000000-0000-0000-0048-000000000057},  !- Target Object
  2;                                       !- Inlet Port

OS:Connection,
  {00000000-0000-0000-0016-000000000038},  !- Handle
  {00000000-0000-0000-0038-000000000001},  !- Source Object
  9,                                       !- Outlet Port
  {00000000-0000-0000-0048-000000000062},  !- Target Object
  2;                                       !- Inlet Port

OS:Connection,
  {00000000-0000-0000-0016-000000000039},  !- Handle
  {00000000-0000-0000-0014-000000000001},  !- Source Object
  6,                                       !- Outlet Port
  {00000000-0000-0000-0048-000000000015},  !- Target Object
  2;                                       !- Inlet Port

OS:Connection,
  {00000000-0000-0000-0016-000000000040},  !- Handle
  {00000000-0000-0000-0048-000000000015},  !- Source Object
  3,                                       !- Outlet Port
  {00000000-0000-0000-0038-000000000001},  !- Target Object
  8;                                       !- Inlet Port

OS:Connection,
  {00000000-0000-0000-0016-000000000041},  !- Handle
  {00000000-0000-0000-0013-000000000003},  !- Source Object
  10,                                      !- Outlet Port
  {00000000-0000-0000-0048-000000000026},  !- Target Object
  2;                                       !- Inlet Port

OS:Connection,
  {00000000-0000-0000-0016-000000000042},  !- Handle
  {00000000-0000-0000-0048-000000000026},  !- Source Object
  3,                                       !- Outlet Port
  {00000000-0000-0000-0014-000000000001},  !- Target Object
  5;                                       !- Inlet Port

OS:Connection,
  {00000000-0000-0000-0016-000000000043},  !- Handle
  {00000000-0000-0000-0048-000000000061},  !- Source Object
  3,                                       !- Outlet Port
  {00000000-0000-0000-0003-000000000001},  !- Target Object
  8;                                       !- Inlet Port

OS:Connection,
  {00000000-0000-0000-0016-000000000044},  !- Handle
  {00000000-0000-0000-0003-000000000001},  !- Source Object
  5,                                       !- Outlet Port
  {00000000-0000-0000-0048-000000000058},  !- Target Object
  2;                                       !- Inlet Port

OS:Connection,
  {00000000-0000-0000-0016-000000000045},  !- Handle
  {00000000-0000-0000-0048-000000000058},  !- Source Object
  3,                                       !- Outlet Port
  {00000000-0000-0000-0013-000000000003},  !- Target Object
  9;                                       !- Inlet Port

OS:Connection,
  {00000000-0000-0000-0016-000000000046},  !- Handle
  {00000000-0000-0000-0048-000000000018},  !- Source Object
  3,                                       !- Outlet Port
  {00000000-0000-0000-0015-000000000001},  !- Target Object
  9;                                       !- Inlet Port

OS:Connection,
  {00000000-0000-0000-0016-000000000047},  !- Handle
  {00000000-0000-0000-0015-000000000001},  !- Source Object
  10,                                      !- Outlet Port
  {00000000-0000-0000-0048-000000000019},  !- Target Object
  2;                                       !- Inlet Port

OS:Connection,
  {00000000-0000-0000-0016-000000000048},  !- Handle
  {00000000-0000-0000-0048-000000000019},  !- Source Object
  3,                                       !- Outlet Port
  {00000000-0000-0000-0017-000000000002},  !- Target Object
  3;                                       !- Inlet Port

OS:Connection,
  {00000000-0000-0000-0016-000000000049},  !- Handle
  {00000000-0000-0000-0048-000000000010},  !- Source Object
  3,                                       !- Outlet Port
  {00000000-0000-0000-0054-000000000001},  !- Target Object
  2;                                       !- Inlet Port

OS:Connection,
  {00000000-0000-0000-0016-000000000050},  !- Handle
  {00000000-0000-0000-0054-000000000003},  !- Source Object
  2,                                       !- Outlet Port
  {00000000-0000-0000-0048-000000000003},  !- Target Object
  2;                                       !- Inlet Port

OS:Connection,
  {00000000-0000-0000-0016-000000000051},  !- Handle
  {00000000-0000-0000-0048-000000000003},  !- Source Object
  3,                                       !- Outlet Port
  {00000000-0000-0000-0004-000000000001},  !- Target Object
  3;                                       !- Inlet Port

OS:Connection,
  {00000000-0000-0000-0016-000000000052},  !- Handle
  {00000000-0000-0000-0005-000000000001},  !- Source Object
  3,                                       !- Outlet Port
  {00000000-0000-0000-0048-000000000009},  !- Target Object
  2;                                       !- Inlet Port

OS:Connection,
  {00000000-0000-0000-0016-000000000053},  !- Handle
  {00000000-0000-0000-0048-000000000009},  !- Source Object
  3,                                       !- Outlet Port
  {00000000-0000-0000-0006-000000000001},  !- Target Object
  3;                                       !- Inlet Port

OS:Connection,
  {00000000-0000-0000-0016-000000000054},  !- Handle
  {00000000-0000-0000-0006-000000000001},  !- Source Object
  4,                                       !- Outlet Port
  {00000000-0000-0000-0048-000000000010},  !- Target Object
  2;                                       !- Inlet Port

OS:Connection,
  {00000000-0000-0000-0016-000000000055},  !- Handle
  {00000000-0000-0000-0002-000000000003},  !- Source Object
  9,                                       !- Outlet Port
  {00000000-0000-0000-0048-000000000077},  !- Target Object
  2;                                       !- Inlet Port

OS:Connection,
  {00000000-0000-0000-0016-000000000056},  !- Handle
  {00000000-0000-0000-0048-000000000078},  !- Source Object
  3,                                       !- Outlet Port
  {00000000-0000-0000-0002-000000000003},  !- Target Object
  12;                                      !- Inlet Port

OS:Connection,
  {00000000-0000-0000-0016-000000000057},  !- Handle
  {00000000-0000-0000-0002-000000000003},  !- Source Object
  11,                                      !- Outlet Port
  {00000000-0000-0000-0048-000000000072},  !- Target Object
  2;                                       !- Inlet Port

OS:Connection,
  {00000000-0000-0000-0016-000000000058},  !- Handle
  {00000000-0000-0000-0048-000000000073},  !- Source Object
  3,                                       !- Outlet Port
  {00000000-0000-0000-0002-000000000003},  !- Target Object
  10;                                      !- Inlet Port

OS:Connection,
  {00000000-0000-0000-0016-000000000059},  !- Handle
  {00000000-0000-0000-0048-000000000072},  !- Source Object
  3,                                       !- Outlet Port
  {00000000-0000-0000-0005-000000000002},  !- Target Object
  2;                                       !- Inlet Port

OS:Connection,
  {00000000-0000-0000-0016-000000000060},  !- Handle
  {00000000-0000-0000-0004-000000000002},  !- Source Object
  2,                                       !- Outlet Port
  {00000000-0000-0000-0048-000000000073},  !- Target Object
  2;                                       !- Inlet Port

OS:Connection,
  {00000000-0000-0000-0016-000000000061},  !- Handle
  {00000000-0000-0000-0038-000000000002},  !- Source Object
  9,                                       !- Outlet Port
  {00000000-0000-0000-0048-000000000078},  !- Target Object
  2;                                       !- Inlet Port

OS:Connection,
  {00000000-0000-0000-0016-000000000062},  !- Handle
  {00000000-0000-0000-0014-000000000002},  !- Source Object
  6,                                       !- Outlet Port
  {00000000-0000-0000-0048-000000000016},  !- Target Object
  2;                                       !- Inlet Port

OS:Connection,
  {00000000-0000-0000-0016-000000000063},  !- Handle
  {00000000-0000-0000-0048-000000000016},  !- Source Object
  3,                                       !- Outlet Port
  {00000000-0000-0000-0038-000000000002},  !- Target Object
  8;                                       !- Inlet Port

OS:Connection,
  {00000000-0000-0000-0016-000000000064},  !- Handle
  {00000000-0000-0000-0013-000000000001},  !- Source Object
  10,                                      !- Outlet Port
  {00000000-0000-0000-0048-000000000024},  !- Target Object
  2;                                       !- Inlet Port

OS:Connection,
  {00000000-0000-0000-0016-000000000065},  !- Handle
  {00000000-0000-0000-0048-000000000024},  !- Source Object
  3,                                       !- Outlet Port
  {00000000-0000-0000-0014-000000000002},  !- Target Object
  5;                                       !- Inlet Port

OS:Connection,
  {00000000-0000-0000-0016-000000000066},  !- Handle
  {00000000-0000-0000-0048-000000000077},  !- Source Object
  3,                                       !- Outlet Port
  {00000000-0000-0000-0003-000000000002},  !- Target Object
  8;                                       !- Inlet Port

OS:Connection,
  {00000000-0000-0000-0016-000000000067},  !- Handle
  {00000000-0000-0000-0003-000000000002},  !- Source Object
  5,                                       !- Outlet Port
  {00000000-0000-0000-0048-000000000074},  !- Target Object
  2;                                       !- Inlet Port

OS:Connection,
  {00000000-0000-0000-0016-000000000068},  !- Handle
  {00000000-0000-0000-0048-000000000074},  !- Source Object
  3,                                       !- Outlet Port
  {00000000-0000-0000-0013-000000000001},  !- Target Object
  9;                                       !- Inlet Port

OS:Connection,
  {00000000-0000-0000-0016-000000000069},  !- Handle
  {00000000-0000-0000-0018-000000000002},  !- Source Object
  4,                                       !- Outlet Port
  {00000000-0000-0000-0048-000000000020},  !- Target Object
  2;                                       !- Inlet Port

OS:Connection,
  {00000000-0000-0000-0016-000000000070},  !- Handle
  {00000000-0000-0000-0048-000000000020},  !- Source Object
  3,                                       !- Outlet Port
  {00000000-0000-0000-0015-000000000002},  !- Target Object
  9;                                       !- Inlet Port

OS:Connection,
  {00000000-0000-0000-0016-000000000071},  !- Handle
  {00000000-0000-0000-0015-000000000002},  !- Source Object
  10,                                      !- Outlet Port
  {00000000-0000-0000-0048-000000000021},  !- Target Object
  2;                                       !- Inlet Port

OS:Connection,
  {00000000-0000-0000-0016-000000000072},  !- Handle
  {00000000-0000-0000-0048-000000000021},  !- Source Object
  3,                                       !- Outlet Port
  {00000000-0000-0000-0017-000000000002},  !- Target Object
  4;                                       !- Inlet Port

OS:Connection,
  {00000000-0000-0000-0016-000000000073},  !- Handle
  {00000000-0000-0000-0048-000000000012},  !- Source Object
  3,                                       !- Outlet Port
  {00000000-0000-0000-0054-000000000004},  !- Target Object
  2;                                       !- Inlet Port

OS:Connection,
  {00000000-0000-0000-0016-000000000074},  !- Handle
  {00000000-0000-0000-0054-000000000006},  !- Source Object
  2,                                       !- Outlet Port
  {00000000-0000-0000-0048-000000000007},  !- Target Object
  2;                                       !- Inlet Port

OS:Connection,
  {00000000-0000-0000-0016-000000000075},  !- Handle
  {00000000-0000-0000-0048-000000000007},  !- Source Object
  3,                                       !- Outlet Port
  {00000000-0000-0000-0004-000000000002},  !- Target Object
  3;                                       !- Inlet Port

OS:Connection,
  {00000000-0000-0000-0016-000000000076},  !- Handle
  {00000000-0000-0000-0005-000000000002},  !- Source Object
  3,                                       !- Outlet Port
  {00000000-0000-0000-0048-000000000011},  !- Target Object
  2;                                       !- Inlet Port

OS:Connection,
  {00000000-0000-0000-0016-000000000077},  !- Handle
  {00000000-0000-0000-0048-000000000011},  !- Source Object
  3,                                       !- Outlet Port
  {00000000-0000-0000-0006-000000000002},  !- Target Object
  3;                                       !- Inlet Port

OS:Connection,
  {00000000-0000-0000-0016-000000000078},  !- Handle
  {00000000-0000-0000-0006-000000000002},  !- Source Object
  4,                                       !- Outlet Port
  {00000000-0000-0000-0048-000000000012},  !- Target Object
  2;                                       !- Inlet Port

OS:Connection,
  {00000000-0000-0000-0016-000000000079},  !- Handle
  {00000000-0000-0000-0002-000000000002},  !- Source Object
  9,                                       !- Outlet Port
  {00000000-0000-0000-0048-000000000070},  !- Target Object
  2;                                       !- Inlet Port

OS:Connection,
  {00000000-0000-0000-0016-000000000080},  !- Handle
  {00000000-0000-0000-0048-000000000071},  !- Source Object
  3,                                       !- Outlet Port
  {00000000-0000-0000-0002-000000000002},  !- Target Object
  12;                                      !- Inlet Port

OS:Connection,
  {00000000-0000-0000-0016-000000000081},  !- Handle
  {00000000-0000-0000-0002-000000000002},  !- Source Object
  11,                                      !- Outlet Port
  {00000000-0000-0000-0048-000000000065},  !- Target Object
  2;                                       !- Inlet Port

OS:Connection,
  {00000000-0000-0000-0016-000000000082},  !- Handle
  {00000000-0000-0000-0048-000000000066},  !- Source Object
  3,                                       !- Outlet Port
  {00000000-0000-0000-0002-000000000002},  !- Target Object
  10;                                      !- Inlet Port

OS:Connection,
  {00000000-0000-0000-0016-000000000083},  !- Handle
  {00000000-0000-0000-0048-000000000065},  !- Source Object
  3,                                       !- Outlet Port
  {00000000-0000-0000-0005-000000000003},  !- Target Object
  2;                                       !- Inlet Port

OS:Connection,
  {00000000-0000-0000-0016-000000000084},  !- Handle
  {00000000-0000-0000-0004-000000000003},  !- Source Object
  2,                                       !- Outlet Port
  {00000000-0000-0000-0048-000000000066},  !- Target Object
  2;                                       !- Inlet Port

OS:Connection,
  {00000000-0000-0000-0016-000000000085},  !- Handle
  {00000000-0000-0000-0038-000000000003},  !- Source Object
  9,                                       !- Outlet Port
  {00000000-0000-0000-0048-000000000071},  !- Target Object
  2;                                       !- Inlet Port

OS:Connection,
  {00000000-0000-0000-0016-000000000086},  !- Handle
  {00000000-0000-0000-0014-000000000003},  !- Source Object
  6,                                       !- Outlet Port
  {00000000-0000-0000-0048-000000000017},  !- Target Object
  2;                                       !- Inlet Port

OS:Connection,
  {00000000-0000-0000-0016-000000000087},  !- Handle
  {00000000-0000-0000-0048-000000000017},  !- Source Object
  3,                                       !- Outlet Port
  {00000000-0000-0000-0038-000000000003},  !- Target Object
  8;                                       !- Inlet Port

OS:Connection,
  {00000000-0000-0000-0016-000000000088},  !- Handle
  {00000000-0000-0000-0013-000000000002},  !- Source Object
  10,                                      !- Outlet Port
  {00000000-0000-0000-0048-000000000025},  !- Target Object
  2;                                       !- Inlet Port

OS:Connection,
  {00000000-0000-0000-0016-000000000089},  !- Handle
  {00000000-0000-0000-0048-000000000025},  !- Source Object
  3,                                       !- Outlet Port
  {00000000-0000-0000-0014-000000000003},  !- Target Object
  5;                                       !- Inlet Port

OS:Connection,
  {00000000-0000-0000-0016-000000000090},  !- Handle
  {00000000-0000-0000-0048-000000000070},  !- Source Object
  3,                                       !- Outlet Port
  {00000000-0000-0000-0003-000000000003},  !- Target Object
  8;                                       !- Inlet Port

OS:Connection,
  {00000000-0000-0000-0016-000000000091},  !- Handle
  {00000000-0000-0000-0003-000000000003},  !- Source Object
  5,                                       !- Outlet Port
  {00000000-0000-0000-0048-000000000067},  !- Target Object
  2;                                       !- Inlet Port

OS:Connection,
  {00000000-0000-0000-0016-000000000092},  !- Handle
  {00000000-0000-0000-0048-000000000067},  !- Source Object
  3,                                       !- Outlet Port
  {00000000-0000-0000-0013-000000000002},  !- Target Object
  9;                                       !- Inlet Port

OS:Connection,
  {00000000-0000-0000-0016-000000000093},  !- Handle
  {00000000-0000-0000-0018-000000000002},  !- Source Object
  5,                                       !- Outlet Port
  {00000000-0000-0000-0048-000000000022},  !- Target Object
  2;                                       !- Inlet Port

OS:Connection,
  {00000000-0000-0000-0016-000000000094},  !- Handle
  {00000000-0000-0000-0048-000000000022},  !- Source Object
  3,                                       !- Outlet Port
  {00000000-0000-0000-0015-000000000003},  !- Target Object
  9;                                       !- Inlet Port

OS:Connection,
  {00000000-0000-0000-0016-000000000095},  !- Handle
  {00000000-0000-0000-0015-000000000003},  !- Source Object
  10,                                      !- Outlet Port
  {00000000-0000-0000-0048-000000000023},  !- Target Object
  2;                                       !- Inlet Port

OS:Connection,
  {00000000-0000-0000-0016-000000000096},  !- Handle
  {00000000-0000-0000-0048-000000000023},  !- Source Object
  3,                                       !- Outlet Port
  {00000000-0000-0000-0017-000000000002},  !- Target Object
  5;                                       !- Inlet Port

OS:Connection,
  {00000000-0000-0000-0016-000000000097},  !- Handle
  {00000000-0000-0000-0048-000000000014},  !- Source Object
  3,                                       !- Outlet Port
  {00000000-0000-0000-0054-000000000007},  !- Target Object
  2;                                       !- Inlet Port

OS:Connection,
  {00000000-0000-0000-0016-000000000098},  !- Handle
  {00000000-0000-0000-0054-000000000009},  !- Source Object
  2,                                       !- Outlet Port
  {00000000-0000-0000-0048-000000000005},  !- Target Object
  2;                                       !- Inlet Port

OS:Connection,
  {00000000-0000-0000-0016-000000000099},  !- Handle
  {00000000-0000-0000-0048-000000000005},  !- Source Object
  3,                                       !- Outlet Port
  {00000000-0000-0000-0004-000000000003},  !- Target Object
  3;                                       !- Inlet Port

OS:Connection,
  {00000000-0000-0000-0016-000000000100},  !- Handle
  {00000000-0000-0000-0005-000000000003},  !- Source Object
  3,                                       !- Outlet Port
  {00000000-0000-0000-0048-000000000013},  !- Target Object
  2;                                       !- Inlet Port

OS:Connection,
  {00000000-0000-0000-0016-000000000101},  !- Handle
  {00000000-0000-0000-0048-000000000013},  !- Source Object
  3,                                       !- Outlet Port
  {00000000-0000-0000-0006-000000000003},  !- Target Object
  3;                                       !- Inlet Port

OS:Connection,
  {00000000-0000-0000-0016-000000000102},  !- Handle
  {00000000-0000-0000-0006-000000000003},  !- Source Object
  4,                                       !- Outlet Port
  {00000000-0000-0000-0048-000000000014},  !- Target Object
  2;                                       !- Inlet Port

OS:Connection,
  {00000000-0000-0000-0016-000000000103},  !- Handle
  {00000000-0000-0000-0053-000000000002},  !- Source Object
  14,                                      !- Outlet Port
  {00000000-0000-0000-0048-000000000034},  !- Target Object
  2;                                       !- Inlet Port

OS:Connection,
  {00000000-0000-0000-0016-000000000104},  !- Handle
  {00000000-0000-0000-0018-000000000003},  !- Source Object
  3,                                       !- Outlet Port
  {00000000-0000-0000-0048-000000000001},  !- Target Object
  2;                                       !- Inlet Port

OS:Connection,
  {00000000-0000-0000-0016-000000000105},  !- Handle
  {00000000-0000-0000-0048-000000000035},  !- Source Object
  3,                                       !- Outlet Port
  {00000000-0000-0000-0053-000000000002},  !- Target Object
  15;                                      !- Inlet Port

OS:Connection,
  {00000000-0000-0000-0016-000000000106},  !- Handle
  {00000000-0000-0000-0053-000000000002},  !- Source Object
  17,                                      !- Outlet Port
  {00000000-0000-0000-0048-000000000032},  !- Target Object
  2;                                       !- Inlet Port

OS:Connection,
  {00000000-0000-0000-0016-000000000107},  !- Handle
  {00000000-0000-0000-0048-000000000032},  !- Source Object
  3,                                       !- Outlet Port
  {00000000-0000-0000-0018-000000000004},  !- Target Object
  2;                                       !- Inlet Port

OS:Connection,
  {00000000-0000-0000-0016-000000000108},  !- Handle
  {00000000-0000-0000-0018-000000000004},  !- Source Object
  3,                                       !- Outlet Port
  {00000000-0000-0000-0048-000000000041},  !- Target Object
  2;                                       !- Inlet Port

OS:Connection,
  {00000000-0000-0000-0016-000000000109},  !- Handle
  {00000000-0000-0000-0048-000000000033},  !- Source Object
  3,                                       !- Outlet Port
  {00000000-0000-0000-0053-000000000002},  !- Target Object
  18;                                      !- Inlet Port

OS:Connection,
  {00000000-0000-0000-0016-000000000110},  !- Handle
  {00000000-0000-0000-0048-000000000034},  !- Source Object
  3,                                       !- Outlet Port
  {00000000-0000-0000-0055-000000000001},  !- Target Object
  2;                                       !- Inlet Port

OS:Connection,
  {00000000-0000-0000-0016-000000000111},  !- Handle
  {00000000-0000-0000-0055-000000000001},  !- Source Object
  3,                                       !- Outlet Port
  {00000000-0000-0000-0048-000000000031},  !- Target Object
  2;                                       !- Inlet Port

OS:Connection,
  {00000000-0000-0000-0016-000000000112},  !- Handle
  {00000000-0000-0000-0048-000000000031},  !- Source Object
  3,                                       !- Outlet Port
  {00000000-0000-0000-0018-000000000003},  !- Target Object
  2;                                       !- Inlet Port

OS:Connection,
  {00000000-0000-0000-0016-000000000113},  !- Handle
  {00000000-0000-0000-0048-000000000001},  !- Source Object
  3,                                       !- Outlet Port
  {00000000-0000-0000-0095-000000000001},  !- Target Object
  31;                                      !- Inlet Port

OS:Connection,
  {00000000-0000-0000-0016-000000000114},  !- Handle
  {00000000-0000-0000-0095-000000000001},  !- Source Object
  32,                                      !- Outlet Port
  {00000000-0000-0000-0048-000000000002},  !- Target Object
  2;                                       !- Inlet Port

OS:Connection,
  {00000000-0000-0000-0016-000000000115},  !- Handle
  {00000000-0000-0000-0048-000000000002},  !- Source Object
  3,                                       !- Outlet Port
  {00000000-0000-0000-0017-000000000003},  !- Target Object
  3;                                       !- Inlet Port

OS:Connection,
  {00000000-0000-0000-0016-000000000116},  !- Handle
  {00000000-0000-0000-0018-000000000003},  !- Source Object
  4,                                       !- Outlet Port
  {00000000-0000-0000-0048-000000000039},  !- Target Object
  2;                                       !- Inlet Port

OS:Connection,
  {00000000-0000-0000-0016-000000000117},  !- Handle
  {00000000-0000-0000-0048-000000000039},  !- Source Object
  3,                                       !- Outlet Port
  {00000000-0000-0000-0052-000000000003},  !- Target Object
  2;                                       !- Inlet Port

OS:Connection,
  {00000000-0000-0000-0016-000000000118},  !- Handle
  {00000000-0000-0000-0052-000000000003},  !- Source Object
  3,                                       !- Outlet Port
  {00000000-0000-0000-0048-000000000040},  !- Target Object
  2;                                       !- Inlet Port

OS:Connection,
  {00000000-0000-0000-0016-000000000119},  !- Handle
  {00000000-0000-0000-0048-000000000040},  !- Source Object
  3,                                       !- Outlet Port
  {00000000-0000-0000-0017-000000000003},  !- Target Object
  4;                                       !- Inlet Port

OS:Connection,
  {00000000-0000-0000-0016-000000000120},  !- Handle
  {00000000-0000-0000-0048-000000000041},  !- Source Object
  3,                                       !- Outlet Port
  {00000000-0000-0000-0052-000000000004},  !- Target Object
  2;                                       !- Inlet Port

OS:Connection,
  {00000000-0000-0000-0016-000000000121},  !- Handle
  {00000000-0000-0000-0052-000000000004},  !- Source Object
  3,                                       !- Outlet Port
  {00000000-0000-0000-0048-000000000042},  !- Target Object
  2;                                       !- Inlet Port

OS:Connection,
  {00000000-0000-0000-0016-000000000122},  !- Handle
  {00000000-0000-0000-0048-000000000042},  !- Source Object
  3,                                       !- Outlet Port
  {00000000-0000-0000-0017-000000000004},  !- Target Object
  3;                                       !- Inlet Port

OS:Connection,
  {00000000-0000-0000-0016-000000000123},  !- Handle
  {00000000-0000-0000-0017-000000000003},  !- Source Object
  2,                                       !- Outlet Port
  {00000000-0000-0000-0048-000000000043},  !- Target Object
  2;                                       !- Inlet Port

OS:Connection,
  {00000000-0000-0000-0016-000000000124},  !- Handle
  {00000000-0000-0000-0048-000000000043},  !- Source Object
  3,                                       !- Outlet Port
  {00000000-0000-0000-0052-000000000005},  !- Target Object
  2;                                       !- Inlet Port

OS:Connection,
  {00000000-0000-0000-0016-000000000125},  !- Handle
  {00000000-0000-0000-0052-000000000005},  !- Source Object
  3,                                       !- Outlet Port
  {00000000-0000-0000-0048-000000000035},  !- Target Object
  2;                                       !- Inlet Port

OS:Connection,
  {00000000-0000-0000-0016-000000000126},  !- Handle
  {00000000-0000-0000-0017-000000000004},  !- Source Object
  2,                                       !- Outlet Port
  {00000000-0000-0000-0048-000000000044},  !- Target Object
  2;                                       !- Inlet Port

OS:Connection,
  {00000000-0000-0000-0016-000000000127},  !- Handle
  {00000000-0000-0000-0048-000000000044},  !- Source Object
  3,                                       !- Outlet Port
  {00000000-0000-0000-0052-000000000006},  !- Target Object
  2;                                       !- Inlet Port

OS:Connection,
  {00000000-0000-0000-0016-000000000128},  !- Handle
  {00000000-0000-0000-0052-000000000006},  !- Source Object
  3,                                       !- Outlet Port
  {00000000-0000-0000-0048-000000000033},  !- Target Object
  2;                                       !- Inlet Port

OS:Connection,
  {00000000-0000-0000-0016-000000000129},  !- Handle
  {00000000-0000-0000-0018-000000000004},  !- Source Object
  4,                                       !- Outlet Port
  {00000000-0000-0000-0048-000000000050},  !- Target Object
  2;                                       !- Inlet Port

OS:Connection,
  {00000000-0000-0000-0016-000000000130},  !- Handle
  {00000000-0000-0000-0048-000000000050},  !- Source Object
  3,                                       !- Outlet Port
  {00000000-0000-0000-0097-000000000001},  !- Target Object
  2;                                       !- Inlet Port

OS:Connection,
  {00000000-0000-0000-0016-000000000131},  !- Handle
  {00000000-0000-0000-0097-000000000001},  !- Source Object
  3,                                       !- Outlet Port
  {00000000-0000-0000-0048-000000000051},  !- Target Object
  2;                                       !- Inlet Port

OS:Connection,
  {00000000-0000-0000-0016-000000000132},  !- Handle
  {00000000-0000-0000-0048-000000000051},  !- Source Object
  3,                                       !- Outlet Port
  {00000000-0000-0000-0017-000000000004},  !- Target Object
  4;                                       !- Inlet Port

OS:Connection,
  {00000000-0000-0000-0016-000000000133},  !- Handle
  {00000000-0000-0000-0018-000000000004},  !- Source Object
  5,                                       !- Outlet Port
  {00000000-0000-0000-0048-000000000052},  !- Target Object
  2;                                       !- Inlet Port

OS:Connection,
  {00000000-0000-0000-0016-000000000134},  !- Handle
  {00000000-0000-0000-0048-000000000052},  !- Source Object
  3,                                       !- Outlet Port
  {00000000-0000-0000-0097-000000000002},  !- Target Object
  2;                                       !- Inlet Port

OS:Connection,
  {00000000-0000-0000-0016-000000000135},  !- Handle
  {00000000-0000-0000-0097-000000000002},  !- Source Object
  3,                                       !- Outlet Port
  {00000000-0000-0000-0048-000000000053},  !- Target Object
  2;                                       !- Inlet Port

OS:Connection,
  {00000000-0000-0000-0016-000000000136},  !- Handle
  {00000000-0000-0000-0048-000000000053},  !- Source Object
  3,                                       !- Outlet Port
  {00000000-0000-0000-0017-000000000004},  !- Target Object
  5;                                       !- Inlet Port

OS:Connection,
  {00000000-0000-0000-0016-000000000137},  !- Handle
  {00000000-0000-0000-0018-000000000004},  !- Source Object
  6,                                       !- Outlet Port
  {00000000-0000-0000-0048-000000000054},  !- Target Object
  2;                                       !- Inlet Port

OS:Connection,
  {00000000-0000-0000-0016-000000000138},  !- Handle
  {00000000-0000-0000-0048-000000000054},  !- Source Object
  3,                                       !- Outlet Port
  {00000000-0000-0000-0097-000000000003},  !- Target Object
  2;                                       !- Inlet Port

OS:Connection,
  {00000000-0000-0000-0016-000000000139},  !- Handle
  {00000000-0000-0000-0097-000000000003},  !- Source Object
  3,                                       !- Outlet Port
  {00000000-0000-0000-0048-000000000055},  !- Target Object
  2;                                       !- Inlet Port

OS:Connection,
  {00000000-0000-0000-0016-000000000140},  !- Handle
  {00000000-0000-0000-0048-000000000055},  !- Source Object
  3,                                       !- Outlet Port
  {00000000-0000-0000-0017-000000000004},  !- Target Object
  6;                                       !- Inlet Port

OS:Connection,
  {00000000-0000-0000-0016-000000000141},  !- Handle
  {00000000-0000-0000-0048-000000000059},  !- Source Object
  3,                                       !- Outlet Port
  {00000000-0000-0000-0041-000000000001},  !- Target Object
  8;                                       !- Inlet Port

OS:Connection,
  {00000000-0000-0000-0016-000000000142},  !- Handle
  {00000000-0000-0000-0041-000000000001},  !- Source Object
  9,                                       !- Outlet Port
  {00000000-0000-0000-0048-000000000063},  !- Target Object
  2;                                       !- Inlet Port

OS:Connection,
  {00000000-0000-0000-0016-000000000143},  !- Handle
  {00000000-0000-0000-0048-000000000063},  !- Source Object
  3,                                       !- Outlet Port
  {00000000-0000-0000-0003-000000000001},  !- Target Object
  6;                                       !- Inlet Port

OS:Connection,
  {00000000-0000-0000-0016-000000000144},  !- Handle
  {00000000-0000-0000-0003-000000000001},  !- Source Object
  7,                                       !- Outlet Port
  {00000000-0000-0000-0048-000000000064},  !- Target Object
  2;                                       !- Inlet Port

OS:Connection,
  {00000000-0000-0000-0016-000000000145},  !- Handle
  {00000000-0000-0000-0048-000000000064},  !- Source Object
  3,                                       !- Outlet Port
  {00000000-0000-0000-0041-000000000001},  !- Target Object
  10;                                      !- Inlet Port

OS:Connection,
  {00000000-0000-0000-0016-000000000146},  !- Handle
  {00000000-0000-0000-0041-000000000001},  !- Source Object
  11,                                      !- Outlet Port
  {00000000-0000-0000-0048-000000000060},  !- Target Object
  2;                                       !- Inlet Port

OS:Connection,
  {00000000-0000-0000-0016-000000000147},  !- Handle
  {00000000-0000-0000-0048-000000000075},  !- Source Object
  3,                                       !- Outlet Port
  {00000000-0000-0000-0041-000000000003},  !- Target Object
  8;                                       !- Inlet Port

OS:Connection,
  {00000000-0000-0000-0016-000000000148},  !- Handle
  {00000000-0000-0000-0041-000000000003},  !- Source Object
  9,                                       !- Outlet Port
  {00000000-0000-0000-0048-000000000081},  !- Target Object
  2;                                       !- Inlet Port

OS:Connection,
  {00000000-0000-0000-0016-000000000149},  !- Handle
  {00000000-0000-0000-0048-000000000081},  !- Source Object
  3,                                       !- Outlet Port
  {00000000-0000-0000-0003-000000000002},  !- Target Object
  6;                                       !- Inlet Port

OS:Connection,
  {00000000-0000-0000-0016-000000000150},  !- Handle
  {00000000-0000-0000-0003-000000000002},  !- Source Object
  7,                                       !- Outlet Port
  {00000000-0000-0000-0048-000000000082},  !- Target Object
  2;                                       !- Inlet Port

OS:Connection,
  {00000000-0000-0000-0016-000000000151},  !- Handle
  {00000000-0000-0000-0048-000000000082},  !- Source Object
  3,                                       !- Outlet Port
  {00000000-0000-0000-0041-000000000003},  !- Target Object
  10;                                      !- Inlet Port

OS:Connection,
  {00000000-0000-0000-0016-000000000152},  !- Handle
  {00000000-0000-0000-0041-000000000003},  !- Source Object
  11,                                      !- Outlet Port
  {00000000-0000-0000-0048-000000000076},  !- Target Object
  2;                                       !- Inlet Port

OS:Connection,
  {00000000-0000-0000-0016-000000000153},  !- Handle
  {00000000-0000-0000-0048-000000000068},  !- Source Object
  3,                                       !- Outlet Port
  {00000000-0000-0000-0041-000000000002},  !- Target Object
  8;                                       !- Inlet Port

OS:Connection,
  {00000000-0000-0000-0016-000000000154},  !- Handle
  {00000000-0000-0000-0041-000000000002},  !- Source Object
  9,                                       !- Outlet Port
  {00000000-0000-0000-0048-000000000079},  !- Target Object
  2;                                       !- Inlet Port

OS:Connection,
  {00000000-0000-0000-0016-000000000155},  !- Handle
  {00000000-0000-0000-0048-000000000079},  !- Source Object
  3,                                       !- Outlet Port
  {00000000-0000-0000-0003-000000000003},  !- Target Object
  6;                                       !- Inlet Port

OS:Connection,
  {00000000-0000-0000-0016-000000000156},  !- Handle
  {00000000-0000-0000-0003-000000000003},  !- Source Object
  7,                                       !- Outlet Port
  {00000000-0000-0000-0048-000000000080},  !- Target Object
  2;                                       !- Inlet Port

OS:Connection,
  {00000000-0000-0000-0016-000000000157},  !- Handle
  {00000000-0000-0000-0048-000000000080},  !- Source Object
  3,                                       !- Outlet Port
  {00000000-0000-0000-0041-000000000002},  !- Target Object
  10;                                      !- Inlet Port

OS:Connection,
  {00000000-0000-0000-0016-000000000158},  !- Handle
  {00000000-0000-0000-0041-000000000002},  !- Source Object
  11,                                      !- Outlet Port
  {00000000-0000-0000-0048-000000000069},  !- Target Object
  2;                                       !- Inlet Port

OS:Connector:Mixer,
  {00000000-0000-0000-0017-000000000001},  !- Handle
  Connector Mixer 1,                       !- Name
  {00000000-0000-0000-0016-000000000029},  !- Outlet Branch Name
  {00000000-0000-0000-0016-000000000020},  !- Inlet Branch Name 1
  {00000000-0000-0000-0016-000000000024},  !- Inlet Branch Name 2
  {00000000-0000-0000-0016-000000000028};  !- Inlet Branch Name 3

OS:Connector:Mixer,
  {00000000-0000-0000-0017-000000000002},  !- Handle
  Connector Mixer 2,                       !- Name
  {00000000-0000-0000-0016-000000000013},  !- Outlet Branch Name
  {00000000-0000-0000-0016-000000000048},  !- Inlet Branch Name 1
  {00000000-0000-0000-0016-000000000072},  !- Inlet Branch Name 2
  {00000000-0000-0000-0016-000000000096};  !- Inlet Branch Name 3

OS:Connector:Mixer,
  {00000000-0000-0000-0017-000000000003},  !- Handle
  Connector Mixer 3,                       !- Name
  {00000000-0000-0000-0016-000000000123},  !- Outlet Branch Name
  {00000000-0000-0000-0016-000000000115},  !- Inlet Branch Name 1
  {00000000-0000-0000-0016-000000000119};  !- Inlet Branch Name 2

OS:Connector:Mixer,
  {00000000-0000-0000-0017-000000000004},  !- Handle
  Connector Mixer 4,                       !- Name
  {00000000-0000-0000-0016-000000000126},  !- Outlet Branch Name
  {00000000-0000-0000-0016-000000000122},  !- Inlet Branch Name 1
  {00000000-0000-0000-0016-000000000132},  !- Inlet Branch Name 2
  {00000000-0000-0000-0016-000000000136},  !- Inlet Branch Name 3
  {00000000-0000-0000-0016-000000000140};  !- Inlet Branch Name 4

OS:Connector:Splitter,
  {00000000-0000-0000-0018-000000000001},  !- Handle
  Connector Splitter 1,                    !- Name
  {00000000-0000-0000-0016-000000000017},  !- Inlet Branch Name
  {00000000-0000-0000-0016-000000000008},  !- Outlet Branch Name 1
  {00000000-0000-0000-0016-000000000021},  !- Outlet Branch Name 2
  {00000000-0000-0000-0016-000000000025};  !- Outlet Branch Name 3

OS:Connector:Splitter,
  {00000000-0000-0000-0018-000000000002},  !- Handle
  Connector Splitter 2,                    !- Name
  {00000000-0000-0000-0016-000000000011},  !- Inlet Branch Name
  {00000000-0000-0000-0016-000000000012},  !- Outlet Branch Name 1
  {00000000-0000-0000-0016-000000000069},  !- Outlet Branch Name 2
  {00000000-0000-0000-0016-000000000093};  !- Outlet Branch Name 3

OS:Connector:Splitter,
  {00000000-0000-0000-0018-000000000003},  !- Handle
  Connector Splitter 3,                    !- Name
  {00000000-0000-0000-0016-000000000112},  !- Inlet Branch Name
  {00000000-0000-0000-0016-000000000104},  !- Outlet Branch Name 1
  {00000000-0000-0000-0016-000000000116};  !- Outlet Branch Name 2

OS:Connector:Splitter,
  {00000000-0000-0000-0018-000000000004},  !- Handle
  Connector Splitter 4,                    !- Name
  {00000000-0000-0000-0016-000000000107},  !- Inlet Branch Name
  {00000000-0000-0000-0016-000000000108},  !- Outlet Branch Name 1
  {00000000-0000-0000-0016-000000000129},  !- Outlet Branch Name 2
  {00000000-0000-0000-0016-000000000133},  !- Outlet Branch Name 3
  {00000000-0000-0000-0016-000000000137};  !- Outlet Branch Name 4

OS:Construction,
  {00000000-0000-0000-0019-000000000001},  !- Handle
  BTAP-Ext-DaylightDiffuser,               !- Name
  ,                                        !- Surface Rendering Name
  {00000000-0000-0000-0101-000000000001};  !- Layer 1

OS:Construction,
  {00000000-0000-0000-0019-000000000002},  !- Handle
  BTAP-Ext-DaylightDiffuser:U=0.241 SHGC=0.600, !- Name
  ,                                        !- Surface Rendering Name
  {00000000-0000-0000-0101-000000000003};  !- Layer 1

OS:Construction,
  {00000000-0000-0000-0019-000000000003},  !- Handle
  BTAP-Ext-DaylightDomes,                  !- Name
  ,                                        !- Surface Rendering Name
  {00000000-0000-0000-0101-000000000001};  !- Layer 1

OS:Construction,
  {00000000-0000-0000-0019-000000000004},  !- Handle
  BTAP-Ext-DaylightDomes:U=0.241 SHGC=0.600, !- Name
  ,                                        !- Surface Rendering Name
  {00000000-0000-0000-0101-000000000003};  !- Layer 1

OS:Construction,
  {00000000-0000-0000-0019-000000000005},  !- Handle
  BTAP-Ext-Door,                           !- Name
  ,                                        !- Surface Rendering Name
  {00000000-0000-0000-0045-000000000017},  !- Layer 1
  {00000000-0000-0000-0046-000000000013};  !- Layer 2

OS:Construction,
  {00000000-0000-0000-0019-000000000006},  !- Handle
  BTAP-Ext-Door:U-1.73,                    !- Name
  ,                                        !- Surface Rendering Name
  {00000000-0000-0000-0045-000000000016},  !- Layer 1
  {00000000-0000-0000-0046-000000000011};  !- Layer 2

OS:Construction,
  {00000000-0000-0000-0019-000000000007},  !- Handle
  BTAP-Ext-FixedWindow,                    !- Name
  ,                                        !- Surface Rendering Name
  {00000000-0000-0000-0101-000000000001};  !- Layer 1

OS:Construction,
  {00000000-0000-0000-0019-000000000008},  !- Handle
  BTAP-Ext-FixedWindow:U=0.173 SHGC=0.600, !- Name
  ,                                        !- Surface Rendering Name
  {00000000-0000-0000-0101-000000000002};  !- Layer 1

OS:Construction,
  {00000000-0000-0000-0019-000000000009},  !- Handle
  BTAP-Ext-Floor-Mass,                     !- Name
  ,                                        !- Surface Rendering Name
  {00000000-0000-0000-0046-000000000013},  !- Layer 1
  {00000000-0000-0000-0045-000000000008},  !- Layer 2
  {00000000-0000-0000-0046-000000000007};  !- Layer 3

OS:Construction,
  {00000000-0000-0000-0019-000000000010},  !- Handle
  BTAP-Ext-Floor-Mass:U-0.138,             !- Name
  ,                                        !- Surface Rendering Name
  {00000000-0000-0000-0046-000000000008},  !- Layer 1
  {00000000-0000-0000-0045-000000000007},  !- Layer 2
  {00000000-0000-0000-0046-000000000003};  !- Layer 3

OS:Construction,
  {00000000-0000-0000-0019-000000000011},  !- Handle
  BTAP-Ext-GlassDoors,                     !- Name
  ,                                        !- Surface Rendering Name
  {00000000-0000-0000-0101-000000000001};  !- Layer 1

OS:Construction,
  {00000000-0000-0000-0019-000000000012},  !- Handle
  BTAP-Ext-GlassDoors:U=0.173 SHGC=0.600,  !- Name
  ,                                        !- Surface Rendering Name
  {00000000-0000-0000-0101-000000000002};  !- Layer 1

OS:Construction,
  {00000000-0000-0000-0019-000000000013},  !- Handle
  BTAP-Ext-OverHeadDoor,                   !- Name
  ,                                        !- Surface Rendering Name
  {00000000-0000-0000-0046-000000000013};  !- Layer 1

OS:Construction,
  {00000000-0000-0000-0019-000000000014},  !- Handle
  BTAP-Ext-OverHeadDoor:U-1.73,            !- Name
  ,                                        !- Surface Rendering Name
  {00000000-0000-0000-0046-000000000012};  !- Layer 1

OS:Construction,
  {00000000-0000-0000-0019-000000000015},  !- Handle
  BTAP-Ext-Roof-Metal,                     !- Name
  ,                                        !- Surface Rendering Name
  {00000000-0000-0000-0045-000000000023},  !- Layer 1
  {00000000-0000-0000-0046-000000000013};  !- Layer 2

OS:Construction,
  {00000000-0000-0000-0019-000000000016},  !- Handle
  BTAP-Ext-Roof-Metal:U-0.121,             !- Name
  ,                                        !- Surface Rendering Name
  {00000000-0000-0000-0045-000000000022},  !- Layer 1
  {00000000-0000-0000-0046-000000000010};  !- Layer 2

OS:Construction,
  {00000000-0000-0000-0019-000000000017},  !- Handle
  BTAP-Ext-Skylights,                      !- Name
  ,                                        !- Surface Rendering Name
  {00000000-0000-0000-0101-000000000001};  !- Layer 1

OS:Construction,
  {00000000-0000-0000-0019-000000000018},  !- Handle
  BTAP-Ext-Skylights:U=0.241 SHGC=0.600,   !- Name
  ,                                        !- Surface Rendering Name
  {00000000-0000-0000-0101-000000000003};  !- Layer 1

OS:Construction,
  {00000000-0000-0000-0019-000000000019},  !- Handle
  BTAP-Ext-Wall-Mass,                      !- Name
  ,                                        !- Surface Rendering Name
  {00000000-0000-0000-0045-000000000006},  !- Layer 1
  {00000000-0000-0000-0045-000000000014},  !- Layer 2
  {00000000-0000-0000-0046-000000000013},  !- Layer 3
  {00000000-0000-0000-0045-000000000002};  !- Layer 4

OS:Construction,
  {00000000-0000-0000-0019-000000000020},  !- Handle
  BTAP-Ext-Wall-Mass:U-0.215,              !- Name
  ,                                        !- Surface Rendering Name
  {00000000-0000-0000-0045-000000000005},  !- Layer 1
  {00000000-0000-0000-0045-000000000013},  !- Layer 2
  {00000000-0000-0000-0046-000000000009},  !- Layer 3
  {00000000-0000-0000-0045-000000000001};  !- Layer 4

OS:Construction,
  {00000000-0000-0000-0019-000000000021},  !- Handle
  BTAP-Grnd-Floor-Mass,                    !- Name
  ,                                        !- Surface Rendering Name
  {00000000-0000-0000-0045-000000000012},  !- Layer 1
  {00000000-0000-0000-0046-000000000007};  !- Layer 2

OS:Construction,
  {00000000-0000-0000-0019-000000000022},  !- Handle
  BTAP-Grnd-Floor-Mass:U-0.757,            !- Name
  ,                                        !- Surface Rendering Name
  {00000000-0000-0000-0045-000000000009},  !- Layer 1
  {00000000-0000-0000-0046-000000000004};  !- Layer 2

OS:Construction,
  {00000000-0000-0000-0019-000000000023},  !- Handle
  BTAP-Grnd-Floor-Mass:U-0.757_std,        !- Name
  ,                                        !- Surface Rendering Name
  {00000000-0000-0000-0045-000000000009},  !- Layer 1
  {00000000-0000-0000-0045-000000000015};  !- Layer 2

OS:Construction,
  {00000000-0000-0000-0019-000000000024},  !- Handle
  BTAP-Grnd-Roof-Mass,                     !- Name
  ,                                        !- Surface Rendering Name
  {00000000-0000-0000-0045-000000000012},  !- Layer 1
  {00000000-0000-0000-0046-000000000007};  !- Layer 2

OS:Construction,
  {00000000-0000-0000-0019-000000000025},  !- Handle
  BTAP-Grnd-Roof-Mass:U-0.284,             !- Name
  ,                                        !- Surface Rendering Name
  {00000000-0000-0000-0045-000000000011},  !- Layer 1
  {00000000-0000-0000-0046-000000000006};  !- Layer 2

OS:Construction,
  {00000000-0000-0000-0019-000000000026},  !- Handle
  BTAP-Grnd-Wall-Mass,                     !- Name
  ,                                        !- Surface Rendering Name
  {00000000-0000-0000-0045-000000000012},  !- Layer 1
  {00000000-0000-0000-0046-000000000007};  !- Layer 2

OS:Construction,
  {00000000-0000-0000-0019-000000000027},  !- Handle
  BTAP-Grnd-Wall-Mass:U-0.284,             !- Name
  ,                                        !- Surface Rendering Name
  {00000000-0000-0000-0045-000000000010},  !- Layer 1
  {00000000-0000-0000-0046-000000000005};  !- Layer 2

OS:Construction,
  {00000000-0000-0000-0019-000000000028},  !- Handle
  BTAP-Int-Ceiling,                        !- Name
  ,                                        !- Surface Rendering Name
  {00000000-0000-0000-0046-000000000007},  !- Layer 1
  {00000000-0000-0000-0045-000000000003};  !- Layer 2

OS:Construction,
  {00000000-0000-0000-0019-000000000029},  !- Handle
  BTAP-Int-Door,                           !- Name
  ,                                        !- Surface Rendering Name
  {00000000-0000-0000-0045-000000000020};  !- Layer 1

OS:Construction,
  {00000000-0000-0000-0019-000000000030},  !- Handle
  BTAP-Int-Floor,                          !- Name
  ,                                        !- Surface Rendering Name
  {00000000-0000-0000-0045-000000000003},  !- Layer 1
  {00000000-0000-0000-0046-000000000007};  !- Layer 2

OS:Construction,
  {00000000-0000-0000-0019-000000000031},  !- Handle
  BTAP-Int-Partition,                      !- Name
  ,                                        !- Surface Rendering Name
  {00000000-0000-0000-0045-000000000020};  !- Layer 1

OS:Construction,
  {00000000-0000-0000-0019-000000000032},  !- Handle
  BTAP-Int-Wall,                           !- Name
  ,                                        !- Surface Rendering Name
  {00000000-0000-0000-0045-000000000018},  !- Layer 1
  {00000000-0000-0000-0045-000000000018};  !- Layer 2

OS:Construction,
  {00000000-0000-0000-0019-000000000033},  !- Handle
  BTAP-Int-Window,                         !- Name
  ,                                        !- Surface Rendering Name
  {00000000-0000-0000-0101-000000000001};  !- Layer 1

OS:Construction,
  {00000000-0000-0000-0019-000000000034},  !- Handle
  Basement Floor construction,             !- Name
  ,                                        !- Surface Rendering Name
  {00000000-0000-0000-0045-000000000021},  !- Layer 1
  {00000000-0000-0000-0046-000000000001};  !- Layer 2

OS:Construction,
  {00000000-0000-0000-0019-000000000035},  !- Handle
  Basement Wall construction,              !- Name
  ,                                        !- Surface Rendering Name
  {00000000-0000-0000-0045-000000000021};  !- Layer 1

OS:Construction,
  {00000000-0000-0000-0019-000000000036},  !- Handle
  Floor Adiabatic construction,            !- Name
  ,                                        !- Surface Rendering Name
  {00000000-0000-0000-0046-000000000001},  !- Layer 1
  {00000000-0000-0000-0045-000000000004},  !- Layer 2
  {00000000-0000-0000-0046-000000000002};  !- Layer 3

OS:Construction,
  {00000000-0000-0000-0019-000000000037},  !- Handle
  Wall Adiabatic construction,             !- Name
  ,                                        !- Surface Rendering Name
  {00000000-0000-0000-0045-000000000019},  !- Layer 1
  {00000000-0000-0000-0045-000000000019};  !- Layer 2

OS:Controller:MechanicalVentilation,
  {00000000-0000-0000-0020-000000000001},  !- Handle
  Controller Mechanical Ventilation 1,     !- Name
  {00000000-0000-0000-0058-000000000001},  !- Availability Schedule
  ,                                        !- Demand Controlled Ventilation
  ZoneSum;                                 !- System Outdoor Air Method

OS:Controller:MechanicalVentilation,
  {00000000-0000-0000-0020-000000000002},  !- Handle
  Controller Mechanical Ventilation 2,     !- Name
  {00000000-0000-0000-0058-000000000001},  !- Availability Schedule
  ,                                        !- Demand Controlled Ventilation
  ZoneSum;                                 !- System Outdoor Air Method

OS:Controller:MechanicalVentilation,
  {00000000-0000-0000-0020-000000000003},  !- Handle
  Controller Mechanical Ventilation 3,     !- Name
  {00000000-0000-0000-0058-000000000001},  !- Availability Schedule
  ,                                        !- Demand Controlled Ventilation
  ZoneSum;                                 !- System Outdoor Air Method

OS:Controller:OutdoorAir,
  {00000000-0000-0000-0021-000000000001},  !- Handle
  Controller Outdoor Air 1,                !- Name
  ,                                        !- Relief Air Outlet Node Name
  ,                                        !- Return Air Node Name
  ,                                        !- Mixed Air Node Name
  ,                                        !- Actuator Node Name
  autosize,                                !- Minimum Outdoor Air Flow Rate {m3/s}
  Autosize,                                !- Maximum Outdoor Air Flow Rate {m3/s}
  NoEconomizer,                            !- Economizer Control Type
  ModulateFlow,                            !- Economizer Control Action Type
  28,                                      !- Economizer Maximum Limit Dry-Bulb Temperature {C}
  64000,                                   !- Economizer Maximum Limit Enthalpy {J/kg}
  ,                                        !- Economizer Maximum Limit Dewpoint Temperature {C}
  ,                                        !- Electronic Enthalpy Limit Curve Name
  -100,                                    !- Economizer Minimum Limit Dry-Bulb Temperature {C}
  NoLockout,                               !- Lockout Type
  FixedMinimum,                            !- Minimum Limit Type
  {00000000-0000-0000-0061-000000000019},  !- Minimum Outdoor Air Schedule Name
  ,                                        !- Minimum Fraction of Outdoor Air Schedule Name
  ,                                        !- Maximum Fraction of Outdoor Air Schedule Name
  {00000000-0000-0000-0020-000000000001},  !- Controller Mechanical Ventilation
  ,                                        !- Time of Day Economizer Control Schedule Name
  No,                                      !- High Humidity Control
  ,                                        !- Humidistat Control Zone Name
  1,                                       !- High Humidity Outdoor Air Flow Ratio
  Yes,                                     !- Control High Indoor Humidity Based on Outdoor Humidity Ratio
  BypassWhenOAFlowGreaterThanMinimum,      !- Heat Recovery Bypass Control Type
  InterlockedWithMechanicalCooling;        !- Economizer Operation Staging

OS:Controller:OutdoorAir,
  {00000000-0000-0000-0021-000000000002},  !- Handle
  Controller Outdoor Air 2,                !- Name
  ,                                        !- Relief Air Outlet Node Name
  ,                                        !- Return Air Node Name
  ,                                        !- Mixed Air Node Name
  ,                                        !- Actuator Node Name
  autosize,                                !- Minimum Outdoor Air Flow Rate {m3/s}
  Autosize,                                !- Maximum Outdoor Air Flow Rate {m3/s}
  DifferentialEnthalpy,                    !- Economizer Control Type
  ModulateFlow,                            !- Economizer Control Action Type
  ,                                        !- Economizer Maximum Limit Dry-Bulb Temperature {C}
  ,                                        !- Economizer Maximum Limit Enthalpy {J/kg}
  ,                                        !- Economizer Maximum Limit Dewpoint Temperature {C}
  ,                                        !- Electronic Enthalpy Limit Curve Name
  ,                                        !- Economizer Minimum Limit Dry-Bulb Temperature {C}
  NoLockout,                               !- Lockout Type
  FixedMinimum,                            !- Minimum Limit Type
  {00000000-0000-0000-0061-000000000021},  !- Minimum Outdoor Air Schedule Name
  ,                                        !- Minimum Fraction of Outdoor Air Schedule Name
  ,                                        !- Maximum Fraction of Outdoor Air Schedule Name
  {00000000-0000-0000-0020-000000000002},  !- Controller Mechanical Ventilation
  ,                                        !- Time of Day Economizer Control Schedule Name
  No,                                      !- High Humidity Control
  ,                                        !- Humidistat Control Zone Name
  1,                                       !- High Humidity Outdoor Air Flow Ratio
  Yes,                                     !- Control High Indoor Humidity Based on Outdoor Humidity Ratio
  BypassWhenOAFlowGreaterThanMinimum,      !- Heat Recovery Bypass Control Type
  InterlockedWithMechanicalCooling;        !- Economizer Operation Staging

OS:Controller:OutdoorAir,
  {00000000-0000-0000-0021-000000000003},  !- Handle
  Controller Outdoor Air 3,                !- Name
  ,                                        !- Relief Air Outlet Node Name
  ,                                        !- Return Air Node Name
  ,                                        !- Mixed Air Node Name
  ,                                        !- Actuator Node Name
  autosize,                                !- Minimum Outdoor Air Flow Rate {m3/s}
  Autosize,                                !- Maximum Outdoor Air Flow Rate {m3/s}
  DifferentialEnthalpy,                    !- Economizer Control Type
  ModulateFlow,                            !- Economizer Control Action Type
  ,                                        !- Economizer Maximum Limit Dry-Bulb Temperature {C}
  ,                                        !- Economizer Maximum Limit Enthalpy {J/kg}
  ,                                        !- Economizer Maximum Limit Dewpoint Temperature {C}
  ,                                        !- Electronic Enthalpy Limit Curve Name
  ,                                        !- Economizer Minimum Limit Dry-Bulb Temperature {C}
  NoLockout,                               !- Lockout Type
  FixedMinimum,                            !- Minimum Limit Type
  {00000000-0000-0000-0061-000000000020},  !- Minimum Outdoor Air Schedule Name
  ,                                        !- Minimum Fraction of Outdoor Air Schedule Name
  ,                                        !- Maximum Fraction of Outdoor Air Schedule Name
  {00000000-0000-0000-0020-000000000003},  !- Controller Mechanical Ventilation
  ,                                        !- Time of Day Economizer Control Schedule Name
  No,                                      !- High Humidity Control
  ,                                        !- Humidistat Control Zone Name
  1,                                       !- High Humidity Outdoor Air Flow Ratio
  Yes,                                     !- Control High Indoor Humidity Based on Outdoor Humidity Ratio
  BypassWhenOAFlowGreaterThanMinimum,      !- Heat Recovery Bypass Control Type
  InterlockedWithMechanicalCooling;        !- Economizer Operation Staging

OS:Curve:Biquadratic,
  {00000000-0000-0000-0022-000000000001},  !- Handle
  Curve Biquadratic 1,                     !- Name
  0.942587793,                             !- Coefficient1 Constant
  0.009543347,                             !- Coefficient2 x
  0.00068377,                              !- Coefficient3 x**2
  -0.011042676,                            !- Coefficient4 y
  5.249e-06,                               !- Coefficient5 y**2
  -9.72e-06,                               !- Coefficient6 x*y
  17,                                      !- Minimum Value of x
  22,                                      !- Maximum Value of x
  13,                                      !- Minimum Value of y
  46;                                      !- Maximum Value of y

OS:Curve:Biquadratic,
  {00000000-0000-0000-0022-000000000002},  !- Handle
  Curve Biquadratic 2,                     !- Name
  0.342414409,                             !- Coefficient1 Constant
  0.034885008,                             !- Coefficient2 x
  -0.0006237,                              !- Coefficient3 x**2
  0.004977216,                             !- Coefficient4 y
  0.000437951,                             !- Coefficient5 y**2
  -0.000728028,                            !- Coefficient6 x*y
  17,                                      !- Minimum Value of x
  22,                                      !- Maximum Value of x
  13,                                      !- Minimum Value of y
  46;                                      !- Maximum Value of y

OS:Curve:Biquadratic,
  {00000000-0000-0000-0022-000000000003},  !- Handle
  Curve Biquadratic 3,                     !- Name
  0.867905,                                !- Coefficient1 Constant
  0.0142459,                               !- Coefficient2 x
  0.000554364,                             !- Coefficient3 x**2
  -0.00755748,                             !- Coefficient4 y
  3.3048e-05,                              !- Coefficient5 y**2
  -0.000191808,                            !- Coefficient6 x*y
  13,                                      !- Minimum Value of x
  24,                                      !- Maximum Value of x
  24,                                      !- Minimum Value of y
  46;                                      !- Maximum Value of y

OS:Curve:Biquadratic,
  {00000000-0000-0000-0022-000000000004},  !- Handle
  Curve Biquadratic 4,                     !- Name
  0.116936,                                !- Coefficient1 Constant
  0.0284933,                               !- Coefficient2 x
  -0.000411156,                            !- Coefficient3 x**2
  0.0214108,                               !- Coefficient4 y
  0.000161028,                             !- Coefficient5 y**2
  -0.000679104,                            !- Coefficient6 x*y
  13,                                      !- Minimum Value of x
  24,                                      !- Maximum Value of x
  24,                                      !- Minimum Value of y
  46;                                      !- Maximum Value of y

OS:Curve:Biquadratic,
  {00000000-0000-0000-0022-000000000005},  !- Handle
  Curve Biquadratic 5,                     !- Name
  0.867905,                                !- Coefficient1 Constant
  0.0142459,                               !- Coefficient2 x
  0.000554364,                             !- Coefficient3 x**2
  -0.00755748,                             !- Coefficient4 y
  3.3048e-05,                              !- Coefficient5 y**2
  -0.000191808,                            !- Coefficient6 x*y
  13,                                      !- Minimum Value of x
  24,                                      !- Maximum Value of x
  24,                                      !- Minimum Value of y
  46;                                      !- Maximum Value of y

OS:Curve:Biquadratic,
  {00000000-0000-0000-0022-000000000006},  !- Handle
  Curve Biquadratic 6,                     !- Name
  0.116936,                                !- Coefficient1 Constant
  0.0284933,                               !- Coefficient2 x
  -0.000411156,                            !- Coefficient3 x**2
  0.0214108,                               !- Coefficient4 y
  0.000161028,                             !- Coefficient5 y**2
  -0.000679104,                            !- Coefficient6 x*y
  13,                                      !- Minimum Value of x
  24,                                      !- Maximum Value of x
  24,                                      !- Minimum Value of y
  46;                                      !- Maximum Value of y

OS:Curve:Biquadratic,
  {00000000-0000-0000-0022-000000000007},  !- Handle
  DXCOOL-NECB2011-REF-CAPFT,               !- Name
  0.867905,                                !- Coefficient1 Constant
  0.0142459,                               !- Coefficient2 x
  0.00055436,                              !- Coefficient3 x**2
  -0.0075575,                              !- Coefficient4 y
  3.3e-05,                                 !- Coefficient5 y**2
  -0.0001918,                              !- Coefficient6 x*y
  13,                                      !- Minimum Value of x
  24,                                      !- Maximum Value of x
  24,                                      !- Minimum Value of y
  46;                                      !- Maximum Value of y

OS:Curve:Biquadratic,
  {00000000-0000-0000-0022-000000000008},  !- Handle
  DXCOOL-NECB2011-REF-COOLEIRFT,           !- Name
  0.1141714,                               !- Coefficient1 Constant
  0.02818224,                              !- Coefficient2 x
  -0.0004199,                              !- Coefficient3 x**2
  0.02141082,                              !- Coefficient4 y
  0.000161028,                             !- Coefficient5 y**2
  -0.000679104,                            !- Coefficient6 x*y
  13,                                      !- Minimum Value of x
  24,                                      !- Maximum Value of x
  24,                                      !- Minimum Value of y
  46;                                      !- Maximum Value of y

OS:Curve:Cubic,
  {00000000-0000-0000-0023-000000000001},  !- Handle
  BOILER-EFFFPLR-NECB2011,                 !- Name
  0.3831,                                  !- Coefficient1 Constant
  2.0567,                                  !- Coefficient2 x
  -2.6469,                                 !- Coefficient3 x**2
  1.2148,                                  !- Coefficient4 x**3
  0,                                       !- Minimum Value of x
  1;                                       !- Maximum Value of x

OS:Curve:Cubic,
  {00000000-0000-0000-0023-000000000002},  !- Handle
  Curve Cubic 1,                           !- Name
  0.0277,                                  !- Coefficient1 Constant
  4.9151,                                  !- Coefficient2 x
  -8.184,                                  !- Coefficient3 x**2
  4.2702,                                  !- Coefficient4 x**3
  0.7,                                     !- Minimum Value of x
  1;                                       !- Maximum Value of x

OS:Curve:Cubic,
  {00000000-0000-0000-0023-000000000003},  !- Handle
  Curve Cubic 2,                           !- Name
  0.0277,                                  !- Coefficient1 Constant
  4.9151,                                  !- Coefficient2 x
  -8.184,                                  !- Coefficient3 x**2
  4.2702,                                  !- Coefficient4 x**3
  0.7,                                     !- Minimum Value of x
  1;                                       !- Maximum Value of x

OS:Curve:Cubic,
  {00000000-0000-0000-0023-000000000004},  !- Handle
  DXCOOL-NECB2011-REF-COOLPLFFPLR,         !- Name
  0.0277,                                  !- Coefficient1 Constant
  4.9151,                                  !- Coefficient2 x
  -8.184,                                  !- Coefficient3 x**2
  4.2702,                                  !- Coefficient4 x**3
  0.7,                                     !- Minimum Value of x
  1;                                       !- Maximum Value of x

OS:Curve:Cubic,
  {00000000-0000-0000-0023-000000000005},  !- Handle
  FURNACE-EFFPLR-NECB2011,                 !- Name
  0.722,                                   !- Coefficient1 Constant
  0.8211,                                  !- Coefficient2 x
  -1.0396,                                 !- Coefficient3 x**2
  0.5,                                     !- Coefficient4 x**3
  0,                                       !- Minimum Value of x
  1;                                       !- Maximum Value of x

OS:Curve:Cubic,
  {00000000-0000-0000-0023-000000000006},  !- Handle
  SWH-EFFFPLR-NECB2011,                    !- Name
  0.7576,                                  !- Coefficient1 Constant
  1.0071,                                  !- Coefficient2 x
  -1.4443,                                 !- Coefficient3 x**2
  0.6844,                                  !- Coefficient4 x**3
  0,                                       !- Minimum Value of x
  1;                                       !- Maximum Value of x

OS:Curve:Quadratic,
  {00000000-0000-0000-0024-000000000001},  !- Handle
  Curve Quadratic 1,                       !- Name
  0.8,                                     !- Coefficient1 Constant
  0.2,                                     !- Coefficient2 x
  0,                                       !- Coefficient3 x**2
  0.5,                                     !- Minimum Value of x
  1.5;                                     !- Maximum Value of x

OS:Curve:Quadratic,
  {00000000-0000-0000-0024-000000000002},  !- Handle
  Curve Quadratic 2,                       !- Name
  1.1552,                                  !- Coefficient1 Constant
  -0.1808,                                 !- Coefficient2 x
  0.0256,                                  !- Coefficient3 x**2
  0.5,                                     !- Minimum Value of x
  1.5;                                     !- Maximum Value of x

OS:Curve:Quadratic,
  {00000000-0000-0000-0024-000000000003},  !- Handle
  Curve Quadratic 3,                       !- Name
  0.85,                                    !- Coefficient1 Constant
  0.15,                                    !- Coefficient2 x
  0,                                       !- Coefficient3 x**2
  0,                                       !- Minimum Value of x
  1;                                       !- Maximum Value of x

OS:Curve:Quadratic,
  {00000000-0000-0000-0024-000000000004},  !- Handle
  Curve Quadratic 4,                       !- Name
  1,                                       !- Coefficient1 Constant
  0,                                       !- Coefficient2 x
  0,                                       !- Coefficient3 x**2
  0,                                       !- Minimum Value of x
  1;                                       !- Maximum Value of x

OS:Curve:Quadratic,
  {00000000-0000-0000-0024-000000000005},  !- Handle
  Curve Quadratic 5,                       !- Name
  1,                                       !- Coefficient1 Constant
  0,                                       !- Coefficient2 x
  0,                                       !- Coefficient3 x**2
  0,                                       !- Minimum Value of x
  1;                                       !- Maximum Value of x

OS:Curve:Quadratic,
  {00000000-0000-0000-0024-000000000006},  !- Handle
  Curve Quadratic 6,                       !- Name
  1,                                       !- Coefficient1 Constant
  0,                                       !- Coefficient2 x
  0,                                       !- Coefficient3 x**2
  0,                                       !- Minimum Value of x
  1;                                       !- Maximum Value of x

OS:Curve:Quadratic,
  {00000000-0000-0000-0024-000000000007},  !- Handle
  Curve Quadratic 7,                       !- Name
  1,                                       !- Coefficient1 Constant
  0,                                       !- Coefficient2 x
  0,                                       !- Coefficient3 x**2
  0,                                       !- Minimum Value of x
  1;                                       !- Maximum Value of x

OS:Curve:Quadratic,
  {00000000-0000-0000-0024-000000000008},  !- Handle
  DXCOOL-NECB2011-REF-CAPFFLOW,            !- Name
  0.8,                                     !- Coefficient1 Constant
  0.2,                                     !- Coefficient2 x
  0,                                       !- Coefficient3 x**2
  0.5,                                     !- Minimum Value of x
  1.5;                                     !- Maximum Value of x

OS:Curve:Quadratic,
  {00000000-0000-0000-0024-000000000009},  !- Handle
  DXCOOL-NECB2011-REF-COOLEIRFFLOW,        !- Name
  1.1552,                                  !- Coefficient1 Constant
  -0.1808,                                 !- Coefficient2 x
  0.0256,                                  !- Coefficient3 x**2
  0.5,                                     !- Minimum Value of x
  1.5;                                     !- Maximum Value of x

OS:Daylighting:Control,
  {00000000-0000-0000-0025-000000000001},  !- Handle
  Zone3 Bulk Storage daylighting control,  !- Name
  {00000000-0000-0000-0079-000000000003},  !- Space Name
  22.8588851907324,                        !- Position X-Coordinate {m}
  65.5288042134326,                        !- Position Y-Coordinate {m}
  0.8,                                     !- Position Z-Coordinate {m}
  ,                                        !- Psi Rotation Around X-Axis {deg}
  ,                                        !- Theta Rotation Around Y-Axis {deg}
  ,                                        !- Phi Rotation Around Z-Axis {deg}
  200,                                     !- Illuminance Setpoint {lux}
  Stepped,                                 !- Lighting Control Type
  ,                                        !- Minimum Input Power Fraction for Continuous Dimming Control
  ,                                        !- Minimum Light Output Fraction for Continuous Dimming Control
  2;                                       !- Number of Stepped Control Steps

OS:DefaultConstructionSet,
  {00000000-0000-0000-0026-000000000001},  !- Handle
  BTAP-Mass at hdd = 5000.0,               !- Name
  {00000000-0000-0000-0029-000000000002},  !- Default Exterior Surface Constructions Name
  {00000000-0000-0000-0029-000000000003},  !- Default Interior Surface Constructions Name
  {00000000-0000-0000-0029-000000000001},  !- Default Ground Contact Surface Constructions Name
  {00000000-0000-0000-0028-000000000001},  !- Default Exterior SubSurface Constructions Name
  {00000000-0000-0000-0028-000000000002},  !- Default Interior SubSurface Constructions Name
  {00000000-0000-0000-0019-000000000031},  !- Interior Partition Construction Name
  ,                                        !- Space Shading Construction Name
  ,                                        !- Building Shading Construction Name
  ,                                        !- Site Shading Construction Name
  ;                                        !- Adiabatic Surface Construction Name

OS:DefaultScheduleSet,
  {00000000-0000-0000-0027-000000000001},  !- Handle
  Space Function Office enclosed <= 25 m2 Schedule Set, !- Name
  ,                                        !- Hours of Operation Schedule Name
  {00000000-0000-0000-0061-000000000009},  !- Number of People Schedule Name
  {00000000-0000-0000-0061-000000000013},  !- People Activity Level Schedule Name
  {00000000-0000-0000-0061-000000000008},  !- Lighting Schedule Name
  {00000000-0000-0000-0061-000000000007},  !- Electric Equipment Schedule Name
  ,                                        !- Gas Equipment Schedule Name
  ,                                        !- Hot Water Equipment Schedule Name
  ,                                        !- Infiltration Schedule Name
  ,                                        !- Steam Equipment Schedule Name
  ;                                        !- Other Equipment Schedule Name

OS:DefaultScheduleSet,
  {00000000-0000-0000-0027-000000000002},  !- Handle
  Space Function Warehouse storage area medium to bulky palletized items Schedule Set, !- Name
  ,                                        !- Hours of Operation Schedule Name
  {00000000-0000-0000-0061-000000000009},  !- Number of People Schedule Name
  {00000000-0000-0000-0061-000000000013},  !- People Activity Level Schedule Name
  {00000000-0000-0000-0061-000000000008},  !- Lighting Schedule Name
  {00000000-0000-0000-0061-000000000007},  !- Electric Equipment Schedule Name
  ,                                        !- Gas Equipment Schedule Name
  ,                                        !- Hot Water Equipment Schedule Name
  ,                                        !- Infiltration Schedule Name
  ,                                        !- Steam Equipment Schedule Name
  ;                                        !- Other Equipment Schedule Name

OS:DefaultScheduleSet,
  {00000000-0000-0000-0027-000000000003},  !- Handle
  Space Function Warehouse storage area small hand-carried items(4) Schedule Set, !- Name
  ,                                        !- Hours of Operation Schedule Name
  {00000000-0000-0000-0061-000000000009},  !- Number of People Schedule Name
  {00000000-0000-0000-0061-000000000013},  !- People Activity Level Schedule Name
  {00000000-0000-0000-0061-000000000008},  !- Lighting Schedule Name
  {00000000-0000-0000-0061-000000000007},  !- Electric Equipment Schedule Name
  ,                                        !- Gas Equipment Schedule Name
  ,                                        !- Hot Water Equipment Schedule Name
  ,                                        !- Infiltration Schedule Name
  ,                                        !- Steam Equipment Schedule Name
  ;                                        !- Other Equipment Schedule Name

OS:DefaultSubSurfaceConstructions,
  {00000000-0000-0000-0028-000000000001},  !- Handle
  BTAP-Mass at hdd = 5000.0,               !- Name
  {00000000-0000-0000-0019-000000000008},  !- Fixed Window Construction Name
  {00000000-0000-0000-0019-000000000008},  !- Operable Window Construction Name
  {00000000-0000-0000-0019-000000000006},  !- Door Construction Name
  {00000000-0000-0000-0019-000000000012},  !- Glass Door Construction Name
  {00000000-0000-0000-0019-000000000014},  !- Overhead Door Construction Name
  {00000000-0000-0000-0019-000000000018},  !- Skylight Construction Name
  {00000000-0000-0000-0019-000000000004},  !- Tubular Daylight Dome Construction Name
  {00000000-0000-0000-0019-000000000002};  !- Tubular Daylight Diffuser Construction Name

OS:DefaultSubSurfaceConstructions,
  {00000000-0000-0000-0028-000000000002},  !- Handle
  Default Sub Surface Constructions 2,     !- Name
  {00000000-0000-0000-0019-000000000033},  !- Fixed Window Construction Name
  {00000000-0000-0000-0019-000000000033},  !- Operable Window Construction Name
  {00000000-0000-0000-0019-000000000029},  !- Door Construction Name
  ,                                        !- Glass Door Construction Name
  ,                                        !- Overhead Door Construction Name
  ,                                        !- Skylight Construction Name
  ,                                        !- Tubular Daylight Dome Construction Name
  ;                                        !- Tubular Daylight Diffuser Construction Name

OS:DefaultSubSurfaceConstructions,
  {00000000-0000-0000-0028-000000000003},  !- Handle
  NECB2011 - FullSrvRest - WholeBuilding - NECB HDD Method at hdd = 5000.0, !- Name
  {00000000-0000-0000-0019-000000000007},  !- Fixed Window Construction Name
  {00000000-0000-0000-0019-000000000007},  !- Operable Window Construction Name
  {00000000-0000-0000-0019-000000000005},  !- Door Construction Name
  {00000000-0000-0000-0019-000000000011},  !- Glass Door Construction Name
  {00000000-0000-0000-0019-000000000013},  !- Overhead Door Construction Name
  {00000000-0000-0000-0019-000000000017},  !- Skylight Construction Name
  {00000000-0000-0000-0019-000000000003},  !- Tubular Daylight Dome Construction Name
  {00000000-0000-0000-0019-000000000001};  !- Tubular Daylight Diffuser Construction Name

OS:DefaultSurfaceConstructions,
  {00000000-0000-0000-0029-000000000001},  !- Handle
  BTAP-Mass at hdd = 5000.0 1,             !- Name
  {00000000-0000-0000-0019-000000000022},  !- Floor Construction Name
  {00000000-0000-0000-0019-000000000027},  !- Wall Construction Name
  {00000000-0000-0000-0019-000000000025};  !- Roof Ceiling Construction Name

OS:DefaultSurfaceConstructions,
  {00000000-0000-0000-0029-000000000002},  !- Handle
  BTAP-Mass at hdd = 5000.0,               !- Name
  {00000000-0000-0000-0019-000000000010},  !- Floor Construction Name
  {00000000-0000-0000-0019-000000000020},  !- Wall Construction Name
  {00000000-0000-0000-0019-000000000016};  !- Roof Ceiling Construction Name

OS:DefaultSurfaceConstructions,
  {00000000-0000-0000-0029-000000000003},  !- Handle
  Default Surface Constructions 2,         !- Name
  {00000000-0000-0000-0019-000000000030},  !- Floor Construction Name
  {00000000-0000-0000-0019-000000000032},  !- Wall Construction Name
  {00000000-0000-0000-0019-000000000028};  !- Roof Ceiling Construction Name

OS:DefaultSurfaceConstructions,
  {00000000-0000-0000-0029-000000000004},  !- Handle
  NECB2011 - FullSrvRest - WholeBuilding - NECB HDD Method at hdd = 5000.0 1, !- Name
  {00000000-0000-0000-0019-000000000021},  !- Floor Construction Name
  {00000000-0000-0000-0019-000000000026},  !- Wall Construction Name
  {00000000-0000-0000-0019-000000000024};  !- Roof Ceiling Construction Name

OS:DefaultSurfaceConstructions,
  {00000000-0000-0000-0029-000000000005},  !- Handle
  NECB2011 - FullSrvRest - WholeBuilding - NECB HDD Method at hdd = 5000.0, !- Name
  {00000000-0000-0000-0019-000000000009},  !- Floor Construction Name
  {00000000-0000-0000-0019-000000000019},  !- Wall Construction Name
  {00000000-0000-0000-0019-000000000015};  !- Roof Ceiling Construction Name

OS:DesignSpecification:OutdoorAir,
  {00000000-0000-0000-0030-000000000001},  !- Handle
  Space Function Office enclosed <= 25 m2 Ventilation, !- Name
  Sum,                                     !- Outdoor Air Method
  0.002539077244416,                       !- Outdoor Air Flow per Person {m3/s-person}
  0.0003048,                               !- Outdoor Air Flow per Floor Area {m3/s-m2}
  ,                                        !- Outdoor Air Flow Rate {m3/s}
  ,                                        !- Outdoor Air Flow Air Changes per Hour {1/hr}
  ;                                        !- Outdoor Air Flow Rate Fraction Schedule Name

OS:DesignSpecification:OutdoorAir,
  {00000000-0000-0000-0030-000000000002},  !- Handle
  Space Function Warehouse storage area medium to bulky palletized items Ventilation, !- Name
  Sum,                                     !- Outdoor Air Method
  0,                                       !- Outdoor Air Flow per Person {m3/s-person}
  0.0003048,                               !- Outdoor Air Flow per Floor Area {m3/s-m2}
  ,                                        !- Outdoor Air Flow Rate {m3/s}
  ,                                        !- Outdoor Air Flow Air Changes per Hour {1/hr}
  ;                                        !- Outdoor Air Flow Rate Fraction Schedule Name

OS:DesignSpecification:OutdoorAir,
  {00000000-0000-0000-0030-000000000003},  !- Handle
  Space Function Warehouse storage area small hand-carried items(4) Ventilation, !- Name
  Sum,                                     !- Outdoor Air Method
  0,                                       !- Outdoor Air Flow per Person {m3/s-person}
  0.0003048,                               !- Outdoor Air Flow per Floor Area {m3/s-m2}
  ,                                        !- Outdoor Air Flow Rate {m3/s}
  ,                                        !- Outdoor Air Flow Air Changes per Hour {1/hr}
  ;                                        !- Outdoor Air Flow Rate Fraction Schedule Name

OS:ElectricEquipment,
  {00000000-0000-0000-0031-000000000001},  !- Handle
  Space Function Office enclosed <= 25 m2 Elec Equip, !- Name
  {00000000-0000-0000-0032-000000000001},  !- Electric Equipment Definition Name
  {00000000-0000-0000-0081-000000000001},  !- Space or SpaceType Name
  ,                                        !- Schedule Name
  ,                                        !- Multiplier
  General;                                 !- End-Use Subcategory

OS:ElectricEquipment,
  {00000000-0000-0000-0031-000000000002},  !- Handle
  Space Function Warehouse storage area medium to bulky palletized items Elec Equip, !- Name
  {00000000-0000-0000-0032-000000000002},  !- Electric Equipment Definition Name
  {00000000-0000-0000-0081-000000000002},  !- Space or SpaceType Name
  ,                                        !- Schedule Name
  ,                                        !- Multiplier
  General;                                 !- End-Use Subcategory

OS:ElectricEquipment,
  {00000000-0000-0000-0031-000000000003},  !- Handle
  Space Function Warehouse storage area small hand-carried items(4) Elec Equip, !- Name
  {00000000-0000-0000-0032-000000000003},  !- Electric Equipment Definition Name
  {00000000-0000-0000-0081-000000000003},  !- Space or SpaceType Name
  ,                                        !- Schedule Name
  ,                                        !- Multiplier
  General;                                 !- End-Use Subcategory

OS:ElectricEquipment:Definition,
  {00000000-0000-0000-0032-000000000001},  !- Handle
  Space Function Office enclosed <= 25 m2 Elec Equip Definition, !- Name
  Watts/Area,                              !- Design Level Calculation Method
  ,                                        !- Design Level {W}
  7.50272566220473,                        !- Watts per Space Floor Area {W/m2}
  ,                                        !- Watts per Person {W/person}
  ,                                        !- Fraction Latent
  0.5;                                     !- Fraction Radiant

OS:ElectricEquipment:Definition,
  {00000000-0000-0000-0032-000000000002},  !- Handle
  Space Function Warehouse storage area medium to bulky palletized items Elec Equip Definition, !- Name
  Watts/Area,                              !- Design Level Calculation Method
  ,                                        !- Design Level {W}
  1.0003634216273,                         !- Watts per Space Floor Area {W/m2}
  ,                                        !- Watts per Person {W/person}
  ,                                        !- Fraction Latent
  0.5;                                     !- Fraction Radiant

OS:ElectricEquipment:Definition,
  {00000000-0000-0000-0032-000000000003},  !- Handle
  Space Function Warehouse storage area small hand-carried items(4) Elec Equip Definition, !- Name
  Watts/Area,                              !- Design Level Calculation Method
  ,                                        !- Design Level {W}
  1.0003634216273,                         !- Watts per Space Floor Area {W/m2}
  ,                                        !- Watts per Person {W/person}
  ,                                        !- Fraction Latent
  0.5;                                     !- Fraction Radiant

OS:EnergyManagementSystem:Actuator,
  {00000000-0000-0000-0033-000000000001},  !- Handle
  ems_sys_4_mixed_shr_none_sc_dx_sh_c_g_ssf_cv_zh_b_hw_zc_none_srf_none__1_ClgSch0, !- Name
  {00000000-0000-0000-0061-000000000011},  !- Actuated Component Name
  Schedule:Year,                           !- Actuated Component Type
  Schedule Value,                          !- Actuated Component Control Type
  ;                                        !- Zone or Space Name

OS:EnergyManagementSystem:Actuator,
  {00000000-0000-0000-0033-000000000002},  !- Handle
  ems_sys_4_mixed_shr_none_sc_dx_sh_c_g_ssf_cv_zh_b_hw_zc_none_srf_none__1_HtgSch0, !- Name
  {00000000-0000-0000-0061-000000000012},  !- Actuated Component Name
  Schedule:Year,                           !- Actuated Component Type
  Schedule Value,                          !- Actuated Component Control Type
  ;                                        !- Zone or Space Name

OS:EnergyManagementSystem:Actuator,
  {00000000-0000-0000-0033-000000000003},  !- Handle
  ems_sys_4_mixed_shr_none_sc_dx_sh_c_g_ssf_cv_zh_b_hw_zc_none_srf_none__ClgSch0, !- Name
  {00000000-0000-0000-0061-000000000011},  !- Actuated Component Name
  Schedule:Year,                           !- Actuated Component Type
  Schedule Value,                          !- Actuated Component Control Type
  ;                                        !- Zone or Space Name

OS:EnergyManagementSystem:Actuator,
  {00000000-0000-0000-0033-000000000004},  !- Handle
  ems_sys_4_mixed_shr_none_sc_dx_sh_c_g_ssf_cv_zh_b_hw_zc_none_srf_none__HtgSch0, !- Name
  {00000000-0000-0000-0061-000000000012},  !- Actuated Component Name
  Schedule:Year,                           !- Actuated Component Type
  Schedule Value,                          !- Actuated Component Control Type
  ;                                        !- Zone or Space Name

OS:EnergyManagementSystem:Program,
  {00000000-0000-0000-0034-000000000001},  !- Handle
  ems_sys_4_mixed_shr_none_sc_dx_sh_c_g_ssf_cv_zh_b_hw_zc_none_srf_none__1_OptimumStartProg0, !- Name
<<<<<<< HEAD
  IF DaylightSavings==0 && DayOfWeek>1 && Hour==5 && {f20be7c0-cd31-4e9d-9b47-2fa6c8ee1212}<23.9 && {f20be7c0-cd31-4e9d-9b47-2fa6c8ee1212}>1.7, !- Program Line 1
  SET {b00de41d-441a-47ee-b3cd-8b535e6e8d5d} = 29.4, !- Program Line 2
  SET {d0599ca6-f30a-4dbd-9b11-af058b47857d} = 15.6, !- Program Line 3
  ELSEIF DaylightSavings==0 && DayOfWeek==1 && Hour==7 && {f20be7c0-cd31-4e9d-9b47-2fa6c8ee1212}<23.9 && {f20be7c0-cd31-4e9d-9b47-2fa6c8ee1212}>1.7, !- Program Line 4
  SET {b00de41d-441a-47ee-b3cd-8b535e6e8d5d} = 29.4, !- Program Line 5
  SET {d0599ca6-f30a-4dbd-9b11-af058b47857d} = 15.6, !- Program Line 6
  ELSEIF DaylightSavings==1 && DayOfWeek>1 && Hour==4 && {f20be7c0-cd31-4e9d-9b47-2fa6c8ee1212}<23.9 && {f20be7c0-cd31-4e9d-9b47-2fa6c8ee1212}>1.7, !- Program Line 7
  SET {b00de41d-441a-47ee-b3cd-8b535e6e8d5d} = 29.4, !- Program Line 8
  SET {d0599ca6-f30a-4dbd-9b11-af058b47857d} = 15.6, !- Program Line 9
  ELSEIF DaylightSavings==1 && DayOfWeek==1 && Hour==6 && {f20be7c0-cd31-4e9d-9b47-2fa6c8ee1212}<23.9 && {f20be7c0-cd31-4e9d-9b47-2fa6c8ee1212}>1.7, !- Program Line 10
  SET {b00de41d-441a-47ee-b3cd-8b535e6e8d5d} = 29.4, !- Program Line 11
  SET {d0599ca6-f30a-4dbd-9b11-af058b47857d} = 15.6, !- Program Line 12
  ELSE,                                    !- Program Line 13
  SET {b00de41d-441a-47ee-b3cd-8b535e6e8d5d} = NULL, !- Program Line 14
  SET {d0599ca6-f30a-4dbd-9b11-af058b47857d} = NULL, !- Program Line 15
=======
  IF DaylightSavings==0 && DayOfWeek>1 && Hour==5 && {24a7d11a-ad6a-4fb0-ab1d-f8db674d02bc}<23.9 && {24a7d11a-ad6a-4fb0-ab1d-f8db674d02bc}>1.7, !- Program Line 1
  SET {d4f6c92f-0feb-4c89-83b4-65d5cff14d91} = 29.4, !- Program Line 2
  SET {10bfc0f2-8232-4b17-ae92-dda1cb112ea8} = 15.6, !- Program Line 3
  ELSEIF DaylightSavings==0 && DayOfWeek==1 && Hour==7 && {24a7d11a-ad6a-4fb0-ab1d-f8db674d02bc}<23.9 && {24a7d11a-ad6a-4fb0-ab1d-f8db674d02bc}>1.7, !- Program Line 4
  SET {d4f6c92f-0feb-4c89-83b4-65d5cff14d91} = 29.4, !- Program Line 5
  SET {10bfc0f2-8232-4b17-ae92-dda1cb112ea8} = 15.6, !- Program Line 6
  ELSEIF DaylightSavings==1 && DayOfWeek>1 && Hour==4 && {24a7d11a-ad6a-4fb0-ab1d-f8db674d02bc}<23.9 && {24a7d11a-ad6a-4fb0-ab1d-f8db674d02bc}>1.7, !- Program Line 7
  SET {d4f6c92f-0feb-4c89-83b4-65d5cff14d91} = 29.4, !- Program Line 8
  SET {10bfc0f2-8232-4b17-ae92-dda1cb112ea8} = 15.6, !- Program Line 9
  ELSEIF DaylightSavings==1 && DayOfWeek==1 && Hour==6 && {24a7d11a-ad6a-4fb0-ab1d-f8db674d02bc}<23.9 && {24a7d11a-ad6a-4fb0-ab1d-f8db674d02bc}>1.7, !- Program Line 10
  SET {d4f6c92f-0feb-4c89-83b4-65d5cff14d91} = 29.4, !- Program Line 11
  SET {10bfc0f2-8232-4b17-ae92-dda1cb112ea8} = 15.6, !- Program Line 12
  ELSE,                                    !- Program Line 13
  SET {d4f6c92f-0feb-4c89-83b4-65d5cff14d91} = NULL, !- Program Line 14
  SET {10bfc0f2-8232-4b17-ae92-dda1cb112ea8} = NULL, !- Program Line 15
>>>>>>> 792ffd62
  ENDIF;                                   !- Program Line 16

OS:EnergyManagementSystem:Program,
  {00000000-0000-0000-0034-000000000002},  !- Handle
  ems_sys_4_mixed_shr_none_sc_dx_sh_c_g_ssf_cv_zh_b_hw_zc_none_srf_none__OptimumStartProg0, !- Name
<<<<<<< HEAD
  IF DaylightSavings==0 && DayOfWeek>1 && Hour==5 && {cd43bdd7-72b6-4121-a46c-dcac32d87182}<23.9 && {cd43bdd7-72b6-4121-a46c-dcac32d87182}>1.7, !- Program Line 1
  SET {c1265b83-5fb2-416f-a467-3647ed836bde} = 29.4, !- Program Line 2
  SET {f537f1a6-1ea5-4607-837f-ceafda490ae5} = 15.6, !- Program Line 3
  ELSEIF DaylightSavings==0 && DayOfWeek==1 && Hour==7 && {cd43bdd7-72b6-4121-a46c-dcac32d87182}<23.9 && {cd43bdd7-72b6-4121-a46c-dcac32d87182}>1.7, !- Program Line 4
  SET {c1265b83-5fb2-416f-a467-3647ed836bde} = 29.4, !- Program Line 5
  SET {f537f1a6-1ea5-4607-837f-ceafda490ae5} = 15.6, !- Program Line 6
  ELSEIF DaylightSavings==1 && DayOfWeek>1 && Hour==4 && {cd43bdd7-72b6-4121-a46c-dcac32d87182}<23.9 && {cd43bdd7-72b6-4121-a46c-dcac32d87182}>1.7, !- Program Line 7
  SET {c1265b83-5fb2-416f-a467-3647ed836bde} = 29.4, !- Program Line 8
  SET {f537f1a6-1ea5-4607-837f-ceafda490ae5} = 15.6, !- Program Line 9
  ELSEIF DaylightSavings==1 && DayOfWeek==1 && Hour==6 && {cd43bdd7-72b6-4121-a46c-dcac32d87182}<23.9 && {cd43bdd7-72b6-4121-a46c-dcac32d87182}>1.7, !- Program Line 10
  SET {c1265b83-5fb2-416f-a467-3647ed836bde} = 29.4, !- Program Line 11
  SET {f537f1a6-1ea5-4607-837f-ceafda490ae5} = 15.6, !- Program Line 12
  ELSE,                                    !- Program Line 13
  SET {c1265b83-5fb2-416f-a467-3647ed836bde} = NULL, !- Program Line 14
  SET {f537f1a6-1ea5-4607-837f-ceafda490ae5} = NULL, !- Program Line 15
=======
  IF DaylightSavings==0 && DayOfWeek>1 && Hour==5 && {0f42fc35-78be-4f0a-8121-c2ff7e4cb5b6}<23.9 && {0f42fc35-78be-4f0a-8121-c2ff7e4cb5b6}>1.7, !- Program Line 1
  SET {f74fc4d7-1b5e-4d33-b3aa-79336d9935f3} = 29.4, !- Program Line 2
  SET {8242bf6f-63ad-45bb-bb3a-69a744c01c97} = 15.6, !- Program Line 3
  ELSEIF DaylightSavings==0 && DayOfWeek==1 && Hour==7 && {0f42fc35-78be-4f0a-8121-c2ff7e4cb5b6}<23.9 && {0f42fc35-78be-4f0a-8121-c2ff7e4cb5b6}>1.7, !- Program Line 4
  SET {f74fc4d7-1b5e-4d33-b3aa-79336d9935f3} = 29.4, !- Program Line 5
  SET {8242bf6f-63ad-45bb-bb3a-69a744c01c97} = 15.6, !- Program Line 6
  ELSEIF DaylightSavings==1 && DayOfWeek>1 && Hour==4 && {0f42fc35-78be-4f0a-8121-c2ff7e4cb5b6}<23.9 && {0f42fc35-78be-4f0a-8121-c2ff7e4cb5b6}>1.7, !- Program Line 7
  SET {f74fc4d7-1b5e-4d33-b3aa-79336d9935f3} = 29.4, !- Program Line 8
  SET {8242bf6f-63ad-45bb-bb3a-69a744c01c97} = 15.6, !- Program Line 9
  ELSEIF DaylightSavings==1 && DayOfWeek==1 && Hour==6 && {0f42fc35-78be-4f0a-8121-c2ff7e4cb5b6}<23.9 && {0f42fc35-78be-4f0a-8121-c2ff7e4cb5b6}>1.7, !- Program Line 10
  SET {f74fc4d7-1b5e-4d33-b3aa-79336d9935f3} = 29.4, !- Program Line 11
  SET {8242bf6f-63ad-45bb-bb3a-69a744c01c97} = 15.6, !- Program Line 12
  ELSE,                                    !- Program Line 13
  SET {f74fc4d7-1b5e-4d33-b3aa-79336d9935f3} = NULL, !- Program Line 14
  SET {8242bf6f-63ad-45bb-bb3a-69a744c01c97} = NULL, !- Program Line 15
>>>>>>> 792ffd62
  ENDIF;                                   !- Program Line 16

OS:EnergyManagementSystem:ProgramCallingManager,
  {00000000-0000-0000-0035-000000000001},  !- Handle
  ems_sys_4_mixed_shr_none_sc_dx_sh_c_g_ssf_cv_zh_b_hw_zc_none_srf_none__1_OptimumStartCallingManager0, !- Name
  BeginTimestepBeforePredictor,            !- EnergyPlus Model Calling Point
  {00000000-0000-0000-0034-000000000001};  !- Program Name 1

OS:EnergyManagementSystem:ProgramCallingManager,
  {00000000-0000-0000-0035-000000000002},  !- Handle
  ems_sys_4_mixed_shr_none_sc_dx_sh_c_g_ssf_cv_zh_b_hw_zc_none_srf_none__OptimumStartCallingManager0, !- Name
  BeginTimestepBeforePredictor,            !- EnergyPlus Model Calling Point
  {00000000-0000-0000-0034-000000000002};  !- Program Name 1

OS:EnergyManagementSystem:Sensor,
  {00000000-0000-0000-0036-000000000001},  !- Handle
  OAT,                                     !- Name
  Environment,                             !- Output Variable or Output Meter Index Key Name
  Site Outdoor Air Drybulb Temperature;    !- Output Variable or Output Meter Name

OS:EnergyManagementSystem:Sensor,
  {00000000-0000-0000-0036-000000000002},  !- Handle
  OAT_1,                                   !- Name
  Environment,                             !- Output Variable or Output Meter Index Key Name
  Site Outdoor Air Drybulb Temperature;    !- Output Variable or Output Meter Name

OS:Facility,
  {00000000-0000-0000-0037-000000000001};  !- Handle

OS:Fan:ConstantVolume,
  {00000000-0000-0000-0038-000000000001},  !- Handle
  Fan Constant Volume 1,                   !- Name
  {00000000-0000-0000-0058-000000000001},  !- Availability Schedule Name
  0.39975,                                 !- Fan Total Efficiency
  640,                                     !- Pressure Rise {Pa}
  AutoSize,                                !- Maximum Flow Rate {m3/s}
  0.615,                                   !- Motor Efficiency
  ,                                        !- Motor In Airstream Fraction
  {00000000-0000-0000-0016-000000000040},  !- Air Inlet Node Name
  {00000000-0000-0000-0016-000000000038},  !- Air Outlet Node Name
  ;                                        !- End-Use Subcategory

OS:Fan:ConstantVolume,
  {00000000-0000-0000-0038-000000000002},  !- Handle
  Fan Constant Volume 2,                   !- Name
  {00000000-0000-0000-0058-000000000001},  !- Availability Schedule Name
  0.39975,                                 !- Fan Total Efficiency
  640,                                     !- Pressure Rise {Pa}
  AutoSize,                                !- Maximum Flow Rate {m3/s}
  0.615,                                   !- Motor Efficiency
  ,                                        !- Motor In Airstream Fraction
  {00000000-0000-0000-0016-000000000063},  !- Air Inlet Node Name
  {00000000-0000-0000-0016-000000000061},  !- Air Outlet Node Name
  ;                                        !- End-Use Subcategory

OS:Fan:ConstantVolume,
  {00000000-0000-0000-0038-000000000003},  !- Handle
  Fan Constant Volume 3,                   !- Name
  {00000000-0000-0000-0058-000000000001},  !- Availability Schedule Name
  0.39975,                                 !- Fan Total Efficiency
  640,                                     !- Pressure Rise {Pa}
  AutoSize,                                !- Maximum Flow Rate {m3/s}
  0.615,                                   !- Motor Efficiency
  ,                                        !- Motor In Airstream Fraction
  {00000000-0000-0000-0016-000000000087},  !- Air Inlet Node Name
  {00000000-0000-0000-0016-000000000085},  !- Air Outlet Node Name
  ;                                        !- End-Use Subcategory

OS:Foundation:Kiva,
  {00000000-0000-0000-0039-000000000001},  !- Handle
  Bldg Kiva Foundation,                    !- Name
  ,                                        !- Initial Indoor Air Temperature {C}
  ,                                        !- Interior Horizontal Insulation Material Name
  ,                                        !- Interior Horizontal Insulation Depth {m}
  ,                                        !- Interior Horizontal Insulation Width {m}
  ,                                        !- Interior Vertical Insulation Material Name
  ,                                        !- Interior Vertical Insulation Depth {m}
  ,                                        !- Exterior Horizontal Insulation Material Name
  ,                                        !- Exterior Horizontal Insulation Depth {m}
  ,                                        !- Exterior Horizontal Insulation Width {m}
  ,                                        !- Exterior Vertical Insulation Material Name
  ,                                        !- Exterior Vertical Insulation Depth {m}
  0,                                       !- Wall Height Above Grade {m}
  0,                                       !- Wall Depth Below Slab {m}
  ,                                        !- Footing Wall Construction Name
  ,                                        !- Footing Material Name
  ;                                        !- Footing Depth {m}

OS:Foundation:Kiva:Settings,
  {00000000-0000-0000-0040-000000000001},  !- Handle
  ,                                        !- Soil Conductivity {W/m-K}
  ,                                        !- Soil Density {kg/m3}
  ,                                        !- Soil Specific Heat {J/kg-K}
  ,                                        !- Ground Solar Absorptivity {dimensionless}
  ,                                        !- Ground Thermal Absorptivity {dimensionless}
  ,                                        !- Ground Surface Roughness {m}
  ,                                        !- Far-Field Width {m}
  ,                                        !- Deep-Ground Boundary Condition
  ,                                        !- Deep-Ground Depth {m}
  ,                                        !- Minimum Cell Dimension {m}
  ,                                        !- Maximum Cell Growth Coefficient {dimensionless}
  ;                                        !- Simulation Timestep

OS:HeatExchanger:AirToAir:SensibleAndLatent,
  {00000000-0000-0000-0041-000000000001},  !- Handle
  sys_3|mixed|shr>none|sc>dx|sh>c-g|ssf>cv|zh>b-hw|zc>none|srf>none| ERV, !- Name
  {00000000-0000-0000-0058-000000000001},  !- Availability Schedule
  autosize,                                !- Nominal Supply Air Flow Rate {m3/s}
  0.5,                                     !- Sensible Effectiveness at 100% Heating Air Flow {dimensionless}
  0.5,                                     !- Latent Effectiveness at 100% Heating Air Flow {dimensionless}
  0.5,                                     !- Sensible Effectiveness at 100% Cooling Air Flow {dimensionless}
  0.5,                                     !- Latent Effectiveness at 100% Cooling Air Flow {dimensionless}
  {00000000-0000-0000-0016-000000000141},  !- Supply Air Inlet Node
  {00000000-0000-0000-0016-000000000142},  !- Supply Air Outlet Node
  {00000000-0000-0000-0016-000000000145},  !- Exhaust Air Inlet Node
  {00000000-0000-0000-0016-000000000146},  !- Exhaust Air Outlet Node
  123.389223024837,                        !- Nominal Electric Power {W}
  Yes,                                     !- Supply Air Outlet Temperature Control
  Rotary,                                  !- Heat Exchanger Type
  ExhaustOnly,                             !- Frost Control Type
  -23.3,                                   !- Threshold Temperature {C}
  0.167,                                   !- Initial Defrost Time Fraction {dimensionless}
  1.44,                                    !- Rate of Defrost Time Fraction Increase {1/K}
  Yes,                                     !- Economizer Lockout
  {00000000-0000-0000-0090-000000000004},  !- Sensible Effectiveness of Heating Air Flow Curve Name
  {00000000-0000-0000-0090-000000000002},  !- Latent Effectiveness of Heating Air Flow Curve Name
  {00000000-0000-0000-0090-000000000003},  !- Sensible Effectiveness of Cooling Air Flow Curve Name
  {00000000-0000-0000-0090-000000000001};  !- Latent Effectiveness of Cooling Air Flow Curve Name

OS:HeatExchanger:AirToAir:SensibleAndLatent,
  {00000000-0000-0000-0041-000000000002},  !- Handle
  sys_4|mixed|shr>none|sc>dx|sh>c-g|ssf>cv|zh>b-hw|zc>none|srf>none| 1 ERV, !- Name
  {00000000-0000-0000-0058-000000000001},  !- Availability Schedule
  autosize,                                !- Nominal Supply Air Flow Rate {m3/s}
  0.5,                                     !- Sensible Effectiveness at 100% Heating Air Flow {dimensionless}
  0.5,                                     !- Latent Effectiveness at 100% Heating Air Flow {dimensionless}
  0.5,                                     !- Sensible Effectiveness at 100% Cooling Air Flow {dimensionless}
  0.5,                                     !- Latent Effectiveness at 100% Cooling Air Flow {dimensionless}
  {00000000-0000-0000-0016-000000000153},  !- Supply Air Inlet Node
  {00000000-0000-0000-0016-000000000154},  !- Supply Air Outlet Node
  {00000000-0000-0000-0016-000000000157},  !- Exhaust Air Inlet Node
  {00000000-0000-0000-0016-000000000158},  !- Exhaust Air Outlet Node
  750.879776984606,                        !- Nominal Electric Power {W}
  Yes,                                     !- Supply Air Outlet Temperature Control
  Rotary,                                  !- Heat Exchanger Type
  ExhaustOnly,                             !- Frost Control Type
  -23.3,                                   !- Threshold Temperature {C}
  0.167,                                   !- Initial Defrost Time Fraction {dimensionless}
  1.44,                                    !- Rate of Defrost Time Fraction Increase {1/K}
  Yes,                                     !- Economizer Lockout
  {00000000-0000-0000-0090-000000000008},  !- Sensible Effectiveness of Heating Air Flow Curve Name
  {00000000-0000-0000-0090-000000000006},  !- Latent Effectiveness of Heating Air Flow Curve Name
  {00000000-0000-0000-0090-000000000007},  !- Sensible Effectiveness of Cooling Air Flow Curve Name
  {00000000-0000-0000-0090-000000000005};  !- Latent Effectiveness of Cooling Air Flow Curve Name

OS:HeatExchanger:AirToAir:SensibleAndLatent,
  {00000000-0000-0000-0041-000000000003},  !- Handle
  sys_4|mixed|shr>none|sc>dx|sh>c-g|ssf>cv|zh>b-hw|zc>none|srf>none| ERV, !- Name
  {00000000-0000-0000-0058-000000000001},  !- Availability Schedule
  autosize,                                !- Nominal Supply Air Flow Rate {m3/s}
  0.5,                                     !- Sensible Effectiveness at 100% Heating Air Flow {dimensionless}
  0.5,                                     !- Latent Effectiveness at 100% Heating Air Flow {dimensionless}
  0.5,                                     !- Sensible Effectiveness at 100% Cooling Air Flow {dimensionless}
  0.5,                                     !- Latent Effectiveness at 100% Cooling Air Flow {dimensionless}
  {00000000-0000-0000-0016-000000000147},  !- Supply Air Inlet Node
  {00000000-0000-0000-0016-000000000148},  !- Supply Air Outlet Node
  {00000000-0000-0000-0016-000000000151},  !- Exhaust Air Inlet Node
  {00000000-0000-0000-0016-000000000152},  !- Exhaust Air Outlet Node
  354.730337819395,                        !- Nominal Electric Power {W}
  Yes,                                     !- Supply Air Outlet Temperature Control
  Rotary,                                  !- Heat Exchanger Type
  ExhaustOnly,                             !- Frost Control Type
  -23.3,                                   !- Threshold Temperature {C}
  0.167,                                   !- Initial Defrost Time Fraction {dimensionless}
  1.44,                                    !- Rate of Defrost Time Fraction Increase {1/K}
  Yes,                                     !- Economizer Lockout
  {00000000-0000-0000-0090-000000000012},  !- Sensible Effectiveness of Heating Air Flow Curve Name
  {00000000-0000-0000-0090-000000000010},  !- Latent Effectiveness of Heating Air Flow Curve Name
  {00000000-0000-0000-0090-000000000011},  !- Sensible Effectiveness of Cooling Air Flow Curve Name
  {00000000-0000-0000-0090-000000000009};  !- Latent Effectiveness of Cooling Air Flow Curve Name

OS:LifeCycleCost:Parameters,
  {00000000-0000-0000-0042-000000000001},  !- Handle
  FEMP,                                    !- Analysis Type
  ,                                        !- Discounting Convention
  ,                                        !- Inflation Approach
  ,                                        !- Real Discount Rate
  ,                                        !- Nominal Discount Rate
  ,                                        !- Inflation
  ,                                        !- Base Date Month
  ,                                        !- Base Date Year
  ,                                        !- Service Date Month
  ,                                        !- Service Date Year
  ,                                        !- Length of Study Period in Years
  ,                                        !- Tax Rate
  ,                                        !- Depreciation Method
  Yes;                                     !- Use NIST Fuel Escalation Rates

OS:Lights,
  {00000000-0000-0000-0043-000000000001},  !- Handle
  Space Function Office enclosed <= 25 m2 Lights, !- Name
  {00000000-0000-0000-0044-000000000001},  !- Lights Definition Name
  {00000000-0000-0000-0081-000000000001},  !- Space or SpaceType Name
  ,                                        !- Schedule Name
  1,                                       !- Fraction Replaceable
  ,                                        !- Multiplier
  General;                                 !- End-Use Subcategory

OS:Lights,
  {00000000-0000-0000-0043-000000000002},  !- Handle
  Space Function Warehouse storage area medium to bulky palletized items Lights, !- Name
  {00000000-0000-0000-0044-000000000002},  !- Lights Definition Name
  {00000000-0000-0000-0081-000000000002},  !- Space or SpaceType Name
  ,                                        !- Schedule Name
  1,                                       !- Fraction Replaceable
  ,                                        !- Multiplier
  General;                                 !- End-Use Subcategory

OS:Lights,
  {00000000-0000-0000-0043-000000000003},  !- Handle
  Space Function Warehouse storage area small hand-carried items(4) Lights, !- Name
  {00000000-0000-0000-0044-000000000003},  !- Lights Definition Name
  {00000000-0000-0000-0081-000000000003},  !- Space or SpaceType Name
  ,                                        !- Schedule Name
  1,                                       !- Fraction Replaceable
  ,                                        !- Multiplier
  General;                                 !- End-Use Subcategory

OS:Lights:Definition,
  {00000000-0000-0000-0044-000000000001},  !- Handle
  Space Function Office enclosed <= 25 m2 Lights Definition, !- Name
  Watts/Area,                              !- Design Level Calculation Method
  ,                                        !- Lighting Level {W}
  8.00000773925159,                        !- Watts per Space Floor Area {W/m2}
  ,                                        !- Watts per Person {W/person}
  0.5,                                     !- Fraction Radiant
  0.2;                                     !- Fraction Visible

OS:Lights:Definition,
  {00000000-0000-0000-0044-000000000002},  !- Handle
  Space Function Warehouse storage area medium to bulky palletized items Lights Definition, !- Name
  Watts/Area,                              !- Design Level Calculation Method
  ,                                        !- Lighting Level {W}
  3.60000348750698,                        !- Watts per Space Floor Area {W/m2}
  ,                                        !- Watts per Person {W/person}
  0.5,                                     !- Fraction Radiant
  0.2;                                     !- Fraction Visible

OS:Lights:Definition,
  {00000000-0000-0000-0044-000000000003},  !- Handle
  Space Function Warehouse storage area small hand-carried items(4) Lights Definition, !- Name
  Watts/Area,                              !- Design Level Calculation Method
  ,                                        !- Lighting Level {W}
  7.40000715800043,                        !- Watts per Space Floor Area {W/m2}
  ,                                        !- Watts per Person {W/person}
  0.5,                                     !- Fraction Radiant
  0.2;                                     !- Fraction Visible

OS:Material,
  {00000000-0000-0000-0045-000000000001},  !- Handle
  1/2IN Gypsum 1,                          !- Name
  Smooth,                                  !- Roughness
  0.0127,                                  !- Thickness {m}
  0.16,                                    !- Conductivity {W/m-K}
  784.9,                                   !- Density {kg/m3}
  830.000000000001,                        !- Specific Heat {J/kg-K}
  0.9,                                     !- Thermal Absorptance
  0.4,                                     !- Solar Absorptance
  0.4;                                     !- Visible Absorptance

OS:Material,
  {00000000-0000-0000-0045-000000000002},  !- Handle
  1/2IN Gypsum,                            !- Name
  Smooth,                                  !- Roughness
  0.0127,                                  !- Thickness {m}
  0.16,                                    !- Conductivity {W/m-K}
  784.9,                                   !- Density {kg/m3}
  830.000000000001,                        !- Specific Heat {J/kg-K}
  0.9,                                     !- Thermal Absorptance
  0.4,                                     !- Solar Absorptance
  0.4;                                     !- Visible Absorptance

OS:Material,
  {00000000-0000-0000-0045-000000000003},  !- Handle
  100mm Normalweight concrete floor 1,     !- Name
  MediumSmooth,                            !- Roughness
  0.1016,                                  !- Thickness {m}
  2.31,                                    !- Conductivity {W/m-K}
  2322,                                    !- Density {kg/m3}
  832;                                     !- Specific Heat {J/kg-K}

OS:Material,
  {00000000-0000-0000-0045-000000000004},  !- Handle
  100mm Normalweight concrete floor,       !- Name
  MediumSmooth,                            !- Roughness
  0.1016,                                  !- Thickness {m}
  2.31,                                    !- Conductivity {W/m-K}
  2322,                                    !- Density {kg/m3}
  832;                                     !- Specific Heat {J/kg-K}

OS:Material,
  {00000000-0000-0000-0045-000000000005},  !- Handle
  1IN Stucco 1,                            !- Name
  Smooth,                                  !- Roughness
  0.0253,                                  !- Thickness {m}
  0.691799999999999,                       !- Conductivity {W/m-K}
  1858,                                    !- Density {kg/m3}
  836.999999999999,                        !- Specific Heat {J/kg-K}
  0.9,                                     !- Thermal Absorptance
  0.7,                                     !- Solar Absorptance
  0.92;                                    !- Visible Absorptance

OS:Material,
  {00000000-0000-0000-0045-000000000006},  !- Handle
  1IN Stucco,                              !- Name
  Smooth,                                  !- Roughness
  0.0253,                                  !- Thickness {m}
  0.691799999999999,                       !- Conductivity {W/m-K}
  1858,                                    !- Density {kg/m3}
  836.999999999999,                        !- Specific Heat {J/kg-K}
  0.9,                                     !- Thermal Absorptance
  0.7,                                     !- Solar Absorptance
  0.92;                                    !- Visible Absorptance

OS:Material,
  {00000000-0000-0000-0045-000000000007},  !- Handle
  4 in. Normalweight Concrete Floor 1,     !- Name
  MediumRough,                             !- Roughness
  0.1016,                                  !- Thickness {m}
  2.31,                                    !- Conductivity {W/m-K}
  2321.99999999999,                        !- Density {kg/m3}
  831.999999999997,                        !- Specific Heat {J/kg-K}
  0.9,                                     !- Thermal Absorptance
  0.7,                                     !- Solar Absorptance
  0.7;                                     !- Visible Absorptance

OS:Material,
  {00000000-0000-0000-0045-000000000008},  !- Handle
  4 in. Normalweight Concrete Floor,       !- Name
  MediumRough,                             !- Roughness
  0.1016,                                  !- Thickness {m}
  2.31,                                    !- Conductivity {W/m-K}
  2321.99999999999,                        !- Density {kg/m3}
  831.999999999997,                        !- Specific Heat {J/kg-K}
  0.9,                                     !- Thermal Absorptance
  0.7,                                     !- Solar Absorptance
  0.7;                                     !- Visible Absorptance

OS:Material,
  {00000000-0000-0000-0045-000000000009},  !- Handle
  6 in. Normalweight Concrete Floor 1,     !- Name
  MediumRough,                             !- Roughness
  0.1524,                                  !- Thickness {m}
  2.31,                                    !- Conductivity {W/m-K}
  2321.99999999999,                        !- Density {kg/m3}
  831.999999999997,                        !- Specific Heat {J/kg-K}
  0.9,                                     !- Thermal Absorptance
  0.7,                                     !- Solar Absorptance
  0.7;                                     !- Visible Absorptance

OS:Material,
  {00000000-0000-0000-0045-000000000010},  !- Handle
  6 in. Normalweight Concrete Floor 2,     !- Name
  MediumRough,                             !- Roughness
  0.1524,                                  !- Thickness {m}
  2.31,                                    !- Conductivity {W/m-K}
  2321.99999999999,                        !- Density {kg/m3}
  831.999999999997,                        !- Specific Heat {J/kg-K}
  0.9,                                     !- Thermal Absorptance
  0.7,                                     !- Solar Absorptance
  0.7;                                     !- Visible Absorptance

OS:Material,
  {00000000-0000-0000-0045-000000000011},  !- Handle
  6 in. Normalweight Concrete Floor 3,     !- Name
  MediumRough,                             !- Roughness
  0.1524,                                  !- Thickness {m}
  2.31,                                    !- Conductivity {W/m-K}
  2321.99999999999,                        !- Density {kg/m3}
  831.999999999997,                        !- Specific Heat {J/kg-K}
  0.9,                                     !- Thermal Absorptance
  0.7,                                     !- Solar Absorptance
  0.7;                                     !- Visible Absorptance

OS:Material,
  {00000000-0000-0000-0045-000000000012},  !- Handle
  6 in. Normalweight Concrete Floor,       !- Name
  MediumRough,                             !- Roughness
  0.1524,                                  !- Thickness {m}
  2.31,                                    !- Conductivity {W/m-K}
  2321.99999999999,                        !- Density {kg/m3}
  831.999999999997,                        !- Specific Heat {J/kg-K}
  0.9,                                     !- Thermal Absorptance
  0.7,                                     !- Solar Absorptance
  0.7;                                     !- Visible Absorptance

OS:Material,
  {00000000-0000-0000-0045-000000000013},  !- Handle
  8IN CONCRETE HW RefBldg 1,               !- Name
  Rough,                                   !- Roughness
  0.2032,                                  !- Thickness {m}
  1.311,                                   !- Conductivity {W/m-K}
  2240,                                    !- Density {kg/m3}
  836.800000000001,                        !- Specific Heat {J/kg-K}
  0.9,                                     !- Thermal Absorptance
  0.7,                                     !- Solar Absorptance
  0.7;                                     !- Visible Absorptance

OS:Material,
  {00000000-0000-0000-0045-000000000014},  !- Handle
  8IN CONCRETE HW RefBldg,                 !- Name
  Rough,                                   !- Roughness
  0.2032,                                  !- Thickness {m}
  1.311,                                   !- Conductivity {W/m-K}
  2240,                                    !- Density {kg/m3}
  836.800000000001,                        !- Specific Heat {J/kg-K}
  0.9,                                     !- Thermal Absorptance
  0.7,                                     !- Solar Absorptance
  0.7;                                     !- Visible Absorptance

OS:Material,
  {00000000-0000-0000-0045-000000000015},  !- Handle
  Expanded Polystyrene,                    !- Name
  MediumSmooth,                            !- Roughness
  0.0363958681740979,                      !- Thickness {m}
  0.029,                                   !- Conductivity {W/m-K}
  29,                                      !- Density {kg/m3}
  1210;                                    !- Specific Heat {J/kg-K}

OS:Material,
  {00000000-0000-0000-0045-000000000016},  !- Handle
  F08 Metal surface 1,                     !- Name
  Smooth,                                  !- Roughness
  0.0008,                                  !- Thickness {m}
  45.2800000000001,                        !- Conductivity {W/m-K}
  7823.99999999999,                        !- Density {kg/m3}
  500,                                     !- Specific Heat {J/kg-K}
  0.9,                                     !- Thermal Absorptance
  0.7,                                     !- Solar Absorptance
  0.7;                                     !- Visible Absorptance

OS:Material,
  {00000000-0000-0000-0045-000000000017},  !- Handle
  F08 Metal surface,                       !- Name
  Smooth,                                  !- Roughness
  0.0008,                                  !- Thickness {m}
  45.2800000000001,                        !- Conductivity {W/m-K}
  7823.99999999999,                        !- Density {kg/m3}
  500,                                     !- Specific Heat {J/kg-K}
  0.9,                                     !- Thermal Absorptance
  0.7,                                     !- Solar Absorptance
  0.7;                                     !- Visible Absorptance

OS:Material,
  {00000000-0000-0000-0045-000000000018},  !- Handle
  G01 13mm gypsum board 1,                 !- Name
  Smooth,                                  !- Roughness
  0.0127,                                  !- Thickness {m}
  0.16,                                    !- Conductivity {W/m-K}
  800,                                     !- Density {kg/m3}
  1090,                                    !- Specific Heat {J/kg-K}
  0.9,                                     !- Thermal Absorptance
  0.7,                                     !- Solar Absorptance
  0.5;                                     !- Visible Absorptance

OS:Material,
  {00000000-0000-0000-0045-000000000019},  !- Handle
  G01 13mm gypsum board,                   !- Name
  Smooth,                                  !- Roughness
  0.0127,                                  !- Thickness {m}
  0.16,                                    !- Conductivity {W/m-K}
  800,                                     !- Density {kg/m3}
  1090,                                    !- Specific Heat {J/kg-K}
  0.9,                                     !- Thermal Absorptance
  0.7,                                     !- Solar Absorptance
  0.5;                                     !- Visible Absorptance

OS:Material,
  {00000000-0000-0000-0045-000000000020},  !- Handle
  G05 25mm wood,                           !- Name
  MediumSmooth,                            !- Roughness
  0.0254,                                  !- Thickness {m}
  0.15,                                    !- Conductivity {W/m-K}
  608,                                     !- Density {kg/m3}
  1630,                                    !- Specific Heat {J/kg-K}
  0.9,                                     !- Thermal Absorptance
  0.5,                                     !- Solar Absorptance
  0.5;                                     !- Visible Absorptance

OS:Material,
  {00000000-0000-0000-0045-000000000021},  !- Handle
  M10 200mm concrete block basement wall,  !- Name
  MediumRough,                             !- Roughness
  0.2032,                                  !- Thickness {m}
  1.326,                                   !- Conductivity {W/m-K}
  1842,                                    !- Density {kg/m3}
  912;                                     !- Specific Heat {J/kg-K}

OS:Material,
  {00000000-0000-0000-0045-000000000022},  !- Handle
  Metal Roof Surface 1,                    !- Name
  Smooth,                                  !- Roughness
  0.000799999999999998,                    !- Thickness {m}
  45.2799999999999,                        !- Conductivity {W/m-K}
  7823.99999999999,                        !- Density {kg/m3}
  499.999999999996,                        !- Specific Heat {J/kg-K}
  0.9,                                     !- Thermal Absorptance
  0.7,                                     !- Solar Absorptance
  0.7;                                     !- Visible Absorptance

OS:Material,
  {00000000-0000-0000-0045-000000000023},  !- Handle
  Metal Roof Surface,                      !- Name
  Smooth,                                  !- Roughness
  0.000799999999999998,                    !- Thickness {m}
  45.2799999999999,                        !- Conductivity {W/m-K}
  7823.99999999999,                        !- Density {kg/m3}
  499.999999999996,                        !- Specific Heat {J/kg-K}
  0.9,                                     !- Thermal Absorptance
  0.7,                                     !- Solar Absorptance
  0.7;                                     !- Visible Absorptance

OS:Material:NoMass,
  {00000000-0000-0000-0046-000000000001},  !- Handle
  CP02 CARPET PAD,                         !- Name
  VeryRough,                               !- Roughness
  0.21648,                                 !- Thermal Resistance {m2-K/W}
  0.9,                                     !- Thermal Absorptance
  0.7,                                     !- Solar Absorptance
  0.8;                                     !- Visible Absorptance

OS:Material:NoMass,
  {00000000-0000-0000-0046-000000000002},  !- Handle
  Nonres_Floor_Insulation,                 !- Name
  MediumSmooth,                            !- Roughness
  2.88291975297193,                        !- Thermal Resistance {m2-K/W}
  0.9,                                     !- Thermal Absorptance
  0.7,                                     !- Solar Absorptance
  0.7;                                     !- Visible Absorptance

OS:Material:NoMass,
  {00000000-0000-0000-0046-000000000003},  !- Handle
  Typical Carpet Pad 1,                    !- Name
  Smooth,                                  !- Roughness
  0.216479986995276,                       !- Thermal Resistance {m2-K/W}
  0.9,                                     !- Thermal Absorptance
  0.7,                                     !- Solar Absorptance
  0.8;                                     !- Visible Absorptance

OS:Material:NoMass,
  {00000000-0000-0000-0046-000000000004},  !- Handle
  Typical Carpet Pad 2,                    !- Name
  Smooth,                                  !- Roughness
  1.25502993703786,                        !- Thermal Resistance {m2-K/W}
  0.9,                                     !- Thermal Absorptance
  0.7,                                     !- Solar Absorptance
  0.8;                                     !- Visible Absorptance

OS:Material:NoMass,
  {00000000-0000-0000-0046-000000000005},  !- Handle
  Typical Carpet Pad 3,                    !- Name
  Smooth,                                  !- Roughness
  3.45515273458935,                        !- Thermal Resistance {m2-K/W}
  0.9,                                     !- Thermal Absorptance
  0.7,                                     !- Solar Absorptance
  0.8;                                     !- Visible Absorptance

OS:Material:NoMass,
  {00000000-0000-0000-0046-000000000006},  !- Handle
  Typical Carpet Pad 4,                    !- Name
  Smooth,                                  !- Roughness
  3.45515273458935,                        !- Thermal Resistance {m2-K/W}
  0.9,                                     !- Thermal Absorptance
  0.7,                                     !- Solar Absorptance
  0.8;                                     !- Visible Absorptance

OS:Material:NoMass,
  {00000000-0000-0000-0046-000000000007},  !- Handle
  Typical Carpet Pad,                      !- Name
  Smooth,                                  !- Roughness
  0.216479986995276,                       !- Thermal Resistance {m2-K/W}
  0.9,                                     !- Thermal Absorptance
  0.7,                                     !- Solar Absorptance
  0.8;                                     !- Visible Absorptance

OS:Material:NoMass,
  {00000000-0000-0000-0046-000000000008},  !- Handle
  Typical Insulation 1,                    !- Name
  Smooth,                                  !- Roughness
  6.98591414061624,                        !- Thermal Resistance {m2-K/W}
  0.9,                                     !- Thermal Absorptance
  0.7,                                     !- Solar Absorptance
  0.7;                                     !- Visible Absorptance

OS:Material:NoMass,
  {00000000-0000-0000-0046-000000000009},  !- Handle
  Typical Insulation 2,                    !- Name
  Smooth,                                  !- Roughness
  4.38022034120929,                        !- Thermal Resistance {m2-K/W}
  0.9,                                     !- Thermal Absorptance
  0.7,                                     !- Solar Absorptance
  0.7;                                     !- Visible Absorptance

OS:Material:NoMass,
  {00000000-0000-0000-0046-000000000010},  !- Handle
  Typical Insulation 3,                    !- Name
  Smooth,                                  !- Roughness
  8.26444514207283,                        !- Thermal Resistance {m2-K/W}
  0.9,                                     !- Thermal Absorptance
  0.7,                                     !- Solar Absorptance
  0.7;                                     !- Visible Absorptance

OS:Material:NoMass,
  {00000000-0000-0000-0046-000000000011},  !- Handle
  Typical Insulation 4,                    !- Name
  Smooth,                                  !- Roughness
  0.578017014236402,                       !- Thermal Resistance {m2-K/W}
  0.9,                                     !- Thermal Absorptance
  0.7,                                     !- Solar Absorptance
  0.7;                                     !- Visible Absorptance

OS:Material:NoMass,
  {00000000-0000-0000-0046-000000000012},  !- Handle
  Typical Insulation 5,                    !- Name
  Smooth,                                  !- Roughness
  0.578034682080925,                       !- Thermal Resistance {m2-K/W}
  0.9,                                     !- Thermal Absorptance
  0.7,                                     !- Solar Absorptance
  0.7;                                     !- Visible Absorptance

OS:Material:NoMass,
  {00000000-0000-0000-0046-000000000013},  !- Handle
  Typical Insulation,                      !- Name
  Smooth,                                  !- Roughness
  0.101874652714525,                       !- Thermal Resistance {m2-K/W}
  0.9,                                     !- Thermal Absorptance
  0.7,                                     !- Solar Absorptance
  0.7;                                     !- Visible Absorptance

OS:ModelObjectList,
  {00000000-0000-0000-0047-000000000001},  !- Handle
  Availability Manager Night Cycle 1 Control Zone List; !- Name

OS:ModelObjectList,
  {00000000-0000-0000-0047-000000000002},  !- Handle
  Availability Manager Night Cycle 1 Cooling Control Zone List; !- Name

OS:ModelObjectList,
  {00000000-0000-0000-0047-000000000003},  !- Handle
  Availability Manager Night Cycle 1 Heating Control Zone List; !- Name

OS:ModelObjectList,
  {00000000-0000-0000-0047-000000000004},  !- Handle
  Availability Manager Night Cycle 1 Heating Zone Fans Only Zone List; !- Name

OS:ModelObjectList,
  {00000000-0000-0000-0047-000000000005},  !- Handle
  Availability Manager Night Cycle 2 Control Zone List; !- Name

OS:ModelObjectList,
  {00000000-0000-0000-0047-000000000006},  !- Handle
  Availability Manager Night Cycle 2 Cooling Control Zone List; !- Name

OS:ModelObjectList,
  {00000000-0000-0000-0047-000000000007},  !- Handle
  Availability Manager Night Cycle 2 Heating Control Zone List; !- Name

OS:ModelObjectList,
  {00000000-0000-0000-0047-000000000008},  !- Handle
  Availability Manager Night Cycle 2 Heating Zone Fans Only Zone List; !- Name

OS:ModelObjectList,
  {00000000-0000-0000-0047-000000000009},  !- Handle
  Availability Manager Night Cycle 3 Control Zone List; !- Name

OS:ModelObjectList,
  {00000000-0000-0000-0047-000000000010},  !- Handle
  Availability Manager Night Cycle 3 Cooling Control Zone List; !- Name

OS:ModelObjectList,
  {00000000-0000-0000-0047-000000000011},  !- Handle
  Availability Manager Night Cycle 3 Heating Control Zone List; !- Name

OS:ModelObjectList,
  {00000000-0000-0000-0047-000000000012},  !- Handle
  Availability Manager Night Cycle 3 Heating Zone Fans Only Zone List; !- Name

OS:ModelObjectList,
  {00000000-0000-0000-0047-000000000013},  !- Handle
  Table Lookup 1 Independent Variable List 12, !- Name
  {00000000-0000-0000-0089-000000000008};  !- Model Object 1

OS:ModelObjectList,
  {00000000-0000-0000-0047-000000000014},  !- Handle
  Table Lookup 1 Independent Variable List 13, !- Name
  {00000000-0000-0000-0089-000000000006};  !- Model Object 1

OS:ModelObjectList,
  {00000000-0000-0000-0047-000000000015},  !- Handle
  Table Lookup 1 Independent Variable List 14, !- Name
  {00000000-0000-0000-0089-000000000007};  !- Model Object 1

OS:ModelObjectList,
  {00000000-0000-0000-0047-000000000016},  !- Handle
  Table Lookup 1 Independent Variable List 15, !- Name
  {00000000-0000-0000-0089-000000000005};  !- Model Object 1

OS:ModelObjectList,
  {00000000-0000-0000-0047-000000000017},  !- Handle
  Table Lookup 1 Independent Variable List 16, !- Name
  {00000000-0000-0000-0089-000000000012};  !- Model Object 1

OS:ModelObjectList,
  {00000000-0000-0000-0047-000000000018},  !- Handle
  Table Lookup 1 Independent Variable List 17, !- Name
  {00000000-0000-0000-0089-000000000010};  !- Model Object 1

OS:ModelObjectList,
  {00000000-0000-0000-0047-000000000019},  !- Handle
  Table Lookup 1 Independent Variable List 18, !- Name
  {00000000-0000-0000-0089-000000000011};  !- Model Object 1

OS:ModelObjectList,
  {00000000-0000-0000-0047-000000000020},  !- Handle
  Table Lookup 1 Independent Variable List 19, !- Name
  {00000000-0000-0000-0089-000000000009};  !- Model Object 1

OS:ModelObjectList,
  {00000000-0000-0000-0047-000000000021},  !- Handle
  Table Lookup 1 Independent Variable List 20, !- Name
  {00000000-0000-0000-0089-000000000004};  !- Model Object 1

OS:ModelObjectList,
  {00000000-0000-0000-0047-000000000022},  !- Handle
  Table Lookup 1 Independent Variable List 21, !- Name
  {00000000-0000-0000-0089-000000000003};  !- Model Object 1

OS:ModelObjectList,
  {00000000-0000-0000-0047-000000000023},  !- Handle
  Table Lookup 1 Independent Variable List 22, !- Name
  {00000000-0000-0000-0089-000000000001};  !- Model Object 1

OS:ModelObjectList,
  {00000000-0000-0000-0047-000000000024},  !- Handle
  Table Lookup 1 Independent Variable List, !- Name
  {00000000-0000-0000-0089-000000000002};  !- Model Object 1

OS:Node,
  {00000000-0000-0000-0048-000000000001},  !- Handle
  28gal NaturalGas Water Heater - 19kBtu/hr 0.82 Therm Eff Supply Inlet Water Node, !- Name
  {00000000-0000-0000-0016-000000000104},  !- Inlet Port
  {00000000-0000-0000-0016-000000000113};  !- Outlet Port

OS:Node,
  {00000000-0000-0000-0048-000000000002},  !- Handle
  28gal NaturalGas Water Heater - 19kBtu/hr 0.82 Therm Eff Supply Outlet Water Node, !- Name
  {00000000-0000-0000-0016-000000000114},  !- Inlet Port
  {00000000-0000-0000-0016-000000000115};  !- Outlet Port

OS:Node,
  {00000000-0000-0000-0048-000000000003},  !- Handle
  ALL_ST=Office enclosed <= 25 m2_FL=Building Story 1_SCH=A Return Air Node, !- Name
  {00000000-0000-0000-0016-000000000050},  !- Inlet Port
  {00000000-0000-0000-0016-000000000051};  !- Outlet Port

OS:Node,
  {00000000-0000-0000-0048-000000000004},  !- Handle
  ALL_ST=Office enclosed <= 25 m2_FL=Building Story 1_SCH=A Zone Air Node, !- Name
  {00000000-0000-0000-0016-000000000004},  !- Inlet Port
  ;                                        !- Outlet Port

OS:Node,
  {00000000-0000-0000-0048-000000000005},  !- Handle
  ALL_ST=Warehouse storage area medium to bulky palletized items_FL=Building Story 1_SCH=A Return Air Node, !- Name
  {00000000-0000-0000-0016-000000000098},  !- Inlet Port
  {00000000-0000-0000-0016-000000000099};  !- Outlet Port

OS:Node,
  {00000000-0000-0000-0048-000000000006},  !- Handle
  ALL_ST=Warehouse storage area medium to bulky palletized items_FL=Building Story 1_SCH=A Zone Air Node, !- Name
  {00000000-0000-0000-0016-000000000006},  !- Inlet Port
  ;                                        !- Outlet Port

OS:Node,
  {00000000-0000-0000-0048-000000000007},  !- Handle
  ALL_ST=Warehouse storage area small hand-carried items(4)_FL=Building Story 1_SCH=A Return Air Node, !- Name
  {00000000-0000-0000-0016-000000000074},  !- Inlet Port
  {00000000-0000-0000-0016-000000000075};  !- Outlet Port

OS:Node,
  {00000000-0000-0000-0048-000000000008},  !- Handle
  ALL_ST=Warehouse storage area small hand-carried items(4)_FL=Building Story 1_SCH=A Zone Air Node, !- Name
  {00000000-0000-0000-0016-000000000005},  !- Inlet Port
  ;                                        !- Outlet Port

OS:Node,
  {00000000-0000-0000-0048-000000000009},  !- Handle
  Air Terminal Single Duct Constant Volume No Reheat 1 Inlet Air Node, !- Name
  {00000000-0000-0000-0016-000000000052},  !- Inlet Port
  {00000000-0000-0000-0016-000000000053};  !- Outlet Port

OS:Node,
  {00000000-0000-0000-0048-000000000010},  !- Handle
  Air Terminal Single Duct Constant Volume No Reheat 1 Outlet Air Node, !- Name
  {00000000-0000-0000-0016-000000000054},  !- Inlet Port
  {00000000-0000-0000-0016-000000000049};  !- Outlet Port

OS:Node,
  {00000000-0000-0000-0048-000000000011},  !- Handle
  Air Terminal Single Duct Constant Volume No Reheat 2 Inlet Air Node, !- Name
  {00000000-0000-0000-0016-000000000076},  !- Inlet Port
  {00000000-0000-0000-0016-000000000077};  !- Outlet Port

OS:Node,
  {00000000-0000-0000-0048-000000000012},  !- Handle
  Air Terminal Single Duct Constant Volume No Reheat 2 Outlet Air Node, !- Name
  {00000000-0000-0000-0016-000000000078},  !- Inlet Port
  {00000000-0000-0000-0016-000000000073};  !- Outlet Port

OS:Node,
  {00000000-0000-0000-0048-000000000013},  !- Handle
  Air Terminal Single Duct Constant Volume No Reheat 3 Inlet Air Node, !- Name
  {00000000-0000-0000-0016-000000000100},  !- Inlet Port
  {00000000-0000-0000-0016-000000000101};  !- Outlet Port

OS:Node,
  {00000000-0000-0000-0048-000000000014},  !- Handle
  Air Terminal Single Duct Constant Volume No Reheat 3 Outlet Air Node, !- Name
  {00000000-0000-0000-0016-000000000102},  !- Inlet Port
  {00000000-0000-0000-0016-000000000097};  !- Outlet Port

OS:Node,
  {00000000-0000-0000-0048-000000000015},  !- Handle
  Coil Heating Gas 1 Outlet Air Node,      !- Name
  {00000000-0000-0000-0016-000000000039},  !- Inlet Port
  {00000000-0000-0000-0016-000000000040};  !- Outlet Port

OS:Node,
  {00000000-0000-0000-0048-000000000016},  !- Handle
  Coil Heating Gas 2 Outlet Air Node,      !- Name
  {00000000-0000-0000-0016-000000000062},  !- Inlet Port
  {00000000-0000-0000-0016-000000000063};  !- Outlet Port

OS:Node,
  {00000000-0000-0000-0048-000000000017},  !- Handle
  Coil Heating Gas 3 Outlet Air Node,      !- Name
  {00000000-0000-0000-0016-000000000086},  !- Inlet Port
  {00000000-0000-0000-0016-000000000087};  !- Outlet Port

OS:Node,
  {00000000-0000-0000-0048-000000000018},  !- Handle
  Coil Heating Water Baseboard 1 Inlet Water Node, !- Name
  {00000000-0000-0000-0016-000000000012},  !- Inlet Port
  {00000000-0000-0000-0016-000000000046};  !- Outlet Port

OS:Node,
  {00000000-0000-0000-0048-000000000019},  !- Handle
  Coil Heating Water Baseboard 1 Outlet Water Node, !- Name
  {00000000-0000-0000-0016-000000000047},  !- Inlet Port
  {00000000-0000-0000-0016-000000000048};  !- Outlet Port

OS:Node,
  {00000000-0000-0000-0048-000000000020},  !- Handle
  Coil Heating Water Baseboard 2 Inlet Water Node, !- Name
  {00000000-0000-0000-0016-000000000069},  !- Inlet Port
  {00000000-0000-0000-0016-000000000070};  !- Outlet Port

OS:Node,
  {00000000-0000-0000-0048-000000000021},  !- Handle
  Coil Heating Water Baseboard 2 Outlet Water Node, !- Name
  {00000000-0000-0000-0016-000000000071},  !- Inlet Port
  {00000000-0000-0000-0016-000000000072};  !- Outlet Port

OS:Node,
  {00000000-0000-0000-0048-000000000022},  !- Handle
  Coil Heating Water Baseboard 3 Inlet Water Node, !- Name
  {00000000-0000-0000-0016-000000000093},  !- Inlet Port
  {00000000-0000-0000-0016-000000000094};  !- Outlet Port

OS:Node,
  {00000000-0000-0000-0048-000000000023},  !- Handle
  Coil Heating Water Baseboard 3 Outlet Water Node, !- Name
  {00000000-0000-0000-0016-000000000095},  !- Inlet Port
  {00000000-0000-0000-0016-000000000096};  !- Outlet Port

OS:Node,
  {00000000-0000-0000-0048-000000000024},  !- Handle
  CoilCoolingDXSingleSpeed_dx 1 322kBtu/hr 9.8EER Outlet Air Node, !- Name
  {00000000-0000-0000-0016-000000000064},  !- Inlet Port
  {00000000-0000-0000-0016-000000000065};  !- Outlet Port

OS:Node,
  {00000000-0000-0000-0048-000000000025},  !- Handle
  CoilCoolingDXSingleSpeed_dx 2 589kBtu/hr 9.8EER Outlet Air Node, !- Name
  {00000000-0000-0000-0016-000000000088},  !- Inlet Port
  {00000000-0000-0000-0016-000000000089};  !- Outlet Port

OS:Node,
  {00000000-0000-0000-0048-000000000026},  !- Handle
  CoilCoolingDXSingleSpeed_dx 50kBtu/hr 15.0SEER Outlet Air Node, !- Name
  {00000000-0000-0000-0016-000000000041},  !- Inlet Port
  {00000000-0000-0000-0016-000000000042};  !- Outlet Port

OS:Node,
  {00000000-0000-0000-0048-000000000027},  !- Handle
  Hot Water Loop Demand Inlet Node,        !- Name
  {00000000-0000-0000-0016-000000000010},  !- Inlet Port
  {00000000-0000-0000-0016-000000000011};  !- Outlet Port

OS:Node,
  {00000000-0000-0000-0048-000000000028},  !- Handle
  Hot Water Loop Demand Outlet Node,       !- Name
  {00000000-0000-0000-0016-000000000013},  !- Inlet Port
  {00000000-0000-0000-0016-000000000014};  !- Outlet Port

OS:Node,
  {00000000-0000-0000-0048-000000000029},  !- Handle
  Hot Water Loop Supply Inlet Node,        !- Name
  {00000000-0000-0000-0016-000000000007},  !- Inlet Port
  {00000000-0000-0000-0016-000000000015};  !- Outlet Port

OS:Node,
  {00000000-0000-0000-0048-000000000030},  !- Handle
  Hot Water Loop Supply Outlet Node,       !- Name
  {00000000-0000-0000-0016-000000000031},  !- Inlet Port
  {00000000-0000-0000-0016-000000000009};  !- Outlet Port

OS:Node,
  {00000000-0000-0000-0048-000000000031},  !- Handle
  Main Service Water Loop Circulator Pump Outlet Water Node, !- Name
  {00000000-0000-0000-0016-000000000111},  !- Inlet Port
  {00000000-0000-0000-0016-000000000112};  !- Outlet Port

OS:Node,
  {00000000-0000-0000-0048-000000000032},  !- Handle
  Main Service Water Loop Demand Inlet Node, !- Name
  {00000000-0000-0000-0016-000000000106},  !- Inlet Port
  {00000000-0000-0000-0016-000000000107};  !- Outlet Port

OS:Node,
  {00000000-0000-0000-0048-000000000033},  !- Handle
  Main Service Water Loop Demand Outlet Node, !- Name
  {00000000-0000-0000-0016-000000000128},  !- Inlet Port
  {00000000-0000-0000-0016-000000000109};  !- Outlet Port

OS:Node,
  {00000000-0000-0000-0048-000000000034},  !- Handle
  Main Service Water Loop Supply Inlet Node, !- Name
  {00000000-0000-0000-0016-000000000103},  !- Inlet Port
  {00000000-0000-0000-0016-000000000110};  !- Outlet Port

OS:Node,
  {00000000-0000-0000-0048-000000000035},  !- Handle
  Main Service Water Loop Supply Outlet Node, !- Name
  {00000000-0000-0000-0016-000000000125},  !- Inlet Port
  {00000000-0000-0000-0016-000000000105};  !- Outlet Port

OS:Node,
  {00000000-0000-0000-0048-000000000036},  !- Handle
  Pipe Adiabatic 1 Inlet Water Node,       !- Name
  {00000000-0000-0000-0016-000000000025},  !- Inlet Port
  {00000000-0000-0000-0016-000000000026};  !- Outlet Port

OS:Node,
  {00000000-0000-0000-0048-000000000037},  !- Handle
  Pipe Adiabatic 1 Outlet Water Node,      !- Name
  {00000000-0000-0000-0016-000000000027},  !- Inlet Port
  {00000000-0000-0000-0016-000000000028};  !- Outlet Port

OS:Node,
  {00000000-0000-0000-0048-000000000038},  !- Handle
  Pipe Adiabatic 2 Inlet Water Node,       !- Name
  {00000000-0000-0000-0016-000000000029},  !- Inlet Port
  {00000000-0000-0000-0016-000000000030};  !- Outlet Port

OS:Node,
  {00000000-0000-0000-0048-000000000039},  !- Handle
  Pipe Adiabatic 3 Inlet Water Node,       !- Name
  {00000000-0000-0000-0016-000000000116},  !- Inlet Port
  {00000000-0000-0000-0016-000000000117};  !- Outlet Port

OS:Node,
  {00000000-0000-0000-0048-000000000040},  !- Handle
  Pipe Adiabatic 3 Outlet Water Node,      !- Name
  {00000000-0000-0000-0016-000000000118},  !- Inlet Port
  {00000000-0000-0000-0016-000000000119};  !- Outlet Port

OS:Node,
  {00000000-0000-0000-0048-000000000041},  !- Handle
  Pipe Adiabatic 4 Inlet Water Node,       !- Name
  {00000000-0000-0000-0016-000000000108},  !- Inlet Port
  {00000000-0000-0000-0016-000000000120};  !- Outlet Port

OS:Node,
  {00000000-0000-0000-0048-000000000042},  !- Handle
  Pipe Adiabatic 4 Outlet Water Node,      !- Name
  {00000000-0000-0000-0016-000000000121},  !- Inlet Port
  {00000000-0000-0000-0016-000000000122};  !- Outlet Port

OS:Node,
  {00000000-0000-0000-0048-000000000043},  !- Handle
  Pipe Adiabatic 5 Inlet Water Node,       !- Name
  {00000000-0000-0000-0016-000000000123},  !- Inlet Port
  {00000000-0000-0000-0016-000000000124};  !- Outlet Port

OS:Node,
  {00000000-0000-0000-0048-000000000044},  !- Handle
  Pipe Adiabatic 6 Inlet Water Node,       !- Name
  {00000000-0000-0000-0016-000000000126},  !- Inlet Port
  {00000000-0000-0000-0016-000000000127};  !- Outlet Port

OS:Node,
  {00000000-0000-0000-0048-000000000045},  !- Handle
  Primary Boiler 567kBtu/hr 0.9 Thermal Eff Inlet Water Node, !- Name
  {00000000-0000-0000-0016-000000000008},  !- Inlet Port
  {00000000-0000-0000-0016-000000000018};  !- Outlet Port

OS:Node,
  {00000000-0000-0000-0048-000000000046},  !- Handle
  Primary Boiler 567kBtu/hr 0.9 Thermal Eff Outlet Water Node, !- Name
  {00000000-0000-0000-0016-000000000019},  !- Inlet Port
  {00000000-0000-0000-0016-000000000020};  !- Outlet Port

OS:Node,
  {00000000-0000-0000-0048-000000000047},  !- Handle
  Pump Variable Speed 1 Outlet Water Node, !- Name
  {00000000-0000-0000-0016-000000000016},  !- Inlet Port
  {00000000-0000-0000-0016-000000000017};  !- Outlet Port

OS:Node,
  {00000000-0000-0000-0048-000000000048},  !- Handle
  Secondary Boiler 567kBtu/hr 0.9 Thermal Eff Inlet Water Node, !- Name
  {00000000-0000-0000-0016-000000000021},  !- Inlet Port
  {00000000-0000-0000-0016-000000000022};  !- Outlet Port

OS:Node,
  {00000000-0000-0000-0048-000000000049},  !- Handle
  Secondary Boiler 567kBtu/hr 0.9 Thermal Eff Outlet Water Node, !- Name
  {00000000-0000-0000-0016-000000000023},  !- Inlet Port
  {00000000-0000-0000-0016-000000000024};  !- Outlet Port

OS:Node,
  {00000000-0000-0000-0048-000000000050},  !- Handle
  Zone1 Office WUC 0.09gpm 140F Inlet Water Node, !- Name
  {00000000-0000-0000-0016-000000000129},  !- Inlet Port
  {00000000-0000-0000-0016-000000000130};  !- Outlet Port

OS:Node,
  {00000000-0000-0000-0048-000000000051},  !- Handle
  Zone1 Office WUC 0.09gpm 140F Outlet Water Node, !- Name
  {00000000-0000-0000-0016-000000000131},  !- Inlet Port
  {00000000-0000-0000-0016-000000000132};  !- Outlet Port

OS:Node,
  {00000000-0000-0000-0048-000000000052},  !- Handle
  Zone2 Fine Storage WUC 0.15gpm 140F Inlet Water Node, !- Name
  {00000000-0000-0000-0016-000000000133},  !- Inlet Port
  {00000000-0000-0000-0016-000000000134};  !- Outlet Port

OS:Node,
  {00000000-0000-0000-0048-000000000053},  !- Handle
  Zone2 Fine Storage WUC 0.15gpm 140F Outlet Water Node, !- Name
  {00000000-0000-0000-0016-000000000135},  !- Inlet Port
  {00000000-0000-0000-0016-000000000136};  !- Outlet Port

OS:Node,
  {00000000-0000-0000-0048-000000000054},  !- Handle
  Zone3 Bulk Storage WUC 0.18gpm 140F Inlet Water Node, !- Name
  {00000000-0000-0000-0016-000000000137},  !- Inlet Port
  {00000000-0000-0000-0016-000000000138};  !- Outlet Port

OS:Node,
  {00000000-0000-0000-0048-000000000055},  !- Handle
  Zone3 Bulk Storage WUC 0.18gpm 140F Outlet Water Node, !- Name
  {00000000-0000-0000-0016-000000000139},  !- Inlet Port
  {00000000-0000-0000-0016-000000000140};  !- Outlet Port

OS:Node,
  {00000000-0000-0000-0048-000000000056},  !- Handle
  sys_3|mixed|shr>erv|sc>dx|sh>c-g|ssf>cv|zh>b-hw|zc>none|srf>none| Demand Inlet Node, !- Name
  {00000000-0000-0000-0016-000000000034},  !- Inlet Port
  {00000000-0000-0000-0016-000000000036};  !- Outlet Port

OS:Node,
  {00000000-0000-0000-0048-000000000057},  !- Handle
  sys_3|mixed|shr>erv|sc>dx|sh>c-g|ssf>cv|zh>b-hw|zc>none|srf>none| Demand Outlet Node, !- Name
  {00000000-0000-0000-0016-000000000037},  !- Inlet Port
  {00000000-0000-0000-0016-000000000035};  !- Outlet Port

OS:Node,
  {00000000-0000-0000-0048-000000000058},  !- Handle
  sys_3|mixed|shr>erv|sc>dx|sh>c-g|ssf>cv|zh>b-hw|zc>none|srf>none| Mixed Air Node, !- Name
  {00000000-0000-0000-0016-000000000044},  !- Inlet Port
  {00000000-0000-0000-0016-000000000045};  !- Outlet Port

OS:Node,
  {00000000-0000-0000-0048-000000000059},  !- Handle
  sys_3|mixed|shr>erv|sc>dx|sh>c-g|ssf>cv|zh>b-hw|zc>none|srf>none| Outdoor Air Node, !- Name
  ,                                        !- Inlet Port
  {00000000-0000-0000-0016-000000000141};  !- Outlet Port

OS:Node,
  {00000000-0000-0000-0048-000000000060},  !- Handle
  sys_3|mixed|shr>erv|sc>dx|sh>c-g|ssf>cv|zh>b-hw|zc>none|srf>none| Relief Air Node, !- Name
  {00000000-0000-0000-0016-000000000146},  !- Inlet Port
  ;                                        !- Outlet Port

OS:Node,
  {00000000-0000-0000-0048-000000000061},  !- Handle
  sys_3|mixed|shr>erv|sc>dx|sh>c-g|ssf>cv|zh>b-hw|zc>none|srf>none| Supply Inlet Node, !- Name
  {00000000-0000-0000-0016-000000000032},  !- Inlet Port
  {00000000-0000-0000-0016-000000000043};  !- Outlet Port

OS:Node,
  {00000000-0000-0000-0048-000000000062},  !- Handle
  sys_3|mixed|shr>erv|sc>dx|sh>c-g|ssf>cv|zh>b-hw|zc>none|srf>none| Supply Outlet Node, !- Name
  {00000000-0000-0000-0016-000000000038},  !- Inlet Port
  {00000000-0000-0000-0016-000000000033};  !- Outlet Port

OS:Node,
  {00000000-0000-0000-0048-000000000063},  !- Handle
  sys_3|mixed|shr>none|sc>dx|sh>c-g|ssf>cv|zh>b-hw|zc>none|srf>none| ERV Primary Outlet Air Node, !- Name
  {00000000-0000-0000-0016-000000000142},  !- Inlet Port
  {00000000-0000-0000-0016-000000000143};  !- Outlet Port

OS:Node,
  {00000000-0000-0000-0048-000000000064},  !- Handle
  sys_3|mixed|shr>none|sc>dx|sh>c-g|ssf>cv|zh>b-hw|zc>none|srf>none| ERV Secondary Inlet Air Node, !- Name
  {00000000-0000-0000-0016-000000000144},  !- Inlet Port
  {00000000-0000-0000-0016-000000000145};  !- Outlet Port

OS:Node,
  {00000000-0000-0000-0048-000000000065},  !- Handle
  sys_4|mixed|shr>erv|sc>dx|sh>c-g|ssf>cv|zh>b-hw|zc>none|srf>none| 1 Demand Inlet Node, !- Name
  {00000000-0000-0000-0016-000000000081},  !- Inlet Port
  {00000000-0000-0000-0016-000000000083};  !- Outlet Port

OS:Node,
  {00000000-0000-0000-0048-000000000066},  !- Handle
  sys_4|mixed|shr>erv|sc>dx|sh>c-g|ssf>cv|zh>b-hw|zc>none|srf>none| 1 Demand Outlet Node, !- Name
  {00000000-0000-0000-0016-000000000084},  !- Inlet Port
  {00000000-0000-0000-0016-000000000082};  !- Outlet Port

OS:Node,
  {00000000-0000-0000-0048-000000000067},  !- Handle
  sys_4|mixed|shr>erv|sc>dx|sh>c-g|ssf>cv|zh>b-hw|zc>none|srf>none| 1 Mixed Air Node, !- Name
  {00000000-0000-0000-0016-000000000091},  !- Inlet Port
  {00000000-0000-0000-0016-000000000092};  !- Outlet Port

OS:Node,
  {00000000-0000-0000-0048-000000000068},  !- Handle
  sys_4|mixed|shr>erv|sc>dx|sh>c-g|ssf>cv|zh>b-hw|zc>none|srf>none| 1 Outdoor Air Node, !- Name
  ,                                        !- Inlet Port
  {00000000-0000-0000-0016-000000000153};  !- Outlet Port

OS:Node,
  {00000000-0000-0000-0048-000000000069},  !- Handle
  sys_4|mixed|shr>erv|sc>dx|sh>c-g|ssf>cv|zh>b-hw|zc>none|srf>none| 1 Relief Air Node, !- Name
  {00000000-0000-0000-0016-000000000158},  !- Inlet Port
  ;                                        !- Outlet Port

OS:Node,
  {00000000-0000-0000-0048-000000000070},  !- Handle
  sys_4|mixed|shr>erv|sc>dx|sh>c-g|ssf>cv|zh>b-hw|zc>none|srf>none| 1 Supply Inlet Node, !- Name
  {00000000-0000-0000-0016-000000000079},  !- Inlet Port
  {00000000-0000-0000-0016-000000000090};  !- Outlet Port

OS:Node,
  {00000000-0000-0000-0048-000000000071},  !- Handle
  sys_4|mixed|shr>erv|sc>dx|sh>c-g|ssf>cv|zh>b-hw|zc>none|srf>none| 1 Supply Outlet Node, !- Name
  {00000000-0000-0000-0016-000000000085},  !- Inlet Port
  {00000000-0000-0000-0016-000000000080};  !- Outlet Port

OS:Node,
  {00000000-0000-0000-0048-000000000072},  !- Handle
  sys_4|mixed|shr>erv|sc>dx|sh>c-g|ssf>cv|zh>b-hw|zc>none|srf>none| Demand Inlet Node, !- Name
  {00000000-0000-0000-0016-000000000057},  !- Inlet Port
  {00000000-0000-0000-0016-000000000059};  !- Outlet Port

OS:Node,
  {00000000-0000-0000-0048-000000000073},  !- Handle
  sys_4|mixed|shr>erv|sc>dx|sh>c-g|ssf>cv|zh>b-hw|zc>none|srf>none| Demand Outlet Node, !- Name
  {00000000-0000-0000-0016-000000000060},  !- Inlet Port
  {00000000-0000-0000-0016-000000000058};  !- Outlet Port

OS:Node,
  {00000000-0000-0000-0048-000000000074},  !- Handle
  sys_4|mixed|shr>erv|sc>dx|sh>c-g|ssf>cv|zh>b-hw|zc>none|srf>none| Mixed Air Node, !- Name
  {00000000-0000-0000-0016-000000000067},  !- Inlet Port
  {00000000-0000-0000-0016-000000000068};  !- Outlet Port

OS:Node,
  {00000000-0000-0000-0048-000000000075},  !- Handle
  sys_4|mixed|shr>erv|sc>dx|sh>c-g|ssf>cv|zh>b-hw|zc>none|srf>none| Outdoor Air Node, !- Name
  ,                                        !- Inlet Port
  {00000000-0000-0000-0016-000000000147};  !- Outlet Port

OS:Node,
  {00000000-0000-0000-0048-000000000076},  !- Handle
  sys_4|mixed|shr>erv|sc>dx|sh>c-g|ssf>cv|zh>b-hw|zc>none|srf>none| Relief Air Node, !- Name
  {00000000-0000-0000-0016-000000000152},  !- Inlet Port
  ;                                        !- Outlet Port

OS:Node,
  {00000000-0000-0000-0048-000000000077},  !- Handle
  sys_4|mixed|shr>erv|sc>dx|sh>c-g|ssf>cv|zh>b-hw|zc>none|srf>none| Supply Inlet Node, !- Name
  {00000000-0000-0000-0016-000000000055},  !- Inlet Port
  {00000000-0000-0000-0016-000000000066};  !- Outlet Port

OS:Node,
  {00000000-0000-0000-0048-000000000078},  !- Handle
  sys_4|mixed|shr>erv|sc>dx|sh>c-g|ssf>cv|zh>b-hw|zc>none|srf>none| Supply Outlet Node, !- Name
  {00000000-0000-0000-0016-000000000061},  !- Inlet Port
  {00000000-0000-0000-0016-000000000056};  !- Outlet Port

OS:Node,
  {00000000-0000-0000-0048-000000000079},  !- Handle
  sys_4|mixed|shr>none|sc>dx|sh>c-g|ssf>cv|zh>b-hw|zc>none|srf>none| 1 ERV Primary Outlet Air Node, !- Name
  {00000000-0000-0000-0016-000000000154},  !- Inlet Port
  {00000000-0000-0000-0016-000000000155};  !- Outlet Port

OS:Node,
  {00000000-0000-0000-0048-000000000080},  !- Handle
  sys_4|mixed|shr>none|sc>dx|sh>c-g|ssf>cv|zh>b-hw|zc>none|srf>none| 1 ERV Secondary Inlet Air Node, !- Name
  {00000000-0000-0000-0016-000000000156},  !- Inlet Port
  {00000000-0000-0000-0016-000000000157};  !- Outlet Port

OS:Node,
  {00000000-0000-0000-0048-000000000081},  !- Handle
  sys_4|mixed|shr>none|sc>dx|sh>c-g|ssf>cv|zh>b-hw|zc>none|srf>none| ERV Primary Outlet Air Node, !- Name
  {00000000-0000-0000-0016-000000000148},  !- Inlet Port
  {00000000-0000-0000-0016-000000000149};  !- Outlet Port

OS:Node,
  {00000000-0000-0000-0048-000000000082},  !- Handle
  sys_4|mixed|shr>none|sc>dx|sh>c-g|ssf>cv|zh>b-hw|zc>none|srf>none| ERV Secondary Inlet Air Node, !- Name
  {00000000-0000-0000-0016-000000000150},  !- Inlet Port
  {00000000-0000-0000-0016-000000000151};  !- Outlet Port

OS:OutputControl:ReportingTolerances,
  {00000000-0000-0000-0049-000000000001},  !- Handle
  1,                                       !- Tolerance for Time Heating Setpoint Not Met {deltaC}
  1;                                       !- Tolerance for Time Cooling Setpoint Not Met {deltaC}

OS:People,
  {00000000-0000-0000-0050-000000000001},  !- Handle
  Space Function Office enclosed <= 25 m2 People, !- Name
  {00000000-0000-0000-0051-000000000001},  !- People Definition Name
  {00000000-0000-0000-0081-000000000001},  !- Space or SpaceType Name
  ,                                        !- Number of People Schedule Name
  ,                                        !- Activity Level Schedule Name
  ,                                        !- Surface Name/Angle Factor List Name
  {00000000-0000-0000-0061-000000000018},  !- Work Efficiency Schedule Name
  {00000000-0000-0000-0061-000000000002},  !- Clothing Insulation Schedule Name
  {00000000-0000-0000-0061-000000000001},  !- Air Velocity Schedule Name
  1;                                       !- Multiplier

OS:People,
  {00000000-0000-0000-0050-000000000002},  !- Handle
  Space Function Warehouse storage area medium to bulky palletized items People, !- Name
  {00000000-0000-0000-0051-000000000002},  !- People Definition Name
  {00000000-0000-0000-0081-000000000002},  !- Space or SpaceType Name
  ,                                        !- Number of People Schedule Name
  ,                                        !- Activity Level Schedule Name
  ,                                        !- Surface Name/Angle Factor List Name
  {00000000-0000-0000-0061-000000000018},  !- Work Efficiency Schedule Name
  {00000000-0000-0000-0061-000000000002},  !- Clothing Insulation Schedule Name
  {00000000-0000-0000-0061-000000000001},  !- Air Velocity Schedule Name
  1;                                       !- Multiplier

OS:People,
  {00000000-0000-0000-0050-000000000003},  !- Handle
  Space Function Warehouse storage area small hand-carried items(4) People, !- Name
  {00000000-0000-0000-0051-000000000003},  !- People Definition Name
  {00000000-0000-0000-0081-000000000003},  !- Space or SpaceType Name
  ,                                        !- Number of People Schedule Name
  ,                                        !- Activity Level Schedule Name
  ,                                        !- Surface Name/Angle Factor List Name
  {00000000-0000-0000-0061-000000000018},  !- Work Efficiency Schedule Name
  {00000000-0000-0000-0061-000000000002},  !- Clothing Insulation Schedule Name
  {00000000-0000-0000-0061-000000000001},  !- Air Velocity Schedule Name
  1;                                       !- Multiplier

OS:People:Definition,
  {00000000-0000-0000-0051-000000000001},  !- Handle
  Space Function Office enclosed <= 25 m2 People Definition, !- Name
  People/Area,                             !- Number of People Calculation Method
  ,                                        !- Number of People {people}
  0.0500181710813649,                      !- People per Space Floor Area {person/m2}
  ,                                        !- Space Floor Area per Person {m2/person}
  0.3;                                     !- Fraction Radiant

OS:People:Definition,
  {00000000-0000-0000-0051-000000000002},  !- Handle
  Space Function Warehouse storage area medium to bulky palletized items People Definition, !- Name
  People/Area,                             !- Number of People Calculation Method
  ,                                        !- Number of People {people}
  0.010003634216273,                       !- People per Space Floor Area {person/m2}
  ,                                        !- Space Floor Area per Person {m2/person}
  0.3;                                     !- Fraction Radiant

OS:People:Definition,
  {00000000-0000-0000-0051-000000000003},  !- Handle
  Space Function Warehouse storage area small hand-carried items(4) People Definition, !- Name
  People/Area,                             !- Number of People Calculation Method
  ,                                        !- Number of People {people}
  0.020007268432546,                       !- People per Space Floor Area {person/m2}
  ,                                        !- Space Floor Area per Person {m2/person}
  0.3;                                     !- Fraction Radiant

OS:Pipe:Adiabatic,
  {00000000-0000-0000-0052-000000000001},  !- Handle
  Pipe Adiabatic 1,                        !- Name
  {00000000-0000-0000-0016-000000000026},  !- Inlet Node Name
  {00000000-0000-0000-0016-000000000027};  !- Outlet Node Name

OS:Pipe:Adiabatic,
  {00000000-0000-0000-0052-000000000002},  !- Handle
  Pipe Adiabatic 2,                        !- Name
  {00000000-0000-0000-0016-000000000030},  !- Inlet Node Name
  {00000000-0000-0000-0016-000000000031};  !- Outlet Node Name

OS:Pipe:Adiabatic,
  {00000000-0000-0000-0052-000000000003},  !- Handle
  Pipe Adiabatic 3,                        !- Name
  {00000000-0000-0000-0016-000000000117},  !- Inlet Node Name
  {00000000-0000-0000-0016-000000000118};  !- Outlet Node Name

OS:Pipe:Adiabatic,
  {00000000-0000-0000-0052-000000000004},  !- Handle
  Pipe Adiabatic 4,                        !- Name
  {00000000-0000-0000-0016-000000000120},  !- Inlet Node Name
  {00000000-0000-0000-0016-000000000121};  !- Outlet Node Name

OS:Pipe:Adiabatic,
  {00000000-0000-0000-0052-000000000005},  !- Handle
  Pipe Adiabatic 5,                        !- Name
  {00000000-0000-0000-0016-000000000124},  !- Inlet Node Name
  {00000000-0000-0000-0016-000000000125};  !- Outlet Node Name

OS:Pipe:Adiabatic,
  {00000000-0000-0000-0052-000000000006},  !- Handle
  Pipe Adiabatic 6,                        !- Name
  {00000000-0000-0000-0016-000000000127},  !- Inlet Node Name
  {00000000-0000-0000-0016-000000000128};  !- Outlet Node Name

OS:PlantLoop,
  {00000000-0000-0000-0053-000000000001},  !- Handle
  Hot Water Loop,                          !- Name
  Water,                                   !- Fluid Type
  0,                                       !- Glycol Concentration
  ,                                        !- User Defined Fluid Type
  ,                                        !- Plant Equipment Operation Heating Load
  ,                                        !- Plant Equipment Operation Cooling Load
  ,                                        !- Primary Plant Equipment Operation Scheme
  {00000000-0000-0000-0048-000000000030},  !- Loop Temperature Setpoint Node Name
  ,                                        !- Maximum Loop Temperature {C}
  ,                                        !- Minimum Loop Temperature {C}
  ,                                        !- Maximum Loop Flow Rate {m3/s}
  ,                                        !- Minimum Loop Flow Rate {m3/s}
  Autocalculate,                           !- Plant Loop Volume {m3}
  {00000000-0000-0000-0016-000000000007},  !- Plant Side Inlet Node Name
  {00000000-0000-0000-0016-000000000009},  !- Plant Side Outlet Node Name
  ,                                        !- Plant Side Branch List Name
  {00000000-0000-0000-0016-000000000010},  !- Demand Side Inlet Node Name
  {00000000-0000-0000-0016-000000000014},  !- Demand Side Outlet Node Name
  ,                                        !- Demand Side Branch List Name
  ,                                        !- Demand Side Connector List Name
  Optimal,                                 !- Load Distribution Scheme
  {00000000-0000-0000-0008-000000000005},  !- Availability Manager List Name
  ,                                        !- Plant Loop Demand Calculation Scheme
  ,                                        !- Common Pipe Simulation
  ,                                        !- Pressure Simulation Type
  ,                                        !- Plant Equipment Operation Heating Load Schedule
  ,                                        !- Plant Equipment Operation Cooling Load Schedule
  ,                                        !- Primary Plant Equipment Operation Scheme Schedule
  ,                                        !- Component Setpoint Operation Scheme Schedule
  {00000000-0000-0000-0017-000000000002},  !- Demand Mixer Name
  {00000000-0000-0000-0018-000000000002},  !- Demand Splitter Name
  {00000000-0000-0000-0017-000000000001},  !- Supply Mixer Name
  {00000000-0000-0000-0018-000000000001};  !- Supply Splitter Name

OS:PlantLoop,
  {00000000-0000-0000-0053-000000000002},  !- Handle
  Main Service Water Loop,                 !- Name
  ,                                        !- Fluid Type
  0,                                       !- Glycol Concentration
  ,                                        !- User Defined Fluid Type
  ,                                        !- Plant Equipment Operation Heating Load
  ,                                        !- Plant Equipment Operation Cooling Load
  ,                                        !- Primary Plant Equipment Operation Scheme
  {00000000-0000-0000-0048-000000000035},  !- Loop Temperature Setpoint Node Name
  60,                                      !- Maximum Loop Temperature {C}
  51.66667,                                !- Minimum Loop Temperature {C}
  ,                                        !- Maximum Loop Flow Rate {m3/s}
  ,                                        !- Minimum Loop Flow Rate {m3/s}
  Autocalculate,                           !- Plant Loop Volume {m3}
  {00000000-0000-0000-0016-000000000103},  !- Plant Side Inlet Node Name
  {00000000-0000-0000-0016-000000000105},  !- Plant Side Outlet Node Name
  ,                                        !- Plant Side Branch List Name
  {00000000-0000-0000-0016-000000000106},  !- Demand Side Inlet Node Name
  {00000000-0000-0000-0016-000000000109},  !- Demand Side Outlet Node Name
  ,                                        !- Demand Side Branch List Name
  ,                                        !- Demand Side Connector List Name
  Optimal,                                 !- Load Distribution Scheme
  {00000000-0000-0000-0008-000000000004},  !- Availability Manager List Name
  ,                                        !- Plant Loop Demand Calculation Scheme
  ,                                        !- Common Pipe Simulation
  ,                                        !- Pressure Simulation Type
  ,                                        !- Plant Equipment Operation Heating Load Schedule
  ,                                        !- Plant Equipment Operation Cooling Load Schedule
  ,                                        !- Primary Plant Equipment Operation Scheme Schedule
  ,                                        !- Component Setpoint Operation Scheme Schedule
  {00000000-0000-0000-0017-000000000004},  !- Demand Mixer Name
  {00000000-0000-0000-0018-000000000004},  !- Demand Splitter Name
  {00000000-0000-0000-0017-000000000003},  !- Supply Mixer Name
  {00000000-0000-0000-0018-000000000003};  !- Supply Splitter Name

OS:PortList,
  {00000000-0000-0000-0054-000000000001},  !- Handle
  {00000000-0000-0000-0091-000000000001},  !- HVAC Component
  {00000000-0000-0000-0016-000000000049};  !- Port 1

OS:PortList,
  {00000000-0000-0000-0054-000000000002},  !- Handle
  {00000000-0000-0000-0091-000000000001};  !- HVAC Component

OS:PortList,
  {00000000-0000-0000-0054-000000000003},  !- Handle
  {00000000-0000-0000-0091-000000000001},  !- HVAC Component
  {00000000-0000-0000-0016-000000000050};  !- Port 1

OS:PortList,
  {00000000-0000-0000-0054-000000000004},  !- Handle
  {00000000-0000-0000-0091-000000000003},  !- HVAC Component
  {00000000-0000-0000-0016-000000000073};  !- Port 1

OS:PortList,
  {00000000-0000-0000-0054-000000000005},  !- Handle
  {00000000-0000-0000-0091-000000000003};  !- HVAC Component

OS:PortList,
  {00000000-0000-0000-0054-000000000006},  !- Handle
  {00000000-0000-0000-0091-000000000003},  !- HVAC Component
  {00000000-0000-0000-0016-000000000074};  !- Port 1

OS:PortList,
  {00000000-0000-0000-0054-000000000007},  !- Handle
  {00000000-0000-0000-0091-000000000002},  !- HVAC Component
  {00000000-0000-0000-0016-000000000097};  !- Port 1

OS:PortList,
  {00000000-0000-0000-0054-000000000008},  !- Handle
  {00000000-0000-0000-0091-000000000002};  !- HVAC Component

OS:PortList,
  {00000000-0000-0000-0054-000000000009},  !- Handle
  {00000000-0000-0000-0091-000000000002},  !- HVAC Component
  {00000000-0000-0000-0016-000000000098};  !- Port 1

OS:Pump:ConstantSpeed,
  {00000000-0000-0000-0055-000000000001},  !- Handle
  Main Service Water Loop Circulator Pump, !- Name
  {00000000-0000-0000-0016-000000000110},  !- Inlet Node Name
  {00000000-0000-0000-0016-000000000111},  !- Outlet Node Name
  autosize,                                !- Rated Flow Rate {m3/s}
  1927540.26318569,                        !- Rated Pump Head {Pa}
  autosize,                                !- Rated Power Consumption {W}
  0.855,                                   !- Motor Efficiency
  0,                                       !- Fraction of Motor Inefficiencies to Fluid Stream
  Intermittent,                            !- Pump Control Type
  ,                                        !- Pump Flow Rate Schedule
  ,                                        !- Pump Curve
  ,                                        !- Impeller Diameter {m}
  ,                                        !- Rotational Speed {rev/min}
  ,                                        !- Zone
  ,                                        !- Skin Loss Radiative Fraction
  PowerPerFlowPerPressure,                 !- Design Power Sizing Method
  348701.1,                                !- Design Electric Power per Unit Flow Rate {W/(m3/s)}
  1.282051282,                             !- Design Shaft Power per Unit Flow Rate per Unit Head {W-s/m3-Pa}
  General;                                 !- End-Use Subcategory

OS:Pump:VariableSpeed,
  {00000000-0000-0000-0056-000000000001},  !- Handle
  Pump Variable Speed 1,                   !- Name
  {00000000-0000-0000-0016-000000000015},  !- Inlet Node Name
  {00000000-0000-0000-0016-000000000016},  !- Outlet Node Name
  ,                                        !- Rated Flow Rate {m3/s}
  203057.712008122,                        !- Rated Pump Head {Pa}
  ,                                        !- Rated Power Consumption {W}
  0.865,                                   !- Motor Efficiency
  ,                                        !- Fraction of Motor Inefficiencies to Fluid Stream
  ,                                        !- Coefficient 1 of the Part Load Performance Curve
  ,                                        !- Coefficient 2 of the Part Load Performance Curve
  ,                                        !- Coefficient 3 of the Part Load Performance Curve
  ,                                        !- Coefficient 4 of the Part Load Performance Curve
  ,                                        !- Minimum Flow Rate {m3/s}
  Intermittent,                            !- Pump Control Type
  ,                                        !- Pump Flow Rate Schedule Name
  ,                                        !- Pump Curve Name
  ,                                        !- Impeller Diameter {m}
  ,                                        !- VFD Control Type
  ,                                        !- Pump RPM Schedule Name
  ,                                        !- Minimum Pressure Schedule {Pa}
  ,                                        !- Maximum Pressure Schedule {Pa}
  ,                                        !- Minimum RPM Schedule {rev/min}
  ,                                        !- Maximum RPM Schedule {rev/min}
  ,                                        !- Zone Name
  0.5,                                     !- Skin Loss Radiative Fraction
  PowerPerFlowPerPressure,                 !- Design Power Sizing Method
  348701.1,                                !- Design Electric Power per Unit Flow Rate {W/(m3/s)}
  1.282051282,                             !- Design Shaft Power per Unit Flow Rate per Unit Head {W-s/m3-Pa}
  0,                                       !- Design Minimum Flow Rate Fraction
  General;                                 !- End-Use Subcategory

OS:Rendering:Color,
  {00000000-0000-0000-0057-000000000001},  !- Handle
  ALL_ST=Office enclosed <= 25 m2_FL=Building Story 1_SCH=A, !- Name
  47,                                      !- Rendering Red Value
  211,                                     !- Rendering Green Value
  38;                                      !- Rendering Blue Value

OS:Rendering:Color,
  {00000000-0000-0000-0057-000000000002},  !- Handle
  ALL_ST=Warehouse storage area medium to bulky palletized items_FL=Building Story 1_SCH=A, !- Name
  53,                                      !- Rendering Red Value
  204,                                     !- Rendering Green Value
  116;                                     !- Rendering Blue Value

OS:Rendering:Color,
  {00000000-0000-0000-0057-000000000003},  !- Handle
  ALL_ST=Warehouse storage area small hand-carried items(4)_FL=Building Story 1_SCH=A, !- Name
  152,                                     !- Rendering Red Value
  249,                                     !- Rendering Green Value
  143;                                     !- Rendering Blue Value

OS:Rendering:Color,
  {00000000-0000-0000-0057-000000000004},  !- Handle
  Rendering Color 1,                       !- Name
  210,                                     !- Rendering Red Value
  140,                                     !- Rendering Green Value
  180;                                     !- Rendering Blue Value

OS:Rendering:Color,
  {00000000-0000-0000-0057-000000000005},  !- Handle
  Rendering Color 2,                       !- Name
  173,                                     !- Rendering Red Value
  230,                                     !- Rendering Green Value
  216;                                     !- Rendering Blue Value

OS:Rendering:Color,
  {00000000-0000-0000-0057-000000000006},  !- Handle
  Rendering Color 3,                       !- Name
  0,                                       !- Rendering Red Value
  209,                                     !- Rendering Green Value
  206;                                     !- Rendering Blue Value

OS:Rendering:Color,
  {00000000-0000-0000-0057-000000000007},  !- Handle
  Rendering Color 4,                       !- Name
  34,                                      !- Rendering Red Value
  34,                                      !- Rendering Green Value
  139;                                     !- Rendering Blue Value

OS:Rendering:Color,
  {00000000-0000-0000-0057-000000000008},  !- Handle
  Space Function Office - enclosed,        !- Name
  255,                                     !- Rendering Red Value
  255,                                     !- Rendering Green Value
  255;                                     !- Rendering Blue Value

OS:Rendering:Color,
  {00000000-0000-0000-0057-000000000009},  !- Handle
  Space Function Office enclosed <= 25 m2 1, !- Name
  177,                                     !- Rendering Red Value
  23,                                      !- Rendering Green Value
  233;                                     !- Rendering Blue Value

OS:Rendering:Color,
  {00000000-0000-0000-0057-000000000010},  !- Handle
  Space Function Office enclosed <= 25 m2, !- Name
  255,                                     !- Rendering Red Value
  255,                                     !- Rendering Green Value
  255;                                     !- Rendering Blue Value

OS:Rendering:Color,
  {00000000-0000-0000-0057-000000000011},  !- Handle
  Space Function Warehouse - fine,         !- Name
  255,                                     !- Rendering Red Value
  255,                                     !- Rendering Green Value
  255;                                     !- Rendering Blue Value

OS:Rendering:Color,
  {00000000-0000-0000-0057-000000000012},  !- Handle
  Space Function Warehouse - med/blk,      !- Name
  255,                                     !- Rendering Red Value
  255,                                     !- Rendering Green Value
  255;                                     !- Rendering Blue Value

OS:Rendering:Color,
  {00000000-0000-0000-0057-000000000013},  !- Handle
  Space Function Warehouse storage area medium to bulky palletized items 1, !- Name
  154,                                     !- Rendering Red Value
  30,                                      !- Rendering Green Value
  171;                                     !- Rendering Blue Value

OS:Rendering:Color,
  {00000000-0000-0000-0057-000000000014},  !- Handle
  Space Function Warehouse storage area medium to bulky palletized items, !- Name
  255,                                     !- Rendering Red Value
  255,                                     !- Rendering Green Value
  255;                                     !- Rendering Blue Value

OS:Rendering:Color,
  {00000000-0000-0000-0057-000000000015},  !- Handle
  Space Function Warehouse storage area small hand-carried items(4) 1, !- Name
  158,                                     !- Rendering Red Value
  236,                                     !- Rendering Green Value
  124;                                     !- Rendering Blue Value

OS:Rendering:Color,
  {00000000-0000-0000-0057-000000000016},  !- Handle
  Space Function Warehouse storage area small hand-carried items(4), !- Name
  255,                                     !- Rendering Red Value
  255,                                     !- Rendering Green Value
  255;                                     !- Rendering Blue Value

OS:Schedule:Constant,
  {00000000-0000-0000-0058-000000000001},  !- Handle
  Always On Discrete,                      !- Name
  {00000000-0000-0000-0062-000000000005},  !- Schedule Type Limits Name
  1;                                       !- Value

OS:Schedule:Day,
  {00000000-0000-0000-0059-000000000001},  !- Handle
  Air Velocity Schedule Default,           !- Name
  {00000000-0000-0000-0062-000000000007},  !- Schedule Type Limits Name
  ,                                        !- Interpolate to Timestep
  24,                                      !- Hour 1
  0,                                       !- Minute 1
  0.2;                                     !- Value Until Time 1

OS:Schedule:Day,
  {00000000-0000-0000-0059-000000000002},  !- Handle
  Clothing Schedule Default Winter Clothes, !- Name
  {00000000-0000-0000-0062-000000000003},  !- Schedule Type Limits Name
  ,                                        !- Interpolate to Timestep
  24,                                      !- Hour 1
  0,                                       !- Minute 1
  1;                                       !- Value Until Time 1

OS:Schedule:Day,
  {00000000-0000-0000-0059-000000000003},  !- Handle
  Clothing Schedule Summer Clothes,        !- Name
  {00000000-0000-0000-0062-000000000003},  !- Schedule Type Limits Name
  ,                                        !- Interpolate to Timestep
  24,                                      !- Hour 1
  0,                                       !- Minute 1
  0.5;                                     !- Value Until Time 1

OS:Schedule:Day,
  {00000000-0000-0000-0059-000000000004},  !- Handle
  Economizer Max OA Fraction 100 pct Default, !- Name
  ,                                        !- Schedule Type Limits Name
  ,                                        !- Interpolate to Timestep
  24,                                      !- Hour 1
  0,                                       !- Minute 1
  1;                                       !- Value Until Time 1

OS:Schedule:Day,
  {00000000-0000-0000-0059-000000000005},  !- Handle
  Fraction Latent - 0.05 Default,          !- Name
  {00000000-0000-0000-0062-000000000004},  !- Schedule Type Limits Name
  ,                                        !- Interpolate to Timestep
  24,                                      !- Hour 1
  0,                                       !- Minute 1
  0.05;                                    !- Value Until Time 1

OS:Schedule:Day,
  {00000000-0000-0000-0059-000000000006},  !- Handle
  Fraction Sensible - 0.2 Default,         !- Name
  {00000000-0000-0000-0062-000000000004},  !- Schedule Type Limits Name
  ,                                        !- Interpolate to Timestep
  24,                                      !- Hour 1
  0,                                       !- Minute 1
  0.2;                                     !- Value Until Time 1

OS:Schedule:Day,
  {00000000-0000-0000-0059-000000000007},  !- Handle
  Mixed Water At Faucet Temp - 140F Default, !- Name
  {00000000-0000-0000-0062-000000000006},  !- Schedule Type Limits Name
  ,                                        !- Interpolate to Timestep
  24,                                      !- Hour 1
  0,                                       !- Minute 1
  60;                                      !- Value Until Time 1

OS:Schedule:Day,
  {00000000-0000-0000-0059-000000000008},  !- Handle
  NECB-A-Electric-Equipment Default,       !- Name
  {00000000-0000-0000-0062-000000000004},  !- Schedule Type Limits Name
  No,                                      !- Interpolate to Timestep
  7,                                       !- Hour 1
  0,                                       !- Minute 1
  0.2,                                     !- Value Until Time 1
  8,                                       !- Hour 2
  0,                                       !- Minute 2
  0.3,                                     !- Value Until Time 2
  9,                                       !- Hour 3
  0,                                       !- Minute 3
  0.8,                                     !- Value Until Time 3
  18,                                      !- Hour 4
  0,                                       !- Minute 4
  0.9,                                     !- Value Until Time 4
  19,                                      !- Hour 5
  0,                                       !- Minute 5
  0.5,                                     !- Value Until Time 5
  21,                                      !- Hour 6
  0,                                       !- Minute 6
  0.3,                                     !- Value Until Time 6
  24,                                      !- Hour 7
  0,                                       !- Minute 7
  0.2;                                     !- Value Until Time 7

OS:Schedule:Day,
  {00000000-0000-0000-0059-000000000009},  !- Handle
  NECB-A-Electric-Equipment Default|Wkdy Day, !- Name
  {00000000-0000-0000-0062-000000000004},  !- Schedule Type Limits Name
  No,                                      !- Interpolate to Timestep
  7,                                       !- Hour 1
  0,                                       !- Minute 1
  0.2,                                     !- Value Until Time 1
  8,                                       !- Hour 2
  0,                                       !- Minute 2
  0.3,                                     !- Value Until Time 2
  9,                                       !- Hour 3
  0,                                       !- Minute 3
  0.8,                                     !- Value Until Time 3
  18,                                      !- Hour 4
  0,                                       !- Minute 4
  0.9,                                     !- Value Until Time 4
  19,                                      !- Hour 5
  0,                                       !- Minute 5
  0.5,                                     !- Value Until Time 5
  21,                                      !- Hour 6
  0,                                       !- Minute 6
  0.3,                                     !- Value Until Time 6
  24,                                      !- Hour 7
  0,                                       !- Minute 7
  0.2;                                     !- Value Until Time 7

OS:Schedule:Day,
  {00000000-0000-0000-0059-000000000010},  !- Handle
  NECB-A-Electric-Equipment Sat Day,       !- Name
  {00000000-0000-0000-0062-000000000004},  !- Schedule Type Limits Name
  No,                                      !- Interpolate to Timestep
  24,                                      !- Hour 1
  0,                                       !- Minute 1
  0.2;                                     !- Value Until Time 1

OS:Schedule:Day,
  {00000000-0000-0000-0059-000000000011},  !- Handle
  NECB-A-Electric-Equipment Sun|Hol Day,   !- Name
  {00000000-0000-0000-0062-000000000004},  !- Schedule Type Limits Name
  No,                                      !- Interpolate to Timestep
  24,                                      !- Hour 1
  0,                                       !- Minute 1
  0.2;                                     !- Value Until Time 1

OS:Schedule:Day,
  {00000000-0000-0000-0059-000000000012},  !- Handle
  NECB-A-Lighting Default,                 !- Name
  {00000000-0000-0000-0062-000000000004},  !- Schedule Type Limits Name
  No,                                      !- Interpolate to Timestep
  7,                                       !- Hour 1
  0,                                       !- Minute 1
  0.05,                                    !- Value Until Time 1
  8,                                       !- Hour 2
  0,                                       !- Minute 2
  0.3,                                     !- Value Until Time 2
  9,                                       !- Hour 3
  0,                                       !- Minute 3
  0.8,                                     !- Value Until Time 3
  17,                                      !- Hour 4
  0,                                       !- Minute 4
  0.9,                                     !- Value Until Time 4
  18,                                      !- Hour 5
  0,                                       !- Minute 5
  0.8,                                     !- Value Until Time 5
  19,                                      !- Hour 6
  0,                                       !- Minute 6
  0.5,                                     !- Value Until Time 6
  21,                                      !- Hour 7
  0,                                       !- Minute 7
  0.3,                                     !- Value Until Time 7
  23,                                      !- Hour 8
  0,                                       !- Minute 8
  0.1,                                     !- Value Until Time 8
  24,                                      !- Hour 9
  0,                                       !- Minute 9
  0.05;                                    !- Value Until Time 9

OS:Schedule:Day,
  {00000000-0000-0000-0059-000000000013},  !- Handle
  NECB-A-Lighting Default|Wkdy Day,        !- Name
  {00000000-0000-0000-0062-000000000004},  !- Schedule Type Limits Name
  No,                                      !- Interpolate to Timestep
  7,                                       !- Hour 1
  0,                                       !- Minute 1
  0.05,                                    !- Value Until Time 1
  8,                                       !- Hour 2
  0,                                       !- Minute 2
  0.3,                                     !- Value Until Time 2
  9,                                       !- Hour 3
  0,                                       !- Minute 3
  0.8,                                     !- Value Until Time 3
  17,                                      !- Hour 4
  0,                                       !- Minute 4
  0.9,                                     !- Value Until Time 4
  18,                                      !- Hour 5
  0,                                       !- Minute 5
  0.8,                                     !- Value Until Time 5
  19,                                      !- Hour 6
  0,                                       !- Minute 6
  0.5,                                     !- Value Until Time 6
  21,                                      !- Hour 7
  0,                                       !- Minute 7
  0.3,                                     !- Value Until Time 7
  23,                                      !- Hour 8
  0,                                       !- Minute 8
  0.1,                                     !- Value Until Time 8
  24,                                      !- Hour 9
  0,                                       !- Minute 9
  0.05;                                    !- Value Until Time 9

OS:Schedule:Day,
  {00000000-0000-0000-0059-000000000014},  !- Handle
  NECB-A-Lighting Sat Day,                 !- Name
  {00000000-0000-0000-0062-000000000004},  !- Schedule Type Limits Name
  No,                                      !- Interpolate to Timestep
  24,                                      !- Hour 1
  0,                                       !- Minute 1
  0.05;                                    !- Value Until Time 1

OS:Schedule:Day,
  {00000000-0000-0000-0059-000000000015},  !- Handle
  NECB-A-Lighting Sun|Hol Day,             !- Name
  {00000000-0000-0000-0062-000000000004},  !- Schedule Type Limits Name
  No,                                      !- Interpolate to Timestep
  24,                                      !- Hour 1
  0,                                       !- Minute 1
  0.05;                                    !- Value Until Time 1

OS:Schedule:Day,
  {00000000-0000-0000-0059-000000000016},  !- Handle
  NECB-A-Occupancy Default,                !- Name
  {00000000-0000-0000-0062-000000000004},  !- Schedule Type Limits Name
  No,                                      !- Interpolate to Timestep
  7,                                       !- Hour 1
  0,                                       !- Minute 1
  0,                                       !- Value Until Time 1
  8,                                       !- Hour 2
  0,                                       !- Minute 2
  0.1,                                     !- Value Until Time 2
  9,                                       !- Hour 3
  0,                                       !- Minute 3
  0.7,                                     !- Value Until Time 3
  12,                                      !- Hour 4
  0,                                       !- Minute 4
  0.9,                                     !- Value Until Time 4
  14,                                      !- Hour 5
  0,                                       !- Minute 5
  0.5,                                     !- Value Until Time 5
  17,                                      !- Hour 6
  0,                                       !- Minute 6
  0.9,                                     !- Value Until Time 6
  18,                                      !- Hour 7
  0,                                       !- Minute 7
  0.7,                                     !- Value Until Time 7
  19,                                      !- Hour 8
  0,                                       !- Minute 8
  0.3,                                     !- Value Until Time 8
  23,                                      !- Hour 9
  0,                                       !- Minute 9
  0.1,                                     !- Value Until Time 9
  24,                                      !- Hour 10
  0,                                       !- Minute 10
  0;                                       !- Value Until Time 10

OS:Schedule:Day,
  {00000000-0000-0000-0059-000000000017},  !- Handle
  NECB-A-Occupancy Default|Wkdy Day,       !- Name
  {00000000-0000-0000-0062-000000000004},  !- Schedule Type Limits Name
  No,                                      !- Interpolate to Timestep
  7,                                       !- Hour 1
  0,                                       !- Minute 1
  0,                                       !- Value Until Time 1
  8,                                       !- Hour 2
  0,                                       !- Minute 2
  0.1,                                     !- Value Until Time 2
  9,                                       !- Hour 3
  0,                                       !- Minute 3
  0.7,                                     !- Value Until Time 3
  12,                                      !- Hour 4
  0,                                       !- Minute 4
  0.9,                                     !- Value Until Time 4
  14,                                      !- Hour 5
  0,                                       !- Minute 5
  0.5,                                     !- Value Until Time 5
  17,                                      !- Hour 6
  0,                                       !- Minute 6
  0.9,                                     !- Value Until Time 6
  18,                                      !- Hour 7
  0,                                       !- Minute 7
  0.7,                                     !- Value Until Time 7
  19,                                      !- Hour 8
  0,                                       !- Minute 8
  0.3,                                     !- Value Until Time 8
  23,                                      !- Hour 9
  0,                                       !- Minute 9
  0.1,                                     !- Value Until Time 9
  24,                                      !- Hour 10
  0,                                       !- Minute 10
  0;                                       !- Value Until Time 10

OS:Schedule:Day,
  {00000000-0000-0000-0059-000000000018},  !- Handle
  NECB-A-Occupancy Sat Day,                !- Name
  {00000000-0000-0000-0062-000000000004},  !- Schedule Type Limits Name
  No,                                      !- Interpolate to Timestep
  24,                                      !- Hour 1
  0,                                       !- Minute 1
  0;                                       !- Value Until Time 1

OS:Schedule:Day,
  {00000000-0000-0000-0059-000000000019},  !- Handle
  NECB-A-Occupancy Sun|Hol Day,            !- Name
  {00000000-0000-0000-0062-000000000004},  !- Schedule Type Limits Name
  No,                                      !- Interpolate to Timestep
  24,                                      !- Hour 1
  0,                                       !- Minute 1
  0;                                       !- Value Until Time 1

OS:Schedule:Day,
  {00000000-0000-0000-0059-000000000020},  !- Handle
  NECB-A-Service Water Heating Default,    !- Name
  {00000000-0000-0000-0062-000000000004},  !- Schedule Type Limits Name
  No,                                      !- Interpolate to Timestep
  7,                                       !- Hour 1
  0,                                       !- Minute 1
  0.05,                                    !- Value Until Time 1
  8,                                       !- Hour 2
  0,                                       !- Minute 2
  0.1,                                     !- Value Until Time 2
  10,                                      !- Hour 3
  0,                                       !- Minute 3
  0.5,                                     !- Value Until Time 3
  16,                                      !- Hour 4
  0,                                       !- Minute 4
  0.9,                                     !- Value Until Time 4
  17,                                      !- Hour 5
  0,                                       !- Minute 5
  0.7,                                     !- Value Until Time 5
  18,                                      !- Hour 6
  0,                                       !- Minute 6
  0.5,                                     !- Value Until Time 6
  19,                                      !- Hour 7
  0,                                       !- Minute 7
  0.3,                                     !- Value Until Time 7
  22,                                      !- Hour 8
  0,                                       !- Minute 8
  0.2,                                     !- Value Until Time 8
  24,                                      !- Hour 9
  0,                                       !- Minute 9
  0.05;                                    !- Value Until Time 9

OS:Schedule:Day,
  {00000000-0000-0000-0059-000000000021},  !- Handle
  NECB-A-Service Water Heating Default|Wkdy Day, !- Name
  {00000000-0000-0000-0062-000000000004},  !- Schedule Type Limits Name
  No,                                      !- Interpolate to Timestep
  7,                                       !- Hour 1
  0,                                       !- Minute 1
  0.05,                                    !- Value Until Time 1
  8,                                       !- Hour 2
  0,                                       !- Minute 2
  0.1,                                     !- Value Until Time 2
  10,                                      !- Hour 3
  0,                                       !- Minute 3
  0.5,                                     !- Value Until Time 3
  16,                                      !- Hour 4
  0,                                       !- Minute 4
  0.9,                                     !- Value Until Time 4
  17,                                      !- Hour 5
  0,                                       !- Minute 5
  0.7,                                     !- Value Until Time 5
  18,                                      !- Hour 6
  0,                                       !- Minute 6
  0.5,                                     !- Value Until Time 6
  19,                                      !- Hour 7
  0,                                       !- Minute 7
  0.3,                                     !- Value Until Time 7
  22,                                      !- Hour 8
  0,                                       !- Minute 8
  0.2,                                     !- Value Until Time 8
  24,                                      !- Hour 9
  0,                                       !- Minute 9
  0.05;                                    !- Value Until Time 9

OS:Schedule:Day,
  {00000000-0000-0000-0059-000000000022},  !- Handle
  NECB-A-Service Water Heating Sat Day,    !- Name
  {00000000-0000-0000-0062-000000000004},  !- Schedule Type Limits Name
  No,                                      !- Interpolate to Timestep
  24,                                      !- Hour 1
  0,                                       !- Minute 1
  0.05;                                    !- Value Until Time 1

OS:Schedule:Day,
  {00000000-0000-0000-0059-000000000023},  !- Handle
  NECB-A-Service Water Heating Sun|Hol Day, !- Name
  {00000000-0000-0000-0062-000000000004},  !- Schedule Type Limits Name
  No,                                      !- Interpolate to Timestep
  24,                                      !- Hour 1
  0,                                       !- Minute 1
  0.05;                                    !- Value Until Time 1

OS:Schedule:Day,
  {00000000-0000-0000-0059-000000000024},  !- Handle
  NECB-A-Thermostat Setpoint-Cooling Default, !- Name
  {00000000-0000-0000-0062-000000000006},  !- Schedule Type Limits Name
  No,                                      !- Interpolate to Timestep
  6,                                       !- Hour 1
  0,                                       !- Minute 1
  35,                                      !- Value Until Time 1
  21,                                      !- Hour 2
  0,                                       !- Minute 2
  24,                                      !- Value Until Time 2
  24,                                      !- Hour 3
  0,                                       !- Minute 3
  35;                                      !- Value Until Time 3

OS:Schedule:Day,
  {00000000-0000-0000-0059-000000000025},  !- Handle
  NECB-A-Thermostat Setpoint-Cooling Default|Wkdy Day, !- Name
  {00000000-0000-0000-0062-000000000006},  !- Schedule Type Limits Name
  No,                                      !- Interpolate to Timestep
  6,                                       !- Hour 1
  0,                                       !- Minute 1
  35,                                      !- Value Until Time 1
  21,                                      !- Hour 2
  0,                                       !- Minute 2
  24,                                      !- Value Until Time 2
  24,                                      !- Hour 3
  0,                                       !- Minute 3
  35;                                      !- Value Until Time 3

OS:Schedule:Day,
  {00000000-0000-0000-0059-000000000026},  !- Handle
  NECB-A-Thermostat Setpoint-Cooling Sat Day, !- Name
  {00000000-0000-0000-0062-000000000006},  !- Schedule Type Limits Name
  No,                                      !- Interpolate to Timestep
  24,                                      !- Hour 1
  0,                                       !- Minute 1
  35;                                      !- Value Until Time 1

OS:Schedule:Day,
  {00000000-0000-0000-0059-000000000027},  !- Handle
  NECB-A-Thermostat Setpoint-Cooling Sun|Hol Day, !- Name
  {00000000-0000-0000-0062-000000000006},  !- Schedule Type Limits Name
  No,                                      !- Interpolate to Timestep
  24,                                      !- Hour 1
  0,                                       !- Minute 1
  35;                                      !- Value Until Time 1

OS:Schedule:Day,
  {00000000-0000-0000-0059-000000000028},  !- Handle
  NECB-A-Thermostat Setpoint-Heating Default, !- Name
  {00000000-0000-0000-0062-000000000006},  !- Schedule Type Limits Name
  No,                                      !- Interpolate to Timestep
  6,                                       !- Hour 1
  0,                                       !- Minute 1
  18,                                      !- Value Until Time 1
  7,                                       !- Hour 2
  0,                                       !- Minute 2
  20,                                      !- Value Until Time 2
  21,                                      !- Hour 3
  0,                                       !- Minute 3
  22,                                      !- Value Until Time 3
  24,                                      !- Hour 4
  0,                                       !- Minute 4
  18;                                      !- Value Until Time 4

OS:Schedule:Day,
  {00000000-0000-0000-0059-000000000029},  !- Handle
  NECB-A-Thermostat Setpoint-Heating Default|Wkdy Day, !- Name
  {00000000-0000-0000-0062-000000000006},  !- Schedule Type Limits Name
  No,                                      !- Interpolate to Timestep
  6,                                       !- Hour 1
  0,                                       !- Minute 1
  18,                                      !- Value Until Time 1
  7,                                       !- Hour 2
  0,                                       !- Minute 2
  20,                                      !- Value Until Time 2
  21,                                      !- Hour 3
  0,                                       !- Minute 3
  22,                                      !- Value Until Time 3
  24,                                      !- Hour 4
  0,                                       !- Minute 4
  18;                                      !- Value Until Time 4

OS:Schedule:Day,
  {00000000-0000-0000-0059-000000000030},  !- Handle
  NECB-A-Thermostat Setpoint-Heating Sat Day, !- Name
  {00000000-0000-0000-0062-000000000006},  !- Schedule Type Limits Name
  No,                                      !- Interpolate to Timestep
  24,                                      !- Hour 1
  0,                                       !- Minute 1
  18;                                      !- Value Until Time 1

OS:Schedule:Day,
  {00000000-0000-0000-0059-000000000031},  !- Handle
  NECB-A-Thermostat Setpoint-Heating Sun|Hol Day, !- Name
  {00000000-0000-0000-0062-000000000006},  !- Schedule Type Limits Name
  No,                                      !- Interpolate to Timestep
  24,                                      !- Hour 1
  0,                                       !- Minute 1
  18;                                      !- Value Until Time 1

OS:Schedule:Day,
  {00000000-0000-0000-0059-000000000032},  !- Handle
  NECB-Activity Default,                   !- Name
  {00000000-0000-0000-0062-000000000001},  !- Schedule Type Limits Name
  No,                                      !- Interpolate to Timestep
  24,                                      !- Hour 1
  0,                                       !- Minute 1
  130;                                     !- Value Until Time 1

OS:Schedule:Day,
  {00000000-0000-0000-0059-000000000033},  !- Handle
  NECB-Activity Summer Design Day,         !- Name
  {00000000-0000-0000-0062-000000000001},  !- Schedule Type Limits Name
  No,                                      !- Interpolate to Timestep
  24,                                      !- Hour 1
  0,                                       !- Minute 1
  130;                                     !- Value Until Time 1

OS:Schedule:Day,
  {00000000-0000-0000-0059-000000000034},  !- Handle
  NECB-Activity Winter Design Day,         !- Name
  {00000000-0000-0000-0062-000000000001},  !- Schedule Type Limits Name
  No,                                      !- Interpolate to Timestep
  24,                                      !- Hour 1
  0,                                       !- Minute 1
  130;                                     !- Value Until Time 1

OS:Schedule:Day,
  {00000000-0000-0000-0059-000000000035},  !- Handle
  Schedule Day 1,                          !- Name
  ,                                        !- Schedule Type Limits Name
  ,                                        !- Interpolate to Timestep
  24,                                      !- Hour 1
  0,                                       !- Minute 1
  0;                                       !- Value Until Time 1

OS:Schedule:Day,
  {00000000-0000-0000-0059-000000000036},  !- Handle
  Schedule Day 10,                         !- Name
  {00000000-0000-0000-0062-000000000004},  !- Schedule Type Limits Name
  ,                                        !- Interpolate to Timestep
  24,                                      !- Hour 1
  0,                                       !- Minute 1
  0;                                       !- Value Until Time 1

OS:Schedule:Day,
  {00000000-0000-0000-0059-000000000037},  !- Handle
  Schedule Day 2,                          !- Name
  ,                                        !- Schedule Type Limits Name
  ,                                        !- Interpolate to Timestep
  24,                                      !- Hour 1
  0,                                       !- Minute 1
  0;                                       !- Value Until Time 1

OS:Schedule:Day,
  {00000000-0000-0000-0059-000000000038},  !- Handle
  Schedule Day 3,                          !- Name
  {00000000-0000-0000-0062-000000000006},  !- Schedule Type Limits Name
  ,                                        !- Interpolate to Timestep
  24,                                      !- Hour 1
  0,                                       !- Minute 1
  22;                                      !- Value Until Time 1

OS:Schedule:Day,
  {00000000-0000-0000-0059-000000000039},  !- Handle
  Schedule Day 4,                          !- Name
  {00000000-0000-0000-0062-000000000006},  !- Schedule Type Limits Name
  ,                                        !- Interpolate to Timestep
  24,                                      !- Hour 1
  0,                                       !- Minute 1
  60;                                      !- Value Until Time 1

OS:Schedule:Day,
  {00000000-0000-0000-0059-000000000040},  !- Handle
  Schedule Day 5,                          !- Name
  {00000000-0000-0000-0062-000000000004},  !- Schedule Type Limits Name
  ,                                        !- Interpolate to Timestep
  24,                                      !- Hour 1
  0,                                       !- Minute 1
  0;                                       !- Value Until Time 1

OS:Schedule:Day,
  {00000000-0000-0000-0059-000000000041},  !- Handle
  Schedule Day 6,                          !- Name
  {00000000-0000-0000-0062-000000000004},  !- Schedule Type Limits Name
  ,                                        !- Interpolate to Timestep
  24,                                      !- Hour 1
  0,                                       !- Minute 1
  0;                                       !- Value Until Time 1

OS:Schedule:Day,
  {00000000-0000-0000-0059-000000000042},  !- Handle
  Schedule Day 7,                          !- Name
  {00000000-0000-0000-0062-000000000004},  !- Schedule Type Limits Name
  ,                                        !- Interpolate to Timestep
  24,                                      !- Hour 1
  0,                                       !- Minute 1
  0;                                       !- Value Until Time 1

OS:Schedule:Day,
  {00000000-0000-0000-0059-000000000043},  !- Handle
  Schedule Day 8,                          !- Name
  {00000000-0000-0000-0062-000000000004},  !- Schedule Type Limits Name
  ,                                        !- Interpolate to Timestep
  24,                                      !- Hour 1
  0,                                       !- Minute 1
  0;                                       !- Value Until Time 1

OS:Schedule:Day,
  {00000000-0000-0000-0059-000000000044},  !- Handle
  Schedule Day 9,                          !- Name
  {00000000-0000-0000-0062-000000000004},  !- Schedule Type Limits Name
  ,                                        !- Interpolate to Timestep
  24,                                      !- Hour 1
  0,                                       !- Minute 1
  0;                                       !- Value Until Time 1

OS:Schedule:Day,
  {00000000-0000-0000-0059-000000000045},  !- Handle
  Service Water Loop Temp - 140F Default,  !- Name
  {00000000-0000-0000-0062-000000000006},  !- Schedule Type Limits Name
  ,                                        !- Interpolate to Timestep
  24,                                      !- Hour 1
  0,                                       !- Minute 1
  60;                                      !- Value Until Time 1

OS:Schedule:Day,
  {00000000-0000-0000-0059-000000000046},  !- Handle
  Water Heater Ambient Temp Schedule 71.6F Default, !- Name
  {00000000-0000-0000-0062-000000000006},  !- Schedule Type Limits Name
  ,                                        !- Interpolate to Timestep
  24,                                      !- Hour 1
  0,                                       !- Minute 1
  22.0000000000001;                        !- Value Until Time 1

OS:Schedule:Day,
  {00000000-0000-0000-0059-000000000047},  !- Handle
  Work Efficiency Schedule Default,        !- Name
  {00000000-0000-0000-0062-000000000004},  !- Schedule Type Limits Name
  ,                                        !- Interpolate to Timestep
  24,                                      !- Hour 1
  0,                                       !- Minute 1
  0;                                       !- Value Until Time 1

OS:Schedule:Day,
  {00000000-0000-0000-0059-000000000048},  !- Handle
  sys_3|mixed|shr>none|sc>dx|sh>c-g|ssf>cv|zh>b-hw|zc>none|srf>none| Occ Sch Default, !- Name
  {00000000-0000-0000-0062-000000000004},  !- Schedule Type Limits Name
  ,                                        !- Interpolate to Timestep
  8,                                       !- Hour 1
  0,                                       !- Minute 1
  0,                                       !- Value Until Time 1
  19,                                      !- Hour 2
  0,                                       !- Minute 2
  1,                                       !- Value Until Time 2
  24,                                      !- Hour 3
  0,                                       !- Minute 3
  0;                                       !- Value Until Time 3

OS:Schedule:Day,
  {00000000-0000-0000-0059-000000000049},  !- Handle
  sys_3|mixed|shr>none|sc>dx|sh>c-g|ssf>cv|zh>b-hw|zc>none|srf>none| Occ Sch Summer Design Day, !- Name
  {00000000-0000-0000-0062-000000000004},  !- Schedule Type Limits Name
  ,                                        !- Interpolate to Timestep
  24,                                      !- Hour 1
  0,                                       !- Minute 1
  1;                                       !- Value Until Time 1

OS:Schedule:Day,
  {00000000-0000-0000-0059-000000000050},  !- Handle
  sys_3|mixed|shr>none|sc>dx|sh>c-g|ssf>cv|zh>b-hw|zc>none|srf>none| Occ Sch Winter Design Day, !- Name
  {00000000-0000-0000-0062-000000000004},  !- Schedule Type Limits Name
  ,                                        !- Interpolate to Timestep
  24,                                      !- Hour 1
  0,                                       !- Minute 1
  1;                                       !- Value Until Time 1

OS:Schedule:Day,
  {00000000-0000-0000-0059-000000000051},  !- Handle
  sys_4|mixed|shr>none|sc>dx|sh>c-g|ssf>cv|zh>b-hw|zc>none|srf>none| 1 Occ Sch Default, !- Name
  {00000000-0000-0000-0062-000000000004},  !- Schedule Type Limits Name
  ,                                        !- Interpolate to Timestep
  8,                                       !- Hour 1
  0,                                       !- Minute 1
  0,                                       !- Value Until Time 1
  19,                                      !- Hour 2
  0,                                       !- Minute 2
  1,                                       !- Value Until Time 2
  24,                                      !- Hour 3
  0,                                       !- Minute 3
  0;                                       !- Value Until Time 3

OS:Schedule:Day,
  {00000000-0000-0000-0059-000000000052},  !- Handle
  sys_4|mixed|shr>none|sc>dx|sh>c-g|ssf>cv|zh>b-hw|zc>none|srf>none| 1 Occ Sch Summer Design Day, !- Name
  {00000000-0000-0000-0062-000000000004},  !- Schedule Type Limits Name
  ,                                        !- Interpolate to Timestep
  24,                                      !- Hour 1
  0,                                       !- Minute 1
  1;                                       !- Value Until Time 1

OS:Schedule:Day,
  {00000000-0000-0000-0059-000000000053},  !- Handle
  sys_4|mixed|shr>none|sc>dx|sh>c-g|ssf>cv|zh>b-hw|zc>none|srf>none| 1 Occ Sch Winter Design Day, !- Name
  {00000000-0000-0000-0062-000000000004},  !- Schedule Type Limits Name
  ,                                        !- Interpolate to Timestep
  24,                                      !- Hour 1
  0,                                       !- Minute 1
  1;                                       !- Value Until Time 1

OS:Schedule:Day,
  {00000000-0000-0000-0059-000000000054},  !- Handle
  sys_4|mixed|shr>none|sc>dx|sh>c-g|ssf>cv|zh>b-hw|zc>none|srf>none| Occ Sch Default, !- Name
  {00000000-0000-0000-0062-000000000004},  !- Schedule Type Limits Name
  ,                                        !- Interpolate to Timestep
  8,                                       !- Hour 1
  0,                                       !- Minute 1
  0,                                       !- Value Until Time 1
  19,                                      !- Hour 2
  0,                                       !- Minute 2
  1,                                       !- Value Until Time 2
  24,                                      !- Hour 3
  0,                                       !- Minute 3
  0;                                       !- Value Until Time 3

OS:Schedule:Day,
  {00000000-0000-0000-0059-000000000055},  !- Handle
  sys_4|mixed|shr>none|sc>dx|sh>c-g|ssf>cv|zh>b-hw|zc>none|srf>none| Occ Sch Summer Design Day, !- Name
  {00000000-0000-0000-0062-000000000004},  !- Schedule Type Limits Name
  ,                                        !- Interpolate to Timestep
  24,                                      !- Hour 1
  0,                                       !- Minute 1
  1;                                       !- Value Until Time 1

OS:Schedule:Day,
  {00000000-0000-0000-0059-000000000056},  !- Handle
  sys_4|mixed|shr>none|sc>dx|sh>c-g|ssf>cv|zh>b-hw|zc>none|srf>none| Occ Sch Winter Design Day, !- Name
  {00000000-0000-0000-0062-000000000004},  !- Schedule Type Limits Name
  ,                                        !- Interpolate to Timestep
  24,                                      !- Hour 1
  0,                                       !- Minute 1
  1;                                       !- Value Until Time 1

OS:Schedule:Rule,
  {00000000-0000-0000-0060-000000000001},  !- Handle
  Schedule Rule 1,                         !- Name
  {00000000-0000-0000-0061-000000000002},  !- Schedule Ruleset Name
  0,                                       !- Rule Order
  {00000000-0000-0000-0059-000000000003},  !- Day Schedule Name
  ,                                        !- Apply Sunday
  ,                                        !- Apply Monday
  ,                                        !- Apply Tuesday
  ,                                        !- Apply Wednesday
  ,                                        !- Apply Thursday
  ,                                        !- Apply Friday
  ,                                        !- Apply Saturday
  DateRange,                               !- Date Specification Type
  5,                                       !- Start Month
  1,                                       !- Start Day
  9,                                       !- End Month
  30;                                      !- End Day

OS:Schedule:Rule,
  {00000000-0000-0000-0060-000000000002},  !- Handle
  Schedule Rule 10,                        !- Name
  {00000000-0000-0000-0061-000000000007},  !- Schedule Ruleset Name
  0,                                       !- Rule Order
  {00000000-0000-0000-0059-000000000011},  !- Day Schedule Name
  Yes,                                     !- Apply Sunday
  ,                                        !- Apply Monday
  ,                                        !- Apply Tuesday
  ,                                        !- Apply Wednesday
  ,                                        !- Apply Thursday
  ,                                        !- Apply Friday
  ,                                        !- Apply Saturday
  DateRange,                               !- Date Specification Type
  1,                                       !- Start Month
  1,                                       !- Start Day
  12,                                      !- End Month
  31;                                      !- End Day

OS:Schedule:Rule,
  {00000000-0000-0000-0060-000000000003},  !- Handle
  Schedule Rule 11,                        !- Name
  {00000000-0000-0000-0061-000000000012},  !- Schedule Ruleset Name
  2,                                       !- Rule Order
  {00000000-0000-0000-0059-000000000029},  !- Day Schedule Name
  ,                                        !- Apply Sunday
  Yes,                                     !- Apply Monday
  Yes,                                     !- Apply Tuesday
  Yes,                                     !- Apply Wednesday
  Yes,                                     !- Apply Thursday
  Yes,                                     !- Apply Friday
  ,                                        !- Apply Saturday
  DateRange,                               !- Date Specification Type
  1,                                       !- Start Month
  1,                                       !- Start Day
  12,                                      !- End Month
  31;                                      !- End Day

OS:Schedule:Rule,
  {00000000-0000-0000-0060-000000000004},  !- Handle
  Schedule Rule 12,                        !- Name
  {00000000-0000-0000-0061-000000000012},  !- Schedule Ruleset Name
  1,                                       !- Rule Order
  {00000000-0000-0000-0059-000000000030},  !- Day Schedule Name
  ,                                        !- Apply Sunday
  ,                                        !- Apply Monday
  ,                                        !- Apply Tuesday
  ,                                        !- Apply Wednesday
  ,                                        !- Apply Thursday
  ,                                        !- Apply Friday
  Yes,                                     !- Apply Saturday
  DateRange,                               !- Date Specification Type
  1,                                       !- Start Month
  1,                                       !- Start Day
  12,                                      !- End Month
  31;                                      !- End Day

OS:Schedule:Rule,
  {00000000-0000-0000-0060-000000000005},  !- Handle
  Schedule Rule 13,                        !- Name
  {00000000-0000-0000-0061-000000000012},  !- Schedule Ruleset Name
  0,                                       !- Rule Order
  {00000000-0000-0000-0059-000000000031},  !- Day Schedule Name
  Yes,                                     !- Apply Sunday
  ,                                        !- Apply Monday
  ,                                        !- Apply Tuesday
  ,                                        !- Apply Wednesday
  ,                                        !- Apply Thursday
  ,                                        !- Apply Friday
  ,                                        !- Apply Saturday
  DateRange,                               !- Date Specification Type
  1,                                       !- Start Month
  1,                                       !- Start Day
  12,                                      !- End Month
  31;                                      !- End Day

OS:Schedule:Rule,
  {00000000-0000-0000-0060-000000000006},  !- Handle
  Schedule Rule 14,                        !- Name
  {00000000-0000-0000-0061-000000000011},  !- Schedule Ruleset Name
  2,                                       !- Rule Order
  {00000000-0000-0000-0059-000000000025},  !- Day Schedule Name
  ,                                        !- Apply Sunday
  Yes,                                     !- Apply Monday
  Yes,                                     !- Apply Tuesday
  Yes,                                     !- Apply Wednesday
  Yes,                                     !- Apply Thursday
  Yes,                                     !- Apply Friday
  ,                                        !- Apply Saturday
  DateRange,                               !- Date Specification Type
  1,                                       !- Start Month
  1,                                       !- Start Day
  12,                                      !- End Month
  31;                                      !- End Day

OS:Schedule:Rule,
  {00000000-0000-0000-0060-000000000007},  !- Handle
  Schedule Rule 15,                        !- Name
  {00000000-0000-0000-0061-000000000011},  !- Schedule Ruleset Name
  1,                                       !- Rule Order
  {00000000-0000-0000-0059-000000000026},  !- Day Schedule Name
  ,                                        !- Apply Sunday
  ,                                        !- Apply Monday
  ,                                        !- Apply Tuesday
  ,                                        !- Apply Wednesday
  ,                                        !- Apply Thursday
  ,                                        !- Apply Friday
  Yes,                                     !- Apply Saturday
  DateRange,                               !- Date Specification Type
  1,                                       !- Start Month
  1,                                       !- Start Day
  12,                                      !- End Month
  31;                                      !- End Day

OS:Schedule:Rule,
  {00000000-0000-0000-0060-000000000008},  !- Handle
  Schedule Rule 16,                        !- Name
  {00000000-0000-0000-0061-000000000011},  !- Schedule Ruleset Name
  0,                                       !- Rule Order
  {00000000-0000-0000-0059-000000000027},  !- Day Schedule Name
  Yes,                                     !- Apply Sunday
  ,                                        !- Apply Monday
  ,                                        !- Apply Tuesday
  ,                                        !- Apply Wednesday
  ,                                        !- Apply Thursday
  ,                                        !- Apply Friday
  ,                                        !- Apply Saturday
  DateRange,                               !- Date Specification Type
  1,                                       !- Start Month
  1,                                       !- Start Day
  12,                                      !- End Month
  31;                                      !- End Day

OS:Schedule:Rule,
  {00000000-0000-0000-0060-000000000009},  !- Handle
  Schedule Rule 17,                        !- Name
  {00000000-0000-0000-0061-000000000010},  !- Schedule Ruleset Name
  2,                                       !- Rule Order
  {00000000-0000-0000-0059-000000000021},  !- Day Schedule Name
  ,                                        !- Apply Sunday
  Yes,                                     !- Apply Monday
  Yes,                                     !- Apply Tuesday
  Yes,                                     !- Apply Wednesday
  Yes,                                     !- Apply Thursday
  Yes,                                     !- Apply Friday
  ,                                        !- Apply Saturday
  DateRange,                               !- Date Specification Type
  1,                                       !- Start Month
  1,                                       !- Start Day
  12,                                      !- End Month
  31;                                      !- End Day

OS:Schedule:Rule,
  {00000000-0000-0000-0060-000000000010},  !- Handle
  Schedule Rule 18,                        !- Name
  {00000000-0000-0000-0061-000000000010},  !- Schedule Ruleset Name
  1,                                       !- Rule Order
  {00000000-0000-0000-0059-000000000022},  !- Day Schedule Name
  ,                                        !- Apply Sunday
  ,                                        !- Apply Monday
  ,                                        !- Apply Tuesday
  ,                                        !- Apply Wednesday
  ,                                        !- Apply Thursday
  ,                                        !- Apply Friday
  Yes,                                     !- Apply Saturday
  DateRange,                               !- Date Specification Type
  1,                                       !- Start Month
  1,                                       !- Start Day
  12,                                      !- End Month
  31;                                      !- End Day

OS:Schedule:Rule,
  {00000000-0000-0000-0060-000000000011},  !- Handle
  Schedule Rule 19,                        !- Name
  {00000000-0000-0000-0061-000000000010},  !- Schedule Ruleset Name
  0,                                       !- Rule Order
  {00000000-0000-0000-0059-000000000023},  !- Day Schedule Name
  Yes,                                     !- Apply Sunday
  ,                                        !- Apply Monday
  ,                                        !- Apply Tuesday
  ,                                        !- Apply Wednesday
  ,                                        !- Apply Thursday
  ,                                        !- Apply Friday
  ,                                        !- Apply Saturday
  DateRange,                               !- Date Specification Type
  1,                                       !- Start Month
  1,                                       !- Start Day
  12,                                      !- End Month
  31;                                      !- End Day

OS:Schedule:Rule,
  {00000000-0000-0000-0060-000000000012},  !- Handle
  Schedule Rule 2,                         !- Name
  {00000000-0000-0000-0061-000000000009},  !- Schedule Ruleset Name
  2,                                       !- Rule Order
  {00000000-0000-0000-0059-000000000017},  !- Day Schedule Name
  ,                                        !- Apply Sunday
  Yes,                                     !- Apply Monday
  Yes,                                     !- Apply Tuesday
  Yes,                                     !- Apply Wednesday
  Yes,                                     !- Apply Thursday
  Yes,                                     !- Apply Friday
  ,                                        !- Apply Saturday
  DateRange,                               !- Date Specification Type
  1,                                       !- Start Month
  1,                                       !- Start Day
  12,                                      !- End Month
  31;                                      !- End Day

OS:Schedule:Rule,
  {00000000-0000-0000-0060-000000000013},  !- Handle
  Schedule Rule 20,                        !- Name
  {00000000-0000-0000-0061-000000000019},  !- Schedule Ruleset Name
  1,                                       !- Rule Order
  {00000000-0000-0000-0059-000000000040},  !- Day Schedule Name
  ,                                        !- Apply Sunday
  ,                                        !- Apply Monday
  ,                                        !- Apply Tuesday
  ,                                        !- Apply Wednesday
  ,                                        !- Apply Thursday
  ,                                        !- Apply Friday
  Yes,                                     !- Apply Saturday
  DateRange,                               !- Date Specification Type
  1,                                       !- Start Month
  7,                                       !- Start Day
  12,                                      !- End Month
  30;                                      !- End Day

OS:Schedule:Rule,
  {00000000-0000-0000-0060-000000000014},  !- Handle
  Schedule Rule 21,                        !- Name
  {00000000-0000-0000-0061-000000000019},  !- Schedule Ruleset Name
  0,                                       !- Rule Order
  {00000000-0000-0000-0059-000000000041},  !- Day Schedule Name
  Yes,                                     !- Apply Sunday
  ,                                        !- Apply Monday
  ,                                        !- Apply Tuesday
  ,                                        !- Apply Wednesday
  ,                                        !- Apply Thursday
  ,                                        !- Apply Friday
  ,                                        !- Apply Saturday
  DateRange,                               !- Date Specification Type
  1,                                       !- Start Month
  1,                                       !- Start Day
  12,                                      !- End Month
  31;                                      !- End Day

OS:Schedule:Rule,
  {00000000-0000-0000-0060-000000000015},  !- Handle
  Schedule Rule 22,                        !- Name
  {00000000-0000-0000-0061-000000000021},  !- Schedule Ruleset Name
  1,                                       !- Rule Order
  {00000000-0000-0000-0059-000000000042},  !- Day Schedule Name
  ,                                        !- Apply Sunday
  ,                                        !- Apply Monday
  ,                                        !- Apply Tuesday
  ,                                        !- Apply Wednesday
  ,                                        !- Apply Thursday
  ,                                        !- Apply Friday
  Yes,                                     !- Apply Saturday
  DateRange,                               !- Date Specification Type
  1,                                       !- Start Month
  7,                                       !- Start Day
  12,                                      !- End Month
  30;                                      !- End Day

OS:Schedule:Rule,
  {00000000-0000-0000-0060-000000000016},  !- Handle
  Schedule Rule 23,                        !- Name
  {00000000-0000-0000-0061-000000000021},  !- Schedule Ruleset Name
  0,                                       !- Rule Order
  {00000000-0000-0000-0059-000000000043},  !- Day Schedule Name
  Yes,                                     !- Apply Sunday
  ,                                        !- Apply Monday
  ,                                        !- Apply Tuesday
  ,                                        !- Apply Wednesday
  ,                                        !- Apply Thursday
  ,                                        !- Apply Friday
  ,                                        !- Apply Saturday
  DateRange,                               !- Date Specification Type
  1,                                       !- Start Month
  1,                                       !- Start Day
  12,                                      !- End Month
  31;                                      !- End Day

OS:Schedule:Rule,
  {00000000-0000-0000-0060-000000000017},  !- Handle
  Schedule Rule 24,                        !- Name
  {00000000-0000-0000-0061-000000000020},  !- Schedule Ruleset Name
  1,                                       !- Rule Order
  {00000000-0000-0000-0059-000000000044},  !- Day Schedule Name
  ,                                        !- Apply Sunday
  ,                                        !- Apply Monday
  ,                                        !- Apply Tuesday
  ,                                        !- Apply Wednesday
  ,                                        !- Apply Thursday
  ,                                        !- Apply Friday
  Yes,                                     !- Apply Saturday
  DateRange,                               !- Date Specification Type
  1,                                       !- Start Month
  7,                                       !- Start Day
  12,                                      !- End Month
  30;                                      !- End Day

OS:Schedule:Rule,
  {00000000-0000-0000-0060-000000000018},  !- Handle
  Schedule Rule 25,                        !- Name
  {00000000-0000-0000-0061-000000000020},  !- Schedule Ruleset Name
  0,                                       !- Rule Order
  {00000000-0000-0000-0059-000000000036},  !- Day Schedule Name
  Yes,                                     !- Apply Sunday
  ,                                        !- Apply Monday
  ,                                        !- Apply Tuesday
  ,                                        !- Apply Wednesday
  ,                                        !- Apply Thursday
  ,                                        !- Apply Friday
  ,                                        !- Apply Saturday
  DateRange,                               !- Date Specification Type
  1,                                       !- Start Month
  1,                                       !- Start Day
  12,                                      !- End Month
  31;                                      !- End Day

OS:Schedule:Rule,
  {00000000-0000-0000-0060-000000000019},  !- Handle
  Schedule Rule 3,                         !- Name
  {00000000-0000-0000-0061-000000000009},  !- Schedule Ruleset Name
  1,                                       !- Rule Order
  {00000000-0000-0000-0059-000000000018},  !- Day Schedule Name
  ,                                        !- Apply Sunday
  ,                                        !- Apply Monday
  ,                                        !- Apply Tuesday
  ,                                        !- Apply Wednesday
  ,                                        !- Apply Thursday
  ,                                        !- Apply Friday
  Yes,                                     !- Apply Saturday
  DateRange,                               !- Date Specification Type
  1,                                       !- Start Month
  1,                                       !- Start Day
  12,                                      !- End Month
  31;                                      !- End Day

OS:Schedule:Rule,
  {00000000-0000-0000-0060-000000000020},  !- Handle
  Schedule Rule 4,                         !- Name
  {00000000-0000-0000-0061-000000000009},  !- Schedule Ruleset Name
  0,                                       !- Rule Order
  {00000000-0000-0000-0059-000000000019},  !- Day Schedule Name
  Yes,                                     !- Apply Sunday
  ,                                        !- Apply Monday
  ,                                        !- Apply Tuesday
  ,                                        !- Apply Wednesday
  ,                                        !- Apply Thursday
  ,                                        !- Apply Friday
  ,                                        !- Apply Saturday
  DateRange,                               !- Date Specification Type
  1,                                       !- Start Month
  1,                                       !- Start Day
  12,                                      !- End Month
  31;                                      !- End Day

OS:Schedule:Rule,
  {00000000-0000-0000-0060-000000000021},  !- Handle
  Schedule Rule 5,                         !- Name
  {00000000-0000-0000-0061-000000000008},  !- Schedule Ruleset Name
  2,                                       !- Rule Order
  {00000000-0000-0000-0059-000000000013},  !- Day Schedule Name
  ,                                        !- Apply Sunday
  Yes,                                     !- Apply Monday
  Yes,                                     !- Apply Tuesday
  Yes,                                     !- Apply Wednesday
  Yes,                                     !- Apply Thursday
  Yes,                                     !- Apply Friday
  ,                                        !- Apply Saturday
  DateRange,                               !- Date Specification Type
  1,                                       !- Start Month
  1,                                       !- Start Day
  12,                                      !- End Month
  31;                                      !- End Day

OS:Schedule:Rule,
  {00000000-0000-0000-0060-000000000022},  !- Handle
  Schedule Rule 6,                         !- Name
  {00000000-0000-0000-0061-000000000008},  !- Schedule Ruleset Name
  1,                                       !- Rule Order
  {00000000-0000-0000-0059-000000000014},  !- Day Schedule Name
  ,                                        !- Apply Sunday
  ,                                        !- Apply Monday
  ,                                        !- Apply Tuesday
  ,                                        !- Apply Wednesday
  ,                                        !- Apply Thursday
  ,                                        !- Apply Friday
  Yes,                                     !- Apply Saturday
  DateRange,                               !- Date Specification Type
  1,                                       !- Start Month
  1,                                       !- Start Day
  12,                                      !- End Month
  31;                                      !- End Day

OS:Schedule:Rule,
  {00000000-0000-0000-0060-000000000023},  !- Handle
  Schedule Rule 7,                         !- Name
  {00000000-0000-0000-0061-000000000008},  !- Schedule Ruleset Name
  0,                                       !- Rule Order
  {00000000-0000-0000-0059-000000000015},  !- Day Schedule Name
  Yes,                                     !- Apply Sunday
  ,                                        !- Apply Monday
  ,                                        !- Apply Tuesday
  ,                                        !- Apply Wednesday
  ,                                        !- Apply Thursday
  ,                                        !- Apply Friday
  ,                                        !- Apply Saturday
  DateRange,                               !- Date Specification Type
  1,                                       !- Start Month
  1,                                       !- Start Day
  12,                                      !- End Month
  31;                                      !- End Day

OS:Schedule:Rule,
  {00000000-0000-0000-0060-000000000024},  !- Handle
  Schedule Rule 8,                         !- Name
  {00000000-0000-0000-0061-000000000007},  !- Schedule Ruleset Name
  2,                                       !- Rule Order
  {00000000-0000-0000-0059-000000000009},  !- Day Schedule Name
  ,                                        !- Apply Sunday
  Yes,                                     !- Apply Monday
  Yes,                                     !- Apply Tuesday
  Yes,                                     !- Apply Wednesday
  Yes,                                     !- Apply Thursday
  Yes,                                     !- Apply Friday
  ,                                        !- Apply Saturday
  DateRange,                               !- Date Specification Type
  1,                                       !- Start Month
  1,                                       !- Start Day
  12,                                      !- End Month
  31;                                      !- End Day

OS:Schedule:Rule,
  {00000000-0000-0000-0060-000000000025},  !- Handle
  Schedule Rule 9,                         !- Name
  {00000000-0000-0000-0061-000000000007},  !- Schedule Ruleset Name
  1,                                       !- Rule Order
  {00000000-0000-0000-0059-000000000010},  !- Day Schedule Name
  ,                                        !- Apply Sunday
  ,                                        !- Apply Monday
  ,                                        !- Apply Tuesday
  ,                                        !- Apply Wednesday
  ,                                        !- Apply Thursday
  ,                                        !- Apply Friday
  Yes,                                     !- Apply Saturday
  DateRange,                               !- Date Specification Type
  1,                                       !- Start Month
  1,                                       !- Start Day
  12,                                      !- End Month
  31;                                      !- End Day

OS:Schedule:Ruleset,
  {00000000-0000-0000-0061-000000000001},  !- Handle
  Air Velocity Schedule,                   !- Name
  {00000000-0000-0000-0062-000000000007},  !- Schedule Type Limits Name
  {00000000-0000-0000-0059-000000000001};  !- Default Day Schedule Name

OS:Schedule:Ruleset,
  {00000000-0000-0000-0061-000000000002},  !- Handle
  Clothing Schedule,                       !- Name
  {00000000-0000-0000-0062-000000000003},  !- Schedule Type Limits Name
  {00000000-0000-0000-0059-000000000002};  !- Default Day Schedule Name

OS:Schedule:Ruleset,
  {00000000-0000-0000-0061-000000000003},  !- Handle
  Economizer Max OA Fraction 100 pct,      !- Name
  ,                                        !- Schedule Type Limits Name
  {00000000-0000-0000-0059-000000000004};  !- Default Day Schedule Name

OS:Schedule:Ruleset,
  {00000000-0000-0000-0061-000000000004},  !- Handle
  Fraction Latent - 0.05,                  !- Name
  {00000000-0000-0000-0062-000000000004},  !- Schedule Type Limits Name
  {00000000-0000-0000-0059-000000000005};  !- Default Day Schedule Name

OS:Schedule:Ruleset,
  {00000000-0000-0000-0061-000000000005},  !- Handle
  Fraction Sensible - 0.2,                 !- Name
  {00000000-0000-0000-0062-000000000004},  !- Schedule Type Limits Name
  {00000000-0000-0000-0059-000000000006};  !- Default Day Schedule Name

OS:Schedule:Ruleset,
  {00000000-0000-0000-0061-000000000006},  !- Handle
  Mixed Water At Faucet Temp - 140F,       !- Name
  {00000000-0000-0000-0062-000000000006},  !- Schedule Type Limits Name
  {00000000-0000-0000-0059-000000000007};  !- Default Day Schedule Name

OS:Schedule:Ruleset,
  {00000000-0000-0000-0061-000000000007},  !- Handle
  NECB-A-Electric-Equipment,               !- Name
  {00000000-0000-0000-0062-000000000004},  !- Schedule Type Limits Name
  {00000000-0000-0000-0059-000000000008};  !- Default Day Schedule Name

OS:Schedule:Ruleset,
  {00000000-0000-0000-0061-000000000008},  !- Handle
  NECB-A-Lighting,                         !- Name
  {00000000-0000-0000-0062-000000000004},  !- Schedule Type Limits Name
  {00000000-0000-0000-0059-000000000012};  !- Default Day Schedule Name

OS:Schedule:Ruleset,
  {00000000-0000-0000-0061-000000000009},  !- Handle
  NECB-A-Occupancy,                        !- Name
  {00000000-0000-0000-0062-000000000004},  !- Schedule Type Limits Name
  {00000000-0000-0000-0059-000000000016};  !- Default Day Schedule Name

OS:Schedule:Ruleset,
  {00000000-0000-0000-0061-000000000010},  !- Handle
  NECB-A-Service Water Heating,            !- Name
  {00000000-0000-0000-0062-000000000004},  !- Schedule Type Limits Name
  {00000000-0000-0000-0059-000000000020};  !- Default Day Schedule Name

OS:Schedule:Ruleset,
  {00000000-0000-0000-0061-000000000011},  !- Handle
  NECB-A-Thermostat Setpoint-Cooling,      !- Name
  {00000000-0000-0000-0062-000000000006},  !- Schedule Type Limits Name
  {00000000-0000-0000-0059-000000000024};  !- Default Day Schedule Name

OS:Schedule:Ruleset,
  {00000000-0000-0000-0061-000000000012},  !- Handle
  NECB-A-Thermostat Setpoint-Heating,      !- Name
  {00000000-0000-0000-0062-000000000006},  !- Schedule Type Limits Name
  {00000000-0000-0000-0059-000000000028};  !- Default Day Schedule Name

OS:Schedule:Ruleset,
  {00000000-0000-0000-0061-000000000013},  !- Handle
  NECB-Activity,                           !- Name
  {00000000-0000-0000-0062-000000000001},  !- Schedule Type Limits Name
  {00000000-0000-0000-0059-000000000032},  !- Default Day Schedule Name
  {00000000-0000-0000-0059-000000000033},  !- Summer Design Day Schedule Name
  {00000000-0000-0000-0059-000000000034};  !- Winter Design Day Schedule Name

OS:Schedule:Ruleset,
  {00000000-0000-0000-0061-000000000014},  !- Handle
  Schedule Ruleset 1,                      !- Name
  {00000000-0000-0000-0062-000000000006},  !- Schedule Type Limits Name
  {00000000-0000-0000-0059-000000000038};  !- Default Day Schedule Name

OS:Schedule:Ruleset,
  {00000000-0000-0000-0061-000000000015},  !- Handle
  Schedule Ruleset 2,                      !- Name
  {00000000-0000-0000-0062-000000000006},  !- Schedule Type Limits Name
  {00000000-0000-0000-0059-000000000039};  !- Default Day Schedule Name

OS:Schedule:Ruleset,
  {00000000-0000-0000-0061-000000000016},  !- Handle
  Service Water Loop Temp - 140F,          !- Name
  {00000000-0000-0000-0062-000000000006},  !- Schedule Type Limits Name
  {00000000-0000-0000-0059-000000000045};  !- Default Day Schedule Name

OS:Schedule:Ruleset,
  {00000000-0000-0000-0061-000000000017},  !- Handle
  Water Heater Ambient Temp Schedule 71.6F, !- Name
  {00000000-0000-0000-0062-000000000006},  !- Schedule Type Limits Name
  {00000000-0000-0000-0059-000000000046};  !- Default Day Schedule Name

OS:Schedule:Ruleset,
  {00000000-0000-0000-0061-000000000018},  !- Handle
  Work Efficiency Schedule,                !- Name
  {00000000-0000-0000-0062-000000000004},  !- Schedule Type Limits Name
  {00000000-0000-0000-0059-000000000047};  !- Default Day Schedule Name

OS:Schedule:Ruleset,
  {00000000-0000-0000-0061-000000000019},  !- Handle
  sys_3|mixed|shr>none|sc>dx|sh>c-g|ssf>cv|zh>b-hw|zc>none|srf>none| Occ Sch, !- Name
  {00000000-0000-0000-0062-000000000004},  !- Schedule Type Limits Name
  {00000000-0000-0000-0059-000000000048},  !- Default Day Schedule Name
  {00000000-0000-0000-0059-000000000049},  !- Summer Design Day Schedule Name
  {00000000-0000-0000-0059-000000000050};  !- Winter Design Day Schedule Name

OS:Schedule:Ruleset,
  {00000000-0000-0000-0061-000000000020},  !- Handle
  sys_4|mixed|shr>none|sc>dx|sh>c-g|ssf>cv|zh>b-hw|zc>none|srf>none| 1 Occ Sch, !- Name
  {00000000-0000-0000-0062-000000000004},  !- Schedule Type Limits Name
  {00000000-0000-0000-0059-000000000051},  !- Default Day Schedule Name
  {00000000-0000-0000-0059-000000000052},  !- Summer Design Day Schedule Name
  {00000000-0000-0000-0059-000000000053};  !- Winter Design Day Schedule Name

OS:Schedule:Ruleset,
  {00000000-0000-0000-0061-000000000021},  !- Handle
  sys_4|mixed|shr>none|sc>dx|sh>c-g|ssf>cv|zh>b-hw|zc>none|srf>none| Occ Sch, !- Name
  {00000000-0000-0000-0062-000000000004},  !- Schedule Type Limits Name
  {00000000-0000-0000-0059-000000000054},  !- Default Day Schedule Name
  {00000000-0000-0000-0059-000000000055},  !- Summer Design Day Schedule Name
  {00000000-0000-0000-0059-000000000056};  !- Winter Design Day Schedule Name

OS:ScheduleTypeLimits,
  {00000000-0000-0000-0062-000000000001},  !- Handle
  ActivityLevel,                           !- Name
  0,                                       !- Lower Limit Value
  ,                                        !- Upper Limit Value
  Continuous,                              !- Numeric Type
  ActivityLevel;                           !- Unit Type

OS:ScheduleTypeLimits,
  {00000000-0000-0000-0062-000000000002},  !- Handle
  Always On Discrete Limits,               !- Name
  0,                                       !- Lower Limit Value
  1,                                       !- Upper Limit Value
  Discrete,                                !- Numeric Type
  Availability;                            !- Unit Type

OS:ScheduleTypeLimits,
  {00000000-0000-0000-0062-000000000003},  !- Handle
  ClothingInsulation,                      !- Name
  0,                                       !- Lower Limit Value
  ,                                        !- Upper Limit Value
  Continuous,                              !- Numeric Type
  ClothingInsulation;                      !- Unit Type

OS:ScheduleTypeLimits,
  {00000000-0000-0000-0062-000000000004},  !- Handle
  Fractional,                              !- Name
  0,                                       !- Lower Limit Value
  1,                                       !- Upper Limit Value
  Continuous;                              !- Numeric Type

OS:ScheduleTypeLimits,
  {00000000-0000-0000-0062-000000000005},  !- Handle
  OnOff,                                   !- Name
  0,                                       !- Lower Limit Value
  1,                                       !- Upper Limit Value
  Discrete,                                !- Numeric Type
  Availability;                            !- Unit Type

OS:ScheduleTypeLimits,
  {00000000-0000-0000-0062-000000000006},  !- Handle
  Temperature,                             !- Name
  ,                                        !- Lower Limit Value
  ,                                        !- Upper Limit Value
  Continuous,                              !- Numeric Type
  Temperature;                             !- Unit Type

OS:ScheduleTypeLimits,
  {00000000-0000-0000-0062-000000000007},  !- Handle
  Velocity,                                !- Name
  0,                                       !- Lower Limit Value
  ,                                        !- Upper Limit Value
  Continuous,                              !- Numeric Type
  Velocity;                                !- Unit Type

OS:SetpointManager:OutdoorAirPretreat,
  {00000000-0000-0000-0063-000000000001},  !- Handle
  Setpoint Manager Outdoor Air Pretreat 1, !- Name
  ,                                        !- Control Variable
  -99,                                     !- Minimum Setpoint Temperature {C}
  99,                                      !- Maximum Setpoint Temperature {C}
  1e-05,                                   !- Minimum Setpoint Humidity Ratio {kgWater/kgDryAir}
  1,                                       !- Maximum Setpoint Humidity Ratio {kgWater/kgDryAir}
  {00000000-0000-0000-0048-000000000058},  !- Reference Setpoint Node Name
  {00000000-0000-0000-0048-000000000058},  !- Mixed Air Stream Node Name
  {00000000-0000-0000-0048-000000000059},  !- Outdoor Air Stream Node Name
  {00000000-0000-0000-0048-000000000061},  !- Return Air Stream Node Name
  {00000000-0000-0000-0048-000000000063};  !- Setpoint Node or NodeList Name

OS:SetpointManager:OutdoorAirPretreat,
  {00000000-0000-0000-0063-000000000002},  !- Handle
  Setpoint Manager Outdoor Air Pretreat 2, !- Name
  ,                                        !- Control Variable
  -99,                                     !- Minimum Setpoint Temperature {C}
  99,                                      !- Maximum Setpoint Temperature {C}
  1e-05,                                   !- Minimum Setpoint Humidity Ratio {kgWater/kgDryAir}
  1,                                       !- Maximum Setpoint Humidity Ratio {kgWater/kgDryAir}
  {00000000-0000-0000-0048-000000000074},  !- Reference Setpoint Node Name
  {00000000-0000-0000-0048-000000000074},  !- Mixed Air Stream Node Name
  {00000000-0000-0000-0048-000000000075},  !- Outdoor Air Stream Node Name
  {00000000-0000-0000-0048-000000000077},  !- Return Air Stream Node Name
  {00000000-0000-0000-0048-000000000081};  !- Setpoint Node or NodeList Name

OS:SetpointManager:OutdoorAirPretreat,
  {00000000-0000-0000-0063-000000000003},  !- Handle
  Setpoint Manager Outdoor Air Pretreat 3, !- Name
  ,                                        !- Control Variable
  -99,                                     !- Minimum Setpoint Temperature {C}
  99,                                      !- Maximum Setpoint Temperature {C}
  1e-05,                                   !- Minimum Setpoint Humidity Ratio {kgWater/kgDryAir}
  1,                                       !- Maximum Setpoint Humidity Ratio {kgWater/kgDryAir}
  {00000000-0000-0000-0048-000000000067},  !- Reference Setpoint Node Name
  {00000000-0000-0000-0048-000000000067},  !- Mixed Air Stream Node Name
  {00000000-0000-0000-0048-000000000068},  !- Outdoor Air Stream Node Name
  {00000000-0000-0000-0048-000000000070},  !- Return Air Stream Node Name
  {00000000-0000-0000-0048-000000000079};  !- Setpoint Node or NodeList Name

OS:SetpointManager:OutdoorAirReset,
  {00000000-0000-0000-0064-000000000001},  !- Handle
  Setpoint Manager Outdoor Air Reset 1,    !- Name
  Temperature,                             !- Control Variable
  82,                                      !- Setpoint at Outdoor Low Temperature {C}
  -16,                                     !- Outdoor Low Temperature {C}
  60,                                      !- Setpoint at Outdoor High Temperature {C}
  0,                                       !- Outdoor High Temperature {C}
  {00000000-0000-0000-0048-000000000030},  !- Setpoint Node or NodeList Name
  ,                                        !- Schedule Name
  ,                                        !- Setpoint at Outdoor Low Temperature 2 {C}
  ,                                        !- Outdoor Low Temperature 2 {C}
  ,                                        !- Setpoint at Outdoor High Temperature 2 {C}
  ;                                        !- Outdoor High Temperature 2 {C}

OS:SetpointManager:Scheduled,
  {00000000-0000-0000-0065-000000000001},  !- Handle
  Service hot water setpoint manager,      !- Name
  Temperature,                             !- Control Variable
  {00000000-0000-0000-0061-000000000016},  !- Schedule Name
  {00000000-0000-0000-0048-000000000035};  !- Setpoint Node or NodeList Name

OS:SetpointManager:SingleZone:Reheat,
  {00000000-0000-0000-0066-000000000001},  !- Handle
  Setpoint Manager Single Zone Reheat 1,   !- Name
  13,                                      !- Minimum Supply Air Temperature {C}
  43,                                      !- Maximum Supply Air Temperature {C}
  {00000000-0000-0000-0091-000000000001},  !- Control Zone Name
  {00000000-0000-0000-0048-000000000062};  !- Setpoint Node or NodeList Name

OS:SetpointManager:SingleZone:Reheat,
  {00000000-0000-0000-0066-000000000002},  !- Handle
  Setpoint Manager Single Zone Reheat 2,   !- Name
  13,                                      !- Minimum Supply Air Temperature {C}
  43,                                      !- Maximum Supply Air Temperature {C}
  {00000000-0000-0000-0091-000000000003},  !- Control Zone Name
  {00000000-0000-0000-0048-000000000078};  !- Setpoint Node or NodeList Name

OS:SetpointManager:SingleZone:Reheat,
  {00000000-0000-0000-0066-000000000003},  !- Handle
  Setpoint Manager Single Zone Reheat 3,   !- Name
  13,                                      !- Minimum Supply Air Temperature {C}
  43,                                      !- Maximum Supply Air Temperature {C}
  {00000000-0000-0000-0091-000000000002},  !- Control Zone Name
  {00000000-0000-0000-0048-000000000071};  !- Setpoint Node or NodeList Name

OS:SimulationControl,
  {00000000-0000-0000-0067-000000000001},  !- Handle
  Yes,                                     !- Do Zone Sizing Calculation
  Yes,                                     !- Do System Sizing Calculation
  Yes,                                     !- Do Plant Sizing Calculation
  No,                                      !- Run Simulation for Sizing Periods
  Yes,                                     !- Run Simulation for Weather File Run Periods
  ,                                        !- Loads Convergence Tolerance Value {W}
  ,                                        !- Temperature Convergence Tolerance Value {deltaC}
  ,                                        !- Solar Distribution
  ,                                        !- Maximum Number of Warmup Days
  ,                                        !- Minimum Number of Warmup Days
  No,                                      !- Do HVAC Sizing Simulation for Sizing Periods
  1;                                       !- Maximum Number of HVAC Sizing Simulation Passes

OS:Site,
  {00000000-0000-0000-0068-000000000001},  !- Handle
  Calgary Intl AP_AB_CAN,                  !- Name
  51.11,                                   !- Latitude {deg}
  -114.02,                                 !- Longitude {deg}
  -7,                                      !- Time Zone {hr}
  1084.1,                                  !- Elevation {m}
  ;                                        !- Terrain

OS:Site:GroundTemperature:BuildingSurface,
  {00000000-0000-0000-0069-000000000001},  !- Handle
  19.527,                                  !- January Ground Temperature {C}
  19.502,                                  !- February Ground Temperature {C}
  19.536,                                  !- March Ground Temperature {C}
  19.598,                                  !- April Ground Temperature {C}
  20.002,                                  !- May Ground Temperature {C}
  21.64,                                   !- June Ground Temperature {C}
  22.225,                                  !- July Ground Temperature {C}
  22.375,                                  !- August Ground Temperature {C}
  21.449,                                  !- September Ground Temperature {C}
  20.121,                                  !- October Ground Temperature {C}
  19.802,                                  !- November Ground Temperature {C}
  19.633;                                  !- December Ground Temperature {C}

OS:Site:GroundTemperature:Deep,
  {00000000-0000-0000-0070-000000000001},  !- Handle
  4,                                       !- January Deep Ground Temperature {C}
  1.3,                                     !- February Deep Ground Temperature {C}
  -0.4,                                    !- March Deep Ground Temperature {C}
  -0.9,                                    !- April Deep Ground Temperature {C}
  0.1,                                     !- May Deep Ground Temperature {C}
  2.3,                                     !- June Deep Ground Temperature {C}
  5.2,                                     !- July Deep Ground Temperature {C}
  8,                                       !- August Deep Ground Temperature {C}
  9.9,                                     !- September Deep Ground Temperature {C}
  10.3,                                    !- October Deep Ground Temperature {C}
  9.2,                                     !- November Deep Ground Temperature {C}
  7;                                       !- December Deep Ground Temperature {C}

OS:Site:GroundTemperature:FCfactorMethod,
  {00000000-0000-0000-0071-000000000001},  !- Handle
  5.5,                                     !- January Ground Temperature {C}
  -2,                                      !- February Ground Temperature {C}
  -7.6,                                    !- March Ground Temperature {C}
  -6.3,                                    !- April Ground Temperature {C}
  -6.6,                                    !- May Ground Temperature {C}
  -0.3,                                    !- June Ground Temperature {C}
  4.9,                                     !- July Ground Temperature {C}
  10.2,                                    !- August Ground Temperature {C}
  13.8,                                    !- September Ground Temperature {C}
  17,                                      !- October Ground Temperature {C}
  16.6,                                    !- November Ground Temperature {C}
  11.1;                                    !- December Ground Temperature {C}

OS:Site:GroundTemperature:Shallow,
  {00000000-0000-0000-0072-000000000001},  !- Handle
  -1.6,                                    !- January Surface Ground Temperature {C}
  -5.4,                                    !- February Surface Ground Temperature {C}
  -6.4,                                    !- March Surface Ground Temperature {C}
  -5.5,                                    !- April Surface Ground Temperature {C}
  -0.4,                                    !- May Surface Ground Temperature {C}
  5.3,                                     !- June Surface Ground Temperature {C}
  10.8,                                    !- July Surface Ground Temperature {C}
  14.7,                                    !- August Surface Ground Temperature {C}
  15.8,                                    !- September Surface Ground Temperature {C}
  14,                                      !- October Surface Ground Temperature {C}
  9.5,                                     !- November Surface Ground Temperature {C}
  4;                                       !- December Surface Ground Temperature {C}

OS:Site:WaterMainsTemperature,
  {00000000-0000-0000-0073-000000000001},  !- Handle
  Correlation,                             !- Calculation Method
  ,                                        !- Temperature Schedule Name
  4.69166666666667,                        !- Annual Average Outdoor Air Temperature {C}
  24.6;                                    !- Maximum Difference In Monthly Average Outdoor Air Temperatures {deltaC}

OS:Sizing:Parameters,
  {00000000-0000-0000-0074-000000000001},  !- Handle
  1.3,                                     !- Heating Sizing Factor
  1.1;                                     !- Cooling Sizing Factor

OS:Sizing:Plant,
  {00000000-0000-0000-0075-000000000001},  !- Handle
  {00000000-0000-0000-0053-000000000001},  !- Plant or Condenser Loop Name
  Heating,                                 !- Loop Type
  82,                                      !- Design Loop Exit Temperature {C}
  16,                                      !- Loop Design Temperature Difference {deltaC}
  NonCoincident,                           !- Sizing Option
  1,                                       !- Zone Timesteps in Averaging Window
  None;                                    !- Coincident Sizing Factor Mode

OS:Sizing:Plant,
  {00000000-0000-0000-0075-000000000002},  !- Handle
  {00000000-0000-0000-0053-000000000002},  !- Plant or Condenser Loop Name
  Heating,                                 !- Loop Type
  60,                                      !- Design Loop Exit Temperature {C}
  5,                                       !- Loop Design Temperature Difference {deltaC}
  NonCoincident,                           !- Sizing Option
  1,                                       !- Zone Timesteps in Averaging Window
  None;                                    !- Coincident Sizing Factor Mode

OS:Sizing:System,
  {00000000-0000-0000-0076-000000000001},  !- Handle
  {00000000-0000-0000-0002-000000000001},  !- AirLoop Name
  Sensible,                                !- Type of Load to Size On
  Autosize,                                !- Design Outdoor Air Flow Rate {m3/s}
  1,                                       !- Central Heating Maximum System Air Flow Ratio
  7,                                       !- Preheat Design Temperature {C}
  0.008,                                   !- Preheat Design Humidity Ratio {kg-H2O/kg-Air}
  13,                                      !- Precool Design Temperature {C}
  0.008,                                   !- Precool Design Humidity Ratio {kg-H2O/kg-Air}
  13,                                      !- Central Cooling Design Supply Air Temperature {C}
  43,                                      !- Central Heating Design Supply Air Temperature {C}
  NonCoincident,                           !- Sizing Option
  No,                                      !- 100% Outdoor Air in Cooling
  No,                                      !- 100% Outdoor Air in Heating
  0.0085,                                  !- Central Cooling Design Supply Air Humidity Ratio {kg-H2O/kg-Air}
  0.008,                                   !- Central Heating Design Supply Air Humidity Ratio {kg-H2O/kg-Air}
  DesignDay,                               !- Cooling Design Air Flow Method
  0,                                       !- Cooling Design Air Flow Rate {m3/s}
  DesignDay,                               !- Heating Design Air Flow Method
  0,                                       !- Heating Design Air Flow Rate {m3/s}
  ZoneSum,                                 !- System Outdoor Air Method
  1,                                       !- Zone Maximum Outdoor Air Fraction {dimensionless}
  0.0099676501,                            !- Cooling Supply Air Flow Rate Per Floor Area {m3/s-m2}
  1,                                       !- Cooling Fraction of Autosized Cooling Supply Air Flow Rate
  3.9475456e-05,                           !- Cooling Supply Air Flow Rate Per Unit Cooling Capacity {m3/s-W}
  0.0099676501,                            !- Heating Supply Air Flow Rate Per Floor Area {m3/s-m2}
  1,                                       !- Heating Fraction of Autosized Heating Supply Air Flow Rate
  1,                                       !- Heating Fraction of Autosized Cooling Supply Air Flow Rate
  3.1588213e-05,                           !- Heating Supply Air Flow Rate Per Unit Heating Capacity {m3/s-W}
  CoolingDesignCapacity,                   !- Cooling Design Capacity Method
  autosize,                                !- Cooling Design Capacity {W}
  234.7,                                   !- Cooling Design Capacity Per Floor Area {W/m2}
  1,                                       !- Fraction of Autosized Cooling Design Capacity
  HeatingDesignCapacity,                   !- Heating Design Capacity Method
  autosize,                                !- Heating Design Capacity {W}
  157,                                     !- Heating Design Capacity Per Floor Area {W/m2}
  1,                                       !- Fraction of Autosized Heating Design Capacity
  OnOff,                                   !- Central Cooling Capacity Control Method
  autosize;                                !- Occupant Diversity

OS:Sizing:System,
  {00000000-0000-0000-0076-000000000002},  !- Handle
  {00000000-0000-0000-0002-000000000003},  !- AirLoop Name
  Sensible,                                !- Type of Load to Size On
  Autosize,                                !- Design Outdoor Air Flow Rate {m3/s}
  1,                                       !- Central Heating Maximum System Air Flow Ratio
  7,                                       !- Preheat Design Temperature {C}
  0.008,                                   !- Preheat Design Humidity Ratio {kg-H2O/kg-Air}
  13,                                      !- Precool Design Temperature {C}
  0.008,                                   !- Precool Design Humidity Ratio {kg-H2O/kg-Air}
  13,                                      !- Central Cooling Design Supply Air Temperature {C}
  43,                                      !- Central Heating Design Supply Air Temperature {C}
  NonCoincident,                           !- Sizing Option
  No,                                      !- 100% Outdoor Air in Cooling
  No,                                      !- 100% Outdoor Air in Heating
  0.0085,                                  !- Central Cooling Design Supply Air Humidity Ratio {kg-H2O/kg-Air}
  0.008,                                   !- Central Heating Design Supply Air Humidity Ratio {kg-H2O/kg-Air}
  DesignDay,                               !- Cooling Design Air Flow Method
  0,                                       !- Cooling Design Air Flow Rate {m3/s}
  DesignDay,                               !- Heating Design Air Flow Method
  0,                                       !- Heating Design Air Flow Rate {m3/s}
  ZoneSum,                                 !- System Outdoor Air Method
  1,                                       !- Zone Maximum Outdoor Air Fraction {dimensionless}
  0.0099676501,                            !- Cooling Supply Air Flow Rate Per Floor Area {m3/s-m2}
  1,                                       !- Cooling Fraction of Autosized Cooling Supply Air Flow Rate
  3.9475456e-05,                           !- Cooling Supply Air Flow Rate Per Unit Cooling Capacity {m3/s-W}
  0.0099676501,                            !- Heating Supply Air Flow Rate Per Floor Area {m3/s-m2}
  1,                                       !- Heating Fraction of Autosized Heating Supply Air Flow Rate
  1,                                       !- Heating Fraction of Autosized Cooling Supply Air Flow Rate
  3.1588213e-05,                           !- Heating Supply Air Flow Rate Per Unit Heating Capacity {m3/s-W}
  CoolingDesignCapacity,                   !- Cooling Design Capacity Method
  autosize,                                !- Cooling Design Capacity {W}
  234.7,                                   !- Cooling Design Capacity Per Floor Area {W/m2}
  1,                                       !- Fraction of Autosized Cooling Design Capacity
  HeatingDesignCapacity,                   !- Heating Design Capacity Method
  autosize,                                !- Heating Design Capacity {W}
  157,                                     !- Heating Design Capacity Per Floor Area {W/m2}
  1,                                       !- Fraction of Autosized Heating Design Capacity
  OnOff,                                   !- Central Cooling Capacity Control Method
  autosize;                                !- Occupant Diversity

OS:Sizing:System,
  {00000000-0000-0000-0076-000000000003},  !- Handle
  {00000000-0000-0000-0002-000000000002},  !- AirLoop Name
  Sensible,                                !- Type of Load to Size On
  Autosize,                                !- Design Outdoor Air Flow Rate {m3/s}
  1,                                       !- Central Heating Maximum System Air Flow Ratio
  7,                                       !- Preheat Design Temperature {C}
  0.008,                                   !- Preheat Design Humidity Ratio {kg-H2O/kg-Air}
  13,                                      !- Precool Design Temperature {C}
  0.008,                                   !- Precool Design Humidity Ratio {kg-H2O/kg-Air}
  13,                                      !- Central Cooling Design Supply Air Temperature {C}
  43,                                      !- Central Heating Design Supply Air Temperature {C}
  NonCoincident,                           !- Sizing Option
  No,                                      !- 100% Outdoor Air in Cooling
  No,                                      !- 100% Outdoor Air in Heating
  0.0085,                                  !- Central Cooling Design Supply Air Humidity Ratio {kg-H2O/kg-Air}
  0.008,                                   !- Central Heating Design Supply Air Humidity Ratio {kg-H2O/kg-Air}
  DesignDay,                               !- Cooling Design Air Flow Method
  0,                                       !- Cooling Design Air Flow Rate {m3/s}
  DesignDay,                               !- Heating Design Air Flow Method
  0,                                       !- Heating Design Air Flow Rate {m3/s}
  ZoneSum,                                 !- System Outdoor Air Method
  1,                                       !- Zone Maximum Outdoor Air Fraction {dimensionless}
  0.0099676501,                            !- Cooling Supply Air Flow Rate Per Floor Area {m3/s-m2}
  1,                                       !- Cooling Fraction of Autosized Cooling Supply Air Flow Rate
  3.9475456e-05,                           !- Cooling Supply Air Flow Rate Per Unit Cooling Capacity {m3/s-W}
  0.0099676501,                            !- Heating Supply Air Flow Rate Per Floor Area {m3/s-m2}
  1,                                       !- Heating Fraction of Autosized Heating Supply Air Flow Rate
  1,                                       !- Heating Fraction of Autosized Cooling Supply Air Flow Rate
  3.1588213e-05,                           !- Heating Supply Air Flow Rate Per Unit Heating Capacity {m3/s-W}
  CoolingDesignCapacity,                   !- Cooling Design Capacity Method
  autosize,                                !- Cooling Design Capacity {W}
  234.7,                                   !- Cooling Design Capacity Per Floor Area {W/m2}
  1,                                       !- Fraction of Autosized Cooling Design Capacity
  HeatingDesignCapacity,                   !- Heating Design Capacity Method
  autosize,                                !- Heating Design Capacity {W}
  157,                                     !- Heating Design Capacity Per Floor Area {W/m2}
  1,                                       !- Fraction of Autosized Heating Design Capacity
  OnOff,                                   !- Central Cooling Capacity Control Method
  autosize;                                !- Occupant Diversity

OS:Sizing:Zone,
  {00000000-0000-0000-0077-000000000001},  !- Handle
  {00000000-0000-0000-0091-000000000001},  !- Zone or ZoneList Name
  TemperatureDifference,                   !- Zone Cooling Design Supply Air Temperature Input Method
  14,                                      !- Zone Cooling Design Supply Air Temperature {C}
  11,                                      !- Zone Cooling Design Supply Air Temperature Difference {deltaC}
  TemperatureDifference,                   !- Zone Heating Design Supply Air Temperature Input Method
  40,                                      !- Zone Heating Design Supply Air Temperature {C}
  21,                                      !- Zone Heating Design Supply Air Temperature Difference {deltaC}
  0.0085,                                  !- Zone Cooling Design Supply Air Humidity Ratio {kg-H2O/kg-air}
  0.008,                                   !- Zone Heating Design Supply Air Humidity Ratio {kg-H2O/kg-air}
  1.3,                                     !- Zone Heating Sizing Factor
  1.1,                                     !- Zone Cooling Sizing Factor
  DesignDay,                               !- Cooling Design Air Flow Method
  ,                                        !- Cooling Design Air Flow Rate {m3/s}
  ,                                        !- Cooling Minimum Air Flow per Zone Floor Area {m3/s-m2}
  ,                                        !- Cooling Minimum Air Flow {m3/s}
  ,                                        !- Cooling Minimum Air Flow Fraction
  DesignDay,                               !- Heating Design Air Flow Method
  ,                                        !- Heating Design Air Flow Rate {m3/s}
  ,                                        !- Heating Maximum Air Flow per Zone Floor Area {m3/s-m2}
  ,                                        !- Heating Maximum Air Flow {m3/s}
  ,                                        !- Heating Maximum Air Flow Fraction
  No,                                      !- Account for Dedicated Outdoor Air System
  NeutralSupplyAir,                        !- Dedicated Outdoor Air System Control Strategy
  autosize,                                !- Dedicated Outdoor Air Low Setpoint Temperature for Design {C}
  autosize,                                !- Dedicated Outdoor Air High Setpoint Temperature for Design {C}
  Sensible Load Only No Latent Load,       !- Zone Load Sizing Method
  HumidityRatioDifference,                 !- Zone Latent Cooling Design Supply Air Humidity Ratio Input Method
  ,                                        !- Zone Dehumidification Design Supply Air Humidity Ratio {kgWater/kgDryAir}
  0.005,                                   !- Zone Cooling Design Supply Air Humidity Ratio Difference {kgWater/kgDryAir}
  HumidityRatioDifference,                 !- Zone Latent Heating Design Supply Air Humidity Ratio Input Method
  ,                                        !- Zone Humidification Design Supply Air Humidity Ratio {kgWater/kgDryAir}
  0.005,                                   !- Zone Humidification Design Supply Air Humidity Ratio Difference {kgWater/kgDryAir}
  ,                                        !- Zone Humidistat Dehumidification Set Point Schedule Name
  ,                                        !- Zone Humidistat Humidification Set Point Schedule Name
  ,                                        !- Design Zone Air Distribution Effectiveness in Cooling Mode
  ,                                        !- Design Zone Air Distribution Effectiveness in Heating Mode
  ,                                        !- Design Zone Secondary Recirculation Fraction {dimensionless}
  ,                                        !- Design Minimum Zone Ventilation Efficiency {dimensionless}
  Coincident;                              !- Sizing Option

OS:Sizing:Zone,
  {00000000-0000-0000-0077-000000000002},  !- Handle
  {00000000-0000-0000-0091-000000000003},  !- Zone or ZoneList Name
  TemperatureDifference,                   !- Zone Cooling Design Supply Air Temperature Input Method
  14,                                      !- Zone Cooling Design Supply Air Temperature {C}
  11,                                      !- Zone Cooling Design Supply Air Temperature Difference {deltaC}
  TemperatureDifference,                   !- Zone Heating Design Supply Air Temperature Input Method
  40,                                      !- Zone Heating Design Supply Air Temperature {C}
  21,                                      !- Zone Heating Design Supply Air Temperature Difference {deltaC}
  0.0085,                                  !- Zone Cooling Design Supply Air Humidity Ratio {kg-H2O/kg-air}
  0.008,                                   !- Zone Heating Design Supply Air Humidity Ratio {kg-H2O/kg-air}
  1.3,                                     !- Zone Heating Sizing Factor
  1.1,                                     !- Zone Cooling Sizing Factor
  DesignDay,                               !- Cooling Design Air Flow Method
  ,                                        !- Cooling Design Air Flow Rate {m3/s}
  ,                                        !- Cooling Minimum Air Flow per Zone Floor Area {m3/s-m2}
  ,                                        !- Cooling Minimum Air Flow {m3/s}
  ,                                        !- Cooling Minimum Air Flow Fraction
  DesignDay,                               !- Heating Design Air Flow Method
  ,                                        !- Heating Design Air Flow Rate {m3/s}
  ,                                        !- Heating Maximum Air Flow per Zone Floor Area {m3/s-m2}
  ,                                        !- Heating Maximum Air Flow {m3/s}
  ,                                        !- Heating Maximum Air Flow Fraction
  No,                                      !- Account for Dedicated Outdoor Air System
  NeutralSupplyAir,                        !- Dedicated Outdoor Air System Control Strategy
  autosize,                                !- Dedicated Outdoor Air Low Setpoint Temperature for Design {C}
  autosize,                                !- Dedicated Outdoor Air High Setpoint Temperature for Design {C}
  Sensible Load Only No Latent Load,       !- Zone Load Sizing Method
  HumidityRatioDifference,                 !- Zone Latent Cooling Design Supply Air Humidity Ratio Input Method
  ,                                        !- Zone Dehumidification Design Supply Air Humidity Ratio {kgWater/kgDryAir}
  0.005,                                   !- Zone Cooling Design Supply Air Humidity Ratio Difference {kgWater/kgDryAir}
  HumidityRatioDifference,                 !- Zone Latent Heating Design Supply Air Humidity Ratio Input Method
  ,                                        !- Zone Humidification Design Supply Air Humidity Ratio {kgWater/kgDryAir}
  0.005,                                   !- Zone Humidification Design Supply Air Humidity Ratio Difference {kgWater/kgDryAir}
  ,                                        !- Zone Humidistat Dehumidification Set Point Schedule Name
  ,                                        !- Zone Humidistat Humidification Set Point Schedule Name
  ,                                        !- Design Zone Air Distribution Effectiveness in Cooling Mode
  ,                                        !- Design Zone Air Distribution Effectiveness in Heating Mode
  ,                                        !- Design Zone Secondary Recirculation Fraction {dimensionless}
  ,                                        !- Design Minimum Zone Ventilation Efficiency {dimensionless}
  Coincident;                              !- Sizing Option

OS:Sizing:Zone,
  {00000000-0000-0000-0077-000000000003},  !- Handle
  {00000000-0000-0000-0091-000000000002},  !- Zone or ZoneList Name
  TemperatureDifference,                   !- Zone Cooling Design Supply Air Temperature Input Method
  14,                                      !- Zone Cooling Design Supply Air Temperature {C}
  11,                                      !- Zone Cooling Design Supply Air Temperature Difference {deltaC}
  TemperatureDifference,                   !- Zone Heating Design Supply Air Temperature Input Method
  40,                                      !- Zone Heating Design Supply Air Temperature {C}
  21,                                      !- Zone Heating Design Supply Air Temperature Difference {deltaC}
  0.0085,                                  !- Zone Cooling Design Supply Air Humidity Ratio {kg-H2O/kg-air}
  0.008,                                   !- Zone Heating Design Supply Air Humidity Ratio {kg-H2O/kg-air}
  1.3,                                     !- Zone Heating Sizing Factor
  1.1,                                     !- Zone Cooling Sizing Factor
  DesignDay,                               !- Cooling Design Air Flow Method
  ,                                        !- Cooling Design Air Flow Rate {m3/s}
  ,                                        !- Cooling Minimum Air Flow per Zone Floor Area {m3/s-m2}
  ,                                        !- Cooling Minimum Air Flow {m3/s}
  ,                                        !- Cooling Minimum Air Flow Fraction
  DesignDay,                               !- Heating Design Air Flow Method
  ,                                        !- Heating Design Air Flow Rate {m3/s}
  ,                                        !- Heating Maximum Air Flow per Zone Floor Area {m3/s-m2}
  ,                                        !- Heating Maximum Air Flow {m3/s}
  ,                                        !- Heating Maximum Air Flow Fraction
  No,                                      !- Account for Dedicated Outdoor Air System
  NeutralSupplyAir,                        !- Dedicated Outdoor Air System Control Strategy
  autosize,                                !- Dedicated Outdoor Air Low Setpoint Temperature for Design {C}
  autosize,                                !- Dedicated Outdoor Air High Setpoint Temperature for Design {C}
  Sensible Load Only No Latent Load,       !- Zone Load Sizing Method
  HumidityRatioDifference,                 !- Zone Latent Cooling Design Supply Air Humidity Ratio Input Method
  ,                                        !- Zone Dehumidification Design Supply Air Humidity Ratio {kgWater/kgDryAir}
  0.005,                                   !- Zone Cooling Design Supply Air Humidity Ratio Difference {kgWater/kgDryAir}
  HumidityRatioDifference,                 !- Zone Latent Heating Design Supply Air Humidity Ratio Input Method
  ,                                        !- Zone Humidification Design Supply Air Humidity Ratio {kgWater/kgDryAir}
  0.005,                                   !- Zone Humidification Design Supply Air Humidity Ratio Difference {kgWater/kgDryAir}
  ,                                        !- Zone Humidistat Dehumidification Set Point Schedule Name
  ,                                        !- Zone Humidistat Humidification Set Point Schedule Name
  ,                                        !- Design Zone Air Distribution Effectiveness in Cooling Mode
  ,                                        !- Design Zone Air Distribution Effectiveness in Heating Mode
  ,                                        !- Design Zone Secondary Recirculation Fraction {dimensionless}
  ,                                        !- Design Minimum Zone Ventilation Efficiency {dimensionless}
  Coincident;                              !- Sizing Option

OS:SizingPeriod:DesignDay,
  {00000000-0000-0000-0078-000000000001},  !- Handle
  Calgary Intl AP Ann Clg .4% Condns DB=>MWB, !- Name
  28.8,                                    !- Maximum Dry-Bulb Temperature {C}
  12.3,                                    !- Daily Dry-Bulb Temperature Range {deltaC}
  88961,                                   !- Barometric Pressure {Pa}
  4.5,                                     !- Wind Speed {m/s}
  160,                                     !- Wind Direction {deg}
  ,                                        !- Sky Clearness
  No,                                      !- Rain Indicator
  No,                                      !- Snow Indicator
  21,                                      !- Day of Month
  7,                                       !- Month
  SummerDesignDay,                         !- Day Type
  No,                                      !- Daylight Saving Time Indicator
  Wetbulb,                                 !- Humidity Condition Type
  ,                                        !- Humidity Condition Day Schedule Name
  16,                                      !- Wetbulb or DewPoint at Maximum Dry-Bulb {C}
  ,                                        !- Humidity Ratio at Maximum Dry-Bulb {kgWater/kgDryAir}
  ,                                        !- Enthalpy at Maximum Dry-Bulb {J/kg}
  DefaultMultipliers,                      !- Dry-Bulb Temperature Range Modifier Type
  ,                                        !- Dry-Bulb Temperature Range Modifier Day Schedule Name
  ASHRAETau,                               !- Solar Model Indicator
  ,                                        !- Beam Solar Day Schedule Name
  ,                                        !- Diffuse Solar Day Schedule Name
  0.34,                                    !- ASHRAE Clear Sky Optical Depth for Beam Irradiance {dimensionless}
  2.419;                                   !- ASHRAE Clear Sky Optical Depth for Diffuse Irradiance {dimensionless}

OS:SizingPeriod:DesignDay,
  {00000000-0000-0000-0078-000000000002},  !- Handle
  Calgary Intl AP Ann Clg .4% Condns WB=>MDB, !- Name
  25.5,                                    !- Maximum Dry-Bulb Temperature {C}
  12.3,                                    !- Daily Dry-Bulb Temperature Range {deltaC}
  88961,                                   !- Barometric Pressure {Pa}
  4.5,                                     !- Wind Speed {m/s}
  160,                                     !- Wind Direction {deg}
  ,                                        !- Sky Clearness
  No,                                      !- Rain Indicator
  No,                                      !- Snow Indicator
  21,                                      !- Day of Month
  7,                                       !- Month
  SummerDesignDay,                         !- Day Type
  No,                                      !- Daylight Saving Time Indicator
  Wetbulb,                                 !- Humidity Condition Type
  ,                                        !- Humidity Condition Day Schedule Name
  17.8,                                    !- Wetbulb or DewPoint at Maximum Dry-Bulb {C}
  ,                                        !- Humidity Ratio at Maximum Dry-Bulb {kgWater/kgDryAir}
  ,                                        !- Enthalpy at Maximum Dry-Bulb {J/kg}
  DefaultMultipliers,                      !- Dry-Bulb Temperature Range Modifier Type
  ,                                        !- Dry-Bulb Temperature Range Modifier Day Schedule Name
  ASHRAETau,                               !- Solar Model Indicator
  ,                                        !- Beam Solar Day Schedule Name
  ,                                        !- Diffuse Solar Day Schedule Name
  0.34,                                    !- ASHRAE Clear Sky Optical Depth for Beam Irradiance {dimensionless}
  2.419;                                   !- ASHRAE Clear Sky Optical Depth for Diffuse Irradiance {dimensionless}

OS:SizingPeriod:DesignDay,
  {00000000-0000-0000-0078-000000000003},  !- Handle
  Calgary Intl AP Ann Htg 99.6% Condns DB, !- Name
  -27.7,                                   !- Maximum Dry-Bulb Temperature {C}
  0,                                       !- Daily Dry-Bulb Temperature Range {deltaC}
  88961,                                   !- Barometric Pressure {Pa}
  2.7,                                     !- Wind Speed {m/s}
  200,                                     !- Wind Direction {deg}
  0,                                       !- Sky Clearness
  No,                                      !- Rain Indicator
  No,                                      !- Snow Indicator
  21,                                      !- Day of Month
  1,                                       !- Month
  WinterDesignDay,                         !- Day Type
  No,                                      !- Daylight Saving Time Indicator
  Wetbulb,                                 !- Humidity Condition Type
  ,                                        !- Humidity Condition Day Schedule Name
  -27.7,                                   !- Wetbulb or DewPoint at Maximum Dry-Bulb {C}
  ,                                        !- Humidity Ratio at Maximum Dry-Bulb {kgWater/kgDryAir}
  ,                                        !- Enthalpy at Maximum Dry-Bulb {J/kg}
  DefaultMultipliers,                      !- Dry-Bulb Temperature Range Modifier Type
  ,                                        !- Dry-Bulb Temperature Range Modifier Day Schedule Name
  ASHRAEClearSky;                          !- Solar Model Indicator

OS:Space,
  {00000000-0000-0000-0079-000000000001},  !- Handle
  Zone1 Office,                            !- Name
  {00000000-0000-0000-0081-000000000001},  !- Space Type Name
  ,                                        !- Default Construction Set Name
  ,                                        !- Default Schedule Set Name
  0,                                       !- Direction of Relative North {deg}
  0,                                       !- X Origin {m}
  0,                                       !- Y Origin {m}
  0,                                       !- Z Origin {m}
  {00000000-0000-0000-0011-000000000001},  !- Building Story Name
  {00000000-0000-0000-0091-000000000001},  !- Thermal Zone Name
  Yes,                                     !- Part of Total Floor Area
  ,                                        !- Design Specification Outdoor Air Object Name
  ,                                        !- Building Unit Name
  Autocalculate;                           !- Volume {m3}

OS:Space,
  {00000000-0000-0000-0079-000000000002},  !- Handle
  Zone2 Fine Storage,                      !- Name
  {00000000-0000-0000-0081-000000000003},  !- Space Type Name
  ,                                        !- Default Construction Set Name
  ,                                        !- Default Schedule Set Name
  -0,                                      !- Direction of Relative North {deg}
  0,                                       !- X Origin {m}
  0,                                       !- Y Origin {m}
  0,                                       !- Z Origin {m}
  {00000000-0000-0000-0011-000000000001},  !- Building Story Name
  {00000000-0000-0000-0091-000000000003},  !- Thermal Zone Name
  Yes,                                     !- Part of Total Floor Area
  ,                                        !- Design Specification Outdoor Air Object Name
  ,                                        !- Building Unit Name
  Autocalculate;                           !- Volume {m3}

OS:Space,
  {00000000-0000-0000-0079-000000000003},  !- Handle
  Zone3 Bulk Storage,                      !- Name
  {00000000-0000-0000-0081-000000000002},  !- Space Type Name
  ,                                        !- Default Construction Set Name
  ,                                        !- Default Schedule Set Name
  -0,                                      !- Direction of Relative North {deg}
  0,                                       !- X Origin {m}
  0,                                       !- Y Origin {m}
  0,                                       !- Z Origin {m}
  {00000000-0000-0000-0011-000000000001},  !- Building Story Name
  {00000000-0000-0000-0091-000000000002},  !- Thermal Zone Name
  Yes,                                     !- Part of Total Floor Area
  ,                                        !- Design Specification Outdoor Air Object Name
  ,                                        !- Building Unit Name
  Autocalculate;                           !- Volume {m3}

OS:SpaceInfiltration:DesignFlowRate,
  {00000000-0000-0000-0080-000000000001},  !- Handle
  Zone1 Office Infiltration,               !- Name
  {00000000-0000-0000-0079-000000000001},  !- Space or SpaceType Name
  {00000000-0000-0000-0058-000000000001},  !- Schedule Name
  Flow/ExteriorArea,                       !- Design Flow Rate Calculation Method
  ,                                        !- Design Flow Rate {m3/s}
  ,                                        !- Flow per Space Floor Area {m3/s-m2}
  0.00048687063771828,                     !- Flow per Exterior Surface Area {m3/s-m2}
  ,                                        !- Air Changes per Hour {1/hr}
  0,                                       !- Constant Term Coefficient
  0,                                       !- Temperature Term Coefficient
  0.224,                                   !- Velocity Term Coefficient
  0;                                       !- Velocity Squared Term Coefficient

OS:SpaceInfiltration:DesignFlowRate,
  {00000000-0000-0000-0080-000000000002},  !- Handle
  Zone2 Fine Storage Infiltration,         !- Name
  {00000000-0000-0000-0079-000000000002},  !- Space or SpaceType Name
  {00000000-0000-0000-0058-000000000001},  !- Schedule Name
  Flow/ExteriorArea,                       !- Design Flow Rate Calculation Method
  ,                                        !- Design Flow Rate {m3/s}
  ,                                        !- Flow per Space Floor Area {m3/s-m2}
  0.00048687063771828,                     !- Flow per Exterior Surface Area {m3/s-m2}
  ,                                        !- Air Changes per Hour {1/hr}
  0,                                       !- Constant Term Coefficient
  0,                                       !- Temperature Term Coefficient
  0.224,                                   !- Velocity Term Coefficient
  0;                                       !- Velocity Squared Term Coefficient

OS:SpaceInfiltration:DesignFlowRate,
  {00000000-0000-0000-0080-000000000003},  !- Handle
  Zone3 Bulk Storage Infiltration,         !- Name
  {00000000-0000-0000-0079-000000000003},  !- Space or SpaceType Name
  {00000000-0000-0000-0058-000000000001},  !- Schedule Name
  Flow/ExteriorArea,                       !- Design Flow Rate Calculation Method
  ,                                        !- Design Flow Rate {m3/s}
  ,                                        !- Flow per Space Floor Area {m3/s-m2}
  0.00048687063771828,                     !- Flow per Exterior Surface Area {m3/s-m2}
  ,                                        !- Air Changes per Hour {1/hr}
  0,                                       !- Constant Term Coefficient
  0,                                       !- Temperature Term Coefficient
  0.224,                                   !- Velocity Term Coefficient
  0;                                       !- Velocity Squared Term Coefficient

OS:SpaceType,
  {00000000-0000-0000-0081-000000000001},  !- Handle
  Space Function Office enclosed <= 25 m2, !- Name
  ,                                        !- Default Construction Set Name
  {00000000-0000-0000-0027-000000000001},  !- Default Schedule Set Name
  {00000000-0000-0000-0057-000000000009},  !- Group Rendering Name
  {00000000-0000-0000-0030-000000000001},  !- Design Specification Outdoor Air Object Name
  ,                                        !- Standards Template
  Space Function,                          !- Standards Building Type
  Office enclosed <= 25 m2;                !- Standards Space Type

OS:SpaceType,
  {00000000-0000-0000-0081-000000000002},  !- Handle
  Space Function Warehouse storage area medium to bulky palletized items, !- Name
  ,                                        !- Default Construction Set Name
  {00000000-0000-0000-0027-000000000002},  !- Default Schedule Set Name
  {00000000-0000-0000-0057-000000000013},  !- Group Rendering Name
  {00000000-0000-0000-0030-000000000002},  !- Design Specification Outdoor Air Object Name
  ,                                        !- Standards Template
  Space Function,                          !- Standards Building Type
  Warehouse storage area medium to bulky palletized items; !- Standards Space Type

OS:SpaceType,
  {00000000-0000-0000-0081-000000000003},  !- Handle
  Space Function Warehouse storage area small hand-carried items(4), !- Name
  ,                                        !- Default Construction Set Name
  {00000000-0000-0000-0027-000000000003},  !- Default Schedule Set Name
  {00000000-0000-0000-0057-000000000015},  !- Group Rendering Name
  {00000000-0000-0000-0030-000000000003},  !- Design Specification Outdoor Air Object Name
  ,                                        !- Standards Template
  Space Function,                          !- Standards Building Type
  Warehouse storage area small hand-carried items(4); !- Standards Space Type

OS:StandardsInformation:Construction,
  {00000000-0000-0000-0082-000000000001},  !- Handle
  {00000000-0000-0000-0019-000000000031},  !- Construction Name
  InteriorPartition,                       !- Intended Surface Type
  ;                                        !- Standards Construction Type

OS:StandardsInformation:Construction,
  {00000000-0000-0000-0082-000000000002},  !- Handle
  {00000000-0000-0000-0019-000000000009},  !- Construction Name
  ExteriorFloor,                           !- Intended Surface Type
  Mass,                                    !- Standards Construction Type
  0,                                       !- Perturbable Layer
  Insulation,                              !- Perturbable Layer Type
  ;                                        !- Other Perturbable Layer Type

OS:StandardsInformation:Construction,
  {00000000-0000-0000-0082-000000000003},  !- Handle
  {00000000-0000-0000-0019-000000000019},  !- Construction Name
  ExteriorWall,                            !- Intended Surface Type
  Mass,                                    !- Standards Construction Type
  2,                                       !- Perturbable Layer
  Insulation,                              !- Perturbable Layer Type
  ;                                        !- Other Perturbable Layer Type

OS:StandardsInformation:Construction,
  {00000000-0000-0000-0082-000000000004},  !- Handle
  {00000000-0000-0000-0019-000000000015},  !- Construction Name
  ExteriorRoof,                            !- Intended Surface Type
  Metal,                                   !- Standards Construction Type
  1,                                       !- Perturbable Layer
  Insulation,                              !- Perturbable Layer Type
  ;                                        !- Other Perturbable Layer Type

OS:StandardsInformation:Construction,
  {00000000-0000-0000-0082-000000000005},  !- Handle
  {00000000-0000-0000-0019-000000000030},  !- Construction Name
  InteriorFloor,                           !- Intended Surface Type
  ;                                        !- Standards Construction Type

OS:StandardsInformation:Construction,
  {00000000-0000-0000-0082-000000000006},  !- Handle
  {00000000-0000-0000-0019-000000000032},  !- Construction Name
  InteriorWall,                            !- Intended Surface Type
  ;                                        !- Standards Construction Type

OS:StandardsInformation:Construction,
  {00000000-0000-0000-0082-000000000007},  !- Handle
  {00000000-0000-0000-0019-000000000028},  !- Construction Name
  InteriorCeiling,                         !- Intended Surface Type
  ;                                        !- Standards Construction Type

OS:StandardsInformation:Construction,
  {00000000-0000-0000-0082-000000000008},  !- Handle
  {00000000-0000-0000-0019-000000000021},  !- Construction Name
  GroundContactFloor,                      !- Intended Surface Type
  Mass,                                    !- Standards Construction Type
  1,                                       !- Perturbable Layer
  Insulation,                              !- Perturbable Layer Type
  ;                                        !- Other Perturbable Layer Type

OS:StandardsInformation:Construction,
  {00000000-0000-0000-0082-000000000009},  !- Handle
  {00000000-0000-0000-0019-000000000026},  !- Construction Name
  GroundContactWall,                       !- Intended Surface Type
  Mass,                                    !- Standards Construction Type
  1,                                       !- Perturbable Layer
  Insulation,                              !- Perturbable Layer Type
  ;                                        !- Other Perturbable Layer Type

OS:StandardsInformation:Construction,
  {00000000-0000-0000-0082-000000000010},  !- Handle
  {00000000-0000-0000-0019-000000000024},  !- Construction Name
  GroundContactRoof,                       !- Intended Surface Type
  Mass,                                    !- Standards Construction Type
  1,                                       !- Perturbable Layer
  Insulation,                              !- Perturbable Layer Type
  ;                                        !- Other Perturbable Layer Type

OS:StandardsInformation:Construction,
  {00000000-0000-0000-0082-000000000011},  !- Handle
  {00000000-0000-0000-0019-000000000007},  !- Construction Name
  ExteriorWindow;                          !- Intended Surface Type

OS:StandardsInformation:Construction,
  {00000000-0000-0000-0082-000000000012},  !- Handle
  {00000000-0000-0000-0019-000000000005},  !- Construction Name
  ExteriorDoor,                            !- Intended Surface Type
  ,                                        !- Standards Construction Type
  1,                                       !- Perturbable Layer
  Insulation,                              !- Perturbable Layer Type
  ;                                        !- Other Perturbable Layer Type

OS:StandardsInformation:Construction,
  {00000000-0000-0000-0082-000000000013},  !- Handle
  {00000000-0000-0000-0019-000000000011},  !- Construction Name
  GlassDoor;                               !- Intended Surface Type

OS:StandardsInformation:Construction,
  {00000000-0000-0000-0082-000000000014},  !- Handle
  {00000000-0000-0000-0019-000000000013},  !- Construction Name
  ExteriorDoor,                            !- Intended Surface Type
  RollUp,                                  !- Standards Construction Type
  0,                                       !- Perturbable Layer
  Insulation,                              !- Perturbable Layer Type
  ;                                        !- Other Perturbable Layer Type

OS:StandardsInformation:Construction,
  {00000000-0000-0000-0082-000000000015},  !- Handle
  {00000000-0000-0000-0019-000000000017},  !- Construction Name
  Skylight;                                !- Intended Surface Type

OS:StandardsInformation:Construction,
  {00000000-0000-0000-0082-000000000016},  !- Handle
  {00000000-0000-0000-0019-000000000003},  !- Construction Name
  TubularDaylightDome;                     !- Intended Surface Type

OS:StandardsInformation:Construction,
  {00000000-0000-0000-0082-000000000017},  !- Handle
  {00000000-0000-0000-0019-000000000001},  !- Construction Name
  TubularDaylightDiffuser;                 !- Intended Surface Type

OS:StandardsInformation:Construction,
  {00000000-0000-0000-0082-000000000018},  !- Handle
  {00000000-0000-0000-0019-000000000033},  !- Construction Name
  InteriorWindow,                          !- Intended Surface Type
  ;                                        !- Standards Construction Type

OS:StandardsInformation:Construction,
  {00000000-0000-0000-0082-000000000019},  !- Handle
  {00000000-0000-0000-0019-000000000029},  !- Construction Name
  InteriorDoor,                            !- Intended Surface Type
  ;                                        !- Standards Construction Type

OS:StandardsInformation:Construction,
  {00000000-0000-0000-0082-000000000020},  !- Handle
  {00000000-0000-0000-0019-000000000010},  !- Construction Name
  ExteriorFloor,                           !- Intended Surface Type
  Mass,                                    !- Standards Construction Type
  0,                                       !- Perturbable Layer
  Insulation,                              !- Perturbable Layer Type
  ;                                        !- Other Perturbable Layer Type

OS:StandardsInformation:Construction,
  {00000000-0000-0000-0082-000000000021},  !- Handle
  {00000000-0000-0000-0019-000000000020},  !- Construction Name
  ExteriorWall,                            !- Intended Surface Type
  Mass,                                    !- Standards Construction Type
  2,                                       !- Perturbable Layer
  Insulation,                              !- Perturbable Layer Type
  ;                                        !- Other Perturbable Layer Type

OS:StandardsInformation:Construction,
  {00000000-0000-0000-0082-000000000022},  !- Handle
  {00000000-0000-0000-0019-000000000016},  !- Construction Name
  ExteriorRoof,                            !- Intended Surface Type
  Metal,                                   !- Standards Construction Type
  1,                                       !- Perturbable Layer
  Insulation,                              !- Perturbable Layer Type
  ;                                        !- Other Perturbable Layer Type

OS:StandardsInformation:Construction,
  {00000000-0000-0000-0082-000000000023},  !- Handle
  {00000000-0000-0000-0019-000000000022},  !- Construction Name
  GroundContactFloor,                      !- Intended Surface Type
  Mass,                                    !- Standards Construction Type
  1,                                       !- Perturbable Layer
  Insulation,                              !- Perturbable Layer Type
  ;                                        !- Other Perturbable Layer Type

OS:StandardsInformation:Construction,
  {00000000-0000-0000-0082-000000000024},  !- Handle
  {00000000-0000-0000-0019-000000000027},  !- Construction Name
  GroundContactWall,                       !- Intended Surface Type
  Mass,                                    !- Standards Construction Type
  1,                                       !- Perturbable Layer
  Insulation,                              !- Perturbable Layer Type
  ;                                        !- Other Perturbable Layer Type

OS:StandardsInformation:Construction,
  {00000000-0000-0000-0082-000000000025},  !- Handle
  {00000000-0000-0000-0019-000000000025},  !- Construction Name
  GroundContactRoof,                       !- Intended Surface Type
  Mass,                                    !- Standards Construction Type
  1,                                       !- Perturbable Layer
  Insulation,                              !- Perturbable Layer Type
  ;                                        !- Other Perturbable Layer Type

OS:StandardsInformation:Construction,
  {00000000-0000-0000-0082-000000000026},  !- Handle
  {00000000-0000-0000-0019-000000000006},  !- Construction Name
  ExteriorDoor,                            !- Intended Surface Type
  ,                                        !- Standards Construction Type
  1,                                       !- Perturbable Layer
  Insulation,                              !- Perturbable Layer Type
  ;                                        !- Other Perturbable Layer Type

OS:StandardsInformation:Construction,
  {00000000-0000-0000-0082-000000000027},  !- Handle
  {00000000-0000-0000-0019-000000000014},  !- Construction Name
  ExteriorDoor,                            !- Intended Surface Type
  RollUp,                                  !- Standards Construction Type
  0,                                       !- Perturbable Layer
  Insulation,                              !- Perturbable Layer Type
  ;                                        !- Other Perturbable Layer Type

OS:StandardsInformation:Material,
  {00000000-0000-0000-0083-000000000001},  !- Handle
  {00000000-0000-0000-0045-000000000020};  !- Material Name

OS:StandardsInformation:Material,
  {00000000-0000-0000-0083-000000000002},  !- Handle
  {00000000-0000-0000-0046-000000000013};  !- Material Name

OS:StandardsInformation:Material,
  {00000000-0000-0000-0083-000000000003},  !- Handle
  {00000000-0000-0000-0045-000000000008};  !- Material Name

OS:StandardsInformation:Material,
  {00000000-0000-0000-0083-000000000004},  !- Handle
  {00000000-0000-0000-0046-000000000007};  !- Material Name

OS:StandardsInformation:Material,
  {00000000-0000-0000-0083-000000000005},  !- Handle
  {00000000-0000-0000-0045-000000000006};  !- Material Name

OS:StandardsInformation:Material,
  {00000000-0000-0000-0083-000000000006},  !- Handle
  {00000000-0000-0000-0045-000000000014};  !- Material Name

OS:StandardsInformation:Material,
  {00000000-0000-0000-0083-000000000007},  !- Handle
  {00000000-0000-0000-0045-000000000002};  !- Material Name

OS:StandardsInformation:Material,
  {00000000-0000-0000-0083-000000000008},  !- Handle
  {00000000-0000-0000-0045-000000000023};  !- Material Name

OS:StandardsInformation:Material,
  {00000000-0000-0000-0083-000000000009},  !- Handle
  {00000000-0000-0000-0045-000000000003};  !- Material Name

OS:StandardsInformation:Material,
  {00000000-0000-0000-0083-000000000010},  !- Handle
  {00000000-0000-0000-0045-000000000018};  !- Material Name

OS:StandardsInformation:Material,
  {00000000-0000-0000-0083-000000000011},  !- Handle
  {00000000-0000-0000-0045-000000000012};  !- Material Name

OS:StandardsInformation:Material,
  {00000000-0000-0000-0083-000000000012},  !- Handle
  {00000000-0000-0000-0101-000000000001};  !- Material Name

OS:StandardsInformation:Material,
  {00000000-0000-0000-0083-000000000013},  !- Handle
  {00000000-0000-0000-0045-000000000017};  !- Material Name

OS:StandardsInformation:Material,
  {00000000-0000-0000-0083-000000000014},  !- Handle
  {00000000-0000-0000-0046-000000000008};  !- Material Name

OS:StandardsInformation:Material,
  {00000000-0000-0000-0083-000000000015},  !- Handle
  {00000000-0000-0000-0045-000000000007};  !- Material Name

OS:StandardsInformation:Material,
  {00000000-0000-0000-0083-000000000016},  !- Handle
  {00000000-0000-0000-0046-000000000003};  !- Material Name

OS:StandardsInformation:Material,
  {00000000-0000-0000-0083-000000000017},  !- Handle
  {00000000-0000-0000-0045-000000000005};  !- Material Name

OS:StandardsInformation:Material,
  {00000000-0000-0000-0083-000000000018},  !- Handle
  {00000000-0000-0000-0045-000000000013};  !- Material Name

OS:StandardsInformation:Material,
  {00000000-0000-0000-0083-000000000019},  !- Handle
  {00000000-0000-0000-0046-000000000009};  !- Material Name

OS:StandardsInformation:Material,
  {00000000-0000-0000-0083-000000000020},  !- Handle
  {00000000-0000-0000-0045-000000000001};  !- Material Name

OS:StandardsInformation:Material,
  {00000000-0000-0000-0083-000000000021},  !- Handle
  {00000000-0000-0000-0045-000000000022};  !- Material Name

OS:StandardsInformation:Material,
  {00000000-0000-0000-0083-000000000022},  !- Handle
  {00000000-0000-0000-0046-000000000010};  !- Material Name

OS:StandardsInformation:Material,
  {00000000-0000-0000-0083-000000000023},  !- Handle
  {00000000-0000-0000-0045-000000000009};  !- Material Name

OS:StandardsInformation:Material,
  {00000000-0000-0000-0083-000000000024},  !- Handle
  {00000000-0000-0000-0046-000000000004};  !- Material Name

OS:StandardsInformation:Material,
  {00000000-0000-0000-0083-000000000025},  !- Handle
  {00000000-0000-0000-0045-000000000010};  !- Material Name

OS:StandardsInformation:Material,
  {00000000-0000-0000-0083-000000000026},  !- Handle
  {00000000-0000-0000-0046-000000000005};  !- Material Name

OS:StandardsInformation:Material,
  {00000000-0000-0000-0083-000000000027},  !- Handle
  {00000000-0000-0000-0045-000000000011};  !- Material Name

OS:StandardsInformation:Material,
  {00000000-0000-0000-0083-000000000028},  !- Handle
  {00000000-0000-0000-0046-000000000006};  !- Material Name

OS:StandardsInformation:Material,
  {00000000-0000-0000-0083-000000000029},  !- Handle
  {00000000-0000-0000-0045-000000000016};  !- Material Name

OS:StandardsInformation:Material,
  {00000000-0000-0000-0083-000000000030},  !- Handle
  {00000000-0000-0000-0046-000000000011};  !- Material Name

OS:StandardsInformation:Material,
  {00000000-0000-0000-0083-000000000031},  !- Handle
  {00000000-0000-0000-0046-000000000012};  !- Material Name

OS:SubSurface,
  {00000000-0000-0000-0084-000000000001},  !- Handle
  Bulk Storage Left Wall_FixedWindow,      !- Name
  FixedWindow,                             !- Sub Surface Type
  {00000000-0000-0000-0019-000000000008},  !- Construction Name
  {00000000-0000-0000-0085-000000000004},  !- Surface Name
  ,                                        !- Outside Boundary Condition Object
  ,                                        !- View Factor to Ground
  ,                                        !- Frame and Divider Name
  ,                                        !- Multiplier
  ,                                        !- Number of Vertices
  0, 100.553694839222, 3.605877488203,     !- X,Y,Z Vertex 1 {m}
  0, 100.553694839222, 0.762,              !- X,Y,Z Vertex 2 {m}
  0, 30.5039135876431, 0.762,              !- X,Y,Z Vertex 3 {m}
  0, 30.5039135876431, 3.605877488203;     !- X,Y,Z Vertex 4 {m}

OS:SubSurface,
  {00000000-0000-0000-0084-000000000002},  !- Handle
  Bulk Storage Rear Wall_FixedWindow,      !- Name
  FixedWindow,                             !- Sub Surface Type
  {00000000-0000-0000-0019-000000000008},  !- Construction Name
  {00000000-0000-0000-0085-000000000005},  !- Surface Name
  ,                                        !- Outside Boundary Condition Object
  ,                                        !- View Factor to Ground
  ,                                        !- Frame and Divider Name
  ,                                        !- Multiplier
  ,                                        !- Number of Vertices
  45.6923703814647, 100.579094839222, 3.60697784757277, !- X,Y,Z Vertex 1 {m}
  45.6923703814647, 100.579094839222, 0.762, !- X,Y,Z Vertex 2 {m}
  0.0254000000000048, 100.579094839222, 0.762, !- X,Y,Z Vertex 3 {m}
  0.0254000000000048, 100.579094839222, 3.60697784757277; !- X,Y,Z Vertex 4 {m}

OS:SubSurface,
  {00000000-0000-0000-0084-000000000003},  !- Handle
  Bulk Storage Right Wall_FixedWindow,     !- Name
  FixedWindow,                             !- Sub Surface Type
  {00000000-0000-0000-0019-000000000008},  !- Construction Name
  {00000000-0000-0000-0085-000000000006},  !- Surface Name
  ,                                        !- Outside Boundary Condition Object
  ,                                        !- View Factor to Ground
  ,                                        !- Frame and Divider Name
  ,                                        !- Multiplier
  ,                                        !- Number of Vertices
  45.7177703814647, 30.5039135876431, 3.605877488203, !- X,Y,Z Vertex 1 {m}
  45.7177703814647, 30.5039135876431, 0.762, !- X,Y,Z Vertex 2 {m}
  45.7177703814647, 100.553694839222, 0.762, !- X,Y,Z Vertex 3 {m}
  45.7177703814647, 100.553694839222, 3.605877488203; !- X,Y,Z Vertex 4 {m}

OS:SubSurface,
  {00000000-0000-0000-0084-000000000004},  !- Handle
  Bulk Storage Roof_Skylight,              !- Name
  Skylight,                                !- Sub Surface Type
  {00000000-0000-0000-0019-000000000018},  !- Construction Name
  {00000000-0000-0000-0085-000000000007},  !- Surface Name
  ,                                        !- Outside Boundary Condition Object
  ,                                        !- View Factor to Ground
  ,                                        !- Frame and Divider Name
  1,                                       !- Multiplier
  ,                                        !- Number of Vertices
  26.0916197364788, 60.5719445766215, 8.53398380454007, !- X,Y,Z Vertex 1 {m}
  26.0916197364788, 70.4856638502435, 8.53398380454007, !- X,Y,Z Vertex 2 {m}
  19.6261506449862, 70.4856638502435, 8.53398380454007, !- X,Y,Z Vertex 3 {m}
  19.6261506449862, 60.5719445766215, 8.53398380454007; !- X,Y,Z Vertex 4 {m}

OS:SubSurface,
  {00000000-0000-0000-0084-000000000005},  !- Handle
  Fine Storage Front Wall_FixedWindow,     !- Name
  FixedWindow,                             !- Sub Surface Type
  {00000000-0000-0000-0019-000000000008},  !- Construction Name
  {00000000-0000-0000-0085-000000000009},  !- Surface Name
  ,                                        !- Outside Boundary Condition Object
  ,                                        !- View Factor to Ground
  ,                                        !- Frame and Divider Name
  ,                                        !- Multiplier
  ,                                        !- Number of Vertices
  25.9321365494966, 0, 3.61112240525708,   !- X,Y,Z Vertex 1 {m}
  25.9321365494966, 0, 0.762,              !- X,Y,Z Vertex 2 {m}
  45.6923703814647, 0, 0.762,              !- X,Y,Z Vertex 3 {m}
  45.6923703814647, 0, 3.61112240525708;   !- X,Y,Z Vertex 4 {m}

OS:SubSurface,
  {00000000-0000-0000-0084-000000000006},  !- Handle
  Fine Storage Left Wall_FixedWindow,      !- Name
  FixedWindow,                             !- Sub Surface Type
  {00000000-0000-0000-0019-000000000008},  !- Construction Name
  {00000000-0000-0000-0085-000000000010},  !- Surface Name
  ,                                        !- Outside Boundary Condition Object
  ,                                        !- View Factor to Ground
  ,                                        !- Frame and Divider Name
  ,                                        !- Multiplier
  ,                                        !- Number of Vertices
  0, 30.4531135876431, 3.61059931700919,   !- X,Y,Z Vertex 1 {m}
  0, 30.4531135876431, 0.762,              !- X,Y,Z Vertex 2 {m}
  0, 9.16895407629293, 0.762,              !- X,Y,Z Vertex 3 {m}
  0, 9.16895407629293, 3.61059931700919;   !- X,Y,Z Vertex 4 {m}

OS:SubSurface,
  {00000000-0000-0000-0084-000000000007},  !- Handle
  Fine Storage Office Front Wall_FixedWindow, !- Name
  FixedWindow,                             !- Sub Surface Type
  {00000000-0000-0000-0019-000000000008},  !- Construction Name
  {00000000-0000-0000-0085-000000000011},  !- Surface Name
  ,                                        !- Outside Boundary Condition Object
  ,                                        !- View Factor to Ground
  ,                                        !- Frame and Divider Name
  ,                                        !- Multiplier
  ,                                        !- Number of Vertices
  0.0254, 0, 6.4526919105121,              !- X,Y,Z Vertex 1 {m}
  0.0254, 0, 5.02899190227003,             !- X,Y,Z Vertex 2 {m}
  25.8813365494966, 0, 5.02899190227003,   !- X,Y,Z Vertex 3 {m}
  25.8813365494966, 0, 6.4526919105121;    !- X,Y,Z Vertex 4 {m}

OS:SubSurface,
  {00000000-0000-0000-0084-000000000008},  !- Handle
  Fine Storage Office Left Wall_FixedWindow, !- Name
  FixedWindow,                             !- Sub Surface Type
  {00000000-0000-0000-0019-000000000008},  !- Construction Name
  {00000000-0000-0000-0085-000000000012},  !- Surface Name
  ,                                        !- Outside Boundary Condition Object
  ,                                        !- View Factor to Ground
  ,                                        !- Frame and Divider Name
  ,                                        !- Multiplier
  ,                                        !- Number of Vertices
  0, 9.11815407629293, 6.45783863023517,   !- X,Y,Z Vertex 1 {m}
  0, 9.11815407629293, 5.02899190227003,   !- X,Y,Z Vertex 2 {m}
  0, 0.0254000000000012, 5.02899190227003, !- X,Y,Z Vertex 3 {m}
  0, 0.0254000000000012, 6.45783863023517; !- X,Y,Z Vertex 4 {m}

OS:SubSurface,
  {00000000-0000-0000-0084-000000000009},  !- Handle
  Fine Storage Right Wall_FixedWindow,     !- Name
  FixedWindow,                             !- Sub Surface Type
  {00000000-0000-0000-0019-000000000008},  !- Construction Name
  {00000000-0000-0000-0085-000000000013},  !- Surface Name
  ,                                        !- Outside Boundary Condition Object
  ,                                        !- View Factor to Ground
  ,                                        !- Frame and Divider Name
  ,                                        !- Multiplier
  ,                                        !- Number of Vertices
  45.7177703814647, 0.0254, 3.60856110679729, !- X,Y,Z Vertex 1 {m}
  45.7177703814647, 0.0254, 0.762,         !- X,Y,Z Vertex 2 {m}
  45.7177703814647, 30.4531135876431, 0.762, !- X,Y,Z Vertex 3 {m}
  45.7177703814647, 30.4531135876431, 3.60856110679729; !- X,Y,Z Vertex 4 {m}

OS:SubSurface,
  {00000000-0000-0000-0084-000000000010},  !- Handle
  Fine Storage Roof_Skylight,              !- Name
  Skylight,                                !- Sub Surface Type
  {00000000-0000-0000-0019-000000000018},  !- Construction Name
  {00000000-0000-0000-0085-000000000014},  !- Surface Name
  ,                                        !- Outside Boundary Condition Object
  ,                                        !- View Factor to Ground
  ,                                        !- Frame and Divider Name
  1,                                       !- Multiplier
  ,                                        !- Number of Vertices
  26.0916197364788, 13.0841004299906, 8.53398380454007, !- X,Y,Z Vertex 1 {m}
  26.0916197364788, 17.3944131576524, 8.53398380454007, !- X,Y,Z Vertex 2 {m}
  19.6261506449862, 17.3944131576524, 8.53398380454007, !- X,Y,Z Vertex 3 {m}
  19.6261506449862, 13.0841004299906, 8.53398380454007; !- X,Y,Z Vertex 4 {m}

OS:SubSurface,
  {00000000-0000-0000-0084-000000000011},  !- Handle
  Office Front Wall_FixedWindow,           !- Name
  FixedWindow,                             !- Sub Surface Type
  {00000000-0000-0000-0019-000000000008},  !- Construction Name
  {00000000-0000-0000-0085-000000000016},  !- Surface Name
  ,                                        !- Outside Boundary Condition Object
  ,                                        !- View Factor to Ground
  ,                                        !- Frame and Divider Name
  ,                                        !- Multiplier
  ,                                        !- Number of Vertices
  0.0254, 0, 2.18570000824207,             !- X,Y,Z Vertex 1 {m}
  0.0254, 0, 0.762,                        !- X,Y,Z Vertex 2 {m}
  25.8813365494966, 0, 0.762,              !- X,Y,Z Vertex 3 {m}
  25.8813365494966, 0, 2.18570000824207;   !- X,Y,Z Vertex 4 {m}

OS:SubSurface,
  {00000000-0000-0000-0084-000000000012},  !- Handle
  Office Left Wall_FixedWindow,            !- Name
  FixedWindow,                             !- Sub Surface Type
  {00000000-0000-0000-0019-000000000008},  !- Construction Name
  {00000000-0000-0000-0085-000000000017},  !- Surface Name
  ,                                        !- Outside Boundary Condition Object
  ,                                        !- View Factor to Ground
  ,                                        !- Frame and Divider Name
  ,                                        !- Multiplier
  ,                                        !- Number of Vertices
  0, 9.11815407629293, 2.19084672796514,   !- X,Y,Z Vertex 1 {m}
  0, 9.11815407629293, 0.762,              !- X,Y,Z Vertex 2 {m}
  0, 0.0254000000000012, 0.762,            !- X,Y,Z Vertex 3 {m}
  0, 0.0254000000000012, 2.19084672796514; !- X,Y,Z Vertex 4 {m}

OS:Surface,
  {00000000-0000-0000-0085-000000000001},  !- Handle
  Bulk Storage Floor,                      !- Name
  Floor,                                   !- Surface Type
  {00000000-0000-0000-0019-000000000023},  !- Construction Name
  {00000000-0000-0000-0079-000000000003},  !- Space Name
  Foundation,                              !- Outside Boundary Condition
  {00000000-0000-0000-0039-000000000001},  !- Outside Boundary Condition Object
  NoSun,                                   !- Sun Exposure
  NoWind,                                  !- Wind Exposure
  ,                                        !- View Factor to Ground
  ,                                        !- Number of Vertices
  45.7177703814647, 100.579094839222, 0,   !- X,Y,Z Vertex 1 {m}
  45.7177703814647, 30.4785135876431, 0,   !- X,Y,Z Vertex 2 {m}
  0, 30.4785135876431, 0,                  !- X,Y,Z Vertex 3 {m}
  0, 100.579094839222, 0;                  !- X,Y,Z Vertex 4 {m}

OS:Surface,
  {00000000-0000-0000-0085-000000000002},  !- Handle
  Bulk Storage Front Wall Reversed,        !- Name
  Wall,                                    !- Surface Type
  ,                                        !- Construction Name
  {00000000-0000-0000-0079-000000000002},  !- Space Name
  Surface,                                 !- Outside Boundary Condition
  {00000000-0000-0000-0085-000000000003},  !- Outside Boundary Condition Object
  NoSun,                                   !- Sun Exposure
  NoWind,                                  !- Wind Exposure
  ,                                        !- View Factor to Ground
  ,                                        !- Number of Vertices
  45.7177703814647, 30.4785135876431, 8.53398380454007, !- X,Y,Z Vertex 1 {m}
  45.7177703814647, 30.4785135876431, 0,   !- X,Y,Z Vertex 2 {m}
  0, 30.4785135876431, 0,                  !- X,Y,Z Vertex 3 {m}
  0, 30.4785135876431, 8.53398380454007;   !- X,Y,Z Vertex 4 {m}

OS:Surface,
  {00000000-0000-0000-0085-000000000003},  !- Handle
  Bulk Storage Front Wall,                 !- Name
  Wall,                                    !- Surface Type
  ,                                        !- Construction Name
  {00000000-0000-0000-0079-000000000003},  !- Space Name
  Surface,                                 !- Outside Boundary Condition
  {00000000-0000-0000-0085-000000000002},  !- Outside Boundary Condition Object
  NoSun,                                   !- Sun Exposure
  NoWind,                                  !- Wind Exposure
  ,                                        !- View Factor to Ground
  ,                                        !- Number of Vertices
  0, 30.4785135876431, 8.53398380454007,   !- X,Y,Z Vertex 1 {m}
  0, 30.4785135876431, 0,                  !- X,Y,Z Vertex 2 {m}
  45.7177703814647, 30.4785135876431, 0,   !- X,Y,Z Vertex 3 {m}
  45.7177703814647, 30.4785135876431, 8.53398380454007; !- X,Y,Z Vertex 4 {m}

OS:Surface,
  {00000000-0000-0000-0085-000000000004},  !- Handle
  Bulk Storage Left Wall,                  !- Name
  Wall,                                    !- Surface Type
  ,                                        !- Construction Name
  {00000000-0000-0000-0079-000000000003},  !- Space Name
  Outdoors,                                !- Outside Boundary Condition
  ,                                        !- Outside Boundary Condition Object
  SunExposed,                              !- Sun Exposure
  WindExposed,                             !- Wind Exposure
  ,                                        !- View Factor to Ground
  ,                                        !- Number of Vertices
  0, 100.579094839222, 8.53398380454007,   !- X,Y,Z Vertex 1 {m}
  0, 100.579094839222, 0,                  !- X,Y,Z Vertex 2 {m}
  0, 30.4785135876431, 0,                  !- X,Y,Z Vertex 3 {m}
  0, 30.4785135876431, 8.53398380454007;   !- X,Y,Z Vertex 4 {m}

OS:Surface,
  {00000000-0000-0000-0085-000000000005},  !- Handle
  Bulk Storage Rear Wall,                  !- Name
  Wall,                                    !- Surface Type
  ,                                        !- Construction Name
  {00000000-0000-0000-0079-000000000003},  !- Space Name
  Outdoors,                                !- Outside Boundary Condition
  ,                                        !- Outside Boundary Condition Object
  SunExposed,                              !- Sun Exposure
  WindExposed,                             !- Wind Exposure
  ,                                        !- View Factor to Ground
  ,                                        !- Number of Vertices
  45.7177703814647, 100.579094839222, 8.53398380454007, !- X,Y,Z Vertex 1 {m}
  45.7177703814647, 100.579094839222, 0,   !- X,Y,Z Vertex 2 {m}
  0, 100.579094839222, 0,                  !- X,Y,Z Vertex 3 {m}
  0, 100.579094839222, 8.53398380454007;   !- X,Y,Z Vertex 4 {m}

OS:Surface,
  {00000000-0000-0000-0085-000000000006},  !- Handle
  Bulk Storage Right Wall,                 !- Name
  Wall,                                    !- Surface Type
  ,                                        !- Construction Name
  {00000000-0000-0000-0079-000000000003},  !- Space Name
  Outdoors,                                !- Outside Boundary Condition
  ,                                        !- Outside Boundary Condition Object
  SunExposed,                              !- Sun Exposure
  WindExposed,                             !- Wind Exposure
  ,                                        !- View Factor to Ground
  ,                                        !- Number of Vertices
  45.7177703814647, 30.4785135876431, 8.53398380454007, !- X,Y,Z Vertex 1 {m}
  45.7177703814647, 30.4785135876431, 0,   !- X,Y,Z Vertex 2 {m}
  45.7177703814647, 100.579094839222, 0,   !- X,Y,Z Vertex 3 {m}
  45.7177703814647, 100.579094839222, 8.53398380454007; !- X,Y,Z Vertex 4 {m}

OS:Surface,
  {00000000-0000-0000-0085-000000000007},  !- Handle
  Bulk Storage Roof,                       !- Name
  RoofCeiling,                             !- Surface Type
  ,                                        !- Construction Name
  {00000000-0000-0000-0079-000000000003},  !- Space Name
  Outdoors,                                !- Outside Boundary Condition
  ,                                        !- Outside Boundary Condition Object
  SunExposed,                              !- Sun Exposure
  WindExposed,                             !- Wind Exposure
  ,                                        !- View Factor to Ground
  ,                                        !- Number of Vertices
  45.7177703814647, 30.4785135876431, 8.53398380454007, !- X,Y,Z Vertex 1 {m}
  45.7177703814647, 100.579094839222, 8.53398380454007, !- X,Y,Z Vertex 2 {m}
  0, 100.579094839222, 8.53398380454007,   !- X,Y,Z Vertex 3 {m}
  0, 30.4785135876431, 8.53398380454007;   !- X,Y,Z Vertex 4 {m}

OS:Surface,
  {00000000-0000-0000-0085-000000000008},  !- Handle
  Fine Storage Floor,                      !- Name
  Floor,                                   !- Surface Type
  {00000000-0000-0000-0019-000000000023},  !- Construction Name
  {00000000-0000-0000-0079-000000000002},  !- Space Name
  Foundation,                              !- Outside Boundary Condition
  {00000000-0000-0000-0039-000000000001},  !- Outside Boundary Condition Object
  NoSun,                                   !- Sun Exposure
  NoWind,                                  !- Wind Exposure
  ,                                        !- View Factor to Ground
  ,                                        !- Number of Vertices
  45.7177703814647, 30.4785135876431, 0,   !- X,Y,Z Vertex 1 {m}
  45.7177703814647, 0, 0,                  !- X,Y,Z Vertex 2 {m}
  25.9067365494966, 0, 0,                  !- X,Y,Z Vertex 3 {m}
  25.9067365494966, 9.14355407629293, 0,   !- X,Y,Z Vertex 4 {m}
  0, 9.14355407629293, 0,                  !- X,Y,Z Vertex 5 {m}
  0, 30.4785135876431, 0;                  !- X,Y,Z Vertex 6 {m}

OS:Surface,
  {00000000-0000-0000-0085-000000000009},  !- Handle
  Fine Storage Front Wall,                 !- Name
  Wall,                                    !- Surface Type
  ,                                        !- Construction Name
  {00000000-0000-0000-0079-000000000002},  !- Space Name
  Outdoors,                                !- Outside Boundary Condition
  ,                                        !- Outside Boundary Condition Object
  SunExposed,                              !- Sun Exposure
  WindExposed,                             !- Wind Exposure
  ,                                        !- View Factor to Ground
  ,                                        !- Number of Vertices
  25.9067365494966, 0, 8.53398380454007,   !- X,Y,Z Vertex 1 {m}
  25.9067365494966, 0, 0,                  !- X,Y,Z Vertex 2 {m}
  45.7177703814647, 0, 0,                  !- X,Y,Z Vertex 3 {m}
  45.7177703814647, 0, 8.53398380454007;   !- X,Y,Z Vertex 4 {m}

OS:Surface,
  {00000000-0000-0000-0085-000000000010},  !- Handle
  Fine Storage Left Wall,                  !- Name
  Wall,                                    !- Surface Type
  ,                                        !- Construction Name
  {00000000-0000-0000-0079-000000000002},  !- Space Name
  Outdoors,                                !- Outside Boundary Condition
  ,                                        !- Outside Boundary Condition Object
  SunExposed,                              !- Sun Exposure
  WindExposed,                             !- Wind Exposure
  ,                                        !- View Factor to Ground
  ,                                        !- Number of Vertices
  0, 30.4785135876431, 8.53398380454007,   !- X,Y,Z Vertex 1 {m}
  0, 30.4785135876431, 0,                  !- X,Y,Z Vertex 2 {m}
  0, 9.14355407629293, 0,                  !- X,Y,Z Vertex 3 {m}
  0, 9.14355407629293, 8.53398380454007;   !- X,Y,Z Vertex 4 {m}

OS:Surface,
  {00000000-0000-0000-0085-000000000011},  !- Handle
  Fine Storage Office Front Wall,          !- Name
  Wall,                                    !- Surface Type
  ,                                        !- Construction Name
  {00000000-0000-0000-0079-000000000002},  !- Space Name
  Outdoors,                                !- Outside Boundary Condition
  ,                                        !- Outside Boundary Condition Object
  SunExposed,                              !- Sun Exposure
  WindExposed,                             !- Wind Exposure
  ,                                        !- View Factor to Ground
  ,                                        !- Number of Vertices
  0, 0, 8.53398380454007,                  !- X,Y,Z Vertex 1 {m}
  0, 0, 4.26699190227003,                  !- X,Y,Z Vertex 2 {m}
  25.9067365494966, 0, 4.26699190227003,   !- X,Y,Z Vertex 3 {m}
  25.9067365494966, 0, 8.53398380454007;   !- X,Y,Z Vertex 4 {m}

OS:Surface,
  {00000000-0000-0000-0085-000000000012},  !- Handle
  Fine Storage Office Left Wall,           !- Name
  Wall,                                    !- Surface Type
  ,                                        !- Construction Name
  {00000000-0000-0000-0079-000000000002},  !- Space Name
  Outdoors,                                !- Outside Boundary Condition
  ,                                        !- Outside Boundary Condition Object
  SunExposed,                              !- Sun Exposure
  WindExposed,                             !- Wind Exposure
  ,                                        !- View Factor to Ground
  ,                                        !- Number of Vertices
  0, 9.14355407629293, 8.53398380454007,   !- X,Y,Z Vertex 1 {m}
  0, 9.14355407629293, 4.26699190227003,   !- X,Y,Z Vertex 2 {m}
  0, 0, 4.26699190227003,                  !- X,Y,Z Vertex 3 {m}
  0, 0, 8.53398380454007;                  !- X,Y,Z Vertex 4 {m}

OS:Surface,
  {00000000-0000-0000-0085-000000000013},  !- Handle
  Fine Storage Right Wall,                 !- Name
  Wall,                                    !- Surface Type
  ,                                        !- Construction Name
  {00000000-0000-0000-0079-000000000002},  !- Space Name
  Outdoors,                                !- Outside Boundary Condition
  ,                                        !- Outside Boundary Condition Object
  SunExposed,                              !- Sun Exposure
  WindExposed,                             !- Wind Exposure
  ,                                        !- View Factor to Ground
  ,                                        !- Number of Vertices
  45.7177703814647, 0, 8.53398380454007,   !- X,Y,Z Vertex 1 {m}
  45.7177703814647, 0, 0,                  !- X,Y,Z Vertex 2 {m}
  45.7177703814647, 30.4785135876431, 0,   !- X,Y,Z Vertex 3 {m}
  45.7177703814647, 30.4785135876431, 8.53398380454007; !- X,Y,Z Vertex 4 {m}

OS:Surface,
  {00000000-0000-0000-0085-000000000014},  !- Handle
  Fine Storage Roof,                       !- Name
  RoofCeiling,                             !- Surface Type
  ,                                        !- Construction Name
  {00000000-0000-0000-0079-000000000002},  !- Space Name
  Outdoors,                                !- Outside Boundary Condition
  ,                                        !- Outside Boundary Condition Object
  SunExposed,                              !- Sun Exposure
  WindExposed,                             !- Wind Exposure
  ,                                        !- View Factor to Ground
  ,                                        !- Number of Vertices
  45.7177703814647, 0, 8.53398380454007,   !- X,Y,Z Vertex 1 {m}
  45.7177703814647, 30.4785135876431, 8.53398380454007, !- X,Y,Z Vertex 2 {m}
  0, 30.4785135876431, 8.53398380454007,   !- X,Y,Z Vertex 3 {m}
  0, 0, 8.53398380454007;                  !- X,Y,Z Vertex 4 {m}

OS:Surface,
  {00000000-0000-0000-0085-000000000015},  !- Handle
  Office Floor,                            !- Name
  Floor,                                   !- Surface Type
  {00000000-0000-0000-0019-000000000023},  !- Construction Name
  {00000000-0000-0000-0079-000000000001},  !- Space Name
  Foundation,                              !- Outside Boundary Condition
  {00000000-0000-0000-0039-000000000001},  !- Outside Boundary Condition Object
  NoSun,                                   !- Sun Exposure
  NoWind,                                  !- Wind Exposure
  ,                                        !- View Factor to Ground
  ,                                        !- Number of Vertices
  25.9067365494966, 9.14355407629293, 0,   !- X,Y,Z Vertex 1 {m}
  25.9067365494966, 0, 0,                  !- X,Y,Z Vertex 2 {m}
  0, 0, 0,                                 !- X,Y,Z Vertex 3 {m}
  0, 9.14355407629293, 0;                  !- X,Y,Z Vertex 4 {m}

OS:Surface,
  {00000000-0000-0000-0085-000000000016},  !- Handle
  Office Front Wall,                       !- Name
  Wall,                                    !- Surface Type
  ,                                        !- Construction Name
  {00000000-0000-0000-0079-000000000001},  !- Space Name
  Outdoors,                                !- Outside Boundary Condition
  ,                                        !- Outside Boundary Condition Object
  SunExposed,                              !- Sun Exposure
  WindExposed,                             !- Wind Exposure
  ,                                        !- View Factor to Ground
  ,                                        !- Number of Vertices
  0, 0, 4.26699190227003,                  !- X,Y,Z Vertex 1 {m}
  0, 0, 0,                                 !- X,Y,Z Vertex 2 {m}
  25.9067365494966, 0, 0,                  !- X,Y,Z Vertex 3 {m}
  25.9067365494966, 0, 4.26699190227003;   !- X,Y,Z Vertex 4 {m}

OS:Surface,
  {00000000-0000-0000-0085-000000000017},  !- Handle
  Office Left Wall,                        !- Name
  Wall,                                    !- Surface Type
  ,                                        !- Construction Name
  {00000000-0000-0000-0079-000000000001},  !- Space Name
  Outdoors,                                !- Outside Boundary Condition
  ,                                        !- Outside Boundary Condition Object
  SunExposed,                              !- Sun Exposure
  WindExposed,                             !- Wind Exposure
  ,                                        !- View Factor to Ground
  ,                                        !- Number of Vertices
  0, 9.14355407629293, 4.26699190227003,   !- X,Y,Z Vertex 1 {m}
  0, 9.14355407629293, 0,                  !- X,Y,Z Vertex 2 {m}
  0, 0, 0,                                 !- X,Y,Z Vertex 3 {m}
  0, 0, 4.26699190227003;                  !- X,Y,Z Vertex 4 {m}

OS:Surface,
  {00000000-0000-0000-0085-000000000018},  !- Handle
  Office Rear Wall Reversed,               !- Name
  Wall,                                    !- Surface Type
  ,                                        !- Construction Name
  {00000000-0000-0000-0079-000000000002},  !- Space Name
  Surface,                                 !- Outside Boundary Condition
  {00000000-0000-0000-0085-000000000019},  !- Outside Boundary Condition Object
  NoSun,                                   !- Sun Exposure
  NoWind,                                  !- Wind Exposure
  ,                                        !- View Factor to Ground
  ,                                        !- Number of Vertices
  0, 9.14355407629293, 4.26699190227003,   !- X,Y,Z Vertex 1 {m}
  0, 9.14355407629293, 0,                  !- X,Y,Z Vertex 2 {m}
  25.9067365494966, 9.14355407629293, 0,   !- X,Y,Z Vertex 3 {m}
  25.9067365494966, 9.14355407629293, 4.26699190227003; !- X,Y,Z Vertex 4 {m}

OS:Surface,
  {00000000-0000-0000-0085-000000000019},  !- Handle
  Office Rear Wall,                        !- Name
  Wall,                                    !- Surface Type
  ,                                        !- Construction Name
  {00000000-0000-0000-0079-000000000001},  !- Space Name
  Surface,                                 !- Outside Boundary Condition
  {00000000-0000-0000-0085-000000000018},  !- Outside Boundary Condition Object
  NoSun,                                   !- Sun Exposure
  NoWind,                                  !- Wind Exposure
  ,                                        !- View Factor to Ground
  ,                                        !- Number of Vertices
  25.9067365494966, 9.14355407629293, 4.26699190227003, !- X,Y,Z Vertex 1 {m}
  25.9067365494966, 9.14355407629293, 0,   !- X,Y,Z Vertex 2 {m}
  0, 9.14355407629293, 0,                  !- X,Y,Z Vertex 3 {m}
  0, 9.14355407629293, 4.26699190227003;   !- X,Y,Z Vertex 4 {m}

OS:Surface,
  {00000000-0000-0000-0085-000000000020},  !- Handle
  Office Right Wall Reversed,              !- Name
  Wall,                                    !- Surface Type
  ,                                        !- Construction Name
  {00000000-0000-0000-0079-000000000002},  !- Space Name
  Surface,                                 !- Outside Boundary Condition
  {00000000-0000-0000-0085-000000000021},  !- Outside Boundary Condition Object
  NoSun,                                   !- Sun Exposure
  NoWind,                                  !- Wind Exposure
  ,                                        !- View Factor to Ground
  ,                                        !- Number of Vertices
  25.9067365494966, 9.14355407629293, 4.26699190227003, !- X,Y,Z Vertex 1 {m}
  25.9067365494966, 9.14355407629293, 0,   !- X,Y,Z Vertex 2 {m}
  25.9067365494966, 0, 0,                  !- X,Y,Z Vertex 3 {m}
  25.9067365494966, 0, 4.26699190227003;   !- X,Y,Z Vertex 4 {m}

OS:Surface,
  {00000000-0000-0000-0085-000000000021},  !- Handle
  Office Right Wall,                       !- Name
  Wall,                                    !- Surface Type
  ,                                        !- Construction Name
  {00000000-0000-0000-0079-000000000001},  !- Space Name
  Surface,                                 !- Outside Boundary Condition
  {00000000-0000-0000-0085-000000000020},  !- Outside Boundary Condition Object
  NoSun,                                   !- Sun Exposure
  NoWind,                                  !- Wind Exposure
  ,                                        !- View Factor to Ground
  ,                                        !- Number of Vertices
  25.9067365494966, 0, 4.26699190227003,   !- X,Y,Z Vertex 1 {m}
  25.9067365494966, 0, 0,                  !- X,Y,Z Vertex 2 {m}
  25.9067365494966, 9.14355407629293, 0,   !- X,Y,Z Vertex 3 {m}
  25.9067365494966, 9.14355407629293, 4.26699190227003; !- X,Y,Z Vertex 4 {m}

OS:Surface,
  {00000000-0000-0000-0085-000000000022},  !- Handle
  Office Roof Reversed,                    !- Name
  Floor,                                   !- Surface Type
  ,                                        !- Construction Name
  {00000000-0000-0000-0079-000000000002},  !- Space Name
  Surface,                                 !- Outside Boundary Condition
  {00000000-0000-0000-0085-000000000023},  !- Outside Boundary Condition Object
  NoSun,                                   !- Sun Exposure
  NoWind,                                  !- Wind Exposure
  ,                                        !- View Factor to Ground
  ,                                        !- Number of Vertices
  25.9067365494966, 9.14355407629293, 4.26699190227003, !- X,Y,Z Vertex 1 {m}
  25.9067365494966, 0, 4.26699190227003,   !- X,Y,Z Vertex 2 {m}
  0, 0, 4.26699190227003,                  !- X,Y,Z Vertex 3 {m}
  0, 9.14355407629293, 4.26699190227003;   !- X,Y,Z Vertex 4 {m}

OS:Surface,
  {00000000-0000-0000-0085-000000000023},  !- Handle
  Office Roof,                             !- Name
  RoofCeiling,                             !- Surface Type
  ,                                        !- Construction Name
  {00000000-0000-0000-0079-000000000001},  !- Space Name
  Surface,                                 !- Outside Boundary Condition
  {00000000-0000-0000-0085-000000000022},  !- Outside Boundary Condition Object
  NoSun,                                   !- Sun Exposure
  NoWind,                                  !- Wind Exposure
  ,                                        !- View Factor to Ground
  ,                                        !- Number of Vertices
  25.9067365494966, 0, 4.26699190227003,   !- X,Y,Z Vertex 1 {m}
  25.9067365494966, 9.14355407629293, 4.26699190227003, !- X,Y,Z Vertex 2 {m}
  0, 9.14355407629293, 4.26699190227003,   !- X,Y,Z Vertex 3 {m}
  0, 0, 4.26699190227003;                  !- X,Y,Z Vertex 4 {m}

OS:SurfaceConvectionAlgorithm:Inside,
  {00000000-0000-0000-0086-000000000001},  !- Handle
  TARP;                                    !- Algorithm

OS:SurfaceConvectionAlgorithm:Outside,
  {00000000-0000-0000-0087-000000000001},  !- Handle
  TARP;                                    !- Algorithm

OS:SurfaceProperty:ExposedFoundationPerimeter,
  {00000000-0000-0000-0088-000000000001},  !- Handle
  {00000000-0000-0000-0085-000000000015},  !- Surface Name
  TotalExposedPerimeter,                   !- Exposed Perimeter Calculation Method
  35.0502906257895;                        !- Total Exposed Perimeter {m}

OS:SurfaceProperty:ExposedFoundationPerimeter,
  {00000000-0000-0000-0088-000000000002},  !- Handle
  {00000000-0000-0000-0085-000000000001},  !- Surface Name
  TotalExposedPerimeter,                   !- Exposed Perimeter Calculation Method
  185.918932884622;                        !- Total Exposed Perimeter {m}

OS:SurfaceProperty:ExposedFoundationPerimeter,
  {00000000-0000-0000-0088-000000000003},  !- Handle
  {00000000-0000-0000-0085-000000000008},  !- Surface Name
  TotalExposedPerimeter,                   !- Exposed Perimeter Calculation Method
  71.6245069309614;                        !- Total Exposed Perimeter {m}

OS:Table:IndependentVariable,
  {00000000-0000-0000-0089-000000000001},  !- Handle
  sys_3|mixed|shr>none|sc>dx|sh>c-g|ssf>cv|zh>b-hw|zc>none|srf>none| ERV_LatentCooling_IndependentVariable, !- Name
  Linear,                                  !- Interpolation Method
  Linear,                                  !- Extrapolation Method
  0,                                       !- Minimum Value {BasedOnField A5}
  10,                                      !- Maximum Value {BasedOnField A5}
  ,                                        !- Normalization Reference Value {BasedOnField A5}
  Dimensionless,                           !- Unit Type
  ,                                        !- External File Name
  ,                                        !- External File Column Number
  ,                                        !- External File Starting Row Number
  0.75,                                    !- Value 1
  1;                                       !- Value 2

OS:Table:IndependentVariable,
  {00000000-0000-0000-0089-000000000002},  !- Handle
  sys_3|mixed|shr>none|sc>dx|sh>c-g|ssf>cv|zh>b-hw|zc>none|srf>none| ERV_LatentHeating_IndependentVariable, !- Name
  Linear,                                  !- Interpolation Method
  Linear,                                  !- Extrapolation Method
  0,                                       !- Minimum Value {BasedOnField A5}
  10,                                      !- Maximum Value {BasedOnField A5}
  ,                                        !- Normalization Reference Value {BasedOnField A5}
  Dimensionless,                           !- Unit Type
  ,                                        !- External File Name
  ,                                        !- External File Column Number
  ,                                        !- External File Starting Row Number
  0.75,                                    !- Value 1
  1;                                       !- Value 2

OS:Table:IndependentVariable,
  {00000000-0000-0000-0089-000000000003},  !- Handle
  sys_3|mixed|shr>none|sc>dx|sh>c-g|ssf>cv|zh>b-hw|zc>none|srf>none| ERV_SensibleCooling_IndependentVariable, !- Name
  Linear,                                  !- Interpolation Method
  Linear,                                  !- Extrapolation Method
  0,                                       !- Minimum Value {BasedOnField A5}
  10,                                      !- Maximum Value {BasedOnField A5}
  ,                                        !- Normalization Reference Value {BasedOnField A5}
  Dimensionless,                           !- Unit Type
  ,                                        !- External File Name
  ,                                        !- External File Column Number
  ,                                        !- External File Starting Row Number
  0.75,                                    !- Value 1
  1;                                       !- Value 2

OS:Table:IndependentVariable,
  {00000000-0000-0000-0089-000000000004},  !- Handle
  sys_3|mixed|shr>none|sc>dx|sh>c-g|ssf>cv|zh>b-hw|zc>none|srf>none| ERV_SensibleHeating_IndependentVariable, !- Name
  Linear,                                  !- Interpolation Method
  Linear,                                  !- Extrapolation Method
  0,                                       !- Minimum Value {BasedOnField A5}
  10,                                      !- Maximum Value {BasedOnField A5}
  ,                                        !- Normalization Reference Value {BasedOnField A5}
  Dimensionless,                           !- Unit Type
  ,                                        !- External File Name
  ,                                        !- External File Column Number
  ,                                        !- External File Starting Row Number
  0.75,                                    !- Value 1
  1;                                       !- Value 2

OS:Table:IndependentVariable,
  {00000000-0000-0000-0089-000000000005},  !- Handle
  sys_4|mixed|shr>none|sc>dx|sh>c-g|ssf>cv|zh>b-hw|zc>none|srf>none| 1 ERV_LatentCooling_IndependentVariable, !- Name
  Linear,                                  !- Interpolation Method
  Linear,                                  !- Extrapolation Method
  0,                                       !- Minimum Value {BasedOnField A5}
  10,                                      !- Maximum Value {BasedOnField A5}
  ,                                        !- Normalization Reference Value {BasedOnField A5}
  Dimensionless,                           !- Unit Type
  ,                                        !- External File Name
  ,                                        !- External File Column Number
  ,                                        !- External File Starting Row Number
  0.75,                                    !- Value 1
  1;                                       !- Value 2

OS:Table:IndependentVariable,
  {00000000-0000-0000-0089-000000000006},  !- Handle
  sys_4|mixed|shr>none|sc>dx|sh>c-g|ssf>cv|zh>b-hw|zc>none|srf>none| 1 ERV_LatentHeating_IndependentVariable, !- Name
  Linear,                                  !- Interpolation Method
  Linear,                                  !- Extrapolation Method
  0,                                       !- Minimum Value {BasedOnField A5}
  10,                                      !- Maximum Value {BasedOnField A5}
  ,                                        !- Normalization Reference Value {BasedOnField A5}
  Dimensionless,                           !- Unit Type
  ,                                        !- External File Name
  ,                                        !- External File Column Number
  ,                                        !- External File Starting Row Number
  0.75,                                    !- Value 1
  1;                                       !- Value 2

OS:Table:IndependentVariable,
  {00000000-0000-0000-0089-000000000007},  !- Handle
  sys_4|mixed|shr>none|sc>dx|sh>c-g|ssf>cv|zh>b-hw|zc>none|srf>none| 1 ERV_SensibleCooling_IndependentVariable, !- Name
  Linear,                                  !- Interpolation Method
  Linear,                                  !- Extrapolation Method
  0,                                       !- Minimum Value {BasedOnField A5}
  10,                                      !- Maximum Value {BasedOnField A5}
  ,                                        !- Normalization Reference Value {BasedOnField A5}
  Dimensionless,                           !- Unit Type
  ,                                        !- External File Name
  ,                                        !- External File Column Number
  ,                                        !- External File Starting Row Number
  0.75,                                    !- Value 1
  1;                                       !- Value 2

OS:Table:IndependentVariable,
  {00000000-0000-0000-0089-000000000008},  !- Handle
  sys_4|mixed|shr>none|sc>dx|sh>c-g|ssf>cv|zh>b-hw|zc>none|srf>none| 1 ERV_SensibleHeating_IndependentVariable, !- Name
  Linear,                                  !- Interpolation Method
  Linear,                                  !- Extrapolation Method
  0,                                       !- Minimum Value {BasedOnField A5}
  10,                                      !- Maximum Value {BasedOnField A5}
  ,                                        !- Normalization Reference Value {BasedOnField A5}
  Dimensionless,                           !- Unit Type
  ,                                        !- External File Name
  ,                                        !- External File Column Number
  ,                                        !- External File Starting Row Number
  0.75,                                    !- Value 1
  1;                                       !- Value 2

OS:Table:IndependentVariable,
  {00000000-0000-0000-0089-000000000009},  !- Handle
  sys_4|mixed|shr>none|sc>dx|sh>c-g|ssf>cv|zh>b-hw|zc>none|srf>none| ERV_LatentCooling_IndependentVariable, !- Name
  Linear,                                  !- Interpolation Method
  Linear,                                  !- Extrapolation Method
  0,                                       !- Minimum Value {BasedOnField A5}
  10,                                      !- Maximum Value {BasedOnField A5}
  ,                                        !- Normalization Reference Value {BasedOnField A5}
  Dimensionless,                           !- Unit Type
  ,                                        !- External File Name
  ,                                        !- External File Column Number
  ,                                        !- External File Starting Row Number
  0.75,                                    !- Value 1
  1;                                       !- Value 2

OS:Table:IndependentVariable,
  {00000000-0000-0000-0089-000000000010},  !- Handle
  sys_4|mixed|shr>none|sc>dx|sh>c-g|ssf>cv|zh>b-hw|zc>none|srf>none| ERV_LatentHeating_IndependentVariable, !- Name
  Linear,                                  !- Interpolation Method
  Linear,                                  !- Extrapolation Method
  0,                                       !- Minimum Value {BasedOnField A5}
  10,                                      !- Maximum Value {BasedOnField A5}
  ,                                        !- Normalization Reference Value {BasedOnField A5}
  Dimensionless,                           !- Unit Type
  ,                                        !- External File Name
  ,                                        !- External File Column Number
  ,                                        !- External File Starting Row Number
  0.75,                                    !- Value 1
  1;                                       !- Value 2

OS:Table:IndependentVariable,
  {00000000-0000-0000-0089-000000000011},  !- Handle
  sys_4|mixed|shr>none|sc>dx|sh>c-g|ssf>cv|zh>b-hw|zc>none|srf>none| ERV_SensibleCooling_IndependentVariable, !- Name
  Linear,                                  !- Interpolation Method
  Linear,                                  !- Extrapolation Method
  0,                                       !- Minimum Value {BasedOnField A5}
  10,                                      !- Maximum Value {BasedOnField A5}
  ,                                        !- Normalization Reference Value {BasedOnField A5}
  Dimensionless,                           !- Unit Type
  ,                                        !- External File Name
  ,                                        !- External File Column Number
  ,                                        !- External File Starting Row Number
  0.75,                                    !- Value 1
  1;                                       !- Value 2

OS:Table:IndependentVariable,
  {00000000-0000-0000-0089-000000000012},  !- Handle
  sys_4|mixed|shr>none|sc>dx|sh>c-g|ssf>cv|zh>b-hw|zc>none|srf>none| ERV_SensibleHeating_IndependentVariable, !- Name
  Linear,                                  !- Interpolation Method
  Linear,                                  !- Extrapolation Method
  0,                                       !- Minimum Value {BasedOnField A5}
  10,                                      !- Maximum Value {BasedOnField A5}
  ,                                        !- Normalization Reference Value {BasedOnField A5}
  Dimensionless,                           !- Unit Type
  ,                                        !- External File Name
  ,                                        !- External File Column Number
  ,                                        !- External File Starting Row Number
  0.75,                                    !- Value 1
  1;                                       !- Value 2

OS:Table:Lookup,
  {00000000-0000-0000-0090-000000000001},  !- Handle
  sys_3|mixed|shr>none|sc>dx|sh>c-g|ssf>cv|zh>b-hw|zc>none|srf>none| ERV_LatCoolEff 1, !- Name
  {00000000-0000-0000-0047-000000000023},  !- Independent Variable List Name
  DivisorOnly,                             !- Normalization Method
  0.5,                                     !- Normalization Divisor
  0,                                       !- Minimum Output {BasedOnField A5}
  10,                                      !- Maximum Output {BasedOnField A5}
  Dimensionless,                           !- Output Unit Type
  ,                                        !- External File Name
  ,                                        !- External File Column Number
  ,                                        !- External File Starting Row Number
  0.5,                                     !- Output Value 1 {BasedOnField A5}
  0.5;                                     !- Output Value 2 {BasedOnField A5}

OS:Table:Lookup,
  {00000000-0000-0000-0090-000000000002},  !- Handle
  sys_3|mixed|shr>none|sc>dx|sh>c-g|ssf>cv|zh>b-hw|zc>none|srf>none| ERV_LatHeatEff 1, !- Name
  {00000000-0000-0000-0047-000000000024},  !- Independent Variable List Name
  DivisorOnly,                             !- Normalization Method
  0.5,                                     !- Normalization Divisor
  0,                                       !- Minimum Output {BasedOnField A5}
  10,                                      !- Maximum Output {BasedOnField A5}
  Dimensionless,                           !- Output Unit Type
  ,                                        !- External File Name
  ,                                        !- External File Column Number
  ,                                        !- External File Starting Row Number
  0.5,                                     !- Output Value 1 {BasedOnField A5}
  0.5;                                     !- Output Value 2 {BasedOnField A5}

OS:Table:Lookup,
  {00000000-0000-0000-0090-000000000003},  !- Handle
  sys_3|mixed|shr>none|sc>dx|sh>c-g|ssf>cv|zh>b-hw|zc>none|srf>none| ERV_SensCoolEff 1, !- Name
  {00000000-0000-0000-0047-000000000022},  !- Independent Variable List Name
  DivisorOnly,                             !- Normalization Method
  0.5,                                     !- Normalization Divisor
  0,                                       !- Minimum Output {BasedOnField A5}
  10,                                      !- Maximum Output {BasedOnField A5}
  Dimensionless,                           !- Output Unit Type
  ,                                        !- External File Name
  ,                                        !- External File Column Number
  ,                                        !- External File Starting Row Number
  0.5,                                     !- Output Value 1 {BasedOnField A5}
  0.5;                                     !- Output Value 2 {BasedOnField A5}

OS:Table:Lookup,
  {00000000-0000-0000-0090-000000000004},  !- Handle
  sys_3|mixed|shr>none|sc>dx|sh>c-g|ssf>cv|zh>b-hw|zc>none|srf>none| ERV_SensHeatEff 1, !- Name
  {00000000-0000-0000-0047-000000000021},  !- Independent Variable List Name
  DivisorOnly,                             !- Normalization Method
  0.5,                                     !- Normalization Divisor
  0,                                       !- Minimum Output {BasedOnField A5}
  10,                                      !- Maximum Output {BasedOnField A5}
  Dimensionless,                           !- Output Unit Type
  ,                                        !- External File Name
  ,                                        !- External File Column Number
  ,                                        !- External File Starting Row Number
  0.5,                                     !- Output Value 1 {BasedOnField A5}
  0.5;                                     !- Output Value 2 {BasedOnField A5}

OS:Table:Lookup,
  {00000000-0000-0000-0090-000000000005},  !- Handle
  sys_4|mixed|shr>none|sc>dx|sh>c-g|ssf>cv|zh>b-hw|zc>none|srf>none| 1 ERV_LatCoolEff 1, !- Name
  {00000000-0000-0000-0047-000000000016},  !- Independent Variable List Name
  DivisorOnly,                             !- Normalization Method
  0.5,                                     !- Normalization Divisor
  0,                                       !- Minimum Output {BasedOnField A5}
  10,                                      !- Maximum Output {BasedOnField A5}
  Dimensionless,                           !- Output Unit Type
  ,                                        !- External File Name
  ,                                        !- External File Column Number
  ,                                        !- External File Starting Row Number
  0.5,                                     !- Output Value 1 {BasedOnField A5}
  0.5;                                     !- Output Value 2 {BasedOnField A5}

OS:Table:Lookup,
  {00000000-0000-0000-0090-000000000006},  !- Handle
  sys_4|mixed|shr>none|sc>dx|sh>c-g|ssf>cv|zh>b-hw|zc>none|srf>none| 1 ERV_LatHeatEff 1, !- Name
  {00000000-0000-0000-0047-000000000014},  !- Independent Variable List Name
  DivisorOnly,                             !- Normalization Method
  0.5,                                     !- Normalization Divisor
  0,                                       !- Minimum Output {BasedOnField A5}
  10,                                      !- Maximum Output {BasedOnField A5}
  Dimensionless,                           !- Output Unit Type
  ,                                        !- External File Name
  ,                                        !- External File Column Number
  ,                                        !- External File Starting Row Number
  0.5,                                     !- Output Value 1 {BasedOnField A5}
  0.5;                                     !- Output Value 2 {BasedOnField A5}

OS:Table:Lookup,
  {00000000-0000-0000-0090-000000000007},  !- Handle
  sys_4|mixed|shr>none|sc>dx|sh>c-g|ssf>cv|zh>b-hw|zc>none|srf>none| 1 ERV_SensCoolEff 1, !- Name
  {00000000-0000-0000-0047-000000000015},  !- Independent Variable List Name
  DivisorOnly,                             !- Normalization Method
  0.5,                                     !- Normalization Divisor
  0,                                       !- Minimum Output {BasedOnField A5}
  10,                                      !- Maximum Output {BasedOnField A5}
  Dimensionless,                           !- Output Unit Type
  ,                                        !- External File Name
  ,                                        !- External File Column Number
  ,                                        !- External File Starting Row Number
  0.5,                                     !- Output Value 1 {BasedOnField A5}
  0.5;                                     !- Output Value 2 {BasedOnField A5}

OS:Table:Lookup,
  {00000000-0000-0000-0090-000000000008},  !- Handle
  sys_4|mixed|shr>none|sc>dx|sh>c-g|ssf>cv|zh>b-hw|zc>none|srf>none| 1 ERV_SensHeatEff 1, !- Name
  {00000000-0000-0000-0047-000000000013},  !- Independent Variable List Name
  DivisorOnly,                             !- Normalization Method
  0.5,                                     !- Normalization Divisor
  0,                                       !- Minimum Output {BasedOnField A5}
  10,                                      !- Maximum Output {BasedOnField A5}
  Dimensionless,                           !- Output Unit Type
  ,                                        !- External File Name
  ,                                        !- External File Column Number
  ,                                        !- External File Starting Row Number
  0.5,                                     !- Output Value 1 {BasedOnField A5}
  0.5;                                     !- Output Value 2 {BasedOnField A5}

OS:Table:Lookup,
  {00000000-0000-0000-0090-000000000009},  !- Handle
  sys_4|mixed|shr>none|sc>dx|sh>c-g|ssf>cv|zh>b-hw|zc>none|srf>none| ERV_LatCoolEff 1, !- Name
  {00000000-0000-0000-0047-000000000020},  !- Independent Variable List Name
  DivisorOnly,                             !- Normalization Method
  0.5,                                     !- Normalization Divisor
  0,                                       !- Minimum Output {BasedOnField A5}
  10,                                      !- Maximum Output {BasedOnField A5}
  Dimensionless,                           !- Output Unit Type
  ,                                        !- External File Name
  ,                                        !- External File Column Number
  ,                                        !- External File Starting Row Number
  0.5,                                     !- Output Value 1 {BasedOnField A5}
  0.5;                                     !- Output Value 2 {BasedOnField A5}

OS:Table:Lookup,
  {00000000-0000-0000-0090-000000000010},  !- Handle
  sys_4|mixed|shr>none|sc>dx|sh>c-g|ssf>cv|zh>b-hw|zc>none|srf>none| ERV_LatHeatEff 1, !- Name
  {00000000-0000-0000-0047-000000000018},  !- Independent Variable List Name
  DivisorOnly,                             !- Normalization Method
  0.5,                                     !- Normalization Divisor
  0,                                       !- Minimum Output {BasedOnField A5}
  10,                                      !- Maximum Output {BasedOnField A5}
  Dimensionless,                           !- Output Unit Type
  ,                                        !- External File Name
  ,                                        !- External File Column Number
  ,                                        !- External File Starting Row Number
  0.5,                                     !- Output Value 1 {BasedOnField A5}
  0.5;                                     !- Output Value 2 {BasedOnField A5}

OS:Table:Lookup,
  {00000000-0000-0000-0090-000000000011},  !- Handle
  sys_4|mixed|shr>none|sc>dx|sh>c-g|ssf>cv|zh>b-hw|zc>none|srf>none| ERV_SensCoolEff 1, !- Name
  {00000000-0000-0000-0047-000000000019},  !- Independent Variable List Name
  DivisorOnly,                             !- Normalization Method
  0.5,                                     !- Normalization Divisor
  0,                                       !- Minimum Output {BasedOnField A5}
  10,                                      !- Maximum Output {BasedOnField A5}
  Dimensionless,                           !- Output Unit Type
  ,                                        !- External File Name
  ,                                        !- External File Column Number
  ,                                        !- External File Starting Row Number
  0.5,                                     !- Output Value 1 {BasedOnField A5}
  0.5;                                     !- Output Value 2 {BasedOnField A5}

OS:Table:Lookup,
  {00000000-0000-0000-0090-000000000012},  !- Handle
  sys_4|mixed|shr>none|sc>dx|sh>c-g|ssf>cv|zh>b-hw|zc>none|srf>none| ERV_SensHeatEff 1, !- Name
  {00000000-0000-0000-0047-000000000017},  !- Independent Variable List Name
  DivisorOnly,                             !- Normalization Method
  0.5,                                     !- Normalization Divisor
  0,                                       !- Minimum Output {BasedOnField A5}
  10,                                      !- Maximum Output {BasedOnField A5}
  Dimensionless,                           !- Output Unit Type
  ,                                        !- External File Name
  ,                                        !- External File Column Number
  ,                                        !- External File Starting Row Number
  0.5,                                     !- Output Value 1 {BasedOnField A5}
  0.5;                                     !- Output Value 2 {BasedOnField A5}

OS:ThermalZone,
  {00000000-0000-0000-0091-000000000001},  !- Handle
  ALL_ST=Office enclosed <= 25 m2_FL=Building Story 1_SCH=A, !- Name
  ,                                        !- Multiplier
  ,                                        !- Ceiling Height {m}
  ,                                        !- Volume {m3}
  ,                                        !- Floor Area {m2}
  ,                                        !- Zone Inside Convection Algorithm
  ,                                        !- Zone Outside Convection Algorithm
  ,                                        !- Zone Conditioning Equipment List Name
  {00000000-0000-0000-0054-000000000001},  !- Zone Air Inlet Port List
  {00000000-0000-0000-0054-000000000002},  !- Zone Air Exhaust Port List
  {00000000-0000-0000-0016-000000000004},  !- Zone Air Node Name
  {00000000-0000-0000-0054-000000000003},  !- Zone Return Air Port List
  ,                                        !- Primary Daylighting Control Name
  ,                                        !- Fraction of Zone Controlled by Primary Daylighting Control
  ,                                        !- Secondary Daylighting Control Name
  ,                                        !- Fraction of Zone Controlled by Secondary Daylighting Control
  ,                                        !- Illuminance Map Name
  {00000000-0000-0000-0057-000000000001},  !- Group Rendering Name
  {00000000-0000-0000-0092-000000000003},  !- Thermostat Name
  No;                                      !- Use Ideal Air Loads

OS:ThermalZone,
  {00000000-0000-0000-0091-000000000002},  !- Handle
  ALL_ST=Warehouse storage area medium to bulky palletized items_FL=Building Story 1_SCH=A, !- Name
  ,                                        !- Multiplier
  ,                                        !- Ceiling Height {m}
  ,                                        !- Volume {m3}
  ,                                        !- Floor Area {m2}
  ,                                        !- Zone Inside Convection Algorithm
  ,                                        !- Zone Outside Convection Algorithm
  ,                                        !- Zone Conditioning Equipment List Name
  {00000000-0000-0000-0054-000000000007},  !- Zone Air Inlet Port List
  {00000000-0000-0000-0054-000000000008},  !- Zone Air Exhaust Port List
  {00000000-0000-0000-0016-000000000006},  !- Zone Air Node Name
  {00000000-0000-0000-0054-000000000009},  !- Zone Return Air Port List
  {00000000-0000-0000-0025-000000000001},  !- Primary Daylighting Control Name
  1,                                       !- Fraction of Zone Controlled by Primary Daylighting Control
  ,                                        !- Secondary Daylighting Control Name
  ,                                        !- Fraction of Zone Controlled by Secondary Daylighting Control
  ,                                        !- Illuminance Map Name
  {00000000-0000-0000-0057-000000000002},  !- Group Rendering Name
  {00000000-0000-0000-0092-000000000007},  !- Thermostat Name
  No;                                      !- Use Ideal Air Loads

OS:ThermalZone,
  {00000000-0000-0000-0091-000000000003},  !- Handle
  ALL_ST=Warehouse storage area small hand-carried items(4)_FL=Building Story 1_SCH=A, !- Name
  ,                                        !- Multiplier
  ,                                        !- Ceiling Height {m}
  ,                                        !- Volume {m3}
  ,                                        !- Floor Area {m2}
  ,                                        !- Zone Inside Convection Algorithm
  ,                                        !- Zone Outside Convection Algorithm
  ,                                        !- Zone Conditioning Equipment List Name
  {00000000-0000-0000-0054-000000000004},  !- Zone Air Inlet Port List
  {00000000-0000-0000-0054-000000000005},  !- Zone Air Exhaust Port List
  {00000000-0000-0000-0016-000000000005},  !- Zone Air Node Name
  {00000000-0000-0000-0054-000000000006},  !- Zone Return Air Port List
  ,                                        !- Primary Daylighting Control Name
  ,                                        !- Fraction of Zone Controlled by Primary Daylighting Control
  ,                                        !- Secondary Daylighting Control Name
  ,                                        !- Fraction of Zone Controlled by Secondary Daylighting Control
  ,                                        !- Illuminance Map Name
  {00000000-0000-0000-0057-000000000003},  !- Group Rendering Name
  {00000000-0000-0000-0092-000000000011},  !- Thermostat Name
  No;                                      !- Use Ideal Air Loads

OS:ThermostatSetpoint:DualSetpoint,
  {00000000-0000-0000-0092-000000000001},  !- Handle
  Space Function Office enclosed <= 25 m2 Thermostat 1, !- Name
  {00000000-0000-0000-0061-000000000012},  !- Heating Setpoint Temperature Schedule Name
  {00000000-0000-0000-0061-000000000011};  !- Cooling Setpoint Temperature Schedule Name

OS:ThermostatSetpoint:DualSetpoint,
  {00000000-0000-0000-0092-000000000002},  !- Handle
  Space Function Office enclosed <= 25 m2 Thermostat 2, !- Name
  {00000000-0000-0000-0061-000000000012},  !- Heating Setpoint Temperature Schedule Name
  {00000000-0000-0000-0061-000000000011};  !- Cooling Setpoint Temperature Schedule Name

OS:ThermostatSetpoint:DualSetpoint,
  {00000000-0000-0000-0092-000000000003},  !- Handle
  Space Function Office enclosed <= 25 m2 Thermostat 3, !- Name
  {00000000-0000-0000-0061-000000000012},  !- Heating Setpoint Temperature Schedule Name
  {00000000-0000-0000-0061-000000000011};  !- Cooling Setpoint Temperature Schedule Name

OS:ThermostatSetpoint:DualSetpoint,
  {00000000-0000-0000-0092-000000000004},  !- Handle
  Space Function Office enclosed <= 25 m2 Thermostat, !- Name
  {00000000-0000-0000-0061-000000000012},  !- Heating Setpoint Temperature Schedule Name
  {00000000-0000-0000-0061-000000000011};  !- Cooling Setpoint Temperature Schedule Name

OS:ThermostatSetpoint:DualSetpoint,
  {00000000-0000-0000-0092-000000000005},  !- Handle
  Space Function Warehouse storage area medium to bulky palletized items Thermostat 1, !- Name
  {00000000-0000-0000-0061-000000000012},  !- Heating Setpoint Temperature Schedule Name
  {00000000-0000-0000-0061-000000000011};  !- Cooling Setpoint Temperature Schedule Name

OS:ThermostatSetpoint:DualSetpoint,
  {00000000-0000-0000-0092-000000000006},  !- Handle
  Space Function Warehouse storage area medium to bulky palletized items Thermostat 2, !- Name
  {00000000-0000-0000-0061-000000000012},  !- Heating Setpoint Temperature Schedule Name
  {00000000-0000-0000-0061-000000000011};  !- Cooling Setpoint Temperature Schedule Name

OS:ThermostatSetpoint:DualSetpoint,
  {00000000-0000-0000-0092-000000000007},  !- Handle
  Space Function Warehouse storage area medium to bulky palletized items Thermostat 3, !- Name
  {00000000-0000-0000-0061-000000000012},  !- Heating Setpoint Temperature Schedule Name
  {00000000-0000-0000-0061-000000000011};  !- Cooling Setpoint Temperature Schedule Name

OS:ThermostatSetpoint:DualSetpoint,
  {00000000-0000-0000-0092-000000000008},  !- Handle
  Space Function Warehouse storage area medium to bulky palletized items Thermostat, !- Name
  {00000000-0000-0000-0061-000000000012},  !- Heating Setpoint Temperature Schedule Name
  {00000000-0000-0000-0061-000000000011};  !- Cooling Setpoint Temperature Schedule Name

OS:ThermostatSetpoint:DualSetpoint,
  {00000000-0000-0000-0092-000000000009},  !- Handle
  Space Function Warehouse storage area small hand-carried items(4) Thermostat 1, !- Name
  {00000000-0000-0000-0061-000000000012},  !- Heating Setpoint Temperature Schedule Name
  {00000000-0000-0000-0061-000000000011};  !- Cooling Setpoint Temperature Schedule Name

OS:ThermostatSetpoint:DualSetpoint,
  {00000000-0000-0000-0092-000000000010},  !- Handle
  Space Function Warehouse storage area small hand-carried items(4) Thermostat 2, !- Name
  {00000000-0000-0000-0061-000000000012},  !- Heating Setpoint Temperature Schedule Name
  {00000000-0000-0000-0061-000000000011};  !- Cooling Setpoint Temperature Schedule Name

OS:ThermostatSetpoint:DualSetpoint,
  {00000000-0000-0000-0092-000000000011},  !- Handle
  Space Function Warehouse storage area small hand-carried items(4) Thermostat 3, !- Name
  {00000000-0000-0000-0061-000000000012},  !- Heating Setpoint Temperature Schedule Name
  {00000000-0000-0000-0061-000000000011};  !- Cooling Setpoint Temperature Schedule Name

OS:ThermostatSetpoint:DualSetpoint,
  {00000000-0000-0000-0092-000000000012},  !- Handle
  Space Function Warehouse storage area small hand-carried items(4) Thermostat, !- Name
  {00000000-0000-0000-0061-000000000012},  !- Heating Setpoint Temperature Schedule Name
  {00000000-0000-0000-0061-000000000011};  !- Cooling Setpoint Temperature Schedule Name

OS:Timestep,
  {00000000-0000-0000-0093-000000000001},  !- Handle
  6;                                       !- Number of Timesteps per Hour

OS:Version,
  {00000000-0000-0000-0094-000000000001},  !- Handle
  3.9.0;                                   !- Version Identifier

OS:WaterHeater:Mixed,
  {00000000-0000-0000-0095-000000000001},  !- Handle
  28gal NaturalGas Water Heater - 19kBtu/hr 0.82 Therm Eff, !- Name
  0.104332504296502,                       !- Tank Volume {m3}
  {00000000-0000-0000-0061-000000000016},  !- Setpoint Temperature Schedule Name
  2,                                       !- Deadband Temperature Difference {deltaC}
  60,                                      !- Maximum Temperature Limit {C}
  Cycle,                                   !- Heater Control Type
  5451.37334949225,                        !- Heater Maximum Capacity {W}
  ,                                        !- Heater Minimum Capacity {W}
  ,                                        !- Heater Ignition Minimum Flow Rate {m3/s}
  ,                                        !- Heater Ignition Delay {s}
  NaturalGas,                              !- Heater Fuel Type
  0.82,                                    !- Heater Thermal Efficiency
  {00000000-0000-0000-0023-000000000006},  !- Part Load Factor Curve Name
  21.4700149801027,                        !- Off Cycle Parasitic Fuel Consumption Rate {W}
  NaturalGas,                              !- Off Cycle Parasitic Fuel Type
  0.8,                                     !- Off Cycle Parasitic Heat Fraction to Tank
  21.4700149801027,                        !- On Cycle Parasitic Fuel Consumption Rate {W}
  NaturalGas,                              !- On Cycle Parasitic Fuel Type
  0,                                       !- On Cycle Parasitic Heat Fraction to Tank
  Schedule,                                !- Ambient Temperature Indicator
  {00000000-0000-0000-0061-000000000017},  !- Ambient Temperature Schedule Name
  ,                                        !- Ambient Temperature Thermal Zone Name
  ,                                        !- Ambient Temperature Outdoor Air Node Name
  4.24409891583953,                        !- Off Cycle Loss Coefficient to Ambient Temperature {W/K}
  ,                                        !- Off Cycle Loss Fraction to Thermal Zone
  4.24409891583953,                        !- On Cycle Loss Coefficient to Ambient Temperature {W/K}
  ,                                        !- On Cycle Loss Fraction to Thermal Zone
  ,                                        !- Peak Use Flow Rate {m3/s}
  ,                                        !- Use Flow Rate Fraction Schedule Name
  ,                                        !- Cold Water Supply Temperature Schedule Name
  {00000000-0000-0000-0016-000000000113},  !- Use Side Inlet Node Name
  {00000000-0000-0000-0016-000000000114},  !- Use Side Outlet Node Name
  1,                                       !- Use Side Effectiveness
  ,                                        !- Source Side Inlet Node Name
  ,                                        !- Source Side Outlet Node Name
  1,                                       !- Source Side Effectiveness
  autosize,                                !- Use Side Design Flow Rate {m3/s}
  autosize,                                !- Source Side Design Flow Rate {m3/s}
  1.5,                                     !- Indirect Water Heating Recovery Time {hr}
  IndirectHeatPrimarySetpoint,             !- Source Side Flow Control Mode
  ,                                        !- Indirect Alternate Setpoint Temperature Schedule Name
  General;                                 !- End-Use Subcategory

OS:WaterHeater:Sizing,
  {00000000-0000-0000-0096-000000000001},  !- Handle
  {00000000-0000-0000-0095-000000000001},  !- WaterHeater Name
  PeakDraw,                                !- Design Mode
  0.538503,                                !- Time Storage Can Meet Peak Draw {hr}
  0,                                       !- Time for Tank Recovery {hr}
  1;                                       !- Nominal Tank Volume for Autosizing Plant Connections {m3}

OS:WaterUse:Connections,
  {00000000-0000-0000-0097-000000000001},  !- Handle
  Zone1 Office WUC 0.09gpm 140F,           !- Name
  {00000000-0000-0000-0016-000000000130},  !- Inlet Node Name
  {00000000-0000-0000-0016-000000000131},  !- Outlet Node Name
  ,                                        !- Supply Water Storage Tank Name
  ,                                        !- Reclamation Water Storage Tank Name
  ,                                        !- Hot Water Supply Temperature Schedule Name
  ,                                        !- Cold Water Supply Temperature Schedule Name
  None,                                    !- Drain Water Heat Exchanger Type
  Plant,                                   !- Drain Water Heat Exchanger Destination
  ,                                        !- Drain Water Heat Exchanger U-Factor Times Area {W/K}
  {00000000-0000-0000-0098-000000000001};  !- Water Use Equipment Name 1

OS:WaterUse:Connections,
  {00000000-0000-0000-0097-000000000002},  !- Handle
  Zone2 Fine Storage WUC 0.15gpm 140F,     !- Name
  {00000000-0000-0000-0016-000000000134},  !- Inlet Node Name
  {00000000-0000-0000-0016-000000000135},  !- Outlet Node Name
  ,                                        !- Supply Water Storage Tank Name
  ,                                        !- Reclamation Water Storage Tank Name
  ,                                        !- Hot Water Supply Temperature Schedule Name
  ,                                        !- Cold Water Supply Temperature Schedule Name
  None,                                    !- Drain Water Heat Exchanger Type
  Plant,                                   !- Drain Water Heat Exchanger Destination
  ,                                        !- Drain Water Heat Exchanger U-Factor Times Area {W/K}
  {00000000-0000-0000-0098-000000000002};  !- Water Use Equipment Name 1

OS:WaterUse:Connections,
  {00000000-0000-0000-0097-000000000003},  !- Handle
  Zone3 Bulk Storage WUC 0.18gpm 140F,     !- Name
  {00000000-0000-0000-0016-000000000138},  !- Inlet Node Name
  {00000000-0000-0000-0016-000000000139},  !- Outlet Node Name
  ,                                        !- Supply Water Storage Tank Name
  ,                                        !- Reclamation Water Storage Tank Name
  ,                                        !- Hot Water Supply Temperature Schedule Name
  ,                                        !- Cold Water Supply Temperature Schedule Name
  None,                                    !- Drain Water Heat Exchanger Type
  Plant,                                   !- Drain Water Heat Exchanger Destination
  ,                                        !- Drain Water Heat Exchanger U-Factor Times Area {W/K}
  {00000000-0000-0000-0098-000000000003};  !- Water Use Equipment Name 1

OS:WaterUse:Equipment,
  {00000000-0000-0000-0098-000000000001},  !- Handle
  Zone1 Office Service Water Use 0.09gpm 140F, !- Name
  {00000000-0000-0000-0099-000000000001},  !- Water Use Equipment Definition Name
  {00000000-0000-0000-0079-000000000001},  !- Space Name
  {00000000-0000-0000-0061-000000000010};  !- Flow Rate Fraction Schedule Name

OS:WaterUse:Equipment,
  {00000000-0000-0000-0098-000000000002},  !- Handle
  Zone2 Fine Storage Service Water Use 0.15gpm 140F, !- Name
  {00000000-0000-0000-0099-000000000002},  !- Water Use Equipment Definition Name
  {00000000-0000-0000-0079-000000000002},  !- Space Name
  {00000000-0000-0000-0061-000000000010};  !- Flow Rate Fraction Schedule Name

OS:WaterUse:Equipment,
  {00000000-0000-0000-0098-000000000003},  !- Handle
  Zone3 Bulk Storage Service Water Use 0.18gpm 140F, !- Name
  {00000000-0000-0000-0099-000000000003},  !- Water Use Equipment Definition Name
  {00000000-0000-0000-0079-000000000003},  !- Space Name
  {00000000-0000-0000-0061-000000000010};  !- Flow Rate Fraction Schedule Name

OS:WaterUse:Equipment:Definition,
  {00000000-0000-0000-0099-000000000001},  !- Handle
  Zone1 office 0.09gpm 140F,               !- Name
  ,                                        !- End-Use Subcategory
  5.66155504446499e-06,                    !- Peak Flow Rate {m3/s}
  {00000000-0000-0000-0061-000000000006},  !- Target Temperature Schedule Name
  {00000000-0000-0000-0061-000000000005},  !- Sensible Fraction Schedule Name
  {00000000-0000-0000-0061-000000000004};  !- Latent Fraction Schedule Name

OS:WaterUse:Equipment:Definition,
  {00000000-0000-0000-0099-000000000002},  !- Handle
  Zone2 fine storage 0.15gpm 140F,         !- Name
  ,                                        !- End-Use Subcategory
  9.62094741841922e-06,                    !- Peak Flow Rate {m3/s}
  {00000000-0000-0000-0061-000000000006},  !- Target Temperature Schedule Name
  {00000000-0000-0000-0061-000000000005},  !- Sensible Fraction Schedule Name
  {00000000-0000-0000-0061-000000000004};  !- Latent Fraction Schedule Name

OS:WaterUse:Equipment:Definition,
  {00000000-0000-0000-0099-000000000003},  !- Handle
  Zone3 bulk storage 0.18gpm 140F,         !- Name
  ,                                        !- End-Use Subcategory
  1.10640895311821e-05,                    !- Peak Flow Rate {m3/s}
  {00000000-0000-0000-0061-000000000006},  !- Target Temperature Schedule Name
  {00000000-0000-0000-0061-000000000005},  !- Sensible Fraction Schedule Name
  {00000000-0000-0000-0061-000000000004};  !- Latent Fraction Schedule Name

OS:WeatherFile,
  {00000000-0000-0000-0100-000000000001},  !- Handle
  Calgary Intl AP,                         !- City
  AB,                                      !- State Province Region
  CAN,                                     !- Country
  CWEC2020,                                !- Data Source
  718770,                                  !- WMO Number
  51.11,                                   !- Latitude {deg}
  -114.02,                                 !- Longitude {deg}
  -7,                                      !- Time Zone {hr}
  1084.1,                                  !- Elevation {m}
  CAN_AB_Calgary.Intl.AP.718770_CWEC2020.epw, !- Url
  1F2D03BB,                                !- Checksum
  ,                                        !- Start Date Actual Year
  Sunday;                                  !- Start Day of Week

OS:WindowMaterial:SimpleGlazingSystem,
  {00000000-0000-0000-0101-000000000001},  !- Handle
  SimpleGlazing,                           !- Name
  2.2,                                     !- U-Factor {W/m2-K}
  0.6,                                     !- Solar Heat Gain Coefficient
  0.21;                                    !- Visible Transmittance

OS:WindowMaterial:SimpleGlazingSystem,
  {00000000-0000-0000-0101-000000000002},  !- Handle
  SimpleGlazing:U=0.173 SHGC=0.600,        !- Name
  1.73,                                    !- U-Factor {W/m2-K}
  0.6,                                     !- Solar Heat Gain Coefficient
  0.21;                                    !- Visible Transmittance

OS:WindowMaterial:SimpleGlazingSystem,
  {00000000-0000-0000-0101-000000000003},  !- Handle
  SimpleGlazing:U=0.241 SHGC=0.600,        !- Name
  2.41,                                    !- U-Factor {W/m2-K}
  0.6,                                     !- Solar Heat Gain Coefficient
  0.21;                                    !- Visible Transmittance

OS:WindowProperty:FrameAndDivider,
  {00000000-0000-0000-0102-000000000001},  !- Handle
  Skylight_Frame,                          !- Name
  0.7129,                                  !- Frame Width {m}
  ,                                        !- Frame Outside Projection {m}
  ,                                        !- Frame Inside Projection {m}
  283.91,                                  !- Frame Conductance {W/m2-K}
  1,                                       !- Ratio of Frame-Edge Glass Conductance to Center-Of-Glass Conductance
  0.7,                                     !- Frame Solar Absorptance
  0.7,                                     !- Frame Visible Absorptance
  0.9,                                     !- Frame Thermal Hemispherical Emissivity
  ,                                        !- Divider Type
  ,                                        !- Divider Width {m}
  ,                                        !- Number of Horizontal Dividers
  ,                                        !- Number of Vertical Dividers
  ,                                        !- Divider Outside Projection {m}
  ,                                        !- Divider Inside Projection {m}
  ,                                        !- Divider Conductance {W/m2-K}
  1,                                       !- Ratio of Divider-Edge Glass Conductance to Center-Of-Glass Conductance
  ,                                        !- Divider Solar Absorptance
  ,                                        !- Divider Visible Absorptance
  0.9,                                     !- Divider Thermal Hemispherical Emissivity
  ,                                        !- Outside Reveal Depth {m}
  ,                                        !- Outside Reveal Solar Absorptance
  ,                                        !- Inside Sill Depth {m}
  ,                                        !- Inside Sill Solar Absorptance
  ,                                        !- Inside Reveal Depth {m}
  ;                                        !- Inside Reveal Solar Absorptance

OS:YearDescription,
  {00000000-0000-0000-0103-000000000001},  !- Handle
  ,                                        !- Calendar Year
  Sunday;                                  !- Day of Week for Start Day

OS:ZoneHVAC:Baseboard:Convective:Water,
  {00000000-0000-0000-0104-000000000001},  !- Handle
  Zone HVAC Baseboard Convective Water 1,  !- Name
  {00000000-0000-0000-0058-000000000001},  !- Availability Schedule Name
  {00000000-0000-0000-0015-000000000001};  !- Heating Coil Name

OS:ZoneHVAC:Baseboard:Convective:Water,
  {00000000-0000-0000-0104-000000000002},  !- Handle
  Zone HVAC Baseboard Convective Water 2,  !- Name
  {00000000-0000-0000-0058-000000000001},  !- Availability Schedule Name
  {00000000-0000-0000-0015-000000000002};  !- Heating Coil Name

OS:ZoneHVAC:Baseboard:Convective:Water,
  {00000000-0000-0000-0104-000000000003},  !- Handle
  Zone HVAC Baseboard Convective Water 3,  !- Name
  {00000000-0000-0000-0058-000000000001},  !- Availability Schedule Name
  {00000000-0000-0000-0015-000000000003};  !- Heating Coil Name

OS:ZoneHVAC:EquipmentList,
  {00000000-0000-0000-0105-000000000001},  !- Handle
  ALL_ST=Office enclosed <= 25 m2_FL=Building Story 1_SCH=A Zone HVAC Equipment List, !- Name
  {00000000-0000-0000-0091-000000000001},  !- Thermal Zone
  ,                                        !- Load Distribution Scheme
  {00000000-0000-0000-0104-000000000001},  !- Zone Equipment 1
  1,                                       !- Zone Equipment Cooling Sequence 1
  1,                                       !- Zone Equipment Heating or No-Load Sequence 1
  ,                                        !- Zone Equipment Sequential Cooling Fraction Schedule Name 1
  ,                                        !- Zone Equipment Sequential Heating Fraction Schedule Name 1
  {00000000-0000-0000-0006-000000000001},  !- Zone Equipment 2
  2,                                       !- Zone Equipment Cooling Sequence 2
  2,                                       !- Zone Equipment Heating or No-Load Sequence 2
  ,                                        !- Zone Equipment Sequential Cooling Fraction Schedule Name 2
  ;                                        !- Zone Equipment Sequential Heating Fraction Schedule Name 2

OS:ZoneHVAC:EquipmentList,
  {00000000-0000-0000-0105-000000000002},  !- Handle
  ALL_ST=Warehouse storage area medium to bulky palletized items_FL=Building Story 1_SCH=A Zone HVAC Equipment List, !- Name
  {00000000-0000-0000-0091-000000000002},  !- Thermal Zone
  ,                                        !- Load Distribution Scheme
  {00000000-0000-0000-0104-000000000003},  !- Zone Equipment 1
  1,                                       !- Zone Equipment Cooling Sequence 1
  1,                                       !- Zone Equipment Heating or No-Load Sequence 1
  ,                                        !- Zone Equipment Sequential Cooling Fraction Schedule Name 1
  ,                                        !- Zone Equipment Sequential Heating Fraction Schedule Name 1
  {00000000-0000-0000-0006-000000000003},  !- Zone Equipment 2
  2,                                       !- Zone Equipment Cooling Sequence 2
  2,                                       !- Zone Equipment Heating or No-Load Sequence 2
  ,                                        !- Zone Equipment Sequential Cooling Fraction Schedule Name 2
  ;                                        !- Zone Equipment Sequential Heating Fraction Schedule Name 2

OS:ZoneHVAC:EquipmentList,
  {00000000-0000-0000-0105-000000000003},  !- Handle
  ALL_ST=Warehouse storage area small hand-carried items(4)_FL=Building Story 1_SCH=A Zone HVAC Equipment List, !- Name
  {00000000-0000-0000-0091-000000000003},  !- Thermal Zone
  ,                                        !- Load Distribution Scheme
  {00000000-0000-0000-0104-000000000002},  !- Zone Equipment 1
  1,                                       !- Zone Equipment Cooling Sequence 1
  1,                                       !- Zone Equipment Heating or No-Load Sequence 1
  ,                                        !- Zone Equipment Sequential Cooling Fraction Schedule Name 1
  ,                                        !- Zone Equipment Sequential Heating Fraction Schedule Name 1
  {00000000-0000-0000-0006-000000000002},  !- Zone Equipment 2
  2,                                       !- Zone Equipment Cooling Sequence 2
  2,                                       !- Zone Equipment Heating or No-Load Sequence 2
  ,                                        !- Zone Equipment Sequential Cooling Fraction Schedule Name 2
  ;                                        !- Zone Equipment Sequential Heating Fraction Schedule Name 2
<|MERGE_RESOLUTION|>--- conflicted
+++ resolved
@@ -1,71 +1,5 @@
 OS:AdditionalProperties,
   {00000000-0000-0000-0001-000000000001},  !- Handle
-  {00000000-0000-0000-0030-000000000001},  !- Object Name
-  Ref OA per area,                         !- Feature Name 1
-  Double,                                  !- Feature Data Type 1
-  0.059999999999999998,                    !- Feature Value 1
-  Ref OA per person,                       !- Feature Name 2
-  Double,                                  !- Feature Data Type 2
-  5,                                       !- Feature Value 2
-  Ref OA ach,                              !- Feature Name 3
-  Double,                                  !- Feature Data Type 3
-  0,                                       !- Feature Value 3
-  Ref occupancy per 1000ft2,               !- Feature Name 4
-  Double,                                  !- Feature Data Type 4
-  5,                                       !- Feature Value 4
-  Ref standard,                            !- Feature Name 5
-  String,                                  !- Feature Data Type 5
-  ASHRAE 62.1-2016 Occupancy,              !- Feature Value 5
-  Ref space type,                          !- Feature Name 6
-  String,                                  !- Feature Data Type 6
-  Office space;                            !- Feature Value 6
-
-OS:AdditionalProperties,
-  {00000000-0000-0000-0001-000000000002},  !- Handle
-  {00000000-0000-0000-0030-000000000002},  !- Object Name
-  Ref OA per area,                         !- Feature Name 1
-  Double,                                  !- Feature Data Type 1
-  0.059999999999999998,                    !- Feature Value 1
-  Ref OA per person,                       !- Feature Name 2
-  Double,                                  !- Feature Data Type 2
-  10,                                      !- Feature Value 2
-  Ref OA ach,                              !- Feature Name 3
-  Double,                                  !- Feature Data Type 3
-  0,                                       !- Feature Value 3
-  Ref occupancy per 1000ft2,               !- Feature Name 4
-  Double,                                  !- Feature Data Type 4
-  0,                                       !- Feature Value 4
-  Ref standard,                            !- Feature Name 5
-  String,                                  !- Feature Data Type 5
-  ASHRAE 62.1-2016 Occupancy,              !- Feature Value 5
-  Ref space type,                          !- Feature Name 6
-  String,                                  !- Feature Data Type 6
-  Warehouses;                              !- Feature Value 6
-
-OS:AdditionalProperties,
-  {00000000-0000-0000-0001-000000000003},  !- Handle
-  {00000000-0000-0000-0030-000000000003},  !- Object Name
-  Ref OA per area,                         !- Feature Name 1
-  Double,                                  !- Feature Data Type 1
-  0.059999999999999998,                    !- Feature Value 1
-  Ref OA per person,                       !- Feature Name 2
-  Double,                                  !- Feature Data Type 2
-  10,                                      !- Feature Value 2
-  Ref OA ach,                              !- Feature Name 3
-  Double,                                  !- Feature Data Type 3
-  0,                                       !- Feature Value 3
-  Ref occupancy per 1000ft2,               !- Feature Name 4
-  Double,                                  !- Feature Data Type 4
-  0,                                       !- Feature Value 4
-  Ref standard,                            !- Feature Name 5
-  String,                                  !- Feature Data Type 5
-  ASHRAE 62.1-2016 Occupancy,              !- Feature Value 5
-  Ref space type,                          !- Feature Name 6
-  String,                                  !- Feature Data Type 6
-  Warehouses;                              !- Feature Value 6
-
-OS:AdditionalProperties,
-  {00000000-0000-0000-0001-000000000004},  !- Handle
   {00000000-0000-0000-0061-000000000019},  !- Object Name
   max_occ_in_spaces,                       !- Feature Name 1
   Double,                                  !- Feature Data Type 1
@@ -81,7 +15,7 @@
   2024-01-01 01:00:00 UTC;                 !- Feature Value 4
 
 OS:AdditionalProperties,
-  {00000000-0000-0000-0001-000000000005},  !- Handle
+  {00000000-0000-0000-0001-000000000002},  !- Handle
   {00000000-0000-0000-0061-000000000021},  !- Object Name
   max_occ_in_spaces,                       !- Feature Name 1
   Double,                                  !- Feature Data Type 1
@@ -97,7 +31,7 @@
   2024-01-01 01:00:00 UTC;                 !- Feature Value 4
 
 OS:AdditionalProperties,
-  {00000000-0000-0000-0001-000000000006},  !- Handle
+  {00000000-0000-0000-0001-000000000003},  !- Handle
   {00000000-0000-0000-0061-000000000020},  !- Object Name
   max_occ_in_spaces,                       !- Feature Name 1
   Double,                                  !- Feature Data Type 1
@@ -413,11 +347,11 @@
 
 OS:Coil:Cooling:DX:SingleSpeed,
   {00000000-0000-0000-0013-000000000001},  !- Handle
-  CoilCoolingDXSingleSpeed_dx 1 322kBtu/hr 9.8EER, !- Name
+  CoilCoolingDXSingleSpeed_dx 1 322kBtu/hr 8.21EER, !- Name
   {00000000-0000-0000-0058-000000000001},  !- Availability Schedule Name
   autosize,                                !- Rated Total Cooling Capacity {W}
   autosize,                                !- Rated Sensible Heat Ratio
-  3.40010964509975,                        !- Rated COP {W/W}
+  2.87058350694766,                        !- Rated COP {W/W}
   autosize,                                !- Rated Air Flow Rate {m3/s}
   773.3,                                   !- Rated Evaporator Fan Power Per Volume Flow Rate 2017 {W/(m3/s)}
   934.4,                                   !- Rated Evaporator Fan Power Per Volume Flow Rate 2023 {W/(m3/s)}
@@ -448,11 +382,11 @@
 
 OS:Coil:Cooling:DX:SingleSpeed,
   {00000000-0000-0000-0013-000000000002},  !- Handle
-  CoilCoolingDXSingleSpeed_dx 2 589kBtu/hr 9.8EER, !- Name
+  CoilCoolingDXSingleSpeed_dx 2 589kBtu/hr 8.21EER, !- Name
   {00000000-0000-0000-0058-000000000001},  !- Availability Schedule Name
   autosize,                                !- Rated Total Cooling Capacity {W}
   autosize,                                !- Rated Sensible Heat Ratio
-  3.40010964509975,                        !- Rated COP {W/W}
+  2.87058350694766,                        !- Rated COP {W/W}
   autosize,                                !- Rated Air Flow Rate {m3/s}
   773.3,                                   !- Rated Evaporator Fan Power Per Volume Flow Rate 2017 {W/(m3/s)}
   934.4,                                   !- Rated Evaporator Fan Power Per Volume Flow Rate 2023 {W/(m3/s)}
@@ -2643,23 +2577,6 @@
 OS:EnergyManagementSystem:Program,
   {00000000-0000-0000-0034-000000000001},  !- Handle
   ems_sys_4_mixed_shr_none_sc_dx_sh_c_g_ssf_cv_zh_b_hw_zc_none_srf_none__1_OptimumStartProg0, !- Name
-<<<<<<< HEAD
-  IF DaylightSavings==0 && DayOfWeek>1 && Hour==5 && {f20be7c0-cd31-4e9d-9b47-2fa6c8ee1212}<23.9 && {f20be7c0-cd31-4e9d-9b47-2fa6c8ee1212}>1.7, !- Program Line 1
-  SET {b00de41d-441a-47ee-b3cd-8b535e6e8d5d} = 29.4, !- Program Line 2
-  SET {d0599ca6-f30a-4dbd-9b11-af058b47857d} = 15.6, !- Program Line 3
-  ELSEIF DaylightSavings==0 && DayOfWeek==1 && Hour==7 && {f20be7c0-cd31-4e9d-9b47-2fa6c8ee1212}<23.9 && {f20be7c0-cd31-4e9d-9b47-2fa6c8ee1212}>1.7, !- Program Line 4
-  SET {b00de41d-441a-47ee-b3cd-8b535e6e8d5d} = 29.4, !- Program Line 5
-  SET {d0599ca6-f30a-4dbd-9b11-af058b47857d} = 15.6, !- Program Line 6
-  ELSEIF DaylightSavings==1 && DayOfWeek>1 && Hour==4 && {f20be7c0-cd31-4e9d-9b47-2fa6c8ee1212}<23.9 && {f20be7c0-cd31-4e9d-9b47-2fa6c8ee1212}>1.7, !- Program Line 7
-  SET {b00de41d-441a-47ee-b3cd-8b535e6e8d5d} = 29.4, !- Program Line 8
-  SET {d0599ca6-f30a-4dbd-9b11-af058b47857d} = 15.6, !- Program Line 9
-  ELSEIF DaylightSavings==1 && DayOfWeek==1 && Hour==6 && {f20be7c0-cd31-4e9d-9b47-2fa6c8ee1212}<23.9 && {f20be7c0-cd31-4e9d-9b47-2fa6c8ee1212}>1.7, !- Program Line 10
-  SET {b00de41d-441a-47ee-b3cd-8b535e6e8d5d} = 29.4, !- Program Line 11
-  SET {d0599ca6-f30a-4dbd-9b11-af058b47857d} = 15.6, !- Program Line 12
-  ELSE,                                    !- Program Line 13
-  SET {b00de41d-441a-47ee-b3cd-8b535e6e8d5d} = NULL, !- Program Line 14
-  SET {d0599ca6-f30a-4dbd-9b11-af058b47857d} = NULL, !- Program Line 15
-=======
   IF DaylightSavings==0 && DayOfWeek>1 && Hour==5 && {24a7d11a-ad6a-4fb0-ab1d-f8db674d02bc}<23.9 && {24a7d11a-ad6a-4fb0-ab1d-f8db674d02bc}>1.7, !- Program Line 1
   SET {d4f6c92f-0feb-4c89-83b4-65d5cff14d91} = 29.4, !- Program Line 2
   SET {10bfc0f2-8232-4b17-ae92-dda1cb112ea8} = 15.6, !- Program Line 3
@@ -2675,29 +2592,11 @@
   ELSE,                                    !- Program Line 13
   SET {d4f6c92f-0feb-4c89-83b4-65d5cff14d91} = NULL, !- Program Line 14
   SET {10bfc0f2-8232-4b17-ae92-dda1cb112ea8} = NULL, !- Program Line 15
->>>>>>> 792ffd62
   ENDIF;                                   !- Program Line 16
 
 OS:EnergyManagementSystem:Program,
   {00000000-0000-0000-0034-000000000002},  !- Handle
   ems_sys_4_mixed_shr_none_sc_dx_sh_c_g_ssf_cv_zh_b_hw_zc_none_srf_none__OptimumStartProg0, !- Name
-<<<<<<< HEAD
-  IF DaylightSavings==0 && DayOfWeek>1 && Hour==5 && {cd43bdd7-72b6-4121-a46c-dcac32d87182}<23.9 && {cd43bdd7-72b6-4121-a46c-dcac32d87182}>1.7, !- Program Line 1
-  SET {c1265b83-5fb2-416f-a467-3647ed836bde} = 29.4, !- Program Line 2
-  SET {f537f1a6-1ea5-4607-837f-ceafda490ae5} = 15.6, !- Program Line 3
-  ELSEIF DaylightSavings==0 && DayOfWeek==1 && Hour==7 && {cd43bdd7-72b6-4121-a46c-dcac32d87182}<23.9 && {cd43bdd7-72b6-4121-a46c-dcac32d87182}>1.7, !- Program Line 4
-  SET {c1265b83-5fb2-416f-a467-3647ed836bde} = 29.4, !- Program Line 5
-  SET {f537f1a6-1ea5-4607-837f-ceafda490ae5} = 15.6, !- Program Line 6
-  ELSEIF DaylightSavings==1 && DayOfWeek>1 && Hour==4 && {cd43bdd7-72b6-4121-a46c-dcac32d87182}<23.9 && {cd43bdd7-72b6-4121-a46c-dcac32d87182}>1.7, !- Program Line 7
-  SET {c1265b83-5fb2-416f-a467-3647ed836bde} = 29.4, !- Program Line 8
-  SET {f537f1a6-1ea5-4607-837f-ceafda490ae5} = 15.6, !- Program Line 9
-  ELSEIF DaylightSavings==1 && DayOfWeek==1 && Hour==6 && {cd43bdd7-72b6-4121-a46c-dcac32d87182}<23.9 && {cd43bdd7-72b6-4121-a46c-dcac32d87182}>1.7, !- Program Line 10
-  SET {c1265b83-5fb2-416f-a467-3647ed836bde} = 29.4, !- Program Line 11
-  SET {f537f1a6-1ea5-4607-837f-ceafda490ae5} = 15.6, !- Program Line 12
-  ELSE,                                    !- Program Line 13
-  SET {c1265b83-5fb2-416f-a467-3647ed836bde} = NULL, !- Program Line 14
-  SET {f537f1a6-1ea5-4607-837f-ceafda490ae5} = NULL, !- Program Line 15
-=======
   IF DaylightSavings==0 && DayOfWeek>1 && Hour==5 && {0f42fc35-78be-4f0a-8121-c2ff7e4cb5b6}<23.9 && {0f42fc35-78be-4f0a-8121-c2ff7e4cb5b6}>1.7, !- Program Line 1
   SET {f74fc4d7-1b5e-4d33-b3aa-79336d9935f3} = 29.4, !- Program Line 2
   SET {8242bf6f-63ad-45bb-bb3a-69a744c01c97} = 15.6, !- Program Line 3
@@ -2713,7 +2612,6 @@
   ELSE,                                    !- Program Line 13
   SET {f74fc4d7-1b5e-4d33-b3aa-79336d9935f3} = NULL, !- Program Line 14
   SET {8242bf6f-63ad-45bb-bb3a-69a744c01c97} = NULL, !- Program Line 15
->>>>>>> 792ffd62
   ENDIF;                                   !- Program Line 16
 
 OS:EnergyManagementSystem:ProgramCallingManager,
@@ -3601,13 +3499,13 @@
 
 OS:Node,
   {00000000-0000-0000-0048-000000000024},  !- Handle
-  CoilCoolingDXSingleSpeed_dx 1 322kBtu/hr 9.8EER Outlet Air Node, !- Name
+  CoilCoolingDXSingleSpeed_dx 1 322kBtu/hr 8.21EER Outlet Air Node, !- Name
   {00000000-0000-0000-0016-000000000064},  !- Inlet Port
   {00000000-0000-0000-0016-000000000065};  !- Outlet Port
 
 OS:Node,
   {00000000-0000-0000-0048-000000000025},  !- Handle
-  CoilCoolingDXSingleSpeed_dx 2 589kBtu/hr 9.8EER Outlet Air Node, !- Name
+  CoilCoolingDXSingleSpeed_dx 2 589kBtu/hr 8.21EER Outlet Air Node, !- Name
   {00000000-0000-0000-0016-000000000088},  !- Inlet Port
   {00000000-0000-0000-0016-000000000089};  !- Outlet Port
 
@@ -7885,9 +7783,9 @@
   {00000000-0000-0000-0061-000000000017},  !- Ambient Temperature Schedule Name
   ,                                        !- Ambient Temperature Thermal Zone Name
   ,                                        !- Ambient Temperature Outdoor Air Node Name
-  4.24409891583953,                        !- Off Cycle Loss Coefficient to Ambient Temperature {W/K}
+  4.04634428202617,                        !- Off Cycle Loss Coefficient to Ambient Temperature {W/K}
   ,                                        !- Off Cycle Loss Fraction to Thermal Zone
-  4.24409891583953,                        !- On Cycle Loss Coefficient to Ambient Temperature {W/K}
+  4.04634428202617,                        !- On Cycle Loss Coefficient to Ambient Temperature {W/K}
   ,                                        !- On Cycle Loss Fraction to Thermal Zone
   ,                                        !- Peak Use Flow Rate {m3/s}
   ,                                        !- Use Flow Rate Fraction Schedule Name
