--- conflicted
+++ resolved
@@ -2595,23 +2595,6 @@
 OS:EnergyManagementSystem:Program,
   {00000000-0000-0000-0033-000000000001},  !- Handle
   ems_sys_4_mixed_shr_none_sc_ashp_sh_ashp_c_e_ssf_cv_zh_b_e_zc_none_srf_none__1_OptimumStartProg0, !- Name
-<<<<<<< HEAD
-  IF DaylightSavings==0 && DayOfWeek>1 && Hour==5 && {2d73bd86-3e49-4876-9341-4c5df27f4766}<23.9 && {2d73bd86-3e49-4876-9341-4c5df27f4766}>1.7, !- Program Line 1
-  SET {134fed06-6b52-46d0-a0be-ca661b7ee133} = 29.4, !- Program Line 2
-  SET {95e6c8d0-7789-40e5-9f8c-07ca928b9e0e} = 15.6, !- Program Line 3
-  ELSEIF DaylightSavings==0 && DayOfWeek==1 && Hour==7 && {2d73bd86-3e49-4876-9341-4c5df27f4766}<23.9 && {2d73bd86-3e49-4876-9341-4c5df27f4766}>1.7, !- Program Line 4
-  SET {134fed06-6b52-46d0-a0be-ca661b7ee133} = 29.4, !- Program Line 5
-  SET {95e6c8d0-7789-40e5-9f8c-07ca928b9e0e} = 15.6, !- Program Line 6
-  ELSEIF DaylightSavings==1 && DayOfWeek>1 && Hour==4 && {2d73bd86-3e49-4876-9341-4c5df27f4766}<23.9 && {2d73bd86-3e49-4876-9341-4c5df27f4766}>1.7, !- Program Line 7
-  SET {134fed06-6b52-46d0-a0be-ca661b7ee133} = 29.4, !- Program Line 8
-  SET {95e6c8d0-7789-40e5-9f8c-07ca928b9e0e} = 15.6, !- Program Line 9
-  ELSEIF DaylightSavings==1 && DayOfWeek==1 && Hour==6 && {2d73bd86-3e49-4876-9341-4c5df27f4766}<23.9 && {2d73bd86-3e49-4876-9341-4c5df27f4766}>1.7, !- Program Line 10
-  SET {134fed06-6b52-46d0-a0be-ca661b7ee133} = 29.4, !- Program Line 11
-  SET {95e6c8d0-7789-40e5-9f8c-07ca928b9e0e} = 15.6, !- Program Line 12
-  ELSE,                                    !- Program Line 13
-  SET {134fed06-6b52-46d0-a0be-ca661b7ee133} = NULL, !- Program Line 14
-  SET {95e6c8d0-7789-40e5-9f8c-07ca928b9e0e} = NULL, !- Program Line 15
-=======
   IF DaylightSavings==0 && DayOfWeek>1 && Hour==5 && {bf6aabc1-2bf2-4637-a851-6205c4505ae9}<23.9 && {bf6aabc1-2bf2-4637-a851-6205c4505ae9}>1.7, !- Program Line 1
   SET {aca664ce-5a41-4e38-96de-e4de4a9d4ba9} = 29.4, !- Program Line 2
   SET {e1595aa3-6e7f-4e3a-9453-8b9555ae46ad} = 15.6, !- Program Line 3
@@ -2627,29 +2610,11 @@
   ELSE,                                    !- Program Line 13
   SET {aca664ce-5a41-4e38-96de-e4de4a9d4ba9} = NULL, !- Program Line 14
   SET {e1595aa3-6e7f-4e3a-9453-8b9555ae46ad} = NULL, !- Program Line 15
->>>>>>> c126813f
   ENDIF;                                   !- Program Line 16
 
 OS:EnergyManagementSystem:Program,
   {00000000-0000-0000-0033-000000000002},  !- Handle
   ems_sys_4_mixed_shr_none_sc_ashp_sh_ashp_c_e_ssf_cv_zh_b_e_zc_none_srf_none__OptimumStartProg0, !- Name
-<<<<<<< HEAD
-  IF DaylightSavings==0 && DayOfWeek>1 && Hour==5 && {66bd43b8-c564-468e-80e2-7f93b6e8af49}<23.9 && {66bd43b8-c564-468e-80e2-7f93b6e8af49}>1.7, !- Program Line 1
-  SET {2f184795-4ebd-44a4-be1b-0e8fe7461ee5} = 29.4, !- Program Line 2
-  SET {5a06d984-7ffe-4d4a-906a-529974b46dcf} = 15.6, !- Program Line 3
-  ELSEIF DaylightSavings==0 && DayOfWeek==1 && Hour==7 && {66bd43b8-c564-468e-80e2-7f93b6e8af49}<23.9 && {66bd43b8-c564-468e-80e2-7f93b6e8af49}>1.7, !- Program Line 4
-  SET {2f184795-4ebd-44a4-be1b-0e8fe7461ee5} = 29.4, !- Program Line 5
-  SET {5a06d984-7ffe-4d4a-906a-529974b46dcf} = 15.6, !- Program Line 6
-  ELSEIF DaylightSavings==1 && DayOfWeek>1 && Hour==4 && {66bd43b8-c564-468e-80e2-7f93b6e8af49}<23.9 && {66bd43b8-c564-468e-80e2-7f93b6e8af49}>1.7, !- Program Line 7
-  SET {2f184795-4ebd-44a4-be1b-0e8fe7461ee5} = 29.4, !- Program Line 8
-  SET {5a06d984-7ffe-4d4a-906a-529974b46dcf} = 15.6, !- Program Line 9
-  ELSEIF DaylightSavings==1 && DayOfWeek==1 && Hour==6 && {66bd43b8-c564-468e-80e2-7f93b6e8af49}<23.9 && {66bd43b8-c564-468e-80e2-7f93b6e8af49}>1.7, !- Program Line 10
-  SET {2f184795-4ebd-44a4-be1b-0e8fe7461ee5} = 29.4, !- Program Line 11
-  SET {5a06d984-7ffe-4d4a-906a-529974b46dcf} = 15.6, !- Program Line 12
-  ELSE,                                    !- Program Line 13
-  SET {2f184795-4ebd-44a4-be1b-0e8fe7461ee5} = NULL, !- Program Line 14
-  SET {5a06d984-7ffe-4d4a-906a-529974b46dcf} = NULL, !- Program Line 15
-=======
   IF DaylightSavings==0 && DayOfWeek>1 && Hour==5 && {d36328e6-5fdd-45a5-ae7b-8e0fc3d6f97f}<23.9 && {d36328e6-5fdd-45a5-ae7b-8e0fc3d6f97f}>1.7, !- Program Line 1
   SET {880ad118-4d16-415d-a8ae-413de9bf7523} = 29.4, !- Program Line 2
   SET {deb01c4b-4dd1-435a-971d-13fa4209830d} = 15.6, !- Program Line 3
@@ -2665,7 +2630,6 @@
   ELSE,                                    !- Program Line 13
   SET {880ad118-4d16-415d-a8ae-413de9bf7523} = NULL, !- Program Line 14
   SET {deb01c4b-4dd1-435a-971d-13fa4209830d} = NULL, !- Program Line 15
->>>>>>> c126813f
   ENDIF;                                   !- Program Line 16
 
 OS:EnergyManagementSystem:ProgramCallingManager,
