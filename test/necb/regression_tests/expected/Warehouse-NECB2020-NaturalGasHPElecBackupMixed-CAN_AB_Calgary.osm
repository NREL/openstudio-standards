--- conflicted
+++ resolved
@@ -543,11 +543,7 @@
 
 OS:Coil:Heating:DX:SingleSpeed,
   {00000000-0000-0000-0014-000000000001},  !- Handle
-<<<<<<< HEAD
   CoilHeatingDXSingleSpeed_ashp 1 212 Htg kBtu/hr 3.2COPH, !- Name
-=======
-  CoilHeatingDXSingleSpeed_ashp 1 293 Clg kBtu/hr 3.2COPH, !- Name
->>>>>>> e90cebe5
   {00000000-0000-0000-0059-000000000001},  !- Availability Schedule Name
   Autosize,                                !- Rated Total Heating Capacity {W}
   3.53707148649274,                        !- Rated COP {W/W}
@@ -574,11 +570,7 @@
 
 OS:Coil:Heating:DX:SingleSpeed,
   {00000000-0000-0000-0014-000000000002},  !- Handle
-<<<<<<< HEAD
   CoilHeatingDXSingleSpeed_ashp 2 398 Htg kBtu/hr 3.2COPH, !- Name
-=======
-  CoilHeatingDXSingleSpeed_ashp 2 549 Clg kBtu/hr 3.2COPH, !- Name
->>>>>>> e90cebe5
   {00000000-0000-0000-0059-000000000001},  !- Availability Schedule Name
   Autosize,                                !- Rated Total Heating Capacity {W}
   3.65834400333947,                        !- Rated COP {W/W}
@@ -605,17 +597,10 @@
 
 OS:Coil:Heating:DX:SingleSpeed,
   {00000000-0000-0000-0014-000000000003},  !- Handle
-<<<<<<< HEAD
   CoilHeatingDXSingleSpeed_ashp 33 Htg kBtu/hr 7.4HSPF, !- Name
   {00000000-0000-0000-0059-000000000001},  !- Availability Schedule Name
   9602.22870759226,                        !- Rated Total Heating Capacity {W}
   3.658264,                                !- Rated COP {W/W}
-=======
-  CoilHeatingDXSingleSpeed_ashp 45 Clg kBtu/hr 3.3COPH, !- Name
-  {00000000-0000-0000-0059-000000000001},  !- Availability Schedule Name
-  Autosize,                                !- Rated Total Heating Capacity {W}
-  3.52669005083516,                        !- Rated COP {W/W}
->>>>>>> e90cebe5
   Autosize,                                !- Rated Air Flow Rate {m3/s}
   773.3,                                   !- Rated Supply Fan Power Per Volume Flow Rate 2017 {W/(m3/s)}
   934.4,                                   !- Rated Supply Fan Power Per Volume Flow Rate 2023 {W/(m3/s)}
@@ -2981,7 +2966,6 @@
 OS:EnergyManagementSystem:Program,
   {00000000-0000-0000-0035-000000000001},  !- Handle
   ems_sys_4_mixed_shr_none_sc_ashp_sh_ashp_c_e_ssf_cv_zh_b_hw_zc_none_srf_none__1_OptimumStartProg0, !- Name
-<<<<<<< HEAD
   IF DaylightSavings==0 && DayOfWeek>1 && Hour==5 && {dea5bf2d-77bc-4651-97b8-9bbb0eee505d}<23.9 && {dea5bf2d-77bc-4651-97b8-9bbb0eee505d}>1.7, !- Program Line 1
   SET {827d7629-5974-4b55-8e03-36629bcd1475} = 29.4, !- Program Line 2
   SET {3707e2fa-3248-43ac-a578-9d20fb89f208} = 15.6, !- Program Line 3
@@ -2997,29 +2981,11 @@
   ELSE,                                    !- Program Line 13
   SET {827d7629-5974-4b55-8e03-36629bcd1475} = NULL, !- Program Line 14
   SET {3707e2fa-3248-43ac-a578-9d20fb89f208} = NULL, !- Program Line 15
-=======
-  IF DaylightSavings==0 && DayOfWeek>1 && Hour==5 && {3d8aa498-6e99-4ea1-bf08-89ab980ad60a}<23.9 && {3d8aa498-6e99-4ea1-bf08-89ab980ad60a}>1.7, !- Program Line 1
-  SET {f0a449ca-86fe-4142-b80c-1c536e3568f5} = 29.4, !- Program Line 2
-  SET {bf9bba4a-75d4-4789-bb07-f796615ea0d1} = 15.6, !- Program Line 3
-  ELSEIF DaylightSavings==0 && DayOfWeek==1 && Hour==7 && {3d8aa498-6e99-4ea1-bf08-89ab980ad60a}<23.9 && {3d8aa498-6e99-4ea1-bf08-89ab980ad60a}>1.7, !- Program Line 4
-  SET {f0a449ca-86fe-4142-b80c-1c536e3568f5} = 29.4, !- Program Line 5
-  SET {bf9bba4a-75d4-4789-bb07-f796615ea0d1} = 15.6, !- Program Line 6
-  ELSEIF DaylightSavings==1 && DayOfWeek>1 && Hour==4 && {3d8aa498-6e99-4ea1-bf08-89ab980ad60a}<23.9 && {3d8aa498-6e99-4ea1-bf08-89ab980ad60a}>1.7, !- Program Line 7
-  SET {f0a449ca-86fe-4142-b80c-1c536e3568f5} = 29.4, !- Program Line 8
-  SET {bf9bba4a-75d4-4789-bb07-f796615ea0d1} = 15.6, !- Program Line 9
-  ELSEIF DaylightSavings==1 && DayOfWeek==1 && Hour==6 && {3d8aa498-6e99-4ea1-bf08-89ab980ad60a}<23.9 && {3d8aa498-6e99-4ea1-bf08-89ab980ad60a}>1.7, !- Program Line 10
-  SET {f0a449ca-86fe-4142-b80c-1c536e3568f5} = 29.4, !- Program Line 11
-  SET {bf9bba4a-75d4-4789-bb07-f796615ea0d1} = 15.6, !- Program Line 12
-  ELSE,                                    !- Program Line 13
-  SET {f0a449ca-86fe-4142-b80c-1c536e3568f5} = NULL, !- Program Line 14
-  SET {bf9bba4a-75d4-4789-bb07-f796615ea0d1} = NULL, !- Program Line 15
->>>>>>> e90cebe5
   ENDIF;                                   !- Program Line 16
 
 OS:EnergyManagementSystem:Program,
   {00000000-0000-0000-0035-000000000002},  !- Handle
   ems_sys_4_mixed_shr_none_sc_ashp_sh_ashp_c_e_ssf_cv_zh_b_hw_zc_none_srf_none__OptimumStartProg0, !- Name
-<<<<<<< HEAD
   IF DaylightSavings==0 && DayOfWeek>1 && Hour==5 && {02c72b89-b093-4145-be62-f627c4a93164}<23.9 && {02c72b89-b093-4145-be62-f627c4a93164}>1.7, !- Program Line 1
   SET {ea7826cf-9ddd-4494-81f8-0ce940c7304c} = 29.4, !- Program Line 2
   SET {8d89deef-f6f1-462f-974a-0395d0b898d6} = 15.6, !- Program Line 3
@@ -3035,23 +3001,6 @@
   ELSE,                                    !- Program Line 13
   SET {ea7826cf-9ddd-4494-81f8-0ce940c7304c} = NULL, !- Program Line 14
   SET {8d89deef-f6f1-462f-974a-0395d0b898d6} = NULL, !- Program Line 15
-=======
-  IF DaylightSavings==0 && DayOfWeek>1 && Hour==5 && {ef162ed2-4a2e-42a2-b6bf-f213716a7eab}<23.9 && {ef162ed2-4a2e-42a2-b6bf-f213716a7eab}>1.7, !- Program Line 1
-  SET {bc19f5b0-342e-4a99-aa0f-84085b7664a0} = 29.4, !- Program Line 2
-  SET {1f8eee72-06d5-4fb0-96f5-ee16fcae4ca4} = 15.6, !- Program Line 3
-  ELSEIF DaylightSavings==0 && DayOfWeek==1 && Hour==7 && {ef162ed2-4a2e-42a2-b6bf-f213716a7eab}<23.9 && {ef162ed2-4a2e-42a2-b6bf-f213716a7eab}>1.7, !- Program Line 4
-  SET {bc19f5b0-342e-4a99-aa0f-84085b7664a0} = 29.4, !- Program Line 5
-  SET {1f8eee72-06d5-4fb0-96f5-ee16fcae4ca4} = 15.6, !- Program Line 6
-  ELSEIF DaylightSavings==1 && DayOfWeek>1 && Hour==4 && {ef162ed2-4a2e-42a2-b6bf-f213716a7eab}<23.9 && {ef162ed2-4a2e-42a2-b6bf-f213716a7eab}>1.7, !- Program Line 7
-  SET {bc19f5b0-342e-4a99-aa0f-84085b7664a0} = 29.4, !- Program Line 8
-  SET {1f8eee72-06d5-4fb0-96f5-ee16fcae4ca4} = 15.6, !- Program Line 9
-  ELSEIF DaylightSavings==1 && DayOfWeek==1 && Hour==6 && {ef162ed2-4a2e-42a2-b6bf-f213716a7eab}<23.9 && {ef162ed2-4a2e-42a2-b6bf-f213716a7eab}>1.7, !- Program Line 10
-  SET {bc19f5b0-342e-4a99-aa0f-84085b7664a0} = 29.4, !- Program Line 11
-  SET {1f8eee72-06d5-4fb0-96f5-ee16fcae4ca4} = 15.6, !- Program Line 12
-  ELSE,                                    !- Program Line 13
-  SET {bc19f5b0-342e-4a99-aa0f-84085b7664a0} = NULL, !- Program Line 14
-  SET {1f8eee72-06d5-4fb0-96f5-ee16fcae4ca4} = NULL, !- Program Line 15
->>>>>>> e90cebe5
   ENDIF;                                   !- Program Line 16
 
 OS:EnergyManagementSystem:ProgramCallingManager,
@@ -3957,31 +3906,19 @@
 
 OS:Node,
   {00000000-0000-0000-0049-000000000027},  !- Handle
-<<<<<<< HEAD
   CoilHeatingDXSingleSpeed_ashp 1 212 Htg kBtu/hr 3.2COPH Outlet Air Node, !- Name
-=======
-  CoilHeatingDXSingleSpeed_ashp 1 293 Clg kBtu/hr 3.2COPH Outlet Air Node, !- Name
->>>>>>> e90cebe5
   {00000000-0000-0000-0017-000000000066},  !- Inlet Port
   {00000000-0000-0000-0017-000000000067};  !- Outlet Port
 
 OS:Node,
   {00000000-0000-0000-0049-000000000028},  !- Handle
-<<<<<<< HEAD
   CoilHeatingDXSingleSpeed_ashp 2 398 Htg kBtu/hr 3.2COPH Outlet Air Node, !- Name
-=======
-  CoilHeatingDXSingleSpeed_ashp 2 549 Clg kBtu/hr 3.2COPH Outlet Air Node, !- Name
->>>>>>> e90cebe5
   {00000000-0000-0000-0017-000000000092},  !- Inlet Port
   {00000000-0000-0000-0017-000000000093};  !- Outlet Port
 
 OS:Node,
   {00000000-0000-0000-0049-000000000029},  !- Handle
-<<<<<<< HEAD
   CoilHeatingDXSingleSpeed_ashp 33 Htg kBtu/hr 7.4HSPF Outlet Air Node, !- Name
-=======
-  CoilHeatingDXSingleSpeed_ashp 45 Clg kBtu/hr 3.3COPH Outlet Air Node, !- Name
->>>>>>> e90cebe5
   {00000000-0000-0000-0017-000000000041},  !- Inlet Port
   {00000000-0000-0000-0017-000000000042};  !- Outlet Port
 
