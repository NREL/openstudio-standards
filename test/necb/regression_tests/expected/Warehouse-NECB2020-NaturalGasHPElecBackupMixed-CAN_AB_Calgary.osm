OS:AdditionalProperties,
  {00000000-0000-0000-0001-000000000001},  !- Handle
  {00000000-0000-0000-0031-000000000001},  !- Object Name
  Ref OA per area,                         !- Feature Name 1
  Double,                                  !- Feature Data Type 1
  0.059999999999999998,                    !- Feature Value 1
  Ref OA per person,                       !- Feature Name 2
  Double,                                  !- Feature Data Type 2
  5,                                       !- Feature Value 2
  Ref OA ach,                              !- Feature Name 3
  Double,                                  !- Feature Data Type 3
  0,                                       !- Feature Value 3
  Ref occupancy per 1000ft2,               !- Feature Name 4
  Double,                                  !- Feature Data Type 4
  5,                                       !- Feature Value 4
  Ref standard,                            !- Feature Name 5
  String,                                  !- Feature Data Type 5
  ASHRAE 62.1-2016 Occupancy,              !- Feature Value 5
  Ref space type,                          !- Feature Name 6
  String,                                  !- Feature Data Type 6
  Office space;                            !- Feature Value 6

OS:AdditionalProperties,
  {00000000-0000-0000-0001-000000000002},  !- Handle
  {00000000-0000-0000-0031-000000000002},  !- Object Name
  Ref OA per area,                         !- Feature Name 1
  Double,                                  !- Feature Data Type 1
  0.059999999999999998,                    !- Feature Value 1
  Ref OA per person,                       !- Feature Name 2
  Double,                                  !- Feature Data Type 2
  10,                                      !- Feature Value 2
  Ref OA ach,                              !- Feature Name 3
  Double,                                  !- Feature Data Type 3
  0,                                       !- Feature Value 3
  Ref occupancy per 1000ft2,               !- Feature Name 4
  Double,                                  !- Feature Data Type 4
  0,                                       !- Feature Value 4
  Ref standard,                            !- Feature Name 5
  String,                                  !- Feature Data Type 5
  ASHRAE 62.1-2016 Occupancy,              !- Feature Value 5
  Ref space type,                          !- Feature Name 6
  String,                                  !- Feature Data Type 6
  Warehouses;                              !- Feature Value 6

OS:AdditionalProperties,
  {00000000-0000-0000-0001-000000000003},  !- Handle
  {00000000-0000-0000-0031-000000000003},  !- Object Name
  Ref OA per area,                         !- Feature Name 1
  Double,                                  !- Feature Data Type 1
  0.059999999999999998,                    !- Feature Value 1
  Ref OA per person,                       !- Feature Name 2
  Double,                                  !- Feature Data Type 2
  10,                                      !- Feature Value 2
  Ref OA ach,                              !- Feature Name 3
  Double,                                  !- Feature Data Type 3
  0,                                       !- Feature Value 3
  Ref occupancy per 1000ft2,               !- Feature Name 4
  Double,                                  !- Feature Data Type 4
  0,                                       !- Feature Value 4
  Ref standard,                            !- Feature Name 5
  String,                                  !- Feature Data Type 5
  ASHRAE 62.1-2016 Occupancy,              !- Feature Value 5
  Ref space type,                          !- Feature Name 6
  String,                                  !- Feature Data Type 6
  Warehouses;                              !- Feature Value 6

OS:AdditionalProperties,
  {00000000-0000-0000-0001-000000000004},  !- Handle
  {00000000-0000-0000-0062-000000000019},  !- Object Name
  max_occ_in_spaces,                       !- Feature Name 1
  Double,                                  !- Feature Data Type 1
  11.848286688361537,                      !- Feature Value 1
  number_of_spaces_included,               !- Feature Name 2
  Integer,                                 !- Feature Data Type 2
  1,                                       !- Feature Value 2
  date_parent_object_last_edited,          !- Feature Name 3
  String,                                  !- Feature Data Type 3
  2024-01-01 01:00:00 UTC,                 !- Feature Value 3
  date_parent_object_created,              !- Feature Name 4
  String,                                  !- Feature Data Type 4
  2024-01-01 01:00:00 UTC;                 !- Feature Value 4

OS:AdditionalProperties,
  {00000000-0000-0000-0001-000000000005},  !- Handle
  {00000000-0000-0000-0062-000000000021},  !- Object Name
  max_occ_in_spaces,                       !- Feature Name 1
  Double,                                  !- Feature Data Type 1
  27.878321619674338,                      !- Feature Value 1
  number_of_spaces_included,               !- Feature Name 2
  Integer,                                 !- Feature Data Type 2
  1,                                       !- Feature Value 2
  date_parent_object_last_edited,          !- Feature Name 3
  String,                                  !- Feature Data Type 3
  2024-01-01 01:00:00 UTC,                 !- Feature Value 3
  date_parent_object_created,              !- Feature Name 4
  String,                                  !- Feature Data Type 4
  2024-01-01 01:00:00 UTC;                 !- Feature Value 4

OS:AdditionalProperties,
  {00000000-0000-0000-0001-000000000006},  !- Handle
  {00000000-0000-0000-0062-000000000020},  !- Object Name
  max_occ_in_spaces,                       !- Feature Name 1
  Double,                                  !- Feature Data Type 1
  32.060069862625376,                      !- Feature Value 1
  number_of_spaces_included,               !- Feature Name 2
  Integer,                                 !- Feature Data Type 2
  1,                                       !- Feature Value 2
  date_parent_object_last_edited,          !- Feature Name 3
  String,                                  !- Feature Data Type 3
  2024-01-01 01:00:00 UTC,                 !- Feature Value 3
  date_parent_object_created,              !- Feature Name 4
  String,                                  !- Feature Data Type 4
  2024-01-01 01:00:00 UTC;                 !- Feature Value 4

OS:AirLoopHVAC,
  {00000000-0000-0000-0002-000000000001},  !- Handle
  sys_3|mixed|shr>erv|sc>ashp|sh>ashp>c-e|ssf>cv|zh>b-hw|zc>none|srf>none|, !- Name
  ,                                        !- Controller List Name
  {00000000-0000-0000-0062-000000000019},  !- Availability Schedule
  {00000000-0000-0000-0008-000000000003},  !- Availability Manager List Name
  autosize,                                !- Design Supply Air Flow Rate {m3/s}
  1,                                       !- Design Return Air Flow Fraction of Supply Air Flow
  ,                                        !- Branch List Name
  ,                                        !- Connector List Name
  {00000000-0000-0000-0017-000000000032},  !- Supply Side Inlet Node Name
  {00000000-0000-0000-0017-000000000035},  !- Demand Side Outlet Node Name
  {00000000-0000-0000-0017-000000000034},  !- Demand Side Inlet Node A
  {00000000-0000-0000-0017-000000000033},  !- Supply Side Outlet Node A
  ,                                        !- Demand Side Inlet Node B
  ,                                        !- Supply Side Outlet Node B
  ,                                        !- Return Air Bypass Flow Temperature Setpoint Schedule Name
  {00000000-0000-0000-0004-000000000001},  !- Demand Mixer Name
  {00000000-0000-0000-0005-000000000001},  !- Demand Splitter A Name
  ,                                        !- Demand Splitter B Name
  ;                                        !- Supply Splitter Name

OS:AirLoopHVAC,
  {00000000-0000-0000-0002-000000000002},  !- Handle
  sys_4|mixed|shr>erv|sc>ashp|sh>ashp>c-e|ssf>cv|zh>b-hw|zc>none|srf>none| 1, !- Name
  ,                                        !- Controller List Name
  {00000000-0000-0000-0062-000000000020},  !- Availability Schedule
  {00000000-0000-0000-0008-000000000002},  !- Availability Manager List Name
  autosize,                                !- Design Supply Air Flow Rate {m3/s}
  1,                                       !- Design Return Air Flow Fraction of Supply Air Flow
  ,                                        !- Branch List Name
  ,                                        !- Connector List Name
  {00000000-0000-0000-0017-000000000083},  !- Supply Side Inlet Node Name
  {00000000-0000-0000-0017-000000000086},  !- Demand Side Outlet Node Name
  {00000000-0000-0000-0017-000000000085},  !- Demand Side Inlet Node A
  {00000000-0000-0000-0017-000000000084},  !- Supply Side Outlet Node A
  ,                                        !- Demand Side Inlet Node B
  ,                                        !- Supply Side Outlet Node B
  ,                                        !- Return Air Bypass Flow Temperature Setpoint Schedule Name
  {00000000-0000-0000-0004-000000000003},  !- Demand Mixer Name
  {00000000-0000-0000-0005-000000000003},  !- Demand Splitter A Name
  ,                                        !- Demand Splitter B Name
  ;                                        !- Supply Splitter Name

OS:AirLoopHVAC,
  {00000000-0000-0000-0002-000000000003},  !- Handle
  sys_4|mixed|shr>erv|sc>ashp|sh>ashp>c-e|ssf>cv|zh>b-hw|zc>none|srf>none|, !- Name
  ,                                        !- Controller List Name
  {00000000-0000-0000-0062-000000000021},  !- Availability Schedule
  {00000000-0000-0000-0008-000000000001},  !- Availability Manager List Name
  autosize,                                !- Design Supply Air Flow Rate {m3/s}
  1,                                       !- Design Return Air Flow Fraction of Supply Air Flow
  ,                                        !- Branch List Name
  ,                                        !- Connector List Name
  {00000000-0000-0000-0017-000000000057},  !- Supply Side Inlet Node Name
  {00000000-0000-0000-0017-000000000060},  !- Demand Side Outlet Node Name
  {00000000-0000-0000-0017-000000000059},  !- Demand Side Inlet Node A
  {00000000-0000-0000-0017-000000000058},  !- Supply Side Outlet Node A
  ,                                        !- Demand Side Inlet Node B
  ,                                        !- Supply Side Outlet Node B
  ,                                        !- Return Air Bypass Flow Temperature Setpoint Schedule Name
  {00000000-0000-0000-0004-000000000002},  !- Demand Mixer Name
  {00000000-0000-0000-0005-000000000002},  !- Demand Splitter A Name
  ,                                        !- Demand Splitter B Name
  ;                                        !- Supply Splitter Name

OS:AirLoopHVAC:OutdoorAirSystem,
  {00000000-0000-0000-0003-000000000001},  !- Handle
  Air Loop HVAC Outdoor Air System 1,      !- Name
  {00000000-0000-0000-0022-000000000001},  !- Controller Name
  ,                                        !- Outdoor Air Equipment List Name
  ,                                        !- Availability Manager List Name
  {00000000-0000-0000-0017-000000000046},  !- Mixed Air Node Name
  {00000000-0000-0000-0017-000000000149},  !- Outdoor Air Stream Node Name
  {00000000-0000-0000-0017-000000000150},  !- Relief Air Stream Node Name
  {00000000-0000-0000-0017-000000000045};  !- Return Air Stream Node Name

OS:AirLoopHVAC:OutdoorAirSystem,
  {00000000-0000-0000-0003-000000000002},  !- Handle
  Air Loop HVAC Outdoor Air System 2,      !- Name
  {00000000-0000-0000-0022-000000000002},  !- Controller Name
  ,                                        !- Outdoor Air Equipment List Name
  ,                                        !- Availability Manager List Name
  {00000000-0000-0000-0017-000000000071},  !- Mixed Air Node Name
  {00000000-0000-0000-0017-000000000155},  !- Outdoor Air Stream Node Name
  {00000000-0000-0000-0017-000000000156},  !- Relief Air Stream Node Name
  {00000000-0000-0000-0017-000000000070};  !- Return Air Stream Node Name

OS:AirLoopHVAC:OutdoorAirSystem,
  {00000000-0000-0000-0003-000000000003},  !- Handle
  Air Loop HVAC Outdoor Air System 3,      !- Name
  {00000000-0000-0000-0022-000000000003},  !- Controller Name
  ,                                        !- Outdoor Air Equipment List Name
  ,                                        !- Availability Manager List Name
  {00000000-0000-0000-0017-000000000097},  !- Mixed Air Node Name
  {00000000-0000-0000-0017-000000000161},  !- Outdoor Air Stream Node Name
  {00000000-0000-0000-0017-000000000162},  !- Relief Air Stream Node Name
  {00000000-0000-0000-0017-000000000096};  !- Return Air Stream Node Name

OS:AirLoopHVAC:ZoneMixer,
  {00000000-0000-0000-0004-000000000001},  !- Handle
  Air Loop HVAC Zone Mixer 1,              !- Name
  {00000000-0000-0000-0017-000000000037},  !- Outlet Node Name
  {00000000-0000-0000-0017-000000000053};  !- Inlet Node Name 1

OS:AirLoopHVAC:ZoneMixer,
  {00000000-0000-0000-0004-000000000002},  !- Handle
  Air Loop HVAC Zone Mixer 2,              !- Name
  {00000000-0000-0000-0017-000000000062},  !- Outlet Node Name
  {00000000-0000-0000-0017-000000000079};  !- Inlet Node Name 1

OS:AirLoopHVAC:ZoneMixer,
  {00000000-0000-0000-0004-000000000003},  !- Handle
  Air Loop HVAC Zone Mixer 3,              !- Name
  {00000000-0000-0000-0017-000000000088},  !- Outlet Node Name
  {00000000-0000-0000-0017-000000000105};  !- Inlet Node Name 1

OS:AirLoopHVAC:ZoneSplitter,
  {00000000-0000-0000-0005-000000000001},  !- Handle
  Air Loop HVAC Zone Splitter 1,           !- Name
  {00000000-0000-0000-0017-000000000036},  !- Inlet Node Name
  {00000000-0000-0000-0017-000000000054};  !- Outlet Node Name 1

OS:AirLoopHVAC:ZoneSplitter,
  {00000000-0000-0000-0005-000000000002},  !- Handle
  Air Loop HVAC Zone Splitter 2,           !- Name
  {00000000-0000-0000-0017-000000000061},  !- Inlet Node Name
  {00000000-0000-0000-0017-000000000080};  !- Outlet Node Name 1

OS:AirLoopHVAC:ZoneSplitter,
  {00000000-0000-0000-0005-000000000003},  !- Handle
  Air Loop HVAC Zone Splitter 3,           !- Name
  {00000000-0000-0000-0017-000000000087},  !- Inlet Node Name
  {00000000-0000-0000-0017-000000000106};  !- Outlet Node Name 1

OS:AirTerminal:SingleDuct:ConstantVolume:NoReheat,
  {00000000-0000-0000-0006-000000000001},  !- Handle
  Air Terminal Single Duct Constant Volume No Reheat 1, !- Name
  {00000000-0000-0000-0059-000000000001},  !- Availability Schedule Name
  {00000000-0000-0000-0017-000000000055},  !- Air Inlet Node Name
  {00000000-0000-0000-0017-000000000056},  !- Air Outlet Node Name
  AutoSize;                                !- Maximum Air Flow Rate {m3/s}

OS:AirTerminal:SingleDuct:ConstantVolume:NoReheat,
  {00000000-0000-0000-0006-000000000002},  !- Handle
  Air Terminal Single Duct Constant Volume No Reheat 2, !- Name
  {00000000-0000-0000-0059-000000000001},  !- Availability Schedule Name
  {00000000-0000-0000-0017-000000000081},  !- Air Inlet Node Name
  {00000000-0000-0000-0017-000000000082},  !- Air Outlet Node Name
  AutoSize;                                !- Maximum Air Flow Rate {m3/s}

OS:AirTerminal:SingleDuct:ConstantVolume:NoReheat,
  {00000000-0000-0000-0006-000000000003},  !- Handle
  Air Terminal Single Duct Constant Volume No Reheat 3, !- Name
  {00000000-0000-0000-0059-000000000001},  !- Availability Schedule Name
  {00000000-0000-0000-0017-000000000107},  !- Air Inlet Node Name
  {00000000-0000-0000-0017-000000000108},  !- Air Outlet Node Name
  AutoSize;                                !- Maximum Air Flow Rate {m3/s}

OS:AvailabilityManager:NightCycle,
  {00000000-0000-0000-0007-000000000001},  !- Handle
  Availability Manager Night Cycle 1,      !- Name
  {00000000-0000-0000-0059-000000000001},  !- Applicability Schedule
  ,                                        !- Fan Schedule
  CycleOnAny,                              !- Control Type
  1,                                       !- Thermostat Tolerance {deltaC}
  ,                                        !- Cycling Run Time Control Type
  3600,                                    !- Cycling Run Time {s}
  {00000000-0000-0000-0048-000000000001},  !- Control Zone or Zone List Name
  {00000000-0000-0000-0048-000000000002},  !- Cooling Control Zone or Zone List Name
  {00000000-0000-0000-0048-000000000003},  !- Heating Control Zone or Zone List Name
  {00000000-0000-0000-0048-000000000004};  !- Heating Zone Fans Only Zone or Zone List Name

OS:AvailabilityManager:NightCycle,
  {00000000-0000-0000-0007-000000000002},  !- Handle
  Availability Manager Night Cycle 2,      !- Name
  {00000000-0000-0000-0059-000000000001},  !- Applicability Schedule
  ,                                        !- Fan Schedule
  CycleOnAny,                              !- Control Type
  1,                                       !- Thermostat Tolerance {deltaC}
  ,                                        !- Cycling Run Time Control Type
  3600,                                    !- Cycling Run Time {s}
  {00000000-0000-0000-0048-000000000005},  !- Control Zone or Zone List Name
  {00000000-0000-0000-0048-000000000006},  !- Cooling Control Zone or Zone List Name
  {00000000-0000-0000-0048-000000000007},  !- Heating Control Zone or Zone List Name
  {00000000-0000-0000-0048-000000000008};  !- Heating Zone Fans Only Zone or Zone List Name

OS:AvailabilityManager:NightCycle,
  {00000000-0000-0000-0007-000000000003},  !- Handle
  Availability Manager Night Cycle 3,      !- Name
  {00000000-0000-0000-0059-000000000001},  !- Applicability Schedule
  ,                                        !- Fan Schedule
  CycleOnAny,                              !- Control Type
  1,                                       !- Thermostat Tolerance {deltaC}
  ,                                        !- Cycling Run Time Control Type
  3600,                                    !- Cycling Run Time {s}
  {00000000-0000-0000-0048-000000000009},  !- Control Zone or Zone List Name
  {00000000-0000-0000-0048-000000000010},  !- Cooling Control Zone or Zone List Name
  {00000000-0000-0000-0048-000000000011},  !- Heating Control Zone or Zone List Name
  {00000000-0000-0000-0048-000000000012};  !- Heating Zone Fans Only Zone or Zone List Name

OS:AvailabilityManagerAssignmentList,
  {00000000-0000-0000-0008-000000000001},  !- Handle
  Air Loop HVAC 1 AvailabilityManagerAssignmentList 1, !- Name
  {00000000-0000-0000-0007-000000000002};  !- Availability Manager Name 1

OS:AvailabilityManagerAssignmentList,
  {00000000-0000-0000-0008-000000000002},  !- Handle
  Air Loop HVAC 1 AvailabilityManagerAssignmentList 2, !- Name
  {00000000-0000-0000-0007-000000000003};  !- Availability Manager Name 1

OS:AvailabilityManagerAssignmentList,
  {00000000-0000-0000-0008-000000000003},  !- Handle
  Air Loop HVAC 1 AvailabilityManagerAssignmentList, !- Name
  {00000000-0000-0000-0007-000000000001};  !- Availability Manager Name 1

OS:AvailabilityManagerAssignmentList,
  {00000000-0000-0000-0008-000000000004},  !- Handle
  Plant Loop 1 AvailabilityManagerAssignmentList 1; !- Name

OS:AvailabilityManagerAssignmentList,
  {00000000-0000-0000-0008-000000000005},  !- Handle
  Plant Loop 1 AvailabilityManagerAssignmentList; !- Name

OS:Boiler:HotWater,
  {00000000-0000-0000-0009-000000000001},  !- Handle
  Primary Boiler 567kBtu/hr 0.9 Thermal Eff, !- Name
  NaturalGas,                              !- Fuel Type
  166282.715584723,                        !- Nominal Capacity {W}
  0.9,                                     !- Nominal Thermal Efficiency
  ,                                        !- Efficiency Curve Temperature Evaluation Variable
  {00000000-0000-0000-0024-000000000001},  !- Normalized Boiler Efficiency Curve Name
  ,                                        !- Design Water Flow Rate {m3/s}
  ,                                        !- Minimum Part Load Ratio
  ,                                        !- Maximum Part Load Ratio
  ,                                        !- Optimum Part Load Ratio
  {00000000-0000-0000-0017-000000000018},  !- Boiler Water Inlet Node Name
  {00000000-0000-0000-0017-000000000019},  !- Boiler Water Outlet Node Name
  99,                                      !- Water Outlet Upper Temperature Limit {C}
  ConstantFlow,                            !- Boiler Flow Mode
  0,                                       !- On Cycle Parasitic Electric Load {W}
  0,                                       !- Off Cycle Parasitic Fuel Load {W}
  1,                                       !- Sizing Factor
  General;                                 !- End-Use Subcategory

OS:Boiler:HotWater,
  {00000000-0000-0000-0009-000000000002},  !- Handle
  Secondary Boiler 567kBtu/hr 0.9 Thermal Eff, !- Name
  NaturalGas,                              !- Fuel Type
  166282.715584723,                        !- Nominal Capacity {W}
  0.9,                                     !- Nominal Thermal Efficiency
  ,                                        !- Efficiency Curve Temperature Evaluation Variable
  {00000000-0000-0000-0024-000000000001},  !- Normalized Boiler Efficiency Curve Name
  ,                                        !- Design Water Flow Rate {m3/s}
  ,                                        !- Minimum Part Load Ratio
  ,                                        !- Maximum Part Load Ratio
  ,                                        !- Optimum Part Load Ratio
  {00000000-0000-0000-0017-000000000022},  !- Boiler Water Inlet Node Name
  {00000000-0000-0000-0017-000000000023},  !- Boiler Water Outlet Node Name
  99,                                      !- Water Outlet Upper Temperature Limit {C}
  ConstantFlow,                            !- Boiler Flow Mode
  0,                                       !- On Cycle Parasitic Electric Load {W}
  0,                                       !- Off Cycle Parasitic Fuel Load {W}
  1,                                       !- Sizing Factor
  General;                                 !- End-Use Subcategory

OS:Building,
  {00000000-0000-0000-0010-000000000001},  !- Handle
  Warehouse,                               !- Name
  ,                                        !- Building Sector Type
  ,                                        !- North Axis {deg}
  ,                                        !- Nominal Floor to Floor Height {m}
  ,                                        !- Space Type Name
  {00000000-0000-0000-0027-000000000001},  !- Default Construction Set Name
  ,                                        !- Default Schedule Set Name
  1,                                       !- Standards Number of Stories
  1,                                       !- Standards Number of Above Ground Stories
  NECB2020,                                !- Standards Template
  Warehouse,                               !- Standards Building Type
  ,                                        !- Standards Number of Living Units
  ,                                        !- Relocatable
  ;                                        !- Nominal Floor to Ceiling Height {m}

OS:BuildingStory,
  {00000000-0000-0000-0011-000000000001},  !- Handle
  Building Story 1,                        !- Name
  0,                                       !- Nominal Z Coordinate {m}
  ,                                        !- Nominal Floor to Floor Height {m}
  ,                                        !- Default Construction Set Name
  ,                                        !- Default Schedule Set Name
  {00000000-0000-0000-0058-000000000007};  !- Group Rendering Name

OS:ClimateZones,
  {00000000-0000-0000-0012-000000000001},  !- Handle
  ASHRAE,                                  !- Climate Zone Institution Name 1
  ANSI/ASHRAE Standard 169,                !- Climate Zone Document Name 1
  2006,                                    !- Climate Zone Document Year 1
  7;                                       !- Climate Zone Value 1

OS:Coil:Cooling:DX:SingleSpeed,
  {00000000-0000-0000-0013-000000000001},  !- Handle
  CoilCoolingDXSingleSpeed_ashp 1 293kBtu/hr 10.0EER, !- Name
  {00000000-0000-0000-0059-000000000001},  !- Availability Schedule Name
  autosize,                                !- Rated Total Cooling Capacity {W}
  autosize,                                !- Rated Sensible Heat Ratio
  3.46671670650253,                        !- Rated COP {W/W}
  autosize,                                !- Rated Air Flow Rate {m3/s}
  773.3,                                   !- Rated Evaporator Fan Power Per Volume Flow Rate 2017 {W/(m3/s)}
  934.4,                                   !- Rated Evaporator Fan Power Per Volume Flow Rate 2023 {W/(m3/s)}
  {00000000-0000-0000-0017-000000000072},  !- Air Inlet Node Name
  {00000000-0000-0000-0017-000000000068},  !- Air Outlet Node Name
  {00000000-0000-0000-0023-000000000007},  !- Total Cooling Capacity Function of Temperature Curve Name
  {00000000-0000-0000-0025-000000000010},  !- Total Cooling Capacity Function of Flow Fraction Curve Name
  {00000000-0000-0000-0023-000000000008},  !- Energy Input Ratio Function of Temperature Curve Name
  {00000000-0000-0000-0025-000000000011},  !- Energy Input Ratio Function of Flow Fraction Curve Name
  {00000000-0000-0000-0024-000000000017},  !- Part Load Fraction Correlation Curve Name
  -25,                                     !- Minimum Outdoor Dry-Bulb Temperature for Compressor Operation {C}
  0,                                       !- Nominal Time for Condensate Removal to Begin {s}
  0,                                       !- Ratio of Initial Moisture Evaporation Rate and Steady State Latent Capacity {dimensionless}
  0,                                       !- Maximum Cycling Rate {cycles/hr}
  0,                                       !- Latent Capacity Time Constant {s}
  ,                                        !- Condenser Air Inlet Node Name
  AirCooled,                               !- Condenser Type
  0.9,                                     !- Evaporative Condenser Effectiveness {dimensionless}
  autosize,                                !- Evaporative Condenser Air Flow Rate {m3/s}
  autosize,                                !- Evaporative Condenser Pump Rated Power Consumption {W}
  0,                                       !- Crankcase Heater Capacity {W}
  ,                                        !- Crankcase Heater Capacity Function of Temperature Curve Name
  10,                                      !- Maximum Outdoor Dry-Bulb Temperature for Crankcase Heater Operation {C}
  ,                                        !- Supply Water Storage Tank Name
  ,                                        !- Condensate Collection Water Storage Tank Name
  0,                                       !- Basin Heater Capacity {W/K}
  2;                                       !- Basin Heater Setpoint Temperature {C}

OS:Coil:Cooling:DX:SingleSpeed,
  {00000000-0000-0000-0013-000000000002},  !- Handle
  CoilCoolingDXSingleSpeed_ashp 2 549kBtu/hr 10.0EER, !- Name
  {00000000-0000-0000-0059-000000000001},  !- Availability Schedule Name
  autosize,                                !- Rated Total Cooling Capacity {W}
  autosize,                                !- Rated Sensible Heat Ratio
  3.46671670650253,                        !- Rated COP {W/W}
  autosize,                                !- Rated Air Flow Rate {m3/s}
  773.3,                                   !- Rated Evaporator Fan Power Per Volume Flow Rate 2017 {W/(m3/s)}
  934.4,                                   !- Rated Evaporator Fan Power Per Volume Flow Rate 2023 {W/(m3/s)}
  {00000000-0000-0000-0017-000000000098},  !- Air Inlet Node Name
  {00000000-0000-0000-0017-000000000094},  !- Air Outlet Node Name
  {00000000-0000-0000-0023-000000000007},  !- Total Cooling Capacity Function of Temperature Curve Name
  {00000000-0000-0000-0025-000000000010},  !- Total Cooling Capacity Function of Flow Fraction Curve Name
  {00000000-0000-0000-0023-000000000008},  !- Energy Input Ratio Function of Temperature Curve Name
  {00000000-0000-0000-0025-000000000011},  !- Energy Input Ratio Function of Flow Fraction Curve Name
  {00000000-0000-0000-0024-000000000017},  !- Part Load Fraction Correlation Curve Name
  -25,                                     !- Minimum Outdoor Dry-Bulb Temperature for Compressor Operation {C}
  0,                                       !- Nominal Time for Condensate Removal to Begin {s}
  0,                                       !- Ratio of Initial Moisture Evaporation Rate and Steady State Latent Capacity {dimensionless}
  0,                                       !- Maximum Cycling Rate {cycles/hr}
  0,                                       !- Latent Capacity Time Constant {s}
  ,                                        !- Condenser Air Inlet Node Name
  AirCooled,                               !- Condenser Type
  0.9,                                     !- Evaporative Condenser Effectiveness {dimensionless}
  autosize,                                !- Evaporative Condenser Air Flow Rate {m3/s}
  autosize,                                !- Evaporative Condenser Pump Rated Power Consumption {W}
  0,                                       !- Crankcase Heater Capacity {W}
  ,                                        !- Crankcase Heater Capacity Function of Temperature Curve Name
  10,                                      !- Maximum Outdoor Dry-Bulb Temperature for Crankcase Heater Operation {C}
  ,                                        !- Supply Water Storage Tank Name
  ,                                        !- Condensate Collection Water Storage Tank Name
  0,                                       !- Basin Heater Capacity {W/K}
  2;                                       !- Basin Heater Setpoint Temperature {C}

OS:Coil:Cooling:DX:SingleSpeed,
  {00000000-0000-0000-0013-000000000003},  !- Handle
  CoilCoolingDXSingleSpeed_ashp 45kBtu/hr 11.0EER, !- Name
  {00000000-0000-0000-0059-000000000001},  !- Availability Schedule Name
  autosize,                                !- Rated Total Cooling Capacity {W}
  autosize,                                !- Rated Sensible Heat Ratio
  3.79975201351641,                        !- Rated COP {W/W}
  autosize,                                !- Rated Air Flow Rate {m3/s}
  773.3,                                   !- Rated Evaporator Fan Power Per Volume Flow Rate 2017 {W/(m3/s)}
  934.4,                                   !- Rated Evaporator Fan Power Per Volume Flow Rate 2023 {W/(m3/s)}
  {00000000-0000-0000-0017-000000000047},  !- Air Inlet Node Name
  {00000000-0000-0000-0017-000000000043},  !- Air Outlet Node Name
  {00000000-0000-0000-0023-000000000007},  !- Total Cooling Capacity Function of Temperature Curve Name
  {00000000-0000-0000-0025-000000000010},  !- Total Cooling Capacity Function of Flow Fraction Curve Name
  {00000000-0000-0000-0023-000000000008},  !- Energy Input Ratio Function of Temperature Curve Name
  {00000000-0000-0000-0025-000000000011},  !- Energy Input Ratio Function of Flow Fraction Curve Name
  {00000000-0000-0000-0024-000000000017},  !- Part Load Fraction Correlation Curve Name
  -25,                                     !- Minimum Outdoor Dry-Bulb Temperature for Compressor Operation {C}
  0,                                       !- Nominal Time for Condensate Removal to Begin {s}
  0,                                       !- Ratio of Initial Moisture Evaporation Rate and Steady State Latent Capacity {dimensionless}
  0,                                       !- Maximum Cycling Rate {cycles/hr}
  0,                                       !- Latent Capacity Time Constant {s}
  ,                                        !- Condenser Air Inlet Node Name
  AirCooled,                               !- Condenser Type
  0.9,                                     !- Evaporative Condenser Effectiveness {dimensionless}
  autosize,                                !- Evaporative Condenser Air Flow Rate {m3/s}
  autosize,                                !- Evaporative Condenser Pump Rated Power Consumption {W}
  0,                                       !- Crankcase Heater Capacity {W}
  ,                                        !- Crankcase Heater Capacity Function of Temperature Curve Name
  10,                                      !- Maximum Outdoor Dry-Bulb Temperature for Crankcase Heater Operation {C}
  ,                                        !- Supply Water Storage Tank Name
  ,                                        !- Condensate Collection Water Storage Tank Name
  0,                                       !- Basin Heater Capacity {W/K}
  2;                                       !- Basin Heater Setpoint Temperature {C}

OS:Coil:Heating:DX:SingleSpeed,
  {00000000-0000-0000-0014-000000000001},  !- Handle
  CoilHeatingDXSingleSpeed_ashp 1 212 Htg kBtu/hr 3.2COPH, !- Name
  {00000000-0000-0000-0059-000000000001},  !- Availability Schedule Name
  62162.2124271435,                        !- Rated Total Heating Capacity {W}
  3.49885353090701,                        !- Rated COP {W/W}
  Autosize,                                !- Rated Air Flow Rate {m3/s}
  773.3,                                   !- Rated Supply Fan Power Per Volume Flow Rate 2017 {W/(m3/s)}
  934.4,                                   !- Rated Supply Fan Power Per Volume Flow Rate 2023 {W/(m3/s)}
  {00000000-0000-0000-0017-000000000069},  !- Air Inlet Node Name
  {00000000-0000-0000-0017-000000000066},  !- Air Outlet Node Name
  {00000000-0000-0000-0024-000000000019},  !- Total Heating Capacity Function of Temperature Curve Name
  {00000000-0000-0000-0024-000000000018},  !- Total Heating Capacity Function of Flow Fraction Curve Name
  {00000000-0000-0000-0024-000000000020},  !- Energy Input Ratio Function of Temperature Curve Name
  {00000000-0000-0000-0025-000000000012},  !- Energy Input Ratio Function of Flow Fraction Curve Name
  {00000000-0000-0000-0024-000000000021},  !- Part Load Fraction Correlation Curve Name
  ,                                        !- Defrost Energy Input Ratio Function of Temperature Curve Name
  -10,                                     !- Minimum Outdoor Dry-Bulb Temperature for Compressor Operation {C}
  ,                                        !- Maximum Outdoor Dry-Bulb Temperature for Defrost Operation {C}
  ,                                        !- Crankcase Heater Capacity {W}
  ,                                        !- Crankcase Heater Capacity Function of Temperature Curve Name
  ,                                        !- Maximum Outdoor Dry-Bulb Temperature for Crankcase Heater Operation {C}
  Resistive,                               !- Defrost Strategy
  Timed,                                   !- Defrost Control
  0.166667,                                !- Defrost Time Period Fraction
  2000;                                    !- Resistive Defrost Heater Capacity {W}

OS:Coil:Heating:DX:SingleSpeed,
  {00000000-0000-0000-0014-000000000002},  !- Handle
  CoilHeatingDXSingleSpeed_ashp 2 398 Htg kBtu/hr 3.2COPH, !- Name
  {00000000-0000-0000-0059-000000000001},  !- Availability Schedule Name
  116524.995609652,                        !- Rated Total Heating Capacity {W}
  3.58670325998503,                        !- Rated COP {W/W}
  Autosize,                                !- Rated Air Flow Rate {m3/s}
  773.3,                                   !- Rated Supply Fan Power Per Volume Flow Rate 2017 {W/(m3/s)}
  934.4,                                   !- Rated Supply Fan Power Per Volume Flow Rate 2023 {W/(m3/s)}
  {00000000-0000-0000-0017-000000000095},  !- Air Inlet Node Name
  {00000000-0000-0000-0017-000000000092},  !- Air Outlet Node Name
  {00000000-0000-0000-0024-000000000019},  !- Total Heating Capacity Function of Temperature Curve Name
  {00000000-0000-0000-0024-000000000018},  !- Total Heating Capacity Function of Flow Fraction Curve Name
  {00000000-0000-0000-0024-000000000020},  !- Energy Input Ratio Function of Temperature Curve Name
  {00000000-0000-0000-0025-000000000012},  !- Energy Input Ratio Function of Flow Fraction Curve Name
  {00000000-0000-0000-0024-000000000021},  !- Part Load Fraction Correlation Curve Name
  ,                                        !- Defrost Energy Input Ratio Function of Temperature Curve Name
  -10,                                     !- Minimum Outdoor Dry-Bulb Temperature for Compressor Operation {C}
  ,                                        !- Maximum Outdoor Dry-Bulb Temperature for Defrost Operation {C}
  ,                                        !- Crankcase Heater Capacity {W}
  ,                                        !- Crankcase Heater Capacity Function of Temperature Curve Name
  ,                                        !- Maximum Outdoor Dry-Bulb Temperature for Crankcase Heater Operation {C}
  Resistive,                               !- Defrost Strategy
  Timed,                                   !- Defrost Control
  0.166667,                                !- Defrost Time Period Fraction
  2000;                                    !- Resistive Defrost Heater Capacity {W}

OS:Coil:Heating:DX:SingleSpeed,
  {00000000-0000-0000-0014-000000000003},  !- Handle
  CoilHeatingDXSingleSpeed_ashp 33 Htg kBtu/hr 7.4HSPF, !- Name
  {00000000-0000-0000-0059-000000000001},  !- Availability Schedule Name
<<<<<<< HEAD
  9600.61601039531,                        !- Rated Total Heating Capacity {W}
  3.658264,                                !- Rated COP {W/W}
=======
  9602.22870759226,                        !- Rated Total Heating Capacity {W}
  3.52060201786561,                        !- Rated COP {W/W}
>>>>>>> 792ffd62
  Autosize,                                !- Rated Air Flow Rate {m3/s}
  773.3,                                   !- Rated Supply Fan Power Per Volume Flow Rate 2017 {W/(m3/s)}
  934.4,                                   !- Rated Supply Fan Power Per Volume Flow Rate 2023 {W/(m3/s)}
  {00000000-0000-0000-0017-000000000044},  !- Air Inlet Node Name
  {00000000-0000-0000-0017-000000000041},  !- Air Outlet Node Name
  {00000000-0000-0000-0024-000000000019},  !- Total Heating Capacity Function of Temperature Curve Name
  {00000000-0000-0000-0024-000000000018},  !- Total Heating Capacity Function of Flow Fraction Curve Name
  {00000000-0000-0000-0024-000000000020},  !- Energy Input Ratio Function of Temperature Curve Name
  {00000000-0000-0000-0025-000000000012},  !- Energy Input Ratio Function of Flow Fraction Curve Name
  {00000000-0000-0000-0024-000000000021},  !- Part Load Fraction Correlation Curve Name
  ,                                        !- Defrost Energy Input Ratio Function of Temperature Curve Name
  -10,                                     !- Minimum Outdoor Dry-Bulb Temperature for Compressor Operation {C}
  ,                                        !- Maximum Outdoor Dry-Bulb Temperature for Defrost Operation {C}
  ,                                        !- Crankcase Heater Capacity {W}
  ,                                        !- Crankcase Heater Capacity Function of Temperature Curve Name
  ,                                        !- Maximum Outdoor Dry-Bulb Temperature for Crankcase Heater Operation {C}
  Resistive,                               !- Defrost Strategy
  Timed,                                   !- Defrost Control
  0.166667,                                !- Defrost Time Period Fraction
  2000;                                    !- Resistive Defrost Heater Capacity {W}

OS:Coil:Heating:Electric,
  {00000000-0000-0000-0015-000000000001},  !- Handle
  Coil Heating Electric 1,                 !- Name
  {00000000-0000-0000-0059-000000000001},  !- Availability Schedule Name
  ,                                        !- Efficiency
  ,                                        !- Nominal Capacity {W}
  {00000000-0000-0000-0017-000000000042},  !- Air Inlet Node Name
  {00000000-0000-0000-0017-000000000039};  !- Air Outlet Node Name

OS:Coil:Heating:Electric,
  {00000000-0000-0000-0015-000000000002},  !- Handle
  Coil Heating Electric 2,                 !- Name
  {00000000-0000-0000-0059-000000000001},  !- Availability Schedule Name
  ,                                        !- Efficiency
  ,                                        !- Nominal Capacity {W}
  {00000000-0000-0000-0017-000000000067},  !- Air Inlet Node Name
  {00000000-0000-0000-0017-000000000064};  !- Air Outlet Node Name

OS:Coil:Heating:Electric,
  {00000000-0000-0000-0015-000000000003},  !- Handle
  Coil Heating Electric 3,                 !- Name
  {00000000-0000-0000-0059-000000000001},  !- Availability Schedule Name
  ,                                        !- Efficiency
  ,                                        !- Nominal Capacity {W}
  {00000000-0000-0000-0017-000000000093},  !- Air Inlet Node Name
  {00000000-0000-0000-0017-000000000090};  !- Air Outlet Node Name

OS:Coil:Heating:Water:Baseboard,
  {00000000-0000-0000-0016-000000000001},  !- Handle
  Coil Heating Water Baseboard 1,          !- Name
  HeatingDesignCapacity,                   !- Heating Design Capacity Method
  autosize,                                !- Heating Design Capacity {W}
  0,                                       !- Heating Design Capacity Per Floor Area {W/m2}
  0.8,                                     !- Fraction of Autosized Heating Design Capacity
  ,                                        !- U-Factor Times Area Value {W/K}
  ,                                        !- Maximum Water Flow Rate {m3/s}
  ,                                        !- Convergence Tolerance
  {00000000-0000-0000-0017-000000000048},  !- Water Inlet Node Name
  {00000000-0000-0000-0017-000000000049};  !- Water Outlet Node Name

OS:Coil:Heating:Water:Baseboard,
  {00000000-0000-0000-0016-000000000002},  !- Handle
  Coil Heating Water Baseboard 2,          !- Name
  HeatingDesignCapacity,                   !- Heating Design Capacity Method
  autosize,                                !- Heating Design Capacity {W}
  0,                                       !- Heating Design Capacity Per Floor Area {W/m2}
  0.8,                                     !- Fraction of Autosized Heating Design Capacity
  ,                                        !- U-Factor Times Area Value {W/K}
  ,                                        !- Maximum Water Flow Rate {m3/s}
  ,                                        !- Convergence Tolerance
  {00000000-0000-0000-0017-000000000074},  !- Water Inlet Node Name
  {00000000-0000-0000-0017-000000000075};  !- Water Outlet Node Name

OS:Coil:Heating:Water:Baseboard,
  {00000000-0000-0000-0016-000000000003},  !- Handle
  Coil Heating Water Baseboard 3,          !- Name
  HeatingDesignCapacity,                   !- Heating Design Capacity Method
  autosize,                                !- Heating Design Capacity {W}
  0,                                       !- Heating Design Capacity Per Floor Area {W/m2}
  0.8,                                     !- Fraction of Autosized Heating Design Capacity
  ,                                        !- U-Factor Times Area Value {W/K}
  ,                                        !- Maximum Water Flow Rate {m3/s}
  ,                                        !- Convergence Tolerance
  {00000000-0000-0000-0017-000000000100},  !- Water Inlet Node Name
  {00000000-0000-0000-0017-000000000101};  !- Water Outlet Node Name

OS:Connection,
  {00000000-0000-0000-0017-000000000001},  !- Handle
  ,                                        !- Source Object
  11,                                      !- Outlet Port
  ,                                        !- Target Object
  2;                                       !- Inlet Port

OS:Connection,
  {00000000-0000-0000-0017-000000000002},  !- Handle
  ,                                        !- Source Object
  11,                                      !- Outlet Port
  ,                                        !- Target Object
  2;                                       !- Inlet Port

OS:Connection,
  {00000000-0000-0000-0017-000000000003},  !- Handle
  ,                                        !- Source Object
  11,                                      !- Outlet Port
  ,                                        !- Target Object
  2;                                       !- Inlet Port

OS:Connection,
  {00000000-0000-0000-0017-000000000004},  !- Handle
  {00000000-0000-0000-0092-000000000001},  !- Source Object
  11,                                      !- Outlet Port
  {00000000-0000-0000-0049-000000000004},  !- Target Object
  2;                                       !- Inlet Port

OS:Connection,
  {00000000-0000-0000-0017-000000000005},  !- Handle
  {00000000-0000-0000-0092-000000000003},  !- Source Object
  11,                                      !- Outlet Port
  {00000000-0000-0000-0049-000000000008},  !- Target Object
  2;                                       !- Inlet Port

OS:Connection,
  {00000000-0000-0000-0017-000000000006},  !- Handle
  {00000000-0000-0000-0092-000000000002},  !- Source Object
  11,                                      !- Outlet Port
  {00000000-0000-0000-0049-000000000006},  !- Target Object
  2;                                       !- Inlet Port

OS:Connection,
  {00000000-0000-0000-0017-000000000007},  !- Handle
  {00000000-0000-0000-0054-000000000001},  !- Source Object
  14,                                      !- Outlet Port
  {00000000-0000-0000-0049-000000000032},  !- Target Object
  2;                                       !- Inlet Port

OS:Connection,
  {00000000-0000-0000-0017-000000000008},  !- Handle
  {00000000-0000-0000-0019-000000000001},  !- Source Object
  3,                                       !- Outlet Port
  {00000000-0000-0000-0049-000000000048},  !- Target Object
  2;                                       !- Inlet Port

OS:Connection,
  {00000000-0000-0000-0017-000000000009},  !- Handle
  {00000000-0000-0000-0049-000000000033},  !- Source Object
  3,                                       !- Outlet Port
  {00000000-0000-0000-0054-000000000001},  !- Target Object
  15;                                      !- Inlet Port

OS:Connection,
  {00000000-0000-0000-0017-000000000010},  !- Handle
  {00000000-0000-0000-0054-000000000001},  !- Source Object
  17,                                      !- Outlet Port
  {00000000-0000-0000-0049-000000000030},  !- Target Object
  2;                                       !- Inlet Port

OS:Connection,
  {00000000-0000-0000-0017-000000000011},  !- Handle
  {00000000-0000-0000-0049-000000000030},  !- Source Object
  3,                                       !- Outlet Port
  {00000000-0000-0000-0019-000000000002},  !- Target Object
  2;                                       !- Inlet Port

OS:Connection,
  {00000000-0000-0000-0017-000000000012},  !- Handle
  {00000000-0000-0000-0019-000000000002},  !- Source Object
  3,                                       !- Outlet Port
  {00000000-0000-0000-0049-000000000018},  !- Target Object
  2;                                       !- Inlet Port

OS:Connection,
  {00000000-0000-0000-0017-000000000013},  !- Handle
  {00000000-0000-0000-0018-000000000002},  !- Source Object
  2,                                       !- Outlet Port
  {00000000-0000-0000-0049-000000000031},  !- Target Object
  2;                                       !- Inlet Port

OS:Connection,
  {00000000-0000-0000-0017-000000000014},  !- Handle
  {00000000-0000-0000-0049-000000000031},  !- Source Object
  3,                                       !- Outlet Port
  {00000000-0000-0000-0054-000000000001},  !- Target Object
  18;                                      !- Inlet Port

OS:Connection,
  {00000000-0000-0000-0017-000000000015},  !- Handle
  {00000000-0000-0000-0049-000000000032},  !- Source Object
  3,                                       !- Outlet Port
  {00000000-0000-0000-0057-000000000001},  !- Target Object
  2;                                       !- Inlet Port

OS:Connection,
  {00000000-0000-0000-0017-000000000016},  !- Handle
  {00000000-0000-0000-0057-000000000001},  !- Source Object
  3,                                       !- Outlet Port
  {00000000-0000-0000-0049-000000000050},  !- Target Object
  2;                                       !- Inlet Port

OS:Connection,
  {00000000-0000-0000-0017-000000000017},  !- Handle
  {00000000-0000-0000-0049-000000000050},  !- Source Object
  3,                                       !- Outlet Port
  {00000000-0000-0000-0019-000000000001},  !- Target Object
  2;                                       !- Inlet Port

OS:Connection,
  {00000000-0000-0000-0017-000000000018},  !- Handle
  {00000000-0000-0000-0049-000000000048},  !- Source Object
  3,                                       !- Outlet Port
  {00000000-0000-0000-0009-000000000001},  !- Target Object
  11;                                      !- Inlet Port

OS:Connection,
  {00000000-0000-0000-0017-000000000019},  !- Handle
  {00000000-0000-0000-0009-000000000001},  !- Source Object
  12,                                      !- Outlet Port
  {00000000-0000-0000-0049-000000000049},  !- Target Object
  2;                                       !- Inlet Port

OS:Connection,
  {00000000-0000-0000-0017-000000000020},  !- Handle
  {00000000-0000-0000-0049-000000000049},  !- Source Object
  3,                                       !- Outlet Port
  {00000000-0000-0000-0018-000000000001},  !- Target Object
  3;                                       !- Inlet Port

OS:Connection,
  {00000000-0000-0000-0017-000000000021},  !- Handle
  {00000000-0000-0000-0019-000000000001},  !- Source Object
  4,                                       !- Outlet Port
  {00000000-0000-0000-0049-000000000051},  !- Target Object
  2;                                       !- Inlet Port

OS:Connection,
  {00000000-0000-0000-0017-000000000022},  !- Handle
  {00000000-0000-0000-0049-000000000051},  !- Source Object
  3,                                       !- Outlet Port
  {00000000-0000-0000-0009-000000000002},  !- Target Object
  11;                                      !- Inlet Port

OS:Connection,
  {00000000-0000-0000-0017-000000000023},  !- Handle
  {00000000-0000-0000-0009-000000000002},  !- Source Object
  12,                                      !- Outlet Port
  {00000000-0000-0000-0049-000000000052},  !- Target Object
  2;                                       !- Inlet Port

OS:Connection,
  {00000000-0000-0000-0017-000000000024},  !- Handle
  {00000000-0000-0000-0049-000000000052},  !- Source Object
  3,                                       !- Outlet Port
  {00000000-0000-0000-0018-000000000001},  !- Target Object
  4;                                       !- Inlet Port

OS:Connection,
  {00000000-0000-0000-0017-000000000025},  !- Handle
  {00000000-0000-0000-0019-000000000001},  !- Source Object
  5,                                       !- Outlet Port
  {00000000-0000-0000-0049-000000000039},  !- Target Object
  2;                                       !- Inlet Port

OS:Connection,
  {00000000-0000-0000-0017-000000000026},  !- Handle
  {00000000-0000-0000-0049-000000000039},  !- Source Object
  3,                                       !- Outlet Port
  {00000000-0000-0000-0053-000000000001},  !- Target Object
  2;                                       !- Inlet Port

OS:Connection,
  {00000000-0000-0000-0017-000000000027},  !- Handle
  {00000000-0000-0000-0053-000000000001},  !- Source Object
  3,                                       !- Outlet Port
  {00000000-0000-0000-0049-000000000040},  !- Target Object
  2;                                       !- Inlet Port

OS:Connection,
  {00000000-0000-0000-0017-000000000028},  !- Handle
  {00000000-0000-0000-0049-000000000040},  !- Source Object
  3,                                       !- Outlet Port
  {00000000-0000-0000-0018-000000000001},  !- Target Object
  5;                                       !- Inlet Port

OS:Connection,
  {00000000-0000-0000-0017-000000000029},  !- Handle
  {00000000-0000-0000-0018-000000000001},  !- Source Object
  2,                                       !- Outlet Port
  {00000000-0000-0000-0049-000000000041},  !- Target Object
  2;                                       !- Inlet Port

OS:Connection,
  {00000000-0000-0000-0017-000000000030},  !- Handle
  {00000000-0000-0000-0049-000000000041},  !- Source Object
  3,                                       !- Outlet Port
  {00000000-0000-0000-0053-000000000002},  !- Target Object
  2;                                       !- Inlet Port

OS:Connection,
  {00000000-0000-0000-0017-000000000031},  !- Handle
  {00000000-0000-0000-0053-000000000002},  !- Source Object
  3,                                       !- Outlet Port
  {00000000-0000-0000-0049-000000000033},  !- Target Object
  2;                                       !- Inlet Port

OS:Connection,
  {00000000-0000-0000-0017-000000000032},  !- Handle
  {00000000-0000-0000-0002-000000000001},  !- Source Object
  9,                                       !- Outlet Port
  {00000000-0000-0000-0049-000000000064},  !- Target Object
  2;                                       !- Inlet Port

OS:Connection,
  {00000000-0000-0000-0017-000000000033},  !- Handle
  {00000000-0000-0000-0049-000000000065},  !- Source Object
  3,                                       !- Outlet Port
  {00000000-0000-0000-0002-000000000001},  !- Target Object
  12;                                      !- Inlet Port

OS:Connection,
  {00000000-0000-0000-0017-000000000034},  !- Handle
  {00000000-0000-0000-0002-000000000001},  !- Source Object
  11,                                      !- Outlet Port
  {00000000-0000-0000-0049-000000000059},  !- Target Object
  2;                                       !- Inlet Port

OS:Connection,
  {00000000-0000-0000-0017-000000000035},  !- Handle
  {00000000-0000-0000-0049-000000000060},  !- Source Object
  3,                                       !- Outlet Port
  {00000000-0000-0000-0002-000000000001},  !- Target Object
  10;                                      !- Inlet Port

OS:Connection,
  {00000000-0000-0000-0017-000000000036},  !- Handle
  {00000000-0000-0000-0049-000000000059},  !- Source Object
  3,                                       !- Outlet Port
  {00000000-0000-0000-0005-000000000001},  !- Target Object
  2;                                       !- Inlet Port

OS:Connection,
  {00000000-0000-0000-0017-000000000037},  !- Handle
  {00000000-0000-0000-0004-000000000001},  !- Source Object
  2,                                       !- Outlet Port
  {00000000-0000-0000-0049-000000000060},  !- Target Object
  2;                                       !- Inlet Port

OS:Connection,
  {00000000-0000-0000-0017-000000000038},  !- Handle
  {00000000-0000-0000-0039-000000000001},  !- Source Object
  9,                                       !- Outlet Port
  {00000000-0000-0000-0049-000000000065},  !- Target Object
  2;                                       !- Inlet Port

OS:Connection,
  {00000000-0000-0000-0017-000000000039},  !- Handle
  {00000000-0000-0000-0015-000000000001},  !- Source Object
  6,                                       !- Outlet Port
  {00000000-0000-0000-0049-000000000015},  !- Target Object
  2;                                       !- Inlet Port

OS:Connection,
  {00000000-0000-0000-0017-000000000040},  !- Handle
  {00000000-0000-0000-0049-000000000015},  !- Source Object
  3,                                       !- Outlet Port
  {00000000-0000-0000-0039-000000000001},  !- Target Object
  8;                                       !- Inlet Port

OS:Connection,
  {00000000-0000-0000-0017-000000000041},  !- Handle
  {00000000-0000-0000-0014-000000000003},  !- Source Object
  9,                                       !- Outlet Port
  {00000000-0000-0000-0049-000000000029},  !- Target Object
  2;                                       !- Inlet Port

OS:Connection,
  {00000000-0000-0000-0017-000000000042},  !- Handle
  {00000000-0000-0000-0049-000000000029},  !- Source Object
  3,                                       !- Outlet Port
  {00000000-0000-0000-0015-000000000001},  !- Target Object
  5;                                       !- Inlet Port

OS:Connection,
  {00000000-0000-0000-0017-000000000043},  !- Handle
  {00000000-0000-0000-0013-000000000003},  !- Source Object
  10,                                      !- Outlet Port
  {00000000-0000-0000-0049-000000000026},  !- Target Object
  2;                                       !- Inlet Port

OS:Connection,
  {00000000-0000-0000-0017-000000000044},  !- Handle
  {00000000-0000-0000-0049-000000000026},  !- Source Object
  3,                                       !- Outlet Port
  {00000000-0000-0000-0014-000000000003},  !- Target Object
  8;                                       !- Inlet Port

OS:Connection,
  {00000000-0000-0000-0017-000000000045},  !- Handle
  {00000000-0000-0000-0049-000000000064},  !- Source Object
  3,                                       !- Outlet Port
  {00000000-0000-0000-0003-000000000001},  !- Target Object
  8;                                       !- Inlet Port

OS:Connection,
  {00000000-0000-0000-0017-000000000046},  !- Handle
  {00000000-0000-0000-0003-000000000001},  !- Source Object
  5,                                       !- Outlet Port
  {00000000-0000-0000-0049-000000000061},  !- Target Object
  2;                                       !- Inlet Port

OS:Connection,
  {00000000-0000-0000-0017-000000000047},  !- Handle
  {00000000-0000-0000-0049-000000000061},  !- Source Object
  3,                                       !- Outlet Port
  {00000000-0000-0000-0013-000000000003},  !- Target Object
  9;                                       !- Inlet Port

OS:Connection,
  {00000000-0000-0000-0017-000000000048},  !- Handle
  {00000000-0000-0000-0049-000000000018},  !- Source Object
  3,                                       !- Outlet Port
  {00000000-0000-0000-0016-000000000001},  !- Target Object
  9;                                       !- Inlet Port

OS:Connection,
  {00000000-0000-0000-0017-000000000049},  !- Handle
  {00000000-0000-0000-0016-000000000001},  !- Source Object
  10,                                      !- Outlet Port
  {00000000-0000-0000-0049-000000000019},  !- Target Object
  2;                                       !- Inlet Port

OS:Connection,
  {00000000-0000-0000-0017-000000000050},  !- Handle
  {00000000-0000-0000-0049-000000000019},  !- Source Object
  3,                                       !- Outlet Port
  {00000000-0000-0000-0018-000000000002},  !- Target Object
  3;                                       !- Inlet Port

OS:Connection,
  {00000000-0000-0000-0017-000000000051},  !- Handle
  {00000000-0000-0000-0049-000000000010},  !- Source Object
  3,                                       !- Outlet Port
  {00000000-0000-0000-0055-000000000001},  !- Target Object
  2;                                       !- Inlet Port

OS:Connection,
  {00000000-0000-0000-0017-000000000052},  !- Handle
  {00000000-0000-0000-0055-000000000003},  !- Source Object
  2,                                       !- Outlet Port
  {00000000-0000-0000-0049-000000000003},  !- Target Object
  2;                                       !- Inlet Port

OS:Connection,
  {00000000-0000-0000-0017-000000000053},  !- Handle
  {00000000-0000-0000-0049-000000000003},  !- Source Object
  3,                                       !- Outlet Port
  {00000000-0000-0000-0004-000000000001},  !- Target Object
  3;                                       !- Inlet Port

OS:Connection,
  {00000000-0000-0000-0017-000000000054},  !- Handle
  {00000000-0000-0000-0005-000000000001},  !- Source Object
  3,                                       !- Outlet Port
  {00000000-0000-0000-0049-000000000009},  !- Target Object
  2;                                       !- Inlet Port

OS:Connection,
  {00000000-0000-0000-0017-000000000055},  !- Handle
  {00000000-0000-0000-0049-000000000009},  !- Source Object
  3,                                       !- Outlet Port
  {00000000-0000-0000-0006-000000000001},  !- Target Object
  3;                                       !- Inlet Port

OS:Connection,
  {00000000-0000-0000-0017-000000000056},  !- Handle
  {00000000-0000-0000-0006-000000000001},  !- Source Object
  4,                                       !- Outlet Port
  {00000000-0000-0000-0049-000000000010},  !- Target Object
  2;                                       !- Inlet Port

OS:Connection,
  {00000000-0000-0000-0017-000000000057},  !- Handle
  {00000000-0000-0000-0002-000000000003},  !- Source Object
  9,                                       !- Outlet Port
  {00000000-0000-0000-0049-000000000080},  !- Target Object
  2;                                       !- Inlet Port

OS:Connection,
  {00000000-0000-0000-0017-000000000058},  !- Handle
  {00000000-0000-0000-0049-000000000081},  !- Source Object
  3,                                       !- Outlet Port
  {00000000-0000-0000-0002-000000000003},  !- Target Object
  12;                                      !- Inlet Port

OS:Connection,
  {00000000-0000-0000-0017-000000000059},  !- Handle
  {00000000-0000-0000-0002-000000000003},  !- Source Object
  11,                                      !- Outlet Port
  {00000000-0000-0000-0049-000000000075},  !- Target Object
  2;                                       !- Inlet Port

OS:Connection,
  {00000000-0000-0000-0017-000000000060},  !- Handle
  {00000000-0000-0000-0049-000000000076},  !- Source Object
  3,                                       !- Outlet Port
  {00000000-0000-0000-0002-000000000003},  !- Target Object
  10;                                      !- Inlet Port

OS:Connection,
  {00000000-0000-0000-0017-000000000061},  !- Handle
  {00000000-0000-0000-0049-000000000075},  !- Source Object
  3,                                       !- Outlet Port
  {00000000-0000-0000-0005-000000000002},  !- Target Object
  2;                                       !- Inlet Port

OS:Connection,
  {00000000-0000-0000-0017-000000000062},  !- Handle
  {00000000-0000-0000-0004-000000000002},  !- Source Object
  2,                                       !- Outlet Port
  {00000000-0000-0000-0049-000000000076},  !- Target Object
  2;                                       !- Inlet Port

OS:Connection,
  {00000000-0000-0000-0017-000000000063},  !- Handle
  {00000000-0000-0000-0039-000000000002},  !- Source Object
  9,                                       !- Outlet Port
  {00000000-0000-0000-0049-000000000081},  !- Target Object
  2;                                       !- Inlet Port

OS:Connection,
  {00000000-0000-0000-0017-000000000064},  !- Handle
  {00000000-0000-0000-0015-000000000002},  !- Source Object
  6,                                       !- Outlet Port
  {00000000-0000-0000-0049-000000000016},  !- Target Object
  2;                                       !- Inlet Port

OS:Connection,
  {00000000-0000-0000-0017-000000000065},  !- Handle
  {00000000-0000-0000-0049-000000000016},  !- Source Object
  3,                                       !- Outlet Port
  {00000000-0000-0000-0039-000000000002},  !- Target Object
  8;                                       !- Inlet Port

OS:Connection,
  {00000000-0000-0000-0017-000000000066},  !- Handle
  {00000000-0000-0000-0014-000000000001},  !- Source Object
  9,                                       !- Outlet Port
  {00000000-0000-0000-0049-000000000027},  !- Target Object
  2;                                       !- Inlet Port

OS:Connection,
  {00000000-0000-0000-0017-000000000067},  !- Handle
  {00000000-0000-0000-0049-000000000027},  !- Source Object
  3,                                       !- Outlet Port
  {00000000-0000-0000-0015-000000000002},  !- Target Object
  5;                                       !- Inlet Port

OS:Connection,
  {00000000-0000-0000-0017-000000000068},  !- Handle
  {00000000-0000-0000-0013-000000000001},  !- Source Object
  10,                                      !- Outlet Port
  {00000000-0000-0000-0049-000000000024},  !- Target Object
  2;                                       !- Inlet Port

OS:Connection,
  {00000000-0000-0000-0017-000000000069},  !- Handle
  {00000000-0000-0000-0049-000000000024},  !- Source Object
  3,                                       !- Outlet Port
  {00000000-0000-0000-0014-000000000001},  !- Target Object
  8;                                       !- Inlet Port

OS:Connection,
  {00000000-0000-0000-0017-000000000070},  !- Handle
  {00000000-0000-0000-0049-000000000080},  !- Source Object
  3,                                       !- Outlet Port
  {00000000-0000-0000-0003-000000000002},  !- Target Object
  8;                                       !- Inlet Port

OS:Connection,
  {00000000-0000-0000-0017-000000000071},  !- Handle
  {00000000-0000-0000-0003-000000000002},  !- Source Object
  5,                                       !- Outlet Port
  {00000000-0000-0000-0049-000000000077},  !- Target Object
  2;                                       !- Inlet Port

OS:Connection,
  {00000000-0000-0000-0017-000000000072},  !- Handle
  {00000000-0000-0000-0049-000000000077},  !- Source Object
  3,                                       !- Outlet Port
  {00000000-0000-0000-0013-000000000001},  !- Target Object
  9;                                       !- Inlet Port

OS:Connection,
  {00000000-0000-0000-0017-000000000073},  !- Handle
  {00000000-0000-0000-0019-000000000002},  !- Source Object
  4,                                       !- Outlet Port
  {00000000-0000-0000-0049-000000000020},  !- Target Object
  2;                                       !- Inlet Port

OS:Connection,
  {00000000-0000-0000-0017-000000000074},  !- Handle
  {00000000-0000-0000-0049-000000000020},  !- Source Object
  3,                                       !- Outlet Port
  {00000000-0000-0000-0016-000000000002},  !- Target Object
  9;                                       !- Inlet Port

OS:Connection,
  {00000000-0000-0000-0017-000000000075},  !- Handle
  {00000000-0000-0000-0016-000000000002},  !- Source Object
  10,                                      !- Outlet Port
  {00000000-0000-0000-0049-000000000021},  !- Target Object
  2;                                       !- Inlet Port

OS:Connection,
  {00000000-0000-0000-0017-000000000076},  !- Handle
  {00000000-0000-0000-0049-000000000021},  !- Source Object
  3,                                       !- Outlet Port
  {00000000-0000-0000-0018-000000000002},  !- Target Object
  4;                                       !- Inlet Port

OS:Connection,
  {00000000-0000-0000-0017-000000000077},  !- Handle
  {00000000-0000-0000-0049-000000000012},  !- Source Object
  3,                                       !- Outlet Port
  {00000000-0000-0000-0055-000000000004},  !- Target Object
  2;                                       !- Inlet Port

OS:Connection,
  {00000000-0000-0000-0017-000000000078},  !- Handle
  {00000000-0000-0000-0055-000000000006},  !- Source Object
  2,                                       !- Outlet Port
  {00000000-0000-0000-0049-000000000007},  !- Target Object
  2;                                       !- Inlet Port

OS:Connection,
  {00000000-0000-0000-0017-000000000079},  !- Handle
  {00000000-0000-0000-0049-000000000007},  !- Source Object
  3,                                       !- Outlet Port
  {00000000-0000-0000-0004-000000000002},  !- Target Object
  3;                                       !- Inlet Port

OS:Connection,
  {00000000-0000-0000-0017-000000000080},  !- Handle
  {00000000-0000-0000-0005-000000000002},  !- Source Object
  3,                                       !- Outlet Port
  {00000000-0000-0000-0049-000000000011},  !- Target Object
  2;                                       !- Inlet Port

OS:Connection,
  {00000000-0000-0000-0017-000000000081},  !- Handle
  {00000000-0000-0000-0049-000000000011},  !- Source Object
  3,                                       !- Outlet Port
  {00000000-0000-0000-0006-000000000002},  !- Target Object
  3;                                       !- Inlet Port

OS:Connection,
  {00000000-0000-0000-0017-000000000082},  !- Handle
  {00000000-0000-0000-0006-000000000002},  !- Source Object
  4,                                       !- Outlet Port
  {00000000-0000-0000-0049-000000000012},  !- Target Object
  2;                                       !- Inlet Port

OS:Connection,
  {00000000-0000-0000-0017-000000000083},  !- Handle
  {00000000-0000-0000-0002-000000000002},  !- Source Object
  9,                                       !- Outlet Port
  {00000000-0000-0000-0049-000000000073},  !- Target Object
  2;                                       !- Inlet Port

OS:Connection,
  {00000000-0000-0000-0017-000000000084},  !- Handle
  {00000000-0000-0000-0049-000000000074},  !- Source Object
  3,                                       !- Outlet Port
  {00000000-0000-0000-0002-000000000002},  !- Target Object
  12;                                      !- Inlet Port

OS:Connection,
  {00000000-0000-0000-0017-000000000085},  !- Handle
  {00000000-0000-0000-0002-000000000002},  !- Source Object
  11,                                      !- Outlet Port
  {00000000-0000-0000-0049-000000000068},  !- Target Object
  2;                                       !- Inlet Port

OS:Connection,
  {00000000-0000-0000-0017-000000000086},  !- Handle
  {00000000-0000-0000-0049-000000000069},  !- Source Object
  3,                                       !- Outlet Port
  {00000000-0000-0000-0002-000000000002},  !- Target Object
  10;                                      !- Inlet Port

OS:Connection,
  {00000000-0000-0000-0017-000000000087},  !- Handle
  {00000000-0000-0000-0049-000000000068},  !- Source Object
  3,                                       !- Outlet Port
  {00000000-0000-0000-0005-000000000003},  !- Target Object
  2;                                       !- Inlet Port

OS:Connection,
  {00000000-0000-0000-0017-000000000088},  !- Handle
  {00000000-0000-0000-0004-000000000003},  !- Source Object
  2,                                       !- Outlet Port
  {00000000-0000-0000-0049-000000000069},  !- Target Object
  2;                                       !- Inlet Port

OS:Connection,
  {00000000-0000-0000-0017-000000000089},  !- Handle
  {00000000-0000-0000-0039-000000000003},  !- Source Object
  9,                                       !- Outlet Port
  {00000000-0000-0000-0049-000000000074},  !- Target Object
  2;                                       !- Inlet Port

OS:Connection,
  {00000000-0000-0000-0017-000000000090},  !- Handle
  {00000000-0000-0000-0015-000000000003},  !- Source Object
  6,                                       !- Outlet Port
  {00000000-0000-0000-0049-000000000017},  !- Target Object
  2;                                       !- Inlet Port

OS:Connection,
  {00000000-0000-0000-0017-000000000091},  !- Handle
  {00000000-0000-0000-0049-000000000017},  !- Source Object
  3,                                       !- Outlet Port
  {00000000-0000-0000-0039-000000000003},  !- Target Object
  8;                                       !- Inlet Port

OS:Connection,
  {00000000-0000-0000-0017-000000000092},  !- Handle
  {00000000-0000-0000-0014-000000000002},  !- Source Object
  9,                                       !- Outlet Port
  {00000000-0000-0000-0049-000000000028},  !- Target Object
  2;                                       !- Inlet Port

OS:Connection,
  {00000000-0000-0000-0017-000000000093},  !- Handle
  {00000000-0000-0000-0049-000000000028},  !- Source Object
  3,                                       !- Outlet Port
  {00000000-0000-0000-0015-000000000003},  !- Target Object
  5;                                       !- Inlet Port

OS:Connection,
  {00000000-0000-0000-0017-000000000094},  !- Handle
  {00000000-0000-0000-0013-000000000002},  !- Source Object
  10,                                      !- Outlet Port
  {00000000-0000-0000-0049-000000000025},  !- Target Object
  2;                                       !- Inlet Port

OS:Connection,
  {00000000-0000-0000-0017-000000000095},  !- Handle
  {00000000-0000-0000-0049-000000000025},  !- Source Object
  3,                                       !- Outlet Port
  {00000000-0000-0000-0014-000000000002},  !- Target Object
  8;                                       !- Inlet Port

OS:Connection,
  {00000000-0000-0000-0017-000000000096},  !- Handle
  {00000000-0000-0000-0049-000000000073},  !- Source Object
  3,                                       !- Outlet Port
  {00000000-0000-0000-0003-000000000003},  !- Target Object
  8;                                       !- Inlet Port

OS:Connection,
  {00000000-0000-0000-0017-000000000097},  !- Handle
  {00000000-0000-0000-0003-000000000003},  !- Source Object
  5,                                       !- Outlet Port
  {00000000-0000-0000-0049-000000000070},  !- Target Object
  2;                                       !- Inlet Port

OS:Connection,
  {00000000-0000-0000-0017-000000000098},  !- Handle
  {00000000-0000-0000-0049-000000000070},  !- Source Object
  3,                                       !- Outlet Port
  {00000000-0000-0000-0013-000000000002},  !- Target Object
  9;                                       !- Inlet Port

OS:Connection,
  {00000000-0000-0000-0017-000000000099},  !- Handle
  {00000000-0000-0000-0019-000000000002},  !- Source Object
  5,                                       !- Outlet Port
  {00000000-0000-0000-0049-000000000022},  !- Target Object
  2;                                       !- Inlet Port

OS:Connection,
  {00000000-0000-0000-0017-000000000100},  !- Handle
  {00000000-0000-0000-0049-000000000022},  !- Source Object
  3,                                       !- Outlet Port
  {00000000-0000-0000-0016-000000000003},  !- Target Object
  9;                                       !- Inlet Port

OS:Connection,
  {00000000-0000-0000-0017-000000000101},  !- Handle
  {00000000-0000-0000-0016-000000000003},  !- Source Object
  10,                                      !- Outlet Port
  {00000000-0000-0000-0049-000000000023},  !- Target Object
  2;                                       !- Inlet Port

OS:Connection,
  {00000000-0000-0000-0017-000000000102},  !- Handle
  {00000000-0000-0000-0049-000000000023},  !- Source Object
  3,                                       !- Outlet Port
  {00000000-0000-0000-0018-000000000002},  !- Target Object
  5;                                       !- Inlet Port

OS:Connection,
  {00000000-0000-0000-0017-000000000103},  !- Handle
  {00000000-0000-0000-0049-000000000014},  !- Source Object
  3,                                       !- Outlet Port
  {00000000-0000-0000-0055-000000000007},  !- Target Object
  2;                                       !- Inlet Port

OS:Connection,
  {00000000-0000-0000-0017-000000000104},  !- Handle
  {00000000-0000-0000-0055-000000000009},  !- Source Object
  2,                                       !- Outlet Port
  {00000000-0000-0000-0049-000000000005},  !- Target Object
  2;                                       !- Inlet Port

OS:Connection,
  {00000000-0000-0000-0017-000000000105},  !- Handle
  {00000000-0000-0000-0049-000000000005},  !- Source Object
  3,                                       !- Outlet Port
  {00000000-0000-0000-0004-000000000003},  !- Target Object
  3;                                       !- Inlet Port

OS:Connection,
  {00000000-0000-0000-0017-000000000106},  !- Handle
  {00000000-0000-0000-0005-000000000003},  !- Source Object
  3,                                       !- Outlet Port
  {00000000-0000-0000-0049-000000000013},  !- Target Object
  2;                                       !- Inlet Port

OS:Connection,
  {00000000-0000-0000-0017-000000000107},  !- Handle
  {00000000-0000-0000-0049-000000000013},  !- Source Object
  3,                                       !- Outlet Port
  {00000000-0000-0000-0006-000000000003},  !- Target Object
  3;                                       !- Inlet Port

OS:Connection,
  {00000000-0000-0000-0017-000000000108},  !- Handle
  {00000000-0000-0000-0006-000000000003},  !- Source Object
  4,                                       !- Outlet Port
  {00000000-0000-0000-0049-000000000014},  !- Target Object
  2;                                       !- Inlet Port

OS:Connection,
  {00000000-0000-0000-0017-000000000109},  !- Handle
  {00000000-0000-0000-0054-000000000002},  !- Source Object
  14,                                      !- Outlet Port
  {00000000-0000-0000-0049-000000000037},  !- Target Object
  2;                                       !- Inlet Port

OS:Connection,
  {00000000-0000-0000-0017-000000000110},  !- Handle
  {00000000-0000-0000-0019-000000000003},  !- Source Object
  3,                                       !- Outlet Port
  {00000000-0000-0000-0049-000000000001},  !- Target Object
  2;                                       !- Inlet Port

OS:Connection,
  {00000000-0000-0000-0017-000000000111},  !- Handle
  {00000000-0000-0000-0049-000000000038},  !- Source Object
  3,                                       !- Outlet Port
  {00000000-0000-0000-0054-000000000002},  !- Target Object
  15;                                      !- Inlet Port

OS:Connection,
  {00000000-0000-0000-0017-000000000112},  !- Handle
  {00000000-0000-0000-0054-000000000002},  !- Source Object
  17,                                      !- Outlet Port
  {00000000-0000-0000-0049-000000000035},  !- Target Object
  2;                                       !- Inlet Port

OS:Connection,
  {00000000-0000-0000-0017-000000000113},  !- Handle
  {00000000-0000-0000-0049-000000000035},  !- Source Object
  3,                                       !- Outlet Port
  {00000000-0000-0000-0019-000000000004},  !- Target Object
  2;                                       !- Inlet Port

OS:Connection,
  {00000000-0000-0000-0017-000000000114},  !- Handle
  {00000000-0000-0000-0019-000000000004},  !- Source Object
  3,                                       !- Outlet Port
  {00000000-0000-0000-0049-000000000044},  !- Target Object
  2;                                       !- Inlet Port

OS:Connection,
  {00000000-0000-0000-0017-000000000115},  !- Handle
  {00000000-0000-0000-0049-000000000036},  !- Source Object
  3,                                       !- Outlet Port
  {00000000-0000-0000-0054-000000000002},  !- Target Object
  18;                                      !- Inlet Port

OS:Connection,
  {00000000-0000-0000-0017-000000000116},  !- Handle
  {00000000-0000-0000-0049-000000000037},  !- Source Object
  3,                                       !- Outlet Port
  {00000000-0000-0000-0056-000000000001},  !- Target Object
  2;                                       !- Inlet Port

OS:Connection,
  {00000000-0000-0000-0017-000000000117},  !- Handle
  {00000000-0000-0000-0056-000000000001},  !- Source Object
  3,                                       !- Outlet Port
  {00000000-0000-0000-0049-000000000034},  !- Target Object
  2;                                       !- Inlet Port

OS:Connection,
  {00000000-0000-0000-0017-000000000118},  !- Handle
  {00000000-0000-0000-0049-000000000034},  !- Source Object
  3,                                       !- Outlet Port
  {00000000-0000-0000-0019-000000000003},  !- Target Object
  2;                                       !- Inlet Port

OS:Connection,
  {00000000-0000-0000-0017-000000000119},  !- Handle
  {00000000-0000-0000-0049-000000000001},  !- Source Object
  3,                                       !- Outlet Port
  {00000000-0000-0000-0096-000000000001},  !- Target Object
  31;                                      !- Inlet Port

OS:Connection,
  {00000000-0000-0000-0017-000000000120},  !- Handle
  {00000000-0000-0000-0096-000000000001},  !- Source Object
  32,                                      !- Outlet Port
  {00000000-0000-0000-0049-000000000002},  !- Target Object
  2;                                       !- Inlet Port

OS:Connection,
  {00000000-0000-0000-0017-000000000121},  !- Handle
  {00000000-0000-0000-0049-000000000002},  !- Source Object
  3,                                       !- Outlet Port
  {00000000-0000-0000-0018-000000000003},  !- Target Object
  3;                                       !- Inlet Port

OS:Connection,
  {00000000-0000-0000-0017-000000000122},  !- Handle
  {00000000-0000-0000-0019-000000000003},  !- Source Object
  4,                                       !- Outlet Port
  {00000000-0000-0000-0049-000000000042},  !- Target Object
  2;                                       !- Inlet Port

OS:Connection,
  {00000000-0000-0000-0017-000000000123},  !- Handle
  {00000000-0000-0000-0049-000000000042},  !- Source Object
  3,                                       !- Outlet Port
  {00000000-0000-0000-0053-000000000003},  !- Target Object
  2;                                       !- Inlet Port

OS:Connection,
  {00000000-0000-0000-0017-000000000124},  !- Handle
  {00000000-0000-0000-0053-000000000003},  !- Source Object
  3,                                       !- Outlet Port
  {00000000-0000-0000-0049-000000000043},  !- Target Object
  2;                                       !- Inlet Port

OS:Connection,
  {00000000-0000-0000-0017-000000000125},  !- Handle
  {00000000-0000-0000-0049-000000000043},  !- Source Object
  3,                                       !- Outlet Port
  {00000000-0000-0000-0018-000000000003},  !- Target Object
  4;                                       !- Inlet Port

OS:Connection,
  {00000000-0000-0000-0017-000000000126},  !- Handle
  {00000000-0000-0000-0049-000000000044},  !- Source Object
  3,                                       !- Outlet Port
  {00000000-0000-0000-0053-000000000004},  !- Target Object
  2;                                       !- Inlet Port

OS:Connection,
  {00000000-0000-0000-0017-000000000127},  !- Handle
  {00000000-0000-0000-0053-000000000004},  !- Source Object
  3,                                       !- Outlet Port
  {00000000-0000-0000-0049-000000000045},  !- Target Object
  2;                                       !- Inlet Port

OS:Connection,
  {00000000-0000-0000-0017-000000000128},  !- Handle
  {00000000-0000-0000-0049-000000000045},  !- Source Object
  3,                                       !- Outlet Port
  {00000000-0000-0000-0018-000000000004},  !- Target Object
  3;                                       !- Inlet Port

OS:Connection,
  {00000000-0000-0000-0017-000000000129},  !- Handle
  {00000000-0000-0000-0018-000000000003},  !- Source Object
  2,                                       !- Outlet Port
  {00000000-0000-0000-0049-000000000046},  !- Target Object
  2;                                       !- Inlet Port

OS:Connection,
  {00000000-0000-0000-0017-000000000130},  !- Handle
  {00000000-0000-0000-0049-000000000046},  !- Source Object
  3,                                       !- Outlet Port
  {00000000-0000-0000-0053-000000000005},  !- Target Object
  2;                                       !- Inlet Port

OS:Connection,
  {00000000-0000-0000-0017-000000000131},  !- Handle
  {00000000-0000-0000-0053-000000000005},  !- Source Object
  3,                                       !- Outlet Port
  {00000000-0000-0000-0049-000000000038},  !- Target Object
  2;                                       !- Inlet Port

OS:Connection,
  {00000000-0000-0000-0017-000000000132},  !- Handle
  {00000000-0000-0000-0018-000000000004},  !- Source Object
  2,                                       !- Outlet Port
  {00000000-0000-0000-0049-000000000047},  !- Target Object
  2;                                       !- Inlet Port

OS:Connection,
  {00000000-0000-0000-0017-000000000133},  !- Handle
  {00000000-0000-0000-0049-000000000047},  !- Source Object
  3,                                       !- Outlet Port
  {00000000-0000-0000-0053-000000000006},  !- Target Object
  2;                                       !- Inlet Port

OS:Connection,
  {00000000-0000-0000-0017-000000000134},  !- Handle
  {00000000-0000-0000-0053-000000000006},  !- Source Object
  3,                                       !- Outlet Port
  {00000000-0000-0000-0049-000000000036},  !- Target Object
  2;                                       !- Inlet Port

OS:Connection,
  {00000000-0000-0000-0017-000000000135},  !- Handle
  {00000000-0000-0000-0019-000000000004},  !- Source Object
  4,                                       !- Outlet Port
  {00000000-0000-0000-0049-000000000053},  !- Target Object
  2;                                       !- Inlet Port

OS:Connection,
  {00000000-0000-0000-0017-000000000136},  !- Handle
  {00000000-0000-0000-0049-000000000053},  !- Source Object
  3,                                       !- Outlet Port
  {00000000-0000-0000-0098-000000000001},  !- Target Object
  2;                                       !- Inlet Port

OS:Connection,
  {00000000-0000-0000-0017-000000000137},  !- Handle
  {00000000-0000-0000-0098-000000000001},  !- Source Object
  3,                                       !- Outlet Port
  {00000000-0000-0000-0049-000000000054},  !- Target Object
  2;                                       !- Inlet Port

OS:Connection,
  {00000000-0000-0000-0017-000000000138},  !- Handle
  {00000000-0000-0000-0049-000000000054},  !- Source Object
  3,                                       !- Outlet Port
  {00000000-0000-0000-0018-000000000004},  !- Target Object
  4;                                       !- Inlet Port

OS:Connection,
  {00000000-0000-0000-0017-000000000139},  !- Handle
  {00000000-0000-0000-0019-000000000004},  !- Source Object
  5,                                       !- Outlet Port
  {00000000-0000-0000-0049-000000000055},  !- Target Object
  2;                                       !- Inlet Port

OS:Connection,
  {00000000-0000-0000-0017-000000000140},  !- Handle
  {00000000-0000-0000-0049-000000000055},  !- Source Object
  3,                                       !- Outlet Port
  {00000000-0000-0000-0098-000000000002},  !- Target Object
  2;                                       !- Inlet Port

OS:Connection,
  {00000000-0000-0000-0017-000000000141},  !- Handle
  {00000000-0000-0000-0098-000000000002},  !- Source Object
  3,                                       !- Outlet Port
  {00000000-0000-0000-0049-000000000056},  !- Target Object
  2;                                       !- Inlet Port

OS:Connection,
  {00000000-0000-0000-0017-000000000142},  !- Handle
  {00000000-0000-0000-0049-000000000056},  !- Source Object
  3,                                       !- Outlet Port
  {00000000-0000-0000-0018-000000000004},  !- Target Object
  5;                                       !- Inlet Port

OS:Connection,
  {00000000-0000-0000-0017-000000000143},  !- Handle
  {00000000-0000-0000-0019-000000000004},  !- Source Object
  6,                                       !- Outlet Port
  {00000000-0000-0000-0049-000000000057},  !- Target Object
  2;                                       !- Inlet Port

OS:Connection,
  {00000000-0000-0000-0017-000000000144},  !- Handle
  {00000000-0000-0000-0049-000000000057},  !- Source Object
  3,                                       !- Outlet Port
  {00000000-0000-0000-0098-000000000003},  !- Target Object
  2;                                       !- Inlet Port

OS:Connection,
  {00000000-0000-0000-0017-000000000145},  !- Handle
  {00000000-0000-0000-0098-000000000003},  !- Source Object
  3,                                       !- Outlet Port
  {00000000-0000-0000-0049-000000000058},  !- Target Object
  2;                                       !- Inlet Port

OS:Connection,
  {00000000-0000-0000-0017-000000000146},  !- Handle
  {00000000-0000-0000-0049-000000000058},  !- Source Object
  3,                                       !- Outlet Port
  {00000000-0000-0000-0018-000000000004},  !- Target Object
  6;                                       !- Inlet Port

OS:Connection,
  {00000000-0000-0000-0017-000000000147},  !- Handle
  {00000000-0000-0000-0049-000000000062},  !- Source Object
  3,                                       !- Outlet Port
  {00000000-0000-0000-0042-000000000001},  !- Target Object
  8;                                       !- Inlet Port

OS:Connection,
  {00000000-0000-0000-0017-000000000148},  !- Handle
  {00000000-0000-0000-0042-000000000001},  !- Source Object
  9,                                       !- Outlet Port
  {00000000-0000-0000-0049-000000000066},  !- Target Object
  2;                                       !- Inlet Port

OS:Connection,
  {00000000-0000-0000-0017-000000000149},  !- Handle
  {00000000-0000-0000-0049-000000000066},  !- Source Object
  3,                                       !- Outlet Port
  {00000000-0000-0000-0003-000000000001},  !- Target Object
  6;                                       !- Inlet Port

OS:Connection,
  {00000000-0000-0000-0017-000000000150},  !- Handle
  {00000000-0000-0000-0003-000000000001},  !- Source Object
  7,                                       !- Outlet Port
  {00000000-0000-0000-0049-000000000067},  !- Target Object
  2;                                       !- Inlet Port

OS:Connection,
  {00000000-0000-0000-0017-000000000151},  !- Handle
  {00000000-0000-0000-0049-000000000067},  !- Source Object
  3,                                       !- Outlet Port
  {00000000-0000-0000-0042-000000000001},  !- Target Object
  10;                                      !- Inlet Port

OS:Connection,
  {00000000-0000-0000-0017-000000000152},  !- Handle
  {00000000-0000-0000-0042-000000000001},  !- Source Object
  11,                                      !- Outlet Port
  {00000000-0000-0000-0049-000000000063},  !- Target Object
  2;                                       !- Inlet Port

OS:Connection,
  {00000000-0000-0000-0017-000000000153},  !- Handle
  {00000000-0000-0000-0049-000000000078},  !- Source Object
  3,                                       !- Outlet Port
  {00000000-0000-0000-0042-000000000003},  !- Target Object
  8;                                       !- Inlet Port

OS:Connection,
  {00000000-0000-0000-0017-000000000154},  !- Handle
  {00000000-0000-0000-0042-000000000003},  !- Source Object
  9,                                       !- Outlet Port
  {00000000-0000-0000-0049-000000000084},  !- Target Object
  2;                                       !- Inlet Port

OS:Connection,
  {00000000-0000-0000-0017-000000000155},  !- Handle
  {00000000-0000-0000-0049-000000000084},  !- Source Object
  3,                                       !- Outlet Port
  {00000000-0000-0000-0003-000000000002},  !- Target Object
  6;                                       !- Inlet Port

OS:Connection,
  {00000000-0000-0000-0017-000000000156},  !- Handle
  {00000000-0000-0000-0003-000000000002},  !- Source Object
  7,                                       !- Outlet Port
  {00000000-0000-0000-0049-000000000085},  !- Target Object
  2;                                       !- Inlet Port

OS:Connection,
  {00000000-0000-0000-0017-000000000157},  !- Handle
  {00000000-0000-0000-0049-000000000085},  !- Source Object
  3,                                       !- Outlet Port
  {00000000-0000-0000-0042-000000000003},  !- Target Object
  10;                                      !- Inlet Port

OS:Connection,
  {00000000-0000-0000-0017-000000000158},  !- Handle
  {00000000-0000-0000-0042-000000000003},  !- Source Object
  11,                                      !- Outlet Port
  {00000000-0000-0000-0049-000000000079},  !- Target Object
  2;                                       !- Inlet Port

OS:Connection,
  {00000000-0000-0000-0017-000000000159},  !- Handle
  {00000000-0000-0000-0049-000000000071},  !- Source Object
  3,                                       !- Outlet Port
  {00000000-0000-0000-0042-000000000002},  !- Target Object
  8;                                       !- Inlet Port

OS:Connection,
  {00000000-0000-0000-0017-000000000160},  !- Handle
  {00000000-0000-0000-0042-000000000002},  !- Source Object
  9,                                       !- Outlet Port
  {00000000-0000-0000-0049-000000000082},  !- Target Object
  2;                                       !- Inlet Port

OS:Connection,
  {00000000-0000-0000-0017-000000000161},  !- Handle
  {00000000-0000-0000-0049-000000000082},  !- Source Object
  3,                                       !- Outlet Port
  {00000000-0000-0000-0003-000000000003},  !- Target Object
  6;                                       !- Inlet Port

OS:Connection,
  {00000000-0000-0000-0017-000000000162},  !- Handle
  {00000000-0000-0000-0003-000000000003},  !- Source Object
  7,                                       !- Outlet Port
  {00000000-0000-0000-0049-000000000083},  !- Target Object
  2;                                       !- Inlet Port

OS:Connection,
  {00000000-0000-0000-0017-000000000163},  !- Handle
  {00000000-0000-0000-0049-000000000083},  !- Source Object
  3,                                       !- Outlet Port
  {00000000-0000-0000-0042-000000000002},  !- Target Object
  10;                                      !- Inlet Port

OS:Connection,
  {00000000-0000-0000-0017-000000000164},  !- Handle
  {00000000-0000-0000-0042-000000000002},  !- Source Object
  11,                                      !- Outlet Port
  {00000000-0000-0000-0049-000000000072},  !- Target Object
  2;                                       !- Inlet Port

OS:Connector:Mixer,
  {00000000-0000-0000-0018-000000000001},  !- Handle
  Connector Mixer 1,                       !- Name
  {00000000-0000-0000-0017-000000000029},  !- Outlet Branch Name
  {00000000-0000-0000-0017-000000000020},  !- Inlet Branch Name 1
  {00000000-0000-0000-0017-000000000024},  !- Inlet Branch Name 2
  {00000000-0000-0000-0017-000000000028};  !- Inlet Branch Name 3

OS:Connector:Mixer,
  {00000000-0000-0000-0018-000000000002},  !- Handle
  Connector Mixer 2,                       !- Name
  {00000000-0000-0000-0017-000000000013},  !- Outlet Branch Name
  {00000000-0000-0000-0017-000000000050},  !- Inlet Branch Name 1
  {00000000-0000-0000-0017-000000000076},  !- Inlet Branch Name 2
  {00000000-0000-0000-0017-000000000102};  !- Inlet Branch Name 3

OS:Connector:Mixer,
  {00000000-0000-0000-0018-000000000003},  !- Handle
  Connector Mixer 3,                       !- Name
  {00000000-0000-0000-0017-000000000129},  !- Outlet Branch Name
  {00000000-0000-0000-0017-000000000121},  !- Inlet Branch Name 1
  {00000000-0000-0000-0017-000000000125};  !- Inlet Branch Name 2

OS:Connector:Mixer,
  {00000000-0000-0000-0018-000000000004},  !- Handle
  Connector Mixer 4,                       !- Name
  {00000000-0000-0000-0017-000000000132},  !- Outlet Branch Name
  {00000000-0000-0000-0017-000000000128},  !- Inlet Branch Name 1
  {00000000-0000-0000-0017-000000000138},  !- Inlet Branch Name 2
  {00000000-0000-0000-0017-000000000142},  !- Inlet Branch Name 3
  {00000000-0000-0000-0017-000000000146};  !- Inlet Branch Name 4

OS:Connector:Splitter,
  {00000000-0000-0000-0019-000000000001},  !- Handle
  Connector Splitter 1,                    !- Name
  {00000000-0000-0000-0017-000000000017},  !- Inlet Branch Name
  {00000000-0000-0000-0017-000000000008},  !- Outlet Branch Name 1
  {00000000-0000-0000-0017-000000000021},  !- Outlet Branch Name 2
  {00000000-0000-0000-0017-000000000025};  !- Outlet Branch Name 3

OS:Connector:Splitter,
  {00000000-0000-0000-0019-000000000002},  !- Handle
  Connector Splitter 2,                    !- Name
  {00000000-0000-0000-0017-000000000011},  !- Inlet Branch Name
  {00000000-0000-0000-0017-000000000012},  !- Outlet Branch Name 1
  {00000000-0000-0000-0017-000000000073},  !- Outlet Branch Name 2
  {00000000-0000-0000-0017-000000000099};  !- Outlet Branch Name 3

OS:Connector:Splitter,
  {00000000-0000-0000-0019-000000000003},  !- Handle
  Connector Splitter 3,                    !- Name
  {00000000-0000-0000-0017-000000000118},  !- Inlet Branch Name
  {00000000-0000-0000-0017-000000000110},  !- Outlet Branch Name 1
  {00000000-0000-0000-0017-000000000122};  !- Outlet Branch Name 2

OS:Connector:Splitter,
  {00000000-0000-0000-0019-000000000004},  !- Handle
  Connector Splitter 4,                    !- Name
  {00000000-0000-0000-0017-000000000113},  !- Inlet Branch Name
  {00000000-0000-0000-0017-000000000114},  !- Outlet Branch Name 1
  {00000000-0000-0000-0017-000000000135},  !- Outlet Branch Name 2
  {00000000-0000-0000-0017-000000000139},  !- Outlet Branch Name 3
  {00000000-0000-0000-0017-000000000143};  !- Outlet Branch Name 4

OS:Construction,
  {00000000-0000-0000-0020-000000000001},  !- Handle
  BTAP-Ext-DaylightDiffuser,               !- Name
  ,                                        !- Surface Rendering Name
  {00000000-0000-0000-0102-000000000001};  !- Layer 1

OS:Construction,
  {00000000-0000-0000-0020-000000000002},  !- Handle
  BTAP-Ext-DaylightDiffuser:U=0.241 SHGC=0.600, !- Name
  ,                                        !- Surface Rendering Name
  {00000000-0000-0000-0102-000000000003};  !- Layer 1

OS:Construction,
  {00000000-0000-0000-0020-000000000003},  !- Handle
  BTAP-Ext-DaylightDomes,                  !- Name
  ,                                        !- Surface Rendering Name
  {00000000-0000-0000-0102-000000000001};  !- Layer 1

OS:Construction,
  {00000000-0000-0000-0020-000000000004},  !- Handle
  BTAP-Ext-DaylightDomes:U=0.241 SHGC=0.600, !- Name
  ,                                        !- Surface Rendering Name
  {00000000-0000-0000-0102-000000000003};  !- Layer 1

OS:Construction,
  {00000000-0000-0000-0020-000000000005},  !- Handle
  BTAP-Ext-Door,                           !- Name
  ,                                        !- Surface Rendering Name
  {00000000-0000-0000-0046-000000000017},  !- Layer 1
  {00000000-0000-0000-0047-000000000013};  !- Layer 2

OS:Construction,
  {00000000-0000-0000-0020-000000000006},  !- Handle
  BTAP-Ext-Door:U-1.73,                    !- Name
  ,                                        !- Surface Rendering Name
  {00000000-0000-0000-0046-000000000016},  !- Layer 1
  {00000000-0000-0000-0047-000000000011};  !- Layer 2

OS:Construction,
  {00000000-0000-0000-0020-000000000007},  !- Handle
  BTAP-Ext-FixedWindow,                    !- Name
  ,                                        !- Surface Rendering Name
  {00000000-0000-0000-0102-000000000001};  !- Layer 1

OS:Construction,
  {00000000-0000-0000-0020-000000000008},  !- Handle
  BTAP-Ext-FixedWindow:U=0.173 SHGC=0.600, !- Name
  ,                                        !- Surface Rendering Name
  {00000000-0000-0000-0102-000000000002};  !- Layer 1

OS:Construction,
  {00000000-0000-0000-0020-000000000009},  !- Handle
  BTAP-Ext-Floor-Mass,                     !- Name
  ,                                        !- Surface Rendering Name
  {00000000-0000-0000-0047-000000000013},  !- Layer 1
  {00000000-0000-0000-0046-000000000008},  !- Layer 2
  {00000000-0000-0000-0047-000000000007};  !- Layer 3

OS:Construction,
  {00000000-0000-0000-0020-000000000010},  !- Handle
  BTAP-Ext-Floor-Mass:U-0.138,             !- Name
  ,                                        !- Surface Rendering Name
  {00000000-0000-0000-0047-000000000008},  !- Layer 1
  {00000000-0000-0000-0046-000000000007},  !- Layer 2
  {00000000-0000-0000-0047-000000000003};  !- Layer 3

OS:Construction,
  {00000000-0000-0000-0020-000000000011},  !- Handle
  BTAP-Ext-GlassDoors,                     !- Name
  ,                                        !- Surface Rendering Name
  {00000000-0000-0000-0102-000000000001};  !- Layer 1

OS:Construction,
  {00000000-0000-0000-0020-000000000012},  !- Handle
  BTAP-Ext-GlassDoors:U=0.173 SHGC=0.600,  !- Name
  ,                                        !- Surface Rendering Name
  {00000000-0000-0000-0102-000000000002};  !- Layer 1

OS:Construction,
  {00000000-0000-0000-0020-000000000013},  !- Handle
  BTAP-Ext-OverHeadDoor,                   !- Name
  ,                                        !- Surface Rendering Name
  {00000000-0000-0000-0047-000000000013};  !- Layer 1

OS:Construction,
  {00000000-0000-0000-0020-000000000014},  !- Handle
  BTAP-Ext-OverHeadDoor:U-1.73,            !- Name
  ,                                        !- Surface Rendering Name
  {00000000-0000-0000-0047-000000000012};  !- Layer 1

OS:Construction,
  {00000000-0000-0000-0020-000000000015},  !- Handle
  BTAP-Ext-Roof-Metal,                     !- Name
  ,                                        !- Surface Rendering Name
  {00000000-0000-0000-0046-000000000023},  !- Layer 1
  {00000000-0000-0000-0047-000000000013};  !- Layer 2

OS:Construction,
  {00000000-0000-0000-0020-000000000016},  !- Handle
  BTAP-Ext-Roof-Metal:U-0.121,             !- Name
  ,                                        !- Surface Rendering Name
  {00000000-0000-0000-0046-000000000022},  !- Layer 1
  {00000000-0000-0000-0047-000000000010};  !- Layer 2

OS:Construction,
  {00000000-0000-0000-0020-000000000017},  !- Handle
  BTAP-Ext-Skylights,                      !- Name
  ,                                        !- Surface Rendering Name
  {00000000-0000-0000-0102-000000000001};  !- Layer 1

OS:Construction,
  {00000000-0000-0000-0020-000000000018},  !- Handle
  BTAP-Ext-Skylights:U=0.241 SHGC=0.600,   !- Name
  ,                                        !- Surface Rendering Name
  {00000000-0000-0000-0102-000000000003};  !- Layer 1

OS:Construction,
  {00000000-0000-0000-0020-000000000019},  !- Handle
  BTAP-Ext-Wall-Mass,                      !- Name
  ,                                        !- Surface Rendering Name
  {00000000-0000-0000-0046-000000000006},  !- Layer 1
  {00000000-0000-0000-0046-000000000014},  !- Layer 2
  {00000000-0000-0000-0047-000000000013},  !- Layer 3
  {00000000-0000-0000-0046-000000000002};  !- Layer 4

OS:Construction,
  {00000000-0000-0000-0020-000000000020},  !- Handle
  BTAP-Ext-Wall-Mass:U-0.215,              !- Name
  ,                                        !- Surface Rendering Name
  {00000000-0000-0000-0046-000000000005},  !- Layer 1
  {00000000-0000-0000-0046-000000000013},  !- Layer 2
  {00000000-0000-0000-0047-000000000009},  !- Layer 3
  {00000000-0000-0000-0046-000000000001};  !- Layer 4

OS:Construction,
  {00000000-0000-0000-0020-000000000021},  !- Handle
  BTAP-Grnd-Floor-Mass,                    !- Name
  ,                                        !- Surface Rendering Name
  {00000000-0000-0000-0046-000000000012},  !- Layer 1
  {00000000-0000-0000-0047-000000000007};  !- Layer 2

OS:Construction,
  {00000000-0000-0000-0020-000000000022},  !- Handle
  BTAP-Grnd-Floor-Mass:U-0.757,            !- Name
  ,                                        !- Surface Rendering Name
  {00000000-0000-0000-0046-000000000009},  !- Layer 1
  {00000000-0000-0000-0047-000000000004};  !- Layer 2

OS:Construction,
  {00000000-0000-0000-0020-000000000023},  !- Handle
  BTAP-Grnd-Floor-Mass:U-0.757_std,        !- Name
  ,                                        !- Surface Rendering Name
  {00000000-0000-0000-0046-000000000009},  !- Layer 1
  {00000000-0000-0000-0046-000000000015};  !- Layer 2

OS:Construction,
  {00000000-0000-0000-0020-000000000024},  !- Handle
  BTAP-Grnd-Roof-Mass,                     !- Name
  ,                                        !- Surface Rendering Name
  {00000000-0000-0000-0046-000000000012},  !- Layer 1
  {00000000-0000-0000-0047-000000000007};  !- Layer 2

OS:Construction,
  {00000000-0000-0000-0020-000000000025},  !- Handle
  BTAP-Grnd-Roof-Mass:U-0.284,             !- Name
  ,                                        !- Surface Rendering Name
  {00000000-0000-0000-0046-000000000011},  !- Layer 1
  {00000000-0000-0000-0047-000000000006};  !- Layer 2

OS:Construction,
  {00000000-0000-0000-0020-000000000026},  !- Handle
  BTAP-Grnd-Wall-Mass,                     !- Name
  ,                                        !- Surface Rendering Name
  {00000000-0000-0000-0046-000000000012},  !- Layer 1
  {00000000-0000-0000-0047-000000000007};  !- Layer 2

OS:Construction,
  {00000000-0000-0000-0020-000000000027},  !- Handle
  BTAP-Grnd-Wall-Mass:U-0.284,             !- Name
  ,                                        !- Surface Rendering Name
  {00000000-0000-0000-0046-000000000010},  !- Layer 1
  {00000000-0000-0000-0047-000000000005};  !- Layer 2

OS:Construction,
  {00000000-0000-0000-0020-000000000028},  !- Handle
  BTAP-Int-Ceiling,                        !- Name
  ,                                        !- Surface Rendering Name
  {00000000-0000-0000-0047-000000000007},  !- Layer 1
  {00000000-0000-0000-0046-000000000003};  !- Layer 2

OS:Construction,
  {00000000-0000-0000-0020-000000000029},  !- Handle
  BTAP-Int-Door,                           !- Name
  ,                                        !- Surface Rendering Name
  {00000000-0000-0000-0046-000000000020};  !- Layer 1

OS:Construction,
  {00000000-0000-0000-0020-000000000030},  !- Handle
  BTAP-Int-Floor,                          !- Name
  ,                                        !- Surface Rendering Name
  {00000000-0000-0000-0046-000000000003},  !- Layer 1
  {00000000-0000-0000-0047-000000000007};  !- Layer 2

OS:Construction,
  {00000000-0000-0000-0020-000000000031},  !- Handle
  BTAP-Int-Partition,                      !- Name
  ,                                        !- Surface Rendering Name
  {00000000-0000-0000-0046-000000000020};  !- Layer 1

OS:Construction,
  {00000000-0000-0000-0020-000000000032},  !- Handle
  BTAP-Int-Wall,                           !- Name
  ,                                        !- Surface Rendering Name
  {00000000-0000-0000-0046-000000000018},  !- Layer 1
  {00000000-0000-0000-0046-000000000018};  !- Layer 2

OS:Construction,
  {00000000-0000-0000-0020-000000000033},  !- Handle
  BTAP-Int-Window,                         !- Name
  ,                                        !- Surface Rendering Name
  {00000000-0000-0000-0102-000000000001};  !- Layer 1

OS:Construction,
  {00000000-0000-0000-0020-000000000034},  !- Handle
  Basement Floor construction,             !- Name
  ,                                        !- Surface Rendering Name
  {00000000-0000-0000-0046-000000000021},  !- Layer 1
  {00000000-0000-0000-0047-000000000001};  !- Layer 2

OS:Construction,
  {00000000-0000-0000-0020-000000000035},  !- Handle
  Basement Wall construction,              !- Name
  ,                                        !- Surface Rendering Name
  {00000000-0000-0000-0046-000000000021};  !- Layer 1

OS:Construction,
  {00000000-0000-0000-0020-000000000036},  !- Handle
  Floor Adiabatic construction,            !- Name
  ,                                        !- Surface Rendering Name
  {00000000-0000-0000-0047-000000000001},  !- Layer 1
  {00000000-0000-0000-0046-000000000004},  !- Layer 2
  {00000000-0000-0000-0047-000000000002};  !- Layer 3

OS:Construction,
  {00000000-0000-0000-0020-000000000037},  !- Handle
  Wall Adiabatic construction,             !- Name
  ,                                        !- Surface Rendering Name
  {00000000-0000-0000-0046-000000000019},  !- Layer 1
  {00000000-0000-0000-0046-000000000019};  !- Layer 2

OS:Controller:MechanicalVentilation,
  {00000000-0000-0000-0021-000000000001},  !- Handle
  Controller Mechanical Ventilation 1,     !- Name
  {00000000-0000-0000-0059-000000000001},  !- Availability Schedule
  ,                                        !- Demand Controlled Ventilation
  ZoneSum;                                 !- System Outdoor Air Method

OS:Controller:MechanicalVentilation,
  {00000000-0000-0000-0021-000000000002},  !- Handle
  Controller Mechanical Ventilation 2,     !- Name
  {00000000-0000-0000-0059-000000000001},  !- Availability Schedule
  ,                                        !- Demand Controlled Ventilation
  ZoneSum;                                 !- System Outdoor Air Method

OS:Controller:MechanicalVentilation,
  {00000000-0000-0000-0021-000000000003},  !- Handle
  Controller Mechanical Ventilation 3,     !- Name
  {00000000-0000-0000-0059-000000000001},  !- Availability Schedule
  ,                                        !- Demand Controlled Ventilation
  ZoneSum;                                 !- System Outdoor Air Method

OS:Controller:OutdoorAir,
  {00000000-0000-0000-0022-000000000001},  !- Handle
  Controller Outdoor Air 1,                !- Name
  ,                                        !- Relief Air Outlet Node Name
  ,                                        !- Return Air Node Name
  ,                                        !- Mixed Air Node Name
  ,                                        !- Actuator Node Name
  autosize,                                !- Minimum Outdoor Air Flow Rate {m3/s}
  Autosize,                                !- Maximum Outdoor Air Flow Rate {m3/s}
  NoEconomizer,                            !- Economizer Control Type
  ModulateFlow,                            !- Economizer Control Action Type
  28,                                      !- Economizer Maximum Limit Dry-Bulb Temperature {C}
  64000,                                   !- Economizer Maximum Limit Enthalpy {J/kg}
  ,                                        !- Economizer Maximum Limit Dewpoint Temperature {C}
  ,                                        !- Electronic Enthalpy Limit Curve Name
  -100,                                    !- Economizer Minimum Limit Dry-Bulb Temperature {C}
  NoLockout,                               !- Lockout Type
  FixedMinimum,                            !- Minimum Limit Type
  {00000000-0000-0000-0062-000000000019},  !- Minimum Outdoor Air Schedule Name
  ,                                        !- Minimum Fraction of Outdoor Air Schedule Name
  ,                                        !- Maximum Fraction of Outdoor Air Schedule Name
  {00000000-0000-0000-0021-000000000001},  !- Controller Mechanical Ventilation
  ,                                        !- Time of Day Economizer Control Schedule Name
  No,                                      !- High Humidity Control
  ,                                        !- Humidistat Control Zone Name
  1,                                       !- High Humidity Outdoor Air Flow Ratio
  Yes,                                     !- Control High Indoor Humidity Based on Outdoor Humidity Ratio
  BypassWhenOAFlowGreaterThanMinimum,      !- Heat Recovery Bypass Control Type
  InterlockedWithMechanicalCooling;        !- Economizer Operation Staging

OS:Controller:OutdoorAir,
  {00000000-0000-0000-0022-000000000002},  !- Handle
  Controller Outdoor Air 2,                !- Name
  ,                                        !- Relief Air Outlet Node Name
  ,                                        !- Return Air Node Name
  ,                                        !- Mixed Air Node Name
  ,                                        !- Actuator Node Name
  autosize,                                !- Minimum Outdoor Air Flow Rate {m3/s}
  Autosize,                                !- Maximum Outdoor Air Flow Rate {m3/s}
  DifferentialEnthalpy,                    !- Economizer Control Type
  ModulateFlow,                            !- Economizer Control Action Type
  ,                                        !- Economizer Maximum Limit Dry-Bulb Temperature {C}
  ,                                        !- Economizer Maximum Limit Enthalpy {J/kg}
  ,                                        !- Economizer Maximum Limit Dewpoint Temperature {C}
  ,                                        !- Electronic Enthalpy Limit Curve Name
  ,                                        !- Economizer Minimum Limit Dry-Bulb Temperature {C}
  NoLockout,                               !- Lockout Type
  FixedMinimum,                            !- Minimum Limit Type
  {00000000-0000-0000-0062-000000000021},  !- Minimum Outdoor Air Schedule Name
  ,                                        !- Minimum Fraction of Outdoor Air Schedule Name
  ,                                        !- Maximum Fraction of Outdoor Air Schedule Name
  {00000000-0000-0000-0021-000000000002},  !- Controller Mechanical Ventilation
  ,                                        !- Time of Day Economizer Control Schedule Name
  No,                                      !- High Humidity Control
  ,                                        !- Humidistat Control Zone Name
  1,                                       !- High Humidity Outdoor Air Flow Ratio
  Yes,                                     !- Control High Indoor Humidity Based on Outdoor Humidity Ratio
  BypassWhenOAFlowGreaterThanMinimum,      !- Heat Recovery Bypass Control Type
  InterlockedWithMechanicalCooling;        !- Economizer Operation Staging

OS:Controller:OutdoorAir,
  {00000000-0000-0000-0022-000000000003},  !- Handle
  Controller Outdoor Air 3,                !- Name
  ,                                        !- Relief Air Outlet Node Name
  ,                                        !- Return Air Node Name
  ,                                        !- Mixed Air Node Name
  ,                                        !- Actuator Node Name
  autosize,                                !- Minimum Outdoor Air Flow Rate {m3/s}
  Autosize,                                !- Maximum Outdoor Air Flow Rate {m3/s}
  DifferentialEnthalpy,                    !- Economizer Control Type
  ModulateFlow,                            !- Economizer Control Action Type
  ,                                        !- Economizer Maximum Limit Dry-Bulb Temperature {C}
  ,                                        !- Economizer Maximum Limit Enthalpy {J/kg}
  ,                                        !- Economizer Maximum Limit Dewpoint Temperature {C}
  ,                                        !- Electronic Enthalpy Limit Curve Name
  ,                                        !- Economizer Minimum Limit Dry-Bulb Temperature {C}
  NoLockout,                               !- Lockout Type
  FixedMinimum,                            !- Minimum Limit Type
  {00000000-0000-0000-0062-000000000020},  !- Minimum Outdoor Air Schedule Name
  ,                                        !- Minimum Fraction of Outdoor Air Schedule Name
  ,                                        !- Maximum Fraction of Outdoor Air Schedule Name
  {00000000-0000-0000-0021-000000000003},  !- Controller Mechanical Ventilation
  ,                                        !- Time of Day Economizer Control Schedule Name
  No,                                      !- High Humidity Control
  ,                                        !- Humidistat Control Zone Name
  1,                                       !- High Humidity Outdoor Air Flow Ratio
  Yes,                                     !- Control High Indoor Humidity Based on Outdoor Humidity Ratio
  BypassWhenOAFlowGreaterThanMinimum,      !- Heat Recovery Bypass Control Type
  InterlockedWithMechanicalCooling;        !- Economizer Operation Staging

OS:Curve:Biquadratic,
  {00000000-0000-0000-0023-000000000001},  !- Handle
  Curve Biquadratic 1,                     !- Name
  0.867905,                                !- Coefficient1 Constant
  0.0142459,                               !- Coefficient2 x
  0.000554364,                             !- Coefficient3 x**2
  -0.00755748,                             !- Coefficient4 y
  3.3048e-05,                              !- Coefficient5 y**2
  -0.000191808,                            !- Coefficient6 x*y
  13,                                      !- Minimum Value of x
  24,                                      !- Maximum Value of x
  24,                                      !- Minimum Value of y
  46;                                      !- Maximum Value of y

OS:Curve:Biquadratic,
  {00000000-0000-0000-0023-000000000002},  !- Handle
  Curve Biquadratic 2,                     !- Name
  0.116936,                                !- Coefficient1 Constant
  0.0284933,                               !- Coefficient2 x
  -0.000411156,                            !- Coefficient3 x**2
  0.0214108,                               !- Coefficient4 y
  0.000161028,                             !- Coefficient5 y**2
  -0.000679104,                            !- Coefficient6 x*y
  13,                                      !- Minimum Value of x
  24,                                      !- Maximum Value of x
  24,                                      !- Minimum Value of y
  46;                                      !- Maximum Value of y

OS:Curve:Biquadratic,
  {00000000-0000-0000-0023-000000000003},  !- Handle
  Curve Biquadratic 3,                     !- Name
  0.867905,                                !- Coefficient1 Constant
  0.0142459,                               !- Coefficient2 x
  0.000554364,                             !- Coefficient3 x**2
  -0.00755748,                             !- Coefficient4 y
  3.3048e-05,                              !- Coefficient5 y**2
  -0.000191808,                            !- Coefficient6 x*y
  13,                                      !- Minimum Value of x
  24,                                      !- Maximum Value of x
  24,                                      !- Minimum Value of y
  46;                                      !- Maximum Value of y

OS:Curve:Biquadratic,
  {00000000-0000-0000-0023-000000000004},  !- Handle
  Curve Biquadratic 4,                     !- Name
  0.116936,                                !- Coefficient1 Constant
  0.0284933,                               !- Coefficient2 x
  -0.000411156,                            !- Coefficient3 x**2
  0.0214108,                               !- Coefficient4 y
  0.000161028,                             !- Coefficient5 y**2
  -0.000679104,                            !- Coefficient6 x*y
  13,                                      !- Minimum Value of x
  24,                                      !- Maximum Value of x
  24,                                      !- Minimum Value of y
  46;                                      !- Maximum Value of y

OS:Curve:Biquadratic,
  {00000000-0000-0000-0023-000000000005},  !- Handle
  Curve Biquadratic 5,                     !- Name
  0.867905,                                !- Coefficient1 Constant
  0.0142459,                               !- Coefficient2 x
  0.000554364,                             !- Coefficient3 x**2
  -0.00755748,                             !- Coefficient4 y
  3.3048e-05,                              !- Coefficient5 y**2
  -0.000191808,                            !- Coefficient6 x*y
  13,                                      !- Minimum Value of x
  24,                                      !- Maximum Value of x
  24,                                      !- Minimum Value of y
  46;                                      !- Maximum Value of y

OS:Curve:Biquadratic,
  {00000000-0000-0000-0023-000000000006},  !- Handle
  Curve Biquadratic 6,                     !- Name
  0.116936,                                !- Coefficient1 Constant
  0.0284933,                               !- Coefficient2 x
  -0.000411156,                            !- Coefficient3 x**2
  0.0214108,                               !- Coefficient4 y
  0.000161028,                             !- Coefficient5 y**2
  -0.000679104,                            !- Coefficient6 x*y
  13,                                      !- Minimum Value of x
  24,                                      !- Maximum Value of x
  24,                                      !- Minimum Value of y
  46;                                      !- Maximum Value of y

OS:Curve:Biquadratic,
  {00000000-0000-0000-0023-000000000007},  !- Handle
  DXCOOL-NECB2011-REF-CAPFT,               !- Name
  0.867905,                                !- Coefficient1 Constant
  0.0142459,                               !- Coefficient2 x
  0.00055436,                              !- Coefficient3 x**2
  -0.0075575,                              !- Coefficient4 y
  3.3e-05,                                 !- Coefficient5 y**2
  -0.0001918,                              !- Coefficient6 x*y
  13,                                      !- Minimum Value of x
  24,                                      !- Maximum Value of x
  24,                                      !- Minimum Value of y
  46;                                      !- Maximum Value of y

OS:Curve:Biquadratic,
  {00000000-0000-0000-0023-000000000008},  !- Handle
  DXCOOL-NECB2011-REF-COOLEIRFT,           !- Name
  0.1141714,                               !- Coefficient1 Constant
  0.02818224,                              !- Coefficient2 x
  -0.0004199,                              !- Coefficient3 x**2
  0.02141082,                              !- Coefficient4 y
  0.000161028,                             !- Coefficient5 y**2
  -0.000679104,                            !- Coefficient6 x*y
  13,                                      !- Minimum Value of x
  24,                                      !- Maximum Value of x
  24,                                      !- Minimum Value of y
  46;                                      !- Maximum Value of y

OS:Curve:Cubic,
  {00000000-0000-0000-0024-000000000001},  !- Handle
  BOILER-EFFFPLR-NECB2011,                 !- Name
  0.3831,                                  !- Coefficient1 Constant
  2.0567,                                  !- Coefficient2 x
  -2.6469,                                 !- Coefficient3 x**2
  1.2148,                                  !- Coefficient4 x**3
  0,                                       !- Minimum Value of x
  1;                                       !- Maximum Value of x

OS:Curve:Cubic,
  {00000000-0000-0000-0024-000000000002},  !- Handle
  Curve Cubic 1,                           !- Name
  0.0277,                                  !- Coefficient1 Constant
  4.9151,                                  !- Coefficient2 x
  -8.184,                                  !- Coefficient3 x**2
  4.2702,                                  !- Coefficient4 x**3
  0.7,                                     !- Minimum Value of x
  1;                                       !- Maximum Value of x

OS:Curve:Cubic,
  {00000000-0000-0000-0024-000000000003},  !- Handle
  Curve Cubic 10,                          !- Name
  0.3696,                                  !- Coefficient1 Constant
  2.3362,                                  !- Coefficient2 x
  -2.9577,                                 !- Coefficient3 x**2
  1.2596,                                  !- Coefficient4 x**3
  0.7,                                     !- Minimum Value of x
  1;                                       !- Maximum Value of x

OS:Curve:Cubic,
  {00000000-0000-0000-0024-000000000004},  !- Handle
  Curve Cubic 11,                          !- Name
  0.0277,                                  !- Coefficient1 Constant
  4.9151,                                  !- Coefficient2 x
  -8.184,                                  !- Coefficient3 x**2
  4.2702,                                  !- Coefficient4 x**3
  0.7,                                     !- Minimum Value of x
  1;                                       !- Maximum Value of x

OS:Curve:Cubic,
  {00000000-0000-0000-0024-000000000005},  !- Handle
  Curve Cubic 12,                          !- Name
  0.729009,                                !- Coefficient1 Constant
  0.0319275,                               !- Coefficient2 x
  0.000136404,                             !- Coefficient3 x**2
  -8.748e-06,                              !- Coefficient4 x**3
  -20,                                     !- Minimum Value of x
  20;                                      !- Maximum Value of x

OS:Curve:Cubic,
  {00000000-0000-0000-0024-000000000006},  !- Handle
  Curve Cubic 13,                          !- Name
  0.84,                                    !- Coefficient1 Constant
  0.16,                                    !- Coefficient2 x
  0,                                       !- Coefficient3 x**2
  0,                                       !- Coefficient4 x**3
  0.5,                                     !- Minimum Value of x
  1.5;                                     !- Maximum Value of x

OS:Curve:Cubic,
  {00000000-0000-0000-0024-000000000007},  !- Handle
  Curve Cubic 14,                          !- Name
  1.2183,                                  !- Coefficient1 Constant
  -0.03612,                                !- Coefficient2 x
  0.00142,                                 !- Coefficient3 x**2
  -2.68e-05,                               !- Coefficient4 x**3
  -20,                                     !- Minimum Value of x
  20;                                      !- Maximum Value of x

OS:Curve:Cubic,
  {00000000-0000-0000-0024-000000000008},  !- Handle
  Curve Cubic 15,                          !- Name
  0.3696,                                  !- Coefficient1 Constant
  2.3362,                                  !- Coefficient2 x
  -2.9577,                                 !- Coefficient3 x**2
  1.2596,                                  !- Coefficient4 x**3
  0.7,                                     !- Minimum Value of x
  1;                                       !- Maximum Value of x

OS:Curve:Cubic,
  {00000000-0000-0000-0024-000000000009},  !- Handle
  Curve Cubic 2,                           !- Name
  0.729009,                                !- Coefficient1 Constant
  0.0319275,                               !- Coefficient2 x
  0.000136404,                             !- Coefficient3 x**2
  -8.748e-06,                              !- Coefficient4 x**3
  -20,                                     !- Minimum Value of x
  20;                                      !- Maximum Value of x

OS:Curve:Cubic,
  {00000000-0000-0000-0024-000000000010},  !- Handle
  Curve Cubic 3,                           !- Name
  0.84,                                    !- Coefficient1 Constant
  0.16,                                    !- Coefficient2 x
  0,                                       !- Coefficient3 x**2
  0,                                       !- Coefficient4 x**3
  0.5,                                     !- Minimum Value of x
  1.5;                                     !- Maximum Value of x

OS:Curve:Cubic,
  {00000000-0000-0000-0024-000000000011},  !- Handle
  Curve Cubic 4,                           !- Name
  1.2183,                                  !- Coefficient1 Constant
  -0.03612,                                !- Coefficient2 x
  0.00142,                                 !- Coefficient3 x**2
  -2.68e-05,                               !- Coefficient4 x**3
  -20,                                     !- Minimum Value of x
  20;                                      !- Maximum Value of x

OS:Curve:Cubic,
  {00000000-0000-0000-0024-000000000012},  !- Handle
  Curve Cubic 5,                           !- Name
  0.3696,                                  !- Coefficient1 Constant
  2.3362,                                  !- Coefficient2 x
  -2.9577,                                 !- Coefficient3 x**2
  1.2596,                                  !- Coefficient4 x**3
  0.7,                                     !- Minimum Value of x
  1;                                       !- Maximum Value of x

OS:Curve:Cubic,
  {00000000-0000-0000-0024-000000000013},  !- Handle
  Curve Cubic 6,                           !- Name
  0.0277,                                  !- Coefficient1 Constant
  4.9151,                                  !- Coefficient2 x
  -8.184,                                  !- Coefficient3 x**2
  4.2702,                                  !- Coefficient4 x**3
  0.7,                                     !- Minimum Value of x
  1;                                       !- Maximum Value of x

OS:Curve:Cubic,
  {00000000-0000-0000-0024-000000000014},  !- Handle
  Curve Cubic 7,                           !- Name
  0.729009,                                !- Coefficient1 Constant
  0.0319275,                               !- Coefficient2 x
  0.000136404,                             !- Coefficient3 x**2
  -8.748e-06,                              !- Coefficient4 x**3
  -20,                                     !- Minimum Value of x
  20;                                      !- Maximum Value of x

OS:Curve:Cubic,
  {00000000-0000-0000-0024-000000000015},  !- Handle
  Curve Cubic 8,                           !- Name
  0.84,                                    !- Coefficient1 Constant
  0.16,                                    !- Coefficient2 x
  0,                                       !- Coefficient3 x**2
  0,                                       !- Coefficient4 x**3
  0.5,                                     !- Minimum Value of x
  1.5;                                     !- Maximum Value of x

OS:Curve:Cubic,
  {00000000-0000-0000-0024-000000000016},  !- Handle
  Curve Cubic 9,                           !- Name
  1.2183,                                  !- Coefficient1 Constant
  -0.03612,                                !- Coefficient2 x
  0.00142,                                 !- Coefficient3 x**2
  -2.68e-05,                               !- Coefficient4 x**3
  -20,                                     !- Minimum Value of x
  20;                                      !- Maximum Value of x

OS:Curve:Cubic,
  {00000000-0000-0000-0024-000000000017},  !- Handle
  DXCOOL-NECB2011-REF-COOLPLFFPLR,         !- Name
  0.0277,                                  !- Coefficient1 Constant
  4.9151,                                  !- Coefficient2 x
  -8.184,                                  !- Coefficient3 x**2
  4.2702,                                  !- Coefficient4 x**3
  0.7,                                     !- Minimum Value of x
  1;                                       !- Maximum Value of x

OS:Curve:Cubic,
  {00000000-0000-0000-0024-000000000018},  !- Handle
  DXHEAT-NECB2011-REF-CAPFFLOW,            !- Name
  0.84,                                    !- Coefficient1 Constant
  0.16,                                    !- Coefficient2 x
  0,                                       !- Coefficient3 x**2
  0,                                       !- Coefficient4 x**3
  0.5,                                     !- Minimum Value of x
  1.5;                                     !- Maximum Value of x

OS:Curve:Cubic,
  {00000000-0000-0000-0024-000000000019},  !- Handle
  DXHEAT-NECB2011-REF-CAPFT,               !- Name
  0.729009,                                !- Coefficient1 Constant
  0.0319275,                               !- Coefficient2 x
  0.000136404,                             !- Coefficient3 x**2
  -8.748e-06,                              !- Coefficient4 x**3
  -20,                                     !- Minimum Value of x
  20;                                      !- Maximum Value of x

OS:Curve:Cubic,
  {00000000-0000-0000-0024-000000000020},  !- Handle
  DXHEAT-NECB2011-REF-EIRFT,               !- Name
  1.2183,                                  !- Coefficient1 Constant
  -0.03612,                                !- Coefficient2 x
  0.00142,                                 !- Coefficient3 x**2
  -2.68e-05,                               !- Coefficient4 x**3
  -20,                                     !- Minimum Value of x
  20;                                      !- Maximum Value of x

OS:Curve:Cubic,
  {00000000-0000-0000-0024-000000000021},  !- Handle
  DXHEAT-NECB2011-REF-PLFFPLR,             !- Name
  0.3696,                                  !- Coefficient1 Constant
  2.3362,                                  !- Coefficient2 x
  -2.9577,                                 !- Coefficient3 x**2
  1.2596,                                  !- Coefficient4 x**3
  0.7,                                     !- Minimum Value of x
  1;                                       !- Maximum Value of x

OS:Curve:Cubic,
  {00000000-0000-0000-0024-000000000022},  !- Handle
  SWH-EFFFPLR-NECB2011,                    !- Name
  0.7576,                                  !- Coefficient1 Constant
  1.0071,                                  !- Coefficient2 x
  -1.4443,                                 !- Coefficient3 x**2
  0.6844,                                  !- Coefficient4 x**3
  0,                                       !- Minimum Value of x
  1;                                       !- Maximum Value of x

OS:Curve:Quadratic,
  {00000000-0000-0000-0025-000000000001},  !- Handle
  Curve Quadratic 1,                       !- Name
  1,                                       !- Coefficient1 Constant
  0,                                       !- Coefficient2 x
  0,                                       !- Coefficient3 x**2
  0,                                       !- Minimum Value of x
  1;                                       !- Maximum Value of x

OS:Curve:Quadratic,
  {00000000-0000-0000-0025-000000000002},  !- Handle
  Curve Quadratic 2,                       !- Name
  1,                                       !- Coefficient1 Constant
  0,                                       !- Coefficient2 x
  0,                                       !- Coefficient3 x**2
  0,                                       !- Minimum Value of x
  1;                                       !- Maximum Value of x

OS:Curve:Quadratic,
  {00000000-0000-0000-0025-000000000003},  !- Handle
  Curve Quadratic 3,                       !- Name
  1.3824,                                  !- Coefficient1 Constant
  -0.4336,                                 !- Coefficient2 x
  0.0512,                                  !- Coefficient3 x**2
  0,                                       !- Minimum Value of x
  1;                                       !- Maximum Value of x

OS:Curve:Quadratic,
  {00000000-0000-0000-0025-000000000004},  !- Handle
  Curve Quadratic 4,                       !- Name
  1,                                       !- Coefficient1 Constant
  0,                                       !- Coefficient2 x
  0,                                       !- Coefficient3 x**2
  0,                                       !- Minimum Value of x
  1;                                       !- Maximum Value of x

OS:Curve:Quadratic,
  {00000000-0000-0000-0025-000000000005},  !- Handle
  Curve Quadratic 5,                       !- Name
  1,                                       !- Coefficient1 Constant
  0,                                       !- Coefficient2 x
  0,                                       !- Coefficient3 x**2
  0,                                       !- Minimum Value of x
  1;                                       !- Maximum Value of x

OS:Curve:Quadratic,
  {00000000-0000-0000-0025-000000000006},  !- Handle
  Curve Quadratic 6,                       !- Name
  1.3824,                                  !- Coefficient1 Constant
  -0.4336,                                 !- Coefficient2 x
  0.0512,                                  !- Coefficient3 x**2
  0,                                       !- Minimum Value of x
  1;                                       !- Maximum Value of x

OS:Curve:Quadratic,
  {00000000-0000-0000-0025-000000000007},  !- Handle
  Curve Quadratic 7,                       !- Name
  1,                                       !- Coefficient1 Constant
  0,                                       !- Coefficient2 x
  0,                                       !- Coefficient3 x**2
  0,                                       !- Minimum Value of x
  1;                                       !- Maximum Value of x

OS:Curve:Quadratic,
  {00000000-0000-0000-0025-000000000008},  !- Handle
  Curve Quadratic 8,                       !- Name
  1,                                       !- Coefficient1 Constant
  0,                                       !- Coefficient2 x
  0,                                       !- Coefficient3 x**2
  0,                                       !- Minimum Value of x
  1;                                       !- Maximum Value of x

OS:Curve:Quadratic,
  {00000000-0000-0000-0025-000000000009},  !- Handle
  Curve Quadratic 9,                       !- Name
  1.3824,                                  !- Coefficient1 Constant
  -0.4336,                                 !- Coefficient2 x
  0.0512,                                  !- Coefficient3 x**2
  0,                                       !- Minimum Value of x
  1;                                       !- Maximum Value of x

OS:Curve:Quadratic,
  {00000000-0000-0000-0025-000000000010},  !- Handle
  DXCOOL-NECB2011-REF-CAPFFLOW,            !- Name
  0.8,                                     !- Coefficient1 Constant
  0.2,                                     !- Coefficient2 x
  0,                                       !- Coefficient3 x**2
  0.5,                                     !- Minimum Value of x
  1.5;                                     !- Maximum Value of x

OS:Curve:Quadratic,
  {00000000-0000-0000-0025-000000000011},  !- Handle
  DXCOOL-NECB2011-REF-COOLEIRFFLOW,        !- Name
  1.1552,                                  !- Coefficient1 Constant
  -0.1808,                                 !- Coefficient2 x
  0.0256,                                  !- Coefficient3 x**2
  0.5,                                     !- Minimum Value of x
  1.5;                                     !- Maximum Value of x

OS:Curve:Quadratic,
  {00000000-0000-0000-0025-000000000012},  !- Handle
  DXHEAT-NECB2011-REF-EIRFFLOW,            !- Name
  1.3824,                                  !- Coefficient1 Constant
  -0.4336,                                 !- Coefficient2 x
  0.0512,                                  !- Coefficient3 x**2
  0,                                       !- Minimum Value of x
  1;                                       !- Maximum Value of x

OS:Daylighting:Control,
  {00000000-0000-0000-0026-000000000001},  !- Handle
  Zone3 Bulk Storage daylighting control,  !- Name
  {00000000-0000-0000-0080-000000000003},  !- Space Name
  22.8588851907324,                        !- Position X-Coordinate {m}
  65.5288042134326,                        !- Position Y-Coordinate {m}
  0.8,                                     !- Position Z-Coordinate {m}
  ,                                        !- Psi Rotation Around X-Axis {deg}
  ,                                        !- Theta Rotation Around Y-Axis {deg}
  ,                                        !- Phi Rotation Around Z-Axis {deg}
  200,                                     !- Illuminance Setpoint {lux}
  Stepped,                                 !- Lighting Control Type
  ,                                        !- Minimum Input Power Fraction for Continuous Dimming Control
  ,                                        !- Minimum Light Output Fraction for Continuous Dimming Control
  2;                                       !- Number of Stepped Control Steps

OS:DefaultConstructionSet,
  {00000000-0000-0000-0027-000000000001},  !- Handle
  BTAP-Mass at hdd = 5000.0,               !- Name
  {00000000-0000-0000-0030-000000000002},  !- Default Exterior Surface Constructions Name
  {00000000-0000-0000-0030-000000000003},  !- Default Interior Surface Constructions Name
  {00000000-0000-0000-0030-000000000001},  !- Default Ground Contact Surface Constructions Name
  {00000000-0000-0000-0029-000000000001},  !- Default Exterior SubSurface Constructions Name
  {00000000-0000-0000-0029-000000000002},  !- Default Interior SubSurface Constructions Name
  {00000000-0000-0000-0020-000000000031},  !- Interior Partition Construction Name
  ,                                        !- Space Shading Construction Name
  ,                                        !- Building Shading Construction Name
  ,                                        !- Site Shading Construction Name
  ;                                        !- Adiabatic Surface Construction Name

OS:DefaultScheduleSet,
  {00000000-0000-0000-0028-000000000001},  !- Handle
  Space Function Office enclosed <= 25 m2 Schedule Set, !- Name
  ,                                        !- Hours of Operation Schedule Name
  {00000000-0000-0000-0062-000000000009},  !- Number of People Schedule Name
  {00000000-0000-0000-0062-000000000013},  !- People Activity Level Schedule Name
  {00000000-0000-0000-0062-000000000008},  !- Lighting Schedule Name
  {00000000-0000-0000-0062-000000000007},  !- Electric Equipment Schedule Name
  ,                                        !- Gas Equipment Schedule Name
  ,                                        !- Hot Water Equipment Schedule Name
  ,                                        !- Infiltration Schedule Name
  ,                                        !- Steam Equipment Schedule Name
  ;                                        !- Other Equipment Schedule Name

OS:DefaultScheduleSet,
  {00000000-0000-0000-0028-000000000002},  !- Handle
  Space Function Warehouse storage area medium to bulky palletized items Schedule Set, !- Name
  ,                                        !- Hours of Operation Schedule Name
  {00000000-0000-0000-0062-000000000009},  !- Number of People Schedule Name
  {00000000-0000-0000-0062-000000000013},  !- People Activity Level Schedule Name
  {00000000-0000-0000-0062-000000000008},  !- Lighting Schedule Name
  {00000000-0000-0000-0062-000000000007},  !- Electric Equipment Schedule Name
  ,                                        !- Gas Equipment Schedule Name
  ,                                        !- Hot Water Equipment Schedule Name
  ,                                        !- Infiltration Schedule Name
  ,                                        !- Steam Equipment Schedule Name
  ;                                        !- Other Equipment Schedule Name

OS:DefaultScheduleSet,
  {00000000-0000-0000-0028-000000000003},  !- Handle
  Space Function Warehouse storage area small hand-carried items(4) Schedule Set, !- Name
  ,                                        !- Hours of Operation Schedule Name
  {00000000-0000-0000-0062-000000000009},  !- Number of People Schedule Name
  {00000000-0000-0000-0062-000000000013},  !- People Activity Level Schedule Name
  {00000000-0000-0000-0062-000000000008},  !- Lighting Schedule Name
  {00000000-0000-0000-0062-000000000007},  !- Electric Equipment Schedule Name
  ,                                        !- Gas Equipment Schedule Name
  ,                                        !- Hot Water Equipment Schedule Name
  ,                                        !- Infiltration Schedule Name
  ,                                        !- Steam Equipment Schedule Name
  ;                                        !- Other Equipment Schedule Name

OS:DefaultSubSurfaceConstructions,
  {00000000-0000-0000-0029-000000000001},  !- Handle
  BTAP-Mass at hdd = 5000.0,               !- Name
  {00000000-0000-0000-0020-000000000008},  !- Fixed Window Construction Name
  {00000000-0000-0000-0020-000000000008},  !- Operable Window Construction Name
  {00000000-0000-0000-0020-000000000006},  !- Door Construction Name
  {00000000-0000-0000-0020-000000000012},  !- Glass Door Construction Name
  {00000000-0000-0000-0020-000000000014},  !- Overhead Door Construction Name
  {00000000-0000-0000-0020-000000000018},  !- Skylight Construction Name
  {00000000-0000-0000-0020-000000000004},  !- Tubular Daylight Dome Construction Name
  {00000000-0000-0000-0020-000000000002};  !- Tubular Daylight Diffuser Construction Name

OS:DefaultSubSurfaceConstructions,
  {00000000-0000-0000-0029-000000000002},  !- Handle
  Default Sub Surface Constructions 2,     !- Name
  {00000000-0000-0000-0020-000000000033},  !- Fixed Window Construction Name
  {00000000-0000-0000-0020-000000000033},  !- Operable Window Construction Name
  {00000000-0000-0000-0020-000000000029},  !- Door Construction Name
  ,                                        !- Glass Door Construction Name
  ,                                        !- Overhead Door Construction Name
  ,                                        !- Skylight Construction Name
  ,                                        !- Tubular Daylight Dome Construction Name
  ;                                        !- Tubular Daylight Diffuser Construction Name

OS:DefaultSubSurfaceConstructions,
  {00000000-0000-0000-0029-000000000003},  !- Handle
  NECB2011 - FullSrvRest - WholeBuilding - NECB HDD Method at hdd = 5000.0, !- Name
  {00000000-0000-0000-0020-000000000007},  !- Fixed Window Construction Name
  {00000000-0000-0000-0020-000000000007},  !- Operable Window Construction Name
  {00000000-0000-0000-0020-000000000005},  !- Door Construction Name
  {00000000-0000-0000-0020-000000000011},  !- Glass Door Construction Name
  {00000000-0000-0000-0020-000000000013},  !- Overhead Door Construction Name
  {00000000-0000-0000-0020-000000000017},  !- Skylight Construction Name
  {00000000-0000-0000-0020-000000000003},  !- Tubular Daylight Dome Construction Name
  {00000000-0000-0000-0020-000000000001};  !- Tubular Daylight Diffuser Construction Name

OS:DefaultSurfaceConstructions,
  {00000000-0000-0000-0030-000000000001},  !- Handle
  BTAP-Mass at hdd = 5000.0 1,             !- Name
  {00000000-0000-0000-0020-000000000022},  !- Floor Construction Name
  {00000000-0000-0000-0020-000000000027},  !- Wall Construction Name
  {00000000-0000-0000-0020-000000000025};  !- Roof Ceiling Construction Name

OS:DefaultSurfaceConstructions,
  {00000000-0000-0000-0030-000000000002},  !- Handle
  BTAP-Mass at hdd = 5000.0,               !- Name
  {00000000-0000-0000-0020-000000000010},  !- Floor Construction Name
  {00000000-0000-0000-0020-000000000020},  !- Wall Construction Name
  {00000000-0000-0000-0020-000000000016};  !- Roof Ceiling Construction Name

OS:DefaultSurfaceConstructions,
  {00000000-0000-0000-0030-000000000003},  !- Handle
  Default Surface Constructions 2,         !- Name
  {00000000-0000-0000-0020-000000000030},  !- Floor Construction Name
  {00000000-0000-0000-0020-000000000032},  !- Wall Construction Name
  {00000000-0000-0000-0020-000000000028};  !- Roof Ceiling Construction Name

OS:DefaultSurfaceConstructions,
  {00000000-0000-0000-0030-000000000004},  !- Handle
  NECB2011 - FullSrvRest - WholeBuilding - NECB HDD Method at hdd = 5000.0 1, !- Name
  {00000000-0000-0000-0020-000000000021},  !- Floor Construction Name
  {00000000-0000-0000-0020-000000000026},  !- Wall Construction Name
  {00000000-0000-0000-0020-000000000024};  !- Roof Ceiling Construction Name

OS:DefaultSurfaceConstructions,
  {00000000-0000-0000-0030-000000000005},  !- Handle
  NECB2011 - FullSrvRest - WholeBuilding - NECB HDD Method at hdd = 5000.0, !- Name
  {00000000-0000-0000-0020-000000000009},  !- Floor Construction Name
  {00000000-0000-0000-0020-000000000019},  !- Wall Construction Name
  {00000000-0000-0000-0020-000000000015};  !- Roof Ceiling Construction Name

OS:DesignSpecification:OutdoorAir,
  {00000000-0000-0000-0031-000000000001},  !- Handle
  Space Function Office enclosed <= 25 m2 Ventilation, !- Name
  Sum,                                     !- Outdoor Air Method
  0.002539077244416,                       !- Outdoor Air Flow per Person {m3/s-person}
  0.0003048,                               !- Outdoor Air Flow per Floor Area {m3/s-m2}
  ,                                        !- Outdoor Air Flow Rate {m3/s}
  ,                                        !- Outdoor Air Flow Air Changes per Hour {1/hr}
  ;                                        !- Outdoor Air Flow Rate Fraction Schedule Name

OS:DesignSpecification:OutdoorAir,
  {00000000-0000-0000-0031-000000000002},  !- Handle
  Space Function Warehouse storage area medium to bulky palletized items Ventilation, !- Name
  Sum,                                     !- Outdoor Air Method
  0,                                       !- Outdoor Air Flow per Person {m3/s-person}
  0.0003048,                               !- Outdoor Air Flow per Floor Area {m3/s-m2}
  ,                                        !- Outdoor Air Flow Rate {m3/s}
  ,                                        !- Outdoor Air Flow Air Changes per Hour {1/hr}
  ;                                        !- Outdoor Air Flow Rate Fraction Schedule Name

OS:DesignSpecification:OutdoorAir,
  {00000000-0000-0000-0031-000000000003},  !- Handle
  Space Function Warehouse storage area small hand-carried items(4) Ventilation, !- Name
  Sum,                                     !- Outdoor Air Method
  0,                                       !- Outdoor Air Flow per Person {m3/s-person}
  0.0003048,                               !- Outdoor Air Flow per Floor Area {m3/s-m2}
  ,                                        !- Outdoor Air Flow Rate {m3/s}
  ,                                        !- Outdoor Air Flow Air Changes per Hour {1/hr}
  ;                                        !- Outdoor Air Flow Rate Fraction Schedule Name

OS:ElectricEquipment,
  {00000000-0000-0000-0032-000000000001},  !- Handle
  Space Function Office enclosed <= 25 m2 Elec Equip, !- Name
  {00000000-0000-0000-0033-000000000001},  !- Electric Equipment Definition Name
  {00000000-0000-0000-0082-000000000001},  !- Space or SpaceType Name
  ,                                        !- Schedule Name
  ,                                        !- Multiplier
  General;                                 !- End-Use Subcategory

OS:ElectricEquipment,
  {00000000-0000-0000-0032-000000000002},  !- Handle
  Space Function Warehouse storage area medium to bulky palletized items Elec Equip, !- Name
  {00000000-0000-0000-0033-000000000002},  !- Electric Equipment Definition Name
  {00000000-0000-0000-0082-000000000002},  !- Space or SpaceType Name
  ,                                        !- Schedule Name
  ,                                        !- Multiplier
  General;                                 !- End-Use Subcategory

OS:ElectricEquipment,
  {00000000-0000-0000-0032-000000000003},  !- Handle
  Space Function Warehouse storage area small hand-carried items(4) Elec Equip, !- Name
  {00000000-0000-0000-0033-000000000003},  !- Electric Equipment Definition Name
  {00000000-0000-0000-0082-000000000003},  !- Space or SpaceType Name
  ,                                        !- Schedule Name
  ,                                        !- Multiplier
  General;                                 !- End-Use Subcategory

OS:ElectricEquipment:Definition,
  {00000000-0000-0000-0033-000000000001},  !- Handle
  Space Function Office enclosed <= 25 m2 Elec Equip Definition, !- Name
  Watts/Area,                              !- Design Level Calculation Method
  ,                                        !- Design Level {W}
  7.50272566220473,                        !- Watts per Space Floor Area {W/m2}
  ,                                        !- Watts per Person {W/person}
  ,                                        !- Fraction Latent
  0.5;                                     !- Fraction Radiant

OS:ElectricEquipment:Definition,
  {00000000-0000-0000-0033-000000000002},  !- Handle
  Space Function Warehouse storage area medium to bulky palletized items Elec Equip Definition, !- Name
  Watts/Area,                              !- Design Level Calculation Method
  ,                                        !- Design Level {W}
  1.0003634216273,                         !- Watts per Space Floor Area {W/m2}
  ,                                        !- Watts per Person {W/person}
  ,                                        !- Fraction Latent
  0.5;                                     !- Fraction Radiant

OS:ElectricEquipment:Definition,
  {00000000-0000-0000-0033-000000000003},  !- Handle
  Space Function Warehouse storage area small hand-carried items(4) Elec Equip Definition, !- Name
  Watts/Area,                              !- Design Level Calculation Method
  ,                                        !- Design Level {W}
  1.0003634216273,                         !- Watts per Space Floor Area {W/m2}
  ,                                        !- Watts per Person {W/person}
  ,                                        !- Fraction Latent
  0.5;                                     !- Fraction Radiant

OS:EnergyManagementSystem:Actuator,
  {00000000-0000-0000-0034-000000000001},  !- Handle
  ems_sys_4_mixed_shr_none_sc_ashp_sh_ashp_c_e_ssf_cv_zh_b_hw_zc_none_srf_none__1_ClgSch0, !- Name
  {00000000-0000-0000-0062-000000000011},  !- Actuated Component Name
  Schedule:Year,                           !- Actuated Component Type
  Schedule Value,                          !- Actuated Component Control Type
  ;                                        !- Zone or Space Name

OS:EnergyManagementSystem:Actuator,
  {00000000-0000-0000-0034-000000000002},  !- Handle
  ems_sys_4_mixed_shr_none_sc_ashp_sh_ashp_c_e_ssf_cv_zh_b_hw_zc_none_srf_none__1_HtgSch0, !- Name
  {00000000-0000-0000-0062-000000000012},  !- Actuated Component Name
  Schedule:Year,                           !- Actuated Component Type
  Schedule Value,                          !- Actuated Component Control Type
  ;                                        !- Zone or Space Name

OS:EnergyManagementSystem:Actuator,
  {00000000-0000-0000-0034-000000000003},  !- Handle
  ems_sys_4_mixed_shr_none_sc_ashp_sh_ashp_c_e_ssf_cv_zh_b_hw_zc_none_srf_none__ClgSch0, !- Name
  {00000000-0000-0000-0062-000000000011},  !- Actuated Component Name
  Schedule:Year,                           !- Actuated Component Type
  Schedule Value,                          !- Actuated Component Control Type
  ;                                        !- Zone or Space Name

OS:EnergyManagementSystem:Actuator,
  {00000000-0000-0000-0034-000000000004},  !- Handle
  ems_sys_4_mixed_shr_none_sc_ashp_sh_ashp_c_e_ssf_cv_zh_b_hw_zc_none_srf_none__HtgSch0, !- Name
  {00000000-0000-0000-0062-000000000012},  !- Actuated Component Name
  Schedule:Year,                           !- Actuated Component Type
  Schedule Value,                          !- Actuated Component Control Type
  ;                                        !- Zone or Space Name

OS:EnergyManagementSystem:Program,
  {00000000-0000-0000-0035-000000000001},  !- Handle
  ems_sys_4_mixed_shr_none_sc_ashp_sh_ashp_c_e_ssf_cv_zh_b_hw_zc_none_srf_none__1_OptimumStartProg0, !- Name
<<<<<<< HEAD
  IF DaylightSavings==0 && DayOfWeek>1 && Hour==5 && {f3fe4ab4-f8a1-46f1-a94d-c812be737790}<23.9 && {f3fe4ab4-f8a1-46f1-a94d-c812be737790}>1.7, !- Program Line 1
  SET {14c90299-dbb4-44c2-81de-d697b5047906} = 29.4, !- Program Line 2
  SET {934b98d5-7de4-44e5-b038-b3ec7ba9f8d1} = 15.6, !- Program Line 3
  ELSEIF DaylightSavings==0 && DayOfWeek==1 && Hour==7 && {f3fe4ab4-f8a1-46f1-a94d-c812be737790}<23.9 && {f3fe4ab4-f8a1-46f1-a94d-c812be737790}>1.7, !- Program Line 4
  SET {14c90299-dbb4-44c2-81de-d697b5047906} = 29.4, !- Program Line 5
  SET {934b98d5-7de4-44e5-b038-b3ec7ba9f8d1} = 15.6, !- Program Line 6
  ELSEIF DaylightSavings==1 && DayOfWeek>1 && Hour==4 && {f3fe4ab4-f8a1-46f1-a94d-c812be737790}<23.9 && {f3fe4ab4-f8a1-46f1-a94d-c812be737790}>1.7, !- Program Line 7
  SET {14c90299-dbb4-44c2-81de-d697b5047906} = 29.4, !- Program Line 8
  SET {934b98d5-7de4-44e5-b038-b3ec7ba9f8d1} = 15.6, !- Program Line 9
  ELSEIF DaylightSavings==1 && DayOfWeek==1 && Hour==6 && {f3fe4ab4-f8a1-46f1-a94d-c812be737790}<23.9 && {f3fe4ab4-f8a1-46f1-a94d-c812be737790}>1.7, !- Program Line 10
  SET {14c90299-dbb4-44c2-81de-d697b5047906} = 29.4, !- Program Line 11
  SET {934b98d5-7de4-44e5-b038-b3ec7ba9f8d1} = 15.6, !- Program Line 12
  ELSE,                                    !- Program Line 13
  SET {14c90299-dbb4-44c2-81de-d697b5047906} = NULL, !- Program Line 14
  SET {934b98d5-7de4-44e5-b038-b3ec7ba9f8d1} = NULL, !- Program Line 15
=======
  IF DaylightSavings==0 && DayOfWeek>1 && Hour==5 && {71d8ab1a-55d9-442e-8198-f19e6815142d}<23.9 && {71d8ab1a-55d9-442e-8198-f19e6815142d}>1.7, !- Program Line 1
  SET {da235ddd-a9c5-4a20-8f1d-84ef3aea88f8} = 29.4, !- Program Line 2
  SET {5b672ed3-0a3a-4ac5-97be-c2b87d49f524} = 15.6, !- Program Line 3
  ELSEIF DaylightSavings==0 && DayOfWeek==1 && Hour==7 && {71d8ab1a-55d9-442e-8198-f19e6815142d}<23.9 && {71d8ab1a-55d9-442e-8198-f19e6815142d}>1.7, !- Program Line 4
  SET {da235ddd-a9c5-4a20-8f1d-84ef3aea88f8} = 29.4, !- Program Line 5
  SET {5b672ed3-0a3a-4ac5-97be-c2b87d49f524} = 15.6, !- Program Line 6
  ELSEIF DaylightSavings==1 && DayOfWeek>1 && Hour==4 && {71d8ab1a-55d9-442e-8198-f19e6815142d}<23.9 && {71d8ab1a-55d9-442e-8198-f19e6815142d}>1.7, !- Program Line 7
  SET {da235ddd-a9c5-4a20-8f1d-84ef3aea88f8} = 29.4, !- Program Line 8
  SET {5b672ed3-0a3a-4ac5-97be-c2b87d49f524} = 15.6, !- Program Line 9
  ELSEIF DaylightSavings==1 && DayOfWeek==1 && Hour==6 && {71d8ab1a-55d9-442e-8198-f19e6815142d}<23.9 && {71d8ab1a-55d9-442e-8198-f19e6815142d}>1.7, !- Program Line 10
  SET {da235ddd-a9c5-4a20-8f1d-84ef3aea88f8} = 29.4, !- Program Line 11
  SET {5b672ed3-0a3a-4ac5-97be-c2b87d49f524} = 15.6, !- Program Line 12
  ELSE,                                    !- Program Line 13
  SET {da235ddd-a9c5-4a20-8f1d-84ef3aea88f8} = NULL, !- Program Line 14
  SET {5b672ed3-0a3a-4ac5-97be-c2b87d49f524} = NULL, !- Program Line 15
>>>>>>> 792ffd62
  ENDIF;                                   !- Program Line 16

OS:EnergyManagementSystem:Program,
  {00000000-0000-0000-0035-000000000002},  !- Handle
  ems_sys_4_mixed_shr_none_sc_ashp_sh_ashp_c_e_ssf_cv_zh_b_hw_zc_none_srf_none__OptimumStartProg0, !- Name
<<<<<<< HEAD
  IF DaylightSavings==0 && DayOfWeek>1 && Hour==5 && {3024ccbb-303f-4c49-9393-3efc5d5ced67}<23.9 && {3024ccbb-303f-4c49-9393-3efc5d5ced67}>1.7, !- Program Line 1
  SET {f2f39696-3537-47bb-ba76-eeb7f36b4e7f} = 29.4, !- Program Line 2
  SET {48dd28a9-ddae-4292-b390-8e3b71a22134} = 15.6, !- Program Line 3
  ELSEIF DaylightSavings==0 && DayOfWeek==1 && Hour==7 && {3024ccbb-303f-4c49-9393-3efc5d5ced67}<23.9 && {3024ccbb-303f-4c49-9393-3efc5d5ced67}>1.7, !- Program Line 4
  SET {f2f39696-3537-47bb-ba76-eeb7f36b4e7f} = 29.4, !- Program Line 5
  SET {48dd28a9-ddae-4292-b390-8e3b71a22134} = 15.6, !- Program Line 6
  ELSEIF DaylightSavings==1 && DayOfWeek>1 && Hour==4 && {3024ccbb-303f-4c49-9393-3efc5d5ced67}<23.9 && {3024ccbb-303f-4c49-9393-3efc5d5ced67}>1.7, !- Program Line 7
  SET {f2f39696-3537-47bb-ba76-eeb7f36b4e7f} = 29.4, !- Program Line 8
  SET {48dd28a9-ddae-4292-b390-8e3b71a22134} = 15.6, !- Program Line 9
  ELSEIF DaylightSavings==1 && DayOfWeek==1 && Hour==6 && {3024ccbb-303f-4c49-9393-3efc5d5ced67}<23.9 && {3024ccbb-303f-4c49-9393-3efc5d5ced67}>1.7, !- Program Line 10
  SET {f2f39696-3537-47bb-ba76-eeb7f36b4e7f} = 29.4, !- Program Line 11
  SET {48dd28a9-ddae-4292-b390-8e3b71a22134} = 15.6, !- Program Line 12
  ELSE,                                    !- Program Line 13
  SET {f2f39696-3537-47bb-ba76-eeb7f36b4e7f} = NULL, !- Program Line 14
  SET {48dd28a9-ddae-4292-b390-8e3b71a22134} = NULL, !- Program Line 15
=======
  IF DaylightSavings==0 && DayOfWeek>1 && Hour==5 && {49aa0c0c-fba5-465b-9a91-5e20071806d4}<23.9 && {49aa0c0c-fba5-465b-9a91-5e20071806d4}>1.7, !- Program Line 1
  SET {9b176208-d80e-4485-afba-601d697bc19d} = 29.4, !- Program Line 2
  SET {14900270-2ec7-479a-9bcc-737214810d0f} = 15.6, !- Program Line 3
  ELSEIF DaylightSavings==0 && DayOfWeek==1 && Hour==7 && {49aa0c0c-fba5-465b-9a91-5e20071806d4}<23.9 && {49aa0c0c-fba5-465b-9a91-5e20071806d4}>1.7, !- Program Line 4
  SET {9b176208-d80e-4485-afba-601d697bc19d} = 29.4, !- Program Line 5
  SET {14900270-2ec7-479a-9bcc-737214810d0f} = 15.6, !- Program Line 6
  ELSEIF DaylightSavings==1 && DayOfWeek>1 && Hour==4 && {49aa0c0c-fba5-465b-9a91-5e20071806d4}<23.9 && {49aa0c0c-fba5-465b-9a91-5e20071806d4}>1.7, !- Program Line 7
  SET {9b176208-d80e-4485-afba-601d697bc19d} = 29.4, !- Program Line 8
  SET {14900270-2ec7-479a-9bcc-737214810d0f} = 15.6, !- Program Line 9
  ELSEIF DaylightSavings==1 && DayOfWeek==1 && Hour==6 && {49aa0c0c-fba5-465b-9a91-5e20071806d4}<23.9 && {49aa0c0c-fba5-465b-9a91-5e20071806d4}>1.7, !- Program Line 10
  SET {9b176208-d80e-4485-afba-601d697bc19d} = 29.4, !- Program Line 11
  SET {14900270-2ec7-479a-9bcc-737214810d0f} = 15.6, !- Program Line 12
  ELSE,                                    !- Program Line 13
  SET {9b176208-d80e-4485-afba-601d697bc19d} = NULL, !- Program Line 14
  SET {14900270-2ec7-479a-9bcc-737214810d0f} = NULL, !- Program Line 15
>>>>>>> 792ffd62
  ENDIF;                                   !- Program Line 16

OS:EnergyManagementSystem:ProgramCallingManager,
  {00000000-0000-0000-0036-000000000001},  !- Handle
  ems_sys_4_mixed_shr_none_sc_ashp_sh_ashp_c_e_ssf_cv_zh_b_hw_zc_none_srf_none__1_OptimumStartCallingManager0, !- Name
  BeginTimestepBeforePredictor,            !- EnergyPlus Model Calling Point
  {00000000-0000-0000-0035-000000000001};  !- Program Name 1

OS:EnergyManagementSystem:ProgramCallingManager,
  {00000000-0000-0000-0036-000000000002},  !- Handle
  ems_sys_4_mixed_shr_none_sc_ashp_sh_ashp_c_e_ssf_cv_zh_b_hw_zc_none_srf_none__OptimumStartCallingManager0, !- Name
  BeginTimestepBeforePredictor,            !- EnergyPlus Model Calling Point
  {00000000-0000-0000-0035-000000000002};  !- Program Name 1

OS:EnergyManagementSystem:Sensor,
  {00000000-0000-0000-0037-000000000001},  !- Handle
  OAT,                                     !- Name
  Environment,                             !- Output Variable or Output Meter Index Key Name
  Site Outdoor Air Drybulb Temperature;    !- Output Variable or Output Meter Name

OS:EnergyManagementSystem:Sensor,
  {00000000-0000-0000-0037-000000000002},  !- Handle
  OAT_1,                                   !- Name
  Environment,                             !- Output Variable or Output Meter Index Key Name
  Site Outdoor Air Drybulb Temperature;    !- Output Variable or Output Meter Name

OS:Facility,
  {00000000-0000-0000-0038-000000000001};  !- Handle

OS:Fan:ConstantVolume,
  {00000000-0000-0000-0039-000000000001},  !- Handle
  Fan Constant Volume 1,                   !- Name
  {00000000-0000-0000-0059-000000000001},  !- Availability Schedule Name
  0.39975,                                 !- Fan Total Efficiency
  640,                                     !- Pressure Rise {Pa}
  AutoSize,                                !- Maximum Flow Rate {m3/s}
  0.615,                                   !- Motor Efficiency
  ,                                        !- Motor In Airstream Fraction
  {00000000-0000-0000-0017-000000000040},  !- Air Inlet Node Name
  {00000000-0000-0000-0017-000000000038},  !- Air Outlet Node Name
  ;                                        !- End-Use Subcategory

OS:Fan:ConstantVolume,
  {00000000-0000-0000-0039-000000000002},  !- Handle
  Fan Constant Volume 2,                   !- Name
  {00000000-0000-0000-0059-000000000001},  !- Availability Schedule Name
  0.39975,                                 !- Fan Total Efficiency
  640,                                     !- Pressure Rise {Pa}
  AutoSize,                                !- Maximum Flow Rate {m3/s}
  0.615,                                   !- Motor Efficiency
  ,                                        !- Motor In Airstream Fraction
  {00000000-0000-0000-0017-000000000065},  !- Air Inlet Node Name
  {00000000-0000-0000-0017-000000000063},  !- Air Outlet Node Name
  ;                                        !- End-Use Subcategory

OS:Fan:ConstantVolume,
  {00000000-0000-0000-0039-000000000003},  !- Handle
  Fan Constant Volume 3,                   !- Name
  {00000000-0000-0000-0059-000000000001},  !- Availability Schedule Name
  0.39975,                                 !- Fan Total Efficiency
  640,                                     !- Pressure Rise {Pa}
  AutoSize,                                !- Maximum Flow Rate {m3/s}
  0.615,                                   !- Motor Efficiency
  ,                                        !- Motor In Airstream Fraction
  {00000000-0000-0000-0017-000000000091},  !- Air Inlet Node Name
  {00000000-0000-0000-0017-000000000089},  !- Air Outlet Node Name
  ;                                        !- End-Use Subcategory

OS:Foundation:Kiva,
  {00000000-0000-0000-0040-000000000001},  !- Handle
  Bldg Kiva Foundation,                    !- Name
  ,                                        !- Initial Indoor Air Temperature {C}
  ,                                        !- Interior Horizontal Insulation Material Name
  ,                                        !- Interior Horizontal Insulation Depth {m}
  ,                                        !- Interior Horizontal Insulation Width {m}
  ,                                        !- Interior Vertical Insulation Material Name
  ,                                        !- Interior Vertical Insulation Depth {m}
  ,                                        !- Exterior Horizontal Insulation Material Name
  ,                                        !- Exterior Horizontal Insulation Depth {m}
  ,                                        !- Exterior Horizontal Insulation Width {m}
  ,                                        !- Exterior Vertical Insulation Material Name
  ,                                        !- Exterior Vertical Insulation Depth {m}
  0,                                       !- Wall Height Above Grade {m}
  0,                                       !- Wall Depth Below Slab {m}
  ,                                        !- Footing Wall Construction Name
  ,                                        !- Footing Material Name
  ;                                        !- Footing Depth {m}

OS:Foundation:Kiva:Settings,
  {00000000-0000-0000-0041-000000000001},  !- Handle
  ,                                        !- Soil Conductivity {W/m-K}
  ,                                        !- Soil Density {kg/m3}
  ,                                        !- Soil Specific Heat {J/kg-K}
  ,                                        !- Ground Solar Absorptivity {dimensionless}
  ,                                        !- Ground Thermal Absorptivity {dimensionless}
  ,                                        !- Ground Surface Roughness {m}
  ,                                        !- Far-Field Width {m}
  ,                                        !- Deep-Ground Boundary Condition
  ,                                        !- Deep-Ground Depth {m}
  ,                                        !- Minimum Cell Dimension {m}
  ,                                        !- Maximum Cell Growth Coefficient {dimensionless}
  ;                                        !- Simulation Timestep

OS:HeatExchanger:AirToAir:SensibleAndLatent,
  {00000000-0000-0000-0042-000000000001},  !- Handle
  sys_3|mixed|shr>none|sc>ashp|sh>ashp>c-e|ssf>cv|zh>b-hw|zc>none|srf>none| ERV, !- Name
  {00000000-0000-0000-0059-000000000001},  !- Availability Schedule
  autosize,                                !- Nominal Supply Air Flow Rate {m3/s}
  0.5,                                     !- Sensible Effectiveness at 100% Heating Air Flow {dimensionless}
  0.5,                                     !- Latent Effectiveness at 100% Heating Air Flow {dimensionless}
  0.5,                                     !- Sensible Effectiveness at 100% Cooling Air Flow {dimensionless}
  0.5,                                     !- Latent Effectiveness at 100% Cooling Air Flow {dimensionless}
  {00000000-0000-0000-0017-000000000147},  !- Supply Air Inlet Node
  {00000000-0000-0000-0017-000000000148},  !- Supply Air Outlet Node
  {00000000-0000-0000-0017-000000000151},  !- Exhaust Air Inlet Node
  {00000000-0000-0000-0017-000000000152},  !- Exhaust Air Outlet Node
  123.389223024837,                        !- Nominal Electric Power {W}
  Yes,                                     !- Supply Air Outlet Temperature Control
  Rotary,                                  !- Heat Exchanger Type
  ExhaustOnly,                             !- Frost Control Type
  -23.3,                                   !- Threshold Temperature {C}
  0.167,                                   !- Initial Defrost Time Fraction {dimensionless}
  1.44,                                    !- Rate of Defrost Time Fraction Increase {1/K}
  Yes,                                     !- Economizer Lockout
  {00000000-0000-0000-0091-000000000004},  !- Sensible Effectiveness of Heating Air Flow Curve Name
  {00000000-0000-0000-0091-000000000002},  !- Latent Effectiveness of Heating Air Flow Curve Name
  {00000000-0000-0000-0091-000000000003},  !- Sensible Effectiveness of Cooling Air Flow Curve Name
  {00000000-0000-0000-0091-000000000001};  !- Latent Effectiveness of Cooling Air Flow Curve Name

OS:HeatExchanger:AirToAir:SensibleAndLatent,
  {00000000-0000-0000-0042-000000000002},  !- Handle
  sys_4|mixed|shr>none|sc>ashp|sh>ashp>c-e|ssf>cv|zh>b-hw|zc>none|srf>none| 1 ERV, !- Name
  {00000000-0000-0000-0059-000000000001},  !- Availability Schedule
  autosize,                                !- Nominal Supply Air Flow Rate {m3/s}
  0.5,                                     !- Sensible Effectiveness at 100% Heating Air Flow {dimensionless}
  0.5,                                     !- Latent Effectiveness at 100% Heating Air Flow {dimensionless}
  0.5,                                     !- Sensible Effectiveness at 100% Cooling Air Flow {dimensionless}
  0.5,                                     !- Latent Effectiveness at 100% Cooling Air Flow {dimensionless}
  {00000000-0000-0000-0017-000000000159},  !- Supply Air Inlet Node
  {00000000-0000-0000-0017-000000000160},  !- Supply Air Outlet Node
  {00000000-0000-0000-0017-000000000163},  !- Exhaust Air Inlet Node
  {00000000-0000-0000-0017-000000000164},  !- Exhaust Air Outlet Node
  750.879776984606,                        !- Nominal Electric Power {W}
  Yes,                                     !- Supply Air Outlet Temperature Control
  Rotary,                                  !- Heat Exchanger Type
  ExhaustOnly,                             !- Frost Control Type
  -23.3,                                   !- Threshold Temperature {C}
  0.167,                                   !- Initial Defrost Time Fraction {dimensionless}
  1.44,                                    !- Rate of Defrost Time Fraction Increase {1/K}
  Yes,                                     !- Economizer Lockout
  {00000000-0000-0000-0091-000000000008},  !- Sensible Effectiveness of Heating Air Flow Curve Name
  {00000000-0000-0000-0091-000000000006},  !- Latent Effectiveness of Heating Air Flow Curve Name
  {00000000-0000-0000-0091-000000000007},  !- Sensible Effectiveness of Cooling Air Flow Curve Name
  {00000000-0000-0000-0091-000000000005};  !- Latent Effectiveness of Cooling Air Flow Curve Name

OS:HeatExchanger:AirToAir:SensibleAndLatent,
  {00000000-0000-0000-0042-000000000003},  !- Handle
  sys_4|mixed|shr>none|sc>ashp|sh>ashp>c-e|ssf>cv|zh>b-hw|zc>none|srf>none| ERV, !- Name
  {00000000-0000-0000-0059-000000000001},  !- Availability Schedule
  autosize,                                !- Nominal Supply Air Flow Rate {m3/s}
  0.5,                                     !- Sensible Effectiveness at 100% Heating Air Flow {dimensionless}
  0.5,                                     !- Latent Effectiveness at 100% Heating Air Flow {dimensionless}
  0.5,                                     !- Sensible Effectiveness at 100% Cooling Air Flow {dimensionless}
  0.5,                                     !- Latent Effectiveness at 100% Cooling Air Flow {dimensionless}
  {00000000-0000-0000-0017-000000000153},  !- Supply Air Inlet Node
  {00000000-0000-0000-0017-000000000154},  !- Supply Air Outlet Node
  {00000000-0000-0000-0017-000000000157},  !- Exhaust Air Inlet Node
  {00000000-0000-0000-0017-000000000158},  !- Exhaust Air Outlet Node
  354.730337819395,                        !- Nominal Electric Power {W}
  Yes,                                     !- Supply Air Outlet Temperature Control
  Rotary,                                  !- Heat Exchanger Type
  ExhaustOnly,                             !- Frost Control Type
  -23.3,                                   !- Threshold Temperature {C}
  0.167,                                   !- Initial Defrost Time Fraction {dimensionless}
  1.44,                                    !- Rate of Defrost Time Fraction Increase {1/K}
  Yes,                                     !- Economizer Lockout
  {00000000-0000-0000-0091-000000000012},  !- Sensible Effectiveness of Heating Air Flow Curve Name
  {00000000-0000-0000-0091-000000000010},  !- Latent Effectiveness of Heating Air Flow Curve Name
  {00000000-0000-0000-0091-000000000011},  !- Sensible Effectiveness of Cooling Air Flow Curve Name
  {00000000-0000-0000-0091-000000000009};  !- Latent Effectiveness of Cooling Air Flow Curve Name

OS:LifeCycleCost:Parameters,
  {00000000-0000-0000-0043-000000000001},  !- Handle
  FEMP,                                    !- Analysis Type
  ,                                        !- Discounting Convention
  ,                                        !- Inflation Approach
  ,                                        !- Real Discount Rate
  ,                                        !- Nominal Discount Rate
  ,                                        !- Inflation
  ,                                        !- Base Date Month
  ,                                        !- Base Date Year
  ,                                        !- Service Date Month
  ,                                        !- Service Date Year
  ,                                        !- Length of Study Period in Years
  ,                                        !- Tax Rate
  ,                                        !- Depreciation Method
  Yes;                                     !- Use NIST Fuel Escalation Rates

OS:Lights,
  {00000000-0000-0000-0044-000000000001},  !- Handle
  Space Function Office enclosed <= 25 m2 Lights, !- Name
  {00000000-0000-0000-0045-000000000001},  !- Lights Definition Name
  {00000000-0000-0000-0082-000000000001},  !- Space or SpaceType Name
  ,                                        !- Schedule Name
  1,                                       !- Fraction Replaceable
  ,                                        !- Multiplier
  General;                                 !- End-Use Subcategory

OS:Lights,
  {00000000-0000-0000-0044-000000000002},  !- Handle
  Space Function Warehouse storage area medium to bulky palletized items Lights, !- Name
  {00000000-0000-0000-0045-000000000002},  !- Lights Definition Name
  {00000000-0000-0000-0082-000000000002},  !- Space or SpaceType Name
  ,                                        !- Schedule Name
  1,                                       !- Fraction Replaceable
  ,                                        !- Multiplier
  General;                                 !- End-Use Subcategory

OS:Lights,
  {00000000-0000-0000-0044-000000000003},  !- Handle
  Space Function Warehouse storage area small hand-carried items(4) Lights, !- Name
  {00000000-0000-0000-0045-000000000003},  !- Lights Definition Name
  {00000000-0000-0000-0082-000000000003},  !- Space or SpaceType Name
  ,                                        !- Schedule Name
  1,                                       !- Fraction Replaceable
  ,                                        !- Multiplier
  General;                                 !- End-Use Subcategory

OS:Lights:Definition,
  {00000000-0000-0000-0045-000000000001},  !- Handle
  Space Function Office enclosed <= 25 m2 Lights Definition, !- Name
  Watts/Area,                              !- Design Level Calculation Method
  ,                                        !- Lighting Level {W}
  8.00000773925159,                        !- Watts per Space Floor Area {W/m2}
  ,                                        !- Watts per Person {W/person}
  0.5,                                     !- Fraction Radiant
  0.2;                                     !- Fraction Visible

OS:Lights:Definition,
  {00000000-0000-0000-0045-000000000002},  !- Handle
  Space Function Warehouse storage area medium to bulky palletized items Lights Definition, !- Name
  Watts/Area,                              !- Design Level Calculation Method
  ,                                        !- Lighting Level {W}
  3.60000348750698,                        !- Watts per Space Floor Area {W/m2}
  ,                                        !- Watts per Person {W/person}
  0.5,                                     !- Fraction Radiant
  0.2;                                     !- Fraction Visible

OS:Lights:Definition,
  {00000000-0000-0000-0045-000000000003},  !- Handle
  Space Function Warehouse storage area small hand-carried items(4) Lights Definition, !- Name
  Watts/Area,                              !- Design Level Calculation Method
  ,                                        !- Lighting Level {W}
  7.40000715800043,                        !- Watts per Space Floor Area {W/m2}
  ,                                        !- Watts per Person {W/person}
  0.5,                                     !- Fraction Radiant
  0.2;                                     !- Fraction Visible

OS:Material,
  {00000000-0000-0000-0046-000000000001},  !- Handle
  1/2IN Gypsum 1,                          !- Name
  Smooth,                                  !- Roughness
  0.0127,                                  !- Thickness {m}
  0.16,                                    !- Conductivity {W/m-K}
  784.9,                                   !- Density {kg/m3}
  830.000000000001,                        !- Specific Heat {J/kg-K}
  0.9,                                     !- Thermal Absorptance
  0.4,                                     !- Solar Absorptance
  0.4;                                     !- Visible Absorptance

OS:Material,
  {00000000-0000-0000-0046-000000000002},  !- Handle
  1/2IN Gypsum,                            !- Name
  Smooth,                                  !- Roughness
  0.0127,                                  !- Thickness {m}
  0.16,                                    !- Conductivity {W/m-K}
  784.9,                                   !- Density {kg/m3}
  830.000000000001,                        !- Specific Heat {J/kg-K}
  0.9,                                     !- Thermal Absorptance
  0.4,                                     !- Solar Absorptance
  0.4;                                     !- Visible Absorptance

OS:Material,
  {00000000-0000-0000-0046-000000000003},  !- Handle
  100mm Normalweight concrete floor 1,     !- Name
  MediumSmooth,                            !- Roughness
  0.1016,                                  !- Thickness {m}
  2.31,                                    !- Conductivity {W/m-K}
  2322,                                    !- Density {kg/m3}
  832;                                     !- Specific Heat {J/kg-K}

OS:Material,
  {00000000-0000-0000-0046-000000000004},  !- Handle
  100mm Normalweight concrete floor,       !- Name
  MediumSmooth,                            !- Roughness
  0.1016,                                  !- Thickness {m}
  2.31,                                    !- Conductivity {W/m-K}
  2322,                                    !- Density {kg/m3}
  832;                                     !- Specific Heat {J/kg-K}

OS:Material,
  {00000000-0000-0000-0046-000000000005},  !- Handle
  1IN Stucco 1,                            !- Name
  Smooth,                                  !- Roughness
  0.0253,                                  !- Thickness {m}
  0.691799999999999,                       !- Conductivity {W/m-K}
  1858,                                    !- Density {kg/m3}
  836.999999999999,                        !- Specific Heat {J/kg-K}
  0.9,                                     !- Thermal Absorptance
  0.7,                                     !- Solar Absorptance
  0.92;                                    !- Visible Absorptance

OS:Material,
  {00000000-0000-0000-0046-000000000006},  !- Handle
  1IN Stucco,                              !- Name
  Smooth,                                  !- Roughness
  0.0253,                                  !- Thickness {m}
  0.691799999999999,                       !- Conductivity {W/m-K}
  1858,                                    !- Density {kg/m3}
  836.999999999999,                        !- Specific Heat {J/kg-K}
  0.9,                                     !- Thermal Absorptance
  0.7,                                     !- Solar Absorptance
  0.92;                                    !- Visible Absorptance

OS:Material,
  {00000000-0000-0000-0046-000000000007},  !- Handle
  4 in. Normalweight Concrete Floor 1,     !- Name
  MediumRough,                             !- Roughness
  0.1016,                                  !- Thickness {m}
  2.31,                                    !- Conductivity {W/m-K}
  2321.99999999999,                        !- Density {kg/m3}
  831.999999999997,                        !- Specific Heat {J/kg-K}
  0.9,                                     !- Thermal Absorptance
  0.7,                                     !- Solar Absorptance
  0.7;                                     !- Visible Absorptance

OS:Material,
  {00000000-0000-0000-0046-000000000008},  !- Handle
  4 in. Normalweight Concrete Floor,       !- Name
  MediumRough,                             !- Roughness
  0.1016,                                  !- Thickness {m}
  2.31,                                    !- Conductivity {W/m-K}
  2321.99999999999,                        !- Density {kg/m3}
  831.999999999997,                        !- Specific Heat {J/kg-K}
  0.9,                                     !- Thermal Absorptance
  0.7,                                     !- Solar Absorptance
  0.7;                                     !- Visible Absorptance

OS:Material,
  {00000000-0000-0000-0046-000000000009},  !- Handle
  6 in. Normalweight Concrete Floor 1,     !- Name
  MediumRough,                             !- Roughness
  0.1524,                                  !- Thickness {m}
  2.31,                                    !- Conductivity {W/m-K}
  2321.99999999999,                        !- Density {kg/m3}
  831.999999999997,                        !- Specific Heat {J/kg-K}
  0.9,                                     !- Thermal Absorptance
  0.7,                                     !- Solar Absorptance
  0.7;                                     !- Visible Absorptance

OS:Material,
  {00000000-0000-0000-0046-000000000010},  !- Handle
  6 in. Normalweight Concrete Floor 2,     !- Name
  MediumRough,                             !- Roughness
  0.1524,                                  !- Thickness {m}
  2.31,                                    !- Conductivity {W/m-K}
  2321.99999999999,                        !- Density {kg/m3}
  831.999999999997,                        !- Specific Heat {J/kg-K}
  0.9,                                     !- Thermal Absorptance
  0.7,                                     !- Solar Absorptance
  0.7;                                     !- Visible Absorptance

OS:Material,
  {00000000-0000-0000-0046-000000000011},  !- Handle
  6 in. Normalweight Concrete Floor 3,     !- Name
  MediumRough,                             !- Roughness
  0.1524,                                  !- Thickness {m}
  2.31,                                    !- Conductivity {W/m-K}
  2321.99999999999,                        !- Density {kg/m3}
  831.999999999997,                        !- Specific Heat {J/kg-K}
  0.9,                                     !- Thermal Absorptance
  0.7,                                     !- Solar Absorptance
  0.7;                                     !- Visible Absorptance

OS:Material,
  {00000000-0000-0000-0046-000000000012},  !- Handle
  6 in. Normalweight Concrete Floor,       !- Name
  MediumRough,                             !- Roughness
  0.1524,                                  !- Thickness {m}
  2.31,                                    !- Conductivity {W/m-K}
  2321.99999999999,                        !- Density {kg/m3}
  831.999999999997,                        !- Specific Heat {J/kg-K}
  0.9,                                     !- Thermal Absorptance
  0.7,                                     !- Solar Absorptance
  0.7;                                     !- Visible Absorptance

OS:Material,
  {00000000-0000-0000-0046-000000000013},  !- Handle
  8IN CONCRETE HW RefBldg 1,               !- Name
  Rough,                                   !- Roughness
  0.2032,                                  !- Thickness {m}
  1.311,                                   !- Conductivity {W/m-K}
  2240,                                    !- Density {kg/m3}
  836.800000000001,                        !- Specific Heat {J/kg-K}
  0.9,                                     !- Thermal Absorptance
  0.7,                                     !- Solar Absorptance
  0.7;                                     !- Visible Absorptance

OS:Material,
  {00000000-0000-0000-0046-000000000014},  !- Handle
  8IN CONCRETE HW RefBldg,                 !- Name
  Rough,                                   !- Roughness
  0.2032,                                  !- Thickness {m}
  1.311,                                   !- Conductivity {W/m-K}
  2240,                                    !- Density {kg/m3}
  836.800000000001,                        !- Specific Heat {J/kg-K}
  0.9,                                     !- Thermal Absorptance
  0.7,                                     !- Solar Absorptance
  0.7;                                     !- Visible Absorptance

OS:Material,
  {00000000-0000-0000-0046-000000000015},  !- Handle
  Expanded Polystyrene,                    !- Name
  MediumSmooth,                            !- Roughness
  0.0363958681740979,                      !- Thickness {m}
  0.029,                                   !- Conductivity {W/m-K}
  29,                                      !- Density {kg/m3}
  1210;                                    !- Specific Heat {J/kg-K}

OS:Material,
  {00000000-0000-0000-0046-000000000016},  !- Handle
  F08 Metal surface 1,                     !- Name
  Smooth,                                  !- Roughness
  0.0008,                                  !- Thickness {m}
  45.2800000000001,                        !- Conductivity {W/m-K}
  7823.99999999999,                        !- Density {kg/m3}
  500,                                     !- Specific Heat {J/kg-K}
  0.9,                                     !- Thermal Absorptance
  0.7,                                     !- Solar Absorptance
  0.7;                                     !- Visible Absorptance

OS:Material,
  {00000000-0000-0000-0046-000000000017},  !- Handle
  F08 Metal surface,                       !- Name
  Smooth,                                  !- Roughness
  0.0008,                                  !- Thickness {m}
  45.2800000000001,                        !- Conductivity {W/m-K}
  7823.99999999999,                        !- Density {kg/m3}
  500,                                     !- Specific Heat {J/kg-K}
  0.9,                                     !- Thermal Absorptance
  0.7,                                     !- Solar Absorptance
  0.7;                                     !- Visible Absorptance

OS:Material,
  {00000000-0000-0000-0046-000000000018},  !- Handle
  G01 13mm gypsum board 1,                 !- Name
  Smooth,                                  !- Roughness
  0.0127,                                  !- Thickness {m}
  0.16,                                    !- Conductivity {W/m-K}
  800,                                     !- Density {kg/m3}
  1090,                                    !- Specific Heat {J/kg-K}
  0.9,                                     !- Thermal Absorptance
  0.7,                                     !- Solar Absorptance
  0.5;                                     !- Visible Absorptance

OS:Material,
  {00000000-0000-0000-0046-000000000019},  !- Handle
  G01 13mm gypsum board,                   !- Name
  Smooth,                                  !- Roughness
  0.0127,                                  !- Thickness {m}
  0.16,                                    !- Conductivity {W/m-K}
  800,                                     !- Density {kg/m3}
  1090,                                    !- Specific Heat {J/kg-K}
  0.9,                                     !- Thermal Absorptance
  0.7,                                     !- Solar Absorptance
  0.5;                                     !- Visible Absorptance

OS:Material,
  {00000000-0000-0000-0046-000000000020},  !- Handle
  G05 25mm wood,                           !- Name
  MediumSmooth,                            !- Roughness
  0.0254,                                  !- Thickness {m}
  0.15,                                    !- Conductivity {W/m-K}
  608,                                     !- Density {kg/m3}
  1630,                                    !- Specific Heat {J/kg-K}
  0.9,                                     !- Thermal Absorptance
  0.5,                                     !- Solar Absorptance
  0.5;                                     !- Visible Absorptance

OS:Material,
  {00000000-0000-0000-0046-000000000021},  !- Handle
  M10 200mm concrete block basement wall,  !- Name
  MediumRough,                             !- Roughness
  0.2032,                                  !- Thickness {m}
  1.326,                                   !- Conductivity {W/m-K}
  1842,                                    !- Density {kg/m3}
  912;                                     !- Specific Heat {J/kg-K}

OS:Material,
  {00000000-0000-0000-0046-000000000022},  !- Handle
  Metal Roof Surface 1,                    !- Name
  Smooth,                                  !- Roughness
  0.000799999999999998,                    !- Thickness {m}
  45.2799999999999,                        !- Conductivity {W/m-K}
  7823.99999999999,                        !- Density {kg/m3}
  499.999999999996,                        !- Specific Heat {J/kg-K}
  0.9,                                     !- Thermal Absorptance
  0.7,                                     !- Solar Absorptance
  0.7;                                     !- Visible Absorptance

OS:Material,
  {00000000-0000-0000-0046-000000000023},  !- Handle
  Metal Roof Surface,                      !- Name
  Smooth,                                  !- Roughness
  0.000799999999999998,                    !- Thickness {m}
  45.2799999999999,                        !- Conductivity {W/m-K}
  7823.99999999999,                        !- Density {kg/m3}
  499.999999999996,                        !- Specific Heat {J/kg-K}
  0.9,                                     !- Thermal Absorptance
  0.7,                                     !- Solar Absorptance
  0.7;                                     !- Visible Absorptance

OS:Material:NoMass,
  {00000000-0000-0000-0047-000000000001},  !- Handle
  CP02 CARPET PAD,                         !- Name
  VeryRough,                               !- Roughness
  0.21648,                                 !- Thermal Resistance {m2-K/W}
  0.9,                                     !- Thermal Absorptance
  0.7,                                     !- Solar Absorptance
  0.8;                                     !- Visible Absorptance

OS:Material:NoMass,
  {00000000-0000-0000-0047-000000000002},  !- Handle
  Nonres_Floor_Insulation,                 !- Name
  MediumSmooth,                            !- Roughness
  2.88291975297193,                        !- Thermal Resistance {m2-K/W}
  0.9,                                     !- Thermal Absorptance
  0.7,                                     !- Solar Absorptance
  0.7;                                     !- Visible Absorptance

OS:Material:NoMass,
  {00000000-0000-0000-0047-000000000003},  !- Handle
  Typical Carpet Pad 1,                    !- Name
  Smooth,                                  !- Roughness
  0.216479986995276,                       !- Thermal Resistance {m2-K/W}
  0.9,                                     !- Thermal Absorptance
  0.7,                                     !- Solar Absorptance
  0.8;                                     !- Visible Absorptance

OS:Material:NoMass,
  {00000000-0000-0000-0047-000000000004},  !- Handle
  Typical Carpet Pad 2,                    !- Name
  Smooth,                                  !- Roughness
  1.25502993703786,                        !- Thermal Resistance {m2-K/W}
  0.9,                                     !- Thermal Absorptance
  0.7,                                     !- Solar Absorptance
  0.8;                                     !- Visible Absorptance

OS:Material:NoMass,
  {00000000-0000-0000-0047-000000000005},  !- Handle
  Typical Carpet Pad 3,                    !- Name
  Smooth,                                  !- Roughness
  3.45515273458935,                        !- Thermal Resistance {m2-K/W}
  0.9,                                     !- Thermal Absorptance
  0.7,                                     !- Solar Absorptance
  0.8;                                     !- Visible Absorptance

OS:Material:NoMass,
  {00000000-0000-0000-0047-000000000006},  !- Handle
  Typical Carpet Pad 4,                    !- Name
  Smooth,                                  !- Roughness
  3.45515273458935,                        !- Thermal Resistance {m2-K/W}
  0.9,                                     !- Thermal Absorptance
  0.7,                                     !- Solar Absorptance
  0.8;                                     !- Visible Absorptance

OS:Material:NoMass,
  {00000000-0000-0000-0047-000000000007},  !- Handle
  Typical Carpet Pad,                      !- Name
  Smooth,                                  !- Roughness
  0.216479986995276,                       !- Thermal Resistance {m2-K/W}
  0.9,                                     !- Thermal Absorptance
  0.7,                                     !- Solar Absorptance
  0.8;                                     !- Visible Absorptance

OS:Material:NoMass,
  {00000000-0000-0000-0047-000000000008},  !- Handle
  Typical Insulation 1,                    !- Name
  Smooth,                                  !- Roughness
  6.98591414061624,                        !- Thermal Resistance {m2-K/W}
  0.9,                                     !- Thermal Absorptance
  0.7,                                     !- Solar Absorptance
  0.7;                                     !- Visible Absorptance

OS:Material:NoMass,
  {00000000-0000-0000-0047-000000000009},  !- Handle
  Typical Insulation 2,                    !- Name
  Smooth,                                  !- Roughness
  4.38022034120929,                        !- Thermal Resistance {m2-K/W}
  0.9,                                     !- Thermal Absorptance
  0.7,                                     !- Solar Absorptance
  0.7;                                     !- Visible Absorptance

OS:Material:NoMass,
  {00000000-0000-0000-0047-000000000010},  !- Handle
  Typical Insulation 3,                    !- Name
  Smooth,                                  !- Roughness
  8.26444514207283,                        !- Thermal Resistance {m2-K/W}
  0.9,                                     !- Thermal Absorptance
  0.7,                                     !- Solar Absorptance
  0.7;                                     !- Visible Absorptance

OS:Material:NoMass,
  {00000000-0000-0000-0047-000000000011},  !- Handle
  Typical Insulation 4,                    !- Name
  Smooth,                                  !- Roughness
  0.578017014236402,                       !- Thermal Resistance {m2-K/W}
  0.9,                                     !- Thermal Absorptance
  0.7,                                     !- Solar Absorptance
  0.7;                                     !- Visible Absorptance

OS:Material:NoMass,
  {00000000-0000-0000-0047-000000000012},  !- Handle
  Typical Insulation 5,                    !- Name
  Smooth,                                  !- Roughness
  0.578034682080925,                       !- Thermal Resistance {m2-K/W}
  0.9,                                     !- Thermal Absorptance
  0.7,                                     !- Solar Absorptance
  0.7;                                     !- Visible Absorptance

OS:Material:NoMass,
  {00000000-0000-0000-0047-000000000013},  !- Handle
  Typical Insulation,                      !- Name
  Smooth,                                  !- Roughness
  0.101874652714525,                       !- Thermal Resistance {m2-K/W}
  0.9,                                     !- Thermal Absorptance
  0.7,                                     !- Solar Absorptance
  0.7;                                     !- Visible Absorptance

OS:ModelObjectList,
  {00000000-0000-0000-0048-000000000001},  !- Handle
  Availability Manager Night Cycle 1 Control Zone List; !- Name

OS:ModelObjectList,
  {00000000-0000-0000-0048-000000000002},  !- Handle
  Availability Manager Night Cycle 1 Cooling Control Zone List; !- Name

OS:ModelObjectList,
  {00000000-0000-0000-0048-000000000003},  !- Handle
  Availability Manager Night Cycle 1 Heating Control Zone List; !- Name

OS:ModelObjectList,
  {00000000-0000-0000-0048-000000000004},  !- Handle
  Availability Manager Night Cycle 1 Heating Zone Fans Only Zone List; !- Name

OS:ModelObjectList,
  {00000000-0000-0000-0048-000000000005},  !- Handle
  Availability Manager Night Cycle 2 Control Zone List; !- Name

OS:ModelObjectList,
  {00000000-0000-0000-0048-000000000006},  !- Handle
  Availability Manager Night Cycle 2 Cooling Control Zone List; !- Name

OS:ModelObjectList,
  {00000000-0000-0000-0048-000000000007},  !- Handle
  Availability Manager Night Cycle 2 Heating Control Zone List; !- Name

OS:ModelObjectList,
  {00000000-0000-0000-0048-000000000008},  !- Handle
  Availability Manager Night Cycle 2 Heating Zone Fans Only Zone List; !- Name

OS:ModelObjectList,
  {00000000-0000-0000-0048-000000000009},  !- Handle
  Availability Manager Night Cycle 3 Control Zone List; !- Name

OS:ModelObjectList,
  {00000000-0000-0000-0048-000000000010},  !- Handle
  Availability Manager Night Cycle 3 Cooling Control Zone List; !- Name

OS:ModelObjectList,
  {00000000-0000-0000-0048-000000000011},  !- Handle
  Availability Manager Night Cycle 3 Heating Control Zone List; !- Name

OS:ModelObjectList,
  {00000000-0000-0000-0048-000000000012},  !- Handle
  Availability Manager Night Cycle 3 Heating Zone Fans Only Zone List; !- Name

OS:ModelObjectList,
  {00000000-0000-0000-0048-000000000013},  !- Handle
  Table Lookup 1 Independent Variable List 12, !- Name
  {00000000-0000-0000-0090-000000000008};  !- Model Object 1

OS:ModelObjectList,
  {00000000-0000-0000-0048-000000000014},  !- Handle
  Table Lookup 1 Independent Variable List 13, !- Name
  {00000000-0000-0000-0090-000000000006};  !- Model Object 1

OS:ModelObjectList,
  {00000000-0000-0000-0048-000000000015},  !- Handle
  Table Lookup 1 Independent Variable List 14, !- Name
  {00000000-0000-0000-0090-000000000007};  !- Model Object 1

OS:ModelObjectList,
  {00000000-0000-0000-0048-000000000016},  !- Handle
  Table Lookup 1 Independent Variable List 15, !- Name
  {00000000-0000-0000-0090-000000000005};  !- Model Object 1

OS:ModelObjectList,
  {00000000-0000-0000-0048-000000000017},  !- Handle
  Table Lookup 1 Independent Variable List 16, !- Name
  {00000000-0000-0000-0090-000000000012};  !- Model Object 1

OS:ModelObjectList,
  {00000000-0000-0000-0048-000000000018},  !- Handle
  Table Lookup 1 Independent Variable List 17, !- Name
  {00000000-0000-0000-0090-000000000010};  !- Model Object 1

OS:ModelObjectList,
  {00000000-0000-0000-0048-000000000019},  !- Handle
  Table Lookup 1 Independent Variable List 18, !- Name
  {00000000-0000-0000-0090-000000000011};  !- Model Object 1

OS:ModelObjectList,
  {00000000-0000-0000-0048-000000000020},  !- Handle
  Table Lookup 1 Independent Variable List 19, !- Name
  {00000000-0000-0000-0090-000000000009};  !- Model Object 1

OS:ModelObjectList,
  {00000000-0000-0000-0048-000000000021},  !- Handle
  Table Lookup 1 Independent Variable List 20, !- Name
  {00000000-0000-0000-0090-000000000004};  !- Model Object 1

OS:ModelObjectList,
  {00000000-0000-0000-0048-000000000022},  !- Handle
  Table Lookup 1 Independent Variable List 21, !- Name
  {00000000-0000-0000-0090-000000000003};  !- Model Object 1

OS:ModelObjectList,
  {00000000-0000-0000-0048-000000000023},  !- Handle
  Table Lookup 1 Independent Variable List 22, !- Name
  {00000000-0000-0000-0090-000000000001};  !- Model Object 1

OS:ModelObjectList,
  {00000000-0000-0000-0048-000000000024},  !- Handle
  Table Lookup 1 Independent Variable List, !- Name
  {00000000-0000-0000-0090-000000000002};  !- Model Object 1

OS:Node,
  {00000000-0000-0000-0049-000000000001},  !- Handle
  28gal NaturalGas Water Heater - 19kBtu/hr 0.82 Therm Eff Supply Inlet Water Node, !- Name
  {00000000-0000-0000-0017-000000000110},  !- Inlet Port
  {00000000-0000-0000-0017-000000000119};  !- Outlet Port

OS:Node,
  {00000000-0000-0000-0049-000000000002},  !- Handle
  28gal NaturalGas Water Heater - 19kBtu/hr 0.82 Therm Eff Supply Outlet Water Node, !- Name
  {00000000-0000-0000-0017-000000000120},  !- Inlet Port
  {00000000-0000-0000-0017-000000000121};  !- Outlet Port

OS:Node,
  {00000000-0000-0000-0049-000000000003},  !- Handle
  ALL_ST=Office enclosed <= 25 m2_FL=Building Story 1_SCH=A Return Air Node, !- Name
  {00000000-0000-0000-0017-000000000052},  !- Inlet Port
  {00000000-0000-0000-0017-000000000053};  !- Outlet Port

OS:Node,
  {00000000-0000-0000-0049-000000000004},  !- Handle
  ALL_ST=Office enclosed <= 25 m2_FL=Building Story 1_SCH=A Zone Air Node, !- Name
  {00000000-0000-0000-0017-000000000004},  !- Inlet Port
  ;                                        !- Outlet Port

OS:Node,
  {00000000-0000-0000-0049-000000000005},  !- Handle
  ALL_ST=Warehouse storage area medium to bulky palletized items_FL=Building Story 1_SCH=A Return Air Node, !- Name
  {00000000-0000-0000-0017-000000000104},  !- Inlet Port
  {00000000-0000-0000-0017-000000000105};  !- Outlet Port

OS:Node,
  {00000000-0000-0000-0049-000000000006},  !- Handle
  ALL_ST=Warehouse storage area medium to bulky palletized items_FL=Building Story 1_SCH=A Zone Air Node, !- Name
  {00000000-0000-0000-0017-000000000006},  !- Inlet Port
  ;                                        !- Outlet Port

OS:Node,
  {00000000-0000-0000-0049-000000000007},  !- Handle
  ALL_ST=Warehouse storage area small hand-carried items(4)_FL=Building Story 1_SCH=A Return Air Node, !- Name
  {00000000-0000-0000-0017-000000000078},  !- Inlet Port
  {00000000-0000-0000-0017-000000000079};  !- Outlet Port

OS:Node,
  {00000000-0000-0000-0049-000000000008},  !- Handle
  ALL_ST=Warehouse storage area small hand-carried items(4)_FL=Building Story 1_SCH=A Zone Air Node, !- Name
  {00000000-0000-0000-0017-000000000005},  !- Inlet Port
  ;                                        !- Outlet Port

OS:Node,
  {00000000-0000-0000-0049-000000000009},  !- Handle
  Air Terminal Single Duct Constant Volume No Reheat 1 Inlet Air Node, !- Name
  {00000000-0000-0000-0017-000000000054},  !- Inlet Port
  {00000000-0000-0000-0017-000000000055};  !- Outlet Port

OS:Node,
  {00000000-0000-0000-0049-000000000010},  !- Handle
  Air Terminal Single Duct Constant Volume No Reheat 1 Outlet Air Node, !- Name
  {00000000-0000-0000-0017-000000000056},  !- Inlet Port
  {00000000-0000-0000-0017-000000000051};  !- Outlet Port

OS:Node,
  {00000000-0000-0000-0049-000000000011},  !- Handle
  Air Terminal Single Duct Constant Volume No Reheat 2 Inlet Air Node, !- Name
  {00000000-0000-0000-0017-000000000080},  !- Inlet Port
  {00000000-0000-0000-0017-000000000081};  !- Outlet Port

OS:Node,
  {00000000-0000-0000-0049-000000000012},  !- Handle
  Air Terminal Single Duct Constant Volume No Reheat 2 Outlet Air Node, !- Name
  {00000000-0000-0000-0017-000000000082},  !- Inlet Port
  {00000000-0000-0000-0017-000000000077};  !- Outlet Port

OS:Node,
  {00000000-0000-0000-0049-000000000013},  !- Handle
  Air Terminal Single Duct Constant Volume No Reheat 3 Inlet Air Node, !- Name
  {00000000-0000-0000-0017-000000000106},  !- Inlet Port
  {00000000-0000-0000-0017-000000000107};  !- Outlet Port

OS:Node,
  {00000000-0000-0000-0049-000000000014},  !- Handle
  Air Terminal Single Duct Constant Volume No Reheat 3 Outlet Air Node, !- Name
  {00000000-0000-0000-0017-000000000108},  !- Inlet Port
  {00000000-0000-0000-0017-000000000103};  !- Outlet Port

OS:Node,
  {00000000-0000-0000-0049-000000000015},  !- Handle
  Coil Heating Electric 1 Outlet Air Node, !- Name
  {00000000-0000-0000-0017-000000000039},  !- Inlet Port
  {00000000-0000-0000-0017-000000000040};  !- Outlet Port

OS:Node,
  {00000000-0000-0000-0049-000000000016},  !- Handle
  Coil Heating Electric 2 Outlet Air Node, !- Name
  {00000000-0000-0000-0017-000000000064},  !- Inlet Port
  {00000000-0000-0000-0017-000000000065};  !- Outlet Port

OS:Node,
  {00000000-0000-0000-0049-000000000017},  !- Handle
  Coil Heating Electric 3 Outlet Air Node, !- Name
  {00000000-0000-0000-0017-000000000090},  !- Inlet Port
  {00000000-0000-0000-0017-000000000091};  !- Outlet Port

OS:Node,
  {00000000-0000-0000-0049-000000000018},  !- Handle
  Coil Heating Water Baseboard 1 Inlet Water Node, !- Name
  {00000000-0000-0000-0017-000000000012},  !- Inlet Port
  {00000000-0000-0000-0017-000000000048};  !- Outlet Port

OS:Node,
  {00000000-0000-0000-0049-000000000019},  !- Handle
  Coil Heating Water Baseboard 1 Outlet Water Node, !- Name
  {00000000-0000-0000-0017-000000000049},  !- Inlet Port
  {00000000-0000-0000-0017-000000000050};  !- Outlet Port

OS:Node,
  {00000000-0000-0000-0049-000000000020},  !- Handle
  Coil Heating Water Baseboard 2 Inlet Water Node, !- Name
  {00000000-0000-0000-0017-000000000073},  !- Inlet Port
  {00000000-0000-0000-0017-000000000074};  !- Outlet Port

OS:Node,
  {00000000-0000-0000-0049-000000000021},  !- Handle
  Coil Heating Water Baseboard 2 Outlet Water Node, !- Name
  {00000000-0000-0000-0017-000000000075},  !- Inlet Port
  {00000000-0000-0000-0017-000000000076};  !- Outlet Port

OS:Node,
  {00000000-0000-0000-0049-000000000022},  !- Handle
  Coil Heating Water Baseboard 3 Inlet Water Node, !- Name
  {00000000-0000-0000-0017-000000000099},  !- Inlet Port
  {00000000-0000-0000-0017-000000000100};  !- Outlet Port

OS:Node,
  {00000000-0000-0000-0049-000000000023},  !- Handle
  Coil Heating Water Baseboard 3 Outlet Water Node, !- Name
  {00000000-0000-0000-0017-000000000101},  !- Inlet Port
  {00000000-0000-0000-0017-000000000102};  !- Outlet Port

OS:Node,
  {00000000-0000-0000-0049-000000000024},  !- Handle
  CoilCoolingDXSingleSpeed_ashp 1 293kBtu/hr 10.0EER Outlet Air Node, !- Name
  {00000000-0000-0000-0017-000000000068},  !- Inlet Port
  {00000000-0000-0000-0017-000000000069};  !- Outlet Port

OS:Node,
  {00000000-0000-0000-0049-000000000025},  !- Handle
  CoilCoolingDXSingleSpeed_ashp 2 549kBtu/hr 10.0EER Outlet Air Node, !- Name
  {00000000-0000-0000-0017-000000000094},  !- Inlet Port
  {00000000-0000-0000-0017-000000000095};  !- Outlet Port

OS:Node,
  {00000000-0000-0000-0049-000000000026},  !- Handle
  CoilCoolingDXSingleSpeed_ashp 45kBtu/hr 11.0EER Outlet Air Node, !- Name
  {00000000-0000-0000-0017-000000000043},  !- Inlet Port
  {00000000-0000-0000-0017-000000000044};  !- Outlet Port

OS:Node,
  {00000000-0000-0000-0049-000000000027},  !- Handle
  CoilHeatingDXSingleSpeed_ashp 1 212 Htg kBtu/hr 3.2COPH Outlet Air Node, !- Name
  {00000000-0000-0000-0017-000000000066},  !- Inlet Port
  {00000000-0000-0000-0017-000000000067};  !- Outlet Port

OS:Node,
  {00000000-0000-0000-0049-000000000028},  !- Handle
  CoilHeatingDXSingleSpeed_ashp 2 398 Htg kBtu/hr 3.2COPH Outlet Air Node, !- Name
  {00000000-0000-0000-0017-000000000092},  !- Inlet Port
  {00000000-0000-0000-0017-000000000093};  !- Outlet Port

OS:Node,
  {00000000-0000-0000-0049-000000000029},  !- Handle
  CoilHeatingDXSingleSpeed_ashp 33 Htg kBtu/hr 7.4HSPF Outlet Air Node, !- Name
  {00000000-0000-0000-0017-000000000041},  !- Inlet Port
  {00000000-0000-0000-0017-000000000042};  !- Outlet Port

OS:Node,
  {00000000-0000-0000-0049-000000000030},  !- Handle
  Hot Water Loop Demand Inlet Node,        !- Name
  {00000000-0000-0000-0017-000000000010},  !- Inlet Port
  {00000000-0000-0000-0017-000000000011};  !- Outlet Port

OS:Node,
  {00000000-0000-0000-0049-000000000031},  !- Handle
  Hot Water Loop Demand Outlet Node,       !- Name
  {00000000-0000-0000-0017-000000000013},  !- Inlet Port
  {00000000-0000-0000-0017-000000000014};  !- Outlet Port

OS:Node,
  {00000000-0000-0000-0049-000000000032},  !- Handle
  Hot Water Loop Supply Inlet Node,        !- Name
  {00000000-0000-0000-0017-000000000007},  !- Inlet Port
  {00000000-0000-0000-0017-000000000015};  !- Outlet Port

OS:Node,
  {00000000-0000-0000-0049-000000000033},  !- Handle
  Hot Water Loop Supply Outlet Node,       !- Name
  {00000000-0000-0000-0017-000000000031},  !- Inlet Port
  {00000000-0000-0000-0017-000000000009};  !- Outlet Port

OS:Node,
  {00000000-0000-0000-0049-000000000034},  !- Handle
  Main Service Water Loop Circulator Pump Outlet Water Node, !- Name
  {00000000-0000-0000-0017-000000000117},  !- Inlet Port
  {00000000-0000-0000-0017-000000000118};  !- Outlet Port

OS:Node,
  {00000000-0000-0000-0049-000000000035},  !- Handle
  Main Service Water Loop Demand Inlet Node, !- Name
  {00000000-0000-0000-0017-000000000112},  !- Inlet Port
  {00000000-0000-0000-0017-000000000113};  !- Outlet Port

OS:Node,
  {00000000-0000-0000-0049-000000000036},  !- Handle
  Main Service Water Loop Demand Outlet Node, !- Name
  {00000000-0000-0000-0017-000000000134},  !- Inlet Port
  {00000000-0000-0000-0017-000000000115};  !- Outlet Port

OS:Node,
  {00000000-0000-0000-0049-000000000037},  !- Handle
  Main Service Water Loop Supply Inlet Node, !- Name
  {00000000-0000-0000-0017-000000000109},  !- Inlet Port
  {00000000-0000-0000-0017-000000000116};  !- Outlet Port

OS:Node,
  {00000000-0000-0000-0049-000000000038},  !- Handle
  Main Service Water Loop Supply Outlet Node, !- Name
  {00000000-0000-0000-0017-000000000131},  !- Inlet Port
  {00000000-0000-0000-0017-000000000111};  !- Outlet Port

OS:Node,
  {00000000-0000-0000-0049-000000000039},  !- Handle
  Pipe Adiabatic 1 Inlet Water Node,       !- Name
  {00000000-0000-0000-0017-000000000025},  !- Inlet Port
  {00000000-0000-0000-0017-000000000026};  !- Outlet Port

OS:Node,
  {00000000-0000-0000-0049-000000000040},  !- Handle
  Pipe Adiabatic 1 Outlet Water Node,      !- Name
  {00000000-0000-0000-0017-000000000027},  !- Inlet Port
  {00000000-0000-0000-0017-000000000028};  !- Outlet Port

OS:Node,
  {00000000-0000-0000-0049-000000000041},  !- Handle
  Pipe Adiabatic 2 Inlet Water Node,       !- Name
  {00000000-0000-0000-0017-000000000029},  !- Inlet Port
  {00000000-0000-0000-0017-000000000030};  !- Outlet Port

OS:Node,
  {00000000-0000-0000-0049-000000000042},  !- Handle
  Pipe Adiabatic 3 Inlet Water Node,       !- Name
  {00000000-0000-0000-0017-000000000122},  !- Inlet Port
  {00000000-0000-0000-0017-000000000123};  !- Outlet Port

OS:Node,
  {00000000-0000-0000-0049-000000000043},  !- Handle
  Pipe Adiabatic 3 Outlet Water Node,      !- Name
  {00000000-0000-0000-0017-000000000124},  !- Inlet Port
  {00000000-0000-0000-0017-000000000125};  !- Outlet Port

OS:Node,
  {00000000-0000-0000-0049-000000000044},  !- Handle
  Pipe Adiabatic 4 Inlet Water Node,       !- Name
  {00000000-0000-0000-0017-000000000114},  !- Inlet Port
  {00000000-0000-0000-0017-000000000126};  !- Outlet Port

OS:Node,
  {00000000-0000-0000-0049-000000000045},  !- Handle
  Pipe Adiabatic 4 Outlet Water Node,      !- Name
  {00000000-0000-0000-0017-000000000127},  !- Inlet Port
  {00000000-0000-0000-0017-000000000128};  !- Outlet Port

OS:Node,
  {00000000-0000-0000-0049-000000000046},  !- Handle
  Pipe Adiabatic 5 Inlet Water Node,       !- Name
  {00000000-0000-0000-0017-000000000129},  !- Inlet Port
  {00000000-0000-0000-0017-000000000130};  !- Outlet Port

OS:Node,
  {00000000-0000-0000-0049-000000000047},  !- Handle
  Pipe Adiabatic 6 Inlet Water Node,       !- Name
  {00000000-0000-0000-0017-000000000132},  !- Inlet Port
  {00000000-0000-0000-0017-000000000133};  !- Outlet Port

OS:Node,
  {00000000-0000-0000-0049-000000000048},  !- Handle
  Primary Boiler 567kBtu/hr 0.9 Thermal Eff Inlet Water Node, !- Name
  {00000000-0000-0000-0017-000000000008},  !- Inlet Port
  {00000000-0000-0000-0017-000000000018};  !- Outlet Port

OS:Node,
  {00000000-0000-0000-0049-000000000049},  !- Handle
  Primary Boiler 567kBtu/hr 0.9 Thermal Eff Outlet Water Node, !- Name
  {00000000-0000-0000-0017-000000000019},  !- Inlet Port
  {00000000-0000-0000-0017-000000000020};  !- Outlet Port

OS:Node,
  {00000000-0000-0000-0049-000000000050},  !- Handle
  Pump Variable Speed 1 Outlet Water Node, !- Name
  {00000000-0000-0000-0017-000000000016},  !- Inlet Port
  {00000000-0000-0000-0017-000000000017};  !- Outlet Port

OS:Node,
  {00000000-0000-0000-0049-000000000051},  !- Handle
  Secondary Boiler 567kBtu/hr 0.9 Thermal Eff Inlet Water Node, !- Name
  {00000000-0000-0000-0017-000000000021},  !- Inlet Port
  {00000000-0000-0000-0017-000000000022};  !- Outlet Port

OS:Node,
  {00000000-0000-0000-0049-000000000052},  !- Handle
  Secondary Boiler 567kBtu/hr 0.9 Thermal Eff Outlet Water Node, !- Name
  {00000000-0000-0000-0017-000000000023},  !- Inlet Port
  {00000000-0000-0000-0017-000000000024};  !- Outlet Port

OS:Node,
  {00000000-0000-0000-0049-000000000053},  !- Handle
  Zone1 Office WUC 0.09gpm 140F Inlet Water Node, !- Name
  {00000000-0000-0000-0017-000000000135},  !- Inlet Port
  {00000000-0000-0000-0017-000000000136};  !- Outlet Port

OS:Node,
  {00000000-0000-0000-0049-000000000054},  !- Handle
  Zone1 Office WUC 0.09gpm 140F Outlet Water Node, !- Name
  {00000000-0000-0000-0017-000000000137},  !- Inlet Port
  {00000000-0000-0000-0017-000000000138};  !- Outlet Port

OS:Node,
  {00000000-0000-0000-0049-000000000055},  !- Handle
  Zone2 Fine Storage WUC 0.15gpm 140F Inlet Water Node, !- Name
  {00000000-0000-0000-0017-000000000139},  !- Inlet Port
  {00000000-0000-0000-0017-000000000140};  !- Outlet Port

OS:Node,
  {00000000-0000-0000-0049-000000000056},  !- Handle
  Zone2 Fine Storage WUC 0.15gpm 140F Outlet Water Node, !- Name
  {00000000-0000-0000-0017-000000000141},  !- Inlet Port
  {00000000-0000-0000-0017-000000000142};  !- Outlet Port

OS:Node,
  {00000000-0000-0000-0049-000000000057},  !- Handle
  Zone3 Bulk Storage WUC 0.18gpm 140F Inlet Water Node, !- Name
  {00000000-0000-0000-0017-000000000143},  !- Inlet Port
  {00000000-0000-0000-0017-000000000144};  !- Outlet Port

OS:Node,
  {00000000-0000-0000-0049-000000000058},  !- Handle
  Zone3 Bulk Storage WUC 0.18gpm 140F Outlet Water Node, !- Name
  {00000000-0000-0000-0017-000000000145},  !- Inlet Port
  {00000000-0000-0000-0017-000000000146};  !- Outlet Port

OS:Node,
  {00000000-0000-0000-0049-000000000059},  !- Handle
  sys_3|mixed|shr>erv|sc>ashp|sh>ashp>c-e|ssf>cv|zh>b-hw|zc>none|srf>none| Demand Inlet Node, !- Name
  {00000000-0000-0000-0017-000000000034},  !- Inlet Port
  {00000000-0000-0000-0017-000000000036};  !- Outlet Port

OS:Node,
  {00000000-0000-0000-0049-000000000060},  !- Handle
  sys_3|mixed|shr>erv|sc>ashp|sh>ashp>c-e|ssf>cv|zh>b-hw|zc>none|srf>none| Demand Outlet Node, !- Name
  {00000000-0000-0000-0017-000000000037},  !- Inlet Port
  {00000000-0000-0000-0017-000000000035};  !- Outlet Port

OS:Node,
  {00000000-0000-0000-0049-000000000061},  !- Handle
  sys_3|mixed|shr>erv|sc>ashp|sh>ashp>c-e|ssf>cv|zh>b-hw|zc>none|srf>none| Mixed Air Node, !- Name
  {00000000-0000-0000-0017-000000000046},  !- Inlet Port
  {00000000-0000-0000-0017-000000000047};  !- Outlet Port

OS:Node,
  {00000000-0000-0000-0049-000000000062},  !- Handle
  sys_3|mixed|shr>erv|sc>ashp|sh>ashp>c-e|ssf>cv|zh>b-hw|zc>none|srf>none| Outdoor Air Node, !- Name
  ,                                        !- Inlet Port
  {00000000-0000-0000-0017-000000000147};  !- Outlet Port

OS:Node,
  {00000000-0000-0000-0049-000000000063},  !- Handle
  sys_3|mixed|shr>erv|sc>ashp|sh>ashp>c-e|ssf>cv|zh>b-hw|zc>none|srf>none| Relief Air Node, !- Name
  {00000000-0000-0000-0017-000000000152},  !- Inlet Port
  ;                                        !- Outlet Port

OS:Node,
  {00000000-0000-0000-0049-000000000064},  !- Handle
  sys_3|mixed|shr>erv|sc>ashp|sh>ashp>c-e|ssf>cv|zh>b-hw|zc>none|srf>none| Supply Inlet Node, !- Name
  {00000000-0000-0000-0017-000000000032},  !- Inlet Port
  {00000000-0000-0000-0017-000000000045};  !- Outlet Port

OS:Node,
  {00000000-0000-0000-0049-000000000065},  !- Handle
  sys_3|mixed|shr>erv|sc>ashp|sh>ashp>c-e|ssf>cv|zh>b-hw|zc>none|srf>none| Supply Outlet Node, !- Name
  {00000000-0000-0000-0017-000000000038},  !- Inlet Port
  {00000000-0000-0000-0017-000000000033};  !- Outlet Port

OS:Node,
  {00000000-0000-0000-0049-000000000066},  !- Handle
  sys_3|mixed|shr>none|sc>ashp|sh>ashp>c-e|ssf>cv|zh>b-hw|zc>none|srf>none| ERV Primary Outlet Air Node, !- Name
  {00000000-0000-0000-0017-000000000148},  !- Inlet Port
  {00000000-0000-0000-0017-000000000149};  !- Outlet Port

OS:Node,
  {00000000-0000-0000-0049-000000000067},  !- Handle
  sys_3|mixed|shr>none|sc>ashp|sh>ashp>c-e|ssf>cv|zh>b-hw|zc>none|srf>none| ERV Secondary Inlet Air Node, !- Name
  {00000000-0000-0000-0017-000000000150},  !- Inlet Port
  {00000000-0000-0000-0017-000000000151};  !- Outlet Port

OS:Node,
  {00000000-0000-0000-0049-000000000068},  !- Handle
  sys_4|mixed|shr>erv|sc>ashp|sh>ashp>c-e|ssf>cv|zh>b-hw|zc>none|srf>none| 1 Demand Inlet Node, !- Name
  {00000000-0000-0000-0017-000000000085},  !- Inlet Port
  {00000000-0000-0000-0017-000000000087};  !- Outlet Port

OS:Node,
  {00000000-0000-0000-0049-000000000069},  !- Handle
  sys_4|mixed|shr>erv|sc>ashp|sh>ashp>c-e|ssf>cv|zh>b-hw|zc>none|srf>none| 1 Demand Outlet Node, !- Name
  {00000000-0000-0000-0017-000000000088},  !- Inlet Port
  {00000000-0000-0000-0017-000000000086};  !- Outlet Port

OS:Node,
  {00000000-0000-0000-0049-000000000070},  !- Handle
  sys_4|mixed|shr>erv|sc>ashp|sh>ashp>c-e|ssf>cv|zh>b-hw|zc>none|srf>none| 1 Mixed Air Node, !- Name
  {00000000-0000-0000-0017-000000000097},  !- Inlet Port
  {00000000-0000-0000-0017-000000000098};  !- Outlet Port

OS:Node,
  {00000000-0000-0000-0049-000000000071},  !- Handle
  sys_4|mixed|shr>erv|sc>ashp|sh>ashp>c-e|ssf>cv|zh>b-hw|zc>none|srf>none| 1 Outdoor Air Node, !- Name
  ,                                        !- Inlet Port
  {00000000-0000-0000-0017-000000000159};  !- Outlet Port

OS:Node,
  {00000000-0000-0000-0049-000000000072},  !- Handle
  sys_4|mixed|shr>erv|sc>ashp|sh>ashp>c-e|ssf>cv|zh>b-hw|zc>none|srf>none| 1 Relief Air Node, !- Name
  {00000000-0000-0000-0017-000000000164},  !- Inlet Port
  ;                                        !- Outlet Port

OS:Node,
  {00000000-0000-0000-0049-000000000073},  !- Handle
  sys_4|mixed|shr>erv|sc>ashp|sh>ashp>c-e|ssf>cv|zh>b-hw|zc>none|srf>none| 1 Supply Inlet Node, !- Name
  {00000000-0000-0000-0017-000000000083},  !- Inlet Port
  {00000000-0000-0000-0017-000000000096};  !- Outlet Port

OS:Node,
  {00000000-0000-0000-0049-000000000074},  !- Handle
  sys_4|mixed|shr>erv|sc>ashp|sh>ashp>c-e|ssf>cv|zh>b-hw|zc>none|srf>none| 1 Supply Outlet Node, !- Name
  {00000000-0000-0000-0017-000000000089},  !- Inlet Port
  {00000000-0000-0000-0017-000000000084};  !- Outlet Port

OS:Node,
  {00000000-0000-0000-0049-000000000075},  !- Handle
  sys_4|mixed|shr>erv|sc>ashp|sh>ashp>c-e|ssf>cv|zh>b-hw|zc>none|srf>none| Demand Inlet Node, !- Name
  {00000000-0000-0000-0017-000000000059},  !- Inlet Port
  {00000000-0000-0000-0017-000000000061};  !- Outlet Port

OS:Node,
  {00000000-0000-0000-0049-000000000076},  !- Handle
  sys_4|mixed|shr>erv|sc>ashp|sh>ashp>c-e|ssf>cv|zh>b-hw|zc>none|srf>none| Demand Outlet Node, !- Name
  {00000000-0000-0000-0017-000000000062},  !- Inlet Port
  {00000000-0000-0000-0017-000000000060};  !- Outlet Port

OS:Node,
  {00000000-0000-0000-0049-000000000077},  !- Handle
  sys_4|mixed|shr>erv|sc>ashp|sh>ashp>c-e|ssf>cv|zh>b-hw|zc>none|srf>none| Mixed Air Node, !- Name
  {00000000-0000-0000-0017-000000000071},  !- Inlet Port
  {00000000-0000-0000-0017-000000000072};  !- Outlet Port

OS:Node,
  {00000000-0000-0000-0049-000000000078},  !- Handle
  sys_4|mixed|shr>erv|sc>ashp|sh>ashp>c-e|ssf>cv|zh>b-hw|zc>none|srf>none| Outdoor Air Node, !- Name
  ,                                        !- Inlet Port
  {00000000-0000-0000-0017-000000000153};  !- Outlet Port

OS:Node,
  {00000000-0000-0000-0049-000000000079},  !- Handle
  sys_4|mixed|shr>erv|sc>ashp|sh>ashp>c-e|ssf>cv|zh>b-hw|zc>none|srf>none| Relief Air Node, !- Name
  {00000000-0000-0000-0017-000000000158},  !- Inlet Port
  ;                                        !- Outlet Port

OS:Node,
  {00000000-0000-0000-0049-000000000080},  !- Handle
  sys_4|mixed|shr>erv|sc>ashp|sh>ashp>c-e|ssf>cv|zh>b-hw|zc>none|srf>none| Supply Inlet Node, !- Name
  {00000000-0000-0000-0017-000000000057},  !- Inlet Port
  {00000000-0000-0000-0017-000000000070};  !- Outlet Port

OS:Node,
  {00000000-0000-0000-0049-000000000081},  !- Handle
  sys_4|mixed|shr>erv|sc>ashp|sh>ashp>c-e|ssf>cv|zh>b-hw|zc>none|srf>none| Supply Outlet Node, !- Name
  {00000000-0000-0000-0017-000000000063},  !- Inlet Port
  {00000000-0000-0000-0017-000000000058};  !- Outlet Port

OS:Node,
  {00000000-0000-0000-0049-000000000082},  !- Handle
  sys_4|mixed|shr>none|sc>ashp|sh>ashp>c-e|ssf>cv|zh>b-hw|zc>none|srf>none| 1 ERV Primary Outlet Air Node, !- Name
  {00000000-0000-0000-0017-000000000160},  !- Inlet Port
  {00000000-0000-0000-0017-000000000161};  !- Outlet Port

OS:Node,
  {00000000-0000-0000-0049-000000000083},  !- Handle
  sys_4|mixed|shr>none|sc>ashp|sh>ashp>c-e|ssf>cv|zh>b-hw|zc>none|srf>none| 1 ERV Secondary Inlet Air Node, !- Name
  {00000000-0000-0000-0017-000000000162},  !- Inlet Port
  {00000000-0000-0000-0017-000000000163};  !- Outlet Port

OS:Node,
  {00000000-0000-0000-0049-000000000084},  !- Handle
  sys_4|mixed|shr>none|sc>ashp|sh>ashp>c-e|ssf>cv|zh>b-hw|zc>none|srf>none| ERV Primary Outlet Air Node, !- Name
  {00000000-0000-0000-0017-000000000154},  !- Inlet Port
  {00000000-0000-0000-0017-000000000155};  !- Outlet Port

OS:Node,
  {00000000-0000-0000-0049-000000000085},  !- Handle
  sys_4|mixed|shr>none|sc>ashp|sh>ashp>c-e|ssf>cv|zh>b-hw|zc>none|srf>none| ERV Secondary Inlet Air Node, !- Name
  {00000000-0000-0000-0017-000000000156},  !- Inlet Port
  {00000000-0000-0000-0017-000000000157};  !- Outlet Port

OS:OutputControl:ReportingTolerances,
  {00000000-0000-0000-0050-000000000001},  !- Handle
  1,                                       !- Tolerance for Time Heating Setpoint Not Met {deltaC}
  1;                                       !- Tolerance for Time Cooling Setpoint Not Met {deltaC}

OS:People,
  {00000000-0000-0000-0051-000000000001},  !- Handle
  Space Function Office enclosed <= 25 m2 People, !- Name
  {00000000-0000-0000-0052-000000000001},  !- People Definition Name
  {00000000-0000-0000-0082-000000000001},  !- Space or SpaceType Name
  ,                                        !- Number of People Schedule Name
  ,                                        !- Activity Level Schedule Name
  ,                                        !- Surface Name/Angle Factor List Name
  {00000000-0000-0000-0062-000000000018},  !- Work Efficiency Schedule Name
  {00000000-0000-0000-0062-000000000002},  !- Clothing Insulation Schedule Name
  {00000000-0000-0000-0062-000000000001},  !- Air Velocity Schedule Name
  1;                                       !- Multiplier

OS:People,
  {00000000-0000-0000-0051-000000000002},  !- Handle
  Space Function Warehouse storage area medium to bulky palletized items People, !- Name
  {00000000-0000-0000-0052-000000000002},  !- People Definition Name
  {00000000-0000-0000-0082-000000000002},  !- Space or SpaceType Name
  ,                                        !- Number of People Schedule Name
  ,                                        !- Activity Level Schedule Name
  ,                                        !- Surface Name/Angle Factor List Name
  {00000000-0000-0000-0062-000000000018},  !- Work Efficiency Schedule Name
  {00000000-0000-0000-0062-000000000002},  !- Clothing Insulation Schedule Name
  {00000000-0000-0000-0062-000000000001},  !- Air Velocity Schedule Name
  1;                                       !- Multiplier

OS:People,
  {00000000-0000-0000-0051-000000000003},  !- Handle
  Space Function Warehouse storage area small hand-carried items(4) People, !- Name
  {00000000-0000-0000-0052-000000000003},  !- People Definition Name
  {00000000-0000-0000-0082-000000000003},  !- Space or SpaceType Name
  ,                                        !- Number of People Schedule Name
  ,                                        !- Activity Level Schedule Name
  ,                                        !- Surface Name/Angle Factor List Name
  {00000000-0000-0000-0062-000000000018},  !- Work Efficiency Schedule Name
  {00000000-0000-0000-0062-000000000002},  !- Clothing Insulation Schedule Name
  {00000000-0000-0000-0062-000000000001},  !- Air Velocity Schedule Name
  1;                                       !- Multiplier

OS:People:Definition,
  {00000000-0000-0000-0052-000000000001},  !- Handle
  Space Function Office enclosed <= 25 m2 People Definition, !- Name
  People/Area,                             !- Number of People Calculation Method
  ,                                        !- Number of People {people}
  0.0500181710813649,                      !- People per Space Floor Area {person/m2}
  ,                                        !- Space Floor Area per Person {m2/person}
  0.3;                                     !- Fraction Radiant

OS:People:Definition,
  {00000000-0000-0000-0052-000000000002},  !- Handle
  Space Function Warehouse storage area medium to bulky palletized items People Definition, !- Name
  People/Area,                             !- Number of People Calculation Method
  ,                                        !- Number of People {people}
  0.010003634216273,                       !- People per Space Floor Area {person/m2}
  ,                                        !- Space Floor Area per Person {m2/person}
  0.3;                                     !- Fraction Radiant

OS:People:Definition,
  {00000000-0000-0000-0052-000000000003},  !- Handle
  Space Function Warehouse storage area small hand-carried items(4) People Definition, !- Name
  People/Area,                             !- Number of People Calculation Method
  ,                                        !- Number of People {people}
  0.020007268432546,                       !- People per Space Floor Area {person/m2}
  ,                                        !- Space Floor Area per Person {m2/person}
  0.3;                                     !- Fraction Radiant

OS:Pipe:Adiabatic,
  {00000000-0000-0000-0053-000000000001},  !- Handle
  Pipe Adiabatic 1,                        !- Name
  {00000000-0000-0000-0017-000000000026},  !- Inlet Node Name
  {00000000-0000-0000-0017-000000000027};  !- Outlet Node Name

OS:Pipe:Adiabatic,
  {00000000-0000-0000-0053-000000000002},  !- Handle
  Pipe Adiabatic 2,                        !- Name
  {00000000-0000-0000-0017-000000000030},  !- Inlet Node Name
  {00000000-0000-0000-0017-000000000031};  !- Outlet Node Name

OS:Pipe:Adiabatic,
  {00000000-0000-0000-0053-000000000003},  !- Handle
  Pipe Adiabatic 3,                        !- Name
  {00000000-0000-0000-0017-000000000123},  !- Inlet Node Name
  {00000000-0000-0000-0017-000000000124};  !- Outlet Node Name

OS:Pipe:Adiabatic,
  {00000000-0000-0000-0053-000000000004},  !- Handle
  Pipe Adiabatic 4,                        !- Name
  {00000000-0000-0000-0017-000000000126},  !- Inlet Node Name
  {00000000-0000-0000-0017-000000000127};  !- Outlet Node Name

OS:Pipe:Adiabatic,
  {00000000-0000-0000-0053-000000000005},  !- Handle
  Pipe Adiabatic 5,                        !- Name
  {00000000-0000-0000-0017-000000000130},  !- Inlet Node Name
  {00000000-0000-0000-0017-000000000131};  !- Outlet Node Name

OS:Pipe:Adiabatic,
  {00000000-0000-0000-0053-000000000006},  !- Handle
  Pipe Adiabatic 6,                        !- Name
  {00000000-0000-0000-0017-000000000133},  !- Inlet Node Name
  {00000000-0000-0000-0017-000000000134};  !- Outlet Node Name

OS:PlantLoop,
  {00000000-0000-0000-0054-000000000001},  !- Handle
  Hot Water Loop,                          !- Name
  Water,                                   !- Fluid Type
  0,                                       !- Glycol Concentration
  ,                                        !- User Defined Fluid Type
  ,                                        !- Plant Equipment Operation Heating Load
  ,                                        !- Plant Equipment Operation Cooling Load
  ,                                        !- Primary Plant Equipment Operation Scheme
  {00000000-0000-0000-0049-000000000033},  !- Loop Temperature Setpoint Node Name
  ,                                        !- Maximum Loop Temperature {C}
  ,                                        !- Minimum Loop Temperature {C}
  ,                                        !- Maximum Loop Flow Rate {m3/s}
  ,                                        !- Minimum Loop Flow Rate {m3/s}
  Autocalculate,                           !- Plant Loop Volume {m3}
  {00000000-0000-0000-0017-000000000007},  !- Plant Side Inlet Node Name
  {00000000-0000-0000-0017-000000000009},  !- Plant Side Outlet Node Name
  ,                                        !- Plant Side Branch List Name
  {00000000-0000-0000-0017-000000000010},  !- Demand Side Inlet Node Name
  {00000000-0000-0000-0017-000000000014},  !- Demand Side Outlet Node Name
  ,                                        !- Demand Side Branch List Name
  ,                                        !- Demand Side Connector List Name
  Optimal,                                 !- Load Distribution Scheme
  {00000000-0000-0000-0008-000000000005},  !- Availability Manager List Name
  ,                                        !- Plant Loop Demand Calculation Scheme
  ,                                        !- Common Pipe Simulation
  ,                                        !- Pressure Simulation Type
  ,                                        !- Plant Equipment Operation Heating Load Schedule
  ,                                        !- Plant Equipment Operation Cooling Load Schedule
  ,                                        !- Primary Plant Equipment Operation Scheme Schedule
  ,                                        !- Component Setpoint Operation Scheme Schedule
  {00000000-0000-0000-0018-000000000002},  !- Demand Mixer Name
  {00000000-0000-0000-0019-000000000002},  !- Demand Splitter Name
  {00000000-0000-0000-0018-000000000001},  !- Supply Mixer Name
  {00000000-0000-0000-0019-000000000001};  !- Supply Splitter Name

OS:PlantLoop,
  {00000000-0000-0000-0054-000000000002},  !- Handle
  Main Service Water Loop,                 !- Name
  ,                                        !- Fluid Type
  0,                                       !- Glycol Concentration
  ,                                        !- User Defined Fluid Type
  ,                                        !- Plant Equipment Operation Heating Load
  ,                                        !- Plant Equipment Operation Cooling Load
  ,                                        !- Primary Plant Equipment Operation Scheme
  {00000000-0000-0000-0049-000000000038},  !- Loop Temperature Setpoint Node Name
  60,                                      !- Maximum Loop Temperature {C}
  51.66667,                                !- Minimum Loop Temperature {C}
  ,                                        !- Maximum Loop Flow Rate {m3/s}
  ,                                        !- Minimum Loop Flow Rate {m3/s}
  Autocalculate,                           !- Plant Loop Volume {m3}
  {00000000-0000-0000-0017-000000000109},  !- Plant Side Inlet Node Name
  {00000000-0000-0000-0017-000000000111},  !- Plant Side Outlet Node Name
  ,                                        !- Plant Side Branch List Name
  {00000000-0000-0000-0017-000000000112},  !- Demand Side Inlet Node Name
  {00000000-0000-0000-0017-000000000115},  !- Demand Side Outlet Node Name
  ,                                        !- Demand Side Branch List Name
  ,                                        !- Demand Side Connector List Name
  Optimal,                                 !- Load Distribution Scheme
  {00000000-0000-0000-0008-000000000004},  !- Availability Manager List Name
  ,                                        !- Plant Loop Demand Calculation Scheme
  ,                                        !- Common Pipe Simulation
  ,                                        !- Pressure Simulation Type
  ,                                        !- Plant Equipment Operation Heating Load Schedule
  ,                                        !- Plant Equipment Operation Cooling Load Schedule
  ,                                        !- Primary Plant Equipment Operation Scheme Schedule
  ,                                        !- Component Setpoint Operation Scheme Schedule
  {00000000-0000-0000-0018-000000000004},  !- Demand Mixer Name
  {00000000-0000-0000-0019-000000000004},  !- Demand Splitter Name
  {00000000-0000-0000-0018-000000000003},  !- Supply Mixer Name
  {00000000-0000-0000-0019-000000000003};  !- Supply Splitter Name

OS:PortList,
  {00000000-0000-0000-0055-000000000001},  !- Handle
  {00000000-0000-0000-0092-000000000001},  !- HVAC Component
  {00000000-0000-0000-0017-000000000051};  !- Port 1

OS:PortList,
  {00000000-0000-0000-0055-000000000002},  !- Handle
  {00000000-0000-0000-0092-000000000001};  !- HVAC Component

OS:PortList,
  {00000000-0000-0000-0055-000000000003},  !- Handle
  {00000000-0000-0000-0092-000000000001},  !- HVAC Component
  {00000000-0000-0000-0017-000000000052};  !- Port 1

OS:PortList,
  {00000000-0000-0000-0055-000000000004},  !- Handle
  {00000000-0000-0000-0092-000000000003},  !- HVAC Component
  {00000000-0000-0000-0017-000000000077};  !- Port 1

OS:PortList,
  {00000000-0000-0000-0055-000000000005},  !- Handle
  {00000000-0000-0000-0092-000000000003};  !- HVAC Component

OS:PortList,
  {00000000-0000-0000-0055-000000000006},  !- Handle
  {00000000-0000-0000-0092-000000000003},  !- HVAC Component
  {00000000-0000-0000-0017-000000000078};  !- Port 1

OS:PortList,
  {00000000-0000-0000-0055-000000000007},  !- Handle
  {00000000-0000-0000-0092-000000000002},  !- HVAC Component
  {00000000-0000-0000-0017-000000000103};  !- Port 1

OS:PortList,
  {00000000-0000-0000-0055-000000000008},  !- Handle
  {00000000-0000-0000-0092-000000000002};  !- HVAC Component

OS:PortList,
  {00000000-0000-0000-0055-000000000009},  !- Handle
  {00000000-0000-0000-0092-000000000002},  !- HVAC Component
  {00000000-0000-0000-0017-000000000104};  !- Port 1

OS:Pump:ConstantSpeed,
  {00000000-0000-0000-0056-000000000001},  !- Handle
  Main Service Water Loop Circulator Pump, !- Name
  {00000000-0000-0000-0017-000000000116},  !- Inlet Node Name
  {00000000-0000-0000-0017-000000000117},  !- Outlet Node Name
  autosize,                                !- Rated Flow Rate {m3/s}
  1927540.26318569,                        !- Rated Pump Head {Pa}
  autosize,                                !- Rated Power Consumption {W}
  0.855,                                   !- Motor Efficiency
  0,                                       !- Fraction of Motor Inefficiencies to Fluid Stream
  Intermittent,                            !- Pump Control Type
  ,                                        !- Pump Flow Rate Schedule
  ,                                        !- Pump Curve
  ,                                        !- Impeller Diameter {m}
  ,                                        !- Rotational Speed {rev/min}
  ,                                        !- Zone
  ,                                        !- Skin Loss Radiative Fraction
  PowerPerFlowPerPressure,                 !- Design Power Sizing Method
  348701.1,                                !- Design Electric Power per Unit Flow Rate {W/(m3/s)}
  1.282051282,                             !- Design Shaft Power per Unit Flow Rate per Unit Head {W-s/m3-Pa}
  General;                                 !- End-Use Subcategory

OS:Pump:VariableSpeed,
  {00000000-0000-0000-0057-000000000001},  !- Handle
  Pump Variable Speed 1,                   !- Name
  {00000000-0000-0000-0017-000000000015},  !- Inlet Node Name
  {00000000-0000-0000-0017-000000000016},  !- Outlet Node Name
  ,                                        !- Rated Flow Rate {m3/s}
  203057.712008122,                        !- Rated Pump Head {Pa}
  ,                                        !- Rated Power Consumption {W}
  0.865,                                   !- Motor Efficiency
  ,                                        !- Fraction of Motor Inefficiencies to Fluid Stream
  ,                                        !- Coefficient 1 of the Part Load Performance Curve
  ,                                        !- Coefficient 2 of the Part Load Performance Curve
  ,                                        !- Coefficient 3 of the Part Load Performance Curve
  ,                                        !- Coefficient 4 of the Part Load Performance Curve
  ,                                        !- Minimum Flow Rate {m3/s}
  Intermittent,                            !- Pump Control Type
  ,                                        !- Pump Flow Rate Schedule Name
  ,                                        !- Pump Curve Name
  ,                                        !- Impeller Diameter {m}
  ,                                        !- VFD Control Type
  ,                                        !- Pump RPM Schedule Name
  ,                                        !- Minimum Pressure Schedule {Pa}
  ,                                        !- Maximum Pressure Schedule {Pa}
  ,                                        !- Minimum RPM Schedule {rev/min}
  ,                                        !- Maximum RPM Schedule {rev/min}
  ,                                        !- Zone Name
  0.5,                                     !- Skin Loss Radiative Fraction
  PowerPerFlowPerPressure,                 !- Design Power Sizing Method
  348701.1,                                !- Design Electric Power per Unit Flow Rate {W/(m3/s)}
  1.282051282,                             !- Design Shaft Power per Unit Flow Rate per Unit Head {W-s/m3-Pa}
  0,                                       !- Design Minimum Flow Rate Fraction
  General;                                 !- End-Use Subcategory

OS:Rendering:Color,
  {00000000-0000-0000-0058-000000000001},  !- Handle
  ALL_ST=Office enclosed <= 25 m2_FL=Building Story 1_SCH=A, !- Name
  47,                                      !- Rendering Red Value
  211,                                     !- Rendering Green Value
  38;                                      !- Rendering Blue Value

OS:Rendering:Color,
  {00000000-0000-0000-0058-000000000002},  !- Handle
  ALL_ST=Warehouse storage area medium to bulky palletized items_FL=Building Story 1_SCH=A, !- Name
  53,                                      !- Rendering Red Value
  204,                                     !- Rendering Green Value
  116;                                     !- Rendering Blue Value

OS:Rendering:Color,
  {00000000-0000-0000-0058-000000000003},  !- Handle
  ALL_ST=Warehouse storage area small hand-carried items(4)_FL=Building Story 1_SCH=A, !- Name
  152,                                     !- Rendering Red Value
  249,                                     !- Rendering Green Value
  143;                                     !- Rendering Blue Value

OS:Rendering:Color,
  {00000000-0000-0000-0058-000000000004},  !- Handle
  Rendering Color 1,                       !- Name
  210,                                     !- Rendering Red Value
  140,                                     !- Rendering Green Value
  180;                                     !- Rendering Blue Value

OS:Rendering:Color,
  {00000000-0000-0000-0058-000000000005},  !- Handle
  Rendering Color 2,                       !- Name
  173,                                     !- Rendering Red Value
  230,                                     !- Rendering Green Value
  216;                                     !- Rendering Blue Value

OS:Rendering:Color,
  {00000000-0000-0000-0058-000000000006},  !- Handle
  Rendering Color 3,                       !- Name
  0,                                       !- Rendering Red Value
  209,                                     !- Rendering Green Value
  206;                                     !- Rendering Blue Value

OS:Rendering:Color,
  {00000000-0000-0000-0058-000000000007},  !- Handle
  Rendering Color 4,                       !- Name
  34,                                      !- Rendering Red Value
  34,                                      !- Rendering Green Value
  139;                                     !- Rendering Blue Value

OS:Rendering:Color,
  {00000000-0000-0000-0058-000000000008},  !- Handle
  Space Function Office - enclosed,        !- Name
  255,                                     !- Rendering Red Value
  255,                                     !- Rendering Green Value
  255;                                     !- Rendering Blue Value

OS:Rendering:Color,
  {00000000-0000-0000-0058-000000000009},  !- Handle
  Space Function Office enclosed <= 25 m2 1, !- Name
  177,                                     !- Rendering Red Value
  23,                                      !- Rendering Green Value
  233;                                     !- Rendering Blue Value

OS:Rendering:Color,
  {00000000-0000-0000-0058-000000000010},  !- Handle
  Space Function Office enclosed <= 25 m2, !- Name
  255,                                     !- Rendering Red Value
  255,                                     !- Rendering Green Value
  255;                                     !- Rendering Blue Value

OS:Rendering:Color,
  {00000000-0000-0000-0058-000000000011},  !- Handle
  Space Function Warehouse - fine,         !- Name
  255,                                     !- Rendering Red Value
  255,                                     !- Rendering Green Value
  255;                                     !- Rendering Blue Value

OS:Rendering:Color,
  {00000000-0000-0000-0058-000000000012},  !- Handle
  Space Function Warehouse - med/blk,      !- Name
  255,                                     !- Rendering Red Value
  255,                                     !- Rendering Green Value
  255;                                     !- Rendering Blue Value

OS:Rendering:Color,
  {00000000-0000-0000-0058-000000000013},  !- Handle
  Space Function Warehouse storage area medium to bulky palletized items 1, !- Name
  154,                                     !- Rendering Red Value
  30,                                      !- Rendering Green Value
  171;                                     !- Rendering Blue Value

OS:Rendering:Color,
  {00000000-0000-0000-0058-000000000014},  !- Handle
  Space Function Warehouse storage area medium to bulky palletized items, !- Name
  255,                                     !- Rendering Red Value
  255,                                     !- Rendering Green Value
  255;                                     !- Rendering Blue Value

OS:Rendering:Color,
  {00000000-0000-0000-0058-000000000015},  !- Handle
  Space Function Warehouse storage area small hand-carried items(4) 1, !- Name
  158,                                     !- Rendering Red Value
  236,                                     !- Rendering Green Value
  124;                                     !- Rendering Blue Value

OS:Rendering:Color,
  {00000000-0000-0000-0058-000000000016},  !- Handle
  Space Function Warehouse storage area small hand-carried items(4), !- Name
  255,                                     !- Rendering Red Value
  255,                                     !- Rendering Green Value
  255;                                     !- Rendering Blue Value

OS:Schedule:Constant,
  {00000000-0000-0000-0059-000000000001},  !- Handle
  Always On Discrete,                      !- Name
  {00000000-0000-0000-0063-000000000005},  !- Schedule Type Limits Name
  1;                                       !- Value

OS:Schedule:Day,
  {00000000-0000-0000-0060-000000000001},  !- Handle
  Air Velocity Schedule Default,           !- Name
  {00000000-0000-0000-0063-000000000007},  !- Schedule Type Limits Name
  ,                                        !- Interpolate to Timestep
  24,                                      !- Hour 1
  0,                                       !- Minute 1
  0.2;                                     !- Value Until Time 1

OS:Schedule:Day,
  {00000000-0000-0000-0060-000000000002},  !- Handle
  Clothing Schedule Default Winter Clothes, !- Name
  {00000000-0000-0000-0063-000000000003},  !- Schedule Type Limits Name
  ,                                        !- Interpolate to Timestep
  24,                                      !- Hour 1
  0,                                       !- Minute 1
  1;                                       !- Value Until Time 1

OS:Schedule:Day,
  {00000000-0000-0000-0060-000000000003},  !- Handle
  Clothing Schedule Summer Clothes,        !- Name
  {00000000-0000-0000-0063-000000000003},  !- Schedule Type Limits Name
  ,                                        !- Interpolate to Timestep
  24,                                      !- Hour 1
  0,                                       !- Minute 1
  0.5;                                     !- Value Until Time 1

OS:Schedule:Day,
  {00000000-0000-0000-0060-000000000004},  !- Handle
  Economizer Max OA Fraction 100 pct Default, !- Name
  ,                                        !- Schedule Type Limits Name
  ,                                        !- Interpolate to Timestep
  24,                                      !- Hour 1
  0,                                       !- Minute 1
  1;                                       !- Value Until Time 1

OS:Schedule:Day,
  {00000000-0000-0000-0060-000000000005},  !- Handle
  Fraction Latent - 0.05 Default,          !- Name
  {00000000-0000-0000-0063-000000000004},  !- Schedule Type Limits Name
  ,                                        !- Interpolate to Timestep
  24,                                      !- Hour 1
  0,                                       !- Minute 1
  0.05;                                    !- Value Until Time 1

OS:Schedule:Day,
  {00000000-0000-0000-0060-000000000006},  !- Handle
  Fraction Sensible - 0.2 Default,         !- Name
  {00000000-0000-0000-0063-000000000004},  !- Schedule Type Limits Name
  ,                                        !- Interpolate to Timestep
  24,                                      !- Hour 1
  0,                                       !- Minute 1
  0.2;                                     !- Value Until Time 1

OS:Schedule:Day,
  {00000000-0000-0000-0060-000000000007},  !- Handle
  Mixed Water At Faucet Temp - 140F Default, !- Name
  {00000000-0000-0000-0063-000000000006},  !- Schedule Type Limits Name
  ,                                        !- Interpolate to Timestep
  24,                                      !- Hour 1
  0,                                       !- Minute 1
  60;                                      !- Value Until Time 1

OS:Schedule:Day,
  {00000000-0000-0000-0060-000000000008},  !- Handle
  NECB-A-Electric-Equipment Default,       !- Name
  {00000000-0000-0000-0063-000000000004},  !- Schedule Type Limits Name
  No,                                      !- Interpolate to Timestep
  7,                                       !- Hour 1
  0,                                       !- Minute 1
  0.2,                                     !- Value Until Time 1
  8,                                       !- Hour 2
  0,                                       !- Minute 2
  0.3,                                     !- Value Until Time 2
  9,                                       !- Hour 3
  0,                                       !- Minute 3
  0.8,                                     !- Value Until Time 3
  18,                                      !- Hour 4
  0,                                       !- Minute 4
  0.9,                                     !- Value Until Time 4
  19,                                      !- Hour 5
  0,                                       !- Minute 5
  0.5,                                     !- Value Until Time 5
  21,                                      !- Hour 6
  0,                                       !- Minute 6
  0.3,                                     !- Value Until Time 6
  24,                                      !- Hour 7
  0,                                       !- Minute 7
  0.2;                                     !- Value Until Time 7

OS:Schedule:Day,
  {00000000-0000-0000-0060-000000000009},  !- Handle
  NECB-A-Electric-Equipment Default|Wkdy Day, !- Name
  {00000000-0000-0000-0063-000000000004},  !- Schedule Type Limits Name
  No,                                      !- Interpolate to Timestep
  7,                                       !- Hour 1
  0,                                       !- Minute 1
  0.2,                                     !- Value Until Time 1
  8,                                       !- Hour 2
  0,                                       !- Minute 2
  0.3,                                     !- Value Until Time 2
  9,                                       !- Hour 3
  0,                                       !- Minute 3
  0.8,                                     !- Value Until Time 3
  18,                                      !- Hour 4
  0,                                       !- Minute 4
  0.9,                                     !- Value Until Time 4
  19,                                      !- Hour 5
  0,                                       !- Minute 5
  0.5,                                     !- Value Until Time 5
  21,                                      !- Hour 6
  0,                                       !- Minute 6
  0.3,                                     !- Value Until Time 6
  24,                                      !- Hour 7
  0,                                       !- Minute 7
  0.2;                                     !- Value Until Time 7

OS:Schedule:Day,
  {00000000-0000-0000-0060-000000000010},  !- Handle
  NECB-A-Electric-Equipment Sat Day,       !- Name
  {00000000-0000-0000-0063-000000000004},  !- Schedule Type Limits Name
  No,                                      !- Interpolate to Timestep
  24,                                      !- Hour 1
  0,                                       !- Minute 1
  0.2;                                     !- Value Until Time 1

OS:Schedule:Day,
  {00000000-0000-0000-0060-000000000011},  !- Handle
  NECB-A-Electric-Equipment Sun|Hol Day,   !- Name
  {00000000-0000-0000-0063-000000000004},  !- Schedule Type Limits Name
  No,                                      !- Interpolate to Timestep
  24,                                      !- Hour 1
  0,                                       !- Minute 1
  0.2;                                     !- Value Until Time 1

OS:Schedule:Day,
  {00000000-0000-0000-0060-000000000012},  !- Handle
  NECB-A-Lighting Default,                 !- Name
  {00000000-0000-0000-0063-000000000004},  !- Schedule Type Limits Name
  No,                                      !- Interpolate to Timestep
  7,                                       !- Hour 1
  0,                                       !- Minute 1
  0.05,                                    !- Value Until Time 1
  8,                                       !- Hour 2
  0,                                       !- Minute 2
  0.3,                                     !- Value Until Time 2
  9,                                       !- Hour 3
  0,                                       !- Minute 3
  0.8,                                     !- Value Until Time 3
  17,                                      !- Hour 4
  0,                                       !- Minute 4
  0.9,                                     !- Value Until Time 4
  18,                                      !- Hour 5
  0,                                       !- Minute 5
  0.8,                                     !- Value Until Time 5
  19,                                      !- Hour 6
  0,                                       !- Minute 6
  0.5,                                     !- Value Until Time 6
  21,                                      !- Hour 7
  0,                                       !- Minute 7
  0.3,                                     !- Value Until Time 7
  23,                                      !- Hour 8
  0,                                       !- Minute 8
  0.1,                                     !- Value Until Time 8
  24,                                      !- Hour 9
  0,                                       !- Minute 9
  0.05;                                    !- Value Until Time 9

OS:Schedule:Day,
  {00000000-0000-0000-0060-000000000013},  !- Handle
  NECB-A-Lighting Default|Wkdy Day,        !- Name
  {00000000-0000-0000-0063-000000000004},  !- Schedule Type Limits Name
  No,                                      !- Interpolate to Timestep
  7,                                       !- Hour 1
  0,                                       !- Minute 1
  0.05,                                    !- Value Until Time 1
  8,                                       !- Hour 2
  0,                                       !- Minute 2
  0.3,                                     !- Value Until Time 2
  9,                                       !- Hour 3
  0,                                       !- Minute 3
  0.8,                                     !- Value Until Time 3
  17,                                      !- Hour 4
  0,                                       !- Minute 4
  0.9,                                     !- Value Until Time 4
  18,                                      !- Hour 5
  0,                                       !- Minute 5
  0.8,                                     !- Value Until Time 5
  19,                                      !- Hour 6
  0,                                       !- Minute 6
  0.5,                                     !- Value Until Time 6
  21,                                      !- Hour 7
  0,                                       !- Minute 7
  0.3,                                     !- Value Until Time 7
  23,                                      !- Hour 8
  0,                                       !- Minute 8
  0.1,                                     !- Value Until Time 8
  24,                                      !- Hour 9
  0,                                       !- Minute 9
  0.05;                                    !- Value Until Time 9

OS:Schedule:Day,
  {00000000-0000-0000-0060-000000000014},  !- Handle
  NECB-A-Lighting Sat Day,                 !- Name
  {00000000-0000-0000-0063-000000000004},  !- Schedule Type Limits Name
  No,                                      !- Interpolate to Timestep
  24,                                      !- Hour 1
  0,                                       !- Minute 1
  0.05;                                    !- Value Until Time 1

OS:Schedule:Day,
  {00000000-0000-0000-0060-000000000015},  !- Handle
  NECB-A-Lighting Sun|Hol Day,             !- Name
  {00000000-0000-0000-0063-000000000004},  !- Schedule Type Limits Name
  No,                                      !- Interpolate to Timestep
  24,                                      !- Hour 1
  0,                                       !- Minute 1
  0.05;                                    !- Value Until Time 1

OS:Schedule:Day,
  {00000000-0000-0000-0060-000000000016},  !- Handle
  NECB-A-Occupancy Default,                !- Name
  {00000000-0000-0000-0063-000000000004},  !- Schedule Type Limits Name
  No,                                      !- Interpolate to Timestep
  7,                                       !- Hour 1
  0,                                       !- Minute 1
  0,                                       !- Value Until Time 1
  8,                                       !- Hour 2
  0,                                       !- Minute 2
  0.1,                                     !- Value Until Time 2
  9,                                       !- Hour 3
  0,                                       !- Minute 3
  0.7,                                     !- Value Until Time 3
  12,                                      !- Hour 4
  0,                                       !- Minute 4
  0.9,                                     !- Value Until Time 4
  14,                                      !- Hour 5
  0,                                       !- Minute 5
  0.5,                                     !- Value Until Time 5
  17,                                      !- Hour 6
  0,                                       !- Minute 6
  0.9,                                     !- Value Until Time 6
  18,                                      !- Hour 7
  0,                                       !- Minute 7
  0.7,                                     !- Value Until Time 7
  19,                                      !- Hour 8
  0,                                       !- Minute 8
  0.3,                                     !- Value Until Time 8
  23,                                      !- Hour 9
  0,                                       !- Minute 9
  0.1,                                     !- Value Until Time 9
  24,                                      !- Hour 10
  0,                                       !- Minute 10
  0;                                       !- Value Until Time 10

OS:Schedule:Day,
  {00000000-0000-0000-0060-000000000017},  !- Handle
  NECB-A-Occupancy Default|Wkdy Day,       !- Name
  {00000000-0000-0000-0063-000000000004},  !- Schedule Type Limits Name
  No,                                      !- Interpolate to Timestep
  7,                                       !- Hour 1
  0,                                       !- Minute 1
  0,                                       !- Value Until Time 1
  8,                                       !- Hour 2
  0,                                       !- Minute 2
  0.1,                                     !- Value Until Time 2
  9,                                       !- Hour 3
  0,                                       !- Minute 3
  0.7,                                     !- Value Until Time 3
  12,                                      !- Hour 4
  0,                                       !- Minute 4
  0.9,                                     !- Value Until Time 4
  14,                                      !- Hour 5
  0,                                       !- Minute 5
  0.5,                                     !- Value Until Time 5
  17,                                      !- Hour 6
  0,                                       !- Minute 6
  0.9,                                     !- Value Until Time 6
  18,                                      !- Hour 7
  0,                                       !- Minute 7
  0.7,                                     !- Value Until Time 7
  19,                                      !- Hour 8
  0,                                       !- Minute 8
  0.3,                                     !- Value Until Time 8
  23,                                      !- Hour 9
  0,                                       !- Minute 9
  0.1,                                     !- Value Until Time 9
  24,                                      !- Hour 10
  0,                                       !- Minute 10
  0;                                       !- Value Until Time 10

OS:Schedule:Day,
  {00000000-0000-0000-0060-000000000018},  !- Handle
  NECB-A-Occupancy Sat Day,                !- Name
  {00000000-0000-0000-0063-000000000004},  !- Schedule Type Limits Name
  No,                                      !- Interpolate to Timestep
  24,                                      !- Hour 1
  0,                                       !- Minute 1
  0;                                       !- Value Until Time 1

OS:Schedule:Day,
  {00000000-0000-0000-0060-000000000019},  !- Handle
  NECB-A-Occupancy Sun|Hol Day,            !- Name
  {00000000-0000-0000-0063-000000000004},  !- Schedule Type Limits Name
  No,                                      !- Interpolate to Timestep
  24,                                      !- Hour 1
  0,                                       !- Minute 1
  0;                                       !- Value Until Time 1

OS:Schedule:Day,
  {00000000-0000-0000-0060-000000000020},  !- Handle
  NECB-A-Service Water Heating Default,    !- Name
  {00000000-0000-0000-0063-000000000004},  !- Schedule Type Limits Name
  No,                                      !- Interpolate to Timestep
  7,                                       !- Hour 1
  0,                                       !- Minute 1
  0.05,                                    !- Value Until Time 1
  8,                                       !- Hour 2
  0,                                       !- Minute 2
  0.1,                                     !- Value Until Time 2
  10,                                      !- Hour 3
  0,                                       !- Minute 3
  0.5,                                     !- Value Until Time 3
  16,                                      !- Hour 4
  0,                                       !- Minute 4
  0.9,                                     !- Value Until Time 4
  17,                                      !- Hour 5
  0,                                       !- Minute 5
  0.7,                                     !- Value Until Time 5
  18,                                      !- Hour 6
  0,                                       !- Minute 6
  0.5,                                     !- Value Until Time 6
  19,                                      !- Hour 7
  0,                                       !- Minute 7
  0.3,                                     !- Value Until Time 7
  22,                                      !- Hour 8
  0,                                       !- Minute 8
  0.2,                                     !- Value Until Time 8
  24,                                      !- Hour 9
  0,                                       !- Minute 9
  0.05;                                    !- Value Until Time 9

OS:Schedule:Day,
  {00000000-0000-0000-0060-000000000021},  !- Handle
  NECB-A-Service Water Heating Default|Wkdy Day, !- Name
  {00000000-0000-0000-0063-000000000004},  !- Schedule Type Limits Name
  No,                                      !- Interpolate to Timestep
  7,                                       !- Hour 1
  0,                                       !- Minute 1
  0.05,                                    !- Value Until Time 1
  8,                                       !- Hour 2
  0,                                       !- Minute 2
  0.1,                                     !- Value Until Time 2
  10,                                      !- Hour 3
  0,                                       !- Minute 3
  0.5,                                     !- Value Until Time 3
  16,                                      !- Hour 4
  0,                                       !- Minute 4
  0.9,                                     !- Value Until Time 4
  17,                                      !- Hour 5
  0,                                       !- Minute 5
  0.7,                                     !- Value Until Time 5
  18,                                      !- Hour 6
  0,                                       !- Minute 6
  0.5,                                     !- Value Until Time 6
  19,                                      !- Hour 7
  0,                                       !- Minute 7
  0.3,                                     !- Value Until Time 7
  22,                                      !- Hour 8
  0,                                       !- Minute 8
  0.2,                                     !- Value Until Time 8
  24,                                      !- Hour 9
  0,                                       !- Minute 9
  0.05;                                    !- Value Until Time 9

OS:Schedule:Day,
  {00000000-0000-0000-0060-000000000022},  !- Handle
  NECB-A-Service Water Heating Sat Day,    !- Name
  {00000000-0000-0000-0063-000000000004},  !- Schedule Type Limits Name
  No,                                      !- Interpolate to Timestep
  24,                                      !- Hour 1
  0,                                       !- Minute 1
  0.05;                                    !- Value Until Time 1

OS:Schedule:Day,
  {00000000-0000-0000-0060-000000000023},  !- Handle
  NECB-A-Service Water Heating Sun|Hol Day, !- Name
  {00000000-0000-0000-0063-000000000004},  !- Schedule Type Limits Name
  No,                                      !- Interpolate to Timestep
  24,                                      !- Hour 1
  0,                                       !- Minute 1
  0.05;                                    !- Value Until Time 1

OS:Schedule:Day,
  {00000000-0000-0000-0060-000000000024},  !- Handle
  NECB-A-Thermostat Setpoint-Cooling Default, !- Name
  {00000000-0000-0000-0063-000000000006},  !- Schedule Type Limits Name
  No,                                      !- Interpolate to Timestep
  6,                                       !- Hour 1
  0,                                       !- Minute 1
  35,                                      !- Value Until Time 1
  21,                                      !- Hour 2
  0,                                       !- Minute 2
  24,                                      !- Value Until Time 2
  24,                                      !- Hour 3
  0,                                       !- Minute 3
  35;                                      !- Value Until Time 3

OS:Schedule:Day,
  {00000000-0000-0000-0060-000000000025},  !- Handle
  NECB-A-Thermostat Setpoint-Cooling Default|Wkdy Day, !- Name
  {00000000-0000-0000-0063-000000000006},  !- Schedule Type Limits Name
  No,                                      !- Interpolate to Timestep
  6,                                       !- Hour 1
  0,                                       !- Minute 1
  35,                                      !- Value Until Time 1
  21,                                      !- Hour 2
  0,                                       !- Minute 2
  24,                                      !- Value Until Time 2
  24,                                      !- Hour 3
  0,                                       !- Minute 3
  35;                                      !- Value Until Time 3

OS:Schedule:Day,
  {00000000-0000-0000-0060-000000000026},  !- Handle
  NECB-A-Thermostat Setpoint-Cooling Sat Day, !- Name
  {00000000-0000-0000-0063-000000000006},  !- Schedule Type Limits Name
  No,                                      !- Interpolate to Timestep
  24,                                      !- Hour 1
  0,                                       !- Minute 1
  35;                                      !- Value Until Time 1

OS:Schedule:Day,
  {00000000-0000-0000-0060-000000000027},  !- Handle
  NECB-A-Thermostat Setpoint-Cooling Sun|Hol Day, !- Name
  {00000000-0000-0000-0063-000000000006},  !- Schedule Type Limits Name
  No,                                      !- Interpolate to Timestep
  24,                                      !- Hour 1
  0,                                       !- Minute 1
  35;                                      !- Value Until Time 1

OS:Schedule:Day,
  {00000000-0000-0000-0060-000000000028},  !- Handle
  NECB-A-Thermostat Setpoint-Heating Default, !- Name
  {00000000-0000-0000-0063-000000000006},  !- Schedule Type Limits Name
  No,                                      !- Interpolate to Timestep
  6,                                       !- Hour 1
  0,                                       !- Minute 1
  18,                                      !- Value Until Time 1
  7,                                       !- Hour 2
  0,                                       !- Minute 2
  20,                                      !- Value Until Time 2
  21,                                      !- Hour 3
  0,                                       !- Minute 3
  22,                                      !- Value Until Time 3
  24,                                      !- Hour 4
  0,                                       !- Minute 4
  18;                                      !- Value Until Time 4

OS:Schedule:Day,
  {00000000-0000-0000-0060-000000000029},  !- Handle
  NECB-A-Thermostat Setpoint-Heating Default|Wkdy Day, !- Name
  {00000000-0000-0000-0063-000000000006},  !- Schedule Type Limits Name
  No,                                      !- Interpolate to Timestep
  6,                                       !- Hour 1
  0,                                       !- Minute 1
  18,                                      !- Value Until Time 1
  7,                                       !- Hour 2
  0,                                       !- Minute 2
  20,                                      !- Value Until Time 2
  21,                                      !- Hour 3
  0,                                       !- Minute 3
  22,                                      !- Value Until Time 3
  24,                                      !- Hour 4
  0,                                       !- Minute 4
  18;                                      !- Value Until Time 4

OS:Schedule:Day,
  {00000000-0000-0000-0060-000000000030},  !- Handle
  NECB-A-Thermostat Setpoint-Heating Sat Day, !- Name
  {00000000-0000-0000-0063-000000000006},  !- Schedule Type Limits Name
  No,                                      !- Interpolate to Timestep
  24,                                      !- Hour 1
  0,                                       !- Minute 1
  18;                                      !- Value Until Time 1

OS:Schedule:Day,
  {00000000-0000-0000-0060-000000000031},  !- Handle
  NECB-A-Thermostat Setpoint-Heating Sun|Hol Day, !- Name
  {00000000-0000-0000-0063-000000000006},  !- Schedule Type Limits Name
  No,                                      !- Interpolate to Timestep
  24,                                      !- Hour 1
  0,                                       !- Minute 1
  18;                                      !- Value Until Time 1

OS:Schedule:Day,
  {00000000-0000-0000-0060-000000000032},  !- Handle
  NECB-Activity Default,                   !- Name
  {00000000-0000-0000-0063-000000000001},  !- Schedule Type Limits Name
  No,                                      !- Interpolate to Timestep
  24,                                      !- Hour 1
  0,                                       !- Minute 1
  130;                                     !- Value Until Time 1

OS:Schedule:Day,
  {00000000-0000-0000-0060-000000000033},  !- Handle
  NECB-Activity Summer Design Day,         !- Name
  {00000000-0000-0000-0063-000000000001},  !- Schedule Type Limits Name
  No,                                      !- Interpolate to Timestep
  24,                                      !- Hour 1
  0,                                       !- Minute 1
  130;                                     !- Value Until Time 1

OS:Schedule:Day,
  {00000000-0000-0000-0060-000000000034},  !- Handle
  NECB-Activity Winter Design Day,         !- Name
  {00000000-0000-0000-0063-000000000001},  !- Schedule Type Limits Name
  No,                                      !- Interpolate to Timestep
  24,                                      !- Hour 1
  0,                                       !- Minute 1
  130;                                     !- Value Until Time 1

OS:Schedule:Day,
  {00000000-0000-0000-0060-000000000035},  !- Handle
  Schedule Day 1,                          !- Name
  ,                                        !- Schedule Type Limits Name
  ,                                        !- Interpolate to Timestep
  24,                                      !- Hour 1
  0,                                       !- Minute 1
  0;                                       !- Value Until Time 1

OS:Schedule:Day,
  {00000000-0000-0000-0060-000000000036},  !- Handle
  Schedule Day 10,                         !- Name
  {00000000-0000-0000-0063-000000000004},  !- Schedule Type Limits Name
  ,                                        !- Interpolate to Timestep
  24,                                      !- Hour 1
  0,                                       !- Minute 1
  0;                                       !- Value Until Time 1

OS:Schedule:Day,
  {00000000-0000-0000-0060-000000000037},  !- Handle
  Schedule Day 2,                          !- Name
  ,                                        !- Schedule Type Limits Name
  ,                                        !- Interpolate to Timestep
  24,                                      !- Hour 1
  0,                                       !- Minute 1
  0;                                       !- Value Until Time 1

OS:Schedule:Day,
  {00000000-0000-0000-0060-000000000038},  !- Handle
  Schedule Day 3,                          !- Name
  {00000000-0000-0000-0063-000000000006},  !- Schedule Type Limits Name
  ,                                        !- Interpolate to Timestep
  24,                                      !- Hour 1
  0,                                       !- Minute 1
  22;                                      !- Value Until Time 1

OS:Schedule:Day,
  {00000000-0000-0000-0060-000000000039},  !- Handle
  Schedule Day 4,                          !- Name
  {00000000-0000-0000-0063-000000000006},  !- Schedule Type Limits Name
  ,                                        !- Interpolate to Timestep
  24,                                      !- Hour 1
  0,                                       !- Minute 1
  60;                                      !- Value Until Time 1

OS:Schedule:Day,
  {00000000-0000-0000-0060-000000000040},  !- Handle
  Schedule Day 5,                          !- Name
  {00000000-0000-0000-0063-000000000004},  !- Schedule Type Limits Name
  ,                                        !- Interpolate to Timestep
  24,                                      !- Hour 1
  0,                                       !- Minute 1
  0;                                       !- Value Until Time 1

OS:Schedule:Day,
  {00000000-0000-0000-0060-000000000041},  !- Handle
  Schedule Day 6,                          !- Name
  {00000000-0000-0000-0063-000000000004},  !- Schedule Type Limits Name
  ,                                        !- Interpolate to Timestep
  24,                                      !- Hour 1
  0,                                       !- Minute 1
  0;                                       !- Value Until Time 1

OS:Schedule:Day,
  {00000000-0000-0000-0060-000000000042},  !- Handle
  Schedule Day 7,                          !- Name
  {00000000-0000-0000-0063-000000000004},  !- Schedule Type Limits Name
  ,                                        !- Interpolate to Timestep
  24,                                      !- Hour 1
  0,                                       !- Minute 1
  0;                                       !- Value Until Time 1

OS:Schedule:Day,
  {00000000-0000-0000-0060-000000000043},  !- Handle
  Schedule Day 8,                          !- Name
  {00000000-0000-0000-0063-000000000004},  !- Schedule Type Limits Name
  ,                                        !- Interpolate to Timestep
  24,                                      !- Hour 1
  0,                                       !- Minute 1
  0;                                       !- Value Until Time 1

OS:Schedule:Day,
  {00000000-0000-0000-0060-000000000044},  !- Handle
  Schedule Day 9,                          !- Name
  {00000000-0000-0000-0063-000000000004},  !- Schedule Type Limits Name
  ,                                        !- Interpolate to Timestep
  24,                                      !- Hour 1
  0,                                       !- Minute 1
  0;                                       !- Value Until Time 1

OS:Schedule:Day,
  {00000000-0000-0000-0060-000000000045},  !- Handle
  Service Water Loop Temp - 140F Default,  !- Name
  {00000000-0000-0000-0063-000000000006},  !- Schedule Type Limits Name
  ,                                        !- Interpolate to Timestep
  24,                                      !- Hour 1
  0,                                       !- Minute 1
  60;                                      !- Value Until Time 1

OS:Schedule:Day,
  {00000000-0000-0000-0060-000000000046},  !- Handle
  Water Heater Ambient Temp Schedule 71.6F Default, !- Name
  {00000000-0000-0000-0063-000000000006},  !- Schedule Type Limits Name
  ,                                        !- Interpolate to Timestep
  24,                                      !- Hour 1
  0,                                       !- Minute 1
  22.0000000000001;                        !- Value Until Time 1

OS:Schedule:Day,
  {00000000-0000-0000-0060-000000000047},  !- Handle
  Work Efficiency Schedule Default,        !- Name
  {00000000-0000-0000-0063-000000000004},  !- Schedule Type Limits Name
  ,                                        !- Interpolate to Timestep
  24,                                      !- Hour 1
  0,                                       !- Minute 1
  0;                                       !- Value Until Time 1

OS:Schedule:Day,
  {00000000-0000-0000-0060-000000000048},  !- Handle
  sys_3|mixed|shr>none|sc>ashp|sh>ashp>c-e|ssf>cv|zh>b-hw|zc>none|srf>none| Occ Sch Default, !- Name
  {00000000-0000-0000-0063-000000000004},  !- Schedule Type Limits Name
  ,                                        !- Interpolate to Timestep
  8,                                       !- Hour 1
  0,                                       !- Minute 1
  0,                                       !- Value Until Time 1
  19,                                      !- Hour 2
  0,                                       !- Minute 2
  1,                                       !- Value Until Time 2
  24,                                      !- Hour 3
  0,                                       !- Minute 3
  0;                                       !- Value Until Time 3

OS:Schedule:Day,
  {00000000-0000-0000-0060-000000000049},  !- Handle
  sys_3|mixed|shr>none|sc>ashp|sh>ashp>c-e|ssf>cv|zh>b-hw|zc>none|srf>none| Occ Sch Summer Design Day, !- Name
  {00000000-0000-0000-0063-000000000004},  !- Schedule Type Limits Name
  ,                                        !- Interpolate to Timestep
  24,                                      !- Hour 1
  0,                                       !- Minute 1
  1;                                       !- Value Until Time 1

OS:Schedule:Day,
  {00000000-0000-0000-0060-000000000050},  !- Handle
  sys_3|mixed|shr>none|sc>ashp|sh>ashp>c-e|ssf>cv|zh>b-hw|zc>none|srf>none| Occ Sch Winter Design Day, !- Name
  {00000000-0000-0000-0063-000000000004},  !- Schedule Type Limits Name
  ,                                        !- Interpolate to Timestep
  24,                                      !- Hour 1
  0,                                       !- Minute 1
  1;                                       !- Value Until Time 1

OS:Schedule:Day,
  {00000000-0000-0000-0060-000000000051},  !- Handle
  sys_4|mixed|shr>none|sc>ashp|sh>ashp>c-e|ssf>cv|zh>b-hw|zc>none|srf>none| 1 Occ Sch Default, !- Name
  {00000000-0000-0000-0063-000000000004},  !- Schedule Type Limits Name
  ,                                        !- Interpolate to Timestep
  8,                                       !- Hour 1
  0,                                       !- Minute 1
  0,                                       !- Value Until Time 1
  19,                                      !- Hour 2
  0,                                       !- Minute 2
  1,                                       !- Value Until Time 2
  24,                                      !- Hour 3
  0,                                       !- Minute 3
  0;                                       !- Value Until Time 3

OS:Schedule:Day,
  {00000000-0000-0000-0060-000000000052},  !- Handle
  sys_4|mixed|shr>none|sc>ashp|sh>ashp>c-e|ssf>cv|zh>b-hw|zc>none|srf>none| 1 Occ Sch Summer Design Day, !- Name
  {00000000-0000-0000-0063-000000000004},  !- Schedule Type Limits Name
  ,                                        !- Interpolate to Timestep
  24,                                      !- Hour 1
  0,                                       !- Minute 1
  1;                                       !- Value Until Time 1

OS:Schedule:Day,
  {00000000-0000-0000-0060-000000000053},  !- Handle
  sys_4|mixed|shr>none|sc>ashp|sh>ashp>c-e|ssf>cv|zh>b-hw|zc>none|srf>none| 1 Occ Sch Winter Design Day, !- Name
  {00000000-0000-0000-0063-000000000004},  !- Schedule Type Limits Name
  ,                                        !- Interpolate to Timestep
  24,                                      !- Hour 1
  0,                                       !- Minute 1
  1;                                       !- Value Until Time 1

OS:Schedule:Day,
  {00000000-0000-0000-0060-000000000054},  !- Handle
  sys_4|mixed|shr>none|sc>ashp|sh>ashp>c-e|ssf>cv|zh>b-hw|zc>none|srf>none| Occ Sch Default, !- Name
  {00000000-0000-0000-0063-000000000004},  !- Schedule Type Limits Name
  ,                                        !- Interpolate to Timestep
  8,                                       !- Hour 1
  0,                                       !- Minute 1
  0,                                       !- Value Until Time 1
  19,                                      !- Hour 2
  0,                                       !- Minute 2
  1,                                       !- Value Until Time 2
  24,                                      !- Hour 3
  0,                                       !- Minute 3
  0;                                       !- Value Until Time 3

OS:Schedule:Day,
  {00000000-0000-0000-0060-000000000055},  !- Handle
  sys_4|mixed|shr>none|sc>ashp|sh>ashp>c-e|ssf>cv|zh>b-hw|zc>none|srf>none| Occ Sch Summer Design Day, !- Name
  {00000000-0000-0000-0063-000000000004},  !- Schedule Type Limits Name
  ,                                        !- Interpolate to Timestep
  24,                                      !- Hour 1
  0,                                       !- Minute 1
  1;                                       !- Value Until Time 1

OS:Schedule:Day,
  {00000000-0000-0000-0060-000000000056},  !- Handle
  sys_4|mixed|shr>none|sc>ashp|sh>ashp>c-e|ssf>cv|zh>b-hw|zc>none|srf>none| Occ Sch Winter Design Day, !- Name
  {00000000-0000-0000-0063-000000000004},  !- Schedule Type Limits Name
  ,                                        !- Interpolate to Timestep
  24,                                      !- Hour 1
  0,                                       !- Minute 1
  1;                                       !- Value Until Time 1

OS:Schedule:Rule,
  {00000000-0000-0000-0061-000000000001},  !- Handle
  Schedule Rule 1,                         !- Name
  {00000000-0000-0000-0062-000000000002},  !- Schedule Ruleset Name
  0,                                       !- Rule Order
  {00000000-0000-0000-0060-000000000003},  !- Day Schedule Name
  ,                                        !- Apply Sunday
  ,                                        !- Apply Monday
  ,                                        !- Apply Tuesday
  ,                                        !- Apply Wednesday
  ,                                        !- Apply Thursday
  ,                                        !- Apply Friday
  ,                                        !- Apply Saturday
  DateRange,                               !- Date Specification Type
  5,                                       !- Start Month
  1,                                       !- Start Day
  9,                                       !- End Month
  30;                                      !- End Day

OS:Schedule:Rule,
  {00000000-0000-0000-0061-000000000002},  !- Handle
  Schedule Rule 10,                        !- Name
  {00000000-0000-0000-0062-000000000007},  !- Schedule Ruleset Name
  0,                                       !- Rule Order
  {00000000-0000-0000-0060-000000000011},  !- Day Schedule Name
  Yes,                                     !- Apply Sunday
  ,                                        !- Apply Monday
  ,                                        !- Apply Tuesday
  ,                                        !- Apply Wednesday
  ,                                        !- Apply Thursday
  ,                                        !- Apply Friday
  ,                                        !- Apply Saturday
  DateRange,                               !- Date Specification Type
  1,                                       !- Start Month
  1,                                       !- Start Day
  12,                                      !- End Month
  31;                                      !- End Day

OS:Schedule:Rule,
  {00000000-0000-0000-0061-000000000003},  !- Handle
  Schedule Rule 11,                        !- Name
  {00000000-0000-0000-0062-000000000012},  !- Schedule Ruleset Name
  2,                                       !- Rule Order
  {00000000-0000-0000-0060-000000000029},  !- Day Schedule Name
  ,                                        !- Apply Sunday
  Yes,                                     !- Apply Monday
  Yes,                                     !- Apply Tuesday
  Yes,                                     !- Apply Wednesday
  Yes,                                     !- Apply Thursday
  Yes,                                     !- Apply Friday
  ,                                        !- Apply Saturday
  DateRange,                               !- Date Specification Type
  1,                                       !- Start Month
  1,                                       !- Start Day
  12,                                      !- End Month
  31;                                      !- End Day

OS:Schedule:Rule,
  {00000000-0000-0000-0061-000000000004},  !- Handle
  Schedule Rule 12,                        !- Name
  {00000000-0000-0000-0062-000000000012},  !- Schedule Ruleset Name
  1,                                       !- Rule Order
  {00000000-0000-0000-0060-000000000030},  !- Day Schedule Name
  ,                                        !- Apply Sunday
  ,                                        !- Apply Monday
  ,                                        !- Apply Tuesday
  ,                                        !- Apply Wednesday
  ,                                        !- Apply Thursday
  ,                                        !- Apply Friday
  Yes,                                     !- Apply Saturday
  DateRange,                               !- Date Specification Type
  1,                                       !- Start Month
  1,                                       !- Start Day
  12,                                      !- End Month
  31;                                      !- End Day

OS:Schedule:Rule,
  {00000000-0000-0000-0061-000000000005},  !- Handle
  Schedule Rule 13,                        !- Name
  {00000000-0000-0000-0062-000000000012},  !- Schedule Ruleset Name
  0,                                       !- Rule Order
  {00000000-0000-0000-0060-000000000031},  !- Day Schedule Name
  Yes,                                     !- Apply Sunday
  ,                                        !- Apply Monday
  ,                                        !- Apply Tuesday
  ,                                        !- Apply Wednesday
  ,                                        !- Apply Thursday
  ,                                        !- Apply Friday
  ,                                        !- Apply Saturday
  DateRange,                               !- Date Specification Type
  1,                                       !- Start Month
  1,                                       !- Start Day
  12,                                      !- End Month
  31;                                      !- End Day

OS:Schedule:Rule,
  {00000000-0000-0000-0061-000000000006},  !- Handle
  Schedule Rule 14,                        !- Name
  {00000000-0000-0000-0062-000000000011},  !- Schedule Ruleset Name
  2,                                       !- Rule Order
  {00000000-0000-0000-0060-000000000025},  !- Day Schedule Name
  ,                                        !- Apply Sunday
  Yes,                                     !- Apply Monday
  Yes,                                     !- Apply Tuesday
  Yes,                                     !- Apply Wednesday
  Yes,                                     !- Apply Thursday
  Yes,                                     !- Apply Friday
  ,                                        !- Apply Saturday
  DateRange,                               !- Date Specification Type
  1,                                       !- Start Month
  1,                                       !- Start Day
  12,                                      !- End Month
  31;                                      !- End Day

OS:Schedule:Rule,
  {00000000-0000-0000-0061-000000000007},  !- Handle
  Schedule Rule 15,                        !- Name
  {00000000-0000-0000-0062-000000000011},  !- Schedule Ruleset Name
  1,                                       !- Rule Order
  {00000000-0000-0000-0060-000000000026},  !- Day Schedule Name
  ,                                        !- Apply Sunday
  ,                                        !- Apply Monday
  ,                                        !- Apply Tuesday
  ,                                        !- Apply Wednesday
  ,                                        !- Apply Thursday
  ,                                        !- Apply Friday
  Yes,                                     !- Apply Saturday
  DateRange,                               !- Date Specification Type
  1,                                       !- Start Month
  1,                                       !- Start Day
  12,                                      !- End Month
  31;                                      !- End Day

OS:Schedule:Rule,
  {00000000-0000-0000-0061-000000000008},  !- Handle
  Schedule Rule 16,                        !- Name
  {00000000-0000-0000-0062-000000000011},  !- Schedule Ruleset Name
  0,                                       !- Rule Order
  {00000000-0000-0000-0060-000000000027},  !- Day Schedule Name
  Yes,                                     !- Apply Sunday
  ,                                        !- Apply Monday
  ,                                        !- Apply Tuesday
  ,                                        !- Apply Wednesday
  ,                                        !- Apply Thursday
  ,                                        !- Apply Friday
  ,                                        !- Apply Saturday
  DateRange,                               !- Date Specification Type
  1,                                       !- Start Month
  1,                                       !- Start Day
  12,                                      !- End Month
  31;                                      !- End Day

OS:Schedule:Rule,
  {00000000-0000-0000-0061-000000000009},  !- Handle
  Schedule Rule 17,                        !- Name
  {00000000-0000-0000-0062-000000000010},  !- Schedule Ruleset Name
  2,                                       !- Rule Order
  {00000000-0000-0000-0060-000000000021},  !- Day Schedule Name
  ,                                        !- Apply Sunday
  Yes,                                     !- Apply Monday
  Yes,                                     !- Apply Tuesday
  Yes,                                     !- Apply Wednesday
  Yes,                                     !- Apply Thursday
  Yes,                                     !- Apply Friday
  ,                                        !- Apply Saturday
  DateRange,                               !- Date Specification Type
  1,                                       !- Start Month
  1,                                       !- Start Day
  12,                                      !- End Month
  31;                                      !- End Day

OS:Schedule:Rule,
  {00000000-0000-0000-0061-000000000010},  !- Handle
  Schedule Rule 18,                        !- Name
  {00000000-0000-0000-0062-000000000010},  !- Schedule Ruleset Name
  1,                                       !- Rule Order
  {00000000-0000-0000-0060-000000000022},  !- Day Schedule Name
  ,                                        !- Apply Sunday
  ,                                        !- Apply Monday
  ,                                        !- Apply Tuesday
  ,                                        !- Apply Wednesday
  ,                                        !- Apply Thursday
  ,                                        !- Apply Friday
  Yes,                                     !- Apply Saturday
  DateRange,                               !- Date Specification Type
  1,                                       !- Start Month
  1,                                       !- Start Day
  12,                                      !- End Month
  31;                                      !- End Day

OS:Schedule:Rule,
  {00000000-0000-0000-0061-000000000011},  !- Handle
  Schedule Rule 19,                        !- Name
  {00000000-0000-0000-0062-000000000010},  !- Schedule Ruleset Name
  0,                                       !- Rule Order
  {00000000-0000-0000-0060-000000000023},  !- Day Schedule Name
  Yes,                                     !- Apply Sunday
  ,                                        !- Apply Monday
  ,                                        !- Apply Tuesday
  ,                                        !- Apply Wednesday
  ,                                        !- Apply Thursday
  ,                                        !- Apply Friday
  ,                                        !- Apply Saturday
  DateRange,                               !- Date Specification Type
  1,                                       !- Start Month
  1,                                       !- Start Day
  12,                                      !- End Month
  31;                                      !- End Day

OS:Schedule:Rule,
  {00000000-0000-0000-0061-000000000012},  !- Handle
  Schedule Rule 2,                         !- Name
  {00000000-0000-0000-0062-000000000009},  !- Schedule Ruleset Name
  2,                                       !- Rule Order
  {00000000-0000-0000-0060-000000000017},  !- Day Schedule Name
  ,                                        !- Apply Sunday
  Yes,                                     !- Apply Monday
  Yes,                                     !- Apply Tuesday
  Yes,                                     !- Apply Wednesday
  Yes,                                     !- Apply Thursday
  Yes,                                     !- Apply Friday
  ,                                        !- Apply Saturday
  DateRange,                               !- Date Specification Type
  1,                                       !- Start Month
  1,                                       !- Start Day
  12,                                      !- End Month
  31;                                      !- End Day

OS:Schedule:Rule,
  {00000000-0000-0000-0061-000000000013},  !- Handle
  Schedule Rule 20,                        !- Name
  {00000000-0000-0000-0062-000000000019},  !- Schedule Ruleset Name
  1,                                       !- Rule Order
  {00000000-0000-0000-0060-000000000040},  !- Day Schedule Name
  ,                                        !- Apply Sunday
  ,                                        !- Apply Monday
  ,                                        !- Apply Tuesday
  ,                                        !- Apply Wednesday
  ,                                        !- Apply Thursday
  ,                                        !- Apply Friday
  Yes,                                     !- Apply Saturday
  DateRange,                               !- Date Specification Type
  1,                                       !- Start Month
  7,                                       !- Start Day
  12,                                      !- End Month
  30;                                      !- End Day

OS:Schedule:Rule,
  {00000000-0000-0000-0061-000000000014},  !- Handle
  Schedule Rule 21,                        !- Name
  {00000000-0000-0000-0062-000000000019},  !- Schedule Ruleset Name
  0,                                       !- Rule Order
  {00000000-0000-0000-0060-000000000041},  !- Day Schedule Name
  Yes,                                     !- Apply Sunday
  ,                                        !- Apply Monday
  ,                                        !- Apply Tuesday
  ,                                        !- Apply Wednesday
  ,                                        !- Apply Thursday
  ,                                        !- Apply Friday
  ,                                        !- Apply Saturday
  DateRange,                               !- Date Specification Type
  1,                                       !- Start Month
  1,                                       !- Start Day
  12,                                      !- End Month
  31;                                      !- End Day

OS:Schedule:Rule,
  {00000000-0000-0000-0061-000000000015},  !- Handle
  Schedule Rule 22,                        !- Name
  {00000000-0000-0000-0062-000000000021},  !- Schedule Ruleset Name
  1,                                       !- Rule Order
  {00000000-0000-0000-0060-000000000042},  !- Day Schedule Name
  ,                                        !- Apply Sunday
  ,                                        !- Apply Monday
  ,                                        !- Apply Tuesday
  ,                                        !- Apply Wednesday
  ,                                        !- Apply Thursday
  ,                                        !- Apply Friday
  Yes,                                     !- Apply Saturday
  DateRange,                               !- Date Specification Type
  1,                                       !- Start Month
  7,                                       !- Start Day
  12,                                      !- End Month
  30;                                      !- End Day

OS:Schedule:Rule,
  {00000000-0000-0000-0061-000000000016},  !- Handle
  Schedule Rule 23,                        !- Name
  {00000000-0000-0000-0062-000000000021},  !- Schedule Ruleset Name
  0,                                       !- Rule Order
  {00000000-0000-0000-0060-000000000043},  !- Day Schedule Name
  Yes,                                     !- Apply Sunday
  ,                                        !- Apply Monday
  ,                                        !- Apply Tuesday
  ,                                        !- Apply Wednesday
  ,                                        !- Apply Thursday
  ,                                        !- Apply Friday
  ,                                        !- Apply Saturday
  DateRange,                               !- Date Specification Type
  1,                                       !- Start Month
  1,                                       !- Start Day
  12,                                      !- End Month
  31;                                      !- End Day

OS:Schedule:Rule,
  {00000000-0000-0000-0061-000000000017},  !- Handle
  Schedule Rule 24,                        !- Name
  {00000000-0000-0000-0062-000000000020},  !- Schedule Ruleset Name
  1,                                       !- Rule Order
  {00000000-0000-0000-0060-000000000044},  !- Day Schedule Name
  ,                                        !- Apply Sunday
  ,                                        !- Apply Monday
  ,                                        !- Apply Tuesday
  ,                                        !- Apply Wednesday
  ,                                        !- Apply Thursday
  ,                                        !- Apply Friday
  Yes,                                     !- Apply Saturday
  DateRange,                               !- Date Specification Type
  1,                                       !- Start Month
  7,                                       !- Start Day
  12,                                      !- End Month
  30;                                      !- End Day

OS:Schedule:Rule,
  {00000000-0000-0000-0061-000000000018},  !- Handle
  Schedule Rule 25,                        !- Name
  {00000000-0000-0000-0062-000000000020},  !- Schedule Ruleset Name
  0,                                       !- Rule Order
  {00000000-0000-0000-0060-000000000036},  !- Day Schedule Name
  Yes,                                     !- Apply Sunday
  ,                                        !- Apply Monday
  ,                                        !- Apply Tuesday
  ,                                        !- Apply Wednesday
  ,                                        !- Apply Thursday
  ,                                        !- Apply Friday
  ,                                        !- Apply Saturday
  DateRange,                               !- Date Specification Type
  1,                                       !- Start Month
  1,                                       !- Start Day
  12,                                      !- End Month
  31;                                      !- End Day

OS:Schedule:Rule,
  {00000000-0000-0000-0061-000000000019},  !- Handle
  Schedule Rule 3,                         !- Name
  {00000000-0000-0000-0062-000000000009},  !- Schedule Ruleset Name
  1,                                       !- Rule Order
  {00000000-0000-0000-0060-000000000018},  !- Day Schedule Name
  ,                                        !- Apply Sunday
  ,                                        !- Apply Monday
  ,                                        !- Apply Tuesday
  ,                                        !- Apply Wednesday
  ,                                        !- Apply Thursday
  ,                                        !- Apply Friday
  Yes,                                     !- Apply Saturday
  DateRange,                               !- Date Specification Type
  1,                                       !- Start Month
  1,                                       !- Start Day
  12,                                      !- End Month
  31;                                      !- End Day

OS:Schedule:Rule,
  {00000000-0000-0000-0061-000000000020},  !- Handle
  Schedule Rule 4,                         !- Name
  {00000000-0000-0000-0062-000000000009},  !- Schedule Ruleset Name
  0,                                       !- Rule Order
  {00000000-0000-0000-0060-000000000019},  !- Day Schedule Name
  Yes,                                     !- Apply Sunday
  ,                                        !- Apply Monday
  ,                                        !- Apply Tuesday
  ,                                        !- Apply Wednesday
  ,                                        !- Apply Thursday
  ,                                        !- Apply Friday
  ,                                        !- Apply Saturday
  DateRange,                               !- Date Specification Type
  1,                                       !- Start Month
  1,                                       !- Start Day
  12,                                      !- End Month
  31;                                      !- End Day

OS:Schedule:Rule,
  {00000000-0000-0000-0061-000000000021},  !- Handle
  Schedule Rule 5,                         !- Name
  {00000000-0000-0000-0062-000000000008},  !- Schedule Ruleset Name
  2,                                       !- Rule Order
  {00000000-0000-0000-0060-000000000013},  !- Day Schedule Name
  ,                                        !- Apply Sunday
  Yes,                                     !- Apply Monday
  Yes,                                     !- Apply Tuesday
  Yes,                                     !- Apply Wednesday
  Yes,                                     !- Apply Thursday
  Yes,                                     !- Apply Friday
  ,                                        !- Apply Saturday
  DateRange,                               !- Date Specification Type
  1,                                       !- Start Month
  1,                                       !- Start Day
  12,                                      !- End Month
  31;                                      !- End Day

OS:Schedule:Rule,
  {00000000-0000-0000-0061-000000000022},  !- Handle
  Schedule Rule 6,                         !- Name
  {00000000-0000-0000-0062-000000000008},  !- Schedule Ruleset Name
  1,                                       !- Rule Order
  {00000000-0000-0000-0060-000000000014},  !- Day Schedule Name
  ,                                        !- Apply Sunday
  ,                                        !- Apply Monday
  ,                                        !- Apply Tuesday
  ,                                        !- Apply Wednesday
  ,                                        !- Apply Thursday
  ,                                        !- Apply Friday
  Yes,                                     !- Apply Saturday
  DateRange,                               !- Date Specification Type
  1,                                       !- Start Month
  1,                                       !- Start Day
  12,                                      !- End Month
  31;                                      !- End Day

OS:Schedule:Rule,
  {00000000-0000-0000-0061-000000000023},  !- Handle
  Schedule Rule 7,                         !- Name
  {00000000-0000-0000-0062-000000000008},  !- Schedule Ruleset Name
  0,                                       !- Rule Order
  {00000000-0000-0000-0060-000000000015},  !- Day Schedule Name
  Yes,                                     !- Apply Sunday
  ,                                        !- Apply Monday
  ,                                        !- Apply Tuesday
  ,                                        !- Apply Wednesday
  ,                                        !- Apply Thursday
  ,                                        !- Apply Friday
  ,                                        !- Apply Saturday
  DateRange,                               !- Date Specification Type
  1,                                       !- Start Month
  1,                                       !- Start Day
  12,                                      !- End Month
  31;                                      !- End Day

OS:Schedule:Rule,
  {00000000-0000-0000-0061-000000000024},  !- Handle
  Schedule Rule 8,                         !- Name
  {00000000-0000-0000-0062-000000000007},  !- Schedule Ruleset Name
  2,                                       !- Rule Order
  {00000000-0000-0000-0060-000000000009},  !- Day Schedule Name
  ,                                        !- Apply Sunday
  Yes,                                     !- Apply Monday
  Yes,                                     !- Apply Tuesday
  Yes,                                     !- Apply Wednesday
  Yes,                                     !- Apply Thursday
  Yes,                                     !- Apply Friday
  ,                                        !- Apply Saturday
  DateRange,                               !- Date Specification Type
  1,                                       !- Start Month
  1,                                       !- Start Day
  12,                                      !- End Month
  31;                                      !- End Day

OS:Schedule:Rule,
  {00000000-0000-0000-0061-000000000025},  !- Handle
  Schedule Rule 9,                         !- Name
  {00000000-0000-0000-0062-000000000007},  !- Schedule Ruleset Name
  1,                                       !- Rule Order
  {00000000-0000-0000-0060-000000000010},  !- Day Schedule Name
  ,                                        !- Apply Sunday
  ,                                        !- Apply Monday
  ,                                        !- Apply Tuesday
  ,                                        !- Apply Wednesday
  ,                                        !- Apply Thursday
  ,                                        !- Apply Friday
  Yes,                                     !- Apply Saturday
  DateRange,                               !- Date Specification Type
  1,                                       !- Start Month
  1,                                       !- Start Day
  12,                                      !- End Month
  31;                                      !- End Day

OS:Schedule:Ruleset,
  {00000000-0000-0000-0062-000000000001},  !- Handle
  Air Velocity Schedule,                   !- Name
  {00000000-0000-0000-0063-000000000007},  !- Schedule Type Limits Name
  {00000000-0000-0000-0060-000000000001};  !- Default Day Schedule Name

OS:Schedule:Ruleset,
  {00000000-0000-0000-0062-000000000002},  !- Handle
  Clothing Schedule,                       !- Name
  {00000000-0000-0000-0063-000000000003},  !- Schedule Type Limits Name
  {00000000-0000-0000-0060-000000000002};  !- Default Day Schedule Name

OS:Schedule:Ruleset,
  {00000000-0000-0000-0062-000000000003},  !- Handle
  Economizer Max OA Fraction 100 pct,      !- Name
  ,                                        !- Schedule Type Limits Name
  {00000000-0000-0000-0060-000000000004};  !- Default Day Schedule Name

OS:Schedule:Ruleset,
  {00000000-0000-0000-0062-000000000004},  !- Handle
  Fraction Latent - 0.05,                  !- Name
  {00000000-0000-0000-0063-000000000004},  !- Schedule Type Limits Name
  {00000000-0000-0000-0060-000000000005};  !- Default Day Schedule Name

OS:Schedule:Ruleset,
  {00000000-0000-0000-0062-000000000005},  !- Handle
  Fraction Sensible - 0.2,                 !- Name
  {00000000-0000-0000-0063-000000000004},  !- Schedule Type Limits Name
  {00000000-0000-0000-0060-000000000006};  !- Default Day Schedule Name

OS:Schedule:Ruleset,
  {00000000-0000-0000-0062-000000000006},  !- Handle
  Mixed Water At Faucet Temp - 140F,       !- Name
  {00000000-0000-0000-0063-000000000006},  !- Schedule Type Limits Name
  {00000000-0000-0000-0060-000000000007};  !- Default Day Schedule Name

OS:Schedule:Ruleset,
  {00000000-0000-0000-0062-000000000007},  !- Handle
  NECB-A-Electric-Equipment,               !- Name
  {00000000-0000-0000-0063-000000000004},  !- Schedule Type Limits Name
  {00000000-0000-0000-0060-000000000008};  !- Default Day Schedule Name

OS:Schedule:Ruleset,
  {00000000-0000-0000-0062-000000000008},  !- Handle
  NECB-A-Lighting,                         !- Name
  {00000000-0000-0000-0063-000000000004},  !- Schedule Type Limits Name
  {00000000-0000-0000-0060-000000000012};  !- Default Day Schedule Name

OS:Schedule:Ruleset,
  {00000000-0000-0000-0062-000000000009},  !- Handle
  NECB-A-Occupancy,                        !- Name
  {00000000-0000-0000-0063-000000000004},  !- Schedule Type Limits Name
  {00000000-0000-0000-0060-000000000016};  !- Default Day Schedule Name

OS:Schedule:Ruleset,
  {00000000-0000-0000-0062-000000000010},  !- Handle
  NECB-A-Service Water Heating,            !- Name
  {00000000-0000-0000-0063-000000000004},  !- Schedule Type Limits Name
  {00000000-0000-0000-0060-000000000020};  !- Default Day Schedule Name

OS:Schedule:Ruleset,
  {00000000-0000-0000-0062-000000000011},  !- Handle
  NECB-A-Thermostat Setpoint-Cooling,      !- Name
  {00000000-0000-0000-0063-000000000006},  !- Schedule Type Limits Name
  {00000000-0000-0000-0060-000000000024};  !- Default Day Schedule Name

OS:Schedule:Ruleset,
  {00000000-0000-0000-0062-000000000012},  !- Handle
  NECB-A-Thermostat Setpoint-Heating,      !- Name
  {00000000-0000-0000-0063-000000000006},  !- Schedule Type Limits Name
  {00000000-0000-0000-0060-000000000028};  !- Default Day Schedule Name

OS:Schedule:Ruleset,
  {00000000-0000-0000-0062-000000000013},  !- Handle
  NECB-Activity,                           !- Name
  {00000000-0000-0000-0063-000000000001},  !- Schedule Type Limits Name
  {00000000-0000-0000-0060-000000000032},  !- Default Day Schedule Name
  {00000000-0000-0000-0060-000000000033},  !- Summer Design Day Schedule Name
  {00000000-0000-0000-0060-000000000034};  !- Winter Design Day Schedule Name

OS:Schedule:Ruleset,
  {00000000-0000-0000-0062-000000000014},  !- Handle
  Schedule Ruleset 1,                      !- Name
  {00000000-0000-0000-0063-000000000006},  !- Schedule Type Limits Name
  {00000000-0000-0000-0060-000000000038};  !- Default Day Schedule Name

OS:Schedule:Ruleset,
  {00000000-0000-0000-0062-000000000015},  !- Handle
  Schedule Ruleset 2,                      !- Name
  {00000000-0000-0000-0063-000000000006},  !- Schedule Type Limits Name
  {00000000-0000-0000-0060-000000000039};  !- Default Day Schedule Name

OS:Schedule:Ruleset,
  {00000000-0000-0000-0062-000000000016},  !- Handle
  Service Water Loop Temp - 140F,          !- Name
  {00000000-0000-0000-0063-000000000006},  !- Schedule Type Limits Name
  {00000000-0000-0000-0060-000000000045};  !- Default Day Schedule Name

OS:Schedule:Ruleset,
  {00000000-0000-0000-0062-000000000017},  !- Handle
  Water Heater Ambient Temp Schedule 71.6F, !- Name
  {00000000-0000-0000-0063-000000000006},  !- Schedule Type Limits Name
  {00000000-0000-0000-0060-000000000046};  !- Default Day Schedule Name

OS:Schedule:Ruleset,
  {00000000-0000-0000-0062-000000000018},  !- Handle
  Work Efficiency Schedule,                !- Name
  {00000000-0000-0000-0063-000000000004},  !- Schedule Type Limits Name
  {00000000-0000-0000-0060-000000000047};  !- Default Day Schedule Name

OS:Schedule:Ruleset,
  {00000000-0000-0000-0062-000000000019},  !- Handle
  sys_3|mixed|shr>none|sc>ashp|sh>ashp>c-e|ssf>cv|zh>b-hw|zc>none|srf>none| Occ Sch, !- Name
  {00000000-0000-0000-0063-000000000004},  !- Schedule Type Limits Name
  {00000000-0000-0000-0060-000000000048},  !- Default Day Schedule Name
  {00000000-0000-0000-0060-000000000049},  !- Summer Design Day Schedule Name
  {00000000-0000-0000-0060-000000000050};  !- Winter Design Day Schedule Name

OS:Schedule:Ruleset,
  {00000000-0000-0000-0062-000000000020},  !- Handle
  sys_4|mixed|shr>none|sc>ashp|sh>ashp>c-e|ssf>cv|zh>b-hw|zc>none|srf>none| 1 Occ Sch, !- Name
  {00000000-0000-0000-0063-000000000004},  !- Schedule Type Limits Name
  {00000000-0000-0000-0060-000000000051},  !- Default Day Schedule Name
  {00000000-0000-0000-0060-000000000052},  !- Summer Design Day Schedule Name
  {00000000-0000-0000-0060-000000000053};  !- Winter Design Day Schedule Name

OS:Schedule:Ruleset,
  {00000000-0000-0000-0062-000000000021},  !- Handle
  sys_4|mixed|shr>none|sc>ashp|sh>ashp>c-e|ssf>cv|zh>b-hw|zc>none|srf>none| Occ Sch, !- Name
  {00000000-0000-0000-0063-000000000004},  !- Schedule Type Limits Name
  {00000000-0000-0000-0060-000000000054},  !- Default Day Schedule Name
  {00000000-0000-0000-0060-000000000055},  !- Summer Design Day Schedule Name
  {00000000-0000-0000-0060-000000000056};  !- Winter Design Day Schedule Name

OS:ScheduleTypeLimits,
  {00000000-0000-0000-0063-000000000001},  !- Handle
  ActivityLevel,                           !- Name
  0,                                       !- Lower Limit Value
  ,                                        !- Upper Limit Value
  Continuous,                              !- Numeric Type
  ActivityLevel;                           !- Unit Type

OS:ScheduleTypeLimits,
  {00000000-0000-0000-0063-000000000002},  !- Handle
  Always On Discrete Limits,               !- Name
  0,                                       !- Lower Limit Value
  1,                                       !- Upper Limit Value
  Discrete,                                !- Numeric Type
  Availability;                            !- Unit Type

OS:ScheduleTypeLimits,
  {00000000-0000-0000-0063-000000000003},  !- Handle
  ClothingInsulation,                      !- Name
  0,                                       !- Lower Limit Value
  ,                                        !- Upper Limit Value
  Continuous,                              !- Numeric Type
  ClothingInsulation;                      !- Unit Type

OS:ScheduleTypeLimits,
  {00000000-0000-0000-0063-000000000004},  !- Handle
  Fractional,                              !- Name
  0,                                       !- Lower Limit Value
  1,                                       !- Upper Limit Value
  Continuous;                              !- Numeric Type

OS:ScheduleTypeLimits,
  {00000000-0000-0000-0063-000000000005},  !- Handle
  OnOff,                                   !- Name
  0,                                       !- Lower Limit Value
  1,                                       !- Upper Limit Value
  Discrete,                                !- Numeric Type
  Availability;                            !- Unit Type

OS:ScheduleTypeLimits,
  {00000000-0000-0000-0063-000000000006},  !- Handle
  Temperature,                             !- Name
  ,                                        !- Lower Limit Value
  ,                                        !- Upper Limit Value
  Continuous,                              !- Numeric Type
  Temperature;                             !- Unit Type

OS:ScheduleTypeLimits,
  {00000000-0000-0000-0063-000000000007},  !- Handle
  Velocity,                                !- Name
  0,                                       !- Lower Limit Value
  ,                                        !- Upper Limit Value
  Continuous,                              !- Numeric Type
  Velocity;                                !- Unit Type

OS:SetpointManager:OutdoorAirPretreat,
  {00000000-0000-0000-0064-000000000001},  !- Handle
  Setpoint Manager Outdoor Air Pretreat 1, !- Name
  ,                                        !- Control Variable
  -99,                                     !- Minimum Setpoint Temperature {C}
  99,                                      !- Maximum Setpoint Temperature {C}
  1e-05,                                   !- Minimum Setpoint Humidity Ratio {kgWater/kgDryAir}
  1,                                       !- Maximum Setpoint Humidity Ratio {kgWater/kgDryAir}
  {00000000-0000-0000-0049-000000000061},  !- Reference Setpoint Node Name
  {00000000-0000-0000-0049-000000000061},  !- Mixed Air Stream Node Name
  {00000000-0000-0000-0049-000000000062},  !- Outdoor Air Stream Node Name
  {00000000-0000-0000-0049-000000000064},  !- Return Air Stream Node Name
  {00000000-0000-0000-0049-000000000066};  !- Setpoint Node or NodeList Name

OS:SetpointManager:OutdoorAirPretreat,
  {00000000-0000-0000-0064-000000000002},  !- Handle
  Setpoint Manager Outdoor Air Pretreat 2, !- Name
  ,                                        !- Control Variable
  -99,                                     !- Minimum Setpoint Temperature {C}
  99,                                      !- Maximum Setpoint Temperature {C}
  1e-05,                                   !- Minimum Setpoint Humidity Ratio {kgWater/kgDryAir}
  1,                                       !- Maximum Setpoint Humidity Ratio {kgWater/kgDryAir}
  {00000000-0000-0000-0049-000000000077},  !- Reference Setpoint Node Name
  {00000000-0000-0000-0049-000000000077},  !- Mixed Air Stream Node Name
  {00000000-0000-0000-0049-000000000078},  !- Outdoor Air Stream Node Name
  {00000000-0000-0000-0049-000000000080},  !- Return Air Stream Node Name
  {00000000-0000-0000-0049-000000000084};  !- Setpoint Node or NodeList Name

OS:SetpointManager:OutdoorAirPretreat,
  {00000000-0000-0000-0064-000000000003},  !- Handle
  Setpoint Manager Outdoor Air Pretreat 3, !- Name
  ,                                        !- Control Variable
  -99,                                     !- Minimum Setpoint Temperature {C}
  99,                                      !- Maximum Setpoint Temperature {C}
  1e-05,                                   !- Minimum Setpoint Humidity Ratio {kgWater/kgDryAir}
  1,                                       !- Maximum Setpoint Humidity Ratio {kgWater/kgDryAir}
  {00000000-0000-0000-0049-000000000070},  !- Reference Setpoint Node Name
  {00000000-0000-0000-0049-000000000070},  !- Mixed Air Stream Node Name
  {00000000-0000-0000-0049-000000000071},  !- Outdoor Air Stream Node Name
  {00000000-0000-0000-0049-000000000073},  !- Return Air Stream Node Name
  {00000000-0000-0000-0049-000000000082};  !- Setpoint Node or NodeList Name

OS:SetpointManager:OutdoorAirReset,
  {00000000-0000-0000-0065-000000000001},  !- Handle
  Setpoint Manager Outdoor Air Reset 1,    !- Name
  Temperature,                             !- Control Variable
  82,                                      !- Setpoint at Outdoor Low Temperature {C}
  -16,                                     !- Outdoor Low Temperature {C}
  60,                                      !- Setpoint at Outdoor High Temperature {C}
  0,                                       !- Outdoor High Temperature {C}
  {00000000-0000-0000-0049-000000000033},  !- Setpoint Node or NodeList Name
  ,                                        !- Schedule Name
  ,                                        !- Setpoint at Outdoor Low Temperature 2 {C}
  ,                                        !- Outdoor Low Temperature 2 {C}
  ,                                        !- Setpoint at Outdoor High Temperature 2 {C}
  ;                                        !- Outdoor High Temperature 2 {C}

OS:SetpointManager:Scheduled,
  {00000000-0000-0000-0066-000000000001},  !- Handle
  Service hot water setpoint manager,      !- Name
  Temperature,                             !- Control Variable
  {00000000-0000-0000-0062-000000000016},  !- Schedule Name
  {00000000-0000-0000-0049-000000000038};  !- Setpoint Node or NodeList Name

OS:SetpointManager:SingleZone:Reheat,
  {00000000-0000-0000-0067-000000000001},  !- Handle
  Setpoint Manager Single Zone Reheat 1,   !- Name
  13,                                      !- Minimum Supply Air Temperature {C}
  43,                                      !- Maximum Supply Air Temperature {C}
  {00000000-0000-0000-0092-000000000001},  !- Control Zone Name
  {00000000-0000-0000-0049-000000000065};  !- Setpoint Node or NodeList Name

OS:SetpointManager:SingleZone:Reheat,
  {00000000-0000-0000-0067-000000000002},  !- Handle
  Setpoint Manager Single Zone Reheat 2,   !- Name
  13,                                      !- Minimum Supply Air Temperature {C}
  43,                                      !- Maximum Supply Air Temperature {C}
  {00000000-0000-0000-0092-000000000003},  !- Control Zone Name
  {00000000-0000-0000-0049-000000000081};  !- Setpoint Node or NodeList Name

OS:SetpointManager:SingleZone:Reheat,
  {00000000-0000-0000-0067-000000000003},  !- Handle
  Setpoint Manager Single Zone Reheat 3,   !- Name
  13,                                      !- Minimum Supply Air Temperature {C}
  43,                                      !- Maximum Supply Air Temperature {C}
  {00000000-0000-0000-0092-000000000002},  !- Control Zone Name
  {00000000-0000-0000-0049-000000000074};  !- Setpoint Node or NodeList Name

OS:SimulationControl,
  {00000000-0000-0000-0068-000000000001},  !- Handle
  Yes,                                     !- Do Zone Sizing Calculation
  Yes,                                     !- Do System Sizing Calculation
  Yes,                                     !- Do Plant Sizing Calculation
  No,                                      !- Run Simulation for Sizing Periods
  Yes,                                     !- Run Simulation for Weather File Run Periods
  ,                                        !- Loads Convergence Tolerance Value {W}
  ,                                        !- Temperature Convergence Tolerance Value {deltaC}
  ,                                        !- Solar Distribution
  ,                                        !- Maximum Number of Warmup Days
  ,                                        !- Minimum Number of Warmup Days
  No,                                      !- Do HVAC Sizing Simulation for Sizing Periods
  1;                                       !- Maximum Number of HVAC Sizing Simulation Passes

OS:Site,
  {00000000-0000-0000-0069-000000000001},  !- Handle
  Calgary Intl AP_AB_CAN,                  !- Name
  51.11,                                   !- Latitude {deg}
  -114.02,                                 !- Longitude {deg}
  -7,                                      !- Time Zone {hr}
  1084.1,                                  !- Elevation {m}
  ;                                        !- Terrain

OS:Site:GroundTemperature:BuildingSurface,
  {00000000-0000-0000-0070-000000000001},  !- Handle
  19.527,                                  !- January Ground Temperature {C}
  19.502,                                  !- February Ground Temperature {C}
  19.536,                                  !- March Ground Temperature {C}
  19.598,                                  !- April Ground Temperature {C}
  20.002,                                  !- May Ground Temperature {C}
  21.64,                                   !- June Ground Temperature {C}
  22.225,                                  !- July Ground Temperature {C}
  22.375,                                  !- August Ground Temperature {C}
  21.449,                                  !- September Ground Temperature {C}
  20.121,                                  !- October Ground Temperature {C}
  19.802,                                  !- November Ground Temperature {C}
  19.633;                                  !- December Ground Temperature {C}

OS:Site:GroundTemperature:Deep,
  {00000000-0000-0000-0071-000000000001},  !- Handle
  4,                                       !- January Deep Ground Temperature {C}
  1.3,                                     !- February Deep Ground Temperature {C}
  -0.4,                                    !- March Deep Ground Temperature {C}
  -0.9,                                    !- April Deep Ground Temperature {C}
  0.1,                                     !- May Deep Ground Temperature {C}
  2.3,                                     !- June Deep Ground Temperature {C}
  5.2,                                     !- July Deep Ground Temperature {C}
  8,                                       !- August Deep Ground Temperature {C}
  9.9,                                     !- September Deep Ground Temperature {C}
  10.3,                                    !- October Deep Ground Temperature {C}
  9.2,                                     !- November Deep Ground Temperature {C}
  7;                                       !- December Deep Ground Temperature {C}

OS:Site:GroundTemperature:FCfactorMethod,
  {00000000-0000-0000-0072-000000000001},  !- Handle
  5.5,                                     !- January Ground Temperature {C}
  -2,                                      !- February Ground Temperature {C}
  -7.6,                                    !- March Ground Temperature {C}
  -6.3,                                    !- April Ground Temperature {C}
  -6.6,                                    !- May Ground Temperature {C}
  -0.3,                                    !- June Ground Temperature {C}
  4.9,                                     !- July Ground Temperature {C}
  10.2,                                    !- August Ground Temperature {C}
  13.8,                                    !- September Ground Temperature {C}
  17,                                      !- October Ground Temperature {C}
  16.6,                                    !- November Ground Temperature {C}
  11.1;                                    !- December Ground Temperature {C}

OS:Site:GroundTemperature:Shallow,
  {00000000-0000-0000-0073-000000000001},  !- Handle
  -1.6,                                    !- January Surface Ground Temperature {C}
  -5.4,                                    !- February Surface Ground Temperature {C}
  -6.4,                                    !- March Surface Ground Temperature {C}
  -5.5,                                    !- April Surface Ground Temperature {C}
  -0.4,                                    !- May Surface Ground Temperature {C}
  5.3,                                     !- June Surface Ground Temperature {C}
  10.8,                                    !- July Surface Ground Temperature {C}
  14.7,                                    !- August Surface Ground Temperature {C}
  15.8,                                    !- September Surface Ground Temperature {C}
  14,                                      !- October Surface Ground Temperature {C}
  9.5,                                     !- November Surface Ground Temperature {C}
  4;                                       !- December Surface Ground Temperature {C}

OS:Site:WaterMainsTemperature,
  {00000000-0000-0000-0074-000000000001},  !- Handle
  Correlation,                             !- Calculation Method
  ,                                        !- Temperature Schedule Name
  4.69166666666667,                        !- Annual Average Outdoor Air Temperature {C}
  24.6;                                    !- Maximum Difference In Monthly Average Outdoor Air Temperatures {deltaC}

OS:Sizing:Parameters,
  {00000000-0000-0000-0075-000000000001},  !- Handle
  1.3,                                     !- Heating Sizing Factor
  1.1;                                     !- Cooling Sizing Factor

OS:Sizing:Plant,
  {00000000-0000-0000-0076-000000000001},  !- Handle
  {00000000-0000-0000-0054-000000000001},  !- Plant or Condenser Loop Name
  Heating,                                 !- Loop Type
  82,                                      !- Design Loop Exit Temperature {C}
  16,                                      !- Loop Design Temperature Difference {deltaC}
  NonCoincident,                           !- Sizing Option
  1,                                       !- Zone Timesteps in Averaging Window
  None;                                    !- Coincident Sizing Factor Mode

OS:Sizing:Plant,
  {00000000-0000-0000-0076-000000000002},  !- Handle
  {00000000-0000-0000-0054-000000000002},  !- Plant or Condenser Loop Name
  Heating,                                 !- Loop Type
  60,                                      !- Design Loop Exit Temperature {C}
  5,                                       !- Loop Design Temperature Difference {deltaC}
  NonCoincident,                           !- Sizing Option
  1,                                       !- Zone Timesteps in Averaging Window
  None;                                    !- Coincident Sizing Factor Mode

OS:Sizing:System,
  {00000000-0000-0000-0077-000000000001},  !- Handle
  {00000000-0000-0000-0002-000000000001},  !- AirLoop Name
  Sensible,                                !- Type of Load to Size On
  Autosize,                                !- Design Outdoor Air Flow Rate {m3/s}
  1,                                       !- Central Heating Maximum System Air Flow Ratio
  7,                                       !- Preheat Design Temperature {C}
  0.008,                                   !- Preheat Design Humidity Ratio {kg-H2O/kg-Air}
  13,                                      !- Precool Design Temperature {C}
  0.008,                                   !- Precool Design Humidity Ratio {kg-H2O/kg-Air}
  13,                                      !- Central Cooling Design Supply Air Temperature {C}
  43,                                      !- Central Heating Design Supply Air Temperature {C}
  NonCoincident,                           !- Sizing Option
  No,                                      !- 100% Outdoor Air in Cooling
  No,                                      !- 100% Outdoor Air in Heating
  0.0085,                                  !- Central Cooling Design Supply Air Humidity Ratio {kg-H2O/kg-Air}
  0.008,                                   !- Central Heating Design Supply Air Humidity Ratio {kg-H2O/kg-Air}
  DesignDay,                               !- Cooling Design Air Flow Method
  0,                                       !- Cooling Design Air Flow Rate {m3/s}
  DesignDay,                               !- Heating Design Air Flow Method
  0,                                       !- Heating Design Air Flow Rate {m3/s}
  ZoneSum,                                 !- System Outdoor Air Method
  1,                                       !- Zone Maximum Outdoor Air Fraction {dimensionless}
  0.0099676501,                            !- Cooling Supply Air Flow Rate Per Floor Area {m3/s-m2}
  1,                                       !- Cooling Fraction of Autosized Cooling Supply Air Flow Rate
  3.9475456e-05,                           !- Cooling Supply Air Flow Rate Per Unit Cooling Capacity {m3/s-W}
  0.0099676501,                            !- Heating Supply Air Flow Rate Per Floor Area {m3/s-m2}
  1,                                       !- Heating Fraction of Autosized Heating Supply Air Flow Rate
  1,                                       !- Heating Fraction of Autosized Cooling Supply Air Flow Rate
  3.1588213e-05,                           !- Heating Supply Air Flow Rate Per Unit Heating Capacity {m3/s-W}
  CoolingDesignCapacity,                   !- Cooling Design Capacity Method
  autosize,                                !- Cooling Design Capacity {W}
  234.7,                                   !- Cooling Design Capacity Per Floor Area {W/m2}
  1,                                       !- Fraction of Autosized Cooling Design Capacity
  HeatingDesignCapacity,                   !- Heating Design Capacity Method
  autosize,                                !- Heating Design Capacity {W}
  157,                                     !- Heating Design Capacity Per Floor Area {W/m2}
  1,                                       !- Fraction of Autosized Heating Design Capacity
  OnOff,                                   !- Central Cooling Capacity Control Method
  autosize;                                !- Occupant Diversity

OS:Sizing:System,
  {00000000-0000-0000-0077-000000000002},  !- Handle
  {00000000-0000-0000-0002-000000000003},  !- AirLoop Name
  Sensible,                                !- Type of Load to Size On
  Autosize,                                !- Design Outdoor Air Flow Rate {m3/s}
  1,                                       !- Central Heating Maximum System Air Flow Ratio
  7,                                       !- Preheat Design Temperature {C}
  0.008,                                   !- Preheat Design Humidity Ratio {kg-H2O/kg-Air}
  13,                                      !- Precool Design Temperature {C}
  0.008,                                   !- Precool Design Humidity Ratio {kg-H2O/kg-Air}
  13,                                      !- Central Cooling Design Supply Air Temperature {C}
  43,                                      !- Central Heating Design Supply Air Temperature {C}
  NonCoincident,                           !- Sizing Option
  No,                                      !- 100% Outdoor Air in Cooling
  No,                                      !- 100% Outdoor Air in Heating
  0.0085,                                  !- Central Cooling Design Supply Air Humidity Ratio {kg-H2O/kg-Air}
  0.008,                                   !- Central Heating Design Supply Air Humidity Ratio {kg-H2O/kg-Air}
  DesignDay,                               !- Cooling Design Air Flow Method
  0,                                       !- Cooling Design Air Flow Rate {m3/s}
  DesignDay,                               !- Heating Design Air Flow Method
  0,                                       !- Heating Design Air Flow Rate {m3/s}
  ZoneSum,                                 !- System Outdoor Air Method
  1,                                       !- Zone Maximum Outdoor Air Fraction {dimensionless}
  0.0099676501,                            !- Cooling Supply Air Flow Rate Per Floor Area {m3/s-m2}
  1,                                       !- Cooling Fraction of Autosized Cooling Supply Air Flow Rate
  3.9475456e-05,                           !- Cooling Supply Air Flow Rate Per Unit Cooling Capacity {m3/s-W}
  0.0099676501,                            !- Heating Supply Air Flow Rate Per Floor Area {m3/s-m2}
  1,                                       !- Heating Fraction of Autosized Heating Supply Air Flow Rate
  1,                                       !- Heating Fraction of Autosized Cooling Supply Air Flow Rate
  3.1588213e-05,                           !- Heating Supply Air Flow Rate Per Unit Heating Capacity {m3/s-W}
  CoolingDesignCapacity,                   !- Cooling Design Capacity Method
  autosize,                                !- Cooling Design Capacity {W}
  234.7,                                   !- Cooling Design Capacity Per Floor Area {W/m2}
  1,                                       !- Fraction of Autosized Cooling Design Capacity
  HeatingDesignCapacity,                   !- Heating Design Capacity Method
  autosize,                                !- Heating Design Capacity {W}
  157,                                     !- Heating Design Capacity Per Floor Area {W/m2}
  1,                                       !- Fraction of Autosized Heating Design Capacity
  OnOff,                                   !- Central Cooling Capacity Control Method
  autosize;                                !- Occupant Diversity

OS:Sizing:System,
  {00000000-0000-0000-0077-000000000003},  !- Handle
  {00000000-0000-0000-0002-000000000002},  !- AirLoop Name
  Sensible,                                !- Type of Load to Size On
  Autosize,                                !- Design Outdoor Air Flow Rate {m3/s}
  1,                                       !- Central Heating Maximum System Air Flow Ratio
  7,                                       !- Preheat Design Temperature {C}
  0.008,                                   !- Preheat Design Humidity Ratio {kg-H2O/kg-Air}
  13,                                      !- Precool Design Temperature {C}
  0.008,                                   !- Precool Design Humidity Ratio {kg-H2O/kg-Air}
  13,                                      !- Central Cooling Design Supply Air Temperature {C}
  43,                                      !- Central Heating Design Supply Air Temperature {C}
  NonCoincident,                           !- Sizing Option
  No,                                      !- 100% Outdoor Air in Cooling
  No,                                      !- 100% Outdoor Air in Heating
  0.0085,                                  !- Central Cooling Design Supply Air Humidity Ratio {kg-H2O/kg-Air}
  0.008,                                   !- Central Heating Design Supply Air Humidity Ratio {kg-H2O/kg-Air}
  DesignDay,                               !- Cooling Design Air Flow Method
  0,                                       !- Cooling Design Air Flow Rate {m3/s}
  DesignDay,                               !- Heating Design Air Flow Method
  0,                                       !- Heating Design Air Flow Rate {m3/s}
  ZoneSum,                                 !- System Outdoor Air Method
  1,                                       !- Zone Maximum Outdoor Air Fraction {dimensionless}
  0.0099676501,                            !- Cooling Supply Air Flow Rate Per Floor Area {m3/s-m2}
  1,                                       !- Cooling Fraction of Autosized Cooling Supply Air Flow Rate
  3.9475456e-05,                           !- Cooling Supply Air Flow Rate Per Unit Cooling Capacity {m3/s-W}
  0.0099676501,                            !- Heating Supply Air Flow Rate Per Floor Area {m3/s-m2}
  1,                                       !- Heating Fraction of Autosized Heating Supply Air Flow Rate
  1,                                       !- Heating Fraction of Autosized Cooling Supply Air Flow Rate
  3.1588213e-05,                           !- Heating Supply Air Flow Rate Per Unit Heating Capacity {m3/s-W}
  CoolingDesignCapacity,                   !- Cooling Design Capacity Method
  autosize,                                !- Cooling Design Capacity {W}
  234.7,                                   !- Cooling Design Capacity Per Floor Area {W/m2}
  1,                                       !- Fraction of Autosized Cooling Design Capacity
  HeatingDesignCapacity,                   !- Heating Design Capacity Method
  autosize,                                !- Heating Design Capacity {W}
  157,                                     !- Heating Design Capacity Per Floor Area {W/m2}
  1,                                       !- Fraction of Autosized Heating Design Capacity
  OnOff,                                   !- Central Cooling Capacity Control Method
  autosize;                                !- Occupant Diversity

OS:Sizing:Zone,
  {00000000-0000-0000-0078-000000000001},  !- Handle
  {00000000-0000-0000-0092-000000000001},  !- Zone or ZoneList Name
  TemperatureDifference,                   !- Zone Cooling Design Supply Air Temperature Input Method
  14,                                      !- Zone Cooling Design Supply Air Temperature {C}
  11,                                      !- Zone Cooling Design Supply Air Temperature Difference {deltaC}
  TemperatureDifference,                   !- Zone Heating Design Supply Air Temperature Input Method
  40,                                      !- Zone Heating Design Supply Air Temperature {C}
  21,                                      !- Zone Heating Design Supply Air Temperature Difference {deltaC}
  0.0085,                                  !- Zone Cooling Design Supply Air Humidity Ratio {kg-H2O/kg-air}
  0.008,                                   !- Zone Heating Design Supply Air Humidity Ratio {kg-H2O/kg-air}
  1.3,                                     !- Zone Heating Sizing Factor
  1,                                       !- Zone Cooling Sizing Factor
  DesignDay,                               !- Cooling Design Air Flow Method
  ,                                        !- Cooling Design Air Flow Rate {m3/s}
  ,                                        !- Cooling Minimum Air Flow per Zone Floor Area {m3/s-m2}
  ,                                        !- Cooling Minimum Air Flow {m3/s}
  ,                                        !- Cooling Minimum Air Flow Fraction
  DesignDay,                               !- Heating Design Air Flow Method
  ,                                        !- Heating Design Air Flow Rate {m3/s}
  ,                                        !- Heating Maximum Air Flow per Zone Floor Area {m3/s-m2}
  ,                                        !- Heating Maximum Air Flow {m3/s}
  ,                                        !- Heating Maximum Air Flow Fraction
  No,                                      !- Account for Dedicated Outdoor Air System
  NeutralSupplyAir,                        !- Dedicated Outdoor Air System Control Strategy
  autosize,                                !- Dedicated Outdoor Air Low Setpoint Temperature for Design {C}
  autosize,                                !- Dedicated Outdoor Air High Setpoint Temperature for Design {C}
  Sensible Load Only No Latent Load,       !- Zone Load Sizing Method
  HumidityRatioDifference,                 !- Zone Latent Cooling Design Supply Air Humidity Ratio Input Method
  ,                                        !- Zone Dehumidification Design Supply Air Humidity Ratio {kgWater/kgDryAir}
  0.005,                                   !- Zone Cooling Design Supply Air Humidity Ratio Difference {kgWater/kgDryAir}
  HumidityRatioDifference,                 !- Zone Latent Heating Design Supply Air Humidity Ratio Input Method
  ,                                        !- Zone Humidification Design Supply Air Humidity Ratio {kgWater/kgDryAir}
  0.005,                                   !- Zone Humidification Design Supply Air Humidity Ratio Difference {kgWater/kgDryAir}
  ,                                        !- Zone Humidistat Dehumidification Set Point Schedule Name
  ,                                        !- Zone Humidistat Humidification Set Point Schedule Name
  ,                                        !- Design Zone Air Distribution Effectiveness in Cooling Mode
  ,                                        !- Design Zone Air Distribution Effectiveness in Heating Mode
  ,                                        !- Design Zone Secondary Recirculation Fraction {dimensionless}
  ,                                        !- Design Minimum Zone Ventilation Efficiency {dimensionless}
  Coincident;                              !- Sizing Option

OS:Sizing:Zone,
  {00000000-0000-0000-0078-000000000002},  !- Handle
  {00000000-0000-0000-0092-000000000003},  !- Zone or ZoneList Name
  TemperatureDifference,                   !- Zone Cooling Design Supply Air Temperature Input Method
  14,                                      !- Zone Cooling Design Supply Air Temperature {C}
  11,                                      !- Zone Cooling Design Supply Air Temperature Difference {deltaC}
  TemperatureDifference,                   !- Zone Heating Design Supply Air Temperature Input Method
  40,                                      !- Zone Heating Design Supply Air Temperature {C}
  21,                                      !- Zone Heating Design Supply Air Temperature Difference {deltaC}
  0.0085,                                  !- Zone Cooling Design Supply Air Humidity Ratio {kg-H2O/kg-air}
  0.008,                                   !- Zone Heating Design Supply Air Humidity Ratio {kg-H2O/kg-air}
  1.3,                                     !- Zone Heating Sizing Factor
  1,                                       !- Zone Cooling Sizing Factor
  DesignDay,                               !- Cooling Design Air Flow Method
  ,                                        !- Cooling Design Air Flow Rate {m3/s}
  ,                                        !- Cooling Minimum Air Flow per Zone Floor Area {m3/s-m2}
  ,                                        !- Cooling Minimum Air Flow {m3/s}
  ,                                        !- Cooling Minimum Air Flow Fraction
  DesignDay,                               !- Heating Design Air Flow Method
  ,                                        !- Heating Design Air Flow Rate {m3/s}
  ,                                        !- Heating Maximum Air Flow per Zone Floor Area {m3/s-m2}
  ,                                        !- Heating Maximum Air Flow {m3/s}
  ,                                        !- Heating Maximum Air Flow Fraction
  No,                                      !- Account for Dedicated Outdoor Air System
  NeutralSupplyAir,                        !- Dedicated Outdoor Air System Control Strategy
  autosize,                                !- Dedicated Outdoor Air Low Setpoint Temperature for Design {C}
  autosize,                                !- Dedicated Outdoor Air High Setpoint Temperature for Design {C}
  Sensible Load Only No Latent Load,       !- Zone Load Sizing Method
  HumidityRatioDifference,                 !- Zone Latent Cooling Design Supply Air Humidity Ratio Input Method
  ,                                        !- Zone Dehumidification Design Supply Air Humidity Ratio {kgWater/kgDryAir}
  0.005,                                   !- Zone Cooling Design Supply Air Humidity Ratio Difference {kgWater/kgDryAir}
  HumidityRatioDifference,                 !- Zone Latent Heating Design Supply Air Humidity Ratio Input Method
  ,                                        !- Zone Humidification Design Supply Air Humidity Ratio {kgWater/kgDryAir}
  0.005,                                   !- Zone Humidification Design Supply Air Humidity Ratio Difference {kgWater/kgDryAir}
  ,                                        !- Zone Humidistat Dehumidification Set Point Schedule Name
  ,                                        !- Zone Humidistat Humidification Set Point Schedule Name
  ,                                        !- Design Zone Air Distribution Effectiveness in Cooling Mode
  ,                                        !- Design Zone Air Distribution Effectiveness in Heating Mode
  ,                                        !- Design Zone Secondary Recirculation Fraction {dimensionless}
  ,                                        !- Design Minimum Zone Ventilation Efficiency {dimensionless}
  Coincident;                              !- Sizing Option

OS:Sizing:Zone,
  {00000000-0000-0000-0078-000000000003},  !- Handle
  {00000000-0000-0000-0092-000000000002},  !- Zone or ZoneList Name
  TemperatureDifference,                   !- Zone Cooling Design Supply Air Temperature Input Method
  14,                                      !- Zone Cooling Design Supply Air Temperature {C}
  11,                                      !- Zone Cooling Design Supply Air Temperature Difference {deltaC}
  TemperatureDifference,                   !- Zone Heating Design Supply Air Temperature Input Method
  40,                                      !- Zone Heating Design Supply Air Temperature {C}
  21,                                      !- Zone Heating Design Supply Air Temperature Difference {deltaC}
  0.0085,                                  !- Zone Cooling Design Supply Air Humidity Ratio {kg-H2O/kg-air}
  0.008,                                   !- Zone Heating Design Supply Air Humidity Ratio {kg-H2O/kg-air}
  1.3,                                     !- Zone Heating Sizing Factor
  1,                                       !- Zone Cooling Sizing Factor
  DesignDay,                               !- Cooling Design Air Flow Method
  ,                                        !- Cooling Design Air Flow Rate {m3/s}
  ,                                        !- Cooling Minimum Air Flow per Zone Floor Area {m3/s-m2}
  ,                                        !- Cooling Minimum Air Flow {m3/s}
  ,                                        !- Cooling Minimum Air Flow Fraction
  DesignDay,                               !- Heating Design Air Flow Method
  ,                                        !- Heating Design Air Flow Rate {m3/s}
  ,                                        !- Heating Maximum Air Flow per Zone Floor Area {m3/s-m2}
  ,                                        !- Heating Maximum Air Flow {m3/s}
  ,                                        !- Heating Maximum Air Flow Fraction
  No,                                      !- Account for Dedicated Outdoor Air System
  NeutralSupplyAir,                        !- Dedicated Outdoor Air System Control Strategy
  autosize,                                !- Dedicated Outdoor Air Low Setpoint Temperature for Design {C}
  autosize,                                !- Dedicated Outdoor Air High Setpoint Temperature for Design {C}
  Sensible Load Only No Latent Load,       !- Zone Load Sizing Method
  HumidityRatioDifference,                 !- Zone Latent Cooling Design Supply Air Humidity Ratio Input Method
  ,                                        !- Zone Dehumidification Design Supply Air Humidity Ratio {kgWater/kgDryAir}
  0.005,                                   !- Zone Cooling Design Supply Air Humidity Ratio Difference {kgWater/kgDryAir}
  HumidityRatioDifference,                 !- Zone Latent Heating Design Supply Air Humidity Ratio Input Method
  ,                                        !- Zone Humidification Design Supply Air Humidity Ratio {kgWater/kgDryAir}
  0.005,                                   !- Zone Humidification Design Supply Air Humidity Ratio Difference {kgWater/kgDryAir}
  ,                                        !- Zone Humidistat Dehumidification Set Point Schedule Name
  ,                                        !- Zone Humidistat Humidification Set Point Schedule Name
  ,                                        !- Design Zone Air Distribution Effectiveness in Cooling Mode
  ,                                        !- Design Zone Air Distribution Effectiveness in Heating Mode
  ,                                        !- Design Zone Secondary Recirculation Fraction {dimensionless}
  ,                                        !- Design Minimum Zone Ventilation Efficiency {dimensionless}
  Coincident;                              !- Sizing Option

OS:SizingPeriod:DesignDay,
  {00000000-0000-0000-0079-000000000001},  !- Handle
  Calgary Intl AP Ann Clg .4% Condns DB=>MWB, !- Name
  28.8,                                    !- Maximum Dry-Bulb Temperature {C}
  12.3,                                    !- Daily Dry-Bulb Temperature Range {deltaC}
  88961,                                   !- Barometric Pressure {Pa}
  4.5,                                     !- Wind Speed {m/s}
  160,                                     !- Wind Direction {deg}
  ,                                        !- Sky Clearness
  No,                                      !- Rain Indicator
  No,                                      !- Snow Indicator
  21,                                      !- Day of Month
  7,                                       !- Month
  SummerDesignDay,                         !- Day Type
  No,                                      !- Daylight Saving Time Indicator
  Wetbulb,                                 !- Humidity Condition Type
  ,                                        !- Humidity Condition Day Schedule Name
  16,                                      !- Wetbulb or DewPoint at Maximum Dry-Bulb {C}
  ,                                        !- Humidity Ratio at Maximum Dry-Bulb {kgWater/kgDryAir}
  ,                                        !- Enthalpy at Maximum Dry-Bulb {J/kg}
  DefaultMultipliers,                      !- Dry-Bulb Temperature Range Modifier Type
  ,                                        !- Dry-Bulb Temperature Range Modifier Day Schedule Name
  ASHRAETau,                               !- Solar Model Indicator
  ,                                        !- Beam Solar Day Schedule Name
  ,                                        !- Diffuse Solar Day Schedule Name
  0.34,                                    !- ASHRAE Clear Sky Optical Depth for Beam Irradiance {dimensionless}
  2.419;                                   !- ASHRAE Clear Sky Optical Depth for Diffuse Irradiance {dimensionless}

OS:SizingPeriod:DesignDay,
  {00000000-0000-0000-0079-000000000002},  !- Handle
  Calgary Intl AP Ann Clg .4% Condns WB=>MDB, !- Name
  25.5,                                    !- Maximum Dry-Bulb Temperature {C}
  12.3,                                    !- Daily Dry-Bulb Temperature Range {deltaC}
  88961,                                   !- Barometric Pressure {Pa}
  4.5,                                     !- Wind Speed {m/s}
  160,                                     !- Wind Direction {deg}
  ,                                        !- Sky Clearness
  No,                                      !- Rain Indicator
  No,                                      !- Snow Indicator
  21,                                      !- Day of Month
  7,                                       !- Month
  SummerDesignDay,                         !- Day Type
  No,                                      !- Daylight Saving Time Indicator
  Wetbulb,                                 !- Humidity Condition Type
  ,                                        !- Humidity Condition Day Schedule Name
  17.8,                                    !- Wetbulb or DewPoint at Maximum Dry-Bulb {C}
  ,                                        !- Humidity Ratio at Maximum Dry-Bulb {kgWater/kgDryAir}
  ,                                        !- Enthalpy at Maximum Dry-Bulb {J/kg}
  DefaultMultipliers,                      !- Dry-Bulb Temperature Range Modifier Type
  ,                                        !- Dry-Bulb Temperature Range Modifier Day Schedule Name
  ASHRAETau,                               !- Solar Model Indicator
  ,                                        !- Beam Solar Day Schedule Name
  ,                                        !- Diffuse Solar Day Schedule Name
  0.34,                                    !- ASHRAE Clear Sky Optical Depth for Beam Irradiance {dimensionless}
  2.419;                                   !- ASHRAE Clear Sky Optical Depth for Diffuse Irradiance {dimensionless}

OS:SizingPeriod:DesignDay,
  {00000000-0000-0000-0079-000000000003},  !- Handle
  Calgary Intl AP Ann Htg 99.6% Condns DB, !- Name
  -27.7,                                   !- Maximum Dry-Bulb Temperature {C}
  0,                                       !- Daily Dry-Bulb Temperature Range {deltaC}
  88961,                                   !- Barometric Pressure {Pa}
  2.7,                                     !- Wind Speed {m/s}
  200,                                     !- Wind Direction {deg}
  0,                                       !- Sky Clearness
  No,                                      !- Rain Indicator
  No,                                      !- Snow Indicator
  21,                                      !- Day of Month
  1,                                       !- Month
  WinterDesignDay,                         !- Day Type
  No,                                      !- Daylight Saving Time Indicator
  Wetbulb,                                 !- Humidity Condition Type
  ,                                        !- Humidity Condition Day Schedule Name
  -27.7,                                   !- Wetbulb or DewPoint at Maximum Dry-Bulb {C}
  ,                                        !- Humidity Ratio at Maximum Dry-Bulb {kgWater/kgDryAir}
  ,                                        !- Enthalpy at Maximum Dry-Bulb {J/kg}
  DefaultMultipliers,                      !- Dry-Bulb Temperature Range Modifier Type
  ,                                        !- Dry-Bulb Temperature Range Modifier Day Schedule Name
  ASHRAEClearSky;                          !- Solar Model Indicator

OS:Space,
  {00000000-0000-0000-0080-000000000001},  !- Handle
  Zone1 Office,                            !- Name
  {00000000-0000-0000-0082-000000000001},  !- Space Type Name
  ,                                        !- Default Construction Set Name
  ,                                        !- Default Schedule Set Name
  0,                                       !- Direction of Relative North {deg}
  0,                                       !- X Origin {m}
  0,                                       !- Y Origin {m}
  0,                                       !- Z Origin {m}
  {00000000-0000-0000-0011-000000000001},  !- Building Story Name
  {00000000-0000-0000-0092-000000000001},  !- Thermal Zone Name
  Yes,                                     !- Part of Total Floor Area
  ,                                        !- Design Specification Outdoor Air Object Name
  ,                                        !- Building Unit Name
  Autocalculate;                           !- Volume {m3}

OS:Space,
  {00000000-0000-0000-0080-000000000002},  !- Handle
  Zone2 Fine Storage,                      !- Name
  {00000000-0000-0000-0082-000000000003},  !- Space Type Name
  ,                                        !- Default Construction Set Name
  ,                                        !- Default Schedule Set Name
  -0,                                      !- Direction of Relative North {deg}
  0,                                       !- X Origin {m}
  0,                                       !- Y Origin {m}
  0,                                       !- Z Origin {m}
  {00000000-0000-0000-0011-000000000001},  !- Building Story Name
  {00000000-0000-0000-0092-000000000003},  !- Thermal Zone Name
  Yes,                                     !- Part of Total Floor Area
  ,                                        !- Design Specification Outdoor Air Object Name
  ,                                        !- Building Unit Name
  Autocalculate;                           !- Volume {m3}

OS:Space,
  {00000000-0000-0000-0080-000000000003},  !- Handle
  Zone3 Bulk Storage,                      !- Name
  {00000000-0000-0000-0082-000000000002},  !- Space Type Name
  ,                                        !- Default Construction Set Name
  ,                                        !- Default Schedule Set Name
  -0,                                      !- Direction of Relative North {deg}
  0,                                       !- X Origin {m}
  0,                                       !- Y Origin {m}
  0,                                       !- Z Origin {m}
  {00000000-0000-0000-0011-000000000001},  !- Building Story Name
  {00000000-0000-0000-0092-000000000002},  !- Thermal Zone Name
  Yes,                                     !- Part of Total Floor Area
  ,                                        !- Design Specification Outdoor Air Object Name
  ,                                        !- Building Unit Name
  Autocalculate;                           !- Volume {m3}

OS:SpaceInfiltration:DesignFlowRate,
  {00000000-0000-0000-0081-000000000001},  !- Handle
  Zone1 Office Infiltration,               !- Name
  {00000000-0000-0000-0080-000000000001},  !- Space or SpaceType Name
  {00000000-0000-0000-0059-000000000001},  !- Schedule Name
  Flow/ExteriorArea,                       !- Design Flow Rate Calculation Method
  ,                                        !- Design Flow Rate {m3/s}
  ,                                        !- Flow per Space Floor Area {m3/s-m2}
  0.00048687063771828,                     !- Flow per Exterior Surface Area {m3/s-m2}
  ,                                        !- Air Changes per Hour {1/hr}
  0,                                       !- Constant Term Coefficient
  0,                                       !- Temperature Term Coefficient
  0.224,                                   !- Velocity Term Coefficient
  0;                                       !- Velocity Squared Term Coefficient

OS:SpaceInfiltration:DesignFlowRate,
  {00000000-0000-0000-0081-000000000002},  !- Handle
  Zone2 Fine Storage Infiltration,         !- Name
  {00000000-0000-0000-0080-000000000002},  !- Space or SpaceType Name
  {00000000-0000-0000-0059-000000000001},  !- Schedule Name
  Flow/ExteriorArea,                       !- Design Flow Rate Calculation Method
  ,                                        !- Design Flow Rate {m3/s}
  ,                                        !- Flow per Space Floor Area {m3/s-m2}
  0.00048687063771828,                     !- Flow per Exterior Surface Area {m3/s-m2}
  ,                                        !- Air Changes per Hour {1/hr}
  0,                                       !- Constant Term Coefficient
  0,                                       !- Temperature Term Coefficient
  0.224,                                   !- Velocity Term Coefficient
  0;                                       !- Velocity Squared Term Coefficient

OS:SpaceInfiltration:DesignFlowRate,
  {00000000-0000-0000-0081-000000000003},  !- Handle
  Zone3 Bulk Storage Infiltration,         !- Name
  {00000000-0000-0000-0080-000000000003},  !- Space or SpaceType Name
  {00000000-0000-0000-0059-000000000001},  !- Schedule Name
  Flow/ExteriorArea,                       !- Design Flow Rate Calculation Method
  ,                                        !- Design Flow Rate {m3/s}
  ,                                        !- Flow per Space Floor Area {m3/s-m2}
  0.00048687063771828,                     !- Flow per Exterior Surface Area {m3/s-m2}
  ,                                        !- Air Changes per Hour {1/hr}
  0,                                       !- Constant Term Coefficient
  0,                                       !- Temperature Term Coefficient
  0.224,                                   !- Velocity Term Coefficient
  0;                                       !- Velocity Squared Term Coefficient

OS:SpaceType,
  {00000000-0000-0000-0082-000000000001},  !- Handle
  Space Function Office enclosed <= 25 m2, !- Name
  ,                                        !- Default Construction Set Name
  {00000000-0000-0000-0028-000000000001},  !- Default Schedule Set Name
  {00000000-0000-0000-0058-000000000009},  !- Group Rendering Name
  {00000000-0000-0000-0031-000000000001},  !- Design Specification Outdoor Air Object Name
  ,                                        !- Standards Template
  Space Function,                          !- Standards Building Type
  Office enclosed <= 25 m2;                !- Standards Space Type

OS:SpaceType,
  {00000000-0000-0000-0082-000000000002},  !- Handle
  Space Function Warehouse storage area medium to bulky palletized items, !- Name
  ,                                        !- Default Construction Set Name
  {00000000-0000-0000-0028-000000000002},  !- Default Schedule Set Name
  {00000000-0000-0000-0058-000000000013},  !- Group Rendering Name
  {00000000-0000-0000-0031-000000000002},  !- Design Specification Outdoor Air Object Name
  ,                                        !- Standards Template
  Space Function,                          !- Standards Building Type
  Warehouse storage area medium to bulky palletized items; !- Standards Space Type

OS:SpaceType,
  {00000000-0000-0000-0082-000000000003},  !- Handle
  Space Function Warehouse storage area small hand-carried items(4), !- Name
  ,                                        !- Default Construction Set Name
  {00000000-0000-0000-0028-000000000003},  !- Default Schedule Set Name
  {00000000-0000-0000-0058-000000000015},  !- Group Rendering Name
  {00000000-0000-0000-0031-000000000003},  !- Design Specification Outdoor Air Object Name
  ,                                        !- Standards Template
  Space Function,                          !- Standards Building Type
  Warehouse storage area small hand-carried items(4); !- Standards Space Type

OS:StandardsInformation:Construction,
  {00000000-0000-0000-0083-000000000001},  !- Handle
  {00000000-0000-0000-0020-000000000031},  !- Construction Name
  InteriorPartition,                       !- Intended Surface Type
  ;                                        !- Standards Construction Type

OS:StandardsInformation:Construction,
  {00000000-0000-0000-0083-000000000002},  !- Handle
  {00000000-0000-0000-0020-000000000009},  !- Construction Name
  ExteriorFloor,                           !- Intended Surface Type
  Mass,                                    !- Standards Construction Type
  0,                                       !- Perturbable Layer
  Insulation,                              !- Perturbable Layer Type
  ;                                        !- Other Perturbable Layer Type

OS:StandardsInformation:Construction,
  {00000000-0000-0000-0083-000000000003},  !- Handle
  {00000000-0000-0000-0020-000000000019},  !- Construction Name
  ExteriorWall,                            !- Intended Surface Type
  Mass,                                    !- Standards Construction Type
  2,                                       !- Perturbable Layer
  Insulation,                              !- Perturbable Layer Type
  ;                                        !- Other Perturbable Layer Type

OS:StandardsInformation:Construction,
  {00000000-0000-0000-0083-000000000004},  !- Handle
  {00000000-0000-0000-0020-000000000015},  !- Construction Name
  ExteriorRoof,                            !- Intended Surface Type
  Metal,                                   !- Standards Construction Type
  1,                                       !- Perturbable Layer
  Insulation,                              !- Perturbable Layer Type
  ;                                        !- Other Perturbable Layer Type

OS:StandardsInformation:Construction,
  {00000000-0000-0000-0083-000000000005},  !- Handle
  {00000000-0000-0000-0020-000000000030},  !- Construction Name
  InteriorFloor,                           !- Intended Surface Type
  ;                                        !- Standards Construction Type

OS:StandardsInformation:Construction,
  {00000000-0000-0000-0083-000000000006},  !- Handle
  {00000000-0000-0000-0020-000000000032},  !- Construction Name
  InteriorWall,                            !- Intended Surface Type
  ;                                        !- Standards Construction Type

OS:StandardsInformation:Construction,
  {00000000-0000-0000-0083-000000000007},  !- Handle
  {00000000-0000-0000-0020-000000000028},  !- Construction Name
  InteriorCeiling,                         !- Intended Surface Type
  ;                                        !- Standards Construction Type

OS:StandardsInformation:Construction,
  {00000000-0000-0000-0083-000000000008},  !- Handle
  {00000000-0000-0000-0020-000000000021},  !- Construction Name
  GroundContactFloor,                      !- Intended Surface Type
  Mass,                                    !- Standards Construction Type
  1,                                       !- Perturbable Layer
  Insulation,                              !- Perturbable Layer Type
  ;                                        !- Other Perturbable Layer Type

OS:StandardsInformation:Construction,
  {00000000-0000-0000-0083-000000000009},  !- Handle
  {00000000-0000-0000-0020-000000000026},  !- Construction Name
  GroundContactWall,                       !- Intended Surface Type
  Mass,                                    !- Standards Construction Type
  1,                                       !- Perturbable Layer
  Insulation,                              !- Perturbable Layer Type
  ;                                        !- Other Perturbable Layer Type

OS:StandardsInformation:Construction,
  {00000000-0000-0000-0083-000000000010},  !- Handle
  {00000000-0000-0000-0020-000000000024},  !- Construction Name
  GroundContactRoof,                       !- Intended Surface Type
  Mass,                                    !- Standards Construction Type
  1,                                       !- Perturbable Layer
  Insulation,                              !- Perturbable Layer Type
  ;                                        !- Other Perturbable Layer Type

OS:StandardsInformation:Construction,
  {00000000-0000-0000-0083-000000000011},  !- Handle
  {00000000-0000-0000-0020-000000000007},  !- Construction Name
  ExteriorWindow;                          !- Intended Surface Type

OS:StandardsInformation:Construction,
  {00000000-0000-0000-0083-000000000012},  !- Handle
  {00000000-0000-0000-0020-000000000005},  !- Construction Name
  ExteriorDoor,                            !- Intended Surface Type
  ,                                        !- Standards Construction Type
  1,                                       !- Perturbable Layer
  Insulation,                              !- Perturbable Layer Type
  ;                                        !- Other Perturbable Layer Type

OS:StandardsInformation:Construction,
  {00000000-0000-0000-0083-000000000013},  !- Handle
  {00000000-0000-0000-0020-000000000011},  !- Construction Name
  GlassDoor;                               !- Intended Surface Type

OS:StandardsInformation:Construction,
  {00000000-0000-0000-0083-000000000014},  !- Handle
  {00000000-0000-0000-0020-000000000013},  !- Construction Name
  ExteriorDoor,                            !- Intended Surface Type
  RollUp,                                  !- Standards Construction Type
  0,                                       !- Perturbable Layer
  Insulation,                              !- Perturbable Layer Type
  ;                                        !- Other Perturbable Layer Type

OS:StandardsInformation:Construction,
  {00000000-0000-0000-0083-000000000015},  !- Handle
  {00000000-0000-0000-0020-000000000017},  !- Construction Name
  Skylight;                                !- Intended Surface Type

OS:StandardsInformation:Construction,
  {00000000-0000-0000-0083-000000000016},  !- Handle
  {00000000-0000-0000-0020-000000000003},  !- Construction Name
  TubularDaylightDome;                     !- Intended Surface Type

OS:StandardsInformation:Construction,
  {00000000-0000-0000-0083-000000000017},  !- Handle
  {00000000-0000-0000-0020-000000000001},  !- Construction Name
  TubularDaylightDiffuser;                 !- Intended Surface Type

OS:StandardsInformation:Construction,
  {00000000-0000-0000-0083-000000000018},  !- Handle
  {00000000-0000-0000-0020-000000000033},  !- Construction Name
  InteriorWindow,                          !- Intended Surface Type
  ;                                        !- Standards Construction Type

OS:StandardsInformation:Construction,
  {00000000-0000-0000-0083-000000000019},  !- Handle
  {00000000-0000-0000-0020-000000000029},  !- Construction Name
  InteriorDoor,                            !- Intended Surface Type
  ;                                        !- Standards Construction Type

OS:StandardsInformation:Construction,
  {00000000-0000-0000-0083-000000000020},  !- Handle
  {00000000-0000-0000-0020-000000000010},  !- Construction Name
  ExteriorFloor,                           !- Intended Surface Type
  Mass,                                    !- Standards Construction Type
  0,                                       !- Perturbable Layer
  Insulation,                              !- Perturbable Layer Type
  ;                                        !- Other Perturbable Layer Type

OS:StandardsInformation:Construction,
  {00000000-0000-0000-0083-000000000021},  !- Handle
  {00000000-0000-0000-0020-000000000020},  !- Construction Name
  ExteriorWall,                            !- Intended Surface Type
  Mass,                                    !- Standards Construction Type
  2,                                       !- Perturbable Layer
  Insulation,                              !- Perturbable Layer Type
  ;                                        !- Other Perturbable Layer Type

OS:StandardsInformation:Construction,
  {00000000-0000-0000-0083-000000000022},  !- Handle
  {00000000-0000-0000-0020-000000000016},  !- Construction Name
  ExteriorRoof,                            !- Intended Surface Type
  Metal,                                   !- Standards Construction Type
  1,                                       !- Perturbable Layer
  Insulation,                              !- Perturbable Layer Type
  ;                                        !- Other Perturbable Layer Type

OS:StandardsInformation:Construction,
  {00000000-0000-0000-0083-000000000023},  !- Handle
  {00000000-0000-0000-0020-000000000022},  !- Construction Name
  GroundContactFloor,                      !- Intended Surface Type
  Mass,                                    !- Standards Construction Type
  1,                                       !- Perturbable Layer
  Insulation,                              !- Perturbable Layer Type
  ;                                        !- Other Perturbable Layer Type

OS:StandardsInformation:Construction,
  {00000000-0000-0000-0083-000000000024},  !- Handle
  {00000000-0000-0000-0020-000000000027},  !- Construction Name
  GroundContactWall,                       !- Intended Surface Type
  Mass,                                    !- Standards Construction Type
  1,                                       !- Perturbable Layer
  Insulation,                              !- Perturbable Layer Type
  ;                                        !- Other Perturbable Layer Type

OS:StandardsInformation:Construction,
  {00000000-0000-0000-0083-000000000025},  !- Handle
  {00000000-0000-0000-0020-000000000025},  !- Construction Name
  GroundContactRoof,                       !- Intended Surface Type
  Mass,                                    !- Standards Construction Type
  1,                                       !- Perturbable Layer
  Insulation,                              !- Perturbable Layer Type
  ;                                        !- Other Perturbable Layer Type

OS:StandardsInformation:Construction,
  {00000000-0000-0000-0083-000000000026},  !- Handle
  {00000000-0000-0000-0020-000000000006},  !- Construction Name
  ExteriorDoor,                            !- Intended Surface Type
  ,                                        !- Standards Construction Type
  1,                                       !- Perturbable Layer
  Insulation,                              !- Perturbable Layer Type
  ;                                        !- Other Perturbable Layer Type

OS:StandardsInformation:Construction,
  {00000000-0000-0000-0083-000000000027},  !- Handle
  {00000000-0000-0000-0020-000000000014},  !- Construction Name
  ExteriorDoor,                            !- Intended Surface Type
  RollUp,                                  !- Standards Construction Type
  0,                                       !- Perturbable Layer
  Insulation,                              !- Perturbable Layer Type
  ;                                        !- Other Perturbable Layer Type

OS:StandardsInformation:Material,
  {00000000-0000-0000-0084-000000000001},  !- Handle
  {00000000-0000-0000-0046-000000000020};  !- Material Name

OS:StandardsInformation:Material,
  {00000000-0000-0000-0084-000000000002},  !- Handle
  {00000000-0000-0000-0047-000000000013};  !- Material Name

OS:StandardsInformation:Material,
  {00000000-0000-0000-0084-000000000003},  !- Handle
  {00000000-0000-0000-0046-000000000008};  !- Material Name

OS:StandardsInformation:Material,
  {00000000-0000-0000-0084-000000000004},  !- Handle
  {00000000-0000-0000-0047-000000000007};  !- Material Name

OS:StandardsInformation:Material,
  {00000000-0000-0000-0084-000000000005},  !- Handle
  {00000000-0000-0000-0046-000000000006};  !- Material Name

OS:StandardsInformation:Material,
  {00000000-0000-0000-0084-000000000006},  !- Handle
  {00000000-0000-0000-0046-000000000014};  !- Material Name

OS:StandardsInformation:Material,
  {00000000-0000-0000-0084-000000000007},  !- Handle
  {00000000-0000-0000-0046-000000000002};  !- Material Name

OS:StandardsInformation:Material,
  {00000000-0000-0000-0084-000000000008},  !- Handle
  {00000000-0000-0000-0046-000000000023};  !- Material Name

OS:StandardsInformation:Material,
  {00000000-0000-0000-0084-000000000009},  !- Handle
  {00000000-0000-0000-0046-000000000003};  !- Material Name

OS:StandardsInformation:Material,
  {00000000-0000-0000-0084-000000000010},  !- Handle
  {00000000-0000-0000-0046-000000000018};  !- Material Name

OS:StandardsInformation:Material,
  {00000000-0000-0000-0084-000000000011},  !- Handle
  {00000000-0000-0000-0046-000000000012};  !- Material Name

OS:StandardsInformation:Material,
  {00000000-0000-0000-0084-000000000012},  !- Handle
  {00000000-0000-0000-0102-000000000001};  !- Material Name

OS:StandardsInformation:Material,
  {00000000-0000-0000-0084-000000000013},  !- Handle
  {00000000-0000-0000-0046-000000000017};  !- Material Name

OS:StandardsInformation:Material,
  {00000000-0000-0000-0084-000000000014},  !- Handle
  {00000000-0000-0000-0047-000000000008};  !- Material Name

OS:StandardsInformation:Material,
  {00000000-0000-0000-0084-000000000015},  !- Handle
  {00000000-0000-0000-0046-000000000007};  !- Material Name

OS:StandardsInformation:Material,
  {00000000-0000-0000-0084-000000000016},  !- Handle
  {00000000-0000-0000-0047-000000000003};  !- Material Name

OS:StandardsInformation:Material,
  {00000000-0000-0000-0084-000000000017},  !- Handle
  {00000000-0000-0000-0046-000000000005};  !- Material Name

OS:StandardsInformation:Material,
  {00000000-0000-0000-0084-000000000018},  !- Handle
  {00000000-0000-0000-0046-000000000013};  !- Material Name

OS:StandardsInformation:Material,
  {00000000-0000-0000-0084-000000000019},  !- Handle
  {00000000-0000-0000-0047-000000000009};  !- Material Name

OS:StandardsInformation:Material,
  {00000000-0000-0000-0084-000000000020},  !- Handle
  {00000000-0000-0000-0046-000000000001};  !- Material Name

OS:StandardsInformation:Material,
  {00000000-0000-0000-0084-000000000021},  !- Handle
  {00000000-0000-0000-0046-000000000022};  !- Material Name

OS:StandardsInformation:Material,
  {00000000-0000-0000-0084-000000000022},  !- Handle
  {00000000-0000-0000-0047-000000000010};  !- Material Name

OS:StandardsInformation:Material,
  {00000000-0000-0000-0084-000000000023},  !- Handle
  {00000000-0000-0000-0046-000000000009};  !- Material Name

OS:StandardsInformation:Material,
  {00000000-0000-0000-0084-000000000024},  !- Handle
  {00000000-0000-0000-0047-000000000004};  !- Material Name

OS:StandardsInformation:Material,
  {00000000-0000-0000-0084-000000000025},  !- Handle
  {00000000-0000-0000-0046-000000000010};  !- Material Name

OS:StandardsInformation:Material,
  {00000000-0000-0000-0084-000000000026},  !- Handle
  {00000000-0000-0000-0047-000000000005};  !- Material Name

OS:StandardsInformation:Material,
  {00000000-0000-0000-0084-000000000027},  !- Handle
  {00000000-0000-0000-0046-000000000011};  !- Material Name

OS:StandardsInformation:Material,
  {00000000-0000-0000-0084-000000000028},  !- Handle
  {00000000-0000-0000-0047-000000000006};  !- Material Name

OS:StandardsInformation:Material,
  {00000000-0000-0000-0084-000000000029},  !- Handle
  {00000000-0000-0000-0046-000000000016};  !- Material Name

OS:StandardsInformation:Material,
  {00000000-0000-0000-0084-000000000030},  !- Handle
  {00000000-0000-0000-0047-000000000011};  !- Material Name

OS:StandardsInformation:Material,
  {00000000-0000-0000-0084-000000000031},  !- Handle
  {00000000-0000-0000-0047-000000000012};  !- Material Name

OS:SubSurface,
  {00000000-0000-0000-0085-000000000001},  !- Handle
  Bulk Storage Left Wall_FixedWindow,      !- Name
  FixedWindow,                             !- Sub Surface Type
  {00000000-0000-0000-0020-000000000008},  !- Construction Name
  {00000000-0000-0000-0086-000000000004},  !- Surface Name
  ,                                        !- Outside Boundary Condition Object
  ,                                        !- View Factor to Ground
  ,                                        !- Frame and Divider Name
  ,                                        !- Multiplier
  ,                                        !- Number of Vertices
  0, 100.553694839222, 3.605877488203,     !- X,Y,Z Vertex 1 {m}
  0, 100.553694839222, 0.762,              !- X,Y,Z Vertex 2 {m}
  0, 30.5039135876431, 0.762,              !- X,Y,Z Vertex 3 {m}
  0, 30.5039135876431, 3.605877488203;     !- X,Y,Z Vertex 4 {m}

OS:SubSurface,
  {00000000-0000-0000-0085-000000000002},  !- Handle
  Bulk Storage Rear Wall_FixedWindow,      !- Name
  FixedWindow,                             !- Sub Surface Type
  {00000000-0000-0000-0020-000000000008},  !- Construction Name
  {00000000-0000-0000-0086-000000000005},  !- Surface Name
  ,                                        !- Outside Boundary Condition Object
  ,                                        !- View Factor to Ground
  ,                                        !- Frame and Divider Name
  ,                                        !- Multiplier
  ,                                        !- Number of Vertices
  45.6923703814647, 100.579094839222, 3.60697784757277, !- X,Y,Z Vertex 1 {m}
  45.6923703814647, 100.579094839222, 0.762, !- X,Y,Z Vertex 2 {m}
  0.0254000000000048, 100.579094839222, 0.762, !- X,Y,Z Vertex 3 {m}
  0.0254000000000048, 100.579094839222, 3.60697784757277; !- X,Y,Z Vertex 4 {m}

OS:SubSurface,
  {00000000-0000-0000-0085-000000000003},  !- Handle
  Bulk Storage Right Wall_FixedWindow,     !- Name
  FixedWindow,                             !- Sub Surface Type
  {00000000-0000-0000-0020-000000000008},  !- Construction Name
  {00000000-0000-0000-0086-000000000006},  !- Surface Name
  ,                                        !- Outside Boundary Condition Object
  ,                                        !- View Factor to Ground
  ,                                        !- Frame and Divider Name
  ,                                        !- Multiplier
  ,                                        !- Number of Vertices
  45.7177703814647, 30.5039135876431, 3.605877488203, !- X,Y,Z Vertex 1 {m}
  45.7177703814647, 30.5039135876431, 0.762, !- X,Y,Z Vertex 2 {m}
  45.7177703814647, 100.553694839222, 0.762, !- X,Y,Z Vertex 3 {m}
  45.7177703814647, 100.553694839222, 3.605877488203; !- X,Y,Z Vertex 4 {m}

OS:SubSurface,
  {00000000-0000-0000-0085-000000000004},  !- Handle
  Bulk Storage Roof_Skylight,              !- Name
  Skylight,                                !- Sub Surface Type
  {00000000-0000-0000-0020-000000000018},  !- Construction Name
  {00000000-0000-0000-0086-000000000007},  !- Surface Name
  ,                                        !- Outside Boundary Condition Object
  ,                                        !- View Factor to Ground
  ,                                        !- Frame and Divider Name
  1,                                       !- Multiplier
  ,                                        !- Number of Vertices
  26.0916197364788, 60.5719445766215, 8.53398380454007, !- X,Y,Z Vertex 1 {m}
  26.0916197364788, 70.4856638502435, 8.53398380454007, !- X,Y,Z Vertex 2 {m}
  19.6261506449862, 70.4856638502435, 8.53398380454007, !- X,Y,Z Vertex 3 {m}
  19.6261506449862, 60.5719445766215, 8.53398380454007; !- X,Y,Z Vertex 4 {m}

OS:SubSurface,
  {00000000-0000-0000-0085-000000000005},  !- Handle
  Fine Storage Front Wall_FixedWindow,     !- Name
  FixedWindow,                             !- Sub Surface Type
  {00000000-0000-0000-0020-000000000008},  !- Construction Name
  {00000000-0000-0000-0086-000000000009},  !- Surface Name
  ,                                        !- Outside Boundary Condition Object
  ,                                        !- View Factor to Ground
  ,                                        !- Frame and Divider Name
  ,                                        !- Multiplier
  ,                                        !- Number of Vertices
  25.9321365494966, 0, 3.61112240525708,   !- X,Y,Z Vertex 1 {m}
  25.9321365494966, 0, 0.762,              !- X,Y,Z Vertex 2 {m}
  45.6923703814647, 0, 0.762,              !- X,Y,Z Vertex 3 {m}
  45.6923703814647, 0, 3.61112240525708;   !- X,Y,Z Vertex 4 {m}

OS:SubSurface,
  {00000000-0000-0000-0085-000000000006},  !- Handle
  Fine Storage Left Wall_FixedWindow,      !- Name
  FixedWindow,                             !- Sub Surface Type
  {00000000-0000-0000-0020-000000000008},  !- Construction Name
  {00000000-0000-0000-0086-000000000010},  !- Surface Name
  ,                                        !- Outside Boundary Condition Object
  ,                                        !- View Factor to Ground
  ,                                        !- Frame and Divider Name
  ,                                        !- Multiplier
  ,                                        !- Number of Vertices
  0, 30.4531135876431, 3.61059931700919,   !- X,Y,Z Vertex 1 {m}
  0, 30.4531135876431, 0.762,              !- X,Y,Z Vertex 2 {m}
  0, 9.16895407629293, 0.762,              !- X,Y,Z Vertex 3 {m}
  0, 9.16895407629293, 3.61059931700919;   !- X,Y,Z Vertex 4 {m}

OS:SubSurface,
  {00000000-0000-0000-0085-000000000007},  !- Handle
  Fine Storage Office Front Wall_FixedWindow, !- Name
  FixedWindow,                             !- Sub Surface Type
  {00000000-0000-0000-0020-000000000008},  !- Construction Name
  {00000000-0000-0000-0086-000000000011},  !- Surface Name
  ,                                        !- Outside Boundary Condition Object
  ,                                        !- View Factor to Ground
  ,                                        !- Frame and Divider Name
  ,                                        !- Multiplier
  ,                                        !- Number of Vertices
  0.0254, 0, 6.4526919105121,              !- X,Y,Z Vertex 1 {m}
  0.0254, 0, 5.02899190227003,             !- X,Y,Z Vertex 2 {m}
  25.8813365494966, 0, 5.02899190227003,   !- X,Y,Z Vertex 3 {m}
  25.8813365494966, 0, 6.4526919105121;    !- X,Y,Z Vertex 4 {m}

OS:SubSurface,
  {00000000-0000-0000-0085-000000000008},  !- Handle
  Fine Storage Office Left Wall_FixedWindow, !- Name
  FixedWindow,                             !- Sub Surface Type
  {00000000-0000-0000-0020-000000000008},  !- Construction Name
  {00000000-0000-0000-0086-000000000012},  !- Surface Name
  ,                                        !- Outside Boundary Condition Object
  ,                                        !- View Factor to Ground
  ,                                        !- Frame and Divider Name
  ,                                        !- Multiplier
  ,                                        !- Number of Vertices
  0, 9.11815407629293, 6.45783863023517,   !- X,Y,Z Vertex 1 {m}
  0, 9.11815407629293, 5.02899190227003,   !- X,Y,Z Vertex 2 {m}
  0, 0.0254000000000012, 5.02899190227003, !- X,Y,Z Vertex 3 {m}
  0, 0.0254000000000012, 6.45783863023517; !- X,Y,Z Vertex 4 {m}

OS:SubSurface,
  {00000000-0000-0000-0085-000000000009},  !- Handle
  Fine Storage Right Wall_FixedWindow,     !- Name
  FixedWindow,                             !- Sub Surface Type
  {00000000-0000-0000-0020-000000000008},  !- Construction Name
  {00000000-0000-0000-0086-000000000013},  !- Surface Name
  ,                                        !- Outside Boundary Condition Object
  ,                                        !- View Factor to Ground
  ,                                        !- Frame and Divider Name
  ,                                        !- Multiplier
  ,                                        !- Number of Vertices
  45.7177703814647, 0.0254, 3.60856110679729, !- X,Y,Z Vertex 1 {m}
  45.7177703814647, 0.0254, 0.762,         !- X,Y,Z Vertex 2 {m}
  45.7177703814647, 30.4531135876431, 0.762, !- X,Y,Z Vertex 3 {m}
  45.7177703814647, 30.4531135876431, 3.60856110679729; !- X,Y,Z Vertex 4 {m}

OS:SubSurface,
  {00000000-0000-0000-0085-000000000010},  !- Handle
  Fine Storage Roof_Skylight,              !- Name
  Skylight,                                !- Sub Surface Type
  {00000000-0000-0000-0020-000000000018},  !- Construction Name
  {00000000-0000-0000-0086-000000000014},  !- Surface Name
  ,                                        !- Outside Boundary Condition Object
  ,                                        !- View Factor to Ground
  ,                                        !- Frame and Divider Name
  1,                                       !- Multiplier
  ,                                        !- Number of Vertices
  26.0916197364788, 13.0841004299906, 8.53398380454007, !- X,Y,Z Vertex 1 {m}
  26.0916197364788, 17.3944131576524, 8.53398380454007, !- X,Y,Z Vertex 2 {m}
  19.6261506449862, 17.3944131576524, 8.53398380454007, !- X,Y,Z Vertex 3 {m}
  19.6261506449862, 13.0841004299906, 8.53398380454007; !- X,Y,Z Vertex 4 {m}

OS:SubSurface,
  {00000000-0000-0000-0085-000000000011},  !- Handle
  Office Front Wall_FixedWindow,           !- Name
  FixedWindow,                             !- Sub Surface Type
  {00000000-0000-0000-0020-000000000008},  !- Construction Name
  {00000000-0000-0000-0086-000000000016},  !- Surface Name
  ,                                        !- Outside Boundary Condition Object
  ,                                        !- View Factor to Ground
  ,                                        !- Frame and Divider Name
  ,                                        !- Multiplier
  ,                                        !- Number of Vertices
  0.0254, 0, 2.18570000824207,             !- X,Y,Z Vertex 1 {m}
  0.0254, 0, 0.762,                        !- X,Y,Z Vertex 2 {m}
  25.8813365494966, 0, 0.762,              !- X,Y,Z Vertex 3 {m}
  25.8813365494966, 0, 2.18570000824207;   !- X,Y,Z Vertex 4 {m}

OS:SubSurface,
  {00000000-0000-0000-0085-000000000012},  !- Handle
  Office Left Wall_FixedWindow,            !- Name
  FixedWindow,                             !- Sub Surface Type
  {00000000-0000-0000-0020-000000000008},  !- Construction Name
  {00000000-0000-0000-0086-000000000017},  !- Surface Name
  ,                                        !- Outside Boundary Condition Object
  ,                                        !- View Factor to Ground
  ,                                        !- Frame and Divider Name
  ,                                        !- Multiplier
  ,                                        !- Number of Vertices
  0, 9.11815407629293, 2.19084672796514,   !- X,Y,Z Vertex 1 {m}
  0, 9.11815407629293, 0.762,              !- X,Y,Z Vertex 2 {m}
  0, 0.0254000000000012, 0.762,            !- X,Y,Z Vertex 3 {m}
  0, 0.0254000000000012, 2.19084672796514; !- X,Y,Z Vertex 4 {m}

OS:Surface,
  {00000000-0000-0000-0086-000000000001},  !- Handle
  Bulk Storage Floor,                      !- Name
  Floor,                                   !- Surface Type
  {00000000-0000-0000-0020-000000000023},  !- Construction Name
  {00000000-0000-0000-0080-000000000003},  !- Space Name
  Foundation,                              !- Outside Boundary Condition
  {00000000-0000-0000-0040-000000000001},  !- Outside Boundary Condition Object
  NoSun,                                   !- Sun Exposure
  NoWind,                                  !- Wind Exposure
  ,                                        !- View Factor to Ground
  ,                                        !- Number of Vertices
  45.7177703814647, 100.579094839222, 0,   !- X,Y,Z Vertex 1 {m}
  45.7177703814647, 30.4785135876431, 0,   !- X,Y,Z Vertex 2 {m}
  0, 30.4785135876431, 0,                  !- X,Y,Z Vertex 3 {m}
  0, 100.579094839222, 0;                  !- X,Y,Z Vertex 4 {m}

OS:Surface,
  {00000000-0000-0000-0086-000000000002},  !- Handle
  Bulk Storage Front Wall Reversed,        !- Name
  Wall,                                    !- Surface Type
  ,                                        !- Construction Name
  {00000000-0000-0000-0080-000000000002},  !- Space Name
  Surface,                                 !- Outside Boundary Condition
  {00000000-0000-0000-0086-000000000003},  !- Outside Boundary Condition Object
  NoSun,                                   !- Sun Exposure
  NoWind,                                  !- Wind Exposure
  ,                                        !- View Factor to Ground
  ,                                        !- Number of Vertices
  45.7177703814647, 30.4785135876431, 8.53398380454007, !- X,Y,Z Vertex 1 {m}
  45.7177703814647, 30.4785135876431, 0,   !- X,Y,Z Vertex 2 {m}
  0, 30.4785135876431, 0,                  !- X,Y,Z Vertex 3 {m}
  0, 30.4785135876431, 8.53398380454007;   !- X,Y,Z Vertex 4 {m}

OS:Surface,
  {00000000-0000-0000-0086-000000000003},  !- Handle
  Bulk Storage Front Wall,                 !- Name
  Wall,                                    !- Surface Type
  ,                                        !- Construction Name
  {00000000-0000-0000-0080-000000000003},  !- Space Name
  Surface,                                 !- Outside Boundary Condition
  {00000000-0000-0000-0086-000000000002},  !- Outside Boundary Condition Object
  NoSun,                                   !- Sun Exposure
  NoWind,                                  !- Wind Exposure
  ,                                        !- View Factor to Ground
  ,                                        !- Number of Vertices
  0, 30.4785135876431, 8.53398380454007,   !- X,Y,Z Vertex 1 {m}
  0, 30.4785135876431, 0,                  !- X,Y,Z Vertex 2 {m}
  45.7177703814647, 30.4785135876431, 0,   !- X,Y,Z Vertex 3 {m}
  45.7177703814647, 30.4785135876431, 8.53398380454007; !- X,Y,Z Vertex 4 {m}

OS:Surface,
  {00000000-0000-0000-0086-000000000004},  !- Handle
  Bulk Storage Left Wall,                  !- Name
  Wall,                                    !- Surface Type
  ,                                        !- Construction Name
  {00000000-0000-0000-0080-000000000003},  !- Space Name
  Outdoors,                                !- Outside Boundary Condition
  ,                                        !- Outside Boundary Condition Object
  SunExposed,                              !- Sun Exposure
  WindExposed,                             !- Wind Exposure
  ,                                        !- View Factor to Ground
  ,                                        !- Number of Vertices
  0, 100.579094839222, 8.53398380454007,   !- X,Y,Z Vertex 1 {m}
  0, 100.579094839222, 0,                  !- X,Y,Z Vertex 2 {m}
  0, 30.4785135876431, 0,                  !- X,Y,Z Vertex 3 {m}
  0, 30.4785135876431, 8.53398380454007;   !- X,Y,Z Vertex 4 {m}

OS:Surface,
  {00000000-0000-0000-0086-000000000005},  !- Handle
  Bulk Storage Rear Wall,                  !- Name
  Wall,                                    !- Surface Type
  ,                                        !- Construction Name
  {00000000-0000-0000-0080-000000000003},  !- Space Name
  Outdoors,                                !- Outside Boundary Condition
  ,                                        !- Outside Boundary Condition Object
  SunExposed,                              !- Sun Exposure
  WindExposed,                             !- Wind Exposure
  ,                                        !- View Factor to Ground
  ,                                        !- Number of Vertices
  45.7177703814647, 100.579094839222, 8.53398380454007, !- X,Y,Z Vertex 1 {m}
  45.7177703814647, 100.579094839222, 0,   !- X,Y,Z Vertex 2 {m}
  0, 100.579094839222, 0,                  !- X,Y,Z Vertex 3 {m}
  0, 100.579094839222, 8.53398380454007;   !- X,Y,Z Vertex 4 {m}

OS:Surface,
  {00000000-0000-0000-0086-000000000006},  !- Handle
  Bulk Storage Right Wall,                 !- Name
  Wall,                                    !- Surface Type
  ,                                        !- Construction Name
  {00000000-0000-0000-0080-000000000003},  !- Space Name
  Outdoors,                                !- Outside Boundary Condition
  ,                                        !- Outside Boundary Condition Object
  SunExposed,                              !- Sun Exposure
  WindExposed,                             !- Wind Exposure
  ,                                        !- View Factor to Ground
  ,                                        !- Number of Vertices
  45.7177703814647, 30.4785135876431, 8.53398380454007, !- X,Y,Z Vertex 1 {m}
  45.7177703814647, 30.4785135876431, 0,   !- X,Y,Z Vertex 2 {m}
  45.7177703814647, 100.579094839222, 0,   !- X,Y,Z Vertex 3 {m}
  45.7177703814647, 100.579094839222, 8.53398380454007; !- X,Y,Z Vertex 4 {m}

OS:Surface,
  {00000000-0000-0000-0086-000000000007},  !- Handle
  Bulk Storage Roof,                       !- Name
  RoofCeiling,                             !- Surface Type
  ,                                        !- Construction Name
  {00000000-0000-0000-0080-000000000003},  !- Space Name
  Outdoors,                                !- Outside Boundary Condition
  ,                                        !- Outside Boundary Condition Object
  SunExposed,                              !- Sun Exposure
  WindExposed,                             !- Wind Exposure
  ,                                        !- View Factor to Ground
  ,                                        !- Number of Vertices
  45.7177703814647, 30.4785135876431, 8.53398380454007, !- X,Y,Z Vertex 1 {m}
  45.7177703814647, 100.579094839222, 8.53398380454007, !- X,Y,Z Vertex 2 {m}
  0, 100.579094839222, 8.53398380454007,   !- X,Y,Z Vertex 3 {m}
  0, 30.4785135876431, 8.53398380454007;   !- X,Y,Z Vertex 4 {m}

OS:Surface,
  {00000000-0000-0000-0086-000000000008},  !- Handle
  Fine Storage Floor,                      !- Name
  Floor,                                   !- Surface Type
  {00000000-0000-0000-0020-000000000023},  !- Construction Name
  {00000000-0000-0000-0080-000000000002},  !- Space Name
  Foundation,                              !- Outside Boundary Condition
  {00000000-0000-0000-0040-000000000001},  !- Outside Boundary Condition Object
  NoSun,                                   !- Sun Exposure
  NoWind,                                  !- Wind Exposure
  ,                                        !- View Factor to Ground
  ,                                        !- Number of Vertices
  45.7177703814647, 30.4785135876431, 0,   !- X,Y,Z Vertex 1 {m}
  45.7177703814647, 0, 0,                  !- X,Y,Z Vertex 2 {m}
  25.9067365494966, 0, 0,                  !- X,Y,Z Vertex 3 {m}
  25.9067365494966, 9.14355407629293, 0,   !- X,Y,Z Vertex 4 {m}
  0, 9.14355407629293, 0,                  !- X,Y,Z Vertex 5 {m}
  0, 30.4785135876431, 0;                  !- X,Y,Z Vertex 6 {m}

OS:Surface,
  {00000000-0000-0000-0086-000000000009},  !- Handle
  Fine Storage Front Wall,                 !- Name
  Wall,                                    !- Surface Type
  ,                                        !- Construction Name
  {00000000-0000-0000-0080-000000000002},  !- Space Name
  Outdoors,                                !- Outside Boundary Condition
  ,                                        !- Outside Boundary Condition Object
  SunExposed,                              !- Sun Exposure
  WindExposed,                             !- Wind Exposure
  ,                                        !- View Factor to Ground
  ,                                        !- Number of Vertices
  25.9067365494966, 0, 8.53398380454007,   !- X,Y,Z Vertex 1 {m}
  25.9067365494966, 0, 0,                  !- X,Y,Z Vertex 2 {m}
  45.7177703814647, 0, 0,                  !- X,Y,Z Vertex 3 {m}
  45.7177703814647, 0, 8.53398380454007;   !- X,Y,Z Vertex 4 {m}

OS:Surface,
  {00000000-0000-0000-0086-000000000010},  !- Handle
  Fine Storage Left Wall,                  !- Name
  Wall,                                    !- Surface Type
  ,                                        !- Construction Name
  {00000000-0000-0000-0080-000000000002},  !- Space Name
  Outdoors,                                !- Outside Boundary Condition
  ,                                        !- Outside Boundary Condition Object
  SunExposed,                              !- Sun Exposure
  WindExposed,                             !- Wind Exposure
  ,                                        !- View Factor to Ground
  ,                                        !- Number of Vertices
  0, 30.4785135876431, 8.53398380454007,   !- X,Y,Z Vertex 1 {m}
  0, 30.4785135876431, 0,                  !- X,Y,Z Vertex 2 {m}
  0, 9.14355407629293, 0,                  !- X,Y,Z Vertex 3 {m}
  0, 9.14355407629293, 8.53398380454007;   !- X,Y,Z Vertex 4 {m}

OS:Surface,
  {00000000-0000-0000-0086-000000000011},  !- Handle
  Fine Storage Office Front Wall,          !- Name
  Wall,                                    !- Surface Type
  ,                                        !- Construction Name
  {00000000-0000-0000-0080-000000000002},  !- Space Name
  Outdoors,                                !- Outside Boundary Condition
  ,                                        !- Outside Boundary Condition Object
  SunExposed,                              !- Sun Exposure
  WindExposed,                             !- Wind Exposure
  ,                                        !- View Factor to Ground
  ,                                        !- Number of Vertices
  0, 0, 8.53398380454007,                  !- X,Y,Z Vertex 1 {m}
  0, 0, 4.26699190227003,                  !- X,Y,Z Vertex 2 {m}
  25.9067365494966, 0, 4.26699190227003,   !- X,Y,Z Vertex 3 {m}
  25.9067365494966, 0, 8.53398380454007;   !- X,Y,Z Vertex 4 {m}

OS:Surface,
  {00000000-0000-0000-0086-000000000012},  !- Handle
  Fine Storage Office Left Wall,           !- Name
  Wall,                                    !- Surface Type
  ,                                        !- Construction Name
  {00000000-0000-0000-0080-000000000002},  !- Space Name
  Outdoors,                                !- Outside Boundary Condition
  ,                                        !- Outside Boundary Condition Object
  SunExposed,                              !- Sun Exposure
  WindExposed,                             !- Wind Exposure
  ,                                        !- View Factor to Ground
  ,                                        !- Number of Vertices
  0, 9.14355407629293, 8.53398380454007,   !- X,Y,Z Vertex 1 {m}
  0, 9.14355407629293, 4.26699190227003,   !- X,Y,Z Vertex 2 {m}
  0, 0, 4.26699190227003,                  !- X,Y,Z Vertex 3 {m}
  0, 0, 8.53398380454007;                  !- X,Y,Z Vertex 4 {m}

OS:Surface,
  {00000000-0000-0000-0086-000000000013},  !- Handle
  Fine Storage Right Wall,                 !- Name
  Wall,                                    !- Surface Type
  ,                                        !- Construction Name
  {00000000-0000-0000-0080-000000000002},  !- Space Name
  Outdoors,                                !- Outside Boundary Condition
  ,                                        !- Outside Boundary Condition Object
  SunExposed,                              !- Sun Exposure
  WindExposed,                             !- Wind Exposure
  ,                                        !- View Factor to Ground
  ,                                        !- Number of Vertices
  45.7177703814647, 0, 8.53398380454007,   !- X,Y,Z Vertex 1 {m}
  45.7177703814647, 0, 0,                  !- X,Y,Z Vertex 2 {m}
  45.7177703814647, 30.4785135876431, 0,   !- X,Y,Z Vertex 3 {m}
  45.7177703814647, 30.4785135876431, 8.53398380454007; !- X,Y,Z Vertex 4 {m}

OS:Surface,
  {00000000-0000-0000-0086-000000000014},  !- Handle
  Fine Storage Roof,                       !- Name
  RoofCeiling,                             !- Surface Type
  ,                                        !- Construction Name
  {00000000-0000-0000-0080-000000000002},  !- Space Name
  Outdoors,                                !- Outside Boundary Condition
  ,                                        !- Outside Boundary Condition Object
  SunExposed,                              !- Sun Exposure
  WindExposed,                             !- Wind Exposure
  ,                                        !- View Factor to Ground
  ,                                        !- Number of Vertices
  45.7177703814647, 0, 8.53398380454007,   !- X,Y,Z Vertex 1 {m}
  45.7177703814647, 30.4785135876431, 8.53398380454007, !- X,Y,Z Vertex 2 {m}
  0, 30.4785135876431, 8.53398380454007,   !- X,Y,Z Vertex 3 {m}
  0, 0, 8.53398380454007;                  !- X,Y,Z Vertex 4 {m}

OS:Surface,
  {00000000-0000-0000-0086-000000000015},  !- Handle
  Office Floor,                            !- Name
  Floor,                                   !- Surface Type
  {00000000-0000-0000-0020-000000000023},  !- Construction Name
  {00000000-0000-0000-0080-000000000001},  !- Space Name
  Foundation,                              !- Outside Boundary Condition
  {00000000-0000-0000-0040-000000000001},  !- Outside Boundary Condition Object
  NoSun,                                   !- Sun Exposure
  NoWind,                                  !- Wind Exposure
  ,                                        !- View Factor to Ground
  ,                                        !- Number of Vertices
  25.9067365494966, 9.14355407629293, 0,   !- X,Y,Z Vertex 1 {m}
  25.9067365494966, 0, 0,                  !- X,Y,Z Vertex 2 {m}
  0, 0, 0,                                 !- X,Y,Z Vertex 3 {m}
  0, 9.14355407629293, 0;                  !- X,Y,Z Vertex 4 {m}

OS:Surface,
  {00000000-0000-0000-0086-000000000016},  !- Handle
  Office Front Wall,                       !- Name
  Wall,                                    !- Surface Type
  ,                                        !- Construction Name
  {00000000-0000-0000-0080-000000000001},  !- Space Name
  Outdoors,                                !- Outside Boundary Condition
  ,                                        !- Outside Boundary Condition Object
  SunExposed,                              !- Sun Exposure
  WindExposed,                             !- Wind Exposure
  ,                                        !- View Factor to Ground
  ,                                        !- Number of Vertices
  0, 0, 4.26699190227003,                  !- X,Y,Z Vertex 1 {m}
  0, 0, 0,                                 !- X,Y,Z Vertex 2 {m}
  25.9067365494966, 0, 0,                  !- X,Y,Z Vertex 3 {m}
  25.9067365494966, 0, 4.26699190227003;   !- X,Y,Z Vertex 4 {m}

OS:Surface,
  {00000000-0000-0000-0086-000000000017},  !- Handle
  Office Left Wall,                        !- Name
  Wall,                                    !- Surface Type
  ,                                        !- Construction Name
  {00000000-0000-0000-0080-000000000001},  !- Space Name
  Outdoors,                                !- Outside Boundary Condition
  ,                                        !- Outside Boundary Condition Object
  SunExposed,                              !- Sun Exposure
  WindExposed,                             !- Wind Exposure
  ,                                        !- View Factor to Ground
  ,                                        !- Number of Vertices
  0, 9.14355407629293, 4.26699190227003,   !- X,Y,Z Vertex 1 {m}
  0, 9.14355407629293, 0,                  !- X,Y,Z Vertex 2 {m}
  0, 0, 0,                                 !- X,Y,Z Vertex 3 {m}
  0, 0, 4.26699190227003;                  !- X,Y,Z Vertex 4 {m}

OS:Surface,
  {00000000-0000-0000-0086-000000000018},  !- Handle
  Office Rear Wall Reversed,               !- Name
  Wall,                                    !- Surface Type
  ,                                        !- Construction Name
  {00000000-0000-0000-0080-000000000002},  !- Space Name
  Surface,                                 !- Outside Boundary Condition
  {00000000-0000-0000-0086-000000000019},  !- Outside Boundary Condition Object
  NoSun,                                   !- Sun Exposure
  NoWind,                                  !- Wind Exposure
  ,                                        !- View Factor to Ground
  ,                                        !- Number of Vertices
  0, 9.14355407629293, 4.26699190227003,   !- X,Y,Z Vertex 1 {m}
  0, 9.14355407629293, 0,                  !- X,Y,Z Vertex 2 {m}
  25.9067365494966, 9.14355407629293, 0,   !- X,Y,Z Vertex 3 {m}
  25.9067365494966, 9.14355407629293, 4.26699190227003; !- X,Y,Z Vertex 4 {m}

OS:Surface,
  {00000000-0000-0000-0086-000000000019},  !- Handle
  Office Rear Wall,                        !- Name
  Wall,                                    !- Surface Type
  ,                                        !- Construction Name
  {00000000-0000-0000-0080-000000000001},  !- Space Name
  Surface,                                 !- Outside Boundary Condition
  {00000000-0000-0000-0086-000000000018},  !- Outside Boundary Condition Object
  NoSun,                                   !- Sun Exposure
  NoWind,                                  !- Wind Exposure
  ,                                        !- View Factor to Ground
  ,                                        !- Number of Vertices
  25.9067365494966, 9.14355407629293, 4.26699190227003, !- X,Y,Z Vertex 1 {m}
  25.9067365494966, 9.14355407629293, 0,   !- X,Y,Z Vertex 2 {m}
  0, 9.14355407629293, 0,                  !- X,Y,Z Vertex 3 {m}
  0, 9.14355407629293, 4.26699190227003;   !- X,Y,Z Vertex 4 {m}

OS:Surface,
  {00000000-0000-0000-0086-000000000020},  !- Handle
  Office Right Wall Reversed,              !- Name
  Wall,                                    !- Surface Type
  ,                                        !- Construction Name
  {00000000-0000-0000-0080-000000000002},  !- Space Name
  Surface,                                 !- Outside Boundary Condition
  {00000000-0000-0000-0086-000000000021},  !- Outside Boundary Condition Object
  NoSun,                                   !- Sun Exposure
  NoWind,                                  !- Wind Exposure
  ,                                        !- View Factor to Ground
  ,                                        !- Number of Vertices
  25.9067365494966, 9.14355407629293, 4.26699190227003, !- X,Y,Z Vertex 1 {m}
  25.9067365494966, 9.14355407629293, 0,   !- X,Y,Z Vertex 2 {m}
  25.9067365494966, 0, 0,                  !- X,Y,Z Vertex 3 {m}
  25.9067365494966, 0, 4.26699190227003;   !- X,Y,Z Vertex 4 {m}

OS:Surface,
  {00000000-0000-0000-0086-000000000021},  !- Handle
  Office Right Wall,                       !- Name
  Wall,                                    !- Surface Type
  ,                                        !- Construction Name
  {00000000-0000-0000-0080-000000000001},  !- Space Name
  Surface,                                 !- Outside Boundary Condition
  {00000000-0000-0000-0086-000000000020},  !- Outside Boundary Condition Object
  NoSun,                                   !- Sun Exposure
  NoWind,                                  !- Wind Exposure
  ,                                        !- View Factor to Ground
  ,                                        !- Number of Vertices
  25.9067365494966, 0, 4.26699190227003,   !- X,Y,Z Vertex 1 {m}
  25.9067365494966, 0, 0,                  !- X,Y,Z Vertex 2 {m}
  25.9067365494966, 9.14355407629293, 0,   !- X,Y,Z Vertex 3 {m}
  25.9067365494966, 9.14355407629293, 4.26699190227003; !- X,Y,Z Vertex 4 {m}

OS:Surface,
  {00000000-0000-0000-0086-000000000022},  !- Handle
  Office Roof Reversed,                    !- Name
  Floor,                                   !- Surface Type
  ,                                        !- Construction Name
  {00000000-0000-0000-0080-000000000002},  !- Space Name
  Surface,                                 !- Outside Boundary Condition
  {00000000-0000-0000-0086-000000000023},  !- Outside Boundary Condition Object
  NoSun,                                   !- Sun Exposure
  NoWind,                                  !- Wind Exposure
  ,                                        !- View Factor to Ground
  ,                                        !- Number of Vertices
  25.9067365494966, 9.14355407629293, 4.26699190227003, !- X,Y,Z Vertex 1 {m}
  25.9067365494966, 0, 4.26699190227003,   !- X,Y,Z Vertex 2 {m}
  0, 0, 4.26699190227003,                  !- X,Y,Z Vertex 3 {m}
  0, 9.14355407629293, 4.26699190227003;   !- X,Y,Z Vertex 4 {m}

OS:Surface,
  {00000000-0000-0000-0086-000000000023},  !- Handle
  Office Roof,                             !- Name
  RoofCeiling,                             !- Surface Type
  ,                                        !- Construction Name
  {00000000-0000-0000-0080-000000000001},  !- Space Name
  Surface,                                 !- Outside Boundary Condition
  {00000000-0000-0000-0086-000000000022},  !- Outside Boundary Condition Object
  NoSun,                                   !- Sun Exposure
  NoWind,                                  !- Wind Exposure
  ,                                        !- View Factor to Ground
  ,                                        !- Number of Vertices
  25.9067365494966, 0, 4.26699190227003,   !- X,Y,Z Vertex 1 {m}
  25.9067365494966, 9.14355407629293, 4.26699190227003, !- X,Y,Z Vertex 2 {m}
  0, 9.14355407629293, 4.26699190227003,   !- X,Y,Z Vertex 3 {m}
  0, 0, 4.26699190227003;                  !- X,Y,Z Vertex 4 {m}

OS:SurfaceConvectionAlgorithm:Inside,
  {00000000-0000-0000-0087-000000000001},  !- Handle
  TARP;                                    !- Algorithm

OS:SurfaceConvectionAlgorithm:Outside,
  {00000000-0000-0000-0088-000000000001},  !- Handle
  TARP;                                    !- Algorithm

OS:SurfaceProperty:ExposedFoundationPerimeter,
  {00000000-0000-0000-0089-000000000001},  !- Handle
  {00000000-0000-0000-0086-000000000015},  !- Surface Name
  TotalExposedPerimeter,                   !- Exposed Perimeter Calculation Method
  35.0502906257895;                        !- Total Exposed Perimeter {m}

OS:SurfaceProperty:ExposedFoundationPerimeter,
  {00000000-0000-0000-0089-000000000002},  !- Handle
  {00000000-0000-0000-0086-000000000001},  !- Surface Name
  TotalExposedPerimeter,                   !- Exposed Perimeter Calculation Method
  185.918932884622;                        !- Total Exposed Perimeter {m}

OS:SurfaceProperty:ExposedFoundationPerimeter,
  {00000000-0000-0000-0089-000000000003},  !- Handle
  {00000000-0000-0000-0086-000000000008},  !- Surface Name
  TotalExposedPerimeter,                   !- Exposed Perimeter Calculation Method
  71.6245069309614;                        !- Total Exposed Perimeter {m}

OS:Table:IndependentVariable,
  {00000000-0000-0000-0090-000000000001},  !- Handle
  sys_3|mixed|shr>none|sc>ashp|sh>ashp>c-e|ssf>cv|zh>b-hw|zc>none|srf>none| ERV_LatentCooling_IndependentVariable, !- Name
  Linear,                                  !- Interpolation Method
  Linear,                                  !- Extrapolation Method
  0,                                       !- Minimum Value {BasedOnField A5}
  10,                                      !- Maximum Value {BasedOnField A5}
  ,                                        !- Normalization Reference Value {BasedOnField A5}
  Dimensionless,                           !- Unit Type
  ,                                        !- External File Name
  ,                                        !- External File Column Number
  ,                                        !- External File Starting Row Number
  0.75,                                    !- Value 1
  1;                                       !- Value 2

OS:Table:IndependentVariable,
  {00000000-0000-0000-0090-000000000002},  !- Handle
  sys_3|mixed|shr>none|sc>ashp|sh>ashp>c-e|ssf>cv|zh>b-hw|zc>none|srf>none| ERV_LatentHeating_IndependentVariable, !- Name
  Linear,                                  !- Interpolation Method
  Linear,                                  !- Extrapolation Method
  0,                                       !- Minimum Value {BasedOnField A5}
  10,                                      !- Maximum Value {BasedOnField A5}
  ,                                        !- Normalization Reference Value {BasedOnField A5}
  Dimensionless,                           !- Unit Type
  ,                                        !- External File Name
  ,                                        !- External File Column Number
  ,                                        !- External File Starting Row Number
  0.75,                                    !- Value 1
  1;                                       !- Value 2

OS:Table:IndependentVariable,
  {00000000-0000-0000-0090-000000000003},  !- Handle
  sys_3|mixed|shr>none|sc>ashp|sh>ashp>c-e|ssf>cv|zh>b-hw|zc>none|srf>none| ERV_SensibleCooling_IndependentVariable, !- Name
  Linear,                                  !- Interpolation Method
  Linear,                                  !- Extrapolation Method
  0,                                       !- Minimum Value {BasedOnField A5}
  10,                                      !- Maximum Value {BasedOnField A5}
  ,                                        !- Normalization Reference Value {BasedOnField A5}
  Dimensionless,                           !- Unit Type
  ,                                        !- External File Name
  ,                                        !- External File Column Number
  ,                                        !- External File Starting Row Number
  0.75,                                    !- Value 1
  1;                                       !- Value 2

OS:Table:IndependentVariable,
  {00000000-0000-0000-0090-000000000004},  !- Handle
  sys_3|mixed|shr>none|sc>ashp|sh>ashp>c-e|ssf>cv|zh>b-hw|zc>none|srf>none| ERV_SensibleHeating_IndependentVariable, !- Name
  Linear,                                  !- Interpolation Method
  Linear,                                  !- Extrapolation Method
  0,                                       !- Minimum Value {BasedOnField A5}
  10,                                      !- Maximum Value {BasedOnField A5}
  ,                                        !- Normalization Reference Value {BasedOnField A5}
  Dimensionless,                           !- Unit Type
  ,                                        !- External File Name
  ,                                        !- External File Column Number
  ,                                        !- External File Starting Row Number
  0.75,                                    !- Value 1
  1;                                       !- Value 2

OS:Table:IndependentVariable,
  {00000000-0000-0000-0090-000000000005},  !- Handle
  sys_4|mixed|shr>none|sc>ashp|sh>ashp>c-e|ssf>cv|zh>b-hw|zc>none|srf>none| 1 ERV_LatentCooling_IndependentVariable, !- Name
  Linear,                                  !- Interpolation Method
  Linear,                                  !- Extrapolation Method
  0,                                       !- Minimum Value {BasedOnField A5}
  10,                                      !- Maximum Value {BasedOnField A5}
  ,                                        !- Normalization Reference Value {BasedOnField A5}
  Dimensionless,                           !- Unit Type
  ,                                        !- External File Name
  ,                                        !- External File Column Number
  ,                                        !- External File Starting Row Number
  0.75,                                    !- Value 1
  1;                                       !- Value 2

OS:Table:IndependentVariable,
  {00000000-0000-0000-0090-000000000006},  !- Handle
  sys_4|mixed|shr>none|sc>ashp|sh>ashp>c-e|ssf>cv|zh>b-hw|zc>none|srf>none| 1 ERV_LatentHeating_IndependentVariable, !- Name
  Linear,                                  !- Interpolation Method
  Linear,                                  !- Extrapolation Method
  0,                                       !- Minimum Value {BasedOnField A5}
  10,                                      !- Maximum Value {BasedOnField A5}
  ,                                        !- Normalization Reference Value {BasedOnField A5}
  Dimensionless,                           !- Unit Type
  ,                                        !- External File Name
  ,                                        !- External File Column Number
  ,                                        !- External File Starting Row Number
  0.75,                                    !- Value 1
  1;                                       !- Value 2

OS:Table:IndependentVariable,
  {00000000-0000-0000-0090-000000000007},  !- Handle
  sys_4|mixed|shr>none|sc>ashp|sh>ashp>c-e|ssf>cv|zh>b-hw|zc>none|srf>none| 1 ERV_SensibleCooling_IndependentVariable, !- Name
  Linear,                                  !- Interpolation Method
  Linear,                                  !- Extrapolation Method
  0,                                       !- Minimum Value {BasedOnField A5}
  10,                                      !- Maximum Value {BasedOnField A5}
  ,                                        !- Normalization Reference Value {BasedOnField A5}
  Dimensionless,                           !- Unit Type
  ,                                        !- External File Name
  ,                                        !- External File Column Number
  ,                                        !- External File Starting Row Number
  0.75,                                    !- Value 1
  1;                                       !- Value 2

OS:Table:IndependentVariable,
  {00000000-0000-0000-0090-000000000008},  !- Handle
  sys_4|mixed|shr>none|sc>ashp|sh>ashp>c-e|ssf>cv|zh>b-hw|zc>none|srf>none| 1 ERV_SensibleHeating_IndependentVariable, !- Name
  Linear,                                  !- Interpolation Method
  Linear,                                  !- Extrapolation Method
  0,                                       !- Minimum Value {BasedOnField A5}
  10,                                      !- Maximum Value {BasedOnField A5}
  ,                                        !- Normalization Reference Value {BasedOnField A5}
  Dimensionless,                           !- Unit Type
  ,                                        !- External File Name
  ,                                        !- External File Column Number
  ,                                        !- External File Starting Row Number
  0.75,                                    !- Value 1
  1;                                       !- Value 2

OS:Table:IndependentVariable,
  {00000000-0000-0000-0090-000000000009},  !- Handle
  sys_4|mixed|shr>none|sc>ashp|sh>ashp>c-e|ssf>cv|zh>b-hw|zc>none|srf>none| ERV_LatentCooling_IndependentVariable, !- Name
  Linear,                                  !- Interpolation Method
  Linear,                                  !- Extrapolation Method
  0,                                       !- Minimum Value {BasedOnField A5}
  10,                                      !- Maximum Value {BasedOnField A5}
  ,                                        !- Normalization Reference Value {BasedOnField A5}
  Dimensionless,                           !- Unit Type
  ,                                        !- External File Name
  ,                                        !- External File Column Number
  ,                                        !- External File Starting Row Number
  0.75,                                    !- Value 1
  1;                                       !- Value 2

OS:Table:IndependentVariable,
  {00000000-0000-0000-0090-000000000010},  !- Handle
  sys_4|mixed|shr>none|sc>ashp|sh>ashp>c-e|ssf>cv|zh>b-hw|zc>none|srf>none| ERV_LatentHeating_IndependentVariable, !- Name
  Linear,                                  !- Interpolation Method
  Linear,                                  !- Extrapolation Method
  0,                                       !- Minimum Value {BasedOnField A5}
  10,                                      !- Maximum Value {BasedOnField A5}
  ,                                        !- Normalization Reference Value {BasedOnField A5}
  Dimensionless,                           !- Unit Type
  ,                                        !- External File Name
  ,                                        !- External File Column Number
  ,                                        !- External File Starting Row Number
  0.75,                                    !- Value 1
  1;                                       !- Value 2

OS:Table:IndependentVariable,
  {00000000-0000-0000-0090-000000000011},  !- Handle
  sys_4|mixed|shr>none|sc>ashp|sh>ashp>c-e|ssf>cv|zh>b-hw|zc>none|srf>none| ERV_SensibleCooling_IndependentVariable, !- Name
  Linear,                                  !- Interpolation Method
  Linear,                                  !- Extrapolation Method
  0,                                       !- Minimum Value {BasedOnField A5}
  10,                                      !- Maximum Value {BasedOnField A5}
  ,                                        !- Normalization Reference Value {BasedOnField A5}
  Dimensionless,                           !- Unit Type
  ,                                        !- External File Name
  ,                                        !- External File Column Number
  ,                                        !- External File Starting Row Number
  0.75,                                    !- Value 1
  1;                                       !- Value 2

OS:Table:IndependentVariable,
  {00000000-0000-0000-0090-000000000012},  !- Handle
  sys_4|mixed|shr>none|sc>ashp|sh>ashp>c-e|ssf>cv|zh>b-hw|zc>none|srf>none| ERV_SensibleHeating_IndependentVariable, !- Name
  Linear,                                  !- Interpolation Method
  Linear,                                  !- Extrapolation Method
  0,                                       !- Minimum Value {BasedOnField A5}
  10,                                      !- Maximum Value {BasedOnField A5}
  ,                                        !- Normalization Reference Value {BasedOnField A5}
  Dimensionless,                           !- Unit Type
  ,                                        !- External File Name
  ,                                        !- External File Column Number
  ,                                        !- External File Starting Row Number
  0.75,                                    !- Value 1
  1;                                       !- Value 2

OS:Table:Lookup,
  {00000000-0000-0000-0091-000000000001},  !- Handle
  sys_3|mixed|shr>none|sc>ashp|sh>ashp>c-e|ssf>cv|zh>b-hw|zc>none|srf>none| ERV_LatCoolEff 1, !- Name
  {00000000-0000-0000-0048-000000000023},  !- Independent Variable List Name
  DivisorOnly,                             !- Normalization Method
  0.5,                                     !- Normalization Divisor
  0,                                       !- Minimum Output {BasedOnField A5}
  10,                                      !- Maximum Output {BasedOnField A5}
  Dimensionless,                           !- Output Unit Type
  ,                                        !- External File Name
  ,                                        !- External File Column Number
  ,                                        !- External File Starting Row Number
  0.5,                                     !- Output Value 1 {BasedOnField A5}
  0.5;                                     !- Output Value 2 {BasedOnField A5}

OS:Table:Lookup,
  {00000000-0000-0000-0091-000000000002},  !- Handle
  sys_3|mixed|shr>none|sc>ashp|sh>ashp>c-e|ssf>cv|zh>b-hw|zc>none|srf>none| ERV_LatHeatEff 1, !- Name
  {00000000-0000-0000-0048-000000000024},  !- Independent Variable List Name
  DivisorOnly,                             !- Normalization Method
  0.5,                                     !- Normalization Divisor
  0,                                       !- Minimum Output {BasedOnField A5}
  10,                                      !- Maximum Output {BasedOnField A5}
  Dimensionless,                           !- Output Unit Type
  ,                                        !- External File Name
  ,                                        !- External File Column Number
  ,                                        !- External File Starting Row Number
  0.5,                                     !- Output Value 1 {BasedOnField A5}
  0.5;                                     !- Output Value 2 {BasedOnField A5}

OS:Table:Lookup,
  {00000000-0000-0000-0091-000000000003},  !- Handle
  sys_3|mixed|shr>none|sc>ashp|sh>ashp>c-e|ssf>cv|zh>b-hw|zc>none|srf>none| ERV_SensCoolEff 1, !- Name
  {00000000-0000-0000-0048-000000000022},  !- Independent Variable List Name
  DivisorOnly,                             !- Normalization Method
  0.5,                                     !- Normalization Divisor
  0,                                       !- Minimum Output {BasedOnField A5}
  10,                                      !- Maximum Output {BasedOnField A5}
  Dimensionless,                           !- Output Unit Type
  ,                                        !- External File Name
  ,                                        !- External File Column Number
  ,                                        !- External File Starting Row Number
  0.5,                                     !- Output Value 1 {BasedOnField A5}
  0.5;                                     !- Output Value 2 {BasedOnField A5}

OS:Table:Lookup,
  {00000000-0000-0000-0091-000000000004},  !- Handle
  sys_3|mixed|shr>none|sc>ashp|sh>ashp>c-e|ssf>cv|zh>b-hw|zc>none|srf>none| ERV_SensHeatEff 1, !- Name
  {00000000-0000-0000-0048-000000000021},  !- Independent Variable List Name
  DivisorOnly,                             !- Normalization Method
  0.5,                                     !- Normalization Divisor
  0,                                       !- Minimum Output {BasedOnField A5}
  10,                                      !- Maximum Output {BasedOnField A5}
  Dimensionless,                           !- Output Unit Type
  ,                                        !- External File Name
  ,                                        !- External File Column Number
  ,                                        !- External File Starting Row Number
  0.5,                                     !- Output Value 1 {BasedOnField A5}
  0.5;                                     !- Output Value 2 {BasedOnField A5}

OS:Table:Lookup,
  {00000000-0000-0000-0091-000000000005},  !- Handle
  sys_4|mixed|shr>none|sc>ashp|sh>ashp>c-e|ssf>cv|zh>b-hw|zc>none|srf>none| 1 ERV_LatCoolEff 1, !- Name
  {00000000-0000-0000-0048-000000000016},  !- Independent Variable List Name
  DivisorOnly,                             !- Normalization Method
  0.5,                                     !- Normalization Divisor
  0,                                       !- Minimum Output {BasedOnField A5}
  10,                                      !- Maximum Output {BasedOnField A5}
  Dimensionless,                           !- Output Unit Type
  ,                                        !- External File Name
  ,                                        !- External File Column Number
  ,                                        !- External File Starting Row Number
  0.5,                                     !- Output Value 1 {BasedOnField A5}
  0.5;                                     !- Output Value 2 {BasedOnField A5}

OS:Table:Lookup,
  {00000000-0000-0000-0091-000000000006},  !- Handle
  sys_4|mixed|shr>none|sc>ashp|sh>ashp>c-e|ssf>cv|zh>b-hw|zc>none|srf>none| 1 ERV_LatHeatEff 1, !- Name
  {00000000-0000-0000-0048-000000000014},  !- Independent Variable List Name
  DivisorOnly,                             !- Normalization Method
  0.5,                                     !- Normalization Divisor
  0,                                       !- Minimum Output {BasedOnField A5}
  10,                                      !- Maximum Output {BasedOnField A5}
  Dimensionless,                           !- Output Unit Type
  ,                                        !- External File Name
  ,                                        !- External File Column Number
  ,                                        !- External File Starting Row Number
  0.5,                                     !- Output Value 1 {BasedOnField A5}
  0.5;                                     !- Output Value 2 {BasedOnField A5}

OS:Table:Lookup,
  {00000000-0000-0000-0091-000000000007},  !- Handle
  sys_4|mixed|shr>none|sc>ashp|sh>ashp>c-e|ssf>cv|zh>b-hw|zc>none|srf>none| 1 ERV_SensCoolEff 1, !- Name
  {00000000-0000-0000-0048-000000000015},  !- Independent Variable List Name
  DivisorOnly,                             !- Normalization Method
  0.5,                                     !- Normalization Divisor
  0,                                       !- Minimum Output {BasedOnField A5}
  10,                                      !- Maximum Output {BasedOnField A5}
  Dimensionless,                           !- Output Unit Type
  ,                                        !- External File Name
  ,                                        !- External File Column Number
  ,                                        !- External File Starting Row Number
  0.5,                                     !- Output Value 1 {BasedOnField A5}
  0.5;                                     !- Output Value 2 {BasedOnField A5}

OS:Table:Lookup,
  {00000000-0000-0000-0091-000000000008},  !- Handle
  sys_4|mixed|shr>none|sc>ashp|sh>ashp>c-e|ssf>cv|zh>b-hw|zc>none|srf>none| 1 ERV_SensHeatEff 1, !- Name
  {00000000-0000-0000-0048-000000000013},  !- Independent Variable List Name
  DivisorOnly,                             !- Normalization Method
  0.5,                                     !- Normalization Divisor
  0,                                       !- Minimum Output {BasedOnField A5}
  10,                                      !- Maximum Output {BasedOnField A5}
  Dimensionless,                           !- Output Unit Type
  ,                                        !- External File Name
  ,                                        !- External File Column Number
  ,                                        !- External File Starting Row Number
  0.5,                                     !- Output Value 1 {BasedOnField A5}
  0.5;                                     !- Output Value 2 {BasedOnField A5}

OS:Table:Lookup,
  {00000000-0000-0000-0091-000000000009},  !- Handle
  sys_4|mixed|shr>none|sc>ashp|sh>ashp>c-e|ssf>cv|zh>b-hw|zc>none|srf>none| ERV_LatCoolEff 1, !- Name
  {00000000-0000-0000-0048-000000000020},  !- Independent Variable List Name
  DivisorOnly,                             !- Normalization Method
  0.5,                                     !- Normalization Divisor
  0,                                       !- Minimum Output {BasedOnField A5}
  10,                                      !- Maximum Output {BasedOnField A5}
  Dimensionless,                           !- Output Unit Type
  ,                                        !- External File Name
  ,                                        !- External File Column Number
  ,                                        !- External File Starting Row Number
  0.5,                                     !- Output Value 1 {BasedOnField A5}
  0.5;                                     !- Output Value 2 {BasedOnField A5}

OS:Table:Lookup,
  {00000000-0000-0000-0091-000000000010},  !- Handle
  sys_4|mixed|shr>none|sc>ashp|sh>ashp>c-e|ssf>cv|zh>b-hw|zc>none|srf>none| ERV_LatHeatEff 1, !- Name
  {00000000-0000-0000-0048-000000000018},  !- Independent Variable List Name
  DivisorOnly,                             !- Normalization Method
  0.5,                                     !- Normalization Divisor
  0,                                       !- Minimum Output {BasedOnField A5}
  10,                                      !- Maximum Output {BasedOnField A5}
  Dimensionless,                           !- Output Unit Type
  ,                                        !- External File Name
  ,                                        !- External File Column Number
  ,                                        !- External File Starting Row Number
  0.5,                                     !- Output Value 1 {BasedOnField A5}
  0.5;                                     !- Output Value 2 {BasedOnField A5}

OS:Table:Lookup,
  {00000000-0000-0000-0091-000000000011},  !- Handle
  sys_4|mixed|shr>none|sc>ashp|sh>ashp>c-e|ssf>cv|zh>b-hw|zc>none|srf>none| ERV_SensCoolEff 1, !- Name
  {00000000-0000-0000-0048-000000000019},  !- Independent Variable List Name
  DivisorOnly,                             !- Normalization Method
  0.5,                                     !- Normalization Divisor
  0,                                       !- Minimum Output {BasedOnField A5}
  10,                                      !- Maximum Output {BasedOnField A5}
  Dimensionless,                           !- Output Unit Type
  ,                                        !- External File Name
  ,                                        !- External File Column Number
  ,                                        !- External File Starting Row Number
  0.5,                                     !- Output Value 1 {BasedOnField A5}
  0.5;                                     !- Output Value 2 {BasedOnField A5}

OS:Table:Lookup,
  {00000000-0000-0000-0091-000000000012},  !- Handle
  sys_4|mixed|shr>none|sc>ashp|sh>ashp>c-e|ssf>cv|zh>b-hw|zc>none|srf>none| ERV_SensHeatEff 1, !- Name
  {00000000-0000-0000-0048-000000000017},  !- Independent Variable List Name
  DivisorOnly,                             !- Normalization Method
  0.5,                                     !- Normalization Divisor
  0,                                       !- Minimum Output {BasedOnField A5}
  10,                                      !- Maximum Output {BasedOnField A5}
  Dimensionless,                           !- Output Unit Type
  ,                                        !- External File Name
  ,                                        !- External File Column Number
  ,                                        !- External File Starting Row Number
  0.5,                                     !- Output Value 1 {BasedOnField A5}
  0.5;                                     !- Output Value 2 {BasedOnField A5}

OS:ThermalZone,
  {00000000-0000-0000-0092-000000000001},  !- Handle
  ALL_ST=Office enclosed <= 25 m2_FL=Building Story 1_SCH=A, !- Name
  ,                                        !- Multiplier
  ,                                        !- Ceiling Height {m}
  ,                                        !- Volume {m3}
  ,                                        !- Floor Area {m2}
  ,                                        !- Zone Inside Convection Algorithm
  ,                                        !- Zone Outside Convection Algorithm
  ,                                        !- Zone Conditioning Equipment List Name
  {00000000-0000-0000-0055-000000000001},  !- Zone Air Inlet Port List
  {00000000-0000-0000-0055-000000000002},  !- Zone Air Exhaust Port List
  {00000000-0000-0000-0017-000000000004},  !- Zone Air Node Name
  {00000000-0000-0000-0055-000000000003},  !- Zone Return Air Port List
  ,                                        !- Primary Daylighting Control Name
  ,                                        !- Fraction of Zone Controlled by Primary Daylighting Control
  ,                                        !- Secondary Daylighting Control Name
  ,                                        !- Fraction of Zone Controlled by Secondary Daylighting Control
  ,                                        !- Illuminance Map Name
  {00000000-0000-0000-0058-000000000001},  !- Group Rendering Name
  {00000000-0000-0000-0093-000000000003},  !- Thermostat Name
  No;                                      !- Use Ideal Air Loads

OS:ThermalZone,
  {00000000-0000-0000-0092-000000000002},  !- Handle
  ALL_ST=Warehouse storage area medium to bulky palletized items_FL=Building Story 1_SCH=A, !- Name
  ,                                        !- Multiplier
  ,                                        !- Ceiling Height {m}
  ,                                        !- Volume {m3}
  ,                                        !- Floor Area {m2}
  ,                                        !- Zone Inside Convection Algorithm
  ,                                        !- Zone Outside Convection Algorithm
  ,                                        !- Zone Conditioning Equipment List Name
  {00000000-0000-0000-0055-000000000007},  !- Zone Air Inlet Port List
  {00000000-0000-0000-0055-000000000008},  !- Zone Air Exhaust Port List
  {00000000-0000-0000-0017-000000000006},  !- Zone Air Node Name
  {00000000-0000-0000-0055-000000000009},  !- Zone Return Air Port List
  {00000000-0000-0000-0026-000000000001},  !- Primary Daylighting Control Name
  1,                                       !- Fraction of Zone Controlled by Primary Daylighting Control
  ,                                        !- Secondary Daylighting Control Name
  ,                                        !- Fraction of Zone Controlled by Secondary Daylighting Control
  ,                                        !- Illuminance Map Name
  {00000000-0000-0000-0058-000000000002},  !- Group Rendering Name
  {00000000-0000-0000-0093-000000000007},  !- Thermostat Name
  No;                                      !- Use Ideal Air Loads

OS:ThermalZone,
  {00000000-0000-0000-0092-000000000003},  !- Handle
  ALL_ST=Warehouse storage area small hand-carried items(4)_FL=Building Story 1_SCH=A, !- Name
  ,                                        !- Multiplier
  ,                                        !- Ceiling Height {m}
  ,                                        !- Volume {m3}
  ,                                        !- Floor Area {m2}
  ,                                        !- Zone Inside Convection Algorithm
  ,                                        !- Zone Outside Convection Algorithm
  ,                                        !- Zone Conditioning Equipment List Name
  {00000000-0000-0000-0055-000000000004},  !- Zone Air Inlet Port List
  {00000000-0000-0000-0055-000000000005},  !- Zone Air Exhaust Port List
  {00000000-0000-0000-0017-000000000005},  !- Zone Air Node Name
  {00000000-0000-0000-0055-000000000006},  !- Zone Return Air Port List
  ,                                        !- Primary Daylighting Control Name
  ,                                        !- Fraction of Zone Controlled by Primary Daylighting Control
  ,                                        !- Secondary Daylighting Control Name
  ,                                        !- Fraction of Zone Controlled by Secondary Daylighting Control
  ,                                        !- Illuminance Map Name
  {00000000-0000-0000-0058-000000000003},  !- Group Rendering Name
  {00000000-0000-0000-0093-000000000011},  !- Thermostat Name
  No;                                      !- Use Ideal Air Loads

OS:ThermostatSetpoint:DualSetpoint,
  {00000000-0000-0000-0093-000000000001},  !- Handle
  Space Function Office enclosed <= 25 m2 Thermostat 1, !- Name
  {00000000-0000-0000-0062-000000000012},  !- Heating Setpoint Temperature Schedule Name
  {00000000-0000-0000-0062-000000000011};  !- Cooling Setpoint Temperature Schedule Name

OS:ThermostatSetpoint:DualSetpoint,
  {00000000-0000-0000-0093-000000000002},  !- Handle
  Space Function Office enclosed <= 25 m2 Thermostat 2, !- Name
  {00000000-0000-0000-0062-000000000012},  !- Heating Setpoint Temperature Schedule Name
  {00000000-0000-0000-0062-000000000011};  !- Cooling Setpoint Temperature Schedule Name

OS:ThermostatSetpoint:DualSetpoint,
  {00000000-0000-0000-0093-000000000003},  !- Handle
  Space Function Office enclosed <= 25 m2 Thermostat 3, !- Name
  {00000000-0000-0000-0062-000000000012},  !- Heating Setpoint Temperature Schedule Name
  {00000000-0000-0000-0062-000000000011};  !- Cooling Setpoint Temperature Schedule Name

OS:ThermostatSetpoint:DualSetpoint,
  {00000000-0000-0000-0093-000000000004},  !- Handle
  Space Function Office enclosed <= 25 m2 Thermostat, !- Name
  {00000000-0000-0000-0062-000000000012},  !- Heating Setpoint Temperature Schedule Name
  {00000000-0000-0000-0062-000000000011};  !- Cooling Setpoint Temperature Schedule Name

OS:ThermostatSetpoint:DualSetpoint,
  {00000000-0000-0000-0093-000000000005},  !- Handle
  Space Function Warehouse storage area medium to bulky palletized items Thermostat 1, !- Name
  {00000000-0000-0000-0062-000000000012},  !- Heating Setpoint Temperature Schedule Name
  {00000000-0000-0000-0062-000000000011};  !- Cooling Setpoint Temperature Schedule Name

OS:ThermostatSetpoint:DualSetpoint,
  {00000000-0000-0000-0093-000000000006},  !- Handle
  Space Function Warehouse storage area medium to bulky palletized items Thermostat 2, !- Name
  {00000000-0000-0000-0062-000000000012},  !- Heating Setpoint Temperature Schedule Name
  {00000000-0000-0000-0062-000000000011};  !- Cooling Setpoint Temperature Schedule Name

OS:ThermostatSetpoint:DualSetpoint,
  {00000000-0000-0000-0093-000000000007},  !- Handle
  Space Function Warehouse storage area medium to bulky palletized items Thermostat 3, !- Name
  {00000000-0000-0000-0062-000000000012},  !- Heating Setpoint Temperature Schedule Name
  {00000000-0000-0000-0062-000000000011};  !- Cooling Setpoint Temperature Schedule Name

OS:ThermostatSetpoint:DualSetpoint,
  {00000000-0000-0000-0093-000000000008},  !- Handle
  Space Function Warehouse storage area medium to bulky palletized items Thermostat, !- Name
  {00000000-0000-0000-0062-000000000012},  !- Heating Setpoint Temperature Schedule Name
  {00000000-0000-0000-0062-000000000011};  !- Cooling Setpoint Temperature Schedule Name

OS:ThermostatSetpoint:DualSetpoint,
  {00000000-0000-0000-0093-000000000009},  !- Handle
  Space Function Warehouse storage area small hand-carried items(4) Thermostat 1, !- Name
  {00000000-0000-0000-0062-000000000012},  !- Heating Setpoint Temperature Schedule Name
  {00000000-0000-0000-0062-000000000011};  !- Cooling Setpoint Temperature Schedule Name

OS:ThermostatSetpoint:DualSetpoint,
  {00000000-0000-0000-0093-000000000010},  !- Handle
  Space Function Warehouse storage area small hand-carried items(4) Thermostat 2, !- Name
  {00000000-0000-0000-0062-000000000012},  !- Heating Setpoint Temperature Schedule Name
  {00000000-0000-0000-0062-000000000011};  !- Cooling Setpoint Temperature Schedule Name

OS:ThermostatSetpoint:DualSetpoint,
  {00000000-0000-0000-0093-000000000011},  !- Handle
  Space Function Warehouse storage area small hand-carried items(4) Thermostat 3, !- Name
  {00000000-0000-0000-0062-000000000012},  !- Heating Setpoint Temperature Schedule Name
  {00000000-0000-0000-0062-000000000011};  !- Cooling Setpoint Temperature Schedule Name

OS:ThermostatSetpoint:DualSetpoint,
  {00000000-0000-0000-0093-000000000012},  !- Handle
  Space Function Warehouse storage area small hand-carried items(4) Thermostat, !- Name
  {00000000-0000-0000-0062-000000000012},  !- Heating Setpoint Temperature Schedule Name
  {00000000-0000-0000-0062-000000000011};  !- Cooling Setpoint Temperature Schedule Name

OS:Timestep,
  {00000000-0000-0000-0094-000000000001},  !- Handle
  6;                                       !- Number of Timesteps per Hour

OS:Version,
  {00000000-0000-0000-0095-000000000001},  !- Handle
  3.9.0;                                   !- Version Identifier

OS:WaterHeater:Mixed,
  {00000000-0000-0000-0096-000000000001},  !- Handle
  28gal NaturalGas Water Heater - 19kBtu/hr 0.82 Therm Eff, !- Name
  0.104332504296502,                       !- Tank Volume {m3}
  {00000000-0000-0000-0062-000000000016},  !- Setpoint Temperature Schedule Name
  2,                                       !- Deadband Temperature Difference {deltaC}
  60,                                      !- Maximum Temperature Limit {C}
  Cycle,                                   !- Heater Control Type
  5451.37334949225,                        !- Heater Maximum Capacity {W}
  ,                                        !- Heater Minimum Capacity {W}
  ,                                        !- Heater Ignition Minimum Flow Rate {m3/s}
  ,                                        !- Heater Ignition Delay {s}
  NaturalGas,                              !- Heater Fuel Type
  0.82,                                    !- Heater Thermal Efficiency
  {00000000-0000-0000-0024-000000000022},  !- Part Load Factor Curve Name
  21.4700149801027,                        !- Off Cycle Parasitic Fuel Consumption Rate {W}
  NaturalGas,                              !- Off Cycle Parasitic Fuel Type
  0.8,                                     !- Off Cycle Parasitic Heat Fraction to Tank
  21.4700149801027,                        !- On Cycle Parasitic Fuel Consumption Rate {W}
  NaturalGas,                              !- On Cycle Parasitic Fuel Type
  0,                                       !- On Cycle Parasitic Heat Fraction to Tank
  Schedule,                                !- Ambient Temperature Indicator
  {00000000-0000-0000-0062-000000000017},  !- Ambient Temperature Schedule Name
  ,                                        !- Ambient Temperature Thermal Zone Name
  ,                                        !- Ambient Temperature Outdoor Air Node Name
  4.24409891583953,                        !- Off Cycle Loss Coefficient to Ambient Temperature {W/K}
  ,                                        !- Off Cycle Loss Fraction to Thermal Zone
  4.24409891583953,                        !- On Cycle Loss Coefficient to Ambient Temperature {W/K}
  ,                                        !- On Cycle Loss Fraction to Thermal Zone
  ,                                        !- Peak Use Flow Rate {m3/s}
  ,                                        !- Use Flow Rate Fraction Schedule Name
  ,                                        !- Cold Water Supply Temperature Schedule Name
  {00000000-0000-0000-0017-000000000119},  !- Use Side Inlet Node Name
  {00000000-0000-0000-0017-000000000120},  !- Use Side Outlet Node Name
  1,                                       !- Use Side Effectiveness
  ,                                        !- Source Side Inlet Node Name
  ,                                        !- Source Side Outlet Node Name
  1,                                       !- Source Side Effectiveness
  autosize,                                !- Use Side Design Flow Rate {m3/s}
  autosize,                                !- Source Side Design Flow Rate {m3/s}
  1.5,                                     !- Indirect Water Heating Recovery Time {hr}
  IndirectHeatPrimarySetpoint,             !- Source Side Flow Control Mode
  ,                                        !- Indirect Alternate Setpoint Temperature Schedule Name
  General;                                 !- End-Use Subcategory

OS:WaterHeater:Sizing,
  {00000000-0000-0000-0097-000000000001},  !- Handle
  {00000000-0000-0000-0096-000000000001},  !- WaterHeater Name
  PeakDraw,                                !- Design Mode
  0.538503,                                !- Time Storage Can Meet Peak Draw {hr}
  0,                                       !- Time for Tank Recovery {hr}
  1;                                       !- Nominal Tank Volume for Autosizing Plant Connections {m3}

OS:WaterUse:Connections,
  {00000000-0000-0000-0098-000000000001},  !- Handle
  Zone1 Office WUC 0.09gpm 140F,           !- Name
  {00000000-0000-0000-0017-000000000136},  !- Inlet Node Name
  {00000000-0000-0000-0017-000000000137},  !- Outlet Node Name
  ,                                        !- Supply Water Storage Tank Name
  ,                                        !- Reclamation Water Storage Tank Name
  ,                                        !- Hot Water Supply Temperature Schedule Name
  ,                                        !- Cold Water Supply Temperature Schedule Name
  None,                                    !- Drain Water Heat Exchanger Type
  Plant,                                   !- Drain Water Heat Exchanger Destination
  ,                                        !- Drain Water Heat Exchanger U-Factor Times Area {W/K}
  {00000000-0000-0000-0099-000000000001};  !- Water Use Equipment Name 1

OS:WaterUse:Connections,
  {00000000-0000-0000-0098-000000000002},  !- Handle
  Zone2 Fine Storage WUC 0.15gpm 140F,     !- Name
  {00000000-0000-0000-0017-000000000140},  !- Inlet Node Name
  {00000000-0000-0000-0017-000000000141},  !- Outlet Node Name
  ,                                        !- Supply Water Storage Tank Name
  ,                                        !- Reclamation Water Storage Tank Name
  ,                                        !- Hot Water Supply Temperature Schedule Name
  ,                                        !- Cold Water Supply Temperature Schedule Name
  None,                                    !- Drain Water Heat Exchanger Type
  Plant,                                   !- Drain Water Heat Exchanger Destination
  ,                                        !- Drain Water Heat Exchanger U-Factor Times Area {W/K}
  {00000000-0000-0000-0099-000000000002};  !- Water Use Equipment Name 1

OS:WaterUse:Connections,
  {00000000-0000-0000-0098-000000000003},  !- Handle
  Zone3 Bulk Storage WUC 0.18gpm 140F,     !- Name
  {00000000-0000-0000-0017-000000000144},  !- Inlet Node Name
  {00000000-0000-0000-0017-000000000145},  !- Outlet Node Name
  ,                                        !- Supply Water Storage Tank Name
  ,                                        !- Reclamation Water Storage Tank Name
  ,                                        !- Hot Water Supply Temperature Schedule Name
  ,                                        !- Cold Water Supply Temperature Schedule Name
  None,                                    !- Drain Water Heat Exchanger Type
  Plant,                                   !- Drain Water Heat Exchanger Destination
  ,                                        !- Drain Water Heat Exchanger U-Factor Times Area {W/K}
  {00000000-0000-0000-0099-000000000003};  !- Water Use Equipment Name 1

OS:WaterUse:Equipment,
  {00000000-0000-0000-0099-000000000001},  !- Handle
  Zone1 Office Service Water Use 0.09gpm 140F, !- Name
  {00000000-0000-0000-0100-000000000001},  !- Water Use Equipment Definition Name
  {00000000-0000-0000-0080-000000000001},  !- Space Name
  {00000000-0000-0000-0062-000000000010};  !- Flow Rate Fraction Schedule Name

OS:WaterUse:Equipment,
  {00000000-0000-0000-0099-000000000002},  !- Handle
  Zone2 Fine Storage Service Water Use 0.15gpm 140F, !- Name
  {00000000-0000-0000-0100-000000000002},  !- Water Use Equipment Definition Name
  {00000000-0000-0000-0080-000000000002},  !- Space Name
  {00000000-0000-0000-0062-000000000010};  !- Flow Rate Fraction Schedule Name

OS:WaterUse:Equipment,
  {00000000-0000-0000-0099-000000000003},  !- Handle
  Zone3 Bulk Storage Service Water Use 0.18gpm 140F, !- Name
  {00000000-0000-0000-0100-000000000003},  !- Water Use Equipment Definition Name
  {00000000-0000-0000-0080-000000000003},  !- Space Name
  {00000000-0000-0000-0062-000000000010};  !- Flow Rate Fraction Schedule Name

OS:WaterUse:Equipment:Definition,
  {00000000-0000-0000-0100-000000000001},  !- Handle
  Zone1 office 0.09gpm 140F,               !- Name
  ,                                        !- End-Use Subcategory
  5.66155504446499e-06,                    !- Peak Flow Rate {m3/s}
  {00000000-0000-0000-0062-000000000006},  !- Target Temperature Schedule Name
  {00000000-0000-0000-0062-000000000005},  !- Sensible Fraction Schedule Name
  {00000000-0000-0000-0062-000000000004};  !- Latent Fraction Schedule Name

OS:WaterUse:Equipment:Definition,
  {00000000-0000-0000-0100-000000000002},  !- Handle
  Zone2 fine storage 0.15gpm 140F,         !- Name
  ,                                        !- End-Use Subcategory
  9.62094741841922e-06,                    !- Peak Flow Rate {m3/s}
  {00000000-0000-0000-0062-000000000006},  !- Target Temperature Schedule Name
  {00000000-0000-0000-0062-000000000005},  !- Sensible Fraction Schedule Name
  {00000000-0000-0000-0062-000000000004};  !- Latent Fraction Schedule Name

OS:WaterUse:Equipment:Definition,
  {00000000-0000-0000-0100-000000000003},  !- Handle
  Zone3 bulk storage 0.18gpm 140F,         !- Name
  ,                                        !- End-Use Subcategory
  1.10640895311821e-05,                    !- Peak Flow Rate {m3/s}
  {00000000-0000-0000-0062-000000000006},  !- Target Temperature Schedule Name
  {00000000-0000-0000-0062-000000000005},  !- Sensible Fraction Schedule Name
  {00000000-0000-0000-0062-000000000004};  !- Latent Fraction Schedule Name

OS:WeatherFile,
  {00000000-0000-0000-0101-000000000001},  !- Handle
  Calgary Intl AP,                         !- City
  AB,                                      !- State Province Region
  CAN,                                     !- Country
  CWEC2020,                                !- Data Source
  718770,                                  !- WMO Number
  51.11,                                   !- Latitude {deg}
  -114.02,                                 !- Longitude {deg}
  -7,                                      !- Time Zone {hr}
  1084.1,                                  !- Elevation {m}
  CAN_AB_Calgary.Intl.AP.718770_CWEC2020.epw, !- Url
  1F2D03BB,                                !- Checksum
  ,                                        !- Start Date Actual Year
  Sunday;                                  !- Start Day of Week

OS:WindowMaterial:SimpleGlazingSystem,
  {00000000-0000-0000-0102-000000000001},  !- Handle
  SimpleGlazing,                           !- Name
  2.2,                                     !- U-Factor {W/m2-K}
  0.6,                                     !- Solar Heat Gain Coefficient
  0.21;                                    !- Visible Transmittance

OS:WindowMaterial:SimpleGlazingSystem,
  {00000000-0000-0000-0102-000000000002},  !- Handle
  SimpleGlazing:U=0.173 SHGC=0.600,        !- Name
  1.73,                                    !- U-Factor {W/m2-K}
  0.6,                                     !- Solar Heat Gain Coefficient
  0.21;                                    !- Visible Transmittance

OS:WindowMaterial:SimpleGlazingSystem,
  {00000000-0000-0000-0102-000000000003},  !- Handle
  SimpleGlazing:U=0.241 SHGC=0.600,        !- Name
  2.41,                                    !- U-Factor {W/m2-K}
  0.6,                                     !- Solar Heat Gain Coefficient
  0.21;                                    !- Visible Transmittance

OS:WindowProperty:FrameAndDivider,
  {00000000-0000-0000-0103-000000000001},  !- Handle
  Skylight_Frame,                          !- Name
  0.7129,                                  !- Frame Width {m}
  ,                                        !- Frame Outside Projection {m}
  ,                                        !- Frame Inside Projection {m}
  283.91,                                  !- Frame Conductance {W/m2-K}
  1,                                       !- Ratio of Frame-Edge Glass Conductance to Center-Of-Glass Conductance
  0.7,                                     !- Frame Solar Absorptance
  0.7,                                     !- Frame Visible Absorptance
  0.9,                                     !- Frame Thermal Hemispherical Emissivity
  ,                                        !- Divider Type
  ,                                        !- Divider Width {m}
  ,                                        !- Number of Horizontal Dividers
  ,                                        !- Number of Vertical Dividers
  ,                                        !- Divider Outside Projection {m}
  ,                                        !- Divider Inside Projection {m}
  ,                                        !- Divider Conductance {W/m2-K}
  1,                                       !- Ratio of Divider-Edge Glass Conductance to Center-Of-Glass Conductance
  ,                                        !- Divider Solar Absorptance
  ,                                        !- Divider Visible Absorptance
  0.9,                                     !- Divider Thermal Hemispherical Emissivity
  ,                                        !- Outside Reveal Depth {m}
  ,                                        !- Outside Reveal Solar Absorptance
  ,                                        !- Inside Sill Depth {m}
  ,                                        !- Inside Sill Solar Absorptance
  ,                                        !- Inside Reveal Depth {m}
  ;                                        !- Inside Reveal Solar Absorptance

OS:YearDescription,
  {00000000-0000-0000-0104-000000000001},  !- Handle
  ,                                        !- Calendar Year
  Sunday;                                  !- Day of Week for Start Day

OS:ZoneHVAC:Baseboard:Convective:Water,
  {00000000-0000-0000-0105-000000000001},  !- Handle
  Zone HVAC Baseboard Convective Water 1,  !- Name
  {00000000-0000-0000-0059-000000000001},  !- Availability Schedule Name
  {00000000-0000-0000-0016-000000000001};  !- Heating Coil Name

OS:ZoneHVAC:Baseboard:Convective:Water,
  {00000000-0000-0000-0105-000000000002},  !- Handle
  Zone HVAC Baseboard Convective Water 2,  !- Name
  {00000000-0000-0000-0059-000000000001},  !- Availability Schedule Name
  {00000000-0000-0000-0016-000000000002};  !- Heating Coil Name

OS:ZoneHVAC:Baseboard:Convective:Water,
  {00000000-0000-0000-0105-000000000003},  !- Handle
  Zone HVAC Baseboard Convective Water 3,  !- Name
  {00000000-0000-0000-0059-000000000001},  !- Availability Schedule Name
  {00000000-0000-0000-0016-000000000003};  !- Heating Coil Name

OS:ZoneHVAC:EquipmentList,
  {00000000-0000-0000-0106-000000000001},  !- Handle
  ALL_ST=Office enclosed <= 25 m2_FL=Building Story 1_SCH=A Zone HVAC Equipment List, !- Name
  {00000000-0000-0000-0092-000000000001},  !- Thermal Zone
  ,                                        !- Load Distribution Scheme
  {00000000-0000-0000-0105-000000000001},  !- Zone Equipment 1
  1,                                       !- Zone Equipment Cooling Sequence 1
  1,                                       !- Zone Equipment Heating or No-Load Sequence 1
  ,                                        !- Zone Equipment Sequential Cooling Fraction Schedule Name 1
  ,                                        !- Zone Equipment Sequential Heating Fraction Schedule Name 1
  {00000000-0000-0000-0006-000000000001},  !- Zone Equipment 2
  2,                                       !- Zone Equipment Cooling Sequence 2
  2,                                       !- Zone Equipment Heating or No-Load Sequence 2
  ,                                        !- Zone Equipment Sequential Cooling Fraction Schedule Name 2
  ;                                        !- Zone Equipment Sequential Heating Fraction Schedule Name 2

OS:ZoneHVAC:EquipmentList,
  {00000000-0000-0000-0106-000000000002},  !- Handle
  ALL_ST=Warehouse storage area medium to bulky palletized items_FL=Building Story 1_SCH=A Zone HVAC Equipment List, !- Name
  {00000000-0000-0000-0092-000000000002},  !- Thermal Zone
  ,                                        !- Load Distribution Scheme
  {00000000-0000-0000-0105-000000000003},  !- Zone Equipment 1
  1,                                       !- Zone Equipment Cooling Sequence 1
  1,                                       !- Zone Equipment Heating or No-Load Sequence 1
  ,                                        !- Zone Equipment Sequential Cooling Fraction Schedule Name 1
  ,                                        !- Zone Equipment Sequential Heating Fraction Schedule Name 1
  {00000000-0000-0000-0006-000000000003},  !- Zone Equipment 2
  2,                                       !- Zone Equipment Cooling Sequence 2
  2,                                       !- Zone Equipment Heating or No-Load Sequence 2
  ,                                        !- Zone Equipment Sequential Cooling Fraction Schedule Name 2
  ;                                        !- Zone Equipment Sequential Heating Fraction Schedule Name 2

OS:ZoneHVAC:EquipmentList,
  {00000000-0000-0000-0106-000000000003},  !- Handle
  ALL_ST=Warehouse storage area small hand-carried items(4)_FL=Building Story 1_SCH=A Zone HVAC Equipment List, !- Name
  {00000000-0000-0000-0092-000000000003},  !- Thermal Zone
  ,                                        !- Load Distribution Scheme
  {00000000-0000-0000-0105-000000000002},  !- Zone Equipment 1
  1,                                       !- Zone Equipment Cooling Sequence 1
  1,                                       !- Zone Equipment Heating or No-Load Sequence 1
  ,                                        !- Zone Equipment Sequential Cooling Fraction Schedule Name 1
  ,                                        !- Zone Equipment Sequential Heating Fraction Schedule Name 1
  {00000000-0000-0000-0006-000000000002},  !- Zone Equipment 2
  2,                                       !- Zone Equipment Cooling Sequence 2
  2,                                       !- Zone Equipment Heating or No-Load Sequence 2
  ,                                        !- Zone Equipment Sequential Cooling Fraction Schedule Name 2
  ;                                        !- Zone Equipment Sequential Heating Fraction Schedule Name 2
<|MERGE_RESOLUTION|>--- conflicted
+++ resolved
@@ -1,71 +1,5 @@
 OS:AdditionalProperties,
   {00000000-0000-0000-0001-000000000001},  !- Handle
-  {00000000-0000-0000-0031-000000000001},  !- Object Name
-  Ref OA per area,                         !- Feature Name 1
-  Double,                                  !- Feature Data Type 1
-  0.059999999999999998,                    !- Feature Value 1
-  Ref OA per person,                       !- Feature Name 2
-  Double,                                  !- Feature Data Type 2
-  5,                                       !- Feature Value 2
-  Ref OA ach,                              !- Feature Name 3
-  Double,                                  !- Feature Data Type 3
-  0,                                       !- Feature Value 3
-  Ref occupancy per 1000ft2,               !- Feature Name 4
-  Double,                                  !- Feature Data Type 4
-  5,                                       !- Feature Value 4
-  Ref standard,                            !- Feature Name 5
-  String,                                  !- Feature Data Type 5
-  ASHRAE 62.1-2016 Occupancy,              !- Feature Value 5
-  Ref space type,                          !- Feature Name 6
-  String,                                  !- Feature Data Type 6
-  Office space;                            !- Feature Value 6
-
-OS:AdditionalProperties,
-  {00000000-0000-0000-0001-000000000002},  !- Handle
-  {00000000-0000-0000-0031-000000000002},  !- Object Name
-  Ref OA per area,                         !- Feature Name 1
-  Double,                                  !- Feature Data Type 1
-  0.059999999999999998,                    !- Feature Value 1
-  Ref OA per person,                       !- Feature Name 2
-  Double,                                  !- Feature Data Type 2
-  10,                                      !- Feature Value 2
-  Ref OA ach,                              !- Feature Name 3
-  Double,                                  !- Feature Data Type 3
-  0,                                       !- Feature Value 3
-  Ref occupancy per 1000ft2,               !- Feature Name 4
-  Double,                                  !- Feature Data Type 4
-  0,                                       !- Feature Value 4
-  Ref standard,                            !- Feature Name 5
-  String,                                  !- Feature Data Type 5
-  ASHRAE 62.1-2016 Occupancy,              !- Feature Value 5
-  Ref space type,                          !- Feature Name 6
-  String,                                  !- Feature Data Type 6
-  Warehouses;                              !- Feature Value 6
-
-OS:AdditionalProperties,
-  {00000000-0000-0000-0001-000000000003},  !- Handle
-  {00000000-0000-0000-0031-000000000003},  !- Object Name
-  Ref OA per area,                         !- Feature Name 1
-  Double,                                  !- Feature Data Type 1
-  0.059999999999999998,                    !- Feature Value 1
-  Ref OA per person,                       !- Feature Name 2
-  Double,                                  !- Feature Data Type 2
-  10,                                      !- Feature Value 2
-  Ref OA ach,                              !- Feature Name 3
-  Double,                                  !- Feature Data Type 3
-  0,                                       !- Feature Value 3
-  Ref occupancy per 1000ft2,               !- Feature Name 4
-  Double,                                  !- Feature Data Type 4
-  0,                                       !- Feature Value 4
-  Ref standard,                            !- Feature Name 5
-  String,                                  !- Feature Data Type 5
-  ASHRAE 62.1-2016 Occupancy,              !- Feature Value 5
-  Ref space type,                          !- Feature Name 6
-  String,                                  !- Feature Data Type 6
-  Warehouses;                              !- Feature Value 6
-
-OS:AdditionalProperties,
-  {00000000-0000-0000-0001-000000000004},  !- Handle
   {00000000-0000-0000-0062-000000000019},  !- Object Name
   max_occ_in_spaces,                       !- Feature Name 1
   Double,                                  !- Feature Data Type 1
@@ -81,7 +15,7 @@
   2024-01-01 01:00:00 UTC;                 !- Feature Value 4
 
 OS:AdditionalProperties,
-  {00000000-0000-0000-0001-000000000005},  !- Handle
+  {00000000-0000-0000-0001-000000000002},  !- Handle
   {00000000-0000-0000-0062-000000000021},  !- Object Name
   max_occ_in_spaces,                       !- Feature Name 1
   Double,                                  !- Feature Data Type 1
@@ -97,7 +31,7 @@
   2024-01-01 01:00:00 UTC;                 !- Feature Value 4
 
 OS:AdditionalProperties,
-  {00000000-0000-0000-0001-000000000006},  !- Handle
+  {00000000-0000-0000-0001-000000000003},  !- Handle
   {00000000-0000-0000-0062-000000000020},  !- Object Name
   max_occ_in_spaces,                       !- Feature Name 1
   Double,                                  !- Feature Data Type 1
@@ -518,7 +452,7 @@
 
 OS:Coil:Heating:DX:SingleSpeed,
   {00000000-0000-0000-0014-000000000001},  !- Handle
-  CoilHeatingDXSingleSpeed_ashp 1 212 Htg kBtu/hr 3.2COPH, !- Name
+  CoilHeatingDXSingleSpeed_ashp 1 212 Clg kBtu/hr 3.2COPH, !- Name
   {00000000-0000-0000-0059-000000000001},  !- Availability Schedule Name
   62162.2124271435,                        !- Rated Total Heating Capacity {W}
   3.49885353090701,                        !- Rated COP {W/W}
@@ -545,7 +479,7 @@
 
 OS:Coil:Heating:DX:SingleSpeed,
   {00000000-0000-0000-0014-000000000002},  !- Handle
-  CoilHeatingDXSingleSpeed_ashp 2 398 Htg kBtu/hr 3.2COPH, !- Name
+  CoilHeatingDXSingleSpeed_ashp 2 398 Clg kBtu/hr 3.2COPH, !- Name
   {00000000-0000-0000-0059-000000000001},  !- Availability Schedule Name
   116524.995609652,                        !- Rated Total Heating Capacity {W}
   3.58670325998503,                        !- Rated COP {W/W}
@@ -572,15 +506,10 @@
 
 OS:Coil:Heating:DX:SingleSpeed,
   {00000000-0000-0000-0014-000000000003},  !- Handle
-  CoilHeatingDXSingleSpeed_ashp 33 Htg kBtu/hr 7.4HSPF, !- Name
+  CoilHeatingDXSingleSpeed_ashp 33 Clg kBtu/hr 3.3COPH, !- Name
   {00000000-0000-0000-0059-000000000001},  !- Availability Schedule Name
-<<<<<<< HEAD
-  9600.61601039531,                        !- Rated Total Heating Capacity {W}
-  3.658264,                                !- Rated COP {W/W}
-=======
   9602.22870759226,                        !- Rated Total Heating Capacity {W}
   3.52060201786561,                        !- Rated COP {W/W}
->>>>>>> 792ffd62
   Autosize,                                !- Rated Air Flow Rate {m3/s}
   773.3,                                   !- Rated Supply Fan Power Per Volume Flow Rate 2017 {W/(m3/s)}
   934.4,                                   !- Rated Supply Fan Power Per Volume Flow Rate 2023 {W/(m3/s)}
@@ -2946,23 +2875,6 @@
 OS:EnergyManagementSystem:Program,
   {00000000-0000-0000-0035-000000000001},  !- Handle
   ems_sys_4_mixed_shr_none_sc_ashp_sh_ashp_c_e_ssf_cv_zh_b_hw_zc_none_srf_none__1_OptimumStartProg0, !- Name
-<<<<<<< HEAD
-  IF DaylightSavings==0 && DayOfWeek>1 && Hour==5 && {f3fe4ab4-f8a1-46f1-a94d-c812be737790}<23.9 && {f3fe4ab4-f8a1-46f1-a94d-c812be737790}>1.7, !- Program Line 1
-  SET {14c90299-dbb4-44c2-81de-d697b5047906} = 29.4, !- Program Line 2
-  SET {934b98d5-7de4-44e5-b038-b3ec7ba9f8d1} = 15.6, !- Program Line 3
-  ELSEIF DaylightSavings==0 && DayOfWeek==1 && Hour==7 && {f3fe4ab4-f8a1-46f1-a94d-c812be737790}<23.9 && {f3fe4ab4-f8a1-46f1-a94d-c812be737790}>1.7, !- Program Line 4
-  SET {14c90299-dbb4-44c2-81de-d697b5047906} = 29.4, !- Program Line 5
-  SET {934b98d5-7de4-44e5-b038-b3ec7ba9f8d1} = 15.6, !- Program Line 6
-  ELSEIF DaylightSavings==1 && DayOfWeek>1 && Hour==4 && {f3fe4ab4-f8a1-46f1-a94d-c812be737790}<23.9 && {f3fe4ab4-f8a1-46f1-a94d-c812be737790}>1.7, !- Program Line 7
-  SET {14c90299-dbb4-44c2-81de-d697b5047906} = 29.4, !- Program Line 8
-  SET {934b98d5-7de4-44e5-b038-b3ec7ba9f8d1} = 15.6, !- Program Line 9
-  ELSEIF DaylightSavings==1 && DayOfWeek==1 && Hour==6 && {f3fe4ab4-f8a1-46f1-a94d-c812be737790}<23.9 && {f3fe4ab4-f8a1-46f1-a94d-c812be737790}>1.7, !- Program Line 10
-  SET {14c90299-dbb4-44c2-81de-d697b5047906} = 29.4, !- Program Line 11
-  SET {934b98d5-7de4-44e5-b038-b3ec7ba9f8d1} = 15.6, !- Program Line 12
-  ELSE,                                    !- Program Line 13
-  SET {14c90299-dbb4-44c2-81de-d697b5047906} = NULL, !- Program Line 14
-  SET {934b98d5-7de4-44e5-b038-b3ec7ba9f8d1} = NULL, !- Program Line 15
-=======
   IF DaylightSavings==0 && DayOfWeek>1 && Hour==5 && {71d8ab1a-55d9-442e-8198-f19e6815142d}<23.9 && {71d8ab1a-55d9-442e-8198-f19e6815142d}>1.7, !- Program Line 1
   SET {da235ddd-a9c5-4a20-8f1d-84ef3aea88f8} = 29.4, !- Program Line 2
   SET {5b672ed3-0a3a-4ac5-97be-c2b87d49f524} = 15.6, !- Program Line 3
@@ -2978,29 +2890,11 @@
   ELSE,                                    !- Program Line 13
   SET {da235ddd-a9c5-4a20-8f1d-84ef3aea88f8} = NULL, !- Program Line 14
   SET {5b672ed3-0a3a-4ac5-97be-c2b87d49f524} = NULL, !- Program Line 15
->>>>>>> 792ffd62
   ENDIF;                                   !- Program Line 16
 
 OS:EnergyManagementSystem:Program,
   {00000000-0000-0000-0035-000000000002},  !- Handle
   ems_sys_4_mixed_shr_none_sc_ashp_sh_ashp_c_e_ssf_cv_zh_b_hw_zc_none_srf_none__OptimumStartProg0, !- Name
-<<<<<<< HEAD
-  IF DaylightSavings==0 && DayOfWeek>1 && Hour==5 && {3024ccbb-303f-4c49-9393-3efc5d5ced67}<23.9 && {3024ccbb-303f-4c49-9393-3efc5d5ced67}>1.7, !- Program Line 1
-  SET {f2f39696-3537-47bb-ba76-eeb7f36b4e7f} = 29.4, !- Program Line 2
-  SET {48dd28a9-ddae-4292-b390-8e3b71a22134} = 15.6, !- Program Line 3
-  ELSEIF DaylightSavings==0 && DayOfWeek==1 && Hour==7 && {3024ccbb-303f-4c49-9393-3efc5d5ced67}<23.9 && {3024ccbb-303f-4c49-9393-3efc5d5ced67}>1.7, !- Program Line 4
-  SET {f2f39696-3537-47bb-ba76-eeb7f36b4e7f} = 29.4, !- Program Line 5
-  SET {48dd28a9-ddae-4292-b390-8e3b71a22134} = 15.6, !- Program Line 6
-  ELSEIF DaylightSavings==1 && DayOfWeek>1 && Hour==4 && {3024ccbb-303f-4c49-9393-3efc5d5ced67}<23.9 && {3024ccbb-303f-4c49-9393-3efc5d5ced67}>1.7, !- Program Line 7
-  SET {f2f39696-3537-47bb-ba76-eeb7f36b4e7f} = 29.4, !- Program Line 8
-  SET {48dd28a9-ddae-4292-b390-8e3b71a22134} = 15.6, !- Program Line 9
-  ELSEIF DaylightSavings==1 && DayOfWeek==1 && Hour==6 && {3024ccbb-303f-4c49-9393-3efc5d5ced67}<23.9 && {3024ccbb-303f-4c49-9393-3efc5d5ced67}>1.7, !- Program Line 10
-  SET {f2f39696-3537-47bb-ba76-eeb7f36b4e7f} = 29.4, !- Program Line 11
-  SET {48dd28a9-ddae-4292-b390-8e3b71a22134} = 15.6, !- Program Line 12
-  ELSE,                                    !- Program Line 13
-  SET {f2f39696-3537-47bb-ba76-eeb7f36b4e7f} = NULL, !- Program Line 14
-  SET {48dd28a9-ddae-4292-b390-8e3b71a22134} = NULL, !- Program Line 15
-=======
   IF DaylightSavings==0 && DayOfWeek>1 && Hour==5 && {49aa0c0c-fba5-465b-9a91-5e20071806d4}<23.9 && {49aa0c0c-fba5-465b-9a91-5e20071806d4}>1.7, !- Program Line 1
   SET {9b176208-d80e-4485-afba-601d697bc19d} = 29.4, !- Program Line 2
   SET {14900270-2ec7-479a-9bcc-737214810d0f} = 15.6, !- Program Line 3
@@ -3016,7 +2910,6 @@
   ELSE,                                    !- Program Line 13
   SET {9b176208-d80e-4485-afba-601d697bc19d} = NULL, !- Program Line 14
   SET {14900270-2ec7-479a-9bcc-737214810d0f} = NULL, !- Program Line 15
->>>>>>> 792ffd62
   ENDIF;                                   !- Program Line 16
 
 OS:EnergyManagementSystem:ProgramCallingManager,
@@ -3922,19 +3815,19 @@
 
 OS:Node,
   {00000000-0000-0000-0049-000000000027},  !- Handle
-  CoilHeatingDXSingleSpeed_ashp 1 212 Htg kBtu/hr 3.2COPH Outlet Air Node, !- Name
+  CoilHeatingDXSingleSpeed_ashp 1 212 Clg kBtu/hr 3.2COPH Outlet Air Node, !- Name
   {00000000-0000-0000-0017-000000000066},  !- Inlet Port
   {00000000-0000-0000-0017-000000000067};  !- Outlet Port
 
 OS:Node,
   {00000000-0000-0000-0049-000000000028},  !- Handle
-  CoilHeatingDXSingleSpeed_ashp 2 398 Htg kBtu/hr 3.2COPH Outlet Air Node, !- Name
+  CoilHeatingDXSingleSpeed_ashp 2 398 Clg kBtu/hr 3.2COPH Outlet Air Node, !- Name
   {00000000-0000-0000-0017-000000000092},  !- Inlet Port
   {00000000-0000-0000-0017-000000000093};  !- Outlet Port
 
 OS:Node,
   {00000000-0000-0000-0049-000000000029},  !- Handle
-  CoilHeatingDXSingleSpeed_ashp 33 Htg kBtu/hr 7.4HSPF Outlet Air Node, !- Name
+  CoilHeatingDXSingleSpeed_ashp 33 Clg kBtu/hr 3.3COPH Outlet Air Node, !- Name
   {00000000-0000-0000-0017-000000000041},  !- Inlet Port
   {00000000-0000-0000-0017-000000000042};  !- Outlet Port
 
@@ -8206,9 +8099,9 @@
   {00000000-0000-0000-0062-000000000017},  !- Ambient Temperature Schedule Name
   ,                                        !- Ambient Temperature Thermal Zone Name
   ,                                        !- Ambient Temperature Outdoor Air Node Name
-  4.24409891583953,                        !- Off Cycle Loss Coefficient to Ambient Temperature {W/K}
+  4.04634428202617,                        !- Off Cycle Loss Coefficient to Ambient Temperature {W/K}
   ,                                        !- Off Cycle Loss Fraction to Thermal Zone
-  4.24409891583953,                        !- On Cycle Loss Coefficient to Ambient Temperature {W/K}
+  4.04634428202617,                        !- On Cycle Loss Coefficient to Ambient Temperature {W/K}
   ,                                        !- On Cycle Loss Fraction to Thermal Zone
   ,                                        !- Peak Use Flow Rate {m3/s}
   ,                                        !- Use Flow Rate Fraction Schedule Name
