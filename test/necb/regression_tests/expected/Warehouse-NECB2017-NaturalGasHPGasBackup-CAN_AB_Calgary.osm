OS:AdditionalProperties,
  {00000000-0000-0000-0001-000000000001},  !- Handle
  {00000000-0000-0000-0064-000000000021},  !- Object Name
  max_occ_in_spaces,                       !- Feature Name 1
  Double,                                  !- Feature Data Type 1
  11.848286688361537,                      !- Feature Value 1
  number_of_spaces_included,               !- Feature Name 2
  Integer,                                 !- Feature Data Type 2
  1,                                       !- Feature Value 2
  date_parent_object_last_edited,          !- Feature Name 3
  String,                                  !- Feature Data Type 3
  2024-01-01 01:00:00 UTC,                 !- Feature Value 3
  date_parent_object_created,              !- Feature Name 4
  String,                                  !- Feature Data Type 4
  2024-01-01 01:00:00 UTC;                 !- Feature Value 4

OS:AdditionalProperties,
  {00000000-0000-0000-0001-000000000002},  !- Handle
  {00000000-0000-0000-0064-000000000023},  !- Object Name
  max_occ_in_spaces,                       !- Feature Name 1
  Double,                                  !- Feature Data Type 1
  27.878321619674338,                      !- Feature Value 1
  number_of_spaces_included,               !- Feature Name 2
  Integer,                                 !- Feature Data Type 2
  1,                                       !- Feature Value 2
  date_parent_object_last_edited,          !- Feature Name 3
  String,                                  !- Feature Data Type 3
  2024-01-01 01:00:00 UTC,                 !- Feature Value 3
  date_parent_object_created,              !- Feature Name 4
  String,                                  !- Feature Data Type 4
  2024-01-01 01:00:00 UTC;                 !- Feature Value 4

OS:AdditionalProperties,
  {00000000-0000-0000-0001-000000000003},  !- Handle
  {00000000-0000-0000-0064-000000000022},  !- Object Name
  max_occ_in_spaces,                       !- Feature Name 1
  Double,                                  !- Feature Data Type 1
  32.060069862625376,                      !- Feature Value 1
  number_of_spaces_included,               !- Feature Name 2
  Integer,                                 !- Feature Data Type 2
  1,                                       !- Feature Value 2
  date_parent_object_last_edited,          !- Feature Name 3
  String,                                  !- Feature Data Type 3
  2024-01-01 01:00:00 UTC,                 !- Feature Value 3
  date_parent_object_created,              !- Feature Name 4
  String,                                  !- Feature Data Type 4
  2024-01-01 01:00:00 UTC;                 !- Feature Value 4

OS:AirLoopHVAC,
  {00000000-0000-0000-0002-000000000001},  !- Handle
  sys_3|mixed|shr>erv|sc>ashp|sh>ashp>c-g|ssf>cv|zh>b-hw|zc>none|srf>none|, !- Name
  ,                                        !- Controller List Name
  {00000000-0000-0000-0064-000000000021},  !- Availability Schedule
  {00000000-0000-0000-0009-000000000003},  !- Availability Manager List Name
  autosize,                                !- Design Supply Air Flow Rate {m3/s}
  1,                                       !- Design Return Air Flow Fraction of Supply Air Flow
  ,                                        !- Branch List Name
  ,                                        !- Connector List Name
  {00000000-0000-0000-0018-000000000032},  !- Supply Side Inlet Node Name
  {00000000-0000-0000-0018-000000000035},  !- Demand Side Outlet Node Name
  {00000000-0000-0000-0018-000000000034},  !- Demand Side Inlet Node A
  {00000000-0000-0000-0018-000000000033},  !- Supply Side Outlet Node A
  ,                                        !- Demand Side Inlet Node B
  ,                                        !- Supply Side Outlet Node B
  ,                                        !- Return Air Bypass Flow Temperature Setpoint Schedule Name
  {00000000-0000-0000-0005-000000000001},  !- Demand Mixer Name
  {00000000-0000-0000-0006-000000000001},  !- Demand Splitter A Name
  ,                                        !- Demand Splitter B Name
  ;                                        !- Supply Splitter Name

OS:AirLoopHVAC,
  {00000000-0000-0000-0002-000000000002},  !- Handle
  sys_4|mixed|shr>erv|sc>ashp|sh>ashp>c-g|ssf>cv|zh>b-hw|zc>none|srf>none| 1, !- Name
  ,                                        !- Controller List Name
  {00000000-0000-0000-0064-000000000022},  !- Availability Schedule
  {00000000-0000-0000-0009-000000000002},  !- Availability Manager List Name
  autosize,                                !- Design Supply Air Flow Rate {m3/s}
  1,                                       !- Design Return Air Flow Fraction of Supply Air Flow
  ,                                        !- Branch List Name
  ,                                        !- Connector List Name
  {00000000-0000-0000-0018-000000000071},  !- Supply Side Inlet Node Name
  {00000000-0000-0000-0018-000000000074},  !- Demand Side Outlet Node Name
  {00000000-0000-0000-0018-000000000073},  !- Demand Side Inlet Node A
  {00000000-0000-0000-0018-000000000072},  !- Supply Side Outlet Node A
  ,                                        !- Demand Side Inlet Node B
  ,                                        !- Supply Side Outlet Node B
  ,                                        !- Return Air Bypass Flow Temperature Setpoint Schedule Name
  {00000000-0000-0000-0005-000000000003},  !- Demand Mixer Name
  {00000000-0000-0000-0006-000000000003},  !- Demand Splitter A Name
  ,                                        !- Demand Splitter B Name
  ;                                        !- Supply Splitter Name

OS:AirLoopHVAC,
  {00000000-0000-0000-0002-000000000003},  !- Handle
  sys_4|mixed|shr>erv|sc>ashp|sh>ashp>c-g|ssf>cv|zh>b-hw|zc>none|srf>none|, !- Name
  ,                                        !- Controller List Name
  {00000000-0000-0000-0064-000000000023},  !- Availability Schedule
  {00000000-0000-0000-0009-000000000001},  !- Availability Manager List Name
  autosize,                                !- Design Supply Air Flow Rate {m3/s}
  1,                                       !- Design Return Air Flow Fraction of Supply Air Flow
  ,                                        !- Branch List Name
  ,                                        !- Connector List Name
  {00000000-0000-0000-0018-000000000051},  !- Supply Side Inlet Node Name
  {00000000-0000-0000-0018-000000000054},  !- Demand Side Outlet Node Name
  {00000000-0000-0000-0018-000000000053},  !- Demand Side Inlet Node A
  {00000000-0000-0000-0018-000000000052},  !- Supply Side Outlet Node A
  ,                                        !- Demand Side Inlet Node B
  ,                                        !- Supply Side Outlet Node B
  ,                                        !- Return Air Bypass Flow Temperature Setpoint Schedule Name
  {00000000-0000-0000-0005-000000000002},  !- Demand Mixer Name
  {00000000-0000-0000-0006-000000000002},  !- Demand Splitter A Name
  ,                                        !- Demand Splitter B Name
  ;                                        !- Supply Splitter Name

OS:AirLoopHVAC:OutdoorAirSystem,
  {00000000-0000-0000-0003-000000000001},  !- Handle
  Air Loop HVAC Outdoor Air System 1,      !- Name
  {00000000-0000-0000-0023-000000000001},  !- Controller Name
  ,                                        !- Outdoor Air Equipment List Name
  ,                                        !- Availability Manager List Name
  {00000000-0000-0000-0018-000000000040},  !- Mixed Air Node Name
  {00000000-0000-0000-0018-000000000131},  !- Outdoor Air Stream Node Name
  {00000000-0000-0000-0018-000000000132},  !- Relief Air Stream Node Name
  {00000000-0000-0000-0018-000000000039};  !- Return Air Stream Node Name

OS:AirLoopHVAC:OutdoorAirSystem,
  {00000000-0000-0000-0003-000000000002},  !- Handle
  Air Loop HVAC Outdoor Air System 2,      !- Name
  {00000000-0000-0000-0023-000000000002},  !- Controller Name
  ,                                        !- Outdoor Air Equipment List Name
  ,                                        !- Availability Manager List Name
  {00000000-0000-0000-0018-000000000059},  !- Mixed Air Node Name
  {00000000-0000-0000-0018-000000000137},  !- Outdoor Air Stream Node Name
  {00000000-0000-0000-0018-000000000138},  !- Relief Air Stream Node Name
  {00000000-0000-0000-0018-000000000058};  !- Return Air Stream Node Name

OS:AirLoopHVAC:OutdoorAirSystem,
  {00000000-0000-0000-0003-000000000003},  !- Handle
  Air Loop HVAC Outdoor Air System 3,      !- Name
  {00000000-0000-0000-0023-000000000003},  !- Controller Name
  ,                                        !- Outdoor Air Equipment List Name
  ,                                        !- Availability Manager List Name
  {00000000-0000-0000-0018-000000000079},  !- Mixed Air Node Name
  {00000000-0000-0000-0018-000000000143},  !- Outdoor Air Stream Node Name
  {00000000-0000-0000-0018-000000000144},  !- Relief Air Stream Node Name
  {00000000-0000-0000-0018-000000000078};  !- Return Air Stream Node Name

OS:AirLoopHVAC:UnitaryHeatPump:AirToAir,
  {00000000-0000-0000-0004-000000000001},  !- Handle
  ALL_ST=Office enclosed <= 25 m2_FL=Building Story 1_SCH=A ASHP, !- Name
  {00000000-0000-0000-0061-000000000001},  !- Availability Schedule Name
  {00000000-0000-0000-0018-000000000041},  !- Air Inlet Node Name
  {00000000-0000-0000-0018-000000000038},  !- Air Outlet Node Name
  Autosize,                                !- Supply Air Flow Rate During Cooling Operation {m3/s}
  Autosize,                                !- Supply Air Flow Rate During Heating Operation {m3/s}
  ,                                        !- Supply Air Flow Rate When No Cooling or Heating is Needed {m3/s}
  {00000000-0000-0000-0092-000000000001},  !- Controlling Zone or Thermostat Location
  {00000000-0000-0000-0041-000000000001},  !- Supply Air Fan Name
  {00000000-0000-0000-0015-000000000003},  !- Heating Coil Name
  {00000000-0000-0000-0014-000000000003},  !- Cooling Coil Name
  {00000000-0000-0000-0016-000000000001},  !- Supplemental Heating Coil Name
  Autosize,                                !- Maximum Supply Air Temperature from Supplemental Heater {C}
  ,                                        !- Maximum Outdoor Dry-Bulb Temperature for Supplemental Heater Operation {C}
  ,                                        !- Fan Placement
  {00000000-0000-0000-0064-000000000021};  !- Supply Air Fan Operating Mode Schedule Name

OS:AirLoopHVAC:UnitaryHeatPump:AirToAir,
  {00000000-0000-0000-0004-000000000002},  !- Handle
  ALL_ST=Warehouse storage area medium to bulky palletized items_FL=Building Story 1_SCH=A ASHP, !- Name
  {00000000-0000-0000-0061-000000000001},  !- Availability Schedule Name
  {00000000-0000-0000-0018-000000000080},  !- Air Inlet Node Name
  {00000000-0000-0000-0018-000000000077},  !- Air Outlet Node Name
  Autosize,                                !- Supply Air Flow Rate During Cooling Operation {m3/s}
  Autosize,                                !- Supply Air Flow Rate During Heating Operation {m3/s}
  ,                                        !- Supply Air Flow Rate When No Cooling or Heating is Needed {m3/s}
  {00000000-0000-0000-0092-000000000002},  !- Controlling Zone or Thermostat Location
  {00000000-0000-0000-0041-000000000003},  !- Supply Air Fan Name
  {00000000-0000-0000-0015-000000000002},  !- Heating Coil Name
  {00000000-0000-0000-0014-000000000002},  !- Cooling Coil Name
  {00000000-0000-0000-0016-000000000003},  !- Supplemental Heating Coil Name
  Autosize,                                !- Maximum Supply Air Temperature from Supplemental Heater {C}
  ,                                        !- Maximum Outdoor Dry-Bulb Temperature for Supplemental Heater Operation {C}
  ,                                        !- Fan Placement
  {00000000-0000-0000-0064-000000000022};  !- Supply Air Fan Operating Mode Schedule Name

OS:AirLoopHVAC:UnitaryHeatPump:AirToAir,
  {00000000-0000-0000-0004-000000000003},  !- Handle
  ALL_ST=Warehouse storage area small hand-carried items(4)_FL=Building Story 1_SCH=A ASHP, !- Name
  {00000000-0000-0000-0061-000000000001},  !- Availability Schedule Name
  {00000000-0000-0000-0018-000000000060},  !- Air Inlet Node Name
  {00000000-0000-0000-0018-000000000057},  !- Air Outlet Node Name
  Autosize,                                !- Supply Air Flow Rate During Cooling Operation {m3/s}
  Autosize,                                !- Supply Air Flow Rate During Heating Operation {m3/s}
  ,                                        !- Supply Air Flow Rate When No Cooling or Heating is Needed {m3/s}
  {00000000-0000-0000-0092-000000000003},  !- Controlling Zone or Thermostat Location
  {00000000-0000-0000-0041-000000000002},  !- Supply Air Fan Name
  {00000000-0000-0000-0015-000000000001},  !- Heating Coil Name
  {00000000-0000-0000-0014-000000000001},  !- Cooling Coil Name
  {00000000-0000-0000-0016-000000000002},  !- Supplemental Heating Coil Name
  Autosize,                                !- Maximum Supply Air Temperature from Supplemental Heater {C}
  ,                                        !- Maximum Outdoor Dry-Bulb Temperature for Supplemental Heater Operation {C}
  ,                                        !- Fan Placement
  {00000000-0000-0000-0064-000000000023};  !- Supply Air Fan Operating Mode Schedule Name

OS:AirLoopHVAC:ZoneMixer,
  {00000000-0000-0000-0005-000000000001},  !- Handle
  Air Loop HVAC Zone Mixer 1,              !- Name
  {00000000-0000-0000-0018-000000000037},  !- Outlet Node Name
  {00000000-0000-0000-0018-000000000047};  !- Inlet Node Name 1

OS:AirLoopHVAC:ZoneMixer,
  {00000000-0000-0000-0005-000000000002},  !- Handle
  Air Loop HVAC Zone Mixer 2,              !- Name
  {00000000-0000-0000-0018-000000000056},  !- Outlet Node Name
  {00000000-0000-0000-0018-000000000067};  !- Inlet Node Name 1

OS:AirLoopHVAC:ZoneMixer,
  {00000000-0000-0000-0005-000000000003},  !- Handle
  Air Loop HVAC Zone Mixer 3,              !- Name
  {00000000-0000-0000-0018-000000000076},  !- Outlet Node Name
  {00000000-0000-0000-0018-000000000087};  !- Inlet Node Name 1

OS:AirLoopHVAC:ZoneSplitter,
  {00000000-0000-0000-0006-000000000001},  !- Handle
  Air Loop HVAC Zone Splitter 1,           !- Name
  {00000000-0000-0000-0018-000000000036},  !- Inlet Node Name
  {00000000-0000-0000-0018-000000000048};  !- Outlet Node Name 1

OS:AirLoopHVAC:ZoneSplitter,
  {00000000-0000-0000-0006-000000000002},  !- Handle
  Air Loop HVAC Zone Splitter 2,           !- Name
  {00000000-0000-0000-0018-000000000055},  !- Inlet Node Name
  {00000000-0000-0000-0018-000000000068};  !- Outlet Node Name 1

OS:AirLoopHVAC:ZoneSplitter,
  {00000000-0000-0000-0006-000000000003},  !- Handle
  Air Loop HVAC Zone Splitter 3,           !- Name
  {00000000-0000-0000-0018-000000000075},  !- Inlet Node Name
  {00000000-0000-0000-0018-000000000088};  !- Outlet Node Name 1

OS:AirTerminal:SingleDuct:ConstantVolume:NoReheat,
  {00000000-0000-0000-0007-000000000001},  !- Handle
  Air Terminal Single Duct Constant Volume No Reheat 1, !- Name
  {00000000-0000-0000-0061-000000000001},  !- Availability Schedule Name
  {00000000-0000-0000-0018-000000000049},  !- Air Inlet Node Name
  {00000000-0000-0000-0018-000000000050},  !- Air Outlet Node Name
  AutoSize;                                !- Maximum Air Flow Rate {m3/s}

OS:AirTerminal:SingleDuct:ConstantVolume:NoReheat,
  {00000000-0000-0000-0007-000000000002},  !- Handle
  Air Terminal Single Duct Constant Volume No Reheat 2, !- Name
  {00000000-0000-0000-0061-000000000001},  !- Availability Schedule Name
  {00000000-0000-0000-0018-000000000069},  !- Air Inlet Node Name
  {00000000-0000-0000-0018-000000000070},  !- Air Outlet Node Name
  AutoSize;                                !- Maximum Air Flow Rate {m3/s}

OS:AirTerminal:SingleDuct:ConstantVolume:NoReheat,
  {00000000-0000-0000-0007-000000000003},  !- Handle
  Air Terminal Single Duct Constant Volume No Reheat 3, !- Name
  {00000000-0000-0000-0061-000000000001},  !- Availability Schedule Name
  {00000000-0000-0000-0018-000000000089},  !- Air Inlet Node Name
  {00000000-0000-0000-0018-000000000090},  !- Air Outlet Node Name
  AutoSize;                                !- Maximum Air Flow Rate {m3/s}

OS:AvailabilityManager:NightCycle,
  {00000000-0000-0000-0008-000000000001},  !- Handle
  Availability Manager Night Cycle 1,      !- Name
  {00000000-0000-0000-0061-000000000001},  !- Applicability Schedule
  ,                                        !- Fan Schedule
  CycleOnAny,                              !- Control Type
  1,                                       !- Thermostat Tolerance {deltaC}
  ,                                        !- Cycling Run Time Control Type
  3600,                                    !- Cycling Run Time {s}
  {00000000-0000-0000-0050-000000000001},  !- Control Zone or Zone List Name
  {00000000-0000-0000-0050-000000000002},  !- Cooling Control Zone or Zone List Name
  {00000000-0000-0000-0050-000000000003},  !- Heating Control Zone or Zone List Name
  {00000000-0000-0000-0050-000000000004};  !- Heating Zone Fans Only Zone or Zone List Name

OS:AvailabilityManager:NightCycle,
  {00000000-0000-0000-0008-000000000002},  !- Handle
  Availability Manager Night Cycle 2,      !- Name
  {00000000-0000-0000-0061-000000000001},  !- Applicability Schedule
  ,                                        !- Fan Schedule
  CycleOnAny,                              !- Control Type
  1,                                       !- Thermostat Tolerance {deltaC}
  ,                                        !- Cycling Run Time Control Type
  3600,                                    !- Cycling Run Time {s}
  {00000000-0000-0000-0050-000000000005},  !- Control Zone or Zone List Name
  {00000000-0000-0000-0050-000000000006},  !- Cooling Control Zone or Zone List Name
  {00000000-0000-0000-0050-000000000007},  !- Heating Control Zone or Zone List Name
  {00000000-0000-0000-0050-000000000008};  !- Heating Zone Fans Only Zone or Zone List Name

OS:AvailabilityManager:NightCycle,
  {00000000-0000-0000-0008-000000000003},  !- Handle
  Availability Manager Night Cycle 3,      !- Name
  {00000000-0000-0000-0061-000000000001},  !- Applicability Schedule
  ,                                        !- Fan Schedule
  CycleOnAny,                              !- Control Type
  1,                                       !- Thermostat Tolerance {deltaC}
  ,                                        !- Cycling Run Time Control Type
  3600,                                    !- Cycling Run Time {s}
  {00000000-0000-0000-0050-000000000009},  !- Control Zone or Zone List Name
  {00000000-0000-0000-0050-000000000010},  !- Cooling Control Zone or Zone List Name
  {00000000-0000-0000-0050-000000000011},  !- Heating Control Zone or Zone List Name
  {00000000-0000-0000-0050-000000000012};  !- Heating Zone Fans Only Zone or Zone List Name

OS:AvailabilityManagerAssignmentList,
  {00000000-0000-0000-0009-000000000001},  !- Handle
  Air Loop HVAC 1 AvailabilityManagerAssignmentList 1, !- Name
  {00000000-0000-0000-0008-000000000002};  !- Availability Manager Name 1

OS:AvailabilityManagerAssignmentList,
  {00000000-0000-0000-0009-000000000002},  !- Handle
  Air Loop HVAC 1 AvailabilityManagerAssignmentList 2, !- Name
  {00000000-0000-0000-0008-000000000003};  !- Availability Manager Name 1

OS:AvailabilityManagerAssignmentList,
  {00000000-0000-0000-0009-000000000003},  !- Handle
  Air Loop HVAC 1 AvailabilityManagerAssignmentList, !- Name
  {00000000-0000-0000-0008-000000000001};  !- Availability Manager Name 1

OS:AvailabilityManagerAssignmentList,
  {00000000-0000-0000-0009-000000000004},  !- Handle
  Plant Loop 1 AvailabilityManagerAssignmentList 1; !- Name

OS:AvailabilityManagerAssignmentList,
  {00000000-0000-0000-0009-000000000005},  !- Handle
  Plant Loop 1 AvailabilityManagerAssignmentList; !- Name

OS:Boiler:HotWater,
  {00000000-0000-0000-0010-000000000001},  !- Handle
  Primary Boiler 495kBtu/hr 0.83 Thermal Eff, !- Name
  NaturalGas,                              !- Fuel Type
  144965.776637624,                        !- Nominal Capacity {W}
  0.83,                                    !- Nominal Thermal Efficiency
  ,                                        !- Efficiency Curve Temperature Evaluation Variable
  {00000000-0000-0000-0025-000000000001},  !- Normalized Boiler Efficiency Curve Name
  ,                                        !- Design Water Flow Rate {m3/s}
  ,                                        !- Minimum Part Load Ratio
  ,                                        !- Maximum Part Load Ratio
  ,                                        !- Optimum Part Load Ratio
  {00000000-0000-0000-0018-000000000018},  !- Boiler Water Inlet Node Name
  {00000000-0000-0000-0018-000000000019},  !- Boiler Water Outlet Node Name
  99,                                      !- Water Outlet Upper Temperature Limit {C}
  ConstantFlow,                            !- Boiler Flow Mode
  0,                                       !- On Cycle Parasitic Electric Load {W}
  0,                                       !- Off Cycle Parasitic Fuel Load {W}
  1,                                       !- Sizing Factor
  General;                                 !- End-Use Subcategory

OS:Boiler:HotWater,
  {00000000-0000-0000-0010-000000000002},  !- Handle
  Secondary Boiler 495kBtu/hr 0.83 Thermal Eff, !- Name
  NaturalGas,                              !- Fuel Type
  144965.776637624,                        !- Nominal Capacity {W}
  0.83,                                    !- Nominal Thermal Efficiency
  ,                                        !- Efficiency Curve Temperature Evaluation Variable
  {00000000-0000-0000-0025-000000000001},  !- Normalized Boiler Efficiency Curve Name
  ,                                        !- Design Water Flow Rate {m3/s}
  ,                                        !- Minimum Part Load Ratio
  ,                                        !- Maximum Part Load Ratio
  ,                                        !- Optimum Part Load Ratio
  {00000000-0000-0000-0018-000000000022},  !- Boiler Water Inlet Node Name
  {00000000-0000-0000-0018-000000000023},  !- Boiler Water Outlet Node Name
  99,                                      !- Water Outlet Upper Temperature Limit {C}
  ConstantFlow,                            !- Boiler Flow Mode
  0,                                       !- On Cycle Parasitic Electric Load {W}
  0,                                       !- Off Cycle Parasitic Fuel Load {W}
  1,                                       !- Sizing Factor
  General;                                 !- End-Use Subcategory

OS:Building,
  {00000000-0000-0000-0011-000000000001},  !- Handle
  Warehouse,                               !- Name
  ,                                        !- Building Sector Type
  ,                                        !- North Axis {deg}
  ,                                        !- Nominal Floor to Floor Height {m}
  ,                                        !- Space Type Name
  {00000000-0000-0000-0029-000000000001},  !- Default Construction Set Name
  ,                                        !- Default Schedule Set Name
  1,                                       !- Standards Number of Stories
  1,                                       !- Standards Number of Above Ground Stories
  NECB2017,                                !- Standards Template
  Warehouse,                               !- Standards Building Type
  ,                                        !- Standards Number of Living Units
  ,                                        !- Relocatable
  ;                                        !- Nominal Floor to Ceiling Height {m}

OS:BuildingStory,
  {00000000-0000-0000-0012-000000000001},  !- Handle
  Building Story 1,                        !- Name
  0,                                       !- Nominal Z Coordinate {m}
  ,                                        !- Nominal Floor to Floor Height {m}
  ,                                        !- Default Construction Set Name
  ,                                        !- Default Schedule Set Name
  {00000000-0000-0000-0060-000000000007};  !- Group Rendering Name

OS:ClimateZones,
  {00000000-0000-0000-0013-000000000001},  !- Handle
  ASHRAE,                                  !- Climate Zone Institution Name 1
  ANSI/ASHRAE Standard 169,                !- Climate Zone Document Name 1
  2006,                                    !- Climate Zone Document Year 1
  7;                                       !- Climate Zone Value 1

OS:Coil:Cooling:DX:SingleSpeed,
  {00000000-0000-0000-0014-000000000001},  !- Handle
  CoilCoolingDXSingleSpeed_ashp 1 290kBtu/hr 9.3EER, !- Name
  {00000000-0000-0000-0061-000000000001},  !- Availability Schedule Name
  autosize,                                !- Rated Total Cooling Capacity {W}
  autosize,                                !- Rated Sensible Heat Ratio
  3.2335919915928,                         !- Rated COP {W/W}
  autosize,                                !- Rated Air Flow Rate {m3/s}
  773.3,                                   !- Rated Evaporator Fan Power Per Volume Flow Rate 2017 {W/(m3/s)}
  934.4,                                   !- Rated Evaporator Fan Power Per Volume Flow Rate 2023 {W/(m3/s)}
  ,                                        !- Air Inlet Node Name
  ,                                        !- Air Outlet Node Name
  {00000000-0000-0000-0024-000000000007},  !- Total Cooling Capacity Function of Temperature Curve Name
  {00000000-0000-0000-0027-000000000010},  !- Total Cooling Capacity Function of Flow Fraction Curve Name
  {00000000-0000-0000-0024-000000000008},  !- Energy Input Ratio Function of Temperature Curve Name
  {00000000-0000-0000-0027-000000000011},  !- Energy Input Ratio Function of Flow Fraction Curve Name
  {00000000-0000-0000-0025-000000000017},  !- Part Load Fraction Correlation Curve Name
  -25,                                     !- Minimum Outdoor Dry-Bulb Temperature for Compressor Operation {C}
  0,                                       !- Nominal Time for Condensate Removal to Begin {s}
  0,                                       !- Ratio of Initial Moisture Evaporation Rate and Steady State Latent Capacity {dimensionless}
  0,                                       !- Maximum Cycling Rate {cycles/hr}
  0,                                       !- Latent Capacity Time Constant {s}
  ,                                        !- Condenser Air Inlet Node Name
  AirCooled,                               !- Condenser Type
  0.9,                                     !- Evaporative Condenser Effectiveness {dimensionless}
  autosize,                                !- Evaporative Condenser Air Flow Rate {m3/s}
  autosize,                                !- Evaporative Condenser Pump Rated Power Consumption {W}
  0,                                       !- Crankcase Heater Capacity {W}
  ,                                        !- Crankcase Heater Capacity Function of Temperature Curve Name
  10,                                      !- Maximum Outdoor Dry-Bulb Temperature for Crankcase Heater Operation {C}
  ,                                        !- Supply Water Storage Tank Name
  ,                                        !- Condensate Collection Water Storage Tank Name
  0,                                       !- Basin Heater Capacity {W/K}
  2;                                       !- Basin Heater Setpoint Temperature {C}

OS:Coil:Cooling:DX:SingleSpeed,
  {00000000-0000-0000-0014-000000000002},  !- Handle
  CoilCoolingDXSingleSpeed_ashp 2 532kBtu/hr 9.3EER, !- Name
  {00000000-0000-0000-0061-000000000001},  !- Availability Schedule Name
  autosize,                                !- Rated Total Cooling Capacity {W}
  autosize,                                !- Rated Sensible Heat Ratio
  3.2335919915928,                         !- Rated COP {W/W}
  autosize,                                !- Rated Air Flow Rate {m3/s}
  773.3,                                   !- Rated Evaporator Fan Power Per Volume Flow Rate 2017 {W/(m3/s)}
  934.4,                                   !- Rated Evaporator Fan Power Per Volume Flow Rate 2023 {W/(m3/s)}
  ,                                        !- Air Inlet Node Name
  ,                                        !- Air Outlet Node Name
  {00000000-0000-0000-0024-000000000007},  !- Total Cooling Capacity Function of Temperature Curve Name
  {00000000-0000-0000-0027-000000000010},  !- Total Cooling Capacity Function of Flow Fraction Curve Name
  {00000000-0000-0000-0024-000000000008},  !- Energy Input Ratio Function of Temperature Curve Name
  {00000000-0000-0000-0027-000000000011},  !- Energy Input Ratio Function of Flow Fraction Curve Name
  {00000000-0000-0000-0025-000000000017},  !- Part Load Fraction Correlation Curve Name
  -25,                                     !- Minimum Outdoor Dry-Bulb Temperature for Compressor Operation {C}
  0,                                       !- Nominal Time for Condensate Removal to Begin {s}
  0,                                       !- Ratio of Initial Moisture Evaporation Rate and Steady State Latent Capacity {dimensionless}
  0,                                       !- Maximum Cycling Rate {cycles/hr}
  0,                                       !- Latent Capacity Time Constant {s}
  ,                                        !- Condenser Air Inlet Node Name
  AirCooled,                               !- Condenser Type
  0.9,                                     !- Evaporative Condenser Effectiveness {dimensionless}
  autosize,                                !- Evaporative Condenser Air Flow Rate {m3/s}
  autosize,                                !- Evaporative Condenser Pump Rated Power Consumption {W}
  0,                                       !- Crankcase Heater Capacity {W}
  ,                                        !- Crankcase Heater Capacity Function of Temperature Curve Name
  10,                                      !- Maximum Outdoor Dry-Bulb Temperature for Crankcase Heater Operation {C}
  ,                                        !- Supply Water Storage Tank Name
  ,                                        !- Condensate Collection Water Storage Tank Name
  0,                                       !- Basin Heater Capacity {W/K}
  2;                                       !- Basin Heater Setpoint Temperature {C}

OS:Coil:Cooling:DX:SingleSpeed,
  {00000000-0000-0000-0014-000000000003},  !- Handle
  CoilCoolingDXSingleSpeed_ashp 46kBtu/hr 10.0EER, !- Name
  {00000000-0000-0000-0061-000000000001},  !- Availability Schedule Name
  autosize,                                !- Rated Total Cooling Capacity {W}
  autosize,                                !- Rated Sensible Heat Ratio
  3.46671670650253,                        !- Rated COP {W/W}
  autosize,                                !- Rated Air Flow Rate {m3/s}
  773.3,                                   !- Rated Evaporator Fan Power Per Volume Flow Rate 2017 {W/(m3/s)}
  934.4,                                   !- Rated Evaporator Fan Power Per Volume Flow Rate 2023 {W/(m3/s)}
  ,                                        !- Air Inlet Node Name
  ,                                        !- Air Outlet Node Name
  {00000000-0000-0000-0024-000000000007},  !- Total Cooling Capacity Function of Temperature Curve Name
  {00000000-0000-0000-0027-000000000010},  !- Total Cooling Capacity Function of Flow Fraction Curve Name
  {00000000-0000-0000-0024-000000000008},  !- Energy Input Ratio Function of Temperature Curve Name
  {00000000-0000-0000-0027-000000000011},  !- Energy Input Ratio Function of Flow Fraction Curve Name
  {00000000-0000-0000-0025-000000000017},  !- Part Load Fraction Correlation Curve Name
  -25,                                     !- Minimum Outdoor Dry-Bulb Temperature for Compressor Operation {C}
  0,                                       !- Nominal Time for Condensate Removal to Begin {s}
  0,                                       !- Ratio of Initial Moisture Evaporation Rate and Steady State Latent Capacity {dimensionless}
  0,                                       !- Maximum Cycling Rate {cycles/hr}
  0,                                       !- Latent Capacity Time Constant {s}
  ,                                        !- Condenser Air Inlet Node Name
  AirCooled,                               !- Condenser Type
  0.9,                                     !- Evaporative Condenser Effectiveness {dimensionless}
  autosize,                                !- Evaporative Condenser Air Flow Rate {m3/s}
  autosize,                                !- Evaporative Condenser Pump Rated Power Consumption {W}
  0,                                       !- Crankcase Heater Capacity {W}
  ,                                        !- Crankcase Heater Capacity Function of Temperature Curve Name
  10,                                      !- Maximum Outdoor Dry-Bulb Temperature for Crankcase Heater Operation {C}
  ,                                        !- Supply Water Storage Tank Name
  ,                                        !- Condensate Collection Water Storage Tank Name
  0,                                       !- Basin Heater Capacity {W/K}
  2;                                       !- Basin Heater Setpoint Temperature {C}

OS:Coil:Heating:DX:SingleSpeed,
  {00000000-0000-0000-0015-000000000001},  !- Handle
  CoilHeatingDXSingleSpeed_ashp 1 210 Clg kBtu/hr 3.2COPH, !- Name
  {00000000-0000-0000-0061-000000000001},  !- Availability Schedule Name
  61468.086219228,                         !- Rated Total Heating Capacity {W}
  3.49773182970369,                        !- Rated COP {W/W}
  Autosize,                                !- Rated Air Flow Rate {m3/s}
  773.3,                                   !- Rated Supply Fan Power Per Volume Flow Rate 2017 {W/(m3/s)}
  934.4,                                   !- Rated Supply Fan Power Per Volume Flow Rate 2023 {W/(m3/s)}
  ,                                        !- Air Inlet Node Name
  ,                                        !- Air Outlet Node Name
  {00000000-0000-0000-0025-000000000019},  !- Total Heating Capacity Function of Temperature Curve Name
  {00000000-0000-0000-0025-000000000018},  !- Total Heating Capacity Function of Flow Fraction Curve Name
  {00000000-0000-0000-0025-000000000020},  !- Energy Input Ratio Function of Temperature Curve Name
  {00000000-0000-0000-0027-000000000012},  !- Energy Input Ratio Function of Flow Fraction Curve Name
  {00000000-0000-0000-0025-000000000021},  !- Part Load Fraction Correlation Curve Name
  ,                                        !- Defrost Energy Input Ratio Function of Temperature Curve Name
  -10,                                     !- Minimum Outdoor Dry-Bulb Temperature for Compressor Operation {C}
  ,                                        !- Maximum Outdoor Dry-Bulb Temperature for Defrost Operation {C}
  ,                                        !- Crankcase Heater Capacity {W}
  ,                                        !- Crankcase Heater Capacity Function of Temperature Curve Name
  ,                                        !- Maximum Outdoor Dry-Bulb Temperature for Crankcase Heater Operation {C}
  Resistive,                               !- Defrost Strategy
  Timed,                                   !- Defrost Control
  0.166667,                                !- Defrost Time Period Fraction
  2000;                                    !- Resistive Defrost Heater Capacity {W}

OS:Coil:Heating:DX:SingleSpeed,
  {00000000-0000-0000-0015-000000000002},  !- Handle
  CoilHeatingDXSingleSpeed_ashp 2 386 Clg kBtu/hr 3.2COPH, !- Name
  {00000000-0000-0000-0061-000000000001},  !- Availability Schedule Name
  113022.241044425,                        !- Rated Total Heating Capacity {W}
  3.58104284266333,                        !- Rated COP {W/W}
  Autosize,                                !- Rated Air Flow Rate {m3/s}
  773.3,                                   !- Rated Supply Fan Power Per Volume Flow Rate 2017 {W/(m3/s)}
  934.4,                                   !- Rated Supply Fan Power Per Volume Flow Rate 2023 {W/(m3/s)}
  ,                                        !- Air Inlet Node Name
  ,                                        !- Air Outlet Node Name
  {00000000-0000-0000-0025-000000000019},  !- Total Heating Capacity Function of Temperature Curve Name
  {00000000-0000-0000-0025-000000000018},  !- Total Heating Capacity Function of Flow Fraction Curve Name
  {00000000-0000-0000-0025-000000000020},  !- Energy Input Ratio Function of Temperature Curve Name
  {00000000-0000-0000-0027-000000000012},  !- Energy Input Ratio Function of Flow Fraction Curve Name
  {00000000-0000-0000-0025-000000000021},  !- Part Load Fraction Correlation Curve Name
  ,                                        !- Defrost Energy Input Ratio Function of Temperature Curve Name
  -10,                                     !- Minimum Outdoor Dry-Bulb Temperature for Compressor Operation {C}
  ,                                        !- Maximum Outdoor Dry-Bulb Temperature for Defrost Operation {C}
  ,                                        !- Crankcase Heater Capacity {W}
  ,                                        !- Crankcase Heater Capacity Function of Temperature Curve Name
  ,                                        !- Maximum Outdoor Dry-Bulb Temperature for Crankcase Heater Operation {C}
  Resistive,                               !- Defrost Strategy
  Timed,                                   !- Defrost Control
  0.166667,                                !- Defrost Time Period Fraction
  2000;                                    !- Resistive Defrost Heater Capacity {W}

OS:Coil:Heating:DX:SingleSpeed,
  {00000000-0000-0000-0015-000000000003},  !- Handle
  CoilHeatingDXSingleSpeed_ashp 34 Clg kBtu/hr 3.1COPH, !- Name
  {00000000-0000-0000-0061-000000000001},  !- Availability Schedule Name
  9853.17420973161,                        !- Rated Total Heating Capacity {W}
  3.30762505142104,                        !- Rated COP {W/W}
  Autosize,                                !- Rated Air Flow Rate {m3/s}
  773.3,                                   !- Rated Supply Fan Power Per Volume Flow Rate 2017 {W/(m3/s)}
  934.4,                                   !- Rated Supply Fan Power Per Volume Flow Rate 2023 {W/(m3/s)}
  ,                                        !- Air Inlet Node Name
  ,                                        !- Air Outlet Node Name
  {00000000-0000-0000-0025-000000000019},  !- Total Heating Capacity Function of Temperature Curve Name
  {00000000-0000-0000-0025-000000000018},  !- Total Heating Capacity Function of Flow Fraction Curve Name
  {00000000-0000-0000-0025-000000000020},  !- Energy Input Ratio Function of Temperature Curve Name
  {00000000-0000-0000-0027-000000000012},  !- Energy Input Ratio Function of Flow Fraction Curve Name
  {00000000-0000-0000-0025-000000000021},  !- Part Load Fraction Correlation Curve Name
  ,                                        !- Defrost Energy Input Ratio Function of Temperature Curve Name
  -10,                                     !- Minimum Outdoor Dry-Bulb Temperature for Compressor Operation {C}
  ,                                        !- Maximum Outdoor Dry-Bulb Temperature for Defrost Operation {C}
  ,                                        !- Crankcase Heater Capacity {W}
  ,                                        !- Crankcase Heater Capacity Function of Temperature Curve Name
  ,                                        !- Maximum Outdoor Dry-Bulb Temperature for Crankcase Heater Operation {C}
  Resistive,                               !- Defrost Strategy
  Timed,                                   !- Defrost Control
  0.166667,                                !- Defrost Time Period Fraction
  2000;                                    !- Resistive Defrost Heater Capacity {W}

OS:Coil:Heating:Gas,
  {00000000-0000-0000-0016-000000000001},  !- Handle
  Coil Heating Gas 1,                      !- Name
  {00000000-0000-0000-0061-000000000001},  !- Availability Schedule Name
  0.924,                                   !- Gas Burner Efficiency
  AutoSize,                                !- Nominal Capacity {W}
  ,                                        !- Air Inlet Node Name
  ,                                        !- Air Outlet Node Name
  ,                                        !- Temperature Setpoint Node Name
  0,                                       !- On Cycle Parasitic Electric Load {W}
  {00000000-0000-0000-0025-000000000022},  !- Part Load Fraction Correlation Curve Name
  0;                                       !- Off Cycle Parasitic Gas Load {W}

OS:Coil:Heating:Gas,
  {00000000-0000-0000-0016-000000000002},  !- Handle
  Coil Heating Gas 2,                      !- Name
  {00000000-0000-0000-0061-000000000001},  !- Availability Schedule Name
  0.81,                                    !- Gas Burner Efficiency
  AutoSize,                                !- Nominal Capacity {W}
  ,                                        !- Air Inlet Node Name
  ,                                        !- Air Outlet Node Name
  ,                                        !- Temperature Setpoint Node Name
  0,                                       !- On Cycle Parasitic Electric Load {W}
  {00000000-0000-0000-0025-000000000022},  !- Part Load Fraction Correlation Curve Name
  0;                                       !- Off Cycle Parasitic Gas Load {W}

OS:Coil:Heating:Gas,
  {00000000-0000-0000-0016-000000000003},  !- Handle
  Coil Heating Gas 3,                      !- Name
  {00000000-0000-0000-0061-000000000001},  !- Availability Schedule Name
  0.81,                                    !- Gas Burner Efficiency
  AutoSize,                                !- Nominal Capacity {W}
  ,                                        !- Air Inlet Node Name
  ,                                        !- Air Outlet Node Name
  ,                                        !- Temperature Setpoint Node Name
  0,                                       !- On Cycle Parasitic Electric Load {W}
  {00000000-0000-0000-0025-000000000022},  !- Part Load Fraction Correlation Curve Name
  0;                                       !- Off Cycle Parasitic Gas Load {W}

OS:Coil:Heating:Water:Baseboard,
  {00000000-0000-0000-0017-000000000001},  !- Handle
  Coil Heating Water Baseboard 1,          !- Name
  HeatingDesignCapacity,                   !- Heating Design Capacity Method
  autosize,                                !- Heating Design Capacity {W}
  0,                                       !- Heating Design Capacity Per Floor Area {W/m2}
  0.8,                                     !- Fraction of Autosized Heating Design Capacity
  ,                                        !- U-Factor Times Area Value {W/K}
  ,                                        !- Maximum Water Flow Rate {m3/s}
  ,                                        !- Convergence Tolerance
  {00000000-0000-0000-0018-000000000042},  !- Water Inlet Node Name
  {00000000-0000-0000-0018-000000000043};  !- Water Outlet Node Name

OS:Coil:Heating:Water:Baseboard,
  {00000000-0000-0000-0017-000000000002},  !- Handle
  Coil Heating Water Baseboard 2,          !- Name
  HeatingDesignCapacity,                   !- Heating Design Capacity Method
  autosize,                                !- Heating Design Capacity {W}
  0,                                       !- Heating Design Capacity Per Floor Area {W/m2}
  0.8,                                     !- Fraction of Autosized Heating Design Capacity
  ,                                        !- U-Factor Times Area Value {W/K}
  ,                                        !- Maximum Water Flow Rate {m3/s}
  ,                                        !- Convergence Tolerance
  {00000000-0000-0000-0018-000000000062},  !- Water Inlet Node Name
  {00000000-0000-0000-0018-000000000063};  !- Water Outlet Node Name

OS:Coil:Heating:Water:Baseboard,
  {00000000-0000-0000-0017-000000000003},  !- Handle
  Coil Heating Water Baseboard 3,          !- Name
  HeatingDesignCapacity,                   !- Heating Design Capacity Method
  autosize,                                !- Heating Design Capacity {W}
  0,                                       !- Heating Design Capacity Per Floor Area {W/m2}
  0.8,                                     !- Fraction of Autosized Heating Design Capacity
  ,                                        !- U-Factor Times Area Value {W/K}
  ,                                        !- Maximum Water Flow Rate {m3/s}
  ,                                        !- Convergence Tolerance
  {00000000-0000-0000-0018-000000000082},  !- Water Inlet Node Name
  {00000000-0000-0000-0018-000000000083};  !- Water Outlet Node Name

OS:Connection,
  {00000000-0000-0000-0018-000000000001},  !- Handle
  ,                                        !- Source Object
  11,                                      !- Outlet Port
  ,                                        !- Target Object
  2;                                       !- Inlet Port

OS:Connection,
  {00000000-0000-0000-0018-000000000002},  !- Handle
  ,                                        !- Source Object
  11,                                      !- Outlet Port
  ,                                        !- Target Object
  2;                                       !- Inlet Port

OS:Connection,
  {00000000-0000-0000-0018-000000000003},  !- Handle
  ,                                        !- Source Object
  11,                                      !- Outlet Port
  ,                                        !- Target Object
  2;                                       !- Inlet Port

OS:Connection,
  {00000000-0000-0000-0018-000000000004},  !- Handle
  {00000000-0000-0000-0092-000000000001},  !- Source Object
  11,                                      !- Outlet Port
  {00000000-0000-0000-0051-000000000004},  !- Target Object
  2;                                       !- Inlet Port

OS:Connection,
  {00000000-0000-0000-0018-000000000005},  !- Handle
  {00000000-0000-0000-0092-000000000003},  !- Source Object
  11,                                      !- Outlet Port
  {00000000-0000-0000-0051-000000000008},  !- Target Object
  2;                                       !- Inlet Port

OS:Connection,
  {00000000-0000-0000-0018-000000000006},  !- Handle
  {00000000-0000-0000-0092-000000000002},  !- Source Object
  11,                                      !- Outlet Port
  {00000000-0000-0000-0051-000000000006},  !- Target Object
  2;                                       !- Inlet Port

OS:Connection,
  {00000000-0000-0000-0018-000000000007},  !- Handle
  {00000000-0000-0000-0056-000000000001},  !- Source Object
  14,                                      !- Outlet Port
  {00000000-0000-0000-0051-000000000023},  !- Target Object
  2;                                       !- Inlet Port

OS:Connection,
  {00000000-0000-0000-0018-000000000008},  !- Handle
  {00000000-0000-0000-0020-000000000001},  !- Source Object
  3,                                       !- Outlet Port
  {00000000-0000-0000-0051-000000000039},  !- Target Object
  2;                                       !- Inlet Port

OS:Connection,
  {00000000-0000-0000-0018-000000000009},  !- Handle
  {00000000-0000-0000-0051-000000000024},  !- Source Object
  3,                                       !- Outlet Port
  {00000000-0000-0000-0056-000000000001},  !- Target Object
  15;                                      !- Inlet Port

OS:Connection,
  {00000000-0000-0000-0018-000000000010},  !- Handle
  {00000000-0000-0000-0056-000000000001},  !- Source Object
  17,                                      !- Outlet Port
  {00000000-0000-0000-0051-000000000021},  !- Target Object
  2;                                       !- Inlet Port

OS:Connection,
  {00000000-0000-0000-0018-000000000011},  !- Handle
  {00000000-0000-0000-0051-000000000021},  !- Source Object
  3,                                       !- Outlet Port
  {00000000-0000-0000-0020-000000000002},  !- Target Object
  2;                                       !- Inlet Port

OS:Connection,
  {00000000-0000-0000-0018-000000000012},  !- Handle
  {00000000-0000-0000-0020-000000000002},  !- Source Object
  3,                                       !- Outlet Port
  {00000000-0000-0000-0051-000000000015},  !- Target Object
  2;                                       !- Inlet Port

OS:Connection,
  {00000000-0000-0000-0018-000000000013},  !- Handle
  {00000000-0000-0000-0019-000000000002},  !- Source Object
  2,                                       !- Outlet Port
  {00000000-0000-0000-0051-000000000022},  !- Target Object
  2;                                       !- Inlet Port

OS:Connection,
  {00000000-0000-0000-0018-000000000014},  !- Handle
  {00000000-0000-0000-0051-000000000022},  !- Source Object
  3,                                       !- Outlet Port
  {00000000-0000-0000-0056-000000000001},  !- Target Object
  18;                                      !- Inlet Port

OS:Connection,
  {00000000-0000-0000-0018-000000000015},  !- Handle
  {00000000-0000-0000-0051-000000000023},  !- Source Object
  3,                                       !- Outlet Port
  {00000000-0000-0000-0059-000000000001},  !- Target Object
  2;                                       !- Inlet Port

OS:Connection,
  {00000000-0000-0000-0018-000000000016},  !- Handle
  {00000000-0000-0000-0059-000000000001},  !- Source Object
  3,                                       !- Outlet Port
  {00000000-0000-0000-0051-000000000041},  !- Target Object
  2;                                       !- Inlet Port

OS:Connection,
  {00000000-0000-0000-0018-000000000017},  !- Handle
  {00000000-0000-0000-0051-000000000041},  !- Source Object
  3,                                       !- Outlet Port
  {00000000-0000-0000-0020-000000000001},  !- Target Object
  2;                                       !- Inlet Port

OS:Connection,
  {00000000-0000-0000-0018-000000000018},  !- Handle
  {00000000-0000-0000-0051-000000000039},  !- Source Object
  3,                                       !- Outlet Port
  {00000000-0000-0000-0010-000000000001},  !- Target Object
  11;                                      !- Inlet Port

OS:Connection,
  {00000000-0000-0000-0018-000000000019},  !- Handle
  {00000000-0000-0000-0010-000000000001},  !- Source Object
  12,                                      !- Outlet Port
  {00000000-0000-0000-0051-000000000040},  !- Target Object
  2;                                       !- Inlet Port

OS:Connection,
  {00000000-0000-0000-0018-000000000020},  !- Handle
  {00000000-0000-0000-0051-000000000040},  !- Source Object
  3,                                       !- Outlet Port
  {00000000-0000-0000-0019-000000000001},  !- Target Object
  3;                                       !- Inlet Port

OS:Connection,
  {00000000-0000-0000-0018-000000000021},  !- Handle
  {00000000-0000-0000-0020-000000000001},  !- Source Object
  4,                                       !- Outlet Port
  {00000000-0000-0000-0051-000000000042},  !- Target Object
  2;                                       !- Inlet Port

OS:Connection,
  {00000000-0000-0000-0018-000000000022},  !- Handle
  {00000000-0000-0000-0051-000000000042},  !- Source Object
  3,                                       !- Outlet Port
  {00000000-0000-0000-0010-000000000002},  !- Target Object
  11;                                      !- Inlet Port

OS:Connection,
  {00000000-0000-0000-0018-000000000023},  !- Handle
  {00000000-0000-0000-0010-000000000002},  !- Source Object
  12,                                      !- Outlet Port
  {00000000-0000-0000-0051-000000000043},  !- Target Object
  2;                                       !- Inlet Port

OS:Connection,
  {00000000-0000-0000-0018-000000000024},  !- Handle
  {00000000-0000-0000-0051-000000000043},  !- Source Object
  3,                                       !- Outlet Port
  {00000000-0000-0000-0019-000000000001},  !- Target Object
  4;                                       !- Inlet Port

OS:Connection,
  {00000000-0000-0000-0018-000000000025},  !- Handle
  {00000000-0000-0000-0020-000000000001},  !- Source Object
  5,                                       !- Outlet Port
  {00000000-0000-0000-0051-000000000030},  !- Target Object
  2;                                       !- Inlet Port

OS:Connection,
  {00000000-0000-0000-0018-000000000026},  !- Handle
  {00000000-0000-0000-0051-000000000030},  !- Source Object
  3,                                       !- Outlet Port
  {00000000-0000-0000-0055-000000000001},  !- Target Object
  2;                                       !- Inlet Port

OS:Connection,
  {00000000-0000-0000-0018-000000000027},  !- Handle
  {00000000-0000-0000-0055-000000000001},  !- Source Object
  3,                                       !- Outlet Port
  {00000000-0000-0000-0051-000000000031},  !- Target Object
  2;                                       !- Inlet Port

OS:Connection,
  {00000000-0000-0000-0018-000000000028},  !- Handle
  {00000000-0000-0000-0051-000000000031},  !- Source Object
  3,                                       !- Outlet Port
  {00000000-0000-0000-0019-000000000001},  !- Target Object
  5;                                       !- Inlet Port

OS:Connection,
  {00000000-0000-0000-0018-000000000029},  !- Handle
  {00000000-0000-0000-0019-000000000001},  !- Source Object
  2,                                       !- Outlet Port
  {00000000-0000-0000-0051-000000000032},  !- Target Object
  2;                                       !- Inlet Port

OS:Connection,
  {00000000-0000-0000-0018-000000000030},  !- Handle
  {00000000-0000-0000-0051-000000000032},  !- Source Object
  3,                                       !- Outlet Port
  {00000000-0000-0000-0055-000000000002},  !- Target Object
  2;                                       !- Inlet Port

OS:Connection,
  {00000000-0000-0000-0018-000000000031},  !- Handle
  {00000000-0000-0000-0055-000000000002},  !- Source Object
  3,                                       !- Outlet Port
  {00000000-0000-0000-0051-000000000024},  !- Target Object
  2;                                       !- Inlet Port

OS:Connection,
  {00000000-0000-0000-0018-000000000032},  !- Handle
  {00000000-0000-0000-0002-000000000001},  !- Source Object
  9,                                       !- Outlet Port
  {00000000-0000-0000-0051-000000000055},  !- Target Object
  2;                                       !- Inlet Port

OS:Connection,
  {00000000-0000-0000-0018-000000000033},  !- Handle
  {00000000-0000-0000-0051-000000000056},  !- Source Object
  3,                                       !- Outlet Port
  {00000000-0000-0000-0002-000000000001},  !- Target Object
  12;                                      !- Inlet Port

OS:Connection,
  {00000000-0000-0000-0018-000000000034},  !- Handle
  {00000000-0000-0000-0002-000000000001},  !- Source Object
  11,                                      !- Outlet Port
  {00000000-0000-0000-0051-000000000050},  !- Target Object
  2;                                       !- Inlet Port

OS:Connection,
  {00000000-0000-0000-0018-000000000035},  !- Handle
  {00000000-0000-0000-0051-000000000051},  !- Source Object
  3,                                       !- Outlet Port
  {00000000-0000-0000-0002-000000000001},  !- Target Object
  10;                                      !- Inlet Port

OS:Connection,
  {00000000-0000-0000-0018-000000000036},  !- Handle
  {00000000-0000-0000-0051-000000000050},  !- Source Object
  3,                                       !- Outlet Port
  {00000000-0000-0000-0006-000000000001},  !- Target Object
  2;                                       !- Inlet Port

OS:Connection,
  {00000000-0000-0000-0018-000000000037},  !- Handle
  {00000000-0000-0000-0005-000000000001},  !- Source Object
  2,                                       !- Outlet Port
  {00000000-0000-0000-0051-000000000051},  !- Target Object
  2;                                       !- Inlet Port

OS:Connection,
  {00000000-0000-0000-0018-000000000038},  !- Handle
  {00000000-0000-0000-0004-000000000001},  !- Source Object
  4,                                       !- Outlet Port
  {00000000-0000-0000-0051-000000000056},  !- Target Object
  2;                                       !- Inlet Port

OS:Connection,
  {00000000-0000-0000-0018-000000000039},  !- Handle
  {00000000-0000-0000-0051-000000000055},  !- Source Object
  3,                                       !- Outlet Port
  {00000000-0000-0000-0003-000000000001},  !- Target Object
  8;                                       !- Inlet Port

OS:Connection,
  {00000000-0000-0000-0018-000000000040},  !- Handle
  {00000000-0000-0000-0003-000000000001},  !- Source Object
  5,                                       !- Outlet Port
  {00000000-0000-0000-0051-000000000052},  !- Target Object
  2;                                       !- Inlet Port

OS:Connection,
  {00000000-0000-0000-0018-000000000041},  !- Handle
  {00000000-0000-0000-0051-000000000052},  !- Source Object
  3,                                       !- Outlet Port
  {00000000-0000-0000-0004-000000000001},  !- Target Object
  3;                                       !- Inlet Port

OS:Connection,
  {00000000-0000-0000-0018-000000000042},  !- Handle
  {00000000-0000-0000-0051-000000000015},  !- Source Object
  3,                                       !- Outlet Port
  {00000000-0000-0000-0017-000000000001},  !- Target Object
  9;                                       !- Inlet Port

OS:Connection,
  {00000000-0000-0000-0018-000000000043},  !- Handle
  {00000000-0000-0000-0017-000000000001},  !- Source Object
  10,                                      !- Outlet Port
  {00000000-0000-0000-0051-000000000016},  !- Target Object
  2;                                       !- Inlet Port

OS:Connection,
  {00000000-0000-0000-0018-000000000044},  !- Handle
  {00000000-0000-0000-0051-000000000016},  !- Source Object
  3,                                       !- Outlet Port
  {00000000-0000-0000-0019-000000000002},  !- Target Object
  3;                                       !- Inlet Port

OS:Connection,
  {00000000-0000-0000-0018-000000000045},  !- Handle
  {00000000-0000-0000-0051-000000000010},  !- Source Object
  3,                                       !- Outlet Port
  {00000000-0000-0000-0057-000000000001},  !- Target Object
  2;                                       !- Inlet Port

OS:Connection,
  {00000000-0000-0000-0018-000000000046},  !- Handle
  {00000000-0000-0000-0057-000000000003},  !- Source Object
  2,                                       !- Outlet Port
  {00000000-0000-0000-0051-000000000003},  !- Target Object
  2;                                       !- Inlet Port

OS:Connection,
  {00000000-0000-0000-0018-000000000047},  !- Handle
  {00000000-0000-0000-0051-000000000003},  !- Source Object
  3,                                       !- Outlet Port
  {00000000-0000-0000-0005-000000000001},  !- Target Object
  3;                                       !- Inlet Port

OS:Connection,
  {00000000-0000-0000-0018-000000000048},  !- Handle
  {00000000-0000-0000-0006-000000000001},  !- Source Object
  3,                                       !- Outlet Port
  {00000000-0000-0000-0051-000000000009},  !- Target Object
  2;                                       !- Inlet Port

OS:Connection,
  {00000000-0000-0000-0018-000000000049},  !- Handle
  {00000000-0000-0000-0051-000000000009},  !- Source Object
  3,                                       !- Outlet Port
  {00000000-0000-0000-0007-000000000001},  !- Target Object
  3;                                       !- Inlet Port

OS:Connection,
  {00000000-0000-0000-0018-000000000050},  !- Handle
  {00000000-0000-0000-0007-000000000001},  !- Source Object
  4,                                       !- Outlet Port
  {00000000-0000-0000-0051-000000000010},  !- Target Object
  2;                                       !- Inlet Port

OS:Connection,
  {00000000-0000-0000-0018-000000000051},  !- Handle
  {00000000-0000-0000-0002-000000000003},  !- Source Object
  9,                                       !- Outlet Port
  {00000000-0000-0000-0051-000000000071},  !- Target Object
  2;                                       !- Inlet Port

OS:Connection,
  {00000000-0000-0000-0018-000000000052},  !- Handle
  {00000000-0000-0000-0051-000000000072},  !- Source Object
  3,                                       !- Outlet Port
  {00000000-0000-0000-0002-000000000003},  !- Target Object
  12;                                      !- Inlet Port

OS:Connection,
  {00000000-0000-0000-0018-000000000053},  !- Handle
  {00000000-0000-0000-0002-000000000003},  !- Source Object
  11,                                      !- Outlet Port
  {00000000-0000-0000-0051-000000000066},  !- Target Object
  2;                                       !- Inlet Port

OS:Connection,
  {00000000-0000-0000-0018-000000000054},  !- Handle
  {00000000-0000-0000-0051-000000000067},  !- Source Object
  3,                                       !- Outlet Port
  {00000000-0000-0000-0002-000000000003},  !- Target Object
  10;                                      !- Inlet Port

OS:Connection,
  {00000000-0000-0000-0018-000000000055},  !- Handle
  {00000000-0000-0000-0051-000000000066},  !- Source Object
  3,                                       !- Outlet Port
  {00000000-0000-0000-0006-000000000002},  !- Target Object
  2;                                       !- Inlet Port

OS:Connection,
  {00000000-0000-0000-0018-000000000056},  !- Handle
  {00000000-0000-0000-0005-000000000002},  !- Source Object
  2,                                       !- Outlet Port
  {00000000-0000-0000-0051-000000000067},  !- Target Object
  2;                                       !- Inlet Port

OS:Connection,
  {00000000-0000-0000-0018-000000000057},  !- Handle
  {00000000-0000-0000-0004-000000000003},  !- Source Object
  4,                                       !- Outlet Port
  {00000000-0000-0000-0051-000000000072},  !- Target Object
  2;                                       !- Inlet Port

OS:Connection,
  {00000000-0000-0000-0018-000000000058},  !- Handle
  {00000000-0000-0000-0051-000000000071},  !- Source Object
  3,                                       !- Outlet Port
  {00000000-0000-0000-0003-000000000002},  !- Target Object
  8;                                       !- Inlet Port

OS:Connection,
  {00000000-0000-0000-0018-000000000059},  !- Handle
  {00000000-0000-0000-0003-000000000002},  !- Source Object
  5,                                       !- Outlet Port
  {00000000-0000-0000-0051-000000000068},  !- Target Object
  2;                                       !- Inlet Port

OS:Connection,
  {00000000-0000-0000-0018-000000000060},  !- Handle
  {00000000-0000-0000-0051-000000000068},  !- Source Object
  3,                                       !- Outlet Port
  {00000000-0000-0000-0004-000000000003},  !- Target Object
  3;                                       !- Inlet Port

OS:Connection,
  {00000000-0000-0000-0018-000000000061},  !- Handle
  {00000000-0000-0000-0020-000000000002},  !- Source Object
  4,                                       !- Outlet Port
  {00000000-0000-0000-0051-000000000017},  !- Target Object
  2;                                       !- Inlet Port

OS:Connection,
  {00000000-0000-0000-0018-000000000062},  !- Handle
  {00000000-0000-0000-0051-000000000017},  !- Source Object
  3,                                       !- Outlet Port
  {00000000-0000-0000-0017-000000000002},  !- Target Object
  9;                                       !- Inlet Port

OS:Connection,
  {00000000-0000-0000-0018-000000000063},  !- Handle
  {00000000-0000-0000-0017-000000000002},  !- Source Object
  10,                                      !- Outlet Port
  {00000000-0000-0000-0051-000000000018},  !- Target Object
  2;                                       !- Inlet Port

OS:Connection,
  {00000000-0000-0000-0018-000000000064},  !- Handle
  {00000000-0000-0000-0051-000000000018},  !- Source Object
  3,                                       !- Outlet Port
  {00000000-0000-0000-0019-000000000002},  !- Target Object
  4;                                       !- Inlet Port

OS:Connection,
  {00000000-0000-0000-0018-000000000065},  !- Handle
  {00000000-0000-0000-0051-000000000012},  !- Source Object
  3,                                       !- Outlet Port
  {00000000-0000-0000-0057-000000000004},  !- Target Object
  2;                                       !- Inlet Port

OS:Connection,
  {00000000-0000-0000-0018-000000000066},  !- Handle
  {00000000-0000-0000-0057-000000000006},  !- Source Object
  2,                                       !- Outlet Port
  {00000000-0000-0000-0051-000000000007},  !- Target Object
  2;                                       !- Inlet Port

OS:Connection,
  {00000000-0000-0000-0018-000000000067},  !- Handle
  {00000000-0000-0000-0051-000000000007},  !- Source Object
  3,                                       !- Outlet Port
  {00000000-0000-0000-0005-000000000002},  !- Target Object
  3;                                       !- Inlet Port

OS:Connection,
  {00000000-0000-0000-0018-000000000068},  !- Handle
  {00000000-0000-0000-0006-000000000002},  !- Source Object
  3,                                       !- Outlet Port
  {00000000-0000-0000-0051-000000000011},  !- Target Object
  2;                                       !- Inlet Port

OS:Connection,
  {00000000-0000-0000-0018-000000000069},  !- Handle
  {00000000-0000-0000-0051-000000000011},  !- Source Object
  3,                                       !- Outlet Port
  {00000000-0000-0000-0007-000000000002},  !- Target Object
  3;                                       !- Inlet Port

OS:Connection,
  {00000000-0000-0000-0018-000000000070},  !- Handle
  {00000000-0000-0000-0007-000000000002},  !- Source Object
  4,                                       !- Outlet Port
  {00000000-0000-0000-0051-000000000012},  !- Target Object
  2;                                       !- Inlet Port

OS:Connection,
  {00000000-0000-0000-0018-000000000071},  !- Handle
  {00000000-0000-0000-0002-000000000002},  !- Source Object
  9,                                       !- Outlet Port
  {00000000-0000-0000-0051-000000000064},  !- Target Object
  2;                                       !- Inlet Port

OS:Connection,
  {00000000-0000-0000-0018-000000000072},  !- Handle
  {00000000-0000-0000-0051-000000000065},  !- Source Object
  3,                                       !- Outlet Port
  {00000000-0000-0000-0002-000000000002},  !- Target Object
  12;                                      !- Inlet Port

OS:Connection,
  {00000000-0000-0000-0018-000000000073},  !- Handle
  {00000000-0000-0000-0002-000000000002},  !- Source Object
  11,                                      !- Outlet Port
  {00000000-0000-0000-0051-000000000059},  !- Target Object
  2;                                       !- Inlet Port

OS:Connection,
  {00000000-0000-0000-0018-000000000074},  !- Handle
  {00000000-0000-0000-0051-000000000060},  !- Source Object
  3,                                       !- Outlet Port
  {00000000-0000-0000-0002-000000000002},  !- Target Object
  10;                                      !- Inlet Port

OS:Connection,
  {00000000-0000-0000-0018-000000000075},  !- Handle
  {00000000-0000-0000-0051-000000000059},  !- Source Object
  3,                                       !- Outlet Port
  {00000000-0000-0000-0006-000000000003},  !- Target Object
  2;                                       !- Inlet Port

OS:Connection,
  {00000000-0000-0000-0018-000000000076},  !- Handle
  {00000000-0000-0000-0005-000000000003},  !- Source Object
  2,                                       !- Outlet Port
  {00000000-0000-0000-0051-000000000060},  !- Target Object
  2;                                       !- Inlet Port

OS:Connection,
  {00000000-0000-0000-0018-000000000077},  !- Handle
  {00000000-0000-0000-0004-000000000002},  !- Source Object
  4,                                       !- Outlet Port
  {00000000-0000-0000-0051-000000000065},  !- Target Object
  2;                                       !- Inlet Port

OS:Connection,
  {00000000-0000-0000-0018-000000000078},  !- Handle
  {00000000-0000-0000-0051-000000000064},  !- Source Object
  3,                                       !- Outlet Port
  {00000000-0000-0000-0003-000000000003},  !- Target Object
  8;                                       !- Inlet Port

OS:Connection,
  {00000000-0000-0000-0018-000000000079},  !- Handle
  {00000000-0000-0000-0003-000000000003},  !- Source Object
  5,                                       !- Outlet Port
  {00000000-0000-0000-0051-000000000061},  !- Target Object
  2;                                       !- Inlet Port

OS:Connection,
  {00000000-0000-0000-0018-000000000080},  !- Handle
  {00000000-0000-0000-0051-000000000061},  !- Source Object
  3,                                       !- Outlet Port
  {00000000-0000-0000-0004-000000000002},  !- Target Object
  3;                                       !- Inlet Port

OS:Connection,
  {00000000-0000-0000-0018-000000000081},  !- Handle
  {00000000-0000-0000-0020-000000000002},  !- Source Object
  5,                                       !- Outlet Port
  {00000000-0000-0000-0051-000000000019},  !- Target Object
  2;                                       !- Inlet Port

OS:Connection,
  {00000000-0000-0000-0018-000000000082},  !- Handle
  {00000000-0000-0000-0051-000000000019},  !- Source Object
  3,                                       !- Outlet Port
  {00000000-0000-0000-0017-000000000003},  !- Target Object
  9;                                       !- Inlet Port

OS:Connection,
  {00000000-0000-0000-0018-000000000083},  !- Handle
  {00000000-0000-0000-0017-000000000003},  !- Source Object
  10,                                      !- Outlet Port
  {00000000-0000-0000-0051-000000000020},  !- Target Object
  2;                                       !- Inlet Port

OS:Connection,
  {00000000-0000-0000-0018-000000000084},  !- Handle
  {00000000-0000-0000-0051-000000000020},  !- Source Object
  3,                                       !- Outlet Port
  {00000000-0000-0000-0019-000000000002},  !- Target Object
  5;                                       !- Inlet Port

OS:Connection,
  {00000000-0000-0000-0018-000000000085},  !- Handle
  {00000000-0000-0000-0051-000000000014},  !- Source Object
  3,                                       !- Outlet Port
  {00000000-0000-0000-0057-000000000007},  !- Target Object
  2;                                       !- Inlet Port

OS:Connection,
  {00000000-0000-0000-0018-000000000086},  !- Handle
  {00000000-0000-0000-0057-000000000009},  !- Source Object
  2,                                       !- Outlet Port
  {00000000-0000-0000-0051-000000000005},  !- Target Object
  2;                                       !- Inlet Port

OS:Connection,
  {00000000-0000-0000-0018-000000000087},  !- Handle
  {00000000-0000-0000-0051-000000000005},  !- Source Object
  3,                                       !- Outlet Port
  {00000000-0000-0000-0005-000000000003},  !- Target Object
  3;                                       !- Inlet Port

OS:Connection,
  {00000000-0000-0000-0018-000000000088},  !- Handle
  {00000000-0000-0000-0006-000000000003},  !- Source Object
  3,                                       !- Outlet Port
  {00000000-0000-0000-0051-000000000013},  !- Target Object
  2;                                       !- Inlet Port

OS:Connection,
  {00000000-0000-0000-0018-000000000089},  !- Handle
  {00000000-0000-0000-0051-000000000013},  !- Source Object
  3,                                       !- Outlet Port
  {00000000-0000-0000-0007-000000000003},  !- Target Object
  3;                                       !- Inlet Port

OS:Connection,
  {00000000-0000-0000-0018-000000000090},  !- Handle
  {00000000-0000-0000-0007-000000000003},  !- Source Object
  4,                                       !- Outlet Port
  {00000000-0000-0000-0051-000000000014},  !- Target Object
  2;                                       !- Inlet Port

OS:Connection,
  {00000000-0000-0000-0018-000000000091},  !- Handle
  {00000000-0000-0000-0056-000000000002},  !- Source Object
  14,                                      !- Outlet Port
  {00000000-0000-0000-0051-000000000028},  !- Target Object
  2;                                       !- Inlet Port

OS:Connection,
  {00000000-0000-0000-0018-000000000092},  !- Handle
  {00000000-0000-0000-0020-000000000003},  !- Source Object
  3,                                       !- Outlet Port
  {00000000-0000-0000-0051-000000000001},  !- Target Object
  2;                                       !- Inlet Port

OS:Connection,
  {00000000-0000-0000-0018-000000000093},  !- Handle
  {00000000-0000-0000-0051-000000000029},  !- Source Object
  3,                                       !- Outlet Port
  {00000000-0000-0000-0056-000000000002},  !- Target Object
  15;                                      !- Inlet Port

OS:Connection,
  {00000000-0000-0000-0018-000000000094},  !- Handle
  {00000000-0000-0000-0056-000000000002},  !- Source Object
  17,                                      !- Outlet Port
  {00000000-0000-0000-0051-000000000026},  !- Target Object
  2;                                       !- Inlet Port

OS:Connection,
  {00000000-0000-0000-0018-000000000095},  !- Handle
  {00000000-0000-0000-0051-000000000026},  !- Source Object
  3,                                       !- Outlet Port
  {00000000-0000-0000-0020-000000000004},  !- Target Object
  2;                                       !- Inlet Port

OS:Connection,
  {00000000-0000-0000-0018-000000000096},  !- Handle
  {00000000-0000-0000-0020-000000000004},  !- Source Object
  3,                                       !- Outlet Port
  {00000000-0000-0000-0051-000000000035},  !- Target Object
  2;                                       !- Inlet Port

OS:Connection,
  {00000000-0000-0000-0018-000000000097},  !- Handle
  {00000000-0000-0000-0051-000000000027},  !- Source Object
  3,                                       !- Outlet Port
  {00000000-0000-0000-0056-000000000002},  !- Target Object
  18;                                      !- Inlet Port

OS:Connection,
  {00000000-0000-0000-0018-000000000098},  !- Handle
  {00000000-0000-0000-0051-000000000028},  !- Source Object
  3,                                       !- Outlet Port
  {00000000-0000-0000-0058-000000000001},  !- Target Object
  2;                                       !- Inlet Port

OS:Connection,
  {00000000-0000-0000-0018-000000000099},  !- Handle
  {00000000-0000-0000-0058-000000000001},  !- Source Object
  3,                                       !- Outlet Port
  {00000000-0000-0000-0051-000000000025},  !- Target Object
  2;                                       !- Inlet Port

OS:Connection,
  {00000000-0000-0000-0018-000000000100},  !- Handle
  {00000000-0000-0000-0051-000000000025},  !- Source Object
  3,                                       !- Outlet Port
  {00000000-0000-0000-0020-000000000003},  !- Target Object
  2;                                       !- Inlet Port

OS:Connection,
  {00000000-0000-0000-0018-000000000101},  !- Handle
  {00000000-0000-0000-0051-000000000001},  !- Source Object
  3,                                       !- Outlet Port
  {00000000-0000-0000-0096-000000000001},  !- Target Object
  31;                                      !- Inlet Port

OS:Connection,
  {00000000-0000-0000-0018-000000000102},  !- Handle
  {00000000-0000-0000-0096-000000000001},  !- Source Object
  32,                                      !- Outlet Port
  {00000000-0000-0000-0051-000000000002},  !- Target Object
  2;                                       !- Inlet Port

OS:Connection,
  {00000000-0000-0000-0018-000000000103},  !- Handle
  {00000000-0000-0000-0051-000000000002},  !- Source Object
  3,                                       !- Outlet Port
  {00000000-0000-0000-0019-000000000003},  !- Target Object
  3;                                       !- Inlet Port

OS:Connection,
  {00000000-0000-0000-0018-000000000104},  !- Handle
  {00000000-0000-0000-0020-000000000003},  !- Source Object
  4,                                       !- Outlet Port
  {00000000-0000-0000-0051-000000000033},  !- Target Object
  2;                                       !- Inlet Port

OS:Connection,
  {00000000-0000-0000-0018-000000000105},  !- Handle
  {00000000-0000-0000-0051-000000000033},  !- Source Object
  3,                                       !- Outlet Port
  {00000000-0000-0000-0055-000000000003},  !- Target Object
  2;                                       !- Inlet Port

OS:Connection,
  {00000000-0000-0000-0018-000000000106},  !- Handle
  {00000000-0000-0000-0055-000000000003},  !- Source Object
  3,                                       !- Outlet Port
  {00000000-0000-0000-0051-000000000034},  !- Target Object
  2;                                       !- Inlet Port

OS:Connection,
  {00000000-0000-0000-0018-000000000107},  !- Handle
  {00000000-0000-0000-0051-000000000034},  !- Source Object
  3,                                       !- Outlet Port
  {00000000-0000-0000-0019-000000000003},  !- Target Object
  4;                                       !- Inlet Port

OS:Connection,
  {00000000-0000-0000-0018-000000000108},  !- Handle
  {00000000-0000-0000-0051-000000000035},  !- Source Object
  3,                                       !- Outlet Port
  {00000000-0000-0000-0055-000000000004},  !- Target Object
  2;                                       !- Inlet Port

OS:Connection,
  {00000000-0000-0000-0018-000000000109},  !- Handle
  {00000000-0000-0000-0055-000000000004},  !- Source Object
  3,                                       !- Outlet Port
  {00000000-0000-0000-0051-000000000036},  !- Target Object
  2;                                       !- Inlet Port

OS:Connection,
  {00000000-0000-0000-0018-000000000110},  !- Handle
  {00000000-0000-0000-0051-000000000036},  !- Source Object
  3,                                       !- Outlet Port
  {00000000-0000-0000-0019-000000000004},  !- Target Object
  3;                                       !- Inlet Port

OS:Connection,
  {00000000-0000-0000-0018-000000000111},  !- Handle
  {00000000-0000-0000-0019-000000000003},  !- Source Object
  2,                                       !- Outlet Port
  {00000000-0000-0000-0051-000000000037},  !- Target Object
  2;                                       !- Inlet Port

OS:Connection,
  {00000000-0000-0000-0018-000000000112},  !- Handle
  {00000000-0000-0000-0051-000000000037},  !- Source Object
  3,                                       !- Outlet Port
  {00000000-0000-0000-0055-000000000005},  !- Target Object
  2;                                       !- Inlet Port

OS:Connection,
  {00000000-0000-0000-0018-000000000113},  !- Handle
  {00000000-0000-0000-0055-000000000005},  !- Source Object
  3,                                       !- Outlet Port
  {00000000-0000-0000-0051-000000000029},  !- Target Object
  2;                                       !- Inlet Port

OS:Connection,
  {00000000-0000-0000-0018-000000000114},  !- Handle
  {00000000-0000-0000-0019-000000000004},  !- Source Object
  2,                                       !- Outlet Port
  {00000000-0000-0000-0051-000000000038},  !- Target Object
  2;                                       !- Inlet Port

OS:Connection,
  {00000000-0000-0000-0018-000000000115},  !- Handle
  {00000000-0000-0000-0051-000000000038},  !- Source Object
  3,                                       !- Outlet Port
  {00000000-0000-0000-0055-000000000006},  !- Target Object
  2;                                       !- Inlet Port

OS:Connection,
  {00000000-0000-0000-0018-000000000116},  !- Handle
  {00000000-0000-0000-0055-000000000006},  !- Source Object
  3,                                       !- Outlet Port
  {00000000-0000-0000-0051-000000000027},  !- Target Object
  2;                                       !- Inlet Port

OS:Connection,
  {00000000-0000-0000-0018-000000000117},  !- Handle
  {00000000-0000-0000-0020-000000000004},  !- Source Object
  4,                                       !- Outlet Port
  {00000000-0000-0000-0051-000000000044},  !- Target Object
  2;                                       !- Inlet Port

OS:Connection,
  {00000000-0000-0000-0018-000000000118},  !- Handle
  {00000000-0000-0000-0051-000000000044},  !- Source Object
  3,                                       !- Outlet Port
  {00000000-0000-0000-0098-000000000001},  !- Target Object
  2;                                       !- Inlet Port

OS:Connection,
  {00000000-0000-0000-0018-000000000119},  !- Handle
  {00000000-0000-0000-0098-000000000001},  !- Source Object
  3,                                       !- Outlet Port
  {00000000-0000-0000-0051-000000000045},  !- Target Object
  2;                                       !- Inlet Port

OS:Connection,
  {00000000-0000-0000-0018-000000000120},  !- Handle
  {00000000-0000-0000-0051-000000000045},  !- Source Object
  3,                                       !- Outlet Port
  {00000000-0000-0000-0019-000000000004},  !- Target Object
  4;                                       !- Inlet Port

OS:Connection,
  {00000000-0000-0000-0018-000000000121},  !- Handle
  {00000000-0000-0000-0020-000000000004},  !- Source Object
  5,                                       !- Outlet Port
  {00000000-0000-0000-0051-000000000046},  !- Target Object
  2;                                       !- Inlet Port

OS:Connection,
  {00000000-0000-0000-0018-000000000122},  !- Handle
  {00000000-0000-0000-0051-000000000046},  !- Source Object
  3,                                       !- Outlet Port
  {00000000-0000-0000-0098-000000000002},  !- Target Object
  2;                                       !- Inlet Port

OS:Connection,
  {00000000-0000-0000-0018-000000000123},  !- Handle
  {00000000-0000-0000-0098-000000000002},  !- Source Object
  3,                                       !- Outlet Port
  {00000000-0000-0000-0051-000000000047},  !- Target Object
  2;                                       !- Inlet Port

OS:Connection,
  {00000000-0000-0000-0018-000000000124},  !- Handle
  {00000000-0000-0000-0051-000000000047},  !- Source Object
  3,                                       !- Outlet Port
  {00000000-0000-0000-0019-000000000004},  !- Target Object
  5;                                       !- Inlet Port

OS:Connection,
  {00000000-0000-0000-0018-000000000125},  !- Handle
  {00000000-0000-0000-0020-000000000004},  !- Source Object
  6,                                       !- Outlet Port
  {00000000-0000-0000-0051-000000000048},  !- Target Object
  2;                                       !- Inlet Port

OS:Connection,
  {00000000-0000-0000-0018-000000000126},  !- Handle
  {00000000-0000-0000-0051-000000000048},  !- Source Object
  3,                                       !- Outlet Port
  {00000000-0000-0000-0098-000000000003},  !- Target Object
  2;                                       !- Inlet Port

OS:Connection,
  {00000000-0000-0000-0018-000000000127},  !- Handle
  {00000000-0000-0000-0098-000000000003},  !- Source Object
  3,                                       !- Outlet Port
  {00000000-0000-0000-0051-000000000049},  !- Target Object
  2;                                       !- Inlet Port

OS:Connection,
  {00000000-0000-0000-0018-000000000128},  !- Handle
  {00000000-0000-0000-0051-000000000049},  !- Source Object
  3,                                       !- Outlet Port
  {00000000-0000-0000-0019-000000000004},  !- Target Object
  6;                                       !- Inlet Port

OS:Connection,
  {00000000-0000-0000-0018-000000000129},  !- Handle
  {00000000-0000-0000-0051-000000000053},  !- Source Object
  3,                                       !- Outlet Port
  {00000000-0000-0000-0044-000000000001},  !- Target Object
  12;                                      !- Inlet Port

OS:Connection,
  {00000000-0000-0000-0018-000000000130},  !- Handle
  {00000000-0000-0000-0044-000000000001},  !- Source Object
  13,                                      !- Outlet Port
  {00000000-0000-0000-0051-000000000057},  !- Target Object
  2;                                       !- Inlet Port

OS:Connection,
  {00000000-0000-0000-0018-000000000131},  !- Handle
  {00000000-0000-0000-0051-000000000057},  !- Source Object
  3,                                       !- Outlet Port
  {00000000-0000-0000-0003-000000000001},  !- Target Object
  6;                                       !- Inlet Port

OS:Connection,
  {00000000-0000-0000-0018-000000000132},  !- Handle
  {00000000-0000-0000-0003-000000000001},  !- Source Object
  7,                                       !- Outlet Port
  {00000000-0000-0000-0051-000000000058},  !- Target Object
  2;                                       !- Inlet Port

OS:Connection,
  {00000000-0000-0000-0018-000000000133},  !- Handle
  {00000000-0000-0000-0051-000000000058},  !- Source Object
  3,                                       !- Outlet Port
  {00000000-0000-0000-0044-000000000001},  !- Target Object
  14;                                      !- Inlet Port

OS:Connection,
  {00000000-0000-0000-0018-000000000134},  !- Handle
  {00000000-0000-0000-0044-000000000001},  !- Source Object
  15,                                      !- Outlet Port
  {00000000-0000-0000-0051-000000000054},  !- Target Object
  2;                                       !- Inlet Port

OS:Connection,
  {00000000-0000-0000-0018-000000000135},  !- Handle
  {00000000-0000-0000-0051-000000000069},  !- Source Object
  3,                                       !- Outlet Port
  {00000000-0000-0000-0044-000000000003},  !- Target Object
  12;                                      !- Inlet Port

OS:Connection,
  {00000000-0000-0000-0018-000000000136},  !- Handle
  {00000000-0000-0000-0044-000000000003},  !- Source Object
  13,                                      !- Outlet Port
  {00000000-0000-0000-0051-000000000075},  !- Target Object
  2;                                       !- Inlet Port

OS:Connection,
  {00000000-0000-0000-0018-000000000137},  !- Handle
  {00000000-0000-0000-0051-000000000075},  !- Source Object
  3,                                       !- Outlet Port
  {00000000-0000-0000-0003-000000000002},  !- Target Object
  6;                                       !- Inlet Port

OS:Connection,
  {00000000-0000-0000-0018-000000000138},  !- Handle
  {00000000-0000-0000-0003-000000000002},  !- Source Object
  7,                                       !- Outlet Port
  {00000000-0000-0000-0051-000000000076},  !- Target Object
  2;                                       !- Inlet Port

OS:Connection,
  {00000000-0000-0000-0018-000000000139},  !- Handle
  {00000000-0000-0000-0051-000000000076},  !- Source Object
  3,                                       !- Outlet Port
  {00000000-0000-0000-0044-000000000003},  !- Target Object
  14;                                      !- Inlet Port

OS:Connection,
  {00000000-0000-0000-0018-000000000140},  !- Handle
  {00000000-0000-0000-0044-000000000003},  !- Source Object
  15,                                      !- Outlet Port
  {00000000-0000-0000-0051-000000000070},  !- Target Object
  2;                                       !- Inlet Port

OS:Connection,
  {00000000-0000-0000-0018-000000000141},  !- Handle
  {00000000-0000-0000-0051-000000000062},  !- Source Object
  3,                                       !- Outlet Port
  {00000000-0000-0000-0044-000000000002},  !- Target Object
  12;                                      !- Inlet Port

OS:Connection,
  {00000000-0000-0000-0018-000000000142},  !- Handle
  {00000000-0000-0000-0044-000000000002},  !- Source Object
  13,                                      !- Outlet Port
  {00000000-0000-0000-0051-000000000073},  !- Target Object
  2;                                       !- Inlet Port

OS:Connection,
  {00000000-0000-0000-0018-000000000143},  !- Handle
  {00000000-0000-0000-0051-000000000073},  !- Source Object
  3,                                       !- Outlet Port
  {00000000-0000-0000-0003-000000000003},  !- Target Object
  6;                                       !- Inlet Port

OS:Connection,
  {00000000-0000-0000-0018-000000000144},  !- Handle
  {00000000-0000-0000-0003-000000000003},  !- Source Object
  7,                                       !- Outlet Port
  {00000000-0000-0000-0051-000000000074},  !- Target Object
  2;                                       !- Inlet Port

OS:Connection,
  {00000000-0000-0000-0018-000000000145},  !- Handle
  {00000000-0000-0000-0051-000000000074},  !- Source Object
  3,                                       !- Outlet Port
  {00000000-0000-0000-0044-000000000002},  !- Target Object
  14;                                      !- Inlet Port

OS:Connection,
  {00000000-0000-0000-0018-000000000146},  !- Handle
  {00000000-0000-0000-0044-000000000002},  !- Source Object
  15,                                      !- Outlet Port
  {00000000-0000-0000-0051-000000000063},  !- Target Object
  2;                                       !- Inlet Port

OS:Connector:Mixer,
  {00000000-0000-0000-0019-000000000001},  !- Handle
  Connector Mixer 1,                       !- Name
  {00000000-0000-0000-0018-000000000029},  !- Outlet Branch Name
  {00000000-0000-0000-0018-000000000020},  !- Inlet Branch Name 1
  {00000000-0000-0000-0018-000000000024},  !- Inlet Branch Name 2
  {00000000-0000-0000-0018-000000000028};  !- Inlet Branch Name 3

OS:Connector:Mixer,
  {00000000-0000-0000-0019-000000000002},  !- Handle
  Connector Mixer 2,                       !- Name
  {00000000-0000-0000-0018-000000000013},  !- Outlet Branch Name
  {00000000-0000-0000-0018-000000000044},  !- Inlet Branch Name 1
  {00000000-0000-0000-0018-000000000064},  !- Inlet Branch Name 2
  {00000000-0000-0000-0018-000000000084};  !- Inlet Branch Name 3

OS:Connector:Mixer,
  {00000000-0000-0000-0019-000000000003},  !- Handle
  Connector Mixer 3,                       !- Name
  {00000000-0000-0000-0018-000000000111},  !- Outlet Branch Name
  {00000000-0000-0000-0018-000000000103},  !- Inlet Branch Name 1
  {00000000-0000-0000-0018-000000000107};  !- Inlet Branch Name 2

OS:Connector:Mixer,
  {00000000-0000-0000-0019-000000000004},  !- Handle
  Connector Mixer 4,                       !- Name
  {00000000-0000-0000-0018-000000000114},  !- Outlet Branch Name
  {00000000-0000-0000-0018-000000000110},  !- Inlet Branch Name 1
  {00000000-0000-0000-0018-000000000120},  !- Inlet Branch Name 2
  {00000000-0000-0000-0018-000000000124},  !- Inlet Branch Name 3
  {00000000-0000-0000-0018-000000000128};  !- Inlet Branch Name 4

OS:Connector:Splitter,
  {00000000-0000-0000-0020-000000000001},  !- Handle
  Connector Splitter 1,                    !- Name
  {00000000-0000-0000-0018-000000000017},  !- Inlet Branch Name
  {00000000-0000-0000-0018-000000000008},  !- Outlet Branch Name 1
  {00000000-0000-0000-0018-000000000021},  !- Outlet Branch Name 2
  {00000000-0000-0000-0018-000000000025};  !- Outlet Branch Name 3

OS:Connector:Splitter,
  {00000000-0000-0000-0020-000000000002},  !- Handle
  Connector Splitter 2,                    !- Name
  {00000000-0000-0000-0018-000000000011},  !- Inlet Branch Name
  {00000000-0000-0000-0018-000000000012},  !- Outlet Branch Name 1
  {00000000-0000-0000-0018-000000000061},  !- Outlet Branch Name 2
  {00000000-0000-0000-0018-000000000081};  !- Outlet Branch Name 3

OS:Connector:Splitter,
  {00000000-0000-0000-0020-000000000003},  !- Handle
  Connector Splitter 3,                    !- Name
  {00000000-0000-0000-0018-000000000100},  !- Inlet Branch Name
  {00000000-0000-0000-0018-000000000092},  !- Outlet Branch Name 1
  {00000000-0000-0000-0018-000000000104};  !- Outlet Branch Name 2

OS:Connector:Splitter,
  {00000000-0000-0000-0020-000000000004},  !- Handle
  Connector Splitter 4,                    !- Name
  {00000000-0000-0000-0018-000000000095},  !- Inlet Branch Name
  {00000000-0000-0000-0018-000000000096},  !- Outlet Branch Name 1
  {00000000-0000-0000-0018-000000000117},  !- Outlet Branch Name 2
  {00000000-0000-0000-0018-000000000121},  !- Outlet Branch Name 3
  {00000000-0000-0000-0018-000000000125};  !- Outlet Branch Name 4

OS:Construction,
  {00000000-0000-0000-0021-000000000001},  !- Handle
  BTAP-Ext-DaylightDiffuser,               !- Name
  ,                                        !- Surface Rendering Name
  {00000000-0000-0000-0102-000000000001};  !- Layer 1

OS:Construction,
  {00000000-0000-0000-0021-000000000002},  !- Handle
  BTAP-Ext-DaylightDiffuser:U=0.190 SHGC=0.600, !- Name
  ,                                        !- Surface Rendering Name
  {00000000-0000-0000-0102-000000000002};  !- Layer 1

OS:Construction,
  {00000000-0000-0000-0021-000000000003},  !- Handle
  BTAP-Ext-DaylightDomes,                  !- Name
  ,                                        !- Surface Rendering Name
  {00000000-0000-0000-0102-000000000001};  !- Layer 1

OS:Construction,
  {00000000-0000-0000-0021-000000000004},  !- Handle
  BTAP-Ext-DaylightDomes:U=0.190 SHGC=0.600, !- Name
  ,                                        !- Surface Rendering Name
  {00000000-0000-0000-0102-000000000002};  !- Layer 1

OS:Construction,
  {00000000-0000-0000-0021-000000000005},  !- Handle
  BTAP-Ext-Door,                           !- Name
  ,                                        !- Surface Rendering Name
  {00000000-0000-0000-0048-000000000017},  !- Layer 1
  {00000000-0000-0000-0049-000000000013};  !- Layer 2

OS:Construction,
  {00000000-0000-0000-0021-000000000006},  !- Handle
  BTAP-Ext-Door:U-1.9,                     !- Name
  ,                                        !- Surface Rendering Name
  {00000000-0000-0000-0048-000000000016},  !- Layer 1
  {00000000-0000-0000-0049-000000000011};  !- Layer 2

OS:Construction,
  {00000000-0000-0000-0021-000000000007},  !- Handle
  BTAP-Ext-FixedWindow,                    !- Name
  ,                                        !- Surface Rendering Name
  {00000000-0000-0000-0102-000000000001};  !- Layer 1

OS:Construction,
  {00000000-0000-0000-0021-000000000008},  !- Handle
  BTAP-Ext-FixedWindow:U=0.190 SHGC=0.600, !- Name
  ,                                        !- Surface Rendering Name
  {00000000-0000-0000-0102-000000000002};  !- Layer 1

OS:Construction,
  {00000000-0000-0000-0021-000000000009},  !- Handle
  BTAP-Ext-Floor-Mass,                     !- Name
  ,                                        !- Surface Rendering Name
  {00000000-0000-0000-0049-000000000013},  !- Layer 1
  {00000000-0000-0000-0048-000000000008},  !- Layer 2
  {00000000-0000-0000-0049-000000000007};  !- Layer 3

OS:Construction,
  {00000000-0000-0000-0021-000000000010},  !- Handle
  BTAP-Ext-Floor-Mass:U-0.162,             !- Name
  ,                                        !- Surface Rendering Name
  {00000000-0000-0000-0049-000000000008},  !- Layer 1
  {00000000-0000-0000-0048-000000000007},  !- Layer 2
  {00000000-0000-0000-0049-000000000003};  !- Layer 3

OS:Construction,
  {00000000-0000-0000-0021-000000000011},  !- Handle
  BTAP-Ext-GlassDoors,                     !- Name
  ,                                        !- Surface Rendering Name
  {00000000-0000-0000-0102-000000000001};  !- Layer 1

OS:Construction,
  {00000000-0000-0000-0021-000000000012},  !- Handle
  BTAP-Ext-GlassDoors:U=0.190 SHGC=0.600,  !- Name
  ,                                        !- Surface Rendering Name
  {00000000-0000-0000-0102-000000000002};  !- Layer 1

OS:Construction,
  {00000000-0000-0000-0021-000000000013},  !- Handle
  BTAP-Ext-OverHeadDoor,                   !- Name
  ,                                        !- Surface Rendering Name
  {00000000-0000-0000-0049-000000000013};  !- Layer 1

OS:Construction,
  {00000000-0000-0000-0021-000000000014},  !- Handle
  BTAP-Ext-OverHeadDoor:U-1.9,             !- Name
  ,                                        !- Surface Rendering Name
  {00000000-0000-0000-0049-000000000012};  !- Layer 1

OS:Construction,
  {00000000-0000-0000-0021-000000000015},  !- Handle
  BTAP-Ext-Roof-Metal,                     !- Name
  ,                                        !- Surface Rendering Name
  {00000000-0000-0000-0048-000000000023},  !- Layer 1
  {00000000-0000-0000-0049-000000000013};  !- Layer 2

OS:Construction,
  {00000000-0000-0000-0021-000000000016},  !- Handle
  BTAP-Ext-Roof-Metal:U-0.138,             !- Name
  ,                                        !- Surface Rendering Name
  {00000000-0000-0000-0048-000000000022},  !- Layer 1
  {00000000-0000-0000-0049-000000000010};  !- Layer 2

OS:Construction,
  {00000000-0000-0000-0021-000000000017},  !- Handle
  BTAP-Ext-Skylights,                      !- Name
  ,                                        !- Surface Rendering Name
  {00000000-0000-0000-0102-000000000001};  !- Layer 1

OS:Construction,
  {00000000-0000-0000-0021-000000000018},  !- Handle
  BTAP-Ext-Skylights:U=0.190 SHGC=0.600,   !- Name
  ,                                        !- Surface Rendering Name
  {00000000-0000-0000-0102-000000000002};  !- Layer 1

OS:Construction,
  {00000000-0000-0000-0021-000000000019},  !- Handle
  BTAP-Ext-Wall-Mass,                      !- Name
  ,                                        !- Surface Rendering Name
  {00000000-0000-0000-0048-000000000006},  !- Layer 1
  {00000000-0000-0000-0048-000000000014},  !- Layer 2
  {00000000-0000-0000-0049-000000000013},  !- Layer 3
  {00000000-0000-0000-0048-000000000002};  !- Layer 4

OS:Construction,
  {00000000-0000-0000-0021-000000000020},  !- Handle
  BTAP-Ext-Wall-Mass:U-0.21,               !- Name
  ,                                        !- Surface Rendering Name
  {00000000-0000-0000-0048-000000000005},  !- Layer 1
  {00000000-0000-0000-0048-000000000013},  !- Layer 2
  {00000000-0000-0000-0049-000000000009},  !- Layer 3
  {00000000-0000-0000-0048-000000000001};  !- Layer 4

OS:Construction,
  {00000000-0000-0000-0021-000000000021},  !- Handle
  BTAP-Grnd-Floor-Mass,                    !- Name
  ,                                        !- Surface Rendering Name
  {00000000-0000-0000-0048-000000000012},  !- Layer 1
  {00000000-0000-0000-0049-000000000007};  !- Layer 2

OS:Construction,
  {00000000-0000-0000-0021-000000000022},  !- Handle
  BTAP-Grnd-Floor-Mass:U-0.757,            !- Name
  ,                                        !- Surface Rendering Name
  {00000000-0000-0000-0048-000000000009},  !- Layer 1
  {00000000-0000-0000-0049-000000000004};  !- Layer 2

OS:Construction,
  {00000000-0000-0000-0021-000000000023},  !- Handle
  BTAP-Grnd-Floor-Mass:U-0.757_std,        !- Name
  ,                                        !- Surface Rendering Name
  {00000000-0000-0000-0048-000000000009},  !- Layer 1
  {00000000-0000-0000-0048-000000000015};  !- Layer 2

OS:Construction,
  {00000000-0000-0000-0021-000000000024},  !- Handle
  BTAP-Grnd-Roof-Mass,                     !- Name
  ,                                        !- Surface Rendering Name
  {00000000-0000-0000-0048-000000000012},  !- Layer 1
  {00000000-0000-0000-0049-000000000007};  !- Layer 2

OS:Construction,
  {00000000-0000-0000-0021-000000000025},  !- Handle
  BTAP-Grnd-Roof-Mass:U-0.284,             !- Name
  ,                                        !- Surface Rendering Name
  {00000000-0000-0000-0048-000000000011},  !- Layer 1
  {00000000-0000-0000-0049-000000000006};  !- Layer 2

OS:Construction,
  {00000000-0000-0000-0021-000000000026},  !- Handle
  BTAP-Grnd-Wall-Mass,                     !- Name
  ,                                        !- Surface Rendering Name
  {00000000-0000-0000-0048-000000000012},  !- Layer 1
  {00000000-0000-0000-0049-000000000007};  !- Layer 2

OS:Construction,
  {00000000-0000-0000-0021-000000000027},  !- Handle
  BTAP-Grnd-Wall-Mass:U-0.284,             !- Name
  ,                                        !- Surface Rendering Name
  {00000000-0000-0000-0048-000000000010},  !- Layer 1
  {00000000-0000-0000-0049-000000000005};  !- Layer 2

OS:Construction,
  {00000000-0000-0000-0021-000000000028},  !- Handle
  BTAP-Int-Ceiling,                        !- Name
  ,                                        !- Surface Rendering Name
  {00000000-0000-0000-0049-000000000007},  !- Layer 1
  {00000000-0000-0000-0048-000000000003};  !- Layer 2

OS:Construction,
  {00000000-0000-0000-0021-000000000029},  !- Handle
  BTAP-Int-Door,                           !- Name
  ,                                        !- Surface Rendering Name
  {00000000-0000-0000-0048-000000000020};  !- Layer 1

OS:Construction,
  {00000000-0000-0000-0021-000000000030},  !- Handle
  BTAP-Int-Floor,                          !- Name
  ,                                        !- Surface Rendering Name
  {00000000-0000-0000-0048-000000000003},  !- Layer 1
  {00000000-0000-0000-0049-000000000007};  !- Layer 2

OS:Construction,
  {00000000-0000-0000-0021-000000000031},  !- Handle
  BTAP-Int-Partition,                      !- Name
  ,                                        !- Surface Rendering Name
  {00000000-0000-0000-0048-000000000020};  !- Layer 1

OS:Construction,
  {00000000-0000-0000-0021-000000000032},  !- Handle
  BTAP-Int-Wall,                           !- Name
  ,                                        !- Surface Rendering Name
  {00000000-0000-0000-0048-000000000018},  !- Layer 1
  {00000000-0000-0000-0048-000000000018};  !- Layer 2

OS:Construction,
  {00000000-0000-0000-0021-000000000033},  !- Handle
  BTAP-Int-Window,                         !- Name
  ,                                        !- Surface Rendering Name
  {00000000-0000-0000-0102-000000000001};  !- Layer 1

OS:Construction,
  {00000000-0000-0000-0021-000000000034},  !- Handle
  Basement Floor construction,             !- Name
  ,                                        !- Surface Rendering Name
  {00000000-0000-0000-0048-000000000021},  !- Layer 1
  {00000000-0000-0000-0049-000000000001};  !- Layer 2

OS:Construction,
  {00000000-0000-0000-0021-000000000035},  !- Handle
  Basement Wall construction,              !- Name
  ,                                        !- Surface Rendering Name
  {00000000-0000-0000-0048-000000000021};  !- Layer 1

OS:Construction,
  {00000000-0000-0000-0021-000000000036},  !- Handle
  Floor Adiabatic construction,            !- Name
  ,                                        !- Surface Rendering Name
  {00000000-0000-0000-0049-000000000001},  !- Layer 1
  {00000000-0000-0000-0048-000000000004},  !- Layer 2
  {00000000-0000-0000-0049-000000000002};  !- Layer 3

OS:Construction,
  {00000000-0000-0000-0021-000000000037},  !- Handle
  Wall Adiabatic construction,             !- Name
  ,                                        !- Surface Rendering Name
  {00000000-0000-0000-0048-000000000019},  !- Layer 1
  {00000000-0000-0000-0048-000000000019};  !- Layer 2

OS:Controller:MechanicalVentilation,
  {00000000-0000-0000-0022-000000000001},  !- Handle
  Controller Mechanical Ventilation 1,     !- Name
  {00000000-0000-0000-0061-000000000001},  !- Availability Schedule
  ,                                        !- Demand Controlled Ventilation
  ZoneSum;                                 !- System Outdoor Air Method

OS:Controller:MechanicalVentilation,
  {00000000-0000-0000-0022-000000000002},  !- Handle
  Controller Mechanical Ventilation 2,     !- Name
  {00000000-0000-0000-0061-000000000001},  !- Availability Schedule
  ,                                        !- Demand Controlled Ventilation
  ZoneSum;                                 !- System Outdoor Air Method

OS:Controller:MechanicalVentilation,
  {00000000-0000-0000-0022-000000000003},  !- Handle
  Controller Mechanical Ventilation 3,     !- Name
  {00000000-0000-0000-0061-000000000001},  !- Availability Schedule
  ,                                        !- Demand Controlled Ventilation
  ZoneSum;                                 !- System Outdoor Air Method

OS:Controller:OutdoorAir,
  {00000000-0000-0000-0023-000000000001},  !- Handle
  Controller Outdoor Air 1,                !- Name
  ,                                        !- Relief Air Outlet Node Name
  ,                                        !- Return Air Node Name
  ,                                        !- Mixed Air Node Name
  ,                                        !- Actuator Node Name
  autosize,                                !- Minimum Outdoor Air Flow Rate {m3/s}
  Autosize,                                !- Maximum Outdoor Air Flow Rate {m3/s}
  NoEconomizer,                            !- Economizer Control Type
  ModulateFlow,                            !- Economizer Control Action Type
  28,                                      !- Economizer Maximum Limit Dry-Bulb Temperature {C}
  64000,                                   !- Economizer Maximum Limit Enthalpy {J/kg}
  ,                                        !- Economizer Maximum Limit Dewpoint Temperature {C}
  ,                                        !- Electronic Enthalpy Limit Curve Name
  -100,                                    !- Economizer Minimum Limit Dry-Bulb Temperature {C}
  NoLockout,                               !- Lockout Type
  FixedMinimum,                            !- Minimum Limit Type
  {00000000-0000-0000-0064-000000000021},  !- Minimum Outdoor Air Schedule Name
  ,                                        !- Minimum Fraction of Outdoor Air Schedule Name
  ,                                        !- Maximum Fraction of Outdoor Air Schedule Name
  {00000000-0000-0000-0022-000000000001},  !- Controller Mechanical Ventilation
  ,                                        !- Time of Day Economizer Control Schedule Name
  No,                                      !- High Humidity Control
  ,                                        !- Humidistat Control Zone Name
  ,                                        !- High Humidity Outdoor Air Flow Ratio
  ,                                        !- Control High Indoor Humidity Based on Outdoor Humidity Ratio
  BypassWhenOAFlowGreaterThanMinimum,      !- Heat Recovery Bypass Control Type
  InterlockedWithMechanicalCooling;        !- Economizer Operation Staging

OS:Controller:OutdoorAir,
  {00000000-0000-0000-0023-000000000002},  !- Handle
  Controller Outdoor Air 2,                !- Name
  ,                                        !- Relief Air Outlet Node Name
  ,                                        !- Return Air Node Name
  ,                                        !- Mixed Air Node Name
  ,                                        !- Actuator Node Name
  autosize,                                !- Minimum Outdoor Air Flow Rate {m3/s}
  Autosize,                                !- Maximum Outdoor Air Flow Rate {m3/s}
  DifferentialEnthalpy,                    !- Economizer Control Type
  ModulateFlow,                            !- Economizer Control Action Type
  ,                                        !- Economizer Maximum Limit Dry-Bulb Temperature {C}
  ,                                        !- Economizer Maximum Limit Enthalpy {J/kg}
  ,                                        !- Economizer Maximum Limit Dewpoint Temperature {C}
  ,                                        !- Electronic Enthalpy Limit Curve Name
  ,                                        !- Economizer Minimum Limit Dry-Bulb Temperature {C}
  NoLockout,                               !- Lockout Type
  FixedMinimum,                            !- Minimum Limit Type
  {00000000-0000-0000-0064-000000000023},  !- Minimum Outdoor Air Schedule Name
  ,                                        !- Minimum Fraction of Outdoor Air Schedule Name
  ,                                        !- Maximum Fraction of Outdoor Air Schedule Name
  {00000000-0000-0000-0022-000000000002},  !- Controller Mechanical Ventilation
  ,                                        !- Time of Day Economizer Control Schedule Name
  No,                                      !- High Humidity Control
  ,                                        !- Humidistat Control Zone Name
  ,                                        !- High Humidity Outdoor Air Flow Ratio
  ,                                        !- Control High Indoor Humidity Based on Outdoor Humidity Ratio
  BypassWhenOAFlowGreaterThanMinimum,      !- Heat Recovery Bypass Control Type
  InterlockedWithMechanicalCooling;        !- Economizer Operation Staging

OS:Controller:OutdoorAir,
  {00000000-0000-0000-0023-000000000003},  !- Handle
  Controller Outdoor Air 3,                !- Name
  ,                                        !- Relief Air Outlet Node Name
  ,                                        !- Return Air Node Name
  ,                                        !- Mixed Air Node Name
  ,                                        !- Actuator Node Name
  autosize,                                !- Minimum Outdoor Air Flow Rate {m3/s}
  Autosize,                                !- Maximum Outdoor Air Flow Rate {m3/s}
  DifferentialEnthalpy,                    !- Economizer Control Type
  ModulateFlow,                            !- Economizer Control Action Type
  ,                                        !- Economizer Maximum Limit Dry-Bulb Temperature {C}
  ,                                        !- Economizer Maximum Limit Enthalpy {J/kg}
  ,                                        !- Economizer Maximum Limit Dewpoint Temperature {C}
  ,                                        !- Electronic Enthalpy Limit Curve Name
  ,                                        !- Economizer Minimum Limit Dry-Bulb Temperature {C}
  NoLockout,                               !- Lockout Type
  FixedMinimum,                            !- Minimum Limit Type
  {00000000-0000-0000-0064-000000000022},  !- Minimum Outdoor Air Schedule Name
  ,                                        !- Minimum Fraction of Outdoor Air Schedule Name
  ,                                        !- Maximum Fraction of Outdoor Air Schedule Name
  {00000000-0000-0000-0022-000000000003},  !- Controller Mechanical Ventilation
  ,                                        !- Time of Day Economizer Control Schedule Name
  No,                                      !- High Humidity Control
  ,                                        !- Humidistat Control Zone Name
  ,                                        !- High Humidity Outdoor Air Flow Ratio
  ,                                        !- Control High Indoor Humidity Based on Outdoor Humidity Ratio
  BypassWhenOAFlowGreaterThanMinimum,      !- Heat Recovery Bypass Control Type
  InterlockedWithMechanicalCooling;        !- Economizer Operation Staging

OS:Curve:Biquadratic,
  {00000000-0000-0000-0024-000000000001},  !- Handle
  Curve Biquadratic 1,                     !- Name
  0.867905,                                !- Coefficient1 Constant
  0.0142459,                               !- Coefficient2 x
  0.000554364,                             !- Coefficient3 x**2
  -0.00755748,                             !- Coefficient4 y
  3.3048e-05,                              !- Coefficient5 y**2
  -0.000191808,                            !- Coefficient6 x*y
  13,                                      !- Minimum Value of x
  24,                                      !- Maximum Value of x
  24,                                      !- Minimum Value of y
  46;                                      !- Maximum Value of y

OS:Curve:Biquadratic,
  {00000000-0000-0000-0024-000000000002},  !- Handle
  Curve Biquadratic 2,                     !- Name
  0.116936,                                !- Coefficient1 Constant
  0.0284933,                               !- Coefficient2 x
  -0.000411156,                            !- Coefficient3 x**2
  0.0214108,                               !- Coefficient4 y
  0.000161028,                             !- Coefficient5 y**2
  -0.000679104,                            !- Coefficient6 x*y
  13,                                      !- Minimum Value of x
  24,                                      !- Maximum Value of x
  24,                                      !- Minimum Value of y
  46;                                      !- Maximum Value of y

OS:Curve:Biquadratic,
  {00000000-0000-0000-0024-000000000003},  !- Handle
  Curve Biquadratic 3,                     !- Name
  0.867905,                                !- Coefficient1 Constant
  0.0142459,                               !- Coefficient2 x
  0.000554364,                             !- Coefficient3 x**2
  -0.00755748,                             !- Coefficient4 y
  3.3048e-05,                              !- Coefficient5 y**2
  -0.000191808,                            !- Coefficient6 x*y
  13,                                      !- Minimum Value of x
  24,                                      !- Maximum Value of x
  24,                                      !- Minimum Value of y
  46;                                      !- Maximum Value of y

OS:Curve:Biquadratic,
  {00000000-0000-0000-0024-000000000004},  !- Handle
  Curve Biquadratic 4,                     !- Name
  0.116936,                                !- Coefficient1 Constant
  0.0284933,                               !- Coefficient2 x
  -0.000411156,                            !- Coefficient3 x**2
  0.0214108,                               !- Coefficient4 y
  0.000161028,                             !- Coefficient5 y**2
  -0.000679104,                            !- Coefficient6 x*y
  13,                                      !- Minimum Value of x
  24,                                      !- Maximum Value of x
  24,                                      !- Minimum Value of y
  46;                                      !- Maximum Value of y

OS:Curve:Biquadratic,
  {00000000-0000-0000-0024-000000000005},  !- Handle
  Curve Biquadratic 5,                     !- Name
  0.867905,                                !- Coefficient1 Constant
  0.0142459,                               !- Coefficient2 x
  0.000554364,                             !- Coefficient3 x**2
  -0.00755748,                             !- Coefficient4 y
  3.3048e-05,                              !- Coefficient5 y**2
  -0.000191808,                            !- Coefficient6 x*y
  13,                                      !- Minimum Value of x
  24,                                      !- Maximum Value of x
  24,                                      !- Minimum Value of y
  46;                                      !- Maximum Value of y

OS:Curve:Biquadratic,
  {00000000-0000-0000-0024-000000000006},  !- Handle
  Curve Biquadratic 6,                     !- Name
  0.116936,                                !- Coefficient1 Constant
  0.0284933,                               !- Coefficient2 x
  -0.000411156,                            !- Coefficient3 x**2
  0.0214108,                               !- Coefficient4 y
  0.000161028,                             !- Coefficient5 y**2
  -0.000679104,                            !- Coefficient6 x*y
  13,                                      !- Minimum Value of x
  24,                                      !- Maximum Value of x
  24,                                      !- Minimum Value of y
  46;                                      !- Maximum Value of y

OS:Curve:Biquadratic,
  {00000000-0000-0000-0024-000000000007},  !- Handle
  DXCOOL-NECB2011-REF-CAPFT,               !- Name
  0.867905,                                !- Coefficient1 Constant
  0.0142459,                               !- Coefficient2 x
  0.00055436,                              !- Coefficient3 x**2
  -0.0075575,                              !- Coefficient4 y
  3.3e-05,                                 !- Coefficient5 y**2
  -0.0001918,                              !- Coefficient6 x*y
  13,                                      !- Minimum Value of x
  24,                                      !- Maximum Value of x
  24,                                      !- Minimum Value of y
  46;                                      !- Maximum Value of y

OS:Curve:Biquadratic,
  {00000000-0000-0000-0024-000000000008},  !- Handle
  DXCOOL-NECB2011-REF-COOLEIRFT,           !- Name
  0.1141714,                               !- Coefficient1 Constant
  0.02818224,                              !- Coefficient2 x
  -0.0004199,                              !- Coefficient3 x**2
  0.02141082,                              !- Coefficient4 y
  0.000161028,                             !- Coefficient5 y**2
  -0.000679104,                            !- Coefficient6 x*y
  13,                                      !- Minimum Value of x
  24,                                      !- Maximum Value of x
  24,                                      !- Minimum Value of y
  46;                                      !- Maximum Value of y

OS:Curve:Cubic,
  {00000000-0000-0000-0025-000000000001},  !- Handle
  BOILER-EFFFPLR-NECB2011,                 !- Name
  0.3831,                                  !- Coefficient1 Constant
  2.0567,                                  !- Coefficient2 x
  -2.6469,                                 !- Coefficient3 x**2
  1.2148,                                  !- Coefficient4 x**3
  0,                                       !- Minimum Value of x
  1;                                       !- Maximum Value of x

OS:Curve:Cubic,
  {00000000-0000-0000-0025-000000000002},  !- Handle
  Curve Cubic 1,                           !- Name
  0.0277,                                  !- Coefficient1 Constant
  4.9151,                                  !- Coefficient2 x
  -8.184,                                  !- Coefficient3 x**2
  4.2702,                                  !- Coefficient4 x**3
  0.7,                                     !- Minimum Value of x
  1;                                       !- Maximum Value of x

OS:Curve:Cubic,
  {00000000-0000-0000-0025-000000000003},  !- Handle
  Curve Cubic 10,                          !- Name
  0.3696,                                  !- Coefficient1 Constant
  2.3362,                                  !- Coefficient2 x
  -2.9577,                                 !- Coefficient3 x**2
  1.2596,                                  !- Coefficient4 x**3
  0.7,                                     !- Minimum Value of x
  1;                                       !- Maximum Value of x

OS:Curve:Cubic,
  {00000000-0000-0000-0025-000000000004},  !- Handle
  Curve Cubic 11,                          !- Name
  0.0277,                                  !- Coefficient1 Constant
  4.9151,                                  !- Coefficient2 x
  -8.184,                                  !- Coefficient3 x**2
  4.2702,                                  !- Coefficient4 x**3
  0.7,                                     !- Minimum Value of x
  1;                                       !- Maximum Value of x

OS:Curve:Cubic,
  {00000000-0000-0000-0025-000000000005},  !- Handle
  Curve Cubic 12,                          !- Name
  0.729009,                                !- Coefficient1 Constant
  0.0319275,                               !- Coefficient2 x
  0.000136404,                             !- Coefficient3 x**2
  -8.748e-06,                              !- Coefficient4 x**3
  -20,                                     !- Minimum Value of x
  20;                                      !- Maximum Value of x

OS:Curve:Cubic,
  {00000000-0000-0000-0025-000000000006},  !- Handle
  Curve Cubic 13,                          !- Name
  0.84,                                    !- Coefficient1 Constant
  0.16,                                    !- Coefficient2 x
  0,                                       !- Coefficient3 x**2
  0,                                       !- Coefficient4 x**3
  0.5,                                     !- Minimum Value of x
  1.5;                                     !- Maximum Value of x

OS:Curve:Cubic,
  {00000000-0000-0000-0025-000000000007},  !- Handle
  Curve Cubic 14,                          !- Name
  1.2183,                                  !- Coefficient1 Constant
  -0.03612,                                !- Coefficient2 x
  0.00142,                                 !- Coefficient3 x**2
  -2.68e-05,                               !- Coefficient4 x**3
  -20,                                     !- Minimum Value of x
  20;                                      !- Maximum Value of x

OS:Curve:Cubic,
  {00000000-0000-0000-0025-000000000008},  !- Handle
  Curve Cubic 15,                          !- Name
  0.3696,                                  !- Coefficient1 Constant
  2.3362,                                  !- Coefficient2 x
  -2.9577,                                 !- Coefficient3 x**2
  1.2596,                                  !- Coefficient4 x**3
  0.7,                                     !- Minimum Value of x
  1;                                       !- Maximum Value of x

OS:Curve:Cubic,
  {00000000-0000-0000-0025-000000000009},  !- Handle
  Curve Cubic 2,                           !- Name
  0.729009,                                !- Coefficient1 Constant
  0.0319275,                               !- Coefficient2 x
  0.000136404,                             !- Coefficient3 x**2
  -8.748e-06,                              !- Coefficient4 x**3
  -20,                                     !- Minimum Value of x
  20;                                      !- Maximum Value of x

OS:Curve:Cubic,
  {00000000-0000-0000-0025-000000000010},  !- Handle
  Curve Cubic 3,                           !- Name
  0.84,                                    !- Coefficient1 Constant
  0.16,                                    !- Coefficient2 x
  0,                                       !- Coefficient3 x**2
  0,                                       !- Coefficient4 x**3
  0.5,                                     !- Minimum Value of x
  1.5;                                     !- Maximum Value of x

OS:Curve:Cubic,
  {00000000-0000-0000-0025-000000000011},  !- Handle
  Curve Cubic 4,                           !- Name
  1.2183,                                  !- Coefficient1 Constant
  -0.03612,                                !- Coefficient2 x
  0.00142,                                 !- Coefficient3 x**2
  -2.68e-05,                               !- Coefficient4 x**3
  -20,                                     !- Minimum Value of x
  20;                                      !- Maximum Value of x

OS:Curve:Cubic,
  {00000000-0000-0000-0025-000000000012},  !- Handle
  Curve Cubic 5,                           !- Name
  0.3696,                                  !- Coefficient1 Constant
  2.3362,                                  !- Coefficient2 x
  -2.9577,                                 !- Coefficient3 x**2
  1.2596,                                  !- Coefficient4 x**3
  0.7,                                     !- Minimum Value of x
  1;                                       !- Maximum Value of x

OS:Curve:Cubic,
  {00000000-0000-0000-0025-000000000013},  !- Handle
  Curve Cubic 6,                           !- Name
  0.0277,                                  !- Coefficient1 Constant
  4.9151,                                  !- Coefficient2 x
  -8.184,                                  !- Coefficient3 x**2
  4.2702,                                  !- Coefficient4 x**3
  0.7,                                     !- Minimum Value of x
  1;                                       !- Maximum Value of x

OS:Curve:Cubic,
  {00000000-0000-0000-0025-000000000014},  !- Handle
  Curve Cubic 7,                           !- Name
  0.729009,                                !- Coefficient1 Constant
  0.0319275,                               !- Coefficient2 x
  0.000136404,                             !- Coefficient3 x**2
  -8.748e-06,                              !- Coefficient4 x**3
  -20,                                     !- Minimum Value of x
  20;                                      !- Maximum Value of x

OS:Curve:Cubic,
  {00000000-0000-0000-0025-000000000015},  !- Handle
  Curve Cubic 8,                           !- Name
  0.84,                                    !- Coefficient1 Constant
  0.16,                                    !- Coefficient2 x
  0,                                       !- Coefficient3 x**2
  0,                                       !- Coefficient4 x**3
  0.5,                                     !- Minimum Value of x
  1.5;                                     !- Maximum Value of x

OS:Curve:Cubic,
  {00000000-0000-0000-0025-000000000016},  !- Handle
  Curve Cubic 9,                           !- Name
  1.2183,                                  !- Coefficient1 Constant
  -0.03612,                                !- Coefficient2 x
  0.00142,                                 !- Coefficient3 x**2
  -2.68e-05,                               !- Coefficient4 x**3
  -20,                                     !- Minimum Value of x
  20;                                      !- Maximum Value of x

OS:Curve:Cubic,
  {00000000-0000-0000-0025-000000000017},  !- Handle
  DXCOOL-NECB2011-REF-COOLPLFFPLR,         !- Name
  0.0277,                                  !- Coefficient1 Constant
  4.9151,                                  !- Coefficient2 x
  -8.184,                                  !- Coefficient3 x**2
  4.2702,                                  !- Coefficient4 x**3
  0.7,                                     !- Minimum Value of x
  1;                                       !- Maximum Value of x

OS:Curve:Cubic,
  {00000000-0000-0000-0025-000000000018},  !- Handle
  DXHEAT-NECB2011-REF-CAPFFLOW,            !- Name
  0.84,                                    !- Coefficient1 Constant
  0.16,                                    !- Coefficient2 x
  0,                                       !- Coefficient3 x**2
  0,                                       !- Coefficient4 x**3
  0.5,                                     !- Minimum Value of x
  1.5;                                     !- Maximum Value of x

OS:Curve:Cubic,
  {00000000-0000-0000-0025-000000000019},  !- Handle
  DXHEAT-NECB2011-REF-CAPFT,               !- Name
  0.729009,                                !- Coefficient1 Constant
  0.0319275,                               !- Coefficient2 x
  0.000136404,                             !- Coefficient3 x**2
  -8.748e-06,                              !- Coefficient4 x**3
  -20,                                     !- Minimum Value of x
  20;                                      !- Maximum Value of x

OS:Curve:Cubic,
  {00000000-0000-0000-0025-000000000020},  !- Handle
  DXHEAT-NECB2011-REF-EIRFT,               !- Name
  1.2183,                                  !- Coefficient1 Constant
  -0.03612,                                !- Coefficient2 x
  0.00142,                                 !- Coefficient3 x**2
  -2.68e-05,                               !- Coefficient4 x**3
  -20,                                     !- Minimum Value of x
  20;                                      !- Maximum Value of x

OS:Curve:Cubic,
  {00000000-0000-0000-0025-000000000021},  !- Handle
  DXHEAT-NECB2011-REF-PLFFPLR,             !- Name
  0.3696,                                  !- Coefficient1 Constant
  2.3362,                                  !- Coefficient2 x
  -2.9577,                                 !- Coefficient3 x**2
  1.2596,                                  !- Coefficient4 x**3
  0.7,                                     !- Minimum Value of x
  1;                                       !- Maximum Value of x

OS:Curve:Cubic,
  {00000000-0000-0000-0025-000000000022},  !- Handle
  FURNACE-EFFPLR-NECB2011,                 !- Name
  0.722,                                   !- Coefficient1 Constant
  0.8211,                                  !- Coefficient2 x
  -1.0396,                                 !- Coefficient3 x**2
  0.5,                                     !- Coefficient4 x**3
  0,                                       !- Minimum Value of x
  1;                                       !- Maximum Value of x

OS:Curve:Cubic,
  {00000000-0000-0000-0025-000000000023},  !- Handle
  Fan On Off Efficiency Curve 1,           !- Name
  1,                                       !- Coefficient1 Constant
  0,                                       !- Coefficient2 x
  0,                                       !- Coefficient3 x**2
  0,                                       !- Coefficient4 x**3
  0,                                       !- Minimum Value of x
  1;                                       !- Maximum Value of x

OS:Curve:Cubic,
  {00000000-0000-0000-0025-000000000024},  !- Handle
  Fan On Off Efficiency Curve 2,           !- Name
  1,                                       !- Coefficient1 Constant
  0,                                       !- Coefficient2 x
  0,                                       !- Coefficient3 x**2
  0,                                       !- Coefficient4 x**3
  0,                                       !- Minimum Value of x
  1;                                       !- Maximum Value of x

OS:Curve:Cubic,
  {00000000-0000-0000-0025-000000000025},  !- Handle
  Fan On Off Efficiency Curve,             !- Name
  1,                                       !- Coefficient1 Constant
  0,                                       !- Coefficient2 x
  0,                                       !- Coefficient3 x**2
  0,                                       !- Coefficient4 x**3
  0,                                       !- Minimum Value of x
  1;                                       !- Maximum Value of x

OS:Curve:Cubic,
  {00000000-0000-0000-0025-000000000026},  !- Handle
  SWH-EFFFPLR-NECB2011,                    !- Name
  0.7576,                                  !- Coefficient1 Constant
  1.0071,                                  !- Coefficient2 x
  -1.4443,                                 !- Coefficient3 x**2
  0.6844,                                  !- Coefficient4 x**3
  0,                                       !- Minimum Value of x
  1;                                       !- Maximum Value of x

OS:Curve:Exponent,
  {00000000-0000-0000-0026-000000000001},  !- Handle
  Fan On Off Power Curve 1,                !- Name
  1,                                       !- Coefficient1 Constant
  0,                                       !- Coefficient2 Constant
  0,                                       !- Coefficient3 Constant
  0,                                       !- Minimum Value of x
  1,                                       !- Maximum Value of x
  ,                                        !- Minimum Curve Output
  ,                                        !- Maximum Curve Output
  ,                                        !- Input Unit Type for X
  ;                                        !- Output Unit Type

OS:Curve:Exponent,
  {00000000-0000-0000-0026-000000000002},  !- Handle
  Fan On Off Power Curve 2,                !- Name
  1,                                       !- Coefficient1 Constant
  0,                                       !- Coefficient2 Constant
  0,                                       !- Coefficient3 Constant
  0,                                       !- Minimum Value of x
  1,                                       !- Maximum Value of x
  ,                                        !- Minimum Curve Output
  ,                                        !- Maximum Curve Output
  ,                                        !- Input Unit Type for X
  ;                                        !- Output Unit Type

OS:Curve:Exponent,
  {00000000-0000-0000-0026-000000000003},  !- Handle
  Fan On Off Power Curve,                  !- Name
  1,                                       !- Coefficient1 Constant
  0,                                       !- Coefficient2 Constant
  0,                                       !- Coefficient3 Constant
  0,                                       !- Minimum Value of x
  1,                                       !- Maximum Value of x
  ,                                        !- Minimum Curve Output
  ,                                        !- Maximum Curve Output
  ,                                        !- Input Unit Type for X
  ;                                        !- Output Unit Type

OS:Curve:Quadratic,
  {00000000-0000-0000-0027-000000000001},  !- Handle
  Curve Quadratic 1,                       !- Name
  1,                                       !- Coefficient1 Constant
  0,                                       !- Coefficient2 x
  0,                                       !- Coefficient3 x**2
  0,                                       !- Minimum Value of x
  1;                                       !- Maximum Value of x

OS:Curve:Quadratic,
  {00000000-0000-0000-0027-000000000002},  !- Handle
  Curve Quadratic 2,                       !- Name
  1,                                       !- Coefficient1 Constant
  0,                                       !- Coefficient2 x
  0,                                       !- Coefficient3 x**2
  0,                                       !- Minimum Value of x
  1;                                       !- Maximum Value of x

OS:Curve:Quadratic,
  {00000000-0000-0000-0027-000000000003},  !- Handle
  Curve Quadratic 3,                       !- Name
  1.3824,                                  !- Coefficient1 Constant
  -0.4336,                                 !- Coefficient2 x
  0.0512,                                  !- Coefficient3 x**2
  0,                                       !- Minimum Value of x
  1;                                       !- Maximum Value of x

OS:Curve:Quadratic,
  {00000000-0000-0000-0027-000000000004},  !- Handle
  Curve Quadratic 4,                       !- Name
  1,                                       !- Coefficient1 Constant
  0,                                       !- Coefficient2 x
  0,                                       !- Coefficient3 x**2
  0,                                       !- Minimum Value of x
  1;                                       !- Maximum Value of x

OS:Curve:Quadratic,
  {00000000-0000-0000-0027-000000000005},  !- Handle
  Curve Quadratic 5,                       !- Name
  1,                                       !- Coefficient1 Constant
  0,                                       !- Coefficient2 x
  0,                                       !- Coefficient3 x**2
  0,                                       !- Minimum Value of x
  1;                                       !- Maximum Value of x

OS:Curve:Quadratic,
  {00000000-0000-0000-0027-000000000006},  !- Handle
  Curve Quadratic 6,                       !- Name
  1.3824,                                  !- Coefficient1 Constant
  -0.4336,                                 !- Coefficient2 x
  0.0512,                                  !- Coefficient3 x**2
  0,                                       !- Minimum Value of x
  1;                                       !- Maximum Value of x

OS:Curve:Quadratic,
  {00000000-0000-0000-0027-000000000007},  !- Handle
  Curve Quadratic 7,                       !- Name
  1,                                       !- Coefficient1 Constant
  0,                                       !- Coefficient2 x
  0,                                       !- Coefficient3 x**2
  0,                                       !- Minimum Value of x
  1;                                       !- Maximum Value of x

OS:Curve:Quadratic,
  {00000000-0000-0000-0027-000000000008},  !- Handle
  Curve Quadratic 8,                       !- Name
  1,                                       !- Coefficient1 Constant
  0,                                       !- Coefficient2 x
  0,                                       !- Coefficient3 x**2
  0,                                       !- Minimum Value of x
  1;                                       !- Maximum Value of x

OS:Curve:Quadratic,
  {00000000-0000-0000-0027-000000000009},  !- Handle
  Curve Quadratic 9,                       !- Name
  1.3824,                                  !- Coefficient1 Constant
  -0.4336,                                 !- Coefficient2 x
  0.0512,                                  !- Coefficient3 x**2
  0,                                       !- Minimum Value of x
  1;                                       !- Maximum Value of x

OS:Curve:Quadratic,
  {00000000-0000-0000-0027-000000000010},  !- Handle
  DXCOOL-NECB2011-REF-CAPFFLOW,            !- Name
  0.8,                                     !- Coefficient1 Constant
  0.2,                                     !- Coefficient2 x
  0,                                       !- Coefficient3 x**2
  0.5,                                     !- Minimum Value of x
  1.5;                                     !- Maximum Value of x

OS:Curve:Quadratic,
  {00000000-0000-0000-0027-000000000011},  !- Handle
  DXCOOL-NECB2011-REF-COOLEIRFFLOW,        !- Name
  1.1552,                                  !- Coefficient1 Constant
  -0.1808,                                 !- Coefficient2 x
  0.0256,                                  !- Coefficient3 x**2
  0.5,                                     !- Minimum Value of x
  1.5;                                     !- Maximum Value of x

OS:Curve:Quadratic,
  {00000000-0000-0000-0027-000000000012},  !- Handle
  DXHEAT-NECB2011-REF-EIRFFLOW,            !- Name
  1.3824,                                  !- Coefficient1 Constant
  -0.4336,                                 !- Coefficient2 x
  0.0512,                                  !- Coefficient3 x**2
  0,                                       !- Minimum Value of x
  1;                                       !- Maximum Value of x

OS:Daylighting:Control,
  {00000000-0000-0000-0028-000000000001},  !- Handle
  Zone3 Bulk Storage daylighting control,  !- Name
  {00000000-0000-0000-0082-000000000003},  !- Space Name
  22.8588851907324,                        !- Position X-Coordinate {m}
  65.5288042134326,                        !- Position Y-Coordinate {m}
  0.8,                                     !- Position Z-Coordinate {m}
  ,                                        !- Psi Rotation Around X-Axis {deg}
  ,                                        !- Theta Rotation Around Y-Axis {deg}
  ,                                        !- Phi Rotation Around Z-Axis {deg}
  200,                                     !- Illuminance Setpoint {lux}
  Stepped,                                 !- Lighting Control Type
  ,                                        !- Minimum Input Power Fraction for Continuous Dimming Control
  ,                                        !- Minimum Light Output Fraction for Continuous Dimming Control
  2;                                       !- Number of Stepped Control Steps

OS:DefaultConstructionSet,
  {00000000-0000-0000-0029-000000000001},  !- Handle
  BTAP-Mass at hdd = 5000.0,               !- Name
  {00000000-0000-0000-0032-000000000002},  !- Default Exterior Surface Constructions Name
  {00000000-0000-0000-0032-000000000003},  !- Default Interior Surface Constructions Name
  {00000000-0000-0000-0032-000000000001},  !- Default Ground Contact Surface Constructions Name
  {00000000-0000-0000-0031-000000000001},  !- Default Exterior SubSurface Constructions Name
  {00000000-0000-0000-0031-000000000002},  !- Default Interior SubSurface Constructions Name
  {00000000-0000-0000-0021-000000000031},  !- Interior Partition Construction Name
  ,                                        !- Space Shading Construction Name
  ,                                        !- Building Shading Construction Name
  ,                                        !- Site Shading Construction Name
  ;                                        !- Adiabatic Surface Construction Name

OS:DefaultScheduleSet,
  {00000000-0000-0000-0030-000000000001},  !- Handle
  Space Function Office enclosed <= 25 m2 Schedule Set, !- Name
  ,                                        !- Hours of Operation Schedule Name
  {00000000-0000-0000-0064-000000000010},  !- Number of People Schedule Name
  {00000000-0000-0000-0064-000000000015},  !- People Activity Level Schedule Name
  {00000000-0000-0000-0064-000000000011},  !- Lighting Schedule Name
  {00000000-0000-0000-0064-000000000008},  !- Electric Equipment Schedule Name
  ,                                        !- Gas Equipment Schedule Name
  ,                                        !- Hot Water Equipment Schedule Name
  {00000000-0000-0000-0064-000000000002},  !- Infiltration Schedule Name
  ,                                        !- Steam Equipment Schedule Name
  ;                                        !- Other Equipment Schedule Name

OS:DefaultScheduleSet,
  {00000000-0000-0000-0030-000000000002},  !- Handle
  Space Function Warehouse storage area medium to bulky palletized items Schedule Set, !- Name
  ,                                        !- Hours of Operation Schedule Name
  {00000000-0000-0000-0064-000000000010},  !- Number of People Schedule Name
  {00000000-0000-0000-0064-000000000015},  !- People Activity Level Schedule Name
  {00000000-0000-0000-0064-000000000009},  !- Lighting Schedule Name
  {00000000-0000-0000-0064-000000000008},  !- Electric Equipment Schedule Name
  ,                                        !- Gas Equipment Schedule Name
  ,                                        !- Hot Water Equipment Schedule Name
  {00000000-0000-0000-0064-000000000002},  !- Infiltration Schedule Name
  ,                                        !- Steam Equipment Schedule Name
  ;                                        !- Other Equipment Schedule Name

OS:DefaultScheduleSet,
  {00000000-0000-0000-0030-000000000003},  !- Handle
  Space Function Warehouse storage area small hand-carried items(4) Schedule Set, !- Name
  ,                                        !- Hours of Operation Schedule Name
  {00000000-0000-0000-0064-000000000010},  !- Number of People Schedule Name
  {00000000-0000-0000-0064-000000000015},  !- People Activity Level Schedule Name
  {00000000-0000-0000-0064-000000000009},  !- Lighting Schedule Name
  {00000000-0000-0000-0064-000000000008},  !- Electric Equipment Schedule Name
  ,                                        !- Gas Equipment Schedule Name
  ,                                        !- Hot Water Equipment Schedule Name
  {00000000-0000-0000-0064-000000000002},  !- Infiltration Schedule Name
  ,                                        !- Steam Equipment Schedule Name
  ;                                        !- Other Equipment Schedule Name

OS:DefaultSubSurfaceConstructions,
  {00000000-0000-0000-0031-000000000001},  !- Handle
  BTAP-Mass at hdd = 5000.0,               !- Name
  {00000000-0000-0000-0021-000000000008},  !- Fixed Window Construction Name
  {00000000-0000-0000-0021-000000000008},  !- Operable Window Construction Name
  {00000000-0000-0000-0021-000000000006},  !- Door Construction Name
  {00000000-0000-0000-0021-000000000012},  !- Glass Door Construction Name
  {00000000-0000-0000-0021-000000000014},  !- Overhead Door Construction Name
  {00000000-0000-0000-0021-000000000018},  !- Skylight Construction Name
  {00000000-0000-0000-0021-000000000004},  !- Tubular Daylight Dome Construction Name
  {00000000-0000-0000-0021-000000000002};  !- Tubular Daylight Diffuser Construction Name

OS:DefaultSubSurfaceConstructions,
  {00000000-0000-0000-0031-000000000002},  !- Handle
  Default Sub Surface Constructions 2,     !- Name
  {00000000-0000-0000-0021-000000000033},  !- Fixed Window Construction Name
  {00000000-0000-0000-0021-000000000033},  !- Operable Window Construction Name
  {00000000-0000-0000-0021-000000000029},  !- Door Construction Name
  ,                                        !- Glass Door Construction Name
  ,                                        !- Overhead Door Construction Name
  ,                                        !- Skylight Construction Name
  ,                                        !- Tubular Daylight Dome Construction Name
  ;                                        !- Tubular Daylight Diffuser Construction Name

OS:DefaultSubSurfaceConstructions,
  {00000000-0000-0000-0031-000000000003},  !- Handle
  NECB2011 - FullSrvRest - WholeBuilding - NECB HDD Method at hdd = 5000.0, !- Name
  {00000000-0000-0000-0021-000000000007},  !- Fixed Window Construction Name
  {00000000-0000-0000-0021-000000000007},  !- Operable Window Construction Name
  {00000000-0000-0000-0021-000000000005},  !- Door Construction Name
  {00000000-0000-0000-0021-000000000011},  !- Glass Door Construction Name
  {00000000-0000-0000-0021-000000000013},  !- Overhead Door Construction Name
  {00000000-0000-0000-0021-000000000017},  !- Skylight Construction Name
  {00000000-0000-0000-0021-000000000003},  !- Tubular Daylight Dome Construction Name
  {00000000-0000-0000-0021-000000000001};  !- Tubular Daylight Diffuser Construction Name

OS:DefaultSurfaceConstructions,
  {00000000-0000-0000-0032-000000000001},  !- Handle
  BTAP-Mass at hdd = 5000.0 1,             !- Name
  {00000000-0000-0000-0021-000000000022},  !- Floor Construction Name
  {00000000-0000-0000-0021-000000000027},  !- Wall Construction Name
  {00000000-0000-0000-0021-000000000025};  !- Roof Ceiling Construction Name

OS:DefaultSurfaceConstructions,
  {00000000-0000-0000-0032-000000000002},  !- Handle
  BTAP-Mass at hdd = 5000.0,               !- Name
  {00000000-0000-0000-0021-000000000010},  !- Floor Construction Name
  {00000000-0000-0000-0021-000000000020},  !- Wall Construction Name
  {00000000-0000-0000-0021-000000000016};  !- Roof Ceiling Construction Name

OS:DefaultSurfaceConstructions,
  {00000000-0000-0000-0032-000000000003},  !- Handle
  Default Surface Constructions 2,         !- Name
  {00000000-0000-0000-0021-000000000030},  !- Floor Construction Name
  {00000000-0000-0000-0021-000000000032},  !- Wall Construction Name
  {00000000-0000-0000-0021-000000000028};  !- Roof Ceiling Construction Name

OS:DefaultSurfaceConstructions,
  {00000000-0000-0000-0032-000000000004},  !- Handle
  NECB2011 - FullSrvRest - WholeBuilding - NECB HDD Method at hdd = 5000.0 1, !- Name
  {00000000-0000-0000-0021-000000000021},  !- Floor Construction Name
  {00000000-0000-0000-0021-000000000026},  !- Wall Construction Name
  {00000000-0000-0000-0021-000000000024};  !- Roof Ceiling Construction Name

OS:DefaultSurfaceConstructions,
  {00000000-0000-0000-0032-000000000005},  !- Handle
  NECB2011 - FullSrvRest - WholeBuilding - NECB HDD Method at hdd = 5000.0, !- Name
  {00000000-0000-0000-0021-000000000009},  !- Floor Construction Name
  {00000000-0000-0000-0021-000000000019},  !- Wall Construction Name
  {00000000-0000-0000-0021-000000000015};  !- Roof Ceiling Construction Name

OS:DesignSpecification:OutdoorAir,
  {00000000-0000-0000-0033-000000000001},  !- Handle
  Space Function Office enclosed <= 25 m2 Ventilation, !- Name
  Sum,                                     !- Outdoor Air Method
  0.0142188325687296,                      !- Outdoor Air Flow per Person {m3/s-person}
  ,                                        !- Outdoor Air Flow per Floor Area {m3/s-m2}
  ,                                        !- Outdoor Air Flow Rate {m3/s}
  ,                                        !- Outdoor Air Flow Air Changes per Hour {1/hr}
  ;                                        !- Outdoor Air Flow Rate Fraction Schedule Name

OS:DesignSpecification:OutdoorAir,
  {00000000-0000-0000-0033-000000000002},  !- Handle
  Space Function Warehouse storage area medium to bulky palletized items Ventilation, !- Name
  Sum,                                     !- Outdoor Air Method
  ,                                        !- Outdoor Air Flow per Person {m3/s-person}
  0.000254,                                !- Outdoor Air Flow per Floor Area {m3/s-m2}
  ,                                        !- Outdoor Air Flow Rate {m3/s}
  ,                                        !- Outdoor Air Flow Air Changes per Hour {1/hr}
  ;                                        !- Outdoor Air Flow Rate Fraction Schedule Name

OS:DesignSpecification:OutdoorAir,
  {00000000-0000-0000-0033-000000000003},  !- Handle
  Space Function Warehouse storage area small hand-carried items(4) Ventilation, !- Name
  Sum,                                     !- Outdoor Air Method
  ,                                        !- Outdoor Air Flow per Person {m3/s-person}
  0.000254,                                !- Outdoor Air Flow per Floor Area {m3/s-m2}
  ,                                        !- Outdoor Air Flow Rate {m3/s}
  ,                                        !- Outdoor Air Flow Air Changes per Hour {1/hr}
  ;                                        !- Outdoor Air Flow Rate Fraction Schedule Name

OS:ElectricEquipment,
  {00000000-0000-0000-0034-000000000001},  !- Handle
  Space Function Office enclosed <= 25 m2 Elec Equip, !- Name
  {00000000-0000-0000-0035-000000000001},  !- Electric Equipment Definition Name
  {00000000-0000-0000-0084-000000000001},  !- Space or SpaceType Name
  ,                                        !- Schedule Name
  ,                                        !- Multiplier
  General;                                 !- End-Use Subcategory

OS:ElectricEquipment,
  {00000000-0000-0000-0034-000000000002},  !- Handle
  Space Function Warehouse storage area medium to bulky palletized items Elec Equip, !- Name
  {00000000-0000-0000-0035-000000000002},  !- Electric Equipment Definition Name
  {00000000-0000-0000-0084-000000000002},  !- Space or SpaceType Name
  ,                                        !- Schedule Name
  ,                                        !- Multiplier
  General;                                 !- End-Use Subcategory

OS:ElectricEquipment,
  {00000000-0000-0000-0034-000000000003},  !- Handle
  Space Function Warehouse storage area small hand-carried items(4) Elec Equip, !- Name
  {00000000-0000-0000-0035-000000000003},  !- Electric Equipment Definition Name
  {00000000-0000-0000-0084-000000000003},  !- Space or SpaceType Name
  ,                                        !- Schedule Name
  ,                                        !- Multiplier
  General;                                 !- End-Use Subcategory

OS:ElectricEquipment:Definition,
  {00000000-0000-0000-0035-000000000001},  !- Handle
  Space Function Office enclosed <= 25 m2 Elec Equip Definition, !- Name
  Watts/Area,                              !- Design Level Calculation Method
  ,                                        !- Design Level {W}
  7.50272566220473,                        !- Watts per Space Floor Area {W/m2}
  ,                                        !- Watts per Person {W/person}
  ,                                        !- Fraction Latent
  0.5;                                     !- Fraction Radiant

OS:ElectricEquipment:Definition,
  {00000000-0000-0000-0035-000000000002},  !- Handle
  Space Function Warehouse storage area medium to bulky palletized items Elec Equip Definition, !- Name
  Watts/Area,                              !- Design Level Calculation Method
  ,                                        !- Design Level {W}
  1.0003634216273,                         !- Watts per Space Floor Area {W/m2}
  ,                                        !- Watts per Person {W/person}
  ,                                        !- Fraction Latent
  0.5;                                     !- Fraction Radiant

OS:ElectricEquipment:Definition,
  {00000000-0000-0000-0035-000000000003},  !- Handle
  Space Function Warehouse storage area small hand-carried items(4) Elec Equip Definition, !- Name
  Watts/Area,                              !- Design Level Calculation Method
  ,                                        !- Design Level {W}
  1.0003634216273,                         !- Watts per Space Floor Area {W/m2}
  ,                                        !- Watts per Person {W/person}
  ,                                        !- Fraction Latent
  0.5;                                     !- Fraction Radiant

OS:EnergyManagementSystem:Actuator,
  {00000000-0000-0000-0036-000000000001},  !- Handle
  ems_sys_4_mixed_shr_none_sc_ashp_sh_ashp_c_g_ssf_cv_zh_b_hw_zc_none_srf_none__1_ClgSch0, !- Name
  {00000000-0000-0000-0064-000000000013},  !- Actuated Component Name
  Schedule:Year,                           !- Actuated Component Type
  Schedule Value,                          !- Actuated Component Control Type
  ;                                        !- Zone or Space Name

OS:EnergyManagementSystem:Actuator,
  {00000000-0000-0000-0036-000000000002},  !- Handle
  ems_sys_4_mixed_shr_none_sc_ashp_sh_ashp_c_g_ssf_cv_zh_b_hw_zc_none_srf_none__1_HtgSch0, !- Name
  {00000000-0000-0000-0064-000000000014},  !- Actuated Component Name
  Schedule:Year,                           !- Actuated Component Type
  Schedule Value,                          !- Actuated Component Control Type
  ;                                        !- Zone or Space Name

OS:EnergyManagementSystem:Actuator,
  {00000000-0000-0000-0036-000000000003},  !- Handle
  ems_sys_4_mixed_shr_none_sc_ashp_sh_ashp_c_g_ssf_cv_zh_b_hw_zc_none_srf_none__ClgSch0, !- Name
  {00000000-0000-0000-0064-000000000013},  !- Actuated Component Name
  Schedule:Year,                           !- Actuated Component Type
  Schedule Value,                          !- Actuated Component Control Type
  ;                                        !- Zone or Space Name

OS:EnergyManagementSystem:Actuator,
  {00000000-0000-0000-0036-000000000004},  !- Handle
  ems_sys_4_mixed_shr_none_sc_ashp_sh_ashp_c_g_ssf_cv_zh_b_hw_zc_none_srf_none__HtgSch0, !- Name
  {00000000-0000-0000-0064-000000000014},  !- Actuated Component Name
  Schedule:Year,                           !- Actuated Component Type
  Schedule Value,                          !- Actuated Component Control Type
  ;                                        !- Zone or Space Name

OS:EnergyManagementSystem:Program,
  {00000000-0000-0000-0037-000000000001},  !- Handle
<<<<<<< HEAD
  ems_sys_4_mixed_shr_none_sc_ashp_sh_ashp_c_g_ssf_cv_zh_b_hw_zc_none_srf_none__1_OptimumStartProg0, !- Name
  IF DaylightSavings==0 && DayOfWeek>1 && Hour==5 && {e1bd8f10-1bd9-407e-9daf-8dafdeafea3a}<23.9 && {e1bd8f10-1bd9-407e-9daf-8dafdeafea3a}>1.7, !- Program Line 1
  SET {52286a0b-e22b-4aaa-8175-c2aaeead8845} = 29.4, !- Program Line 2
  SET {2b1a9f50-3f94-47d4-8801-0e93b3f8e330} = 15.6, !- Program Line 3
  ELSEIF DaylightSavings==0 && DayOfWeek==1 && Hour==7 && {e1bd8f10-1bd9-407e-9daf-8dafdeafea3a}<23.9 && {e1bd8f10-1bd9-407e-9daf-8dafdeafea3a}>1.7, !- Program Line 4
  SET {52286a0b-e22b-4aaa-8175-c2aaeead8845} = 29.4, !- Program Line 5
  SET {2b1a9f50-3f94-47d4-8801-0e93b3f8e330} = 15.6, !- Program Line 6
  ELSEIF DaylightSavings==1 && DayOfWeek>1 && Hour==4 && {e1bd8f10-1bd9-407e-9daf-8dafdeafea3a}<23.9 && {e1bd8f10-1bd9-407e-9daf-8dafdeafea3a}>1.7, !- Program Line 7
  SET {52286a0b-e22b-4aaa-8175-c2aaeead8845} = 29.4, !- Program Line 8
  SET {2b1a9f50-3f94-47d4-8801-0e93b3f8e330} = 15.6, !- Program Line 9
  ELSEIF DaylightSavings==1 && DayOfWeek==1 && Hour==6 && {e1bd8f10-1bd9-407e-9daf-8dafdeafea3a}<23.9 && {e1bd8f10-1bd9-407e-9daf-8dafdeafea3a}>1.7, !- Program Line 10
  SET {52286a0b-e22b-4aaa-8175-c2aaeead8845} = 29.4, !- Program Line 11
  SET {2b1a9f50-3f94-47d4-8801-0e93b3f8e330} = 15.6, !- Program Line 12
  ELSE,                                    !- Program Line 13
  SET {52286a0b-e22b-4aaa-8175-c2aaeead8845} = NULL, !- Program Line 14
  SET {2b1a9f50-3f94-47d4-8801-0e93b3f8e330} = NULL, !- Program Line 15
=======
  ems_sys_4_mixed_shr_none_sc_ashp_sh_ashp_ssf_cv_zh_b_hw_zc_none_srf_none__1_OptimumStartProg0, !- Name
  IF DaylightSavings==0 && DayOfWeek>1 && Hour==5 && {99ccaa9e-9c1b-46e7-8043-08af7442eaad}<23.9 && {99ccaa9e-9c1b-46e7-8043-08af7442eaad}>1.7, !- Program Line 1
  SET {1202fe49-7fd4-4a4c-8257-e8034dd745e0} = 29.4, !- Program Line 2
  SET {12117c07-3067-4f62-a3be-c5f958f8d383} = 15.6, !- Program Line 3
  ELSEIF DaylightSavings==0 && DayOfWeek==1 && Hour==7 && {99ccaa9e-9c1b-46e7-8043-08af7442eaad}<23.9 && {99ccaa9e-9c1b-46e7-8043-08af7442eaad}>1.7, !- Program Line 4
  SET {1202fe49-7fd4-4a4c-8257-e8034dd745e0} = 29.4, !- Program Line 5
  SET {12117c07-3067-4f62-a3be-c5f958f8d383} = 15.6, !- Program Line 6
  ELSEIF DaylightSavings==1 && DayOfWeek>1 && Hour==4 && {99ccaa9e-9c1b-46e7-8043-08af7442eaad}<23.9 && {99ccaa9e-9c1b-46e7-8043-08af7442eaad}>1.7, !- Program Line 7
  SET {1202fe49-7fd4-4a4c-8257-e8034dd745e0} = 29.4, !- Program Line 8
  SET {12117c07-3067-4f62-a3be-c5f958f8d383} = 15.6, !- Program Line 9
  ELSEIF DaylightSavings==1 && DayOfWeek==1 && Hour==6 && {99ccaa9e-9c1b-46e7-8043-08af7442eaad}<23.9 && {99ccaa9e-9c1b-46e7-8043-08af7442eaad}>1.7, !- Program Line 10
  SET {1202fe49-7fd4-4a4c-8257-e8034dd745e0} = 29.4, !- Program Line 11
  SET {12117c07-3067-4f62-a3be-c5f958f8d383} = 15.6, !- Program Line 12
  ELSE,                                    !- Program Line 13
  SET {1202fe49-7fd4-4a4c-8257-e8034dd745e0} = NULL, !- Program Line 14
  SET {12117c07-3067-4f62-a3be-c5f958f8d383} = NULL, !- Program Line 15
>>>>>>> f531be1f
  ENDIF;                                   !- Program Line 16

OS:EnergyManagementSystem:Program,
  {00000000-0000-0000-0037-000000000002},  !- Handle
<<<<<<< HEAD
  ems_sys_4_mixed_shr_none_sc_ashp_sh_ashp_c_g_ssf_cv_zh_b_hw_zc_none_srf_none__OptimumStartProg0, !- Name
  IF DaylightSavings==0 && DayOfWeek>1 && Hour==5 && {c1d467a3-da96-4396-b437-415d20dbc833}<23.9 && {c1d467a3-da96-4396-b437-415d20dbc833}>1.7, !- Program Line 1
  SET {d66dec04-68b8-4b0f-9470-85f45d501070} = 29.4, !- Program Line 2
  SET {72399e6f-f42c-4504-bb71-13e50da7a6e3} = 15.6, !- Program Line 3
  ELSEIF DaylightSavings==0 && DayOfWeek==1 && Hour==7 && {c1d467a3-da96-4396-b437-415d20dbc833}<23.9 && {c1d467a3-da96-4396-b437-415d20dbc833}>1.7, !- Program Line 4
  SET {d66dec04-68b8-4b0f-9470-85f45d501070} = 29.4, !- Program Line 5
  SET {72399e6f-f42c-4504-bb71-13e50da7a6e3} = 15.6, !- Program Line 6
  ELSEIF DaylightSavings==1 && DayOfWeek>1 && Hour==4 && {c1d467a3-da96-4396-b437-415d20dbc833}<23.9 && {c1d467a3-da96-4396-b437-415d20dbc833}>1.7, !- Program Line 7
  SET {d66dec04-68b8-4b0f-9470-85f45d501070} = 29.4, !- Program Line 8
  SET {72399e6f-f42c-4504-bb71-13e50da7a6e3} = 15.6, !- Program Line 9
  ELSEIF DaylightSavings==1 && DayOfWeek==1 && Hour==6 && {c1d467a3-da96-4396-b437-415d20dbc833}<23.9 && {c1d467a3-da96-4396-b437-415d20dbc833}>1.7, !- Program Line 10
  SET {d66dec04-68b8-4b0f-9470-85f45d501070} = 29.4, !- Program Line 11
  SET {72399e6f-f42c-4504-bb71-13e50da7a6e3} = 15.6, !- Program Line 12
  ELSE,                                    !- Program Line 13
  SET {d66dec04-68b8-4b0f-9470-85f45d501070} = NULL, !- Program Line 14
  SET {72399e6f-f42c-4504-bb71-13e50da7a6e3} = NULL, !- Program Line 15
=======
  ems_sys_4_mixed_shr_none_sc_ashp_sh_ashp_ssf_cv_zh_b_hw_zc_none_srf_none__OptimumStartProg0, !- Name
  IF DaylightSavings==0 && DayOfWeek>1 && Hour==5 && {ef1c2563-4aa5-42f3-84f6-eefe16874325}<23.9 && {ef1c2563-4aa5-42f3-84f6-eefe16874325}>1.7, !- Program Line 1
  SET {192d42fc-f557-4c7b-9667-e4f0c24c9137} = 29.4, !- Program Line 2
  SET {a93aebf3-d81c-432b-b0bb-7e364396e5b3} = 15.6, !- Program Line 3
  ELSEIF DaylightSavings==0 && DayOfWeek==1 && Hour==7 && {ef1c2563-4aa5-42f3-84f6-eefe16874325}<23.9 && {ef1c2563-4aa5-42f3-84f6-eefe16874325}>1.7, !- Program Line 4
  SET {192d42fc-f557-4c7b-9667-e4f0c24c9137} = 29.4, !- Program Line 5
  SET {a93aebf3-d81c-432b-b0bb-7e364396e5b3} = 15.6, !- Program Line 6
  ELSEIF DaylightSavings==1 && DayOfWeek>1 && Hour==4 && {ef1c2563-4aa5-42f3-84f6-eefe16874325}<23.9 && {ef1c2563-4aa5-42f3-84f6-eefe16874325}>1.7, !- Program Line 7
  SET {192d42fc-f557-4c7b-9667-e4f0c24c9137} = 29.4, !- Program Line 8
  SET {a93aebf3-d81c-432b-b0bb-7e364396e5b3} = 15.6, !- Program Line 9
  ELSEIF DaylightSavings==1 && DayOfWeek==1 && Hour==6 && {ef1c2563-4aa5-42f3-84f6-eefe16874325}<23.9 && {ef1c2563-4aa5-42f3-84f6-eefe16874325}>1.7, !- Program Line 10
  SET {192d42fc-f557-4c7b-9667-e4f0c24c9137} = 29.4, !- Program Line 11
  SET {a93aebf3-d81c-432b-b0bb-7e364396e5b3} = 15.6, !- Program Line 12
  ELSE,                                    !- Program Line 13
  SET {192d42fc-f557-4c7b-9667-e4f0c24c9137} = NULL, !- Program Line 14
  SET {a93aebf3-d81c-432b-b0bb-7e364396e5b3} = NULL, !- Program Line 15
>>>>>>> f531be1f
  ENDIF;                                   !- Program Line 16

OS:EnergyManagementSystem:ProgramCallingManager,
  {00000000-0000-0000-0038-000000000001},  !- Handle
  ems_sys_4_mixed_shr_none_sc_ashp_sh_ashp_c_g_ssf_cv_zh_b_hw_zc_none_srf_none__1_OptimumStartCallingManager0, !- Name
  BeginTimestepBeforePredictor,            !- EnergyPlus Model Calling Point
  {00000000-0000-0000-0037-000000000001};  !- Program Name 1

OS:EnergyManagementSystem:ProgramCallingManager,
  {00000000-0000-0000-0038-000000000002},  !- Handle
  ems_sys_4_mixed_shr_none_sc_ashp_sh_ashp_c_g_ssf_cv_zh_b_hw_zc_none_srf_none__OptimumStartCallingManager0, !- Name
  BeginTimestepBeforePredictor,            !- EnergyPlus Model Calling Point
  {00000000-0000-0000-0037-000000000002};  !- Program Name 1

OS:EnergyManagementSystem:Sensor,
  {00000000-0000-0000-0039-000000000001},  !- Handle
  OAT,                                     !- Name
  Environment,                             !- Output Variable or Output Meter Index Key Name
  Site Outdoor Air Drybulb Temperature;    !- Output Variable or Output Meter Name

OS:EnergyManagementSystem:Sensor,
  {00000000-0000-0000-0039-000000000002},  !- Handle
  OAT_1,                                   !- Name
  Environment,                             !- Output Variable or Output Meter Index Key Name
  Site Outdoor Air Drybulb Temperature;    !- Output Variable or Output Meter Name

OS:Facility,
  {00000000-0000-0000-0040-000000000001};  !- Handle

OS:Fan:OnOff,
  {00000000-0000-0000-0041-000000000001},  !- Handle
  Fan On Off 1,                            !- Name
  {00000000-0000-0000-0061-000000000001},  !- Availability Schedule Name
  0.39975,                                 !- Fan Total Efficiency
  622.722275,                              !- Pressure Rise {Pa}
  autosize,                                !- Maximum Flow Rate {m3/s}
  0.615,                                   !- Motor Efficiency
  1,                                       !- Motor In Airstream Fraction
  ,                                        !- Air Inlet Node Name
  ,                                        !- Air Outlet Node Name
  {00000000-0000-0000-0026-000000000003},  !- Fan Power Ratio Function of Speed Ratio Curve Name
  {00000000-0000-0000-0025-000000000025},  !- Fan Efficiency Ratio Function of Speed Ratio Curve Name
  ;                                        !- End-Use Subcategory

OS:Fan:OnOff,
  {00000000-0000-0000-0041-000000000002},  !- Handle
  Fan On Off 2,                            !- Name
  {00000000-0000-0000-0061-000000000001},  !- Availability Schedule Name
  0.39975,                                 !- Fan Total Efficiency
  1110.9365386,                            !- Pressure Rise {Pa}
  autosize,                                !- Maximum Flow Rate {m3/s}
  0.615,                                   !- Motor Efficiency
  1,                                       !- Motor In Airstream Fraction
  ,                                        !- Air Inlet Node Name
  ,                                        !- Air Outlet Node Name
  {00000000-0000-0000-0026-000000000001},  !- Fan Power Ratio Function of Speed Ratio Curve Name
  {00000000-0000-0000-0025-000000000023},  !- Fan Efficiency Ratio Function of Speed Ratio Curve Name
  ;                                        !- End-Use Subcategory

OS:Fan:OnOff,
  {00000000-0000-0000-0041-000000000003},  !- Handle
  Fan On Off 3,                            !- Name
  {00000000-0000-0000-0061-000000000001},  !- Availability Schedule Name
  0.39975,                                 !- Fan Total Efficiency
  1110.9365386,                            !- Pressure Rise {Pa}
  autosize,                                !- Maximum Flow Rate {m3/s}
  0.615,                                   !- Motor Efficiency
  1,                                       !- Motor In Airstream Fraction
  ,                                        !- Air Inlet Node Name
  ,                                        !- Air Outlet Node Name
  {00000000-0000-0000-0026-000000000002},  !- Fan Power Ratio Function of Speed Ratio Curve Name
  {00000000-0000-0000-0025-000000000024},  !- Fan Efficiency Ratio Function of Speed Ratio Curve Name
  ;                                        !- End-Use Subcategory

OS:Foundation:Kiva,
  {00000000-0000-0000-0042-000000000001},  !- Handle
  Bldg Kiva Foundation,                    !- Name
  ,                                        !- Initial Indoor Air Temperature {C}
  ,                                        !- Interior Horizontal Insulation Material Name
  ,                                        !- Interior Horizontal Insulation Depth {m}
  ,                                        !- Interior Horizontal Insulation Width {m}
  ,                                        !- Interior Vertical Insulation Material Name
  ,                                        !- Interior Vertical Insulation Depth {m}
  ,                                        !- Exterior Horizontal Insulation Material Name
  ,                                        !- Exterior Horizontal Insulation Depth {m}
  ,                                        !- Exterior Horizontal Insulation Width {m}
  ,                                        !- Exterior Vertical Insulation Material Name
  ,                                        !- Exterior Vertical Insulation Depth {m}
  0,                                       !- Wall Height Above Grade {m}
  0,                                       !- Wall Depth Below Slab {m}
  ,                                        !- Footing Wall Construction Name
  ,                                        !- Footing Material Name
  ;                                        !- Footing Depth {m}

OS:Foundation:Kiva:Settings,
  {00000000-0000-0000-0043-000000000001},  !- Handle
  ,                                        !- Soil Conductivity {W/m-K}
  ,                                        !- Soil Density {kg/m3}
  ,                                        !- Soil Specific Heat {J/kg-K}
  ,                                        !- Ground Solar Absorptivity {dimensionless}
  ,                                        !- Ground Thermal Absorptivity {dimensionless}
  ,                                        !- Ground Surface Roughness {m}
  ,                                        !- Far-Field Width {m}
  ,                                        !- Deep-Ground Boundary Condition
  ,                                        !- Deep-Ground Depth {m}
  ,                                        !- Minimum Cell Dimension {m}
  ,                                        !- Maximum Cell Growth Coefficient {dimensionless}
  ;                                        !- Simulation Timestep

OS:HeatExchanger:AirToAir:SensibleAndLatent,
  {00000000-0000-0000-0044-000000000001},  !- Handle
  sys_3|mixed|shr>none|sc>ashp|sh>ashp>c-g|ssf>cv|zh>b-hw|zc>none|srf>none| ERV, !- Name
  {00000000-0000-0000-0061-000000000001},  !- Availability Schedule
  autosize,                                !- Nominal Supply Air Flow Rate {m3/s}
  0.5,                                     !- Sensible Effectiveness at 100% Heating Air Flow {dimensionless}
  0.5,                                     !- Latent Effectiveness at 100% Heating Air Flow {dimensionless}
  0.5,                                     !- Sensible Effectiveness at 75% Heating Air Flow {dimensionless}
  0.5,                                     !- Latent Effectiveness at 75% Heating Air Flow {dimensionless}
  0.5,                                     !- Sensible Effectiveness at 100% Cooling Air Flow {dimensionless}
  0.5,                                     !- Latent Effectiveness at 100% Cooling Air Flow {dimensionless}
  0.5,                                     !- Sensible Effectiveness at 75% Cooling Air Flow {dimensionless}
  0.5,                                     !- Latent Effectiveness at 75% Cooling Air Flow {dimensionless}
  {00000000-0000-0000-0018-000000000129},  !- Supply Air Inlet Node
  {00000000-0000-0000-0018-000000000130},  !- Supply Air Outlet Node
  {00000000-0000-0000-0018-000000000133},  !- Exhaust Air Inlet Node
  {00000000-0000-0000-0018-000000000134},  !- Exhaust Air Outlet Node
  170.876367335026,                        !- Nominal Electric Power {W}
  Yes,                                     !- Supply Air Outlet Temperature Control
  Rotary,                                  !- Heat Exchanger Type
  ExhaustOnly,                             !- Frost Control Type
  -23.3,                                   !- Threshold Temperature {C}
  0.167,                                   !- Initial Defrost Time Fraction {dimensionless}
  1.44,                                    !- Rate of Defrost Time Fraction Increase {1/K}
  Yes;                                     !- Economizer Lockout

OS:HeatExchanger:AirToAir:SensibleAndLatent,
  {00000000-0000-0000-0044-000000000002},  !- Handle
  sys_4|mixed|shr>none|sc>ashp|sh>ashp>c-g|ssf>cv|zh>b-hw|zc>none|srf>none| 1 ERV, !- Name
  {00000000-0000-0000-0061-000000000001},  !- Availability Schedule
  autosize,                                !- Nominal Supply Air Flow Rate {m3/s}
  0.5,                                     !- Sensible Effectiveness at 100% Heating Air Flow {dimensionless}
  0.5,                                     !- Latent Effectiveness at 100% Heating Air Flow {dimensionless}
  0.5,                                     !- Sensible Effectiveness at 75% Heating Air Flow {dimensionless}
  0.5,                                     !- Latent Effectiveness at 75% Heating Air Flow {dimensionless}
  0.5,                                     !- Sensible Effectiveness at 100% Cooling Air Flow {dimensionless}
  0.5,                                     !- Latent Effectiveness at 100% Cooling Air Flow {dimensionless}
  0.5,                                     !- Sensible Effectiveness at 75% Cooling Air Flow {dimensionless}
  0.5,                                     !- Latent Effectiveness at 75% Cooling Air Flow {dimensionless}
  {00000000-0000-0000-0018-000000000141},  !- Supply Air Inlet Node
  {00000000-0000-0000-0018-000000000142},  !- Supply Air Outlet Node
  {00000000-0000-0000-0018-000000000145},  !- Exhaust Air Inlet Node
  {00000000-0000-0000-0018-000000000146},  !- Exhaust Air Outlet Node
  634.066480820505,                        !- Nominal Electric Power {W}
  Yes,                                     !- Supply Air Outlet Temperature Control
  Rotary,                                  !- Heat Exchanger Type
  ExhaustOnly,                             !- Frost Control Type
  -23.3,                                   !- Threshold Temperature {C}
  0.167,                                   !- Initial Defrost Time Fraction {dimensionless}
  1.44,                                    !- Rate of Defrost Time Fraction Increase {1/K}
  Yes;                                     !- Economizer Lockout

OS:HeatExchanger:AirToAir:SensibleAndLatent,
  {00000000-0000-0000-0044-000000000003},  !- Handle
  sys_4|mixed|shr>none|sc>ashp|sh>ashp>c-g|ssf>cv|zh>b-hw|zc>none|srf>none| ERV, !- Name
  {00000000-0000-0000-0061-000000000001},  !- Availability Schedule
  autosize,                                !- Nominal Supply Air Flow Rate {m3/s}
  0.5,                                     !- Sensible Effectiveness at 100% Heating Air Flow {dimensionless}
  0.5,                                     !- Latent Effectiveness at 100% Heating Air Flow {dimensionless}
  0.5,                                     !- Sensible Effectiveness at 75% Heating Air Flow {dimensionless}
  0.5,                                     !- Latent Effectiveness at 75% Heating Air Flow {dimensionless}
  0.5,                                     !- Sensible Effectiveness at 100% Cooling Air Flow {dimensionless}
  0.5,                                     !- Latent Effectiveness at 100% Cooling Air Flow {dimensionless}
  0.5,                                     !- Sensible Effectiveness at 75% Cooling Air Flow {dimensionless}
  0.5,                                     !- Latent Effectiveness at 75% Cooling Air Flow {dimensionless}
  {00000000-0000-0000-0018-000000000135},  !- Supply Air Inlet Node
  {00000000-0000-0000-0018-000000000136},  !- Supply Air Outlet Node
  {00000000-0000-0000-0018-000000000139},  !- Exhaust Air Inlet Node
  {00000000-0000-0000-0018-000000000140},  !- Exhaust Air Outlet Node
  303.941948182829,                        !- Nominal Electric Power {W}
  Yes,                                     !- Supply Air Outlet Temperature Control
  Rotary,                                  !- Heat Exchanger Type
  ExhaustOnly,                             !- Frost Control Type
  -23.3,                                   !- Threshold Temperature {C}
  0.167,                                   !- Initial Defrost Time Fraction {dimensionless}
  1.44,                                    !- Rate of Defrost Time Fraction Increase {1/K}
  Yes;                                     !- Economizer Lockout

OS:LifeCycleCost:Parameters,
  {00000000-0000-0000-0045-000000000001},  !- Handle
  FEMP,                                    !- Analysis Type
  ,                                        !- Discounting Convention
  ,                                        !- Inflation Approach
  ,                                        !- Real Discount Rate
  ,                                        !- Nominal Discount Rate
  ,                                        !- Inflation
  ,                                        !- Base Date Month
  ,                                        !- Base Date Year
  ,                                        !- Service Date Month
  ,                                        !- Service Date Year
  ,                                        !- Length of Study Period in Years
  ,                                        !- Tax Rate
  ,                                        !- Depreciation Method
  Yes;                                     !- Use NIST Fuel Escalation Rates

OS:Lights,
  {00000000-0000-0000-0046-000000000001},  !- Handle
  Space Function Office enclosed <= 25 m2 Lights, !- Name
  {00000000-0000-0000-0047-000000000001},  !- Lights Definition Name
  {00000000-0000-0000-0084-000000000001},  !- Space or SpaceType Name
  ,                                        !- Schedule Name
  1,                                       !- Fraction Replaceable
  ,                                        !- Multiplier
  General;                                 !- End-Use Subcategory

OS:Lights,
  {00000000-0000-0000-0046-000000000002},  !- Handle
  Space Function Warehouse storage area medium to bulky palletized items Lights, !- Name
  {00000000-0000-0000-0047-000000000002},  !- Lights Definition Name
  {00000000-0000-0000-0084-000000000002},  !- Space or SpaceType Name
  ,                                        !- Schedule Name
  1,                                       !- Fraction Replaceable
  ,                                        !- Multiplier
  General;                                 !- End-Use Subcategory

OS:Lights,
  {00000000-0000-0000-0046-000000000003},  !- Handle
  Space Function Warehouse storage area small hand-carried items(4) Lights, !- Name
  {00000000-0000-0000-0047-000000000003},  !- Lights Definition Name
  {00000000-0000-0000-0084-000000000003},  !- Space or SpaceType Name
  ,                                        !- Schedule Name
  1,                                       !- Fraction Replaceable
  ,                                        !- Multiplier
  General;                                 !- End-Use Subcategory

OS:Lights:Definition,
  {00000000-0000-0000-0047-000000000001},  !- Handle
  Space Function Office enclosed <= 25 m2 Lights Definition, !- Name
  Watts/Area,                              !- Design Level Calculation Method
  ,                                        !- Lighting Level {W}
  9.99992034706292,                        !- Watts per Space Floor Area {W/m2}
  ,                                        !- Watts per Person {W/person}
  0.5,                                     !- Fraction Radiant
  0.2;                                     !- Fraction Visible

OS:Lights:Definition,
  {00000000-0000-0000-0047-000000000002},  !- Handle
  Space Function Warehouse storage area medium to bulky palletized items Lights Definition, !- Name
  Watts/Area,                              !- Design Level Calculation Method
  ,                                        !- Lighting Level {W}
  3.79997253050062,                        !- Watts per Space Floor Area {W/m2}
  ,                                        !- Watts per Person {W/person}
  0.5,                                     !- Fraction Radiant
  0.2;                                     !- Fraction Visible

OS:Lights:Definition,
  {00000000-0000-0000-0047-000000000003},  !- Handle
  Space Function Warehouse storage area small hand-carried items(4) Lights Definition, !- Name
  Watts/Area,                              !- Design Level Calculation Method
  ,                                        !- Lighting Level {W}
  7.39994084154835,                        !- Watts per Space Floor Area {W/m2}
  ,                                        !- Watts per Person {W/person}
  0.5,                                     !- Fraction Radiant
  0.2;                                     !- Fraction Visible

OS:Material,
  {00000000-0000-0000-0048-000000000001},  !- Handle
  1/2IN Gypsum 1,                          !- Name
  Smooth,                                  !- Roughness
  0.0127,                                  !- Thickness {m}
  0.16,                                    !- Conductivity {W/m-K}
  784.9,                                   !- Density {kg/m3}
  830.000000000001,                        !- Specific Heat {J/kg-K}
  0.9,                                     !- Thermal Absorptance
  0.4,                                     !- Solar Absorptance
  0.4;                                     !- Visible Absorptance

OS:Material,
  {00000000-0000-0000-0048-000000000002},  !- Handle
  1/2IN Gypsum,                            !- Name
  Smooth,                                  !- Roughness
  0.0127,                                  !- Thickness {m}
  0.16,                                    !- Conductivity {W/m-K}
  784.9,                                   !- Density {kg/m3}
  830.000000000001,                        !- Specific Heat {J/kg-K}
  0.9,                                     !- Thermal Absorptance
  0.4,                                     !- Solar Absorptance
  0.4;                                     !- Visible Absorptance

OS:Material,
  {00000000-0000-0000-0048-000000000003},  !- Handle
  100mm Normalweight concrete floor 1,     !- Name
  MediumSmooth,                            !- Roughness
  0.1016,                                  !- Thickness {m}
  2.31,                                    !- Conductivity {W/m-K}
  2322,                                    !- Density {kg/m3}
  832;                                     !- Specific Heat {J/kg-K}

OS:Material,
  {00000000-0000-0000-0048-000000000004},  !- Handle
  100mm Normalweight concrete floor,       !- Name
  MediumSmooth,                            !- Roughness
  0.1016,                                  !- Thickness {m}
  2.31,                                    !- Conductivity {W/m-K}
  2322,                                    !- Density {kg/m3}
  832;                                     !- Specific Heat {J/kg-K}

OS:Material,
  {00000000-0000-0000-0048-000000000005},  !- Handle
  1IN Stucco 1,                            !- Name
  Smooth,                                  !- Roughness
  0.0253,                                  !- Thickness {m}
  0.691799999999999,                       !- Conductivity {W/m-K}
  1858,                                    !- Density {kg/m3}
  836.999999999999,                        !- Specific Heat {J/kg-K}
  0.9,                                     !- Thermal Absorptance
  0.7,                                     !- Solar Absorptance
  0.92;                                    !- Visible Absorptance

OS:Material,
  {00000000-0000-0000-0048-000000000006},  !- Handle
  1IN Stucco,                              !- Name
  Smooth,                                  !- Roughness
  0.0253,                                  !- Thickness {m}
  0.691799999999999,                       !- Conductivity {W/m-K}
  1858,                                    !- Density {kg/m3}
  836.999999999999,                        !- Specific Heat {J/kg-K}
  0.9,                                     !- Thermal Absorptance
  0.7,                                     !- Solar Absorptance
  0.92;                                    !- Visible Absorptance

OS:Material,
  {00000000-0000-0000-0048-000000000007},  !- Handle
  4 in. Normalweight Concrete Floor 1,     !- Name
  MediumRough,                             !- Roughness
  0.1016,                                  !- Thickness {m}
  2.31,                                    !- Conductivity {W/m-K}
  2321.99999999999,                        !- Density {kg/m3}
  831.999999999997,                        !- Specific Heat {J/kg-K}
  0.9,                                     !- Thermal Absorptance
  0.7,                                     !- Solar Absorptance
  0.7;                                     !- Visible Absorptance

OS:Material,
  {00000000-0000-0000-0048-000000000008},  !- Handle
  4 in. Normalweight Concrete Floor,       !- Name
  MediumRough,                             !- Roughness
  0.1016,                                  !- Thickness {m}
  2.31,                                    !- Conductivity {W/m-K}
  2321.99999999999,                        !- Density {kg/m3}
  831.999999999997,                        !- Specific Heat {J/kg-K}
  0.9,                                     !- Thermal Absorptance
  0.7,                                     !- Solar Absorptance
  0.7;                                     !- Visible Absorptance

OS:Material,
  {00000000-0000-0000-0048-000000000009},  !- Handle
  6 in. Normalweight Concrete Floor 1,     !- Name
  MediumRough,                             !- Roughness
  0.1524,                                  !- Thickness {m}
  2.31,                                    !- Conductivity {W/m-K}
  2321.99999999999,                        !- Density {kg/m3}
  831.999999999997,                        !- Specific Heat {J/kg-K}
  0.9,                                     !- Thermal Absorptance
  0.7,                                     !- Solar Absorptance
  0.7;                                     !- Visible Absorptance

OS:Material,
  {00000000-0000-0000-0048-000000000010},  !- Handle
  6 in. Normalweight Concrete Floor 2,     !- Name
  MediumRough,                             !- Roughness
  0.1524,                                  !- Thickness {m}
  2.31,                                    !- Conductivity {W/m-K}
  2321.99999999999,                        !- Density {kg/m3}
  831.999999999997,                        !- Specific Heat {J/kg-K}
  0.9,                                     !- Thermal Absorptance
  0.7,                                     !- Solar Absorptance
  0.7;                                     !- Visible Absorptance

OS:Material,
  {00000000-0000-0000-0048-000000000011},  !- Handle
  6 in. Normalweight Concrete Floor 3,     !- Name
  MediumRough,                             !- Roughness
  0.1524,                                  !- Thickness {m}
  2.31,                                    !- Conductivity {W/m-K}
  2321.99999999999,                        !- Density {kg/m3}
  831.999999999997,                        !- Specific Heat {J/kg-K}
  0.9,                                     !- Thermal Absorptance
  0.7,                                     !- Solar Absorptance
  0.7;                                     !- Visible Absorptance

OS:Material,
  {00000000-0000-0000-0048-000000000012},  !- Handle
  6 in. Normalweight Concrete Floor,       !- Name
  MediumRough,                             !- Roughness
  0.1524,                                  !- Thickness {m}
  2.31,                                    !- Conductivity {W/m-K}
  2321.99999999999,                        !- Density {kg/m3}
  831.999999999997,                        !- Specific Heat {J/kg-K}
  0.9,                                     !- Thermal Absorptance
  0.7,                                     !- Solar Absorptance
  0.7;                                     !- Visible Absorptance

OS:Material,
  {00000000-0000-0000-0048-000000000013},  !- Handle
  8IN CONCRETE HW RefBldg 1,               !- Name
  Rough,                                   !- Roughness
  0.2032,                                  !- Thickness {m}
  1.311,                                   !- Conductivity {W/m-K}
  2240,                                    !- Density {kg/m3}
  836.800000000001,                        !- Specific Heat {J/kg-K}
  0.9,                                     !- Thermal Absorptance
  0.7,                                     !- Solar Absorptance
  0.7;                                     !- Visible Absorptance

OS:Material,
  {00000000-0000-0000-0048-000000000014},  !- Handle
  8IN CONCRETE HW RefBldg,                 !- Name
  Rough,                                   !- Roughness
  0.2032,                                  !- Thickness {m}
  1.311,                                   !- Conductivity {W/m-K}
  2240,                                    !- Density {kg/m3}
  836.800000000001,                        !- Specific Heat {J/kg-K}
  0.9,                                     !- Thermal Absorptance
  0.7,                                     !- Solar Absorptance
  0.7;                                     !- Visible Absorptance

OS:Material,
  {00000000-0000-0000-0048-000000000015},  !- Handle
  Expanded Polystyrene,                    !- Name
  MediumSmooth,                            !- Roughness
  0.0363958681740979,                      !- Thickness {m}
  0.029,                                   !- Conductivity {W/m-K}
  29,                                      !- Density {kg/m3}
  1210;                                    !- Specific Heat {J/kg-K}

OS:Material,
  {00000000-0000-0000-0048-000000000016},  !- Handle
  F08 Metal surface 1,                     !- Name
  Smooth,                                  !- Roughness
  0.0008,                                  !- Thickness {m}
  45.2800000000001,                        !- Conductivity {W/m-K}
  7823.99999999999,                        !- Density {kg/m3}
  500,                                     !- Specific Heat {J/kg-K}
  0.9,                                     !- Thermal Absorptance
  0.7,                                     !- Solar Absorptance
  0.7;                                     !- Visible Absorptance

OS:Material,
  {00000000-0000-0000-0048-000000000017},  !- Handle
  F08 Metal surface,                       !- Name
  Smooth,                                  !- Roughness
  0.0008,                                  !- Thickness {m}
  45.2800000000001,                        !- Conductivity {W/m-K}
  7823.99999999999,                        !- Density {kg/m3}
  500,                                     !- Specific Heat {J/kg-K}
  0.9,                                     !- Thermal Absorptance
  0.7,                                     !- Solar Absorptance
  0.7;                                     !- Visible Absorptance

OS:Material,
  {00000000-0000-0000-0048-000000000018},  !- Handle
  G01 13mm gypsum board 1,                 !- Name
  Smooth,                                  !- Roughness
  0.0127,                                  !- Thickness {m}
  0.16,                                    !- Conductivity {W/m-K}
  800,                                     !- Density {kg/m3}
  1090,                                    !- Specific Heat {J/kg-K}
  0.9,                                     !- Thermal Absorptance
  0.7,                                     !- Solar Absorptance
  0.5;                                     !- Visible Absorptance

OS:Material,
  {00000000-0000-0000-0048-000000000019},  !- Handle
  G01 13mm gypsum board,                   !- Name
  Smooth,                                  !- Roughness
  0.0127,                                  !- Thickness {m}
  0.16,                                    !- Conductivity {W/m-K}
  800,                                     !- Density {kg/m3}
  1090,                                    !- Specific Heat {J/kg-K}
  0.9,                                     !- Thermal Absorptance
  0.7,                                     !- Solar Absorptance
  0.5;                                     !- Visible Absorptance

OS:Material,
  {00000000-0000-0000-0048-000000000020},  !- Handle
  G05 25mm wood,                           !- Name
  MediumSmooth,                            !- Roughness
  0.0254,                                  !- Thickness {m}
  0.15,                                    !- Conductivity {W/m-K}
  608,                                     !- Density {kg/m3}
  1630,                                    !- Specific Heat {J/kg-K}
  0.9,                                     !- Thermal Absorptance
  0.5,                                     !- Solar Absorptance
  0.5;                                     !- Visible Absorptance

OS:Material,
  {00000000-0000-0000-0048-000000000021},  !- Handle
  M10 200mm concrete block basement wall,  !- Name
  MediumRough,                             !- Roughness
  0.2032,                                  !- Thickness {m}
  1.326,                                   !- Conductivity {W/m-K}
  1842,                                    !- Density {kg/m3}
  912;                                     !- Specific Heat {J/kg-K}

OS:Material,
  {00000000-0000-0000-0048-000000000022},  !- Handle
  Metal Roof Surface 1,                    !- Name
  Smooth,                                  !- Roughness
  0.000799999999999998,                    !- Thickness {m}
  45.2799999999999,                        !- Conductivity {W/m-K}
  7823.99999999999,                        !- Density {kg/m3}
  499.999999999996,                        !- Specific Heat {J/kg-K}
  0.9,                                     !- Thermal Absorptance
  0.7,                                     !- Solar Absorptance
  0.7;                                     !- Visible Absorptance

OS:Material,
  {00000000-0000-0000-0048-000000000023},  !- Handle
  Metal Roof Surface,                      !- Name
  Smooth,                                  !- Roughness
  0.000799999999999998,                    !- Thickness {m}
  45.2799999999999,                        !- Conductivity {W/m-K}
  7823.99999999999,                        !- Density {kg/m3}
  499.999999999996,                        !- Specific Heat {J/kg-K}
  0.9,                                     !- Thermal Absorptance
  0.7,                                     !- Solar Absorptance
  0.7;                                     !- Visible Absorptance

OS:Material:NoMass,
  {00000000-0000-0000-0049-000000000001},  !- Handle
  CP02 CARPET PAD,                         !- Name
  VeryRough,                               !- Roughness
  0.21648,                                 !- Thermal Resistance {m2-K/W}
  0.9,                                     !- Thermal Absorptance
  0.7,                                     !- Solar Absorptance
  0.8;                                     !- Visible Absorptance

OS:Material:NoMass,
  {00000000-0000-0000-0049-000000000002},  !- Handle
  Nonres_Floor_Insulation,                 !- Name
  MediumSmooth,                            !- Roughness
  2.88291975297193,                        !- Thermal Resistance {m2-K/W}
  0.9,                                     !- Thermal Absorptance
  0.7,                                     !- Solar Absorptance
  0.7;                                     !- Visible Absorptance

OS:Material:NoMass,
  {00000000-0000-0000-0049-000000000003},  !- Handle
  Typical Carpet Pad 1,                    !- Name
  Smooth,                                  !- Roughness
  0.216479986995276,                       !- Thermal Resistance {m2-K/W}
  0.9,                                     !- Thermal Absorptance
  0.7,                                     !- Solar Absorptance
  0.8;                                     !- Visible Absorptance

OS:Material:NoMass,
  {00000000-0000-0000-0049-000000000004},  !- Handle
  Typical Carpet Pad 2,                    !- Name
  Smooth,                                  !- Roughness
  1.25502993703786,                        !- Thermal Resistance {m2-K/W}
  0.9,                                     !- Thermal Absorptance
  0.7,                                     !- Solar Absorptance
  0.8;                                     !- Visible Absorptance

OS:Material:NoMass,
  {00000000-0000-0000-0049-000000000005},  !- Handle
  Typical Carpet Pad 3,                    !- Name
  Smooth,                                  !- Roughness
  3.45515273458935,                        !- Thermal Resistance {m2-K/W}
  0.9,                                     !- Thermal Absorptance
  0.7,                                     !- Solar Absorptance
  0.8;                                     !- Visible Absorptance

OS:Material:NoMass,
  {00000000-0000-0000-0049-000000000006},  !- Handle
  Typical Carpet Pad 4,                    !- Name
  Smooth,                                  !- Roughness
  3.45515273458935,                        !- Thermal Resistance {m2-K/W}
  0.9,                                     !- Thermal Absorptance
  0.7,                                     !- Solar Absorptance
  0.8;                                     !- Visible Absorptance

OS:Material:NoMass,
  {00000000-0000-0000-0049-000000000007},  !- Handle
  Typical Carpet Pad,                      !- Name
  Smooth,                                  !- Roughness
  0.216479986995276,                       !- Thermal Resistance {m2-K/W}
  0.9,                                     !- Thermal Absorptance
  0.7,                                     !- Solar Absorptance
  0.8;                                     !- Visible Absorptance

OS:Material:NoMass,
  {00000000-0000-0000-0049-000000000008},  !- Handle
  Typical Insulation 1,                    !- Name
  Smooth,                                  !- Roughness
  5.91237683519488,                        !- Thermal Resistance {m2-K/W}
  0.9,                                     !- Thermal Absorptance
  0.7,                                     !- Solar Absorptance
  0.7;                                     !- Visible Absorptance

OS:Material:NoMass,
  {00000000-0000-0000-0049-000000000009},  !- Handle
  Typical Insulation 2,                    !- Name
  Smooth,                                  !- Roughness
  4.49096231241638,                        !- Thermal Resistance {m2-K/W}
  0.9,                                     !- Thermal Absorptance
  0.7,                                     !- Solar Absorptance
  0.7;                                     !- Visible Absorptance

OS:Material:NoMass,
  {00000000-0000-0000-0049-000000000010},  !- Handle
  Typical Insulation 3,                    !- Name
  Smooth,                                  !- Roughness
  7.24635914374968,                        !- Thermal Resistance {m2-K/W}
  0.9,                                     !- Thermal Absorptance
  0.7,                                     !- Solar Absorptance
  0.7;                                     !- Visible Absorptance

OS:Material:NoMass,
  {00000000-0000-0000-0049-000000000011},  !- Handle
  Typical Insulation 4,                    !- Name
  Smooth,                                  !- Roughness
  0.526298121629161,                       !- Thermal Resistance {m2-K/W}
  0.9,                                     !- Thermal Absorptance
  0.7,                                     !- Solar Absorptance
  0.7;                                     !- Visible Absorptance

OS:Material:NoMass,
  {00000000-0000-0000-0049-000000000012},  !- Handle
  Typical Insulation 5,                    !- Name
  Smooth,                                  !- Roughness
  0.526315789473684,                       !- Thermal Resistance {m2-K/W}
  0.9,                                     !- Thermal Absorptance
  0.7,                                     !- Solar Absorptance
  0.7;                                     !- Visible Absorptance

OS:Material:NoMass,
  {00000000-0000-0000-0049-000000000013},  !- Handle
  Typical Insulation,                      !- Name
  Smooth,                                  !- Roughness
  0.101874652714525,                       !- Thermal Resistance {m2-K/W}
  0.9,                                     !- Thermal Absorptance
  0.7,                                     !- Solar Absorptance
  0.7;                                     !- Visible Absorptance

OS:ModelObjectList,
  {00000000-0000-0000-0050-000000000001},  !- Handle
  Availability Manager Night Cycle 1 Control Zone List; !- Name

OS:ModelObjectList,
  {00000000-0000-0000-0050-000000000002},  !- Handle
  Availability Manager Night Cycle 1 Cooling Control Zone List; !- Name

OS:ModelObjectList,
  {00000000-0000-0000-0050-000000000003},  !- Handle
  Availability Manager Night Cycle 1 Heating Control Zone List; !- Name

OS:ModelObjectList,
  {00000000-0000-0000-0050-000000000004},  !- Handle
  Availability Manager Night Cycle 1 Heating Zone Fans Only Zone List; !- Name

OS:ModelObjectList,
  {00000000-0000-0000-0050-000000000005},  !- Handle
  Availability Manager Night Cycle 2 Control Zone List; !- Name

OS:ModelObjectList,
  {00000000-0000-0000-0050-000000000006},  !- Handle
  Availability Manager Night Cycle 2 Cooling Control Zone List; !- Name

OS:ModelObjectList,
  {00000000-0000-0000-0050-000000000007},  !- Handle
  Availability Manager Night Cycle 2 Heating Control Zone List; !- Name

OS:ModelObjectList,
  {00000000-0000-0000-0050-000000000008},  !- Handle
  Availability Manager Night Cycle 2 Heating Zone Fans Only Zone List; !- Name

OS:ModelObjectList,
  {00000000-0000-0000-0050-000000000009},  !- Handle
  Availability Manager Night Cycle 3 Control Zone List; !- Name

OS:ModelObjectList,
  {00000000-0000-0000-0050-000000000010},  !- Handle
  Availability Manager Night Cycle 3 Cooling Control Zone List; !- Name

OS:ModelObjectList,
  {00000000-0000-0000-0050-000000000011},  !- Handle
  Availability Manager Night Cycle 3 Heating Control Zone List; !- Name

OS:ModelObjectList,
  {00000000-0000-0000-0050-000000000012},  !- Handle
  Availability Manager Night Cycle 3 Heating Zone Fans Only Zone List; !- Name

OS:Node,
  {00000000-0000-0000-0051-000000000001},  !- Handle
  28gal NaturalGas Water Heater - 19kBtu/hr 0.82 Therm Eff Supply Inlet Water Node, !- Name
  {00000000-0000-0000-0018-000000000092},  !- Inlet Port
  {00000000-0000-0000-0018-000000000101};  !- Outlet Port

OS:Node,
  {00000000-0000-0000-0051-000000000002},  !- Handle
  28gal NaturalGas Water Heater - 19kBtu/hr 0.82 Therm Eff Supply Outlet Water Node, !- Name
  {00000000-0000-0000-0018-000000000102},  !- Inlet Port
  {00000000-0000-0000-0018-000000000103};  !- Outlet Port

OS:Node,
  {00000000-0000-0000-0051-000000000003},  !- Handle
  ALL_ST=Office enclosed <= 25 m2_FL=Building Story 1_SCH=A Return Air Node, !- Name
  {00000000-0000-0000-0018-000000000046},  !- Inlet Port
  {00000000-0000-0000-0018-000000000047};  !- Outlet Port

OS:Node,
  {00000000-0000-0000-0051-000000000004},  !- Handle
  ALL_ST=Office enclosed <= 25 m2_FL=Building Story 1_SCH=A Zone Air Node, !- Name
  {00000000-0000-0000-0018-000000000004},  !- Inlet Port
  ;                                        !- Outlet Port

OS:Node,
  {00000000-0000-0000-0051-000000000005},  !- Handle
  ALL_ST=Warehouse storage area medium to bulky palletized items_FL=Building Story 1_SCH=A Return Air Node, !- Name
  {00000000-0000-0000-0018-000000000086},  !- Inlet Port
  {00000000-0000-0000-0018-000000000087};  !- Outlet Port

OS:Node,
  {00000000-0000-0000-0051-000000000006},  !- Handle
  ALL_ST=Warehouse storage area medium to bulky palletized items_FL=Building Story 1_SCH=A Zone Air Node, !- Name
  {00000000-0000-0000-0018-000000000006},  !- Inlet Port
  ;                                        !- Outlet Port

OS:Node,
  {00000000-0000-0000-0051-000000000007},  !- Handle
  ALL_ST=Warehouse storage area small hand-carried items(4)_FL=Building Story 1_SCH=A Return Air Node, !- Name
  {00000000-0000-0000-0018-000000000066},  !- Inlet Port
  {00000000-0000-0000-0018-000000000067};  !- Outlet Port

OS:Node,
  {00000000-0000-0000-0051-000000000008},  !- Handle
  ALL_ST=Warehouse storage area small hand-carried items(4)_FL=Building Story 1_SCH=A Zone Air Node, !- Name
  {00000000-0000-0000-0018-000000000005},  !- Inlet Port
  ;                                        !- Outlet Port

OS:Node,
  {00000000-0000-0000-0051-000000000009},  !- Handle
  Air Terminal Single Duct Constant Volume No Reheat 1 Inlet Air Node, !- Name
  {00000000-0000-0000-0018-000000000048},  !- Inlet Port
  {00000000-0000-0000-0018-000000000049};  !- Outlet Port

OS:Node,
  {00000000-0000-0000-0051-000000000010},  !- Handle
  Air Terminal Single Duct Constant Volume No Reheat 1 Outlet Air Node, !- Name
  {00000000-0000-0000-0018-000000000050},  !- Inlet Port
  {00000000-0000-0000-0018-000000000045};  !- Outlet Port

OS:Node,
  {00000000-0000-0000-0051-000000000011},  !- Handle
  Air Terminal Single Duct Constant Volume No Reheat 2 Inlet Air Node, !- Name
  {00000000-0000-0000-0018-000000000068},  !- Inlet Port
  {00000000-0000-0000-0018-000000000069};  !- Outlet Port

OS:Node,
  {00000000-0000-0000-0051-000000000012},  !- Handle
  Air Terminal Single Duct Constant Volume No Reheat 2 Outlet Air Node, !- Name
  {00000000-0000-0000-0018-000000000070},  !- Inlet Port
  {00000000-0000-0000-0018-000000000065};  !- Outlet Port

OS:Node,
  {00000000-0000-0000-0051-000000000013},  !- Handle
  Air Terminal Single Duct Constant Volume No Reheat 3 Inlet Air Node, !- Name
  {00000000-0000-0000-0018-000000000088},  !- Inlet Port
  {00000000-0000-0000-0018-000000000089};  !- Outlet Port

OS:Node,
  {00000000-0000-0000-0051-000000000014},  !- Handle
  Air Terminal Single Duct Constant Volume No Reheat 3 Outlet Air Node, !- Name
  {00000000-0000-0000-0018-000000000090},  !- Inlet Port
  {00000000-0000-0000-0018-000000000085};  !- Outlet Port

OS:Node,
  {00000000-0000-0000-0051-000000000015},  !- Handle
  Coil Heating Water Baseboard 1 Inlet Water Node, !- Name
  {00000000-0000-0000-0018-000000000012},  !- Inlet Port
  {00000000-0000-0000-0018-000000000042};  !- Outlet Port

OS:Node,
  {00000000-0000-0000-0051-000000000016},  !- Handle
  Coil Heating Water Baseboard 1 Outlet Water Node, !- Name
  {00000000-0000-0000-0018-000000000043},  !- Inlet Port
  {00000000-0000-0000-0018-000000000044};  !- Outlet Port

OS:Node,
  {00000000-0000-0000-0051-000000000017},  !- Handle
  Coil Heating Water Baseboard 2 Inlet Water Node, !- Name
  {00000000-0000-0000-0018-000000000061},  !- Inlet Port
  {00000000-0000-0000-0018-000000000062};  !- Outlet Port

OS:Node,
  {00000000-0000-0000-0051-000000000018},  !- Handle
  Coil Heating Water Baseboard 2 Outlet Water Node, !- Name
  {00000000-0000-0000-0018-000000000063},  !- Inlet Port
  {00000000-0000-0000-0018-000000000064};  !- Outlet Port

OS:Node,
  {00000000-0000-0000-0051-000000000019},  !- Handle
  Coil Heating Water Baseboard 3 Inlet Water Node, !- Name
  {00000000-0000-0000-0018-000000000081},  !- Inlet Port
  {00000000-0000-0000-0018-000000000082};  !- Outlet Port

OS:Node,
  {00000000-0000-0000-0051-000000000020},  !- Handle
  Coil Heating Water Baseboard 3 Outlet Water Node, !- Name
  {00000000-0000-0000-0018-000000000083},  !- Inlet Port
  {00000000-0000-0000-0018-000000000084};  !- Outlet Port

OS:Node,
  {00000000-0000-0000-0051-000000000021},  !- Handle
  Hot Water Loop Demand Inlet Node,        !- Name
  {00000000-0000-0000-0018-000000000010},  !- Inlet Port
  {00000000-0000-0000-0018-000000000011};  !- Outlet Port

OS:Node,
  {00000000-0000-0000-0051-000000000022},  !- Handle
  Hot Water Loop Demand Outlet Node,       !- Name
  {00000000-0000-0000-0018-000000000013},  !- Inlet Port
  {00000000-0000-0000-0018-000000000014};  !- Outlet Port

OS:Node,
  {00000000-0000-0000-0051-000000000023},  !- Handle
  Hot Water Loop Supply Inlet Node,        !- Name
  {00000000-0000-0000-0018-000000000007},  !- Inlet Port
  {00000000-0000-0000-0018-000000000015};  !- Outlet Port

OS:Node,
  {00000000-0000-0000-0051-000000000024},  !- Handle
  Hot Water Loop Supply Outlet Node,       !- Name
  {00000000-0000-0000-0018-000000000031},  !- Inlet Port
  {00000000-0000-0000-0018-000000000009};  !- Outlet Port

OS:Node,
  {00000000-0000-0000-0051-000000000025},  !- Handle
  Main Service Water Loop Circulator Pump Outlet Water Node, !- Name
  {00000000-0000-0000-0018-000000000099},  !- Inlet Port
  {00000000-0000-0000-0018-000000000100};  !- Outlet Port

OS:Node,
  {00000000-0000-0000-0051-000000000026},  !- Handle
  Main Service Water Loop Demand Inlet Node, !- Name
  {00000000-0000-0000-0018-000000000094},  !- Inlet Port
  {00000000-0000-0000-0018-000000000095};  !- Outlet Port

OS:Node,
  {00000000-0000-0000-0051-000000000027},  !- Handle
  Main Service Water Loop Demand Outlet Node, !- Name
  {00000000-0000-0000-0018-000000000116},  !- Inlet Port
  {00000000-0000-0000-0018-000000000097};  !- Outlet Port

OS:Node,
  {00000000-0000-0000-0051-000000000028},  !- Handle
  Main Service Water Loop Supply Inlet Node, !- Name
  {00000000-0000-0000-0018-000000000091},  !- Inlet Port
  {00000000-0000-0000-0018-000000000098};  !- Outlet Port

OS:Node,
  {00000000-0000-0000-0051-000000000029},  !- Handle
  Main Service Water Loop Supply Outlet Node, !- Name
  {00000000-0000-0000-0018-000000000113},  !- Inlet Port
  {00000000-0000-0000-0018-000000000093};  !- Outlet Port

OS:Node,
  {00000000-0000-0000-0051-000000000030},  !- Handle
  Pipe Adiabatic 1 Inlet Water Node,       !- Name
  {00000000-0000-0000-0018-000000000025},  !- Inlet Port
  {00000000-0000-0000-0018-000000000026};  !- Outlet Port

OS:Node,
  {00000000-0000-0000-0051-000000000031},  !- Handle
  Pipe Adiabatic 1 Outlet Water Node,      !- Name
  {00000000-0000-0000-0018-000000000027},  !- Inlet Port
  {00000000-0000-0000-0018-000000000028};  !- Outlet Port

OS:Node,
  {00000000-0000-0000-0051-000000000032},  !- Handle
  Pipe Adiabatic 2 Inlet Water Node,       !- Name
  {00000000-0000-0000-0018-000000000029},  !- Inlet Port
  {00000000-0000-0000-0018-000000000030};  !- Outlet Port

OS:Node,
  {00000000-0000-0000-0051-000000000033},  !- Handle
  Pipe Adiabatic 3 Inlet Water Node,       !- Name
  {00000000-0000-0000-0018-000000000104},  !- Inlet Port
  {00000000-0000-0000-0018-000000000105};  !- Outlet Port

OS:Node,
  {00000000-0000-0000-0051-000000000034},  !- Handle
  Pipe Adiabatic 3 Outlet Water Node,      !- Name
  {00000000-0000-0000-0018-000000000106},  !- Inlet Port
  {00000000-0000-0000-0018-000000000107};  !- Outlet Port

OS:Node,
  {00000000-0000-0000-0051-000000000035},  !- Handle
  Pipe Adiabatic 4 Inlet Water Node,       !- Name
  {00000000-0000-0000-0018-000000000096},  !- Inlet Port
  {00000000-0000-0000-0018-000000000108};  !- Outlet Port

OS:Node,
  {00000000-0000-0000-0051-000000000036},  !- Handle
  Pipe Adiabatic 4 Outlet Water Node,      !- Name
  {00000000-0000-0000-0018-000000000109},  !- Inlet Port
  {00000000-0000-0000-0018-000000000110};  !- Outlet Port

OS:Node,
  {00000000-0000-0000-0051-000000000037},  !- Handle
  Pipe Adiabatic 5 Inlet Water Node,       !- Name
  {00000000-0000-0000-0018-000000000111},  !- Inlet Port
  {00000000-0000-0000-0018-000000000112};  !- Outlet Port

OS:Node,
  {00000000-0000-0000-0051-000000000038},  !- Handle
  Pipe Adiabatic 6 Inlet Water Node,       !- Name
  {00000000-0000-0000-0018-000000000114},  !- Inlet Port
  {00000000-0000-0000-0018-000000000115};  !- Outlet Port

OS:Node,
  {00000000-0000-0000-0051-000000000039},  !- Handle
  Primary Boiler 495kBtu/hr 0.83 Thermal Eff Inlet Water Node, !- Name
  {00000000-0000-0000-0018-000000000008},  !- Inlet Port
  {00000000-0000-0000-0018-000000000018};  !- Outlet Port

OS:Node,
  {00000000-0000-0000-0051-000000000040},  !- Handle
  Primary Boiler 495kBtu/hr 0.83 Thermal Eff Outlet Water Node, !- Name
  {00000000-0000-0000-0018-000000000019},  !- Inlet Port
  {00000000-0000-0000-0018-000000000020};  !- Outlet Port

OS:Node,
  {00000000-0000-0000-0051-000000000041},  !- Handle
  Pump Variable Speed 1 Outlet Water Node, !- Name
  {00000000-0000-0000-0018-000000000016},  !- Inlet Port
  {00000000-0000-0000-0018-000000000017};  !- Outlet Port

OS:Node,
  {00000000-0000-0000-0051-000000000042},  !- Handle
  Secondary Boiler 495kBtu/hr 0.83 Thermal Eff Inlet Water Node, !- Name
  {00000000-0000-0000-0018-000000000021},  !- Inlet Port
  {00000000-0000-0000-0018-000000000022};  !- Outlet Port

OS:Node,
  {00000000-0000-0000-0051-000000000043},  !- Handle
  Secondary Boiler 495kBtu/hr 0.83 Thermal Eff Outlet Water Node, !- Name
  {00000000-0000-0000-0018-000000000023},  !- Inlet Port
  {00000000-0000-0000-0018-000000000024};  !- Outlet Port

OS:Node,
  {00000000-0000-0000-0051-000000000044},  !- Handle
  Zone1 Office WUC 0.09gpm 140F Inlet Water Node, !- Name
  {00000000-0000-0000-0018-000000000117},  !- Inlet Port
  {00000000-0000-0000-0018-000000000118};  !- Outlet Port

OS:Node,
  {00000000-0000-0000-0051-000000000045},  !- Handle
  Zone1 Office WUC 0.09gpm 140F Outlet Water Node, !- Name
  {00000000-0000-0000-0018-000000000119},  !- Inlet Port
  {00000000-0000-0000-0018-000000000120};  !- Outlet Port

OS:Node,
  {00000000-0000-0000-0051-000000000046},  !- Handle
  Zone2 Fine Storage WUC 0.15gpm 140F Inlet Water Node, !- Name
  {00000000-0000-0000-0018-000000000121},  !- Inlet Port
  {00000000-0000-0000-0018-000000000122};  !- Outlet Port

OS:Node,
  {00000000-0000-0000-0051-000000000047},  !- Handle
  Zone2 Fine Storage WUC 0.15gpm 140F Outlet Water Node, !- Name
  {00000000-0000-0000-0018-000000000123},  !- Inlet Port
  {00000000-0000-0000-0018-000000000124};  !- Outlet Port

OS:Node,
  {00000000-0000-0000-0051-000000000048},  !- Handle
  Zone3 Bulk Storage WUC 0.18gpm 140F Inlet Water Node, !- Name
  {00000000-0000-0000-0018-000000000125},  !- Inlet Port
  {00000000-0000-0000-0018-000000000126};  !- Outlet Port

OS:Node,
  {00000000-0000-0000-0051-000000000049},  !- Handle
  Zone3 Bulk Storage WUC 0.18gpm 140F Outlet Water Node, !- Name
  {00000000-0000-0000-0018-000000000127},  !- Inlet Port
  {00000000-0000-0000-0018-000000000128};  !- Outlet Port

OS:Node,
  {00000000-0000-0000-0051-000000000050},  !- Handle
  sys_3|mixed|shr>erv|sc>ashp|sh>ashp>c-g|ssf>cv|zh>b-hw|zc>none|srf>none| Demand Inlet Node, !- Name
  {00000000-0000-0000-0018-000000000034},  !- Inlet Port
  {00000000-0000-0000-0018-000000000036};  !- Outlet Port

OS:Node,
  {00000000-0000-0000-0051-000000000051},  !- Handle
  sys_3|mixed|shr>erv|sc>ashp|sh>ashp>c-g|ssf>cv|zh>b-hw|zc>none|srf>none| Demand Outlet Node, !- Name
  {00000000-0000-0000-0018-000000000037},  !- Inlet Port
  {00000000-0000-0000-0018-000000000035};  !- Outlet Port

OS:Node,
  {00000000-0000-0000-0051-000000000052},  !- Handle
  sys_3|mixed|shr>erv|sc>ashp|sh>ashp>c-g|ssf>cv|zh>b-hw|zc>none|srf>none| Mixed Air Node, !- Name
  {00000000-0000-0000-0018-000000000040},  !- Inlet Port
  {00000000-0000-0000-0018-000000000041};  !- Outlet Port

OS:Node,
  {00000000-0000-0000-0051-000000000053},  !- Handle
  sys_3|mixed|shr>erv|sc>ashp|sh>ashp>c-g|ssf>cv|zh>b-hw|zc>none|srf>none| Outdoor Air Node, !- Name
  ,                                        !- Inlet Port
  {00000000-0000-0000-0018-000000000129};  !- Outlet Port

OS:Node,
  {00000000-0000-0000-0051-000000000054},  !- Handle
  sys_3|mixed|shr>erv|sc>ashp|sh>ashp>c-g|ssf>cv|zh>b-hw|zc>none|srf>none| Relief Air Node, !- Name
  {00000000-0000-0000-0018-000000000134},  !- Inlet Port
  ;                                        !- Outlet Port

OS:Node,
  {00000000-0000-0000-0051-000000000055},  !- Handle
  sys_3|mixed|shr>erv|sc>ashp|sh>ashp>c-g|ssf>cv|zh>b-hw|zc>none|srf>none| Supply Inlet Node, !- Name
  {00000000-0000-0000-0018-000000000032},  !- Inlet Port
  {00000000-0000-0000-0018-000000000039};  !- Outlet Port

OS:Node,
  {00000000-0000-0000-0051-000000000056},  !- Handle
  sys_3|mixed|shr>erv|sc>ashp|sh>ashp>c-g|ssf>cv|zh>b-hw|zc>none|srf>none| Supply Outlet Node, !- Name
  {00000000-0000-0000-0018-000000000038},  !- Inlet Port
  {00000000-0000-0000-0018-000000000033};  !- Outlet Port

OS:Node,
  {00000000-0000-0000-0051-000000000057},  !- Handle
  sys_3|mixed|shr>none|sc>ashp|sh>ashp>c-g|ssf>cv|zh>b-hw|zc>none|srf>none| ERV Primary Outlet Air Node, !- Name
  {00000000-0000-0000-0018-000000000130},  !- Inlet Port
  {00000000-0000-0000-0018-000000000131};  !- Outlet Port

OS:Node,
  {00000000-0000-0000-0051-000000000058},  !- Handle
  sys_3|mixed|shr>none|sc>ashp|sh>ashp>c-g|ssf>cv|zh>b-hw|zc>none|srf>none| ERV Secondary Inlet Air Node, !- Name
  {00000000-0000-0000-0018-000000000132},  !- Inlet Port
  {00000000-0000-0000-0018-000000000133};  !- Outlet Port

OS:Node,
  {00000000-0000-0000-0051-000000000059},  !- Handle
  sys_4|mixed|shr>erv|sc>ashp|sh>ashp>c-g|ssf>cv|zh>b-hw|zc>none|srf>none| 1 Demand Inlet Node, !- Name
  {00000000-0000-0000-0018-000000000073},  !- Inlet Port
  {00000000-0000-0000-0018-000000000075};  !- Outlet Port

OS:Node,
  {00000000-0000-0000-0051-000000000060},  !- Handle
  sys_4|mixed|shr>erv|sc>ashp|sh>ashp>c-g|ssf>cv|zh>b-hw|zc>none|srf>none| 1 Demand Outlet Node, !- Name
  {00000000-0000-0000-0018-000000000076},  !- Inlet Port
  {00000000-0000-0000-0018-000000000074};  !- Outlet Port

OS:Node,
  {00000000-0000-0000-0051-000000000061},  !- Handle
  sys_4|mixed|shr>erv|sc>ashp|sh>ashp>c-g|ssf>cv|zh>b-hw|zc>none|srf>none| 1 Mixed Air Node, !- Name
  {00000000-0000-0000-0018-000000000079},  !- Inlet Port
  {00000000-0000-0000-0018-000000000080};  !- Outlet Port

OS:Node,
  {00000000-0000-0000-0051-000000000062},  !- Handle
  sys_4|mixed|shr>erv|sc>ashp|sh>ashp>c-g|ssf>cv|zh>b-hw|zc>none|srf>none| 1 Outdoor Air Node, !- Name
  ,                                        !- Inlet Port
  {00000000-0000-0000-0018-000000000141};  !- Outlet Port

OS:Node,
  {00000000-0000-0000-0051-000000000063},  !- Handle
  sys_4|mixed|shr>erv|sc>ashp|sh>ashp>c-g|ssf>cv|zh>b-hw|zc>none|srf>none| 1 Relief Air Node, !- Name
  {00000000-0000-0000-0018-000000000146},  !- Inlet Port
  ;                                        !- Outlet Port

OS:Node,
  {00000000-0000-0000-0051-000000000064},  !- Handle
  sys_4|mixed|shr>erv|sc>ashp|sh>ashp>c-g|ssf>cv|zh>b-hw|zc>none|srf>none| 1 Supply Inlet Node, !- Name
  {00000000-0000-0000-0018-000000000071},  !- Inlet Port
  {00000000-0000-0000-0018-000000000078};  !- Outlet Port

OS:Node,
  {00000000-0000-0000-0051-000000000065},  !- Handle
  sys_4|mixed|shr>erv|sc>ashp|sh>ashp>c-g|ssf>cv|zh>b-hw|zc>none|srf>none| 1 Supply Outlet Node, !- Name
  {00000000-0000-0000-0018-000000000077},  !- Inlet Port
  {00000000-0000-0000-0018-000000000072};  !- Outlet Port

OS:Node,
  {00000000-0000-0000-0051-000000000066},  !- Handle
  sys_4|mixed|shr>erv|sc>ashp|sh>ashp>c-g|ssf>cv|zh>b-hw|zc>none|srf>none| Demand Inlet Node, !- Name
  {00000000-0000-0000-0018-000000000053},  !- Inlet Port
  {00000000-0000-0000-0018-000000000055};  !- Outlet Port

OS:Node,
  {00000000-0000-0000-0051-000000000067},  !- Handle
  sys_4|mixed|shr>erv|sc>ashp|sh>ashp>c-g|ssf>cv|zh>b-hw|zc>none|srf>none| Demand Outlet Node, !- Name
  {00000000-0000-0000-0018-000000000056},  !- Inlet Port
  {00000000-0000-0000-0018-000000000054};  !- Outlet Port

OS:Node,
  {00000000-0000-0000-0051-000000000068},  !- Handle
  sys_4|mixed|shr>erv|sc>ashp|sh>ashp>c-g|ssf>cv|zh>b-hw|zc>none|srf>none| Mixed Air Node, !- Name
  {00000000-0000-0000-0018-000000000059},  !- Inlet Port
  {00000000-0000-0000-0018-000000000060};  !- Outlet Port

OS:Node,
  {00000000-0000-0000-0051-000000000069},  !- Handle
  sys_4|mixed|shr>erv|sc>ashp|sh>ashp>c-g|ssf>cv|zh>b-hw|zc>none|srf>none| Outdoor Air Node, !- Name
  ,                                        !- Inlet Port
  {00000000-0000-0000-0018-000000000135};  !- Outlet Port

OS:Node,
  {00000000-0000-0000-0051-000000000070},  !- Handle
  sys_4|mixed|shr>erv|sc>ashp|sh>ashp>c-g|ssf>cv|zh>b-hw|zc>none|srf>none| Relief Air Node, !- Name
  {00000000-0000-0000-0018-000000000140},  !- Inlet Port
  ;                                        !- Outlet Port

OS:Node,
  {00000000-0000-0000-0051-000000000071},  !- Handle
  sys_4|mixed|shr>erv|sc>ashp|sh>ashp>c-g|ssf>cv|zh>b-hw|zc>none|srf>none| Supply Inlet Node, !- Name
  {00000000-0000-0000-0018-000000000051},  !- Inlet Port
  {00000000-0000-0000-0018-000000000058};  !- Outlet Port

OS:Node,
  {00000000-0000-0000-0051-000000000072},  !- Handle
  sys_4|mixed|shr>erv|sc>ashp|sh>ashp>c-g|ssf>cv|zh>b-hw|zc>none|srf>none| Supply Outlet Node, !- Name
  {00000000-0000-0000-0018-000000000057},  !- Inlet Port
  {00000000-0000-0000-0018-000000000052};  !- Outlet Port

OS:Node,
  {00000000-0000-0000-0051-000000000073},  !- Handle
  sys_4|mixed|shr>none|sc>ashp|sh>ashp>c-g|ssf>cv|zh>b-hw|zc>none|srf>none| 1 ERV Primary Outlet Air Node, !- Name
  {00000000-0000-0000-0018-000000000142},  !- Inlet Port
  {00000000-0000-0000-0018-000000000143};  !- Outlet Port

OS:Node,
  {00000000-0000-0000-0051-000000000074},  !- Handle
  sys_4|mixed|shr>none|sc>ashp|sh>ashp>c-g|ssf>cv|zh>b-hw|zc>none|srf>none| 1 ERV Secondary Inlet Air Node, !- Name
  {00000000-0000-0000-0018-000000000144},  !- Inlet Port
  {00000000-0000-0000-0018-000000000145};  !- Outlet Port

OS:Node,
  {00000000-0000-0000-0051-000000000075},  !- Handle
  sys_4|mixed|shr>none|sc>ashp|sh>ashp>c-g|ssf>cv|zh>b-hw|zc>none|srf>none| ERV Primary Outlet Air Node, !- Name
  {00000000-0000-0000-0018-000000000136},  !- Inlet Port
  {00000000-0000-0000-0018-000000000137};  !- Outlet Port

OS:Node,
  {00000000-0000-0000-0051-000000000076},  !- Handle
  sys_4|mixed|shr>none|sc>ashp|sh>ashp>c-g|ssf>cv|zh>b-hw|zc>none|srf>none| ERV Secondary Inlet Air Node, !- Name
  {00000000-0000-0000-0018-000000000138},  !- Inlet Port
  {00000000-0000-0000-0018-000000000139};  !- Outlet Port

OS:OutputControl:ReportingTolerances,
  {00000000-0000-0000-0052-000000000001},  !- Handle
  1,                                       !- Tolerance for Time Heating Setpoint Not Met {deltaC}
  1;                                       !- Tolerance for Time Cooling Setpoint Not Met {deltaC}

OS:People,
  {00000000-0000-0000-0053-000000000001},  !- Handle
  Space Function Office enclosed <= 25 m2 People, !- Name
  {00000000-0000-0000-0054-000000000001},  !- People Definition Name
  {00000000-0000-0000-0084-000000000001},  !- Space or SpaceType Name
  ,                                        !- Number of People Schedule Name
  ,                                        !- Activity Level Schedule Name
  ,                                        !- Surface Name/Angle Factor List Name
  {00000000-0000-0000-0064-000000000020},  !- Work Efficiency Schedule Name
  {00000000-0000-0000-0064-000000000003},  !- Clothing Insulation Schedule Name
  {00000000-0000-0000-0064-000000000001},  !- Air Velocity Schedule Name
  1;                                       !- Multiplier

OS:People,
  {00000000-0000-0000-0053-000000000002},  !- Handle
  Space Function Warehouse storage area medium to bulky palletized items People, !- Name
  {00000000-0000-0000-0054-000000000002},  !- People Definition Name
  {00000000-0000-0000-0084-000000000002},  !- Space or SpaceType Name
  ,                                        !- Number of People Schedule Name
  ,                                        !- Activity Level Schedule Name
  ,                                        !- Surface Name/Angle Factor List Name
  {00000000-0000-0000-0064-000000000020},  !- Work Efficiency Schedule Name
  {00000000-0000-0000-0064-000000000003},  !- Clothing Insulation Schedule Name
  {00000000-0000-0000-0064-000000000001},  !- Air Velocity Schedule Name
  1;                                       !- Multiplier

OS:People,
  {00000000-0000-0000-0053-000000000003},  !- Handle
  Space Function Warehouse storage area small hand-carried items(4) People, !- Name
  {00000000-0000-0000-0054-000000000003},  !- People Definition Name
  {00000000-0000-0000-0084-000000000003},  !- Space or SpaceType Name
  ,                                        !- Number of People Schedule Name
  ,                                        !- Activity Level Schedule Name
  ,                                        !- Surface Name/Angle Factor List Name
  {00000000-0000-0000-0064-000000000020},  !- Work Efficiency Schedule Name
  {00000000-0000-0000-0064-000000000003},  !- Clothing Insulation Schedule Name
  {00000000-0000-0000-0064-000000000001},  !- Air Velocity Schedule Name
  1;                                       !- Multiplier

OS:People:Definition,
  {00000000-0000-0000-0054-000000000001},  !- Handle
  Space Function Office enclosed <= 25 m2 People Definition, !- Name
  People/Area,                             !- Number of People Calculation Method
  ,                                        !- Number of People {people}
  0.0500181710813649,                      !- People per Space Floor Area {person/m2}
  ,                                        !- Space Floor Area per Person {m2/person}
  0.3;                                     !- Fraction Radiant

OS:People:Definition,
  {00000000-0000-0000-0054-000000000002},  !- Handle
  Space Function Warehouse storage area medium to bulky palletized items People Definition, !- Name
  People/Area,                             !- Number of People Calculation Method
  ,                                        !- Number of People {people}
  0.010003634216273,                       !- People per Space Floor Area {person/m2}
  ,                                        !- Space Floor Area per Person {m2/person}
  0.3;                                     !- Fraction Radiant

OS:People:Definition,
  {00000000-0000-0000-0054-000000000003},  !- Handle
  Space Function Warehouse storage area small hand-carried items(4) People Definition, !- Name
  People/Area,                             !- Number of People Calculation Method
  ,                                        !- Number of People {people}
  0.020007268432546,                       !- People per Space Floor Area {person/m2}
  ,                                        !- Space Floor Area per Person {m2/person}
  0.3;                                     !- Fraction Radiant

OS:Pipe:Adiabatic,
  {00000000-0000-0000-0055-000000000001},  !- Handle
  Pipe Adiabatic 1,                        !- Name
  {00000000-0000-0000-0018-000000000026},  !- Inlet Node Name
  {00000000-0000-0000-0018-000000000027};  !- Outlet Node Name

OS:Pipe:Adiabatic,
  {00000000-0000-0000-0055-000000000002},  !- Handle
  Pipe Adiabatic 2,                        !- Name
  {00000000-0000-0000-0018-000000000030},  !- Inlet Node Name
  {00000000-0000-0000-0018-000000000031};  !- Outlet Node Name

OS:Pipe:Adiabatic,
  {00000000-0000-0000-0055-000000000003},  !- Handle
  Pipe Adiabatic 3,                        !- Name
  {00000000-0000-0000-0018-000000000105},  !- Inlet Node Name
  {00000000-0000-0000-0018-000000000106};  !- Outlet Node Name

OS:Pipe:Adiabatic,
  {00000000-0000-0000-0055-000000000004},  !- Handle
  Pipe Adiabatic 4,                        !- Name
  {00000000-0000-0000-0018-000000000108},  !- Inlet Node Name
  {00000000-0000-0000-0018-000000000109};  !- Outlet Node Name

OS:Pipe:Adiabatic,
  {00000000-0000-0000-0055-000000000005},  !- Handle
  Pipe Adiabatic 5,                        !- Name
  {00000000-0000-0000-0018-000000000112},  !- Inlet Node Name
  {00000000-0000-0000-0018-000000000113};  !- Outlet Node Name

OS:Pipe:Adiabatic,
  {00000000-0000-0000-0055-000000000006},  !- Handle
  Pipe Adiabatic 6,                        !- Name
  {00000000-0000-0000-0018-000000000115},  !- Inlet Node Name
  {00000000-0000-0000-0018-000000000116};  !- Outlet Node Name

OS:PlantLoop,
  {00000000-0000-0000-0056-000000000001},  !- Handle
  Hot Water Loop,                          !- Name
  Water,                                   !- Fluid Type
  0,                                       !- Glycol Concentration
  ,                                        !- User Defined Fluid Type
  ,                                        !- Plant Equipment Operation Heating Load
  ,                                        !- Plant Equipment Operation Cooling Load
  ,                                        !- Primary Plant Equipment Operation Scheme
  {00000000-0000-0000-0051-000000000024},  !- Loop Temperature Setpoint Node Name
  ,                                        !- Maximum Loop Temperature {C}
  ,                                        !- Minimum Loop Temperature {C}
  ,                                        !- Maximum Loop Flow Rate {m3/s}
  ,                                        !- Minimum Loop Flow Rate {m3/s}
  Autocalculate,                           !- Plant Loop Volume {m3}
  {00000000-0000-0000-0018-000000000007},  !- Plant Side Inlet Node Name
  {00000000-0000-0000-0018-000000000009},  !- Plant Side Outlet Node Name
  ,                                        !- Plant Side Branch List Name
  {00000000-0000-0000-0018-000000000010},  !- Demand Side Inlet Node Name
  {00000000-0000-0000-0018-000000000014},  !- Demand Side Outlet Node Name
  ,                                        !- Demand Side Branch List Name
  ,                                        !- Demand Side Connector List Name
  Optimal,                                 !- Load Distribution Scheme
  {00000000-0000-0000-0009-000000000005},  !- Availability Manager List Name
  ,                                        !- Plant Loop Demand Calculation Scheme
  ,                                        !- Common Pipe Simulation
  ,                                        !- Pressure Simulation Type
  ,                                        !- Plant Equipment Operation Heating Load Schedule
  ,                                        !- Plant Equipment Operation Cooling Load Schedule
  ,                                        !- Primary Plant Equipment Operation Scheme Schedule
  ,                                        !- Component Setpoint Operation Scheme Schedule
  {00000000-0000-0000-0019-000000000002},  !- Demand Mixer Name
  {00000000-0000-0000-0020-000000000002},  !- Demand Splitter Name
  {00000000-0000-0000-0019-000000000001},  !- Supply Mixer Name
  {00000000-0000-0000-0020-000000000001};  !- Supply Splitter Name

OS:PlantLoop,
  {00000000-0000-0000-0056-000000000002},  !- Handle
  Main Service Water Loop,                 !- Name
  ,                                        !- Fluid Type
  0,                                       !- Glycol Concentration
  ,                                        !- User Defined Fluid Type
  ,                                        !- Plant Equipment Operation Heating Load
  ,                                        !- Plant Equipment Operation Cooling Load
  ,                                        !- Primary Plant Equipment Operation Scheme
  {00000000-0000-0000-0051-000000000029},  !- Loop Temperature Setpoint Node Name
  60,                                      !- Maximum Loop Temperature {C}
  10,                                      !- Minimum Loop Temperature {C}
  ,                                        !- Maximum Loop Flow Rate {m3/s}
  ,                                        !- Minimum Loop Flow Rate {m3/s}
  Autocalculate,                           !- Plant Loop Volume {m3}
  {00000000-0000-0000-0018-000000000091},  !- Plant Side Inlet Node Name
  {00000000-0000-0000-0018-000000000093},  !- Plant Side Outlet Node Name
  ,                                        !- Plant Side Branch List Name
  {00000000-0000-0000-0018-000000000094},  !- Demand Side Inlet Node Name
  {00000000-0000-0000-0018-000000000097},  !- Demand Side Outlet Node Name
  ,                                        !- Demand Side Branch List Name
  ,                                        !- Demand Side Connector List Name
  Optimal,                                 !- Load Distribution Scheme
  {00000000-0000-0000-0009-000000000004},  !- Availability Manager List Name
  ,                                        !- Plant Loop Demand Calculation Scheme
  ,                                        !- Common Pipe Simulation
  ,                                        !- Pressure Simulation Type
  ,                                        !- Plant Equipment Operation Heating Load Schedule
  ,                                        !- Plant Equipment Operation Cooling Load Schedule
  ,                                        !- Primary Plant Equipment Operation Scheme Schedule
  ,                                        !- Component Setpoint Operation Scheme Schedule
  {00000000-0000-0000-0019-000000000004},  !- Demand Mixer Name
  {00000000-0000-0000-0020-000000000004},  !- Demand Splitter Name
  {00000000-0000-0000-0019-000000000003},  !- Supply Mixer Name
  {00000000-0000-0000-0020-000000000003};  !- Supply Splitter Name

OS:PortList,
  {00000000-0000-0000-0057-000000000001},  !- Handle
  {00000000-0000-0000-0092-000000000001},  !- HVAC Component
  {00000000-0000-0000-0018-000000000045};  !- Port 1

OS:PortList,
  {00000000-0000-0000-0057-000000000002},  !- Handle
  {00000000-0000-0000-0092-000000000001};  !- HVAC Component

OS:PortList,
  {00000000-0000-0000-0057-000000000003},  !- Handle
  {00000000-0000-0000-0092-000000000001},  !- HVAC Component
  {00000000-0000-0000-0018-000000000046};  !- Port 1

OS:PortList,
  {00000000-0000-0000-0057-000000000004},  !- Handle
  {00000000-0000-0000-0092-000000000003},  !- HVAC Component
  {00000000-0000-0000-0018-000000000065};  !- Port 1

OS:PortList,
  {00000000-0000-0000-0057-000000000005},  !- Handle
  {00000000-0000-0000-0092-000000000003};  !- HVAC Component

OS:PortList,
  {00000000-0000-0000-0057-000000000006},  !- Handle
  {00000000-0000-0000-0092-000000000003},  !- HVAC Component
  {00000000-0000-0000-0018-000000000066};  !- Port 1

OS:PortList,
  {00000000-0000-0000-0057-000000000007},  !- Handle
  {00000000-0000-0000-0092-000000000002},  !- HVAC Component
  {00000000-0000-0000-0018-000000000085};  !- Port 1

OS:PortList,
  {00000000-0000-0000-0057-000000000008},  !- Handle
  {00000000-0000-0000-0092-000000000002};  !- HVAC Component

OS:PortList,
  {00000000-0000-0000-0057-000000000009},  !- Handle
  {00000000-0000-0000-0092-000000000002},  !- HVAC Component
  {00000000-0000-0000-0018-000000000086};  !- Port 1

OS:Pump:ConstantSpeed,
  {00000000-0000-0000-0058-000000000001},  !- Handle
  Main Service Water Loop Circulator Pump, !- Name
  {00000000-0000-0000-0018-000000000098},  !- Inlet Node Name
  {00000000-0000-0000-0018-000000000099},  !- Outlet Node Name
  autosize,                                !- Rated Flow Rate {m3/s}
  1927540.26318569,                        !- Rated Pump Head {Pa}
  autosize,                                !- Rated Power Consumption {W}
  0.855,                                   !- Motor Efficiency
  0,                                       !- Fraction of Motor Inefficiencies to Fluid Stream
  Intermittent,                            !- Pump Control Type
  ,                                        !- Pump Flow Rate Schedule
  ,                                        !- Pump Curve
  ,                                        !- Impeller Diameter {m}
  ,                                        !- Rotational Speed {rev/min}
  ,                                        !- Zone
  ,                                        !- Skin Loss Radiative Fraction
  PowerPerFlowPerPressure,                 !- Design Power Sizing Method
  348701.1,                                !- Design Electric Power per Unit Flow Rate {W/(m3/s)}
  1.282051282,                             !- Design Shaft Power per Unit Flow Rate per Unit Head {W-s/m3-Pa}
  General;                                 !- End-Use Subcategory

OS:Pump:VariableSpeed,
  {00000000-0000-0000-0059-000000000001},  !- Handle
  Pump Variable Speed 1,                   !- Name
  {00000000-0000-0000-0018-000000000015},  !- Inlet Node Name
  {00000000-0000-0000-0018-000000000016},  !- Outlet Node Name
  ,                                        !- Rated Flow Rate {m3/s}
  203057.712008122,                        !- Rated Pump Head {Pa}
  ,                                        !- Rated Power Consumption {W}
  0.865,                                   !- Motor Efficiency
  ,                                        !- Fraction of Motor Inefficiencies to Fluid Stream
  ,                                        !- Coefficient 1 of the Part Load Performance Curve
  ,                                        !- Coefficient 2 of the Part Load Performance Curve
  ,                                        !- Coefficient 3 of the Part Load Performance Curve
  ,                                        !- Coefficient 4 of the Part Load Performance Curve
  ,                                        !- Minimum Flow Rate {m3/s}
  Intermittent,                            !- Pump Control Type
  ,                                        !- Pump Flow Rate Schedule Name
  ,                                        !- Pump Curve Name
  ,                                        !- Impeller Diameter {m}
  ,                                        !- VFD Control Type
  ,                                        !- Pump RPM Schedule Name
  ,                                        !- Minimum Pressure Schedule {Pa}
  ,                                        !- Maximum Pressure Schedule {Pa}
  ,                                        !- Minimum RPM Schedule {rev/min}
  ,                                        !- Maximum RPM Schedule {rev/min}
  ,                                        !- Zone Name
  0.5,                                     !- Skin Loss Radiative Fraction
  PowerPerFlowPerPressure,                 !- Design Power Sizing Method
  348701.1,                                !- Design Electric Power per Unit Flow Rate {W/(m3/s)}
  1.282051282,                             !- Design Shaft Power per Unit Flow Rate per Unit Head {W-s/m3-Pa}
  0,                                       !- Design Minimum Flow Rate Fraction
  General;                                 !- End-Use Subcategory

OS:Rendering:Color,
  {00000000-0000-0000-0060-000000000001},  !- Handle
  ALL_ST=Office enclosed <= 25 m2_FL=Building Story 1_SCH=A, !- Name
  47,                                      !- Rendering Red Value
  211,                                     !- Rendering Green Value
  38;                                      !- Rendering Blue Value

OS:Rendering:Color,
  {00000000-0000-0000-0060-000000000002},  !- Handle
  ALL_ST=Warehouse storage area medium to bulky palletized items_FL=Building Story 1_SCH=A, !- Name
  53,                                      !- Rendering Red Value
  204,                                     !- Rendering Green Value
  116;                                     !- Rendering Blue Value

OS:Rendering:Color,
  {00000000-0000-0000-0060-000000000003},  !- Handle
  ALL_ST=Warehouse storage area small hand-carried items(4)_FL=Building Story 1_SCH=A, !- Name
  152,                                     !- Rendering Red Value
  249,                                     !- Rendering Green Value
  143;                                     !- Rendering Blue Value

OS:Rendering:Color,
  {00000000-0000-0000-0060-000000000004},  !- Handle
  Rendering Color 1,                       !- Name
  210,                                     !- Rendering Red Value
  140,                                     !- Rendering Green Value
  180;                                     !- Rendering Blue Value

OS:Rendering:Color,
  {00000000-0000-0000-0060-000000000005},  !- Handle
  Rendering Color 2,                       !- Name
  173,                                     !- Rendering Red Value
  230,                                     !- Rendering Green Value
  216;                                     !- Rendering Blue Value

OS:Rendering:Color,
  {00000000-0000-0000-0060-000000000006},  !- Handle
  Rendering Color 3,                       !- Name
  0,                                       !- Rendering Red Value
  209,                                     !- Rendering Green Value
  206;                                     !- Rendering Blue Value

OS:Rendering:Color,
  {00000000-0000-0000-0060-000000000007},  !- Handle
  Rendering Color 4,                       !- Name
  34,                                      !- Rendering Red Value
  34,                                      !- Rendering Green Value
  139;                                     !- Rendering Blue Value

OS:Rendering:Color,
  {00000000-0000-0000-0060-000000000008},  !- Handle
  Space Function Office - enclosed,        !- Name
  255,                                     !- Rendering Red Value
  255,                                     !- Rendering Green Value
  255;                                     !- Rendering Blue Value

OS:Rendering:Color,
  {00000000-0000-0000-0060-000000000009},  !- Handle
  Space Function Office enclosed <= 25 m2 1, !- Name
  177,                                     !- Rendering Red Value
  23,                                      !- Rendering Green Value
  233;                                     !- Rendering Blue Value

OS:Rendering:Color,
  {00000000-0000-0000-0060-000000000010},  !- Handle
  Space Function Office enclosed <= 25 m2, !- Name
  255,                                     !- Rendering Red Value
  255,                                     !- Rendering Green Value
  255;                                     !- Rendering Blue Value

OS:Rendering:Color,
  {00000000-0000-0000-0060-000000000011},  !- Handle
  Space Function Warehouse - fine,         !- Name
  255,                                     !- Rendering Red Value
  255,                                     !- Rendering Green Value
  255;                                     !- Rendering Blue Value

OS:Rendering:Color,
  {00000000-0000-0000-0060-000000000012},  !- Handle
  Space Function Warehouse - med/blk,      !- Name
  255,                                     !- Rendering Red Value
  255,                                     !- Rendering Green Value
  255;                                     !- Rendering Blue Value

OS:Rendering:Color,
  {00000000-0000-0000-0060-000000000013},  !- Handle
  Space Function Warehouse storage area medium to bulky palletized items 1, !- Name
  154,                                     !- Rendering Red Value
  30,                                      !- Rendering Green Value
  171;                                     !- Rendering Blue Value

OS:Rendering:Color,
  {00000000-0000-0000-0060-000000000014},  !- Handle
  Space Function Warehouse storage area medium to bulky palletized items, !- Name
  255,                                     !- Rendering Red Value
  255,                                     !- Rendering Green Value
  255;                                     !- Rendering Blue Value

OS:Rendering:Color,
  {00000000-0000-0000-0060-000000000015},  !- Handle
  Space Function Warehouse storage area small hand-carried items(4) 1, !- Name
  158,                                     !- Rendering Red Value
  236,                                     !- Rendering Green Value
  124;                                     !- Rendering Blue Value

OS:Rendering:Color,
  {00000000-0000-0000-0060-000000000016},  !- Handle
  Space Function Warehouse storage area small hand-carried items(4), !- Name
  255,                                     !- Rendering Red Value
  255,                                     !- Rendering Green Value
  255;                                     !- Rendering Blue Value

OS:Schedule:Constant,
  {00000000-0000-0000-0061-000000000001},  !- Handle
  Always On Discrete,                      !- Name
  {00000000-0000-0000-0065-000000000006},  !- Schedule Type Limits Name
  1;                                       !- Value

OS:Schedule:Day,
  {00000000-0000-0000-0062-000000000001},  !- Handle
  Air Velocity Schedule Default,           !- Name
  {00000000-0000-0000-0065-000000000008},  !- Schedule Type Limits Name
  ,                                        !- Interpolate to Timestep
  24,                                      !- Hour 1
  0,                                       !- Minute 1
  0.2;                                     !- Value Until Time 1

OS:Schedule:Day,
  {00000000-0000-0000-0062-000000000002},  !- Handle
  Always On Default,                       !- Name
  {00000000-0000-0000-0065-000000000005},  !- Schedule Type Limits Name
  No,                                      !- Interpolate to Timestep
  24,                                      !- Hour 1
  0,                                       !- Minute 1
  1;                                       !- Value Until Time 1

OS:Schedule:Day,
  {00000000-0000-0000-0062-000000000003},  !- Handle
  Clothing Schedule Default Winter Clothes, !- Name
  {00000000-0000-0000-0065-000000000003},  !- Schedule Type Limits Name
  ,                                        !- Interpolate to Timestep
  24,                                      !- Hour 1
  0,                                       !- Minute 1
  1;                                       !- Value Until Time 1

OS:Schedule:Day,
  {00000000-0000-0000-0062-000000000004},  !- Handle
  Clothing Schedule Summer Clothes,        !- Name
  {00000000-0000-0000-0065-000000000003},  !- Schedule Type Limits Name
  ,                                        !- Interpolate to Timestep
  24,                                      !- Hour 1
  0,                                       !- Minute 1
  0.5;                                     !- Value Until Time 1

OS:Schedule:Day,
  {00000000-0000-0000-0062-000000000005},  !- Handle
  Economizer Max OA Fraction 100 pct Default, !- Name
  ,                                        !- Schedule Type Limits Name
  ,                                        !- Interpolate to Timestep
  24,                                      !- Hour 1
  0,                                       !- Minute 1
  1;                                       !- Value Until Time 1

OS:Schedule:Day,
  {00000000-0000-0000-0062-000000000006},  !- Handle
  Fraction Latent - 0.05 Default,          !- Name
  {00000000-0000-0000-0065-000000000005},  !- Schedule Type Limits Name
  ,                                        !- Interpolate to Timestep
  24,                                      !- Hour 1
  0,                                       !- Minute 1
  0.05;                                    !- Value Until Time 1

OS:Schedule:Day,
  {00000000-0000-0000-0062-000000000007},  !- Handle
  Fraction Sensible - 0.2 Default,         !- Name
  {00000000-0000-0000-0065-000000000005},  !- Schedule Type Limits Name
  ,                                        !- Interpolate to Timestep
  24,                                      !- Hour 1
  0,                                       !- Minute 1
  0.2;                                     !- Value Until Time 1

OS:Schedule:Day,
  {00000000-0000-0000-0062-000000000008},  !- Handle
  Mixed Water At Faucet Temp - 140F Default, !- Name
  {00000000-0000-0000-0065-000000000007},  !- Schedule Type Limits Name
  ,                                        !- Interpolate to Timestep
  24,                                      !- Hour 1
  0,                                       !- Minute 1
  60;                                      !- Value Until Time 1

OS:Schedule:Day,
  {00000000-0000-0000-0062-000000000009},  !- Handle
  NECB-A-Electric-Equipment Default,       !- Name
  {00000000-0000-0000-0065-000000000005},  !- Schedule Type Limits Name
  No,                                      !- Interpolate to Timestep
  7,                                       !- Hour 1
  0,                                       !- Minute 1
  0.2,                                     !- Value Until Time 1
  8,                                       !- Hour 2
  0,                                       !- Minute 2
  0.3,                                     !- Value Until Time 2
  9,                                       !- Hour 3
  0,                                       !- Minute 3
  0.8,                                     !- Value Until Time 3
  18,                                      !- Hour 4
  0,                                       !- Minute 4
  0.9,                                     !- Value Until Time 4
  19,                                      !- Hour 5
  0,                                       !- Minute 5
  0.5,                                     !- Value Until Time 5
  21,                                      !- Hour 6
  0,                                       !- Minute 6
  0.3,                                     !- Value Until Time 6
  24,                                      !- Hour 7
  0,                                       !- Minute 7
  0.2;                                     !- Value Until Time 7

OS:Schedule:Day,
  {00000000-0000-0000-0062-000000000010},  !- Handle
  NECB-A-Electric-Equipment Default|Wkdy Day, !- Name
  {00000000-0000-0000-0065-000000000005},  !- Schedule Type Limits Name
  No,                                      !- Interpolate to Timestep
  7,                                       !- Hour 1
  0,                                       !- Minute 1
  0.2,                                     !- Value Until Time 1
  8,                                       !- Hour 2
  0,                                       !- Minute 2
  0.3,                                     !- Value Until Time 2
  9,                                       !- Hour 3
  0,                                       !- Minute 3
  0.8,                                     !- Value Until Time 3
  18,                                      !- Hour 4
  0,                                       !- Minute 4
  0.9,                                     !- Value Until Time 4
  19,                                      !- Hour 5
  0,                                       !- Minute 5
  0.5,                                     !- Value Until Time 5
  21,                                      !- Hour 6
  0,                                       !- Minute 6
  0.3,                                     !- Value Until Time 6
  24,                                      !- Hour 7
  0,                                       !- Minute 7
  0.2;                                     !- Value Until Time 7

OS:Schedule:Day,
  {00000000-0000-0000-0062-000000000011},  !- Handle
  NECB-A-Electric-Equipment Sat Day,       !- Name
  {00000000-0000-0000-0065-000000000005},  !- Schedule Type Limits Name
  No,                                      !- Interpolate to Timestep
  24,                                      !- Hour 1
  0,                                       !- Minute 1
  0.2;                                     !- Value Until Time 1

OS:Schedule:Day,
  {00000000-0000-0000-0062-000000000012},  !- Handle
  NECB-A-Electric-Equipment Sun|Hol Day,   !- Name
  {00000000-0000-0000-0065-000000000005},  !- Schedule Type Limits Name
  No,                                      !- Interpolate to Timestep
  24,                                      !- Hour 1
  0,                                       !- Minute 1
  0.2;                                     !- Value Until Time 1

OS:Schedule:Day,
  {00000000-0000-0000-0062-000000000013},  !- Handle
  NECB-A-Lighting Default,                 !- Name
  {00000000-0000-0000-0065-000000000005},  !- Schedule Type Limits Name
  No,                                      !- Interpolate to Timestep
  7,                                       !- Hour 1
  0,                                       !- Minute 1
  0.05,                                    !- Value Until Time 1
  8,                                       !- Hour 2
  0,                                       !- Minute 2
  0.3,                                     !- Value Until Time 2
  9,                                       !- Hour 3
  0,                                       !- Minute 3
  0.8,                                     !- Value Until Time 3
  17,                                      !- Hour 4
  0,                                       !- Minute 4
  0.9,                                     !- Value Until Time 4
  18,                                      !- Hour 5
  0,                                       !- Minute 5
  0.8,                                     !- Value Until Time 5
  19,                                      !- Hour 6
  0,                                       !- Minute 6
  0.5,                                     !- Value Until Time 6
  21,                                      !- Hour 7
  0,                                       !- Minute 7
  0.3,                                     !- Value Until Time 7
  23,                                      !- Hour 8
  0,                                       !- Minute 8
  0.1,                                     !- Value Until Time 8
  24,                                      !- Hour 9
  0,                                       !- Minute 9
  0.05;                                    !- Value Until Time 9

OS:Schedule:Day,
  {00000000-0000-0000-0062-000000000014},  !- Handle
  NECB-A-Lighting Default|Wkdy Day,        !- Name
  {00000000-0000-0000-0065-000000000005},  !- Schedule Type Limits Name
  No,                                      !- Interpolate to Timestep
  7,                                       !- Hour 1
  0,                                       !- Minute 1
  0.05,                                    !- Value Until Time 1
  8,                                       !- Hour 2
  0,                                       !- Minute 2
  0.3,                                     !- Value Until Time 2
  9,                                       !- Hour 3
  0,                                       !- Minute 3
  0.8,                                     !- Value Until Time 3
  17,                                      !- Hour 4
  0,                                       !- Minute 4
  0.9,                                     !- Value Until Time 4
  18,                                      !- Hour 5
  0,                                       !- Minute 5
  0.8,                                     !- Value Until Time 5
  19,                                      !- Hour 6
  0,                                       !- Minute 6
  0.5,                                     !- Value Until Time 6
  21,                                      !- Hour 7
  0,                                       !- Minute 7
  0.3,                                     !- Value Until Time 7
  23,                                      !- Hour 8
  0,                                       !- Minute 8
  0.1,                                     !- Value Until Time 8
  24,                                      !- Hour 9
  0,                                       !- Minute 9
  0.05;                                    !- Value Until Time 9

OS:Schedule:Day,
  {00000000-0000-0000-0062-000000000015},  !- Handle
  NECB-A-Lighting Sat Day,                 !- Name
  {00000000-0000-0000-0065-000000000005},  !- Schedule Type Limits Name
  No,                                      !- Interpolate to Timestep
  24,                                      !- Hour 1
  0,                                       !- Minute 1
  0.05;                                    !- Value Until Time 1

OS:Schedule:Day,
  {00000000-0000-0000-0062-000000000016},  !- Handle
  NECB-A-Lighting Sun|Hol Day,             !- Name
  {00000000-0000-0000-0065-000000000005},  !- Schedule Type Limits Name
  No,                                      !- Interpolate to Timestep
  24,                                      !- Hour 1
  0,                                       !- Minute 1
  0.05;                                    !- Value Until Time 1

OS:Schedule:Day,
  {00000000-0000-0000-0062-000000000017},  !- Handle
  NECB-A-Occupancy Default,                !- Name
  {00000000-0000-0000-0065-000000000005},  !- Schedule Type Limits Name
  No,                                      !- Interpolate to Timestep
  7,                                       !- Hour 1
  0,                                       !- Minute 1
  0,                                       !- Value Until Time 1
  8,                                       !- Hour 2
  0,                                       !- Minute 2
  0.1,                                     !- Value Until Time 2
  9,                                       !- Hour 3
  0,                                       !- Minute 3
  0.7,                                     !- Value Until Time 3
  12,                                      !- Hour 4
  0,                                       !- Minute 4
  0.9,                                     !- Value Until Time 4
  14,                                      !- Hour 5
  0,                                       !- Minute 5
  0.5,                                     !- Value Until Time 5
  17,                                      !- Hour 6
  0,                                       !- Minute 6
  0.9,                                     !- Value Until Time 6
  18,                                      !- Hour 7
  0,                                       !- Minute 7
  0.7,                                     !- Value Until Time 7
  19,                                      !- Hour 8
  0,                                       !- Minute 8
  0.3,                                     !- Value Until Time 8
  23,                                      !- Hour 9
  0,                                       !- Minute 9
  0.1,                                     !- Value Until Time 9
  24,                                      !- Hour 10
  0,                                       !- Minute 10
  0;                                       !- Value Until Time 10

OS:Schedule:Day,
  {00000000-0000-0000-0062-000000000018},  !- Handle
  NECB-A-Occupancy Default|Wkdy Day,       !- Name
  {00000000-0000-0000-0065-000000000005},  !- Schedule Type Limits Name
  No,                                      !- Interpolate to Timestep
  7,                                       !- Hour 1
  0,                                       !- Minute 1
  0,                                       !- Value Until Time 1
  8,                                       !- Hour 2
  0,                                       !- Minute 2
  0.1,                                     !- Value Until Time 2
  9,                                       !- Hour 3
  0,                                       !- Minute 3
  0.7,                                     !- Value Until Time 3
  12,                                      !- Hour 4
  0,                                       !- Minute 4
  0.9,                                     !- Value Until Time 4
  14,                                      !- Hour 5
  0,                                       !- Minute 5
  0.5,                                     !- Value Until Time 5
  17,                                      !- Hour 6
  0,                                       !- Minute 6
  0.9,                                     !- Value Until Time 6
  18,                                      !- Hour 7
  0,                                       !- Minute 7
  0.7,                                     !- Value Until Time 7
  19,                                      !- Hour 8
  0,                                       !- Minute 8
  0.3,                                     !- Value Until Time 8
  23,                                      !- Hour 9
  0,                                       !- Minute 9
  0.1,                                     !- Value Until Time 9
  24,                                      !- Hour 10
  0,                                       !- Minute 10
  0;                                       !- Value Until Time 10

OS:Schedule:Day,
  {00000000-0000-0000-0062-000000000019},  !- Handle
  NECB-A-Occupancy Sat Day,                !- Name
  {00000000-0000-0000-0065-000000000005},  !- Schedule Type Limits Name
  No,                                      !- Interpolate to Timestep
  24,                                      !- Hour 1
  0,                                       !- Minute 1
  0;                                       !- Value Until Time 1

OS:Schedule:Day,
  {00000000-0000-0000-0062-000000000020},  !- Handle
  NECB-A-Occupancy Sun|Hol Day,            !- Name
  {00000000-0000-0000-0065-000000000005},  !- Schedule Type Limits Name
  No,                                      !- Interpolate to Timestep
  24,                                      !- Hour 1
  0,                                       !- Minute 1
  0;                                       !- Value Until Time 1

OS:Schedule:Day,
  {00000000-0000-0000-0062-000000000021},  !- Handle
  NECB-A-Occupancy-NECB-A-Lighting-0.3-0.1-0.67-Default|Wkdy-Light Day, !- Name
  {00000000-0000-0000-0065-000000000005},  !- Schedule Type Limits Name
  ,                                        !- Interpolate to Timestep
  7,                                       !- Hour 1
  0,                                       !- Minute 1
  0.03495,                                 !- Value Until Time 1
  8,                                       !- Hour 2
  0,                                       !- Minute 2
  0.2097,                                  !- Value Until Time 2
  9,                                       !- Hour 3
  0,                                       !- Minute 3
  0.8,                                     !- Value Until Time 3
  17,                                      !- Hour 4
  0,                                       !- Minute 4
  0.9,                                     !- Value Until Time 4
  18,                                      !- Hour 5
  0,                                       !- Minute 5
  0.8,                                     !- Value Until Time 5
  19,                                      !- Hour 6
  0,                                       !- Minute 6
  0.5,                                     !- Value Until Time 6
  21,                                      !- Hour 7
  0,                                       !- Minute 7
  0.2097,                                  !- Value Until Time 7
  23,                                      !- Hour 8
  0,                                       !- Minute 8
  0.0699,                                  !- Value Until Time 8
  24,                                      !- Hour 9
  0,                                       !- Minute 9
  0.03495;                                 !- Value Until Time 9

OS:Schedule:Day,
  {00000000-0000-0000-0062-000000000022},  !- Handle
  NECB-A-Occupancy-NECB-A-Lighting-0.3-0.1-0.67-Light Default, !- Name
  {00000000-0000-0000-0065-000000000005},  !- Schedule Type Limits Name
  ,                                        !- Interpolate to Timestep
  7,                                       !- Hour 1
  0,                                       !- Minute 1
  0.03495,                                 !- Value Until Time 1
  8,                                       !- Hour 2
  0,                                       !- Minute 2
  0.2097,                                  !- Value Until Time 2
  9,                                       !- Hour 3
  0,                                       !- Minute 3
  0.8,                                     !- Value Until Time 3
  17,                                      !- Hour 4
  0,                                       !- Minute 4
  0.9,                                     !- Value Until Time 4
  18,                                      !- Hour 5
  0,                                       !- Minute 5
  0.8,                                     !- Value Until Time 5
  19,                                      !- Hour 6
  0,                                       !- Minute 6
  0.5,                                     !- Value Until Time 6
  21,                                      !- Hour 7
  0,                                       !- Minute 7
  0.2097,                                  !- Value Until Time 7
  23,                                      !- Hour 8
  0,                                       !- Minute 8
  0.0699,                                  !- Value Until Time 8
  24,                                      !- Hour 9
  0,                                       !- Minute 9
  0.03495;                                 !- Value Until Time 9

OS:Schedule:Day,
  {00000000-0000-0000-0062-000000000023},  !- Handle
  NECB-A-Occupancy-NECB-A-Lighting-0.3-0.1-0.67-Sat-Light Day, !- Name
  {00000000-0000-0000-0065-000000000005},  !- Schedule Type Limits Name
  ,                                        !- Interpolate to Timestep
  24,                                      !- Hour 1
  0,                                       !- Minute 1
  0.03495;                                 !- Value Until Time 1

OS:Schedule:Day,
  {00000000-0000-0000-0062-000000000024},  !- Handle
  NECB-A-Occupancy-NECB-A-Lighting-0.3-0.1-0.67-Sun|Hol-Light Day, !- Name
  {00000000-0000-0000-0065-000000000005},  !- Schedule Type Limits Name
  ,                                        !- Interpolate to Timestep
  24,                                      !- Hour 1
  0,                                       !- Minute 1
  0.03495;                                 !- Value Until Time 1

OS:Schedule:Day,
  {00000000-0000-0000-0062-000000000025},  !- Handle
  NECB-A-Service Water Heating Default,    !- Name
  {00000000-0000-0000-0065-000000000005},  !- Schedule Type Limits Name
  No,                                      !- Interpolate to Timestep
  7,                                       !- Hour 1
  0,                                       !- Minute 1
  0.05,                                    !- Value Until Time 1
  8,                                       !- Hour 2
  0,                                       !- Minute 2
  0.1,                                     !- Value Until Time 2
  10,                                      !- Hour 3
  0,                                       !- Minute 3
  0.5,                                     !- Value Until Time 3
  16,                                      !- Hour 4
  0,                                       !- Minute 4
  0.9,                                     !- Value Until Time 4
  17,                                      !- Hour 5
  0,                                       !- Minute 5
  0.7,                                     !- Value Until Time 5
  18,                                      !- Hour 6
  0,                                       !- Minute 6
  0.5,                                     !- Value Until Time 6
  19,                                      !- Hour 7
  0,                                       !- Minute 7
  0.3,                                     !- Value Until Time 7
  22,                                      !- Hour 8
  0,                                       !- Minute 8
  0.2,                                     !- Value Until Time 8
  24,                                      !- Hour 9
  0,                                       !- Minute 9
  0.05;                                    !- Value Until Time 9

OS:Schedule:Day,
  {00000000-0000-0000-0062-000000000026},  !- Handle
  NECB-A-Service Water Heating Default|Wkdy Day, !- Name
  {00000000-0000-0000-0065-000000000005},  !- Schedule Type Limits Name
  No,                                      !- Interpolate to Timestep
  7,                                       !- Hour 1
  0,                                       !- Minute 1
  0.05,                                    !- Value Until Time 1
  8,                                       !- Hour 2
  0,                                       !- Minute 2
  0.1,                                     !- Value Until Time 2
  10,                                      !- Hour 3
  0,                                       !- Minute 3
  0.5,                                     !- Value Until Time 3
  16,                                      !- Hour 4
  0,                                       !- Minute 4
  0.9,                                     !- Value Until Time 4
  17,                                      !- Hour 5
  0,                                       !- Minute 5
  0.7,                                     !- Value Until Time 5
  18,                                      !- Hour 6
  0,                                       !- Minute 6
  0.5,                                     !- Value Until Time 6
  19,                                      !- Hour 7
  0,                                       !- Minute 7
  0.3,                                     !- Value Until Time 7
  22,                                      !- Hour 8
  0,                                       !- Minute 8
  0.2,                                     !- Value Until Time 8
  24,                                      !- Hour 9
  0,                                       !- Minute 9
  0.05;                                    !- Value Until Time 9

OS:Schedule:Day,
  {00000000-0000-0000-0062-000000000027},  !- Handle
  NECB-A-Service Water Heating Sat Day,    !- Name
  {00000000-0000-0000-0065-000000000005},  !- Schedule Type Limits Name
  No,                                      !- Interpolate to Timestep
  24,                                      !- Hour 1
  0,                                       !- Minute 1
  0.05;                                    !- Value Until Time 1

OS:Schedule:Day,
  {00000000-0000-0000-0062-000000000028},  !- Handle
  NECB-A-Service Water Heating Sun|Hol Day, !- Name
  {00000000-0000-0000-0065-000000000005},  !- Schedule Type Limits Name
  No,                                      !- Interpolate to Timestep
  24,                                      !- Hour 1
  0,                                       !- Minute 1
  0.05;                                    !- Value Until Time 1

OS:Schedule:Day,
  {00000000-0000-0000-0062-000000000029},  !- Handle
  NECB-A-Thermostat Setpoint-Cooling Default, !- Name
  {00000000-0000-0000-0065-000000000007},  !- Schedule Type Limits Name
  No,                                      !- Interpolate to Timestep
  6,                                       !- Hour 1
  0,                                       !- Minute 1
  35,                                      !- Value Until Time 1
  21,                                      !- Hour 2
  0,                                       !- Minute 2
  24,                                      !- Value Until Time 2
  24,                                      !- Hour 3
  0,                                       !- Minute 3
  35;                                      !- Value Until Time 3

OS:Schedule:Day,
  {00000000-0000-0000-0062-000000000030},  !- Handle
  NECB-A-Thermostat Setpoint-Cooling Default|Wkdy Day, !- Name
  {00000000-0000-0000-0065-000000000007},  !- Schedule Type Limits Name
  No,                                      !- Interpolate to Timestep
  6,                                       !- Hour 1
  0,                                       !- Minute 1
  35,                                      !- Value Until Time 1
  21,                                      !- Hour 2
  0,                                       !- Minute 2
  24,                                      !- Value Until Time 2
  24,                                      !- Hour 3
  0,                                       !- Minute 3
  35;                                      !- Value Until Time 3

OS:Schedule:Day,
  {00000000-0000-0000-0062-000000000031},  !- Handle
  NECB-A-Thermostat Setpoint-Cooling Sat Day, !- Name
  {00000000-0000-0000-0065-000000000007},  !- Schedule Type Limits Name
  No,                                      !- Interpolate to Timestep
  24,                                      !- Hour 1
  0,                                       !- Minute 1
  35;                                      !- Value Until Time 1

OS:Schedule:Day,
  {00000000-0000-0000-0062-000000000032},  !- Handle
  NECB-A-Thermostat Setpoint-Cooling Sun|Hol Day, !- Name
  {00000000-0000-0000-0065-000000000007},  !- Schedule Type Limits Name
  No,                                      !- Interpolate to Timestep
  24,                                      !- Hour 1
  0,                                       !- Minute 1
  35;                                      !- Value Until Time 1

OS:Schedule:Day,
  {00000000-0000-0000-0062-000000000033},  !- Handle
  NECB-A-Thermostat Setpoint-Heating Default, !- Name
  {00000000-0000-0000-0065-000000000007},  !- Schedule Type Limits Name
  No,                                      !- Interpolate to Timestep
  6,                                       !- Hour 1
  0,                                       !- Minute 1
  18,                                      !- Value Until Time 1
  7,                                       !- Hour 2
  0,                                       !- Minute 2
  20,                                      !- Value Until Time 2
  21,                                      !- Hour 3
  0,                                       !- Minute 3
  22,                                      !- Value Until Time 3
  24,                                      !- Hour 4
  0,                                       !- Minute 4
  18;                                      !- Value Until Time 4

OS:Schedule:Day,
  {00000000-0000-0000-0062-000000000034},  !- Handle
  NECB-A-Thermostat Setpoint-Heating Default|Wkdy Day, !- Name
  {00000000-0000-0000-0065-000000000007},  !- Schedule Type Limits Name
  No,                                      !- Interpolate to Timestep
  6,                                       !- Hour 1
  0,                                       !- Minute 1
  18,                                      !- Value Until Time 1
  7,                                       !- Hour 2
  0,                                       !- Minute 2
  20,                                      !- Value Until Time 2
  21,                                      !- Hour 3
  0,                                       !- Minute 3
  22,                                      !- Value Until Time 3
  24,                                      !- Hour 4
  0,                                       !- Minute 4
  18;                                      !- Value Until Time 4

OS:Schedule:Day,
  {00000000-0000-0000-0062-000000000035},  !- Handle
  NECB-A-Thermostat Setpoint-Heating Sat Day, !- Name
  {00000000-0000-0000-0065-000000000007},  !- Schedule Type Limits Name
  No,                                      !- Interpolate to Timestep
  24,                                      !- Hour 1
  0,                                       !- Minute 1
  18;                                      !- Value Until Time 1

OS:Schedule:Day,
  {00000000-0000-0000-0062-000000000036},  !- Handle
  NECB-A-Thermostat Setpoint-Heating Sun|Hol Day, !- Name
  {00000000-0000-0000-0065-000000000007},  !- Schedule Type Limits Name
  No,                                      !- Interpolate to Timestep
  24,                                      !- Hour 1
  0,                                       !- Minute 1
  18;                                      !- Value Until Time 1

OS:Schedule:Day,
  {00000000-0000-0000-0062-000000000037},  !- Handle
  NECB-Activity Default,                   !- Name
  {00000000-0000-0000-0065-000000000001},  !- Schedule Type Limits Name
  No,                                      !- Interpolate to Timestep
  24,                                      !- Hour 1
  0,                                       !- Minute 1
  130;                                     !- Value Until Time 1

OS:Schedule:Day,
  {00000000-0000-0000-0062-000000000038},  !- Handle
  NECB-Activity Summer Design Day,         !- Name
  {00000000-0000-0000-0065-000000000001},  !- Schedule Type Limits Name
  No,                                      !- Interpolate to Timestep
  24,                                      !- Hour 1
  0,                                       !- Minute 1
  130;                                     !- Value Until Time 1

OS:Schedule:Day,
  {00000000-0000-0000-0062-000000000039},  !- Handle
  NECB-Activity Winter Design Day,         !- Name
  {00000000-0000-0000-0065-000000000001},  !- Schedule Type Limits Name
  No,                                      !- Interpolate to Timestep
  24,                                      !- Hour 1
  0,                                       !- Minute 1
  130;                                     !- Value Until Time 1

OS:Schedule:Day,
  {00000000-0000-0000-0062-000000000040},  !- Handle
  Schedule Day 1,                          !- Name
  ,                                        !- Schedule Type Limits Name
  ,                                        !- Interpolate to Timestep
  24,                                      !- Hour 1
  0,                                       !- Minute 1
  0;                                       !- Value Until Time 1

OS:Schedule:Day,
  {00000000-0000-0000-0062-000000000041},  !- Handle
  Schedule Day 10,                         !- Name
  {00000000-0000-0000-0065-000000000004},  !- Schedule Type Limits Name
  ,                                        !- Interpolate to Timestep
  24,                                      !- Hour 1
  0,                                       !- Minute 1
  0;                                       !- Value Until Time 1

OS:Schedule:Day,
  {00000000-0000-0000-0062-000000000042},  !- Handle
  Schedule Day 2,                          !- Name
  ,                                        !- Schedule Type Limits Name
  ,                                        !- Interpolate to Timestep
  24,                                      !- Hour 1
  0,                                       !- Minute 1
  0;                                       !- Value Until Time 1

OS:Schedule:Day,
  {00000000-0000-0000-0062-000000000043},  !- Handle
  Schedule Day 3,                          !- Name
  {00000000-0000-0000-0065-000000000007},  !- Schedule Type Limits Name
  ,                                        !- Interpolate to Timestep
  24,                                      !- Hour 1
  0,                                       !- Minute 1
  22;                                      !- Value Until Time 1

OS:Schedule:Day,
  {00000000-0000-0000-0062-000000000044},  !- Handle
  Schedule Day 4,                          !- Name
  {00000000-0000-0000-0065-000000000007},  !- Schedule Type Limits Name
  ,                                        !- Interpolate to Timestep
  24,                                      !- Hour 1
  0,                                       !- Minute 1
  60;                                      !- Value Until Time 1

OS:Schedule:Day,
  {00000000-0000-0000-0062-000000000045},  !- Handle
  Schedule Day 5,                          !- Name
  {00000000-0000-0000-0065-000000000004},  !- Schedule Type Limits Name
  ,                                        !- Interpolate to Timestep
  24,                                      !- Hour 1
  0,                                       !- Minute 1
  0;                                       !- Value Until Time 1

OS:Schedule:Day,
  {00000000-0000-0000-0062-000000000046},  !- Handle
  Schedule Day 6,                          !- Name
  {00000000-0000-0000-0065-000000000004},  !- Schedule Type Limits Name
  ,                                        !- Interpolate to Timestep
  24,                                      !- Hour 1
  0,                                       !- Minute 1
  0;                                       !- Value Until Time 1

OS:Schedule:Day,
  {00000000-0000-0000-0062-000000000047},  !- Handle
  Schedule Day 7,                          !- Name
  {00000000-0000-0000-0065-000000000004},  !- Schedule Type Limits Name
  ,                                        !- Interpolate to Timestep
  24,                                      !- Hour 1
  0,                                       !- Minute 1
  0;                                       !- Value Until Time 1

OS:Schedule:Day,
  {00000000-0000-0000-0062-000000000048},  !- Handle
  Schedule Day 8,                          !- Name
  {00000000-0000-0000-0065-000000000004},  !- Schedule Type Limits Name
  ,                                        !- Interpolate to Timestep
  24,                                      !- Hour 1
  0,                                       !- Minute 1
  0;                                       !- Value Until Time 1

OS:Schedule:Day,
  {00000000-0000-0000-0062-000000000049},  !- Handle
  Schedule Day 9,                          !- Name
  {00000000-0000-0000-0065-000000000004},  !- Schedule Type Limits Name
  ,                                        !- Interpolate to Timestep
  24,                                      !- Hour 1
  0,                                       !- Minute 1
  0;                                       !- Value Until Time 1

OS:Schedule:Day,
  {00000000-0000-0000-0062-000000000050},  !- Handle
  Service Water Loop Temp - 140F Default,  !- Name
  {00000000-0000-0000-0065-000000000007},  !- Schedule Type Limits Name
  ,                                        !- Interpolate to Timestep
  24,                                      !- Hour 1
  0,                                       !- Minute 1
  60;                                      !- Value Until Time 1

OS:Schedule:Day,
  {00000000-0000-0000-0062-000000000051},  !- Handle
  Water Heater Ambient Temp Schedule 71.6F Default, !- Name
  {00000000-0000-0000-0065-000000000007},  !- Schedule Type Limits Name
  ,                                        !- Interpolate to Timestep
  24,                                      !- Hour 1
  0,                                       !- Minute 1
  22.0000000000001;                        !- Value Until Time 1

OS:Schedule:Day,
  {00000000-0000-0000-0062-000000000052},  !- Handle
  Work Efficiency Schedule Default,        !- Name
  {00000000-0000-0000-0065-000000000005},  !- Schedule Type Limits Name
  ,                                        !- Interpolate to Timestep
  24,                                      !- Hour 1
  0,                                       !- Minute 1
  0;                                       !- Value Until Time 1

OS:Schedule:Day,
  {00000000-0000-0000-0062-000000000053},  !- Handle
  sys_3|mixed|shr>none|sc>ashp|sh>ashp>c-g|ssf>cv|zh>b-hw|zc>none|srf>none| Occ Sch Default, !- Name
  {00000000-0000-0000-0065-000000000004},  !- Schedule Type Limits Name
  ,                                        !- Interpolate to Timestep
  8,                                       !- Hour 1
  0,                                       !- Minute 1
  0,                                       !- Value Until Time 1
  19,                                      !- Hour 2
  0,                                       !- Minute 2
  1,                                       !- Value Until Time 2
  24,                                      !- Hour 3
  0,                                       !- Minute 3
  0;                                       !- Value Until Time 3

OS:Schedule:Day,
  {00000000-0000-0000-0062-000000000054},  !- Handle
  sys_3|mixed|shr>none|sc>ashp|sh>ashp>c-g|ssf>cv|zh>b-hw|zc>none|srf>none| Occ Sch Summer Design Day, !- Name
  {00000000-0000-0000-0065-000000000004},  !- Schedule Type Limits Name
  ,                                        !- Interpolate to Timestep
  24,                                      !- Hour 1
  0,                                       !- Minute 1
  1;                                       !- Value Until Time 1

OS:Schedule:Day,
  {00000000-0000-0000-0062-000000000055},  !- Handle
  sys_3|mixed|shr>none|sc>ashp|sh>ashp>c-g|ssf>cv|zh>b-hw|zc>none|srf>none| Occ Sch Winter Design Day, !- Name
  {00000000-0000-0000-0065-000000000004},  !- Schedule Type Limits Name
  ,                                        !- Interpolate to Timestep
  24,                                      !- Hour 1
  0,                                       !- Minute 1
  1;                                       !- Value Until Time 1

OS:Schedule:Day,
  {00000000-0000-0000-0062-000000000056},  !- Handle
  sys_4|mixed|shr>none|sc>ashp|sh>ashp>c-g|ssf>cv|zh>b-hw|zc>none|srf>none| 1 Occ Sch Default, !- Name
  {00000000-0000-0000-0065-000000000004},  !- Schedule Type Limits Name
  ,                                        !- Interpolate to Timestep
  8,                                       !- Hour 1
  0,                                       !- Minute 1
  0,                                       !- Value Until Time 1
  19,                                      !- Hour 2
  0,                                       !- Minute 2
  1,                                       !- Value Until Time 2
  24,                                      !- Hour 3
  0,                                       !- Minute 3
  0;                                       !- Value Until Time 3

OS:Schedule:Day,
  {00000000-0000-0000-0062-000000000057},  !- Handle
  sys_4|mixed|shr>none|sc>ashp|sh>ashp>c-g|ssf>cv|zh>b-hw|zc>none|srf>none| 1 Occ Sch Summer Design Day, !- Name
  {00000000-0000-0000-0065-000000000004},  !- Schedule Type Limits Name
  ,                                        !- Interpolate to Timestep
  24,                                      !- Hour 1
  0,                                       !- Minute 1
  1;                                       !- Value Until Time 1

OS:Schedule:Day,
  {00000000-0000-0000-0062-000000000058},  !- Handle
  sys_4|mixed|shr>none|sc>ashp|sh>ashp>c-g|ssf>cv|zh>b-hw|zc>none|srf>none| 1 Occ Sch Winter Design Day, !- Name
  {00000000-0000-0000-0065-000000000004},  !- Schedule Type Limits Name
  ,                                        !- Interpolate to Timestep
  24,                                      !- Hour 1
  0,                                       !- Minute 1
  1;                                       !- Value Until Time 1

OS:Schedule:Day,
  {00000000-0000-0000-0062-000000000059},  !- Handle
  sys_4|mixed|shr>none|sc>ashp|sh>ashp>c-g|ssf>cv|zh>b-hw|zc>none|srf>none| Occ Sch Default, !- Name
  {00000000-0000-0000-0065-000000000004},  !- Schedule Type Limits Name
  ,                                        !- Interpolate to Timestep
  8,                                       !- Hour 1
  0,                                       !- Minute 1
  0,                                       !- Value Until Time 1
  19,                                      !- Hour 2
  0,                                       !- Minute 2
  1,                                       !- Value Until Time 2
  24,                                      !- Hour 3
  0,                                       !- Minute 3
  0;                                       !- Value Until Time 3

OS:Schedule:Day,
  {00000000-0000-0000-0062-000000000060},  !- Handle
  sys_4|mixed|shr>none|sc>ashp|sh>ashp>c-g|ssf>cv|zh>b-hw|zc>none|srf>none| Occ Sch Summer Design Day, !- Name
  {00000000-0000-0000-0065-000000000004},  !- Schedule Type Limits Name
  ,                                        !- Interpolate to Timestep
  24,                                      !- Hour 1
  0,                                       !- Minute 1
  1;                                       !- Value Until Time 1

OS:Schedule:Day,
  {00000000-0000-0000-0062-000000000061},  !- Handle
  sys_4|mixed|shr>none|sc>ashp|sh>ashp>c-g|ssf>cv|zh>b-hw|zc>none|srf>none| Occ Sch Winter Design Day, !- Name
  {00000000-0000-0000-0065-000000000004},  !- Schedule Type Limits Name
  ,                                        !- Interpolate to Timestep
  24,                                      !- Hour 1
  0,                                       !- Minute 1
  1;                                       !- Value Until Time 1

OS:Schedule:Rule,
  {00000000-0000-0000-0063-000000000001},  !- Handle
  Schedule Rule 1,                         !- Name
  {00000000-0000-0000-0064-000000000003},  !- Schedule Ruleset Name
  0,                                       !- Rule Order
  {00000000-0000-0000-0062-000000000004},  !- Day Schedule Name
  ,                                        !- Apply Sunday
  ,                                        !- Apply Monday
  ,                                        !- Apply Tuesday
  ,                                        !- Apply Wednesday
  ,                                        !- Apply Thursday
  ,                                        !- Apply Friday
  ,                                        !- Apply Saturday
  DateRange,                               !- Date Specification Type
  5,                                       !- Start Month
  1,                                       !- Start Day
  9,                                       !- End Month
  30;                                      !- End Day

OS:Schedule:Rule,
  {00000000-0000-0000-0063-000000000002},  !- Handle
  Schedule Rule 10,                        !- Name
  {00000000-0000-0000-0064-000000000008},  !- Schedule Ruleset Name
  0,                                       !- Rule Order
  {00000000-0000-0000-0062-000000000012},  !- Day Schedule Name
  Yes,                                     !- Apply Sunday
  ,                                        !- Apply Monday
  ,                                        !- Apply Tuesday
  ,                                        !- Apply Wednesday
  ,                                        !- Apply Thursday
  ,                                        !- Apply Friday
  ,                                        !- Apply Saturday
  DateRange,                               !- Date Specification Type
  1,                                       !- Start Month
  1,                                       !- Start Day
  12,                                      !- End Month
  31;                                      !- End Day

OS:Schedule:Rule,
  {00000000-0000-0000-0063-000000000003},  !- Handle
  Schedule Rule 11,                        !- Name
  {00000000-0000-0000-0064-000000000014},  !- Schedule Ruleset Name
  2,                                       !- Rule Order
  {00000000-0000-0000-0062-000000000034},  !- Day Schedule Name
  ,                                        !- Apply Sunday
  Yes,                                     !- Apply Monday
  Yes,                                     !- Apply Tuesday
  Yes,                                     !- Apply Wednesday
  Yes,                                     !- Apply Thursday
  Yes,                                     !- Apply Friday
  ,                                        !- Apply Saturday
  DateRange,                               !- Date Specification Type
  1,                                       !- Start Month
  1,                                       !- Start Day
  12,                                      !- End Month
  31;                                      !- End Day

OS:Schedule:Rule,
  {00000000-0000-0000-0063-000000000004},  !- Handle
  Schedule Rule 12,                        !- Name
  {00000000-0000-0000-0064-000000000014},  !- Schedule Ruleset Name
  1,                                       !- Rule Order
  {00000000-0000-0000-0062-000000000035},  !- Day Schedule Name
  ,                                        !- Apply Sunday
  ,                                        !- Apply Monday
  ,                                        !- Apply Tuesday
  ,                                        !- Apply Wednesday
  ,                                        !- Apply Thursday
  ,                                        !- Apply Friday
  Yes,                                     !- Apply Saturday
  DateRange,                               !- Date Specification Type
  1,                                       !- Start Month
  1,                                       !- Start Day
  12,                                      !- End Month
  31;                                      !- End Day

OS:Schedule:Rule,
  {00000000-0000-0000-0063-000000000005},  !- Handle
  Schedule Rule 13,                        !- Name
  {00000000-0000-0000-0064-000000000014},  !- Schedule Ruleset Name
  0,                                       !- Rule Order
  {00000000-0000-0000-0062-000000000036},  !- Day Schedule Name
  Yes,                                     !- Apply Sunday
  ,                                        !- Apply Monday
  ,                                        !- Apply Tuesday
  ,                                        !- Apply Wednesday
  ,                                        !- Apply Thursday
  ,                                        !- Apply Friday
  ,                                        !- Apply Saturday
  DateRange,                               !- Date Specification Type
  1,                                       !- Start Month
  1,                                       !- Start Day
  12,                                      !- End Month
  31;                                      !- End Day

OS:Schedule:Rule,
  {00000000-0000-0000-0063-000000000006},  !- Handle
  Schedule Rule 14,                        !- Name
  {00000000-0000-0000-0064-000000000013},  !- Schedule Ruleset Name
  2,                                       !- Rule Order
  {00000000-0000-0000-0062-000000000030},  !- Day Schedule Name
  ,                                        !- Apply Sunday
  Yes,                                     !- Apply Monday
  Yes,                                     !- Apply Tuesday
  Yes,                                     !- Apply Wednesday
  Yes,                                     !- Apply Thursday
  Yes,                                     !- Apply Friday
  ,                                        !- Apply Saturday
  DateRange,                               !- Date Specification Type
  1,                                       !- Start Month
  1,                                       !- Start Day
  12,                                      !- End Month
  31;                                      !- End Day

OS:Schedule:Rule,
  {00000000-0000-0000-0063-000000000007},  !- Handle
  Schedule Rule 15,                        !- Name
  {00000000-0000-0000-0064-000000000013},  !- Schedule Ruleset Name
  1,                                       !- Rule Order
  {00000000-0000-0000-0062-000000000031},  !- Day Schedule Name
  ,                                        !- Apply Sunday
  ,                                        !- Apply Monday
  ,                                        !- Apply Tuesday
  ,                                        !- Apply Wednesday
  ,                                        !- Apply Thursday
  ,                                        !- Apply Friday
  Yes,                                     !- Apply Saturday
  DateRange,                               !- Date Specification Type
  1,                                       !- Start Month
  1,                                       !- Start Day
  12,                                      !- End Month
  31;                                      !- End Day

OS:Schedule:Rule,
  {00000000-0000-0000-0063-000000000008},  !- Handle
  Schedule Rule 16,                        !- Name
  {00000000-0000-0000-0064-000000000013},  !- Schedule Ruleset Name
  0,                                       !- Rule Order
  {00000000-0000-0000-0062-000000000032},  !- Day Schedule Name
  Yes,                                     !- Apply Sunday
  ,                                        !- Apply Monday
  ,                                        !- Apply Tuesday
  ,                                        !- Apply Wednesday
  ,                                        !- Apply Thursday
  ,                                        !- Apply Friday
  ,                                        !- Apply Saturday
  DateRange,                               !- Date Specification Type
  1,                                       !- Start Month
  1,                                       !- Start Day
  12,                                      !- End Month
  31;                                      !- End Day

OS:Schedule:Rule,
  {00000000-0000-0000-0063-000000000009},  !- Handle
  Schedule Rule 17,                        !- Name
  {00000000-0000-0000-0064-000000000009},  !- Schedule Ruleset Name
  2,                                       !- Rule Order
  {00000000-0000-0000-0062-000000000014},  !- Day Schedule Name
  ,                                        !- Apply Sunday
  Yes,                                     !- Apply Monday
  Yes,                                     !- Apply Tuesday
  Yes,                                     !- Apply Wednesday
  Yes,                                     !- Apply Thursday
  Yes,                                     !- Apply Friday
  ,                                        !- Apply Saturday
  DateRange,                               !- Date Specification Type
  1,                                       !- Start Month
  1,                                       !- Start Day
  12,                                      !- End Month
  31;                                      !- End Day

OS:Schedule:Rule,
  {00000000-0000-0000-0063-000000000010},  !- Handle
  Schedule Rule 18,                        !- Name
  {00000000-0000-0000-0064-000000000009},  !- Schedule Ruleset Name
  1,                                       !- Rule Order
  {00000000-0000-0000-0062-000000000015},  !- Day Schedule Name
  ,                                        !- Apply Sunday
  ,                                        !- Apply Monday
  ,                                        !- Apply Tuesday
  ,                                        !- Apply Wednesday
  ,                                        !- Apply Thursday
  ,                                        !- Apply Friday
  Yes,                                     !- Apply Saturday
  DateRange,                               !- Date Specification Type
  1,                                       !- Start Month
  1,                                       !- Start Day
  12,                                      !- End Month
  31;                                      !- End Day

OS:Schedule:Rule,
  {00000000-0000-0000-0063-000000000011},  !- Handle
  Schedule Rule 19,                        !- Name
  {00000000-0000-0000-0064-000000000009},  !- Schedule Ruleset Name
  0,                                       !- Rule Order
  {00000000-0000-0000-0062-000000000016},  !- Day Schedule Name
  Yes,                                     !- Apply Sunday
  ,                                        !- Apply Monday
  ,                                        !- Apply Tuesday
  ,                                        !- Apply Wednesday
  ,                                        !- Apply Thursday
  ,                                        !- Apply Friday
  ,                                        !- Apply Saturday
  DateRange,                               !- Date Specification Type
  1,                                       !- Start Month
  1,                                       !- Start Day
  12,                                      !- End Month
  31;                                      !- End Day

OS:Schedule:Rule,
  {00000000-0000-0000-0063-000000000012},  !- Handle
  Schedule Rule 2,                         !- Name
  {00000000-0000-0000-0064-000000000010},  !- Schedule Ruleset Name
  2,                                       !- Rule Order
  {00000000-0000-0000-0062-000000000018},  !- Day Schedule Name
  ,                                        !- Apply Sunday
  Yes,                                     !- Apply Monday
  Yes,                                     !- Apply Tuesday
  Yes,                                     !- Apply Wednesday
  Yes,                                     !- Apply Thursday
  Yes,                                     !- Apply Friday
  ,                                        !- Apply Saturday
  DateRange,                               !- Date Specification Type
  1,                                       !- Start Month
  1,                                       !- Start Day
  12,                                      !- End Month
  31;                                      !- End Day

OS:Schedule:Rule,
  {00000000-0000-0000-0063-000000000013},  !- Handle
  Schedule Rule 20,                        !- Name
  {00000000-0000-0000-0064-000000000012},  !- Schedule Ruleset Name
  2,                                       !- Rule Order
  {00000000-0000-0000-0062-000000000026},  !- Day Schedule Name
  ,                                        !- Apply Sunday
  Yes,                                     !- Apply Monday
  Yes,                                     !- Apply Tuesday
  Yes,                                     !- Apply Wednesday
  Yes,                                     !- Apply Thursday
  Yes,                                     !- Apply Friday
  ,                                        !- Apply Saturday
  DateRange,                               !- Date Specification Type
  1,                                       !- Start Month
  1,                                       !- Start Day
  12,                                      !- End Month
  31;                                      !- End Day

OS:Schedule:Rule,
  {00000000-0000-0000-0063-000000000014},  !- Handle
  Schedule Rule 21,                        !- Name
  {00000000-0000-0000-0064-000000000012},  !- Schedule Ruleset Name
  1,                                       !- Rule Order
  {00000000-0000-0000-0062-000000000027},  !- Day Schedule Name
  ,                                        !- Apply Sunday
  ,                                        !- Apply Monday
  ,                                        !- Apply Tuesday
  ,                                        !- Apply Wednesday
  ,                                        !- Apply Thursday
  ,                                        !- Apply Friday
  Yes,                                     !- Apply Saturday
  DateRange,                               !- Date Specification Type
  1,                                       !- Start Month
  1,                                       !- Start Day
  12,                                      !- End Month
  31;                                      !- End Day

OS:Schedule:Rule,
  {00000000-0000-0000-0063-000000000015},  !- Handle
  Schedule Rule 22,                        !- Name
  {00000000-0000-0000-0064-000000000012},  !- Schedule Ruleset Name
  0,                                       !- Rule Order
  {00000000-0000-0000-0062-000000000028},  !- Day Schedule Name
  Yes,                                     !- Apply Sunday
  ,                                        !- Apply Monday
  ,                                        !- Apply Tuesday
  ,                                        !- Apply Wednesday
  ,                                        !- Apply Thursday
  ,                                        !- Apply Friday
  ,                                        !- Apply Saturday
  DateRange,                               !- Date Specification Type
  1,                                       !- Start Month
  1,                                       !- Start Day
  12,                                      !- End Month
  31;                                      !- End Day

OS:Schedule:Rule,
  {00000000-0000-0000-0063-000000000016},  !- Handle
  Schedule Rule 23,                        !- Name
  {00000000-0000-0000-0064-000000000021},  !- Schedule Ruleset Name
  1,                                       !- Rule Order
  {00000000-0000-0000-0062-000000000045},  !- Day Schedule Name
  ,                                        !- Apply Sunday
  ,                                        !- Apply Monday
  ,                                        !- Apply Tuesday
  ,                                        !- Apply Wednesday
  ,                                        !- Apply Thursday
  ,                                        !- Apply Friday
  Yes,                                     !- Apply Saturday
  DateRange,                               !- Date Specification Type
  1,                                       !- Start Month
  7,                                       !- Start Day
  12,                                      !- End Month
  30;                                      !- End Day

OS:Schedule:Rule,
  {00000000-0000-0000-0063-000000000017},  !- Handle
  Schedule Rule 24,                        !- Name
  {00000000-0000-0000-0064-000000000021},  !- Schedule Ruleset Name
  0,                                       !- Rule Order
  {00000000-0000-0000-0062-000000000046},  !- Day Schedule Name
  Yes,                                     !- Apply Sunday
  ,                                        !- Apply Monday
  ,                                        !- Apply Tuesday
  ,                                        !- Apply Wednesday
  ,                                        !- Apply Thursday
  ,                                        !- Apply Friday
  ,                                        !- Apply Saturday
  DateRange,                               !- Date Specification Type
  1,                                       !- Start Month
  1,                                       !- Start Day
  12,                                      !- End Month
  31;                                      !- End Day

OS:Schedule:Rule,
  {00000000-0000-0000-0063-000000000018},  !- Handle
  Schedule Rule 25,                        !- Name
  {00000000-0000-0000-0064-000000000023},  !- Schedule Ruleset Name
  1,                                       !- Rule Order
  {00000000-0000-0000-0062-000000000047},  !- Day Schedule Name
  ,                                        !- Apply Sunday
  ,                                        !- Apply Monday
  ,                                        !- Apply Tuesday
  ,                                        !- Apply Wednesday
  ,                                        !- Apply Thursday
  ,                                        !- Apply Friday
  Yes,                                     !- Apply Saturday
  DateRange,                               !- Date Specification Type
  1,                                       !- Start Month
  7,                                       !- Start Day
  12,                                      !- End Month
  30;                                      !- End Day

OS:Schedule:Rule,
  {00000000-0000-0000-0063-000000000019},  !- Handle
  Schedule Rule 26,                        !- Name
  {00000000-0000-0000-0064-000000000023},  !- Schedule Ruleset Name
  0,                                       !- Rule Order
  {00000000-0000-0000-0062-000000000048},  !- Day Schedule Name
  Yes,                                     !- Apply Sunday
  ,                                        !- Apply Monday
  ,                                        !- Apply Tuesday
  ,                                        !- Apply Wednesday
  ,                                        !- Apply Thursday
  ,                                        !- Apply Friday
  ,                                        !- Apply Saturday
  DateRange,                               !- Date Specification Type
  1,                                       !- Start Month
  1,                                       !- Start Day
  12,                                      !- End Month
  31;                                      !- End Day

OS:Schedule:Rule,
  {00000000-0000-0000-0063-000000000020},  !- Handle
  Schedule Rule 27,                        !- Name
  {00000000-0000-0000-0064-000000000022},  !- Schedule Ruleset Name
  1,                                       !- Rule Order
  {00000000-0000-0000-0062-000000000049},  !- Day Schedule Name
  ,                                        !- Apply Sunday
  ,                                        !- Apply Monday
  ,                                        !- Apply Tuesday
  ,                                        !- Apply Wednesday
  ,                                        !- Apply Thursday
  ,                                        !- Apply Friday
  Yes,                                     !- Apply Saturday
  DateRange,                               !- Date Specification Type
  1,                                       !- Start Month
  7,                                       !- Start Day
  12,                                      !- End Month
  30;                                      !- End Day

OS:Schedule:Rule,
  {00000000-0000-0000-0063-000000000021},  !- Handle
  Schedule Rule 28,                        !- Name
  {00000000-0000-0000-0064-000000000022},  !- Schedule Ruleset Name
  0,                                       !- Rule Order
  {00000000-0000-0000-0062-000000000041},  !- Day Schedule Name
  Yes,                                     !- Apply Sunday
  ,                                        !- Apply Monday
  ,                                        !- Apply Tuesday
  ,                                        !- Apply Wednesday
  ,                                        !- Apply Thursday
  ,                                        !- Apply Friday
  ,                                        !- Apply Saturday
  DateRange,                               !- Date Specification Type
  1,                                       !- Start Month
  1,                                       !- Start Day
  12,                                      !- End Month
  31;                                      !- End Day

OS:Schedule:Rule,
  {00000000-0000-0000-0063-000000000022},  !- Handle
  Schedule Rule 3,                         !- Name
  {00000000-0000-0000-0064-000000000010},  !- Schedule Ruleset Name
  1,                                       !- Rule Order
  {00000000-0000-0000-0062-000000000019},  !- Day Schedule Name
  ,                                        !- Apply Sunday
  ,                                        !- Apply Monday
  ,                                        !- Apply Tuesday
  ,                                        !- Apply Wednesday
  ,                                        !- Apply Thursday
  ,                                        !- Apply Friday
  Yes,                                     !- Apply Saturday
  DateRange,                               !- Date Specification Type
  1,                                       !- Start Month
  1,                                       !- Start Day
  12,                                      !- End Month
  31;                                      !- End Day

OS:Schedule:Rule,
  {00000000-0000-0000-0063-000000000023},  !- Handle
  Schedule Rule 4,                         !- Name
  {00000000-0000-0000-0064-000000000010},  !- Schedule Ruleset Name
  0,                                       !- Rule Order
  {00000000-0000-0000-0062-000000000020},  !- Day Schedule Name
  Yes,                                     !- Apply Sunday
  ,                                        !- Apply Monday
  ,                                        !- Apply Tuesday
  ,                                        !- Apply Wednesday
  ,                                        !- Apply Thursday
  ,                                        !- Apply Friday
  ,                                        !- Apply Saturday
  DateRange,                               !- Date Specification Type
  1,                                       !- Start Month
  1,                                       !- Start Day
  12,                                      !- End Month
  31;                                      !- End Day

OS:Schedule:Rule,
  {00000000-0000-0000-0063-000000000024},  !- Handle
  Schedule Rule 5,                         !- Name
  {00000000-0000-0000-0064-000000000011},  !- Schedule Ruleset Name
  2,                                       !- Rule Order
  {00000000-0000-0000-0062-000000000021},  !- Day Schedule Name
  ,                                        !- Apply Sunday
  Yes,                                     !- Apply Monday
  Yes,                                     !- Apply Tuesday
  Yes,                                     !- Apply Wednesday
  Yes,                                     !- Apply Thursday
  Yes,                                     !- Apply Friday
  ,                                        !- Apply Saturday
  DateRange,                               !- Date Specification Type
  1,                                       !- Start Month
  1,                                       !- Start Day
  12,                                      !- End Month
  31;                                      !- End Day

OS:Schedule:Rule,
  {00000000-0000-0000-0063-000000000025},  !- Handle
  Schedule Rule 6,                         !- Name
  {00000000-0000-0000-0064-000000000011},  !- Schedule Ruleset Name
  1,                                       !- Rule Order
  {00000000-0000-0000-0062-000000000023},  !- Day Schedule Name
  ,                                        !- Apply Sunday
  ,                                        !- Apply Monday
  ,                                        !- Apply Tuesday
  ,                                        !- Apply Wednesday
  ,                                        !- Apply Thursday
  ,                                        !- Apply Friday
  Yes,                                     !- Apply Saturday
  DateRange,                               !- Date Specification Type
  1,                                       !- Start Month
  1,                                       !- Start Day
  12,                                      !- End Month
  31;                                      !- End Day

OS:Schedule:Rule,
  {00000000-0000-0000-0063-000000000026},  !- Handle
  Schedule Rule 7,                         !- Name
  {00000000-0000-0000-0064-000000000011},  !- Schedule Ruleset Name
  0,                                       !- Rule Order
  {00000000-0000-0000-0062-000000000024},  !- Day Schedule Name
  Yes,                                     !- Apply Sunday
  ,                                        !- Apply Monday
  ,                                        !- Apply Tuesday
  ,                                        !- Apply Wednesday
  ,                                        !- Apply Thursday
  ,                                        !- Apply Friday
  ,                                        !- Apply Saturday
  DateRange,                               !- Date Specification Type
  1,                                       !- Start Month
  1,                                       !- Start Day
  12,                                      !- End Month
  31;                                      !- End Day

OS:Schedule:Rule,
  {00000000-0000-0000-0063-000000000027},  !- Handle
  Schedule Rule 8,                         !- Name
  {00000000-0000-0000-0064-000000000008},  !- Schedule Ruleset Name
  2,                                       !- Rule Order
  {00000000-0000-0000-0062-000000000010},  !- Day Schedule Name
  ,                                        !- Apply Sunday
  Yes,                                     !- Apply Monday
  Yes,                                     !- Apply Tuesday
  Yes,                                     !- Apply Wednesday
  Yes,                                     !- Apply Thursday
  Yes,                                     !- Apply Friday
  ,                                        !- Apply Saturday
  DateRange,                               !- Date Specification Type
  1,                                       !- Start Month
  1,                                       !- Start Day
  12,                                      !- End Month
  31;                                      !- End Day

OS:Schedule:Rule,
  {00000000-0000-0000-0063-000000000028},  !- Handle
  Schedule Rule 9,                         !- Name
  {00000000-0000-0000-0064-000000000008},  !- Schedule Ruleset Name
  1,                                       !- Rule Order
  {00000000-0000-0000-0062-000000000011},  !- Day Schedule Name
  ,                                        !- Apply Sunday
  ,                                        !- Apply Monday
  ,                                        !- Apply Tuesday
  ,                                        !- Apply Wednesday
  ,                                        !- Apply Thursday
  ,                                        !- Apply Friday
  Yes,                                     !- Apply Saturday
  DateRange,                               !- Date Specification Type
  1,                                       !- Start Month
  1,                                       !- Start Day
  12,                                      !- End Month
  31;                                      !- End Day

OS:Schedule:Ruleset,
  {00000000-0000-0000-0064-000000000001},  !- Handle
  Air Velocity Schedule,                   !- Name
  {00000000-0000-0000-0065-000000000008},  !- Schedule Type Limits Name
  {00000000-0000-0000-0062-000000000001};  !- Default Day Schedule Name

OS:Schedule:Ruleset,
  {00000000-0000-0000-0064-000000000002},  !- Handle
  Always On,                               !- Name
  {00000000-0000-0000-0065-000000000005},  !- Schedule Type Limits Name
  {00000000-0000-0000-0062-000000000002};  !- Default Day Schedule Name

OS:Schedule:Ruleset,
  {00000000-0000-0000-0064-000000000003},  !- Handle
  Clothing Schedule,                       !- Name
  {00000000-0000-0000-0065-000000000003},  !- Schedule Type Limits Name
  {00000000-0000-0000-0062-000000000003};  !- Default Day Schedule Name

OS:Schedule:Ruleset,
  {00000000-0000-0000-0064-000000000004},  !- Handle
  Economizer Max OA Fraction 100 pct,      !- Name
  ,                                        !- Schedule Type Limits Name
  {00000000-0000-0000-0062-000000000005};  !- Default Day Schedule Name

OS:Schedule:Ruleset,
  {00000000-0000-0000-0064-000000000005},  !- Handle
  Fraction Latent - 0.05,                  !- Name
  {00000000-0000-0000-0065-000000000005},  !- Schedule Type Limits Name
  {00000000-0000-0000-0062-000000000006};  !- Default Day Schedule Name

OS:Schedule:Ruleset,
  {00000000-0000-0000-0064-000000000006},  !- Handle
  Fraction Sensible - 0.2,                 !- Name
  {00000000-0000-0000-0065-000000000005},  !- Schedule Type Limits Name
  {00000000-0000-0000-0062-000000000007};  !- Default Day Schedule Name

OS:Schedule:Ruleset,
  {00000000-0000-0000-0064-000000000007},  !- Handle
  Mixed Water At Faucet Temp - 140F,       !- Name
  {00000000-0000-0000-0065-000000000007},  !- Schedule Type Limits Name
  {00000000-0000-0000-0062-000000000008};  !- Default Day Schedule Name

OS:Schedule:Ruleset,
  {00000000-0000-0000-0064-000000000008},  !- Handle
  NECB-A-Electric-Equipment,               !- Name
  {00000000-0000-0000-0065-000000000005},  !- Schedule Type Limits Name
  {00000000-0000-0000-0062-000000000009};  !- Default Day Schedule Name

OS:Schedule:Ruleset,
  {00000000-0000-0000-0064-000000000009},  !- Handle
  NECB-A-Lighting,                         !- Name
  {00000000-0000-0000-0065-000000000005},  !- Schedule Type Limits Name
  {00000000-0000-0000-0062-000000000013};  !- Default Day Schedule Name

OS:Schedule:Ruleset,
  {00000000-0000-0000-0064-000000000010},  !- Handle
  NECB-A-Occupancy,                        !- Name
  {00000000-0000-0000-0065-000000000005},  !- Schedule Type Limits Name
  {00000000-0000-0000-0062-000000000017};  !- Default Day Schedule Name

OS:Schedule:Ruleset,
  {00000000-0000-0000-0064-000000000011},  !- Handle
  NECB-A-Occupancy-NECB-A-Lighting-0.3-0.1-0.67-Light Ruleset, !- Name
  {00000000-0000-0000-0065-000000000005},  !- Schedule Type Limits Name
  {00000000-0000-0000-0062-000000000022};  !- Default Day Schedule Name

OS:Schedule:Ruleset,
  {00000000-0000-0000-0064-000000000012},  !- Handle
  NECB-A-Service Water Heating,            !- Name
  {00000000-0000-0000-0065-000000000005},  !- Schedule Type Limits Name
  {00000000-0000-0000-0062-000000000025};  !- Default Day Schedule Name

OS:Schedule:Ruleset,
  {00000000-0000-0000-0064-000000000013},  !- Handle
  NECB-A-Thermostat Setpoint-Cooling,      !- Name
  {00000000-0000-0000-0065-000000000007},  !- Schedule Type Limits Name
  {00000000-0000-0000-0062-000000000029};  !- Default Day Schedule Name

OS:Schedule:Ruleset,
  {00000000-0000-0000-0064-000000000014},  !- Handle
  NECB-A-Thermostat Setpoint-Heating,      !- Name
  {00000000-0000-0000-0065-000000000007},  !- Schedule Type Limits Name
  {00000000-0000-0000-0062-000000000033};  !- Default Day Schedule Name

OS:Schedule:Ruleset,
  {00000000-0000-0000-0064-000000000015},  !- Handle
  NECB-Activity,                           !- Name
  {00000000-0000-0000-0065-000000000001},  !- Schedule Type Limits Name
  {00000000-0000-0000-0062-000000000037},  !- Default Day Schedule Name
  {00000000-0000-0000-0062-000000000038},  !- Summer Design Day Schedule Name
  {00000000-0000-0000-0062-000000000039};  !- Winter Design Day Schedule Name

OS:Schedule:Ruleset,
  {00000000-0000-0000-0064-000000000016},  !- Handle
  Schedule Ruleset 1,                      !- Name
  {00000000-0000-0000-0065-000000000007},  !- Schedule Type Limits Name
  {00000000-0000-0000-0062-000000000043};  !- Default Day Schedule Name

OS:Schedule:Ruleset,
  {00000000-0000-0000-0064-000000000017},  !- Handle
  Schedule Ruleset 2,                      !- Name
  {00000000-0000-0000-0065-000000000007},  !- Schedule Type Limits Name
  {00000000-0000-0000-0062-000000000044};  !- Default Day Schedule Name

OS:Schedule:Ruleset,
  {00000000-0000-0000-0064-000000000018},  !- Handle
  Service Water Loop Temp - 140F,          !- Name
  {00000000-0000-0000-0065-000000000007},  !- Schedule Type Limits Name
  {00000000-0000-0000-0062-000000000050};  !- Default Day Schedule Name

OS:Schedule:Ruleset,
  {00000000-0000-0000-0064-000000000019},  !- Handle
  Water Heater Ambient Temp Schedule 71.6F, !- Name
  {00000000-0000-0000-0065-000000000007},  !- Schedule Type Limits Name
  {00000000-0000-0000-0062-000000000051};  !- Default Day Schedule Name

OS:Schedule:Ruleset,
  {00000000-0000-0000-0064-000000000020},  !- Handle
  Work Efficiency Schedule,                !- Name
  {00000000-0000-0000-0065-000000000005},  !- Schedule Type Limits Name
  {00000000-0000-0000-0062-000000000052};  !- Default Day Schedule Name

OS:Schedule:Ruleset,
  {00000000-0000-0000-0064-000000000021},  !- Handle
  sys_3|mixed|shr>none|sc>ashp|sh>ashp>c-g|ssf>cv|zh>b-hw|zc>none|srf>none| Occ Sch, !- Name
  {00000000-0000-0000-0065-000000000004},  !- Schedule Type Limits Name
  {00000000-0000-0000-0062-000000000053},  !- Default Day Schedule Name
  {00000000-0000-0000-0062-000000000054},  !- Summer Design Day Schedule Name
  {00000000-0000-0000-0062-000000000055};  !- Winter Design Day Schedule Name

OS:Schedule:Ruleset,
  {00000000-0000-0000-0064-000000000022},  !- Handle
  sys_4|mixed|shr>none|sc>ashp|sh>ashp>c-g|ssf>cv|zh>b-hw|zc>none|srf>none| 1 Occ Sch, !- Name
  {00000000-0000-0000-0065-000000000004},  !- Schedule Type Limits Name
  {00000000-0000-0000-0062-000000000056},  !- Default Day Schedule Name
  {00000000-0000-0000-0062-000000000057},  !- Summer Design Day Schedule Name
  {00000000-0000-0000-0062-000000000058};  !- Winter Design Day Schedule Name

OS:Schedule:Ruleset,
  {00000000-0000-0000-0064-000000000023},  !- Handle
  sys_4|mixed|shr>none|sc>ashp|sh>ashp>c-g|ssf>cv|zh>b-hw|zc>none|srf>none| Occ Sch, !- Name
  {00000000-0000-0000-0065-000000000004},  !- Schedule Type Limits Name
  {00000000-0000-0000-0062-000000000059},  !- Default Day Schedule Name
  {00000000-0000-0000-0062-000000000060},  !- Summer Design Day Schedule Name
  {00000000-0000-0000-0062-000000000061};  !- Winter Design Day Schedule Name

OS:ScheduleTypeLimits,
  {00000000-0000-0000-0065-000000000001},  !- Handle
  ActivityLevel,                           !- Name
  0,                                       !- Lower Limit Value
  ,                                        !- Upper Limit Value
  Continuous,                              !- Numeric Type
  ActivityLevel;                           !- Unit Type

OS:ScheduleTypeLimits,
  {00000000-0000-0000-0065-000000000002},  !- Handle
  Always On Discrete Limits,               !- Name
  0,                                       !- Lower Limit Value
  1,                                       !- Upper Limit Value
  Discrete,                                !- Numeric Type
  Availability;                            !- Unit Type

OS:ScheduleTypeLimits,
  {00000000-0000-0000-0065-000000000003},  !- Handle
  ClothingInsulation,                      !- Name
  0,                                       !- Lower Limit Value
  ,                                        !- Upper Limit Value
  Continuous,                              !- Numeric Type
  ClothingInsulation;                      !- Unit Type

OS:ScheduleTypeLimits,
  {00000000-0000-0000-0065-000000000004},  !- Handle
  ControlMode,                             !- Name
  0,                                       !- Lower Limit Value
  1,                                       !- Upper Limit Value
  Discrete,                                !- Numeric Type
  ControlMode;                             !- Unit Type

OS:ScheduleTypeLimits,
  {00000000-0000-0000-0065-000000000005},  !- Handle
  Fractional,                              !- Name
  0,                                       !- Lower Limit Value
  1,                                       !- Upper Limit Value
  Continuous;                              !- Numeric Type

OS:ScheduleTypeLimits,
  {00000000-0000-0000-0065-000000000006},  !- Handle
  OnOff,                                   !- Name
  0,                                       !- Lower Limit Value
  1,                                       !- Upper Limit Value
  Discrete,                                !- Numeric Type
  Availability;                            !- Unit Type

OS:ScheduleTypeLimits,
  {00000000-0000-0000-0065-000000000007},  !- Handle
  Temperature,                             !- Name
  ,                                        !- Lower Limit Value
  ,                                        !- Upper Limit Value
  Continuous,                              !- Numeric Type
  Temperature;                             !- Unit Type

OS:ScheduleTypeLimits,
  {00000000-0000-0000-0065-000000000008},  !- Handle
  Velocity,                                !- Name
  0,                                       !- Lower Limit Value
  ,                                        !- Upper Limit Value
  Continuous,                              !- Numeric Type
  Velocity;                                !- Unit Type

OS:SetpointManager:OutdoorAirPretreat,
  {00000000-0000-0000-0066-000000000001},  !- Handle
  Setpoint Manager Outdoor Air Pretreat 1, !- Name
  ,                                        !- Control Variable
  -99,                                     !- Minimum Setpoint Temperature {C}
  99,                                      !- Maximum Setpoint Temperature {C}
  1e-05,                                   !- Minimum Setpoint Humidity Ratio {kgWater/kgDryAir}
  1,                                       !- Maximum Setpoint Humidity Ratio {kgWater/kgDryAir}
  {00000000-0000-0000-0051-000000000052},  !- Reference Setpoint Node Name
  {00000000-0000-0000-0051-000000000052},  !- Mixed Air Stream Node Name
  {00000000-0000-0000-0051-000000000053},  !- Outdoor Air Stream Node Name
  {00000000-0000-0000-0051-000000000055},  !- Return Air Stream Node Name
  {00000000-0000-0000-0051-000000000057};  !- Setpoint Node or NodeList Name

OS:SetpointManager:OutdoorAirPretreat,
  {00000000-0000-0000-0066-000000000002},  !- Handle
  Setpoint Manager Outdoor Air Pretreat 2, !- Name
  ,                                        !- Control Variable
  -99,                                     !- Minimum Setpoint Temperature {C}
  99,                                      !- Maximum Setpoint Temperature {C}
  1e-05,                                   !- Minimum Setpoint Humidity Ratio {kgWater/kgDryAir}
  1,                                       !- Maximum Setpoint Humidity Ratio {kgWater/kgDryAir}
  {00000000-0000-0000-0051-000000000068},  !- Reference Setpoint Node Name
  {00000000-0000-0000-0051-000000000068},  !- Mixed Air Stream Node Name
  {00000000-0000-0000-0051-000000000069},  !- Outdoor Air Stream Node Name
  {00000000-0000-0000-0051-000000000071},  !- Return Air Stream Node Name
  {00000000-0000-0000-0051-000000000075};  !- Setpoint Node or NodeList Name

OS:SetpointManager:OutdoorAirPretreat,
  {00000000-0000-0000-0066-000000000003},  !- Handle
  Setpoint Manager Outdoor Air Pretreat 3, !- Name
  ,                                        !- Control Variable
  -99,                                     !- Minimum Setpoint Temperature {C}
  99,                                      !- Maximum Setpoint Temperature {C}
  1e-05,                                   !- Minimum Setpoint Humidity Ratio {kgWater/kgDryAir}
  1,                                       !- Maximum Setpoint Humidity Ratio {kgWater/kgDryAir}
  {00000000-0000-0000-0051-000000000061},  !- Reference Setpoint Node Name
  {00000000-0000-0000-0051-000000000061},  !- Mixed Air Stream Node Name
  {00000000-0000-0000-0051-000000000062},  !- Outdoor Air Stream Node Name
  {00000000-0000-0000-0051-000000000064},  !- Return Air Stream Node Name
  {00000000-0000-0000-0051-000000000073};  !- Setpoint Node or NodeList Name

OS:SetpointManager:OutdoorAirReset,
  {00000000-0000-0000-0067-000000000001},  !- Handle
  Setpoint Manager Outdoor Air Reset 1,    !- Name
  Temperature,                             !- Control Variable
  82,                                      !- Setpoint at Outdoor Low Temperature {C}
  -16,                                     !- Outdoor Low Temperature {C}
  60,                                      !- Setpoint at Outdoor High Temperature {C}
  0,                                       !- Outdoor High Temperature {C}
  {00000000-0000-0000-0051-000000000024},  !- Setpoint Node or NodeList Name
  ,                                        !- Schedule Name
  ,                                        !- Setpoint at Outdoor Low Temperature 2 {C}
  ,                                        !- Outdoor Low Temperature 2 {C}
  ,                                        !- Setpoint at Outdoor High Temperature 2 {C}
  ;                                        !- Outdoor High Temperature 2 {C}

OS:SetpointManager:Scheduled,
  {00000000-0000-0000-0068-000000000001},  !- Handle
  Service hot water setpoint manager,      !- Name
  Temperature,                             !- Control Variable
  {00000000-0000-0000-0064-000000000018},  !- Schedule Name
  {00000000-0000-0000-0051-000000000029};  !- Setpoint Node or NodeList Name

OS:SetpointManager:SingleZone:Reheat,
  {00000000-0000-0000-0069-000000000001},  !- Handle
  Setpoint Manager Single Zone Reheat 1,   !- Name
  13,                                      !- Minimum Supply Air Temperature {C}
  43,                                      !- Maximum Supply Air Temperature {C}
  {00000000-0000-0000-0092-000000000001},  !- Control Zone Name
  {00000000-0000-0000-0051-000000000056};  !- Setpoint Node or NodeList Name

OS:SetpointManager:SingleZone:Reheat,
  {00000000-0000-0000-0069-000000000002},  !- Handle
  Setpoint Manager Single Zone Reheat 2,   !- Name
  13,                                      !- Minimum Supply Air Temperature {C}
  43,                                      !- Maximum Supply Air Temperature {C}
  {00000000-0000-0000-0092-000000000003},  !- Control Zone Name
  {00000000-0000-0000-0051-000000000072};  !- Setpoint Node or NodeList Name

OS:SetpointManager:SingleZone:Reheat,
  {00000000-0000-0000-0069-000000000003},  !- Handle
  Setpoint Manager Single Zone Reheat 3,   !- Name
  13,                                      !- Minimum Supply Air Temperature {C}
  43,                                      !- Maximum Supply Air Temperature {C}
  {00000000-0000-0000-0092-000000000002},  !- Control Zone Name
  {00000000-0000-0000-0051-000000000065};  !- Setpoint Node or NodeList Name

OS:SimulationControl,
  {00000000-0000-0000-0070-000000000001},  !- Handle
  ,                                        !- Do Zone Sizing Calculation
  ,                                        !- Do System Sizing Calculation
  ,                                        !- Do Plant Sizing Calculation
  No,                                      !- Run Simulation for Sizing Periods
  Yes,                                     !- Run Simulation for Weather File Run Periods
  ,                                        !- Loads Convergence Tolerance Value {W}
  ,                                        !- Temperature Convergence Tolerance Value {deltaC}
  ,                                        !- Solar Distribution
  ,                                        !- Maximum Number of Warmup Days
  ,                                        !- Minimum Number of Warmup Days
  No,                                      !- Do HVAC Sizing Simulation for Sizing Periods
  1;                                       !- Maximum Number of HVAC Sizing Simulation Passes

OS:Site,
  {00000000-0000-0000-0071-000000000001},  !- Handle
  Calgary Intl AP_AB_CAN,                  !- Name
  51.11,                                   !- Latitude {deg}
  -114.02,                                 !- Longitude {deg}
  -7,                                      !- Time Zone {hr}
  1084.1,                                  !- Elevation {m}
  ;                                        !- Terrain

OS:Site:GroundTemperature:BuildingSurface,
  {00000000-0000-0000-0072-000000000001},  !- Handle
  19.527,                                  !- January Ground Temperature {C}
  19.502,                                  !- February Ground Temperature {C}
  19.536,                                  !- March Ground Temperature {C}
  19.598,                                  !- April Ground Temperature {C}
  20.002,                                  !- May Ground Temperature {C}
  21.64,                                   !- June Ground Temperature {C}
  22.225,                                  !- July Ground Temperature {C}
  22.375,                                  !- August Ground Temperature {C}
  21.449,                                  !- September Ground Temperature {C}
  20.121,                                  !- October Ground Temperature {C}
  19.802,                                  !- November Ground Temperature {C}
  19.633;                                  !- December Ground Temperature {C}

OS:Site:GroundTemperature:Deep,
  {00000000-0000-0000-0073-000000000001},  !- Handle
  4,                                       !- January Deep Ground Temperature {C}
  1.3,                                     !- February Deep Ground Temperature {C}
  -0.4,                                    !- March Deep Ground Temperature {C}
  -0.9,                                    !- April Deep Ground Temperature {C}
  0.1,                                     !- May Deep Ground Temperature {C}
  2.3,                                     !- June Deep Ground Temperature {C}
  5.2,                                     !- July Deep Ground Temperature {C}
  8,                                       !- August Deep Ground Temperature {C}
  9.9,                                     !- September Deep Ground Temperature {C}
  10.3,                                    !- October Deep Ground Temperature {C}
  9.2,                                     !- November Deep Ground Temperature {C}
  7;                                       !- December Deep Ground Temperature {C}

OS:Site:GroundTemperature:FCfactorMethod,
  {00000000-0000-0000-0074-000000000001},  !- Handle
  5.5,                                     !- January Ground Temperature {C}
  -2,                                      !- February Ground Temperature {C}
  -7.6,                                    !- March Ground Temperature {C}
  -6.3,                                    !- April Ground Temperature {C}
  -6.6,                                    !- May Ground Temperature {C}
  -0.3,                                    !- June Ground Temperature {C}
  4.9,                                     !- July Ground Temperature {C}
  10.2,                                    !- August Ground Temperature {C}
  13.8,                                    !- September Ground Temperature {C}
  17,                                      !- October Ground Temperature {C}
  16.6,                                    !- November Ground Temperature {C}
  11.1;                                    !- December Ground Temperature {C}

OS:Site:GroundTemperature:Shallow,
  {00000000-0000-0000-0075-000000000001},  !- Handle
  -1.6,                                    !- January Surface Ground Temperature {C}
  -5.4,                                    !- February Surface Ground Temperature {C}
  -6.4,                                    !- March Surface Ground Temperature {C}
  -5.5,                                    !- April Surface Ground Temperature {C}
  -0.4,                                    !- May Surface Ground Temperature {C}
  5.3,                                     !- June Surface Ground Temperature {C}
  10.8,                                    !- July Surface Ground Temperature {C}
  14.7,                                    !- August Surface Ground Temperature {C}
  15.8,                                    !- September Surface Ground Temperature {C}
  14,                                      !- October Surface Ground Temperature {C}
  9.5,                                     !- November Surface Ground Temperature {C}
  4;                                       !- December Surface Ground Temperature {C}

OS:Site:WaterMainsTemperature,
  {00000000-0000-0000-0076-000000000001},  !- Handle
  Correlation,                             !- Calculation Method
  ,                                        !- Temperature Schedule Name
  4.69166666666667,                        !- Annual Average Outdoor Air Temperature {C}
  24.6;                                    !- Maximum Difference In Monthly Average Outdoor Air Temperatures {deltaC}

OS:Sizing:Parameters,
  {00000000-0000-0000-0077-000000000001},  !- Handle
  1.3,                                     !- Heating Sizing Factor
  1.1;                                     !- Cooling Sizing Factor

OS:Sizing:Plant,
  {00000000-0000-0000-0078-000000000001},  !- Handle
  {00000000-0000-0000-0056-000000000001},  !- Plant or Condenser Loop Name
  Heating,                                 !- Loop Type
  82,                                      !- Design Loop Exit Temperature {C}
  16,                                      !- Loop Design Temperature Difference {deltaC}
  NonCoincident,                           !- Sizing Option
  1,                                       !- Zone Timesteps in Averaging Window
  None;                                    !- Coincident Sizing Factor Mode

OS:Sizing:Plant,
  {00000000-0000-0000-0078-000000000002},  !- Handle
  {00000000-0000-0000-0056-000000000002},  !- Plant or Condenser Loop Name
  Heating,                                 !- Loop Type
  60,                                      !- Design Loop Exit Temperature {C}
  5,                                       !- Loop Design Temperature Difference {deltaC}
  NonCoincident,                           !- Sizing Option
  1,                                       !- Zone Timesteps in Averaging Window
  None;                                    !- Coincident Sizing Factor Mode

OS:Sizing:System,
  {00000000-0000-0000-0079-000000000001},  !- Handle
  {00000000-0000-0000-0002-000000000001},  !- AirLoop Name
  Sensible,                                !- Type of Load to Size On
  Autosize,                                !- Design Outdoor Air Flow Rate {m3/s}
  1,                                       !- Central Heating Maximum System Air Flow Ratio
  7,                                       !- Preheat Design Temperature {C}
  0.008,                                   !- Preheat Design Humidity Ratio {kg-H2O/kg-Air}
  13,                                      !- Precool Design Temperature {C}
  0.008,                                   !- Precool Design Humidity Ratio {kg-H2O/kg-Air}
  13,                                      !- Central Cooling Design Supply Air Temperature {C}
  43,                                      !- Central Heating Design Supply Air Temperature {C}
  NonCoincident,                           !- Sizing Option
  No,                                      !- 100% Outdoor Air in Cooling
  No,                                      !- 100% Outdoor Air in Heating
  0.0085,                                  !- Central Cooling Design Supply Air Humidity Ratio {kg-H2O/kg-Air}
  0.008,                                   !- Central Heating Design Supply Air Humidity Ratio {kg-H2O/kg-Air}
  DesignDay,                               !- Cooling Design Air Flow Method
  0,                                       !- Cooling Design Air Flow Rate {m3/s}
  DesignDay,                               !- Heating Design Air Flow Method
  0,                                       !- Heating Design Air Flow Rate {m3/s}
  ZoneSum,                                 !- System Outdoor Air Method
  1,                                       !- Zone Maximum Outdoor Air Fraction {dimensionless}
  0.0099676501,                            !- Cooling Supply Air Flow Rate Per Floor Area {m3/s-m2}
  1,                                       !- Cooling Fraction of Autosized Cooling Supply Air Flow Rate
  3.9475456e-05,                           !- Cooling Supply Air Flow Rate Per Unit Cooling Capacity {m3/s-W}
  0.0099676501,                            !- Heating Supply Air Flow Rate Per Floor Area {m3/s-m2}
  1,                                       !- Heating Fraction of Autosized Heating Supply Air Flow Rate
  1,                                       !- Heating Fraction of Autosized Cooling Supply Air Flow Rate
  3.1588213e-05,                           !- Heating Supply Air Flow Rate Per Unit Heating Capacity {m3/s-W}
  CoolingDesignCapacity,                   !- Cooling Design Capacity Method
  autosize,                                !- Cooling Design Capacity {W}
  234.7,                                   !- Cooling Design Capacity Per Floor Area {W/m2}
  1,                                       !- Fraction of Autosized Cooling Design Capacity
  HeatingDesignCapacity,                   !- Heating Design Capacity Method
  autosize,                                !- Heating Design Capacity {W}
  157,                                     !- Heating Design Capacity Per Floor Area {W/m2}
  1,                                       !- Fraction of Autosized Heating Design Capacity
  OnOff,                                   !- Central Cooling Capacity Control Method
  autosize;                                !- Occupant Diversity

OS:Sizing:System,
  {00000000-0000-0000-0079-000000000002},  !- Handle
  {00000000-0000-0000-0002-000000000003},  !- AirLoop Name
  Sensible,                                !- Type of Load to Size On
  Autosize,                                !- Design Outdoor Air Flow Rate {m3/s}
  1,                                       !- Central Heating Maximum System Air Flow Ratio
  7,                                       !- Preheat Design Temperature {C}
  0.008,                                   !- Preheat Design Humidity Ratio {kg-H2O/kg-Air}
  13,                                      !- Precool Design Temperature {C}
  0.008,                                   !- Precool Design Humidity Ratio {kg-H2O/kg-Air}
  13,                                      !- Central Cooling Design Supply Air Temperature {C}
  43,                                      !- Central Heating Design Supply Air Temperature {C}
  NonCoincident,                           !- Sizing Option
  No,                                      !- 100% Outdoor Air in Cooling
  No,                                      !- 100% Outdoor Air in Heating
  0.0085,                                  !- Central Cooling Design Supply Air Humidity Ratio {kg-H2O/kg-Air}
  0.008,                                   !- Central Heating Design Supply Air Humidity Ratio {kg-H2O/kg-Air}
  DesignDay,                               !- Cooling Design Air Flow Method
  0,                                       !- Cooling Design Air Flow Rate {m3/s}
  DesignDay,                               !- Heating Design Air Flow Method
  0,                                       !- Heating Design Air Flow Rate {m3/s}
  ZoneSum,                                 !- System Outdoor Air Method
  1,                                       !- Zone Maximum Outdoor Air Fraction {dimensionless}
  0.0099676501,                            !- Cooling Supply Air Flow Rate Per Floor Area {m3/s-m2}
  1,                                       !- Cooling Fraction of Autosized Cooling Supply Air Flow Rate
  3.9475456e-05,                           !- Cooling Supply Air Flow Rate Per Unit Cooling Capacity {m3/s-W}
  0.0099676501,                            !- Heating Supply Air Flow Rate Per Floor Area {m3/s-m2}
  1,                                       !- Heating Fraction of Autosized Heating Supply Air Flow Rate
  1,                                       !- Heating Fraction of Autosized Cooling Supply Air Flow Rate
  3.1588213e-05,                           !- Heating Supply Air Flow Rate Per Unit Heating Capacity {m3/s-W}
  CoolingDesignCapacity,                   !- Cooling Design Capacity Method
  autosize,                                !- Cooling Design Capacity {W}
  234.7,                                   !- Cooling Design Capacity Per Floor Area {W/m2}
  1,                                       !- Fraction of Autosized Cooling Design Capacity
  HeatingDesignCapacity,                   !- Heating Design Capacity Method
  autosize,                                !- Heating Design Capacity {W}
  157,                                     !- Heating Design Capacity Per Floor Area {W/m2}
  1,                                       !- Fraction of Autosized Heating Design Capacity
  OnOff,                                   !- Central Cooling Capacity Control Method
  autosize;                                !- Occupant Diversity

OS:Sizing:System,
  {00000000-0000-0000-0079-000000000003},  !- Handle
  {00000000-0000-0000-0002-000000000002},  !- AirLoop Name
  Sensible,                                !- Type of Load to Size On
  Autosize,                                !- Design Outdoor Air Flow Rate {m3/s}
  1,                                       !- Central Heating Maximum System Air Flow Ratio
  7,                                       !- Preheat Design Temperature {C}
  0.008,                                   !- Preheat Design Humidity Ratio {kg-H2O/kg-Air}
  13,                                      !- Precool Design Temperature {C}
  0.008,                                   !- Precool Design Humidity Ratio {kg-H2O/kg-Air}
  13,                                      !- Central Cooling Design Supply Air Temperature {C}
  43,                                      !- Central Heating Design Supply Air Temperature {C}
  NonCoincident,                           !- Sizing Option
  No,                                      !- 100% Outdoor Air in Cooling
  No,                                      !- 100% Outdoor Air in Heating
  0.0085,                                  !- Central Cooling Design Supply Air Humidity Ratio {kg-H2O/kg-Air}
  0.008,                                   !- Central Heating Design Supply Air Humidity Ratio {kg-H2O/kg-Air}
  DesignDay,                               !- Cooling Design Air Flow Method
  0,                                       !- Cooling Design Air Flow Rate {m3/s}
  DesignDay,                               !- Heating Design Air Flow Method
  0,                                       !- Heating Design Air Flow Rate {m3/s}
  ZoneSum,                                 !- System Outdoor Air Method
  1,                                       !- Zone Maximum Outdoor Air Fraction {dimensionless}
  0.0099676501,                            !- Cooling Supply Air Flow Rate Per Floor Area {m3/s-m2}
  1,                                       !- Cooling Fraction of Autosized Cooling Supply Air Flow Rate
  3.9475456e-05,                           !- Cooling Supply Air Flow Rate Per Unit Cooling Capacity {m3/s-W}
  0.0099676501,                            !- Heating Supply Air Flow Rate Per Floor Area {m3/s-m2}
  1,                                       !- Heating Fraction of Autosized Heating Supply Air Flow Rate
  1,                                       !- Heating Fraction of Autosized Cooling Supply Air Flow Rate
  3.1588213e-05,                           !- Heating Supply Air Flow Rate Per Unit Heating Capacity {m3/s-W}
  CoolingDesignCapacity,                   !- Cooling Design Capacity Method
  autosize,                                !- Cooling Design Capacity {W}
  234.7,                                   !- Cooling Design Capacity Per Floor Area {W/m2}
  1,                                       !- Fraction of Autosized Cooling Design Capacity
  HeatingDesignCapacity,                   !- Heating Design Capacity Method
  autosize,                                !- Heating Design Capacity {W}
  157,                                     !- Heating Design Capacity Per Floor Area {W/m2}
  1,                                       !- Fraction of Autosized Heating Design Capacity
  OnOff,                                   !- Central Cooling Capacity Control Method
  autosize;                                !- Occupant Diversity

OS:Sizing:Zone,
  {00000000-0000-0000-0080-000000000001},  !- Handle
  {00000000-0000-0000-0092-000000000001},  !- Zone or ZoneList Name
  TemperatureDifference,                   !- Zone Cooling Design Supply Air Temperature Input Method
  14,                                      !- Zone Cooling Design Supply Air Temperature {C}
  11,                                      !- Zone Cooling Design Supply Air Temperature Difference {deltaC}
  TemperatureDifference,                   !- Zone Heating Design Supply Air Temperature Input Method
  40,                                      !- Zone Heating Design Supply Air Temperature {C}
  21,                                      !- Zone Heating Design Supply Air Temperature Difference {deltaC}
  0.0085,                                  !- Zone Cooling Design Supply Air Humidity Ratio {kg-H2O/kg-air}
  0.008,                                   !- Zone Heating Design Supply Air Humidity Ratio {kg-H2O/kg-air}
  1.3,                                     !- Zone Heating Sizing Factor
  1,                                       !- Zone Cooling Sizing Factor
  DesignDay,                               !- Cooling Design Air Flow Method
  ,                                        !- Cooling Design Air Flow Rate {m3/s}
  ,                                        !- Cooling Minimum Air Flow per Zone Floor Area {m3/s-m2}
  ,                                        !- Cooling Minimum Air Flow {m3/s}
  ,                                        !- Cooling Minimum Air Flow Fraction
  DesignDay,                               !- Heating Design Air Flow Method
  ,                                        !- Heating Design Air Flow Rate {m3/s}
  ,                                        !- Heating Maximum Air Flow per Zone Floor Area {m3/s-m2}
  ,                                        !- Heating Maximum Air Flow {m3/s}
  ,                                        !- Heating Maximum Air Flow Fraction
  No,                                      !- Account for Dedicated Outdoor Air System
  NeutralSupplyAir,                        !- Dedicated Outdoor Air System Control Strategy
  autosize,                                !- Dedicated Outdoor Air Low Setpoint Temperature for Design {C}
  autosize,                                !- Dedicated Outdoor Air High Setpoint Temperature for Design {C}
  Sensible Load Only No Latent Load,       !- Zone Load Sizing Method
  HumidityRatioDifference,                 !- Zone Latent Cooling Design Supply Air Humidity Ratio Input Method
  ,                                        !- Zone Dehumidification Design Supply Air Humidity Ratio {kgWater/kgDryAir}
  0.005,                                   !- Zone Cooling Design Supply Air Humidity Ratio Difference {kgWater/kgDryAir}
  HumidityRatioDifference,                 !- Zone Latent Heating Design Supply Air Humidity Ratio Input Method
  ,                                        !- Zone Humidification Design Supply Air Humidity Ratio {kgWater/kgDryAir}
  0.005;                                   !- Zone Humidification Design Supply Air Humidity Ratio Difference {kgWater/kgDryAir}

OS:Sizing:Zone,
  {00000000-0000-0000-0080-000000000002},  !- Handle
  {00000000-0000-0000-0092-000000000003},  !- Zone or ZoneList Name
  TemperatureDifference,                   !- Zone Cooling Design Supply Air Temperature Input Method
  14,                                      !- Zone Cooling Design Supply Air Temperature {C}
  11,                                      !- Zone Cooling Design Supply Air Temperature Difference {deltaC}
  TemperatureDifference,                   !- Zone Heating Design Supply Air Temperature Input Method
  40,                                      !- Zone Heating Design Supply Air Temperature {C}
  21,                                      !- Zone Heating Design Supply Air Temperature Difference {deltaC}
  0.0085,                                  !- Zone Cooling Design Supply Air Humidity Ratio {kg-H2O/kg-air}
  0.008,                                   !- Zone Heating Design Supply Air Humidity Ratio {kg-H2O/kg-air}
  1.3,                                     !- Zone Heating Sizing Factor
  1,                                       !- Zone Cooling Sizing Factor
  DesignDay,                               !- Cooling Design Air Flow Method
  ,                                        !- Cooling Design Air Flow Rate {m3/s}
  ,                                        !- Cooling Minimum Air Flow per Zone Floor Area {m3/s-m2}
  ,                                        !- Cooling Minimum Air Flow {m3/s}
  ,                                        !- Cooling Minimum Air Flow Fraction
  DesignDay,                               !- Heating Design Air Flow Method
  ,                                        !- Heating Design Air Flow Rate {m3/s}
  ,                                        !- Heating Maximum Air Flow per Zone Floor Area {m3/s-m2}
  ,                                        !- Heating Maximum Air Flow {m3/s}
  ,                                        !- Heating Maximum Air Flow Fraction
  No,                                      !- Account for Dedicated Outdoor Air System
  NeutralSupplyAir,                        !- Dedicated Outdoor Air System Control Strategy
  autosize,                                !- Dedicated Outdoor Air Low Setpoint Temperature for Design {C}
  autosize,                                !- Dedicated Outdoor Air High Setpoint Temperature for Design {C}
  Sensible Load Only No Latent Load,       !- Zone Load Sizing Method
  HumidityRatioDifference,                 !- Zone Latent Cooling Design Supply Air Humidity Ratio Input Method
  ,                                        !- Zone Dehumidification Design Supply Air Humidity Ratio {kgWater/kgDryAir}
  0.005,                                   !- Zone Cooling Design Supply Air Humidity Ratio Difference {kgWater/kgDryAir}
  HumidityRatioDifference,                 !- Zone Latent Heating Design Supply Air Humidity Ratio Input Method
  ,                                        !- Zone Humidification Design Supply Air Humidity Ratio {kgWater/kgDryAir}
  0.005;                                   !- Zone Humidification Design Supply Air Humidity Ratio Difference {kgWater/kgDryAir}

OS:Sizing:Zone,
  {00000000-0000-0000-0080-000000000003},  !- Handle
  {00000000-0000-0000-0092-000000000002},  !- Zone or ZoneList Name
  TemperatureDifference,                   !- Zone Cooling Design Supply Air Temperature Input Method
  14,                                      !- Zone Cooling Design Supply Air Temperature {C}
  11,                                      !- Zone Cooling Design Supply Air Temperature Difference {deltaC}
  TemperatureDifference,                   !- Zone Heating Design Supply Air Temperature Input Method
  40,                                      !- Zone Heating Design Supply Air Temperature {C}
  21,                                      !- Zone Heating Design Supply Air Temperature Difference {deltaC}
  0.0085,                                  !- Zone Cooling Design Supply Air Humidity Ratio {kg-H2O/kg-air}
  0.008,                                   !- Zone Heating Design Supply Air Humidity Ratio {kg-H2O/kg-air}
  1.3,                                     !- Zone Heating Sizing Factor
  1,                                       !- Zone Cooling Sizing Factor
  DesignDay,                               !- Cooling Design Air Flow Method
  ,                                        !- Cooling Design Air Flow Rate {m3/s}
  ,                                        !- Cooling Minimum Air Flow per Zone Floor Area {m3/s-m2}
  ,                                        !- Cooling Minimum Air Flow {m3/s}
  ,                                        !- Cooling Minimum Air Flow Fraction
  DesignDay,                               !- Heating Design Air Flow Method
  ,                                        !- Heating Design Air Flow Rate {m3/s}
  ,                                        !- Heating Maximum Air Flow per Zone Floor Area {m3/s-m2}
  ,                                        !- Heating Maximum Air Flow {m3/s}
  ,                                        !- Heating Maximum Air Flow Fraction
  No,                                      !- Account for Dedicated Outdoor Air System
  NeutralSupplyAir,                        !- Dedicated Outdoor Air System Control Strategy
  autosize,                                !- Dedicated Outdoor Air Low Setpoint Temperature for Design {C}
  autosize,                                !- Dedicated Outdoor Air High Setpoint Temperature for Design {C}
  Sensible Load Only No Latent Load,       !- Zone Load Sizing Method
  HumidityRatioDifference,                 !- Zone Latent Cooling Design Supply Air Humidity Ratio Input Method
  ,                                        !- Zone Dehumidification Design Supply Air Humidity Ratio {kgWater/kgDryAir}
  0.005,                                   !- Zone Cooling Design Supply Air Humidity Ratio Difference {kgWater/kgDryAir}
  HumidityRatioDifference,                 !- Zone Latent Heating Design Supply Air Humidity Ratio Input Method
  ,                                        !- Zone Humidification Design Supply Air Humidity Ratio {kgWater/kgDryAir}
  0.005;                                   !- Zone Humidification Design Supply Air Humidity Ratio Difference {kgWater/kgDryAir}

OS:SizingPeriod:DesignDay,
  {00000000-0000-0000-0081-000000000001},  !- Handle
  Calgary Intl AP Ann Clg .4% Condns DB=>MWB, !- Name
  28.8,                                    !- Maximum Dry-Bulb Temperature {C}
  12.3,                                    !- Daily Dry-Bulb Temperature Range {deltaC}
  88961,                                   !- Barometric Pressure {Pa}
  4.5,                                     !- Wind Speed {m/s}
  160,                                     !- Wind Direction {deg}
  ,                                        !- Sky Clearness
  No,                                      !- Rain Indicator
  No,                                      !- Snow Indicator
  21,                                      !- Day of Month
  7,                                       !- Month
  SummerDesignDay,                         !- Day Type
  No,                                      !- Daylight Saving Time Indicator
  Wetbulb,                                 !- Humidity Condition Type
  ,                                        !- Humidity Condition Day Schedule Name
  16,                                      !- Wetbulb or DewPoint at Maximum Dry-Bulb {C}
  ,                                        !- Humidity Ratio at Maximum Dry-Bulb {kgWater/kgDryAir}
  ,                                        !- Enthalpy at Maximum Dry-Bulb {J/kg}
  DefaultMultipliers,                      !- Dry-Bulb Temperature Range Modifier Type
  ,                                        !- Dry-Bulb Temperature Range Modifier Day Schedule Name
  ASHRAETau,                               !- Solar Model Indicator
  ,                                        !- Beam Solar Day Schedule Name
  ,                                        !- Diffuse Solar Day Schedule Name
  0.34,                                    !- ASHRAE Clear Sky Optical Depth for Beam Irradiance {dimensionless}
  2.419;                                   !- ASHRAE Clear Sky Optical Depth for Diffuse Irradiance {dimensionless}

OS:SizingPeriod:DesignDay,
  {00000000-0000-0000-0081-000000000002},  !- Handle
  Calgary Intl AP Ann Clg .4% Condns WB=>MDB, !- Name
  25.5,                                    !- Maximum Dry-Bulb Temperature {C}
  12.3,                                    !- Daily Dry-Bulb Temperature Range {deltaC}
  88961,                                   !- Barometric Pressure {Pa}
  4.5,                                     !- Wind Speed {m/s}
  160,                                     !- Wind Direction {deg}
  ,                                        !- Sky Clearness
  No,                                      !- Rain Indicator
  No,                                      !- Snow Indicator
  21,                                      !- Day of Month
  7,                                       !- Month
  SummerDesignDay,                         !- Day Type
  No,                                      !- Daylight Saving Time Indicator
  Wetbulb,                                 !- Humidity Condition Type
  ,                                        !- Humidity Condition Day Schedule Name
  17.8,                                    !- Wetbulb or DewPoint at Maximum Dry-Bulb {C}
  ,                                        !- Humidity Ratio at Maximum Dry-Bulb {kgWater/kgDryAir}
  ,                                        !- Enthalpy at Maximum Dry-Bulb {J/kg}
  DefaultMultipliers,                      !- Dry-Bulb Temperature Range Modifier Type
  ,                                        !- Dry-Bulb Temperature Range Modifier Day Schedule Name
  ASHRAETau,                               !- Solar Model Indicator
  ,                                        !- Beam Solar Day Schedule Name
  ,                                        !- Diffuse Solar Day Schedule Name
  0.34,                                    !- ASHRAE Clear Sky Optical Depth for Beam Irradiance {dimensionless}
  2.419;                                   !- ASHRAE Clear Sky Optical Depth for Diffuse Irradiance {dimensionless}

OS:SizingPeriod:DesignDay,
  {00000000-0000-0000-0081-000000000003},  !- Handle
  Calgary Intl AP Ann Htg 99.6% Condns DB, !- Name
  -27.7,                                   !- Maximum Dry-Bulb Temperature {C}
  0,                                       !- Daily Dry-Bulb Temperature Range {deltaC}
  88961,                                   !- Barometric Pressure {Pa}
  2.7,                                     !- Wind Speed {m/s}
  200,                                     !- Wind Direction {deg}
  0,                                       !- Sky Clearness
  No,                                      !- Rain Indicator
  No,                                      !- Snow Indicator
  21,                                      !- Day of Month
  1,                                       !- Month
  WinterDesignDay,                         !- Day Type
  No,                                      !- Daylight Saving Time Indicator
  Wetbulb,                                 !- Humidity Condition Type
  ,                                        !- Humidity Condition Day Schedule Name
  -27.7,                                   !- Wetbulb or DewPoint at Maximum Dry-Bulb {C}
  ,                                        !- Humidity Ratio at Maximum Dry-Bulb {kgWater/kgDryAir}
  ,                                        !- Enthalpy at Maximum Dry-Bulb {J/kg}
  DefaultMultipliers,                      !- Dry-Bulb Temperature Range Modifier Type
  ,                                        !- Dry-Bulb Temperature Range Modifier Day Schedule Name
  ASHRAEClearSky;                          !- Solar Model Indicator

OS:Space,
  {00000000-0000-0000-0082-000000000001},  !- Handle
  Zone1 Office,                            !- Name
  {00000000-0000-0000-0084-000000000001},  !- Space Type Name
  ,                                        !- Default Construction Set Name
  ,                                        !- Default Schedule Set Name
  0,                                       !- Direction of Relative North {deg}
  0,                                       !- X Origin {m}
  0,                                       !- Y Origin {m}
  0,                                       !- Z Origin {m}
  {00000000-0000-0000-0012-000000000001},  !- Building Story Name
  {00000000-0000-0000-0092-000000000001},  !- Thermal Zone Name
  Yes,                                     !- Part of Total Floor Area
  ,                                        !- Design Specification Outdoor Air Object Name
  ,                                        !- Building Unit Name
  Autocalculate;                           !- Volume {m3}

OS:Space,
  {00000000-0000-0000-0082-000000000002},  !- Handle
  Zone2 Fine Storage,                      !- Name
  {00000000-0000-0000-0084-000000000003},  !- Space Type Name
  ,                                        !- Default Construction Set Name
  ,                                        !- Default Schedule Set Name
  -0,                                      !- Direction of Relative North {deg}
  0,                                       !- X Origin {m}
  0,                                       !- Y Origin {m}
  0,                                       !- Z Origin {m}
  {00000000-0000-0000-0012-000000000001},  !- Building Story Name
  {00000000-0000-0000-0092-000000000003},  !- Thermal Zone Name
  Yes,                                     !- Part of Total Floor Area
  ,                                        !- Design Specification Outdoor Air Object Name
  ,                                        !- Building Unit Name
  Autocalculate;                           !- Volume {m3}

OS:Space,
  {00000000-0000-0000-0082-000000000003},  !- Handle
  Zone3 Bulk Storage,                      !- Name
  {00000000-0000-0000-0084-000000000002},  !- Space Type Name
  ,                                        !- Default Construction Set Name
  ,                                        !- Default Schedule Set Name
  -0,                                      !- Direction of Relative North {deg}
  0,                                       !- X Origin {m}
  0,                                       !- Y Origin {m}
  0,                                       !- Z Origin {m}
  {00000000-0000-0000-0012-000000000001},  !- Building Story Name
  {00000000-0000-0000-0092-000000000002},  !- Thermal Zone Name
  Yes,                                     !- Part of Total Floor Area
  ,                                        !- Design Specification Outdoor Air Object Name
  ,                                        !- Building Unit Name
  Autocalculate;                           !- Volume {m3}

OS:SpaceInfiltration:DesignFlowRate,
  {00000000-0000-0000-0083-000000000001},  !- Handle
  Zone1 Office Infiltration,               !- Name
  {00000000-0000-0000-0082-000000000001},  !- Space or SpaceType Name
  {00000000-0000-0000-0061-000000000001},  !- Schedule Name
  Flow/ExteriorArea,                       !- Design Flow Rate Calculation Method
  ,                                        !- Design Flow Rate {m3/s}
  ,                                        !- Flow per Space Floor Area {m3/s-m2}
  0.00025,                                 !- Flow per Exterior Surface Area {m3/s-m2}
  ,                                        !- Air Changes per Hour {1/hr}
  0,                                       !- Constant Term Coefficient
  0,                                       !- Temperature Term Coefficient
  0.224,                                   !- Velocity Term Coefficient
  0;                                       !- Velocity Squared Term Coefficient

OS:SpaceInfiltration:DesignFlowRate,
  {00000000-0000-0000-0083-000000000002},  !- Handle
  Zone2 Fine Storage Infiltration,         !- Name
  {00000000-0000-0000-0082-000000000002},  !- Space or SpaceType Name
  {00000000-0000-0000-0061-000000000001},  !- Schedule Name
  Flow/ExteriorArea,                       !- Design Flow Rate Calculation Method
  ,                                        !- Design Flow Rate {m3/s}
  ,                                        !- Flow per Space Floor Area {m3/s-m2}
  0.00025,                                 !- Flow per Exterior Surface Area {m3/s-m2}
  ,                                        !- Air Changes per Hour {1/hr}
  0,                                       !- Constant Term Coefficient
  0,                                       !- Temperature Term Coefficient
  0.224,                                   !- Velocity Term Coefficient
  0;                                       !- Velocity Squared Term Coefficient

OS:SpaceInfiltration:DesignFlowRate,
  {00000000-0000-0000-0083-000000000003},  !- Handle
  Zone3 Bulk Storage Infiltration,         !- Name
  {00000000-0000-0000-0082-000000000003},  !- Space or SpaceType Name
  {00000000-0000-0000-0061-000000000001},  !- Schedule Name
  Flow/ExteriorArea,                       !- Design Flow Rate Calculation Method
  ,                                        !- Design Flow Rate {m3/s}
  ,                                        !- Flow per Space Floor Area {m3/s-m2}
  0.00025,                                 !- Flow per Exterior Surface Area {m3/s-m2}
  ,                                        !- Air Changes per Hour {1/hr}
  0,                                       !- Constant Term Coefficient
  0,                                       !- Temperature Term Coefficient
  0.224,                                   !- Velocity Term Coefficient
  0;                                       !- Velocity Squared Term Coefficient

OS:SpaceType,
  {00000000-0000-0000-0084-000000000001},  !- Handle
  Space Function Office enclosed <= 25 m2, !- Name
  ,                                        !- Default Construction Set Name
  {00000000-0000-0000-0030-000000000001},  !- Default Schedule Set Name
  {00000000-0000-0000-0060-000000000009},  !- Group Rendering Name
  {00000000-0000-0000-0033-000000000001},  !- Design Specification Outdoor Air Object Name
  ,                                        !- Standards Template
  Space Function,                          !- Standards Building Type
  Office enclosed <= 25 m2;                !- Standards Space Type

OS:SpaceType,
  {00000000-0000-0000-0084-000000000002},  !- Handle
  Space Function Warehouse storage area medium to bulky palletized items, !- Name
  ,                                        !- Default Construction Set Name
  {00000000-0000-0000-0030-000000000002},  !- Default Schedule Set Name
  {00000000-0000-0000-0060-000000000013},  !- Group Rendering Name
  {00000000-0000-0000-0033-000000000002},  !- Design Specification Outdoor Air Object Name
  ,                                        !- Standards Template
  Space Function,                          !- Standards Building Type
  Warehouse storage area medium to bulky palletized items; !- Standards Space Type

OS:SpaceType,
  {00000000-0000-0000-0084-000000000003},  !- Handle
  Space Function Warehouse storage area small hand-carried items(4), !- Name
  ,                                        !- Default Construction Set Name
  {00000000-0000-0000-0030-000000000003},  !- Default Schedule Set Name
  {00000000-0000-0000-0060-000000000015},  !- Group Rendering Name
  {00000000-0000-0000-0033-000000000003},  !- Design Specification Outdoor Air Object Name
  ,                                        !- Standards Template
  Space Function,                          !- Standards Building Type
  Warehouse storage area small hand-carried items(4); !- Standards Space Type

OS:StandardsInformation:Construction,
  {00000000-0000-0000-0085-000000000001},  !- Handle
  {00000000-0000-0000-0021-000000000031},  !- Construction Name
  InteriorPartition,                       !- Intended Surface Type
  ;                                        !- Standards Construction Type

OS:StandardsInformation:Construction,
  {00000000-0000-0000-0085-000000000002},  !- Handle
  {00000000-0000-0000-0021-000000000009},  !- Construction Name
  ExteriorFloor,                           !- Intended Surface Type
  Mass,                                    !- Standards Construction Type
  0,                                       !- Perturbable Layer
  Insulation,                              !- Perturbable Layer Type
  ;                                        !- Other Perturbable Layer Type

OS:StandardsInformation:Construction,
  {00000000-0000-0000-0085-000000000003},  !- Handle
  {00000000-0000-0000-0021-000000000019},  !- Construction Name
  ExteriorWall,                            !- Intended Surface Type
  Mass,                                    !- Standards Construction Type
  2,                                       !- Perturbable Layer
  Insulation,                              !- Perturbable Layer Type
  ;                                        !- Other Perturbable Layer Type

OS:StandardsInformation:Construction,
  {00000000-0000-0000-0085-000000000004},  !- Handle
  {00000000-0000-0000-0021-000000000015},  !- Construction Name
  ExteriorRoof,                            !- Intended Surface Type
  Metal,                                   !- Standards Construction Type
  1,                                       !- Perturbable Layer
  Insulation,                              !- Perturbable Layer Type
  ;                                        !- Other Perturbable Layer Type

OS:StandardsInformation:Construction,
  {00000000-0000-0000-0085-000000000005},  !- Handle
  {00000000-0000-0000-0021-000000000030},  !- Construction Name
  InteriorFloor,                           !- Intended Surface Type
  ;                                        !- Standards Construction Type

OS:StandardsInformation:Construction,
  {00000000-0000-0000-0085-000000000006},  !- Handle
  {00000000-0000-0000-0021-000000000032},  !- Construction Name
  InteriorWall,                            !- Intended Surface Type
  ;                                        !- Standards Construction Type

OS:StandardsInformation:Construction,
  {00000000-0000-0000-0085-000000000007},  !- Handle
  {00000000-0000-0000-0021-000000000028},  !- Construction Name
  InteriorCeiling,                         !- Intended Surface Type
  ;                                        !- Standards Construction Type

OS:StandardsInformation:Construction,
  {00000000-0000-0000-0085-000000000008},  !- Handle
  {00000000-0000-0000-0021-000000000021},  !- Construction Name
  GroundContactFloor,                      !- Intended Surface Type
  Mass,                                    !- Standards Construction Type
  1,                                       !- Perturbable Layer
  Insulation,                              !- Perturbable Layer Type
  ;                                        !- Other Perturbable Layer Type

OS:StandardsInformation:Construction,
  {00000000-0000-0000-0085-000000000009},  !- Handle
  {00000000-0000-0000-0021-000000000026},  !- Construction Name
  GroundContactWall,                       !- Intended Surface Type
  Mass,                                    !- Standards Construction Type
  1,                                       !- Perturbable Layer
  Insulation,                              !- Perturbable Layer Type
  ;                                        !- Other Perturbable Layer Type

OS:StandardsInformation:Construction,
  {00000000-0000-0000-0085-000000000010},  !- Handle
  {00000000-0000-0000-0021-000000000024},  !- Construction Name
  GroundContactRoof,                       !- Intended Surface Type
  Mass,                                    !- Standards Construction Type
  1,                                       !- Perturbable Layer
  Insulation,                              !- Perturbable Layer Type
  ;                                        !- Other Perturbable Layer Type

OS:StandardsInformation:Construction,
  {00000000-0000-0000-0085-000000000011},  !- Handle
  {00000000-0000-0000-0021-000000000007},  !- Construction Name
  ExteriorWindow;                          !- Intended Surface Type

OS:StandardsInformation:Construction,
  {00000000-0000-0000-0085-000000000012},  !- Handle
  {00000000-0000-0000-0021-000000000005},  !- Construction Name
  ExteriorDoor,                            !- Intended Surface Type
  ,                                        !- Standards Construction Type
  1,                                       !- Perturbable Layer
  Insulation,                              !- Perturbable Layer Type
  ;                                        !- Other Perturbable Layer Type

OS:StandardsInformation:Construction,
  {00000000-0000-0000-0085-000000000013},  !- Handle
  {00000000-0000-0000-0021-000000000011},  !- Construction Name
  GlassDoor;                               !- Intended Surface Type

OS:StandardsInformation:Construction,
  {00000000-0000-0000-0085-000000000014},  !- Handle
  {00000000-0000-0000-0021-000000000013},  !- Construction Name
  ExteriorDoor,                            !- Intended Surface Type
  RollUp,                                  !- Standards Construction Type
  0,                                       !- Perturbable Layer
  Insulation,                              !- Perturbable Layer Type
  ;                                        !- Other Perturbable Layer Type

OS:StandardsInformation:Construction,
  {00000000-0000-0000-0085-000000000015},  !- Handle
  {00000000-0000-0000-0021-000000000017},  !- Construction Name
  Skylight;                                !- Intended Surface Type

OS:StandardsInformation:Construction,
  {00000000-0000-0000-0085-000000000016},  !- Handle
  {00000000-0000-0000-0021-000000000003},  !- Construction Name
  TubularDaylightDome;                     !- Intended Surface Type

OS:StandardsInformation:Construction,
  {00000000-0000-0000-0085-000000000017},  !- Handle
  {00000000-0000-0000-0021-000000000001},  !- Construction Name
  TubularDaylightDiffuser;                 !- Intended Surface Type

OS:StandardsInformation:Construction,
  {00000000-0000-0000-0085-000000000018},  !- Handle
  {00000000-0000-0000-0021-000000000033},  !- Construction Name
  InteriorWindow,                          !- Intended Surface Type
  ;                                        !- Standards Construction Type

OS:StandardsInformation:Construction,
  {00000000-0000-0000-0085-000000000019},  !- Handle
  {00000000-0000-0000-0021-000000000029},  !- Construction Name
  InteriorDoor,                            !- Intended Surface Type
  ;                                        !- Standards Construction Type

OS:StandardsInformation:Construction,
  {00000000-0000-0000-0085-000000000020},  !- Handle
  {00000000-0000-0000-0021-000000000010},  !- Construction Name
  ExteriorFloor,                           !- Intended Surface Type
  Mass,                                    !- Standards Construction Type
  0,                                       !- Perturbable Layer
  Insulation,                              !- Perturbable Layer Type
  ;                                        !- Other Perturbable Layer Type

OS:StandardsInformation:Construction,
  {00000000-0000-0000-0085-000000000021},  !- Handle
  {00000000-0000-0000-0021-000000000020},  !- Construction Name
  ExteriorWall,                            !- Intended Surface Type
  Mass,                                    !- Standards Construction Type
  2,                                       !- Perturbable Layer
  Insulation,                              !- Perturbable Layer Type
  ;                                        !- Other Perturbable Layer Type

OS:StandardsInformation:Construction,
  {00000000-0000-0000-0085-000000000022},  !- Handle
  {00000000-0000-0000-0021-000000000016},  !- Construction Name
  ExteriorRoof,                            !- Intended Surface Type
  Metal,                                   !- Standards Construction Type
  1,                                       !- Perturbable Layer
  Insulation,                              !- Perturbable Layer Type
  ;                                        !- Other Perturbable Layer Type

OS:StandardsInformation:Construction,
  {00000000-0000-0000-0085-000000000023},  !- Handle
  {00000000-0000-0000-0021-000000000022},  !- Construction Name
  GroundContactFloor,                      !- Intended Surface Type
  Mass,                                    !- Standards Construction Type
  1,                                       !- Perturbable Layer
  Insulation,                              !- Perturbable Layer Type
  ;                                        !- Other Perturbable Layer Type

OS:StandardsInformation:Construction,
  {00000000-0000-0000-0085-000000000024},  !- Handle
  {00000000-0000-0000-0021-000000000027},  !- Construction Name
  GroundContactWall,                       !- Intended Surface Type
  Mass,                                    !- Standards Construction Type
  1,                                       !- Perturbable Layer
  Insulation,                              !- Perturbable Layer Type
  ;                                        !- Other Perturbable Layer Type

OS:StandardsInformation:Construction,
  {00000000-0000-0000-0085-000000000025},  !- Handle
  {00000000-0000-0000-0021-000000000025},  !- Construction Name
  GroundContactRoof,                       !- Intended Surface Type
  Mass,                                    !- Standards Construction Type
  1,                                       !- Perturbable Layer
  Insulation,                              !- Perturbable Layer Type
  ;                                        !- Other Perturbable Layer Type

OS:StandardsInformation:Construction,
  {00000000-0000-0000-0085-000000000026},  !- Handle
  {00000000-0000-0000-0021-000000000006},  !- Construction Name
  ExteriorDoor,                            !- Intended Surface Type
  ,                                        !- Standards Construction Type
  1,                                       !- Perturbable Layer
  Insulation,                              !- Perturbable Layer Type
  ;                                        !- Other Perturbable Layer Type

OS:StandardsInformation:Construction,
  {00000000-0000-0000-0085-000000000027},  !- Handle
  {00000000-0000-0000-0021-000000000014},  !- Construction Name
  ExteriorDoor,                            !- Intended Surface Type
  RollUp,                                  !- Standards Construction Type
  0,                                       !- Perturbable Layer
  Insulation,                              !- Perturbable Layer Type
  ;                                        !- Other Perturbable Layer Type

OS:StandardsInformation:Material,
  {00000000-0000-0000-0086-000000000001},  !- Handle
  {00000000-0000-0000-0048-000000000020};  !- Material Name

OS:StandardsInformation:Material,
  {00000000-0000-0000-0086-000000000002},  !- Handle
  {00000000-0000-0000-0049-000000000013};  !- Material Name

OS:StandardsInformation:Material,
  {00000000-0000-0000-0086-000000000003},  !- Handle
  {00000000-0000-0000-0048-000000000008};  !- Material Name

OS:StandardsInformation:Material,
  {00000000-0000-0000-0086-000000000004},  !- Handle
  {00000000-0000-0000-0049-000000000007};  !- Material Name

OS:StandardsInformation:Material,
  {00000000-0000-0000-0086-000000000005},  !- Handle
  {00000000-0000-0000-0048-000000000006};  !- Material Name

OS:StandardsInformation:Material,
  {00000000-0000-0000-0086-000000000006},  !- Handle
  {00000000-0000-0000-0048-000000000014};  !- Material Name

OS:StandardsInformation:Material,
  {00000000-0000-0000-0086-000000000007},  !- Handle
  {00000000-0000-0000-0048-000000000002};  !- Material Name

OS:StandardsInformation:Material,
  {00000000-0000-0000-0086-000000000008},  !- Handle
  {00000000-0000-0000-0048-000000000023};  !- Material Name

OS:StandardsInformation:Material,
  {00000000-0000-0000-0086-000000000009},  !- Handle
  {00000000-0000-0000-0048-000000000003};  !- Material Name

OS:StandardsInformation:Material,
  {00000000-0000-0000-0086-000000000010},  !- Handle
  {00000000-0000-0000-0048-000000000018};  !- Material Name

OS:StandardsInformation:Material,
  {00000000-0000-0000-0086-000000000011},  !- Handle
  {00000000-0000-0000-0048-000000000012};  !- Material Name

OS:StandardsInformation:Material,
  {00000000-0000-0000-0086-000000000012},  !- Handle
  {00000000-0000-0000-0102-000000000001};  !- Material Name

OS:StandardsInformation:Material,
  {00000000-0000-0000-0086-000000000013},  !- Handle
  {00000000-0000-0000-0048-000000000017};  !- Material Name

OS:StandardsInformation:Material,
  {00000000-0000-0000-0086-000000000014},  !- Handle
  {00000000-0000-0000-0049-000000000008};  !- Material Name

OS:StandardsInformation:Material,
  {00000000-0000-0000-0086-000000000015},  !- Handle
  {00000000-0000-0000-0048-000000000007};  !- Material Name

OS:StandardsInformation:Material,
  {00000000-0000-0000-0086-000000000016},  !- Handle
  {00000000-0000-0000-0049-000000000003};  !- Material Name

OS:StandardsInformation:Material,
  {00000000-0000-0000-0086-000000000017},  !- Handle
  {00000000-0000-0000-0048-000000000005};  !- Material Name

OS:StandardsInformation:Material,
  {00000000-0000-0000-0086-000000000018},  !- Handle
  {00000000-0000-0000-0048-000000000013};  !- Material Name

OS:StandardsInformation:Material,
  {00000000-0000-0000-0086-000000000019},  !- Handle
  {00000000-0000-0000-0049-000000000009};  !- Material Name

OS:StandardsInformation:Material,
  {00000000-0000-0000-0086-000000000020},  !- Handle
  {00000000-0000-0000-0048-000000000001};  !- Material Name

OS:StandardsInformation:Material,
  {00000000-0000-0000-0086-000000000021},  !- Handle
  {00000000-0000-0000-0048-000000000022};  !- Material Name

OS:StandardsInformation:Material,
  {00000000-0000-0000-0086-000000000022},  !- Handle
  {00000000-0000-0000-0049-000000000010};  !- Material Name

OS:StandardsInformation:Material,
  {00000000-0000-0000-0086-000000000023},  !- Handle
  {00000000-0000-0000-0048-000000000009};  !- Material Name

OS:StandardsInformation:Material,
  {00000000-0000-0000-0086-000000000024},  !- Handle
  {00000000-0000-0000-0049-000000000004};  !- Material Name

OS:StandardsInformation:Material,
  {00000000-0000-0000-0086-000000000025},  !- Handle
  {00000000-0000-0000-0048-000000000010};  !- Material Name

OS:StandardsInformation:Material,
  {00000000-0000-0000-0086-000000000026},  !- Handle
  {00000000-0000-0000-0049-000000000005};  !- Material Name

OS:StandardsInformation:Material,
  {00000000-0000-0000-0086-000000000027},  !- Handle
  {00000000-0000-0000-0048-000000000011};  !- Material Name

OS:StandardsInformation:Material,
  {00000000-0000-0000-0086-000000000028},  !- Handle
  {00000000-0000-0000-0049-000000000006};  !- Material Name

OS:StandardsInformation:Material,
  {00000000-0000-0000-0086-000000000029},  !- Handle
  {00000000-0000-0000-0048-000000000016};  !- Material Name

OS:StandardsInformation:Material,
  {00000000-0000-0000-0086-000000000030},  !- Handle
  {00000000-0000-0000-0049-000000000011};  !- Material Name

OS:StandardsInformation:Material,
  {00000000-0000-0000-0086-000000000031},  !- Handle
  {00000000-0000-0000-0049-000000000012};  !- Material Name

OS:SubSurface,
  {00000000-0000-0000-0087-000000000001},  !- Handle
  Bulk Storage Left Wall_FixedWindow,      !- Name
  FixedWindow,                             !- Sub Surface Type
  {00000000-0000-0000-0021-000000000008},  !- Construction Name
  {00000000-0000-0000-0088-000000000004},  !- Surface Name
  ,                                        !- Outside Boundary Condition Object
  ,                                        !- View Factor to Ground
  ,                                        !- Frame and Divider Name
  ,                                        !- Multiplier
  ,                                        !- Number of Vertices
  0, 100.553694839222, 3.605877488203,     !- X,Y,Z Vertex 1 {m}
  0, 100.553694839222, 0.762,              !- X,Y,Z Vertex 2 {m}
  0, 30.5039135876431, 0.762,              !- X,Y,Z Vertex 3 {m}
  0, 30.5039135876431, 3.605877488203;     !- X,Y,Z Vertex 4 {m}

OS:SubSurface,
  {00000000-0000-0000-0087-000000000002},  !- Handle
  Bulk Storage Rear Wall_FixedWindow,      !- Name
  FixedWindow,                             !- Sub Surface Type
  {00000000-0000-0000-0021-000000000008},  !- Construction Name
  {00000000-0000-0000-0088-000000000005},  !- Surface Name
  ,                                        !- Outside Boundary Condition Object
  ,                                        !- View Factor to Ground
  ,                                        !- Frame and Divider Name
  ,                                        !- Multiplier
  ,                                        !- Number of Vertices
  45.6923703814647, 100.579094839222, 3.60697784757277, !- X,Y,Z Vertex 1 {m}
  45.6923703814647, 100.579094839222, 0.762, !- X,Y,Z Vertex 2 {m}
  0.0254000000000048, 100.579094839222, 0.762, !- X,Y,Z Vertex 3 {m}
  0.0254000000000048, 100.579094839222, 3.60697784757277; !- X,Y,Z Vertex 4 {m}

OS:SubSurface,
  {00000000-0000-0000-0087-000000000003},  !- Handle
  Bulk Storage Right Wall_FixedWindow,     !- Name
  FixedWindow,                             !- Sub Surface Type
  {00000000-0000-0000-0021-000000000008},  !- Construction Name
  {00000000-0000-0000-0088-000000000006},  !- Surface Name
  ,                                        !- Outside Boundary Condition Object
  ,                                        !- View Factor to Ground
  ,                                        !- Frame and Divider Name
  ,                                        !- Multiplier
  ,                                        !- Number of Vertices
  45.7177703814647, 30.5039135876431, 3.605877488203, !- X,Y,Z Vertex 1 {m}
  45.7177703814647, 30.5039135876431, 0.762, !- X,Y,Z Vertex 2 {m}
  45.7177703814647, 100.553694839222, 0.762, !- X,Y,Z Vertex 3 {m}
  45.7177703814647, 100.553694839222, 3.605877488203; !- X,Y,Z Vertex 4 {m}

OS:SubSurface,
  {00000000-0000-0000-0087-000000000004},  !- Handle
  Bulk Storage Roof_Skylight,              !- Name
  Skylight,                                !- Sub Surface Type
  {00000000-0000-0000-0021-000000000018},  !- Construction Name
  {00000000-0000-0000-0088-000000000007},  !- Surface Name
  ,                                        !- Outside Boundary Condition Object
  ,                                        !- View Factor to Ground
  ,                                        !- Frame and Divider Name
  1,                                       !- Multiplier
  ,                                        !- Number of Vertices
  26.0916197364788, 60.5719445766215, 8.53398380454007, !- X,Y,Z Vertex 1 {m}
  26.0916197364788, 70.4856638502435, 8.53398380454007, !- X,Y,Z Vertex 2 {m}
  19.6261506449862, 70.4856638502435, 8.53398380454007, !- X,Y,Z Vertex 3 {m}
  19.6261506449862, 60.5719445766215, 8.53398380454007; !- X,Y,Z Vertex 4 {m}

OS:SubSurface,
  {00000000-0000-0000-0087-000000000005},  !- Handle
  Fine Storage Front Wall_FixedWindow,     !- Name
  FixedWindow,                             !- Sub Surface Type
  {00000000-0000-0000-0021-000000000008},  !- Construction Name
  {00000000-0000-0000-0088-000000000009},  !- Surface Name
  ,                                        !- Outside Boundary Condition Object
  ,                                        !- View Factor to Ground
  ,                                        !- Frame and Divider Name
  ,                                        !- Multiplier
  ,                                        !- Number of Vertices
  25.9321365494966, 0, 3.61112240525708,   !- X,Y,Z Vertex 1 {m}
  25.9321365494966, 0, 0.762,              !- X,Y,Z Vertex 2 {m}
  45.6923703814647, 0, 0.762,              !- X,Y,Z Vertex 3 {m}
  45.6923703814647, 0, 3.61112240525708;   !- X,Y,Z Vertex 4 {m}

OS:SubSurface,
  {00000000-0000-0000-0087-000000000006},  !- Handle
  Fine Storage Left Wall_FixedWindow,      !- Name
  FixedWindow,                             !- Sub Surface Type
  {00000000-0000-0000-0021-000000000008},  !- Construction Name
  {00000000-0000-0000-0088-000000000010},  !- Surface Name
  ,                                        !- Outside Boundary Condition Object
  ,                                        !- View Factor to Ground
  ,                                        !- Frame and Divider Name
  ,                                        !- Multiplier
  ,                                        !- Number of Vertices
  0, 30.4531135876431, 3.61059931700919,   !- X,Y,Z Vertex 1 {m}
  0, 30.4531135876431, 0.762,              !- X,Y,Z Vertex 2 {m}
  0, 9.16895407629293, 0.762,              !- X,Y,Z Vertex 3 {m}
  0, 9.16895407629293, 3.61059931700919;   !- X,Y,Z Vertex 4 {m}

OS:SubSurface,
  {00000000-0000-0000-0087-000000000007},  !- Handle
  Fine Storage Office Front Wall_FixedWindow, !- Name
  FixedWindow,                             !- Sub Surface Type
  {00000000-0000-0000-0021-000000000008},  !- Construction Name
  {00000000-0000-0000-0088-000000000011},  !- Surface Name
  ,                                        !- Outside Boundary Condition Object
  ,                                        !- View Factor to Ground
  ,                                        !- Frame and Divider Name
  ,                                        !- Multiplier
  ,                                        !- Number of Vertices
  0.0254, 0, 6.4526919105121,              !- X,Y,Z Vertex 1 {m}
  0.0254, 0, 5.02899190227003,             !- X,Y,Z Vertex 2 {m}
  25.8813365494966, 0, 5.02899190227003,   !- X,Y,Z Vertex 3 {m}
  25.8813365494966, 0, 6.4526919105121;    !- X,Y,Z Vertex 4 {m}

OS:SubSurface,
  {00000000-0000-0000-0087-000000000008},  !- Handle
  Fine Storage Office Left Wall_FixedWindow, !- Name
  FixedWindow,                             !- Sub Surface Type
  {00000000-0000-0000-0021-000000000008},  !- Construction Name
  {00000000-0000-0000-0088-000000000012},  !- Surface Name
  ,                                        !- Outside Boundary Condition Object
  ,                                        !- View Factor to Ground
  ,                                        !- Frame and Divider Name
  ,                                        !- Multiplier
  ,                                        !- Number of Vertices
  0, 9.11815407629293, 6.45783863023517,   !- X,Y,Z Vertex 1 {m}
  0, 9.11815407629293, 5.02899190227003,   !- X,Y,Z Vertex 2 {m}
  0, 0.0254000000000012, 5.02899190227003, !- X,Y,Z Vertex 3 {m}
  0, 0.0254000000000012, 6.45783863023517; !- X,Y,Z Vertex 4 {m}

OS:SubSurface,
  {00000000-0000-0000-0087-000000000009},  !- Handle
  Fine Storage Right Wall_FixedWindow,     !- Name
  FixedWindow,                             !- Sub Surface Type
  {00000000-0000-0000-0021-000000000008},  !- Construction Name
  {00000000-0000-0000-0088-000000000013},  !- Surface Name
  ,                                        !- Outside Boundary Condition Object
  ,                                        !- View Factor to Ground
  ,                                        !- Frame and Divider Name
  ,                                        !- Multiplier
  ,                                        !- Number of Vertices
  45.7177703814647, 0.0254, 3.60856110679729, !- X,Y,Z Vertex 1 {m}
  45.7177703814647, 0.0254, 0.762,         !- X,Y,Z Vertex 2 {m}
  45.7177703814647, 30.4531135876431, 0.762, !- X,Y,Z Vertex 3 {m}
  45.7177703814647, 30.4531135876431, 3.60856110679729; !- X,Y,Z Vertex 4 {m}

OS:SubSurface,
  {00000000-0000-0000-0087-000000000010},  !- Handle
  Fine Storage Roof_Skylight,              !- Name
  Skylight,                                !- Sub Surface Type
  {00000000-0000-0000-0021-000000000018},  !- Construction Name
  {00000000-0000-0000-0088-000000000014},  !- Surface Name
  ,                                        !- Outside Boundary Condition Object
  ,                                        !- View Factor to Ground
  ,                                        !- Frame and Divider Name
  1,                                       !- Multiplier
  ,                                        !- Number of Vertices
  26.0916197364788, 13.0841004299906, 8.53398380454007, !- X,Y,Z Vertex 1 {m}
  26.0916197364788, 17.3944131576524, 8.53398380454007, !- X,Y,Z Vertex 2 {m}
  19.6261506449862, 17.3944131576524, 8.53398380454007, !- X,Y,Z Vertex 3 {m}
  19.6261506449862, 13.0841004299906, 8.53398380454007; !- X,Y,Z Vertex 4 {m}

OS:SubSurface,
  {00000000-0000-0000-0087-000000000011},  !- Handle
  Office Front Wall_FixedWindow,           !- Name
  FixedWindow,                             !- Sub Surface Type
  {00000000-0000-0000-0021-000000000008},  !- Construction Name
  {00000000-0000-0000-0088-000000000016},  !- Surface Name
  ,                                        !- Outside Boundary Condition Object
  ,                                        !- View Factor to Ground
  ,                                        !- Frame and Divider Name
  ,                                        !- Multiplier
  ,                                        !- Number of Vertices
  0.0254, 0, 2.18570000824207,             !- X,Y,Z Vertex 1 {m}
  0.0254, 0, 0.762,                        !- X,Y,Z Vertex 2 {m}
  25.8813365494966, 0, 0.762,              !- X,Y,Z Vertex 3 {m}
  25.8813365494966, 0, 2.18570000824207;   !- X,Y,Z Vertex 4 {m}

OS:SubSurface,
  {00000000-0000-0000-0087-000000000012},  !- Handle
  Office Left Wall_FixedWindow,            !- Name
  FixedWindow,                             !- Sub Surface Type
  {00000000-0000-0000-0021-000000000008},  !- Construction Name
  {00000000-0000-0000-0088-000000000017},  !- Surface Name
  ,                                        !- Outside Boundary Condition Object
  ,                                        !- View Factor to Ground
  ,                                        !- Frame and Divider Name
  ,                                        !- Multiplier
  ,                                        !- Number of Vertices
  0, 9.11815407629293, 2.19084672796514,   !- X,Y,Z Vertex 1 {m}
  0, 9.11815407629293, 0.762,              !- X,Y,Z Vertex 2 {m}
  0, 0.0254000000000012, 0.762,            !- X,Y,Z Vertex 3 {m}
  0, 0.0254000000000012, 2.19084672796514; !- X,Y,Z Vertex 4 {m}

OS:Surface,
  {00000000-0000-0000-0088-000000000001},  !- Handle
  Bulk Storage Floor,                      !- Name
  Floor,                                   !- Surface Type
  {00000000-0000-0000-0021-000000000023},  !- Construction Name
  {00000000-0000-0000-0082-000000000003},  !- Space Name
  Foundation,                              !- Outside Boundary Condition
  {00000000-0000-0000-0042-000000000001},  !- Outside Boundary Condition Object
  NoSun,                                   !- Sun Exposure
  NoWind,                                  !- Wind Exposure
  ,                                        !- View Factor to Ground
  ,                                        !- Number of Vertices
  45.7177703814647, 100.579094839222, 0,   !- X,Y,Z Vertex 1 {m}
  45.7177703814647, 30.4785135876431, 0,   !- X,Y,Z Vertex 2 {m}
  0, 30.4785135876431, 0,                  !- X,Y,Z Vertex 3 {m}
  0, 100.579094839222, 0;                  !- X,Y,Z Vertex 4 {m}

OS:Surface,
  {00000000-0000-0000-0088-000000000002},  !- Handle
  Bulk Storage Front Wall Reversed,        !- Name
  Wall,                                    !- Surface Type
  ,                                        !- Construction Name
  {00000000-0000-0000-0082-000000000002},  !- Space Name
  Surface,                                 !- Outside Boundary Condition
  {00000000-0000-0000-0088-000000000003},  !- Outside Boundary Condition Object
  NoSun,                                   !- Sun Exposure
  NoWind,                                  !- Wind Exposure
  ,                                        !- View Factor to Ground
  ,                                        !- Number of Vertices
  45.7177703814647, 30.4785135876431, 8.53398380454007, !- X,Y,Z Vertex 1 {m}
  45.7177703814647, 30.4785135876431, 0,   !- X,Y,Z Vertex 2 {m}
  0, 30.4785135876431, 0,                  !- X,Y,Z Vertex 3 {m}
  0, 30.4785135876431, 8.53398380454007;   !- X,Y,Z Vertex 4 {m}

OS:Surface,
  {00000000-0000-0000-0088-000000000003},  !- Handle
  Bulk Storage Front Wall,                 !- Name
  Wall,                                    !- Surface Type
  ,                                        !- Construction Name
  {00000000-0000-0000-0082-000000000003},  !- Space Name
  Surface,                                 !- Outside Boundary Condition
  {00000000-0000-0000-0088-000000000002},  !- Outside Boundary Condition Object
  NoSun,                                   !- Sun Exposure
  NoWind,                                  !- Wind Exposure
  ,                                        !- View Factor to Ground
  ,                                        !- Number of Vertices
  0, 30.4785135876431, 8.53398380454007,   !- X,Y,Z Vertex 1 {m}
  0, 30.4785135876431, 0,                  !- X,Y,Z Vertex 2 {m}
  45.7177703814647, 30.4785135876431, 0,   !- X,Y,Z Vertex 3 {m}
  45.7177703814647, 30.4785135876431, 8.53398380454007; !- X,Y,Z Vertex 4 {m}

OS:Surface,
  {00000000-0000-0000-0088-000000000004},  !- Handle
  Bulk Storage Left Wall,                  !- Name
  Wall,                                    !- Surface Type
  ,                                        !- Construction Name
  {00000000-0000-0000-0082-000000000003},  !- Space Name
  Outdoors,                                !- Outside Boundary Condition
  ,                                        !- Outside Boundary Condition Object
  SunExposed,                              !- Sun Exposure
  WindExposed,                             !- Wind Exposure
  ,                                        !- View Factor to Ground
  ,                                        !- Number of Vertices
  0, 100.579094839222, 8.53398380454007,   !- X,Y,Z Vertex 1 {m}
  0, 100.579094839222, 0,                  !- X,Y,Z Vertex 2 {m}
  0, 30.4785135876431, 0,                  !- X,Y,Z Vertex 3 {m}
  0, 30.4785135876431, 8.53398380454007;   !- X,Y,Z Vertex 4 {m}

OS:Surface,
  {00000000-0000-0000-0088-000000000005},  !- Handle
  Bulk Storage Rear Wall,                  !- Name
  Wall,                                    !- Surface Type
  ,                                        !- Construction Name
  {00000000-0000-0000-0082-000000000003},  !- Space Name
  Outdoors,                                !- Outside Boundary Condition
  ,                                        !- Outside Boundary Condition Object
  SunExposed,                              !- Sun Exposure
  WindExposed,                             !- Wind Exposure
  ,                                        !- View Factor to Ground
  ,                                        !- Number of Vertices
  45.7177703814647, 100.579094839222, 8.53398380454007, !- X,Y,Z Vertex 1 {m}
  45.7177703814647, 100.579094839222, 0,   !- X,Y,Z Vertex 2 {m}
  0, 100.579094839222, 0,                  !- X,Y,Z Vertex 3 {m}
  0, 100.579094839222, 8.53398380454007;   !- X,Y,Z Vertex 4 {m}

OS:Surface,
  {00000000-0000-0000-0088-000000000006},  !- Handle
  Bulk Storage Right Wall,                 !- Name
  Wall,                                    !- Surface Type
  ,                                        !- Construction Name
  {00000000-0000-0000-0082-000000000003},  !- Space Name
  Outdoors,                                !- Outside Boundary Condition
  ,                                        !- Outside Boundary Condition Object
  SunExposed,                              !- Sun Exposure
  WindExposed,                             !- Wind Exposure
  ,                                        !- View Factor to Ground
  ,                                        !- Number of Vertices
  45.7177703814647, 30.4785135876431, 8.53398380454007, !- X,Y,Z Vertex 1 {m}
  45.7177703814647, 30.4785135876431, 0,   !- X,Y,Z Vertex 2 {m}
  45.7177703814647, 100.579094839222, 0,   !- X,Y,Z Vertex 3 {m}
  45.7177703814647, 100.579094839222, 8.53398380454007; !- X,Y,Z Vertex 4 {m}

OS:Surface,
  {00000000-0000-0000-0088-000000000007},  !- Handle
  Bulk Storage Roof,                       !- Name
  RoofCeiling,                             !- Surface Type
  ,                                        !- Construction Name
  {00000000-0000-0000-0082-000000000003},  !- Space Name
  Outdoors,                                !- Outside Boundary Condition
  ,                                        !- Outside Boundary Condition Object
  SunExposed,                              !- Sun Exposure
  WindExposed,                             !- Wind Exposure
  ,                                        !- View Factor to Ground
  ,                                        !- Number of Vertices
  45.7177703814647, 30.4785135876431, 8.53398380454007, !- X,Y,Z Vertex 1 {m}
  45.7177703814647, 100.579094839222, 8.53398380454007, !- X,Y,Z Vertex 2 {m}
  0, 100.579094839222, 8.53398380454007,   !- X,Y,Z Vertex 3 {m}
  0, 30.4785135876431, 8.53398380454007;   !- X,Y,Z Vertex 4 {m}

OS:Surface,
  {00000000-0000-0000-0088-000000000008},  !- Handle
  Fine Storage Floor,                      !- Name
  Floor,                                   !- Surface Type
  {00000000-0000-0000-0021-000000000023},  !- Construction Name
  {00000000-0000-0000-0082-000000000002},  !- Space Name
  Foundation,                              !- Outside Boundary Condition
  {00000000-0000-0000-0042-000000000001},  !- Outside Boundary Condition Object
  NoSun,                                   !- Sun Exposure
  NoWind,                                  !- Wind Exposure
  ,                                        !- View Factor to Ground
  ,                                        !- Number of Vertices
  45.7177703814647, 30.4785135876431, 0,   !- X,Y,Z Vertex 1 {m}
  45.7177703814647, 0, 0,                  !- X,Y,Z Vertex 2 {m}
  25.9067365494966, 0, 0,                  !- X,Y,Z Vertex 3 {m}
  25.9067365494966, 9.14355407629293, 0,   !- X,Y,Z Vertex 4 {m}
  0, 9.14355407629293, 0,                  !- X,Y,Z Vertex 5 {m}
  0, 30.4785135876431, 0;                  !- X,Y,Z Vertex 6 {m}

OS:Surface,
  {00000000-0000-0000-0088-000000000009},  !- Handle
  Fine Storage Front Wall,                 !- Name
  Wall,                                    !- Surface Type
  ,                                        !- Construction Name
  {00000000-0000-0000-0082-000000000002},  !- Space Name
  Outdoors,                                !- Outside Boundary Condition
  ,                                        !- Outside Boundary Condition Object
  SunExposed,                              !- Sun Exposure
  WindExposed,                             !- Wind Exposure
  ,                                        !- View Factor to Ground
  ,                                        !- Number of Vertices
  25.9067365494966, 0, 8.53398380454007,   !- X,Y,Z Vertex 1 {m}
  25.9067365494966, 0, 0,                  !- X,Y,Z Vertex 2 {m}
  45.7177703814647, 0, 0,                  !- X,Y,Z Vertex 3 {m}
  45.7177703814647, 0, 8.53398380454007;   !- X,Y,Z Vertex 4 {m}

OS:Surface,
  {00000000-0000-0000-0088-000000000010},  !- Handle
  Fine Storage Left Wall,                  !- Name
  Wall,                                    !- Surface Type
  ,                                        !- Construction Name
  {00000000-0000-0000-0082-000000000002},  !- Space Name
  Outdoors,                                !- Outside Boundary Condition
  ,                                        !- Outside Boundary Condition Object
  SunExposed,                              !- Sun Exposure
  WindExposed,                             !- Wind Exposure
  ,                                        !- View Factor to Ground
  ,                                        !- Number of Vertices
  0, 30.4785135876431, 8.53398380454007,   !- X,Y,Z Vertex 1 {m}
  0, 30.4785135876431, 0,                  !- X,Y,Z Vertex 2 {m}
  0, 9.14355407629293, 0,                  !- X,Y,Z Vertex 3 {m}
  0, 9.14355407629293, 8.53398380454007;   !- X,Y,Z Vertex 4 {m}

OS:Surface,
  {00000000-0000-0000-0088-000000000011},  !- Handle
  Fine Storage Office Front Wall,          !- Name
  Wall,                                    !- Surface Type
  ,                                        !- Construction Name
  {00000000-0000-0000-0082-000000000002},  !- Space Name
  Outdoors,                                !- Outside Boundary Condition
  ,                                        !- Outside Boundary Condition Object
  SunExposed,                              !- Sun Exposure
  WindExposed,                             !- Wind Exposure
  ,                                        !- View Factor to Ground
  ,                                        !- Number of Vertices
  0, 0, 8.53398380454007,                  !- X,Y,Z Vertex 1 {m}
  0, 0, 4.26699190227003,                  !- X,Y,Z Vertex 2 {m}
  25.9067365494966, 0, 4.26699190227003,   !- X,Y,Z Vertex 3 {m}
  25.9067365494966, 0, 8.53398380454007;   !- X,Y,Z Vertex 4 {m}

OS:Surface,
  {00000000-0000-0000-0088-000000000012},  !- Handle
  Fine Storage Office Left Wall,           !- Name
  Wall,                                    !- Surface Type
  ,                                        !- Construction Name
  {00000000-0000-0000-0082-000000000002},  !- Space Name
  Outdoors,                                !- Outside Boundary Condition
  ,                                        !- Outside Boundary Condition Object
  SunExposed,                              !- Sun Exposure
  WindExposed,                             !- Wind Exposure
  ,                                        !- View Factor to Ground
  ,                                        !- Number of Vertices
  0, 9.14355407629293, 8.53398380454007,   !- X,Y,Z Vertex 1 {m}
  0, 9.14355407629293, 4.26699190227003,   !- X,Y,Z Vertex 2 {m}
  0, 0, 4.26699190227003,                  !- X,Y,Z Vertex 3 {m}
  0, 0, 8.53398380454007;                  !- X,Y,Z Vertex 4 {m}

OS:Surface,
  {00000000-0000-0000-0088-000000000013},  !- Handle
  Fine Storage Right Wall,                 !- Name
  Wall,                                    !- Surface Type
  ,                                        !- Construction Name
  {00000000-0000-0000-0082-000000000002},  !- Space Name
  Outdoors,                                !- Outside Boundary Condition
  ,                                        !- Outside Boundary Condition Object
  SunExposed,                              !- Sun Exposure
  WindExposed,                             !- Wind Exposure
  ,                                        !- View Factor to Ground
  ,                                        !- Number of Vertices
  45.7177703814647, 0, 8.53398380454007,   !- X,Y,Z Vertex 1 {m}
  45.7177703814647, 0, 0,                  !- X,Y,Z Vertex 2 {m}
  45.7177703814647, 30.4785135876431, 0,   !- X,Y,Z Vertex 3 {m}
  45.7177703814647, 30.4785135876431, 8.53398380454007; !- X,Y,Z Vertex 4 {m}

OS:Surface,
  {00000000-0000-0000-0088-000000000014},  !- Handle
  Fine Storage Roof,                       !- Name
  RoofCeiling,                             !- Surface Type
  ,                                        !- Construction Name
  {00000000-0000-0000-0082-000000000002},  !- Space Name
  Outdoors,                                !- Outside Boundary Condition
  ,                                        !- Outside Boundary Condition Object
  SunExposed,                              !- Sun Exposure
  WindExposed,                             !- Wind Exposure
  ,                                        !- View Factor to Ground
  ,                                        !- Number of Vertices
  45.7177703814647, 0, 8.53398380454007,   !- X,Y,Z Vertex 1 {m}
  45.7177703814647, 30.4785135876431, 8.53398380454007, !- X,Y,Z Vertex 2 {m}
  0, 30.4785135876431, 8.53398380454007,   !- X,Y,Z Vertex 3 {m}
  0, 0, 8.53398380454007;                  !- X,Y,Z Vertex 4 {m}

OS:Surface,
  {00000000-0000-0000-0088-000000000015},  !- Handle
  Office Floor,                            !- Name
  Floor,                                   !- Surface Type
  {00000000-0000-0000-0021-000000000023},  !- Construction Name
  {00000000-0000-0000-0082-000000000001},  !- Space Name
  Foundation,                              !- Outside Boundary Condition
  {00000000-0000-0000-0042-000000000001},  !- Outside Boundary Condition Object
  NoSun,                                   !- Sun Exposure
  NoWind,                                  !- Wind Exposure
  ,                                        !- View Factor to Ground
  ,                                        !- Number of Vertices
  25.9067365494966, 9.14355407629293, 0,   !- X,Y,Z Vertex 1 {m}
  25.9067365494966, 0, 0,                  !- X,Y,Z Vertex 2 {m}
  0, 0, 0,                                 !- X,Y,Z Vertex 3 {m}
  0, 9.14355407629293, 0;                  !- X,Y,Z Vertex 4 {m}

OS:Surface,
  {00000000-0000-0000-0088-000000000016},  !- Handle
  Office Front Wall,                       !- Name
  Wall,                                    !- Surface Type
  ,                                        !- Construction Name
  {00000000-0000-0000-0082-000000000001},  !- Space Name
  Outdoors,                                !- Outside Boundary Condition
  ,                                        !- Outside Boundary Condition Object
  SunExposed,                              !- Sun Exposure
  WindExposed,                             !- Wind Exposure
  ,                                        !- View Factor to Ground
  ,                                        !- Number of Vertices
  0, 0, 4.26699190227003,                  !- X,Y,Z Vertex 1 {m}
  0, 0, 0,                                 !- X,Y,Z Vertex 2 {m}
  25.9067365494966, 0, 0,                  !- X,Y,Z Vertex 3 {m}
  25.9067365494966, 0, 4.26699190227003;   !- X,Y,Z Vertex 4 {m}

OS:Surface,
  {00000000-0000-0000-0088-000000000017},  !- Handle
  Office Left Wall,                        !- Name
  Wall,                                    !- Surface Type
  ,                                        !- Construction Name
  {00000000-0000-0000-0082-000000000001},  !- Space Name
  Outdoors,                                !- Outside Boundary Condition
  ,                                        !- Outside Boundary Condition Object
  SunExposed,                              !- Sun Exposure
  WindExposed,                             !- Wind Exposure
  ,                                        !- View Factor to Ground
  ,                                        !- Number of Vertices
  0, 9.14355407629293, 4.26699190227003,   !- X,Y,Z Vertex 1 {m}
  0, 9.14355407629293, 0,                  !- X,Y,Z Vertex 2 {m}
  0, 0, 0,                                 !- X,Y,Z Vertex 3 {m}
  0, 0, 4.26699190227003;                  !- X,Y,Z Vertex 4 {m}

OS:Surface,
  {00000000-0000-0000-0088-000000000018},  !- Handle
  Office Rear Wall Reversed,               !- Name
  Wall,                                    !- Surface Type
  ,                                        !- Construction Name
  {00000000-0000-0000-0082-000000000002},  !- Space Name
  Surface,                                 !- Outside Boundary Condition
  {00000000-0000-0000-0088-000000000019},  !- Outside Boundary Condition Object
  NoSun,                                   !- Sun Exposure
  NoWind,                                  !- Wind Exposure
  ,                                        !- View Factor to Ground
  ,                                        !- Number of Vertices
  0, 9.14355407629293, 4.26699190227003,   !- X,Y,Z Vertex 1 {m}
  0, 9.14355407629293, 0,                  !- X,Y,Z Vertex 2 {m}
  25.9067365494966, 9.14355407629293, 0,   !- X,Y,Z Vertex 3 {m}
  25.9067365494966, 9.14355407629293, 4.26699190227003; !- X,Y,Z Vertex 4 {m}

OS:Surface,
  {00000000-0000-0000-0088-000000000019},  !- Handle
  Office Rear Wall,                        !- Name
  Wall,                                    !- Surface Type
  ,                                        !- Construction Name
  {00000000-0000-0000-0082-000000000001},  !- Space Name
  Surface,                                 !- Outside Boundary Condition
  {00000000-0000-0000-0088-000000000018},  !- Outside Boundary Condition Object
  NoSun,                                   !- Sun Exposure
  NoWind,                                  !- Wind Exposure
  ,                                        !- View Factor to Ground
  ,                                        !- Number of Vertices
  25.9067365494966, 9.14355407629293, 4.26699190227003, !- X,Y,Z Vertex 1 {m}
  25.9067365494966, 9.14355407629293, 0,   !- X,Y,Z Vertex 2 {m}
  0, 9.14355407629293, 0,                  !- X,Y,Z Vertex 3 {m}
  0, 9.14355407629293, 4.26699190227003;   !- X,Y,Z Vertex 4 {m}

OS:Surface,
  {00000000-0000-0000-0088-000000000020},  !- Handle
  Office Right Wall Reversed,              !- Name
  Wall,                                    !- Surface Type
  ,                                        !- Construction Name
  {00000000-0000-0000-0082-000000000002},  !- Space Name
  Surface,                                 !- Outside Boundary Condition
  {00000000-0000-0000-0088-000000000021},  !- Outside Boundary Condition Object
  NoSun,                                   !- Sun Exposure
  NoWind,                                  !- Wind Exposure
  ,                                        !- View Factor to Ground
  ,                                        !- Number of Vertices
  25.9067365494966, 9.14355407629293, 4.26699190227003, !- X,Y,Z Vertex 1 {m}
  25.9067365494966, 9.14355407629293, 0,   !- X,Y,Z Vertex 2 {m}
  25.9067365494966, 0, 0,                  !- X,Y,Z Vertex 3 {m}
  25.9067365494966, 0, 4.26699190227003;   !- X,Y,Z Vertex 4 {m}

OS:Surface,
  {00000000-0000-0000-0088-000000000021},  !- Handle
  Office Right Wall,                       !- Name
  Wall,                                    !- Surface Type
  ,                                        !- Construction Name
  {00000000-0000-0000-0082-000000000001},  !- Space Name
  Surface,                                 !- Outside Boundary Condition
  {00000000-0000-0000-0088-000000000020},  !- Outside Boundary Condition Object
  NoSun,                                   !- Sun Exposure
  NoWind,                                  !- Wind Exposure
  ,                                        !- View Factor to Ground
  ,                                        !- Number of Vertices
  25.9067365494966, 0, 4.26699190227003,   !- X,Y,Z Vertex 1 {m}
  25.9067365494966, 0, 0,                  !- X,Y,Z Vertex 2 {m}
  25.9067365494966, 9.14355407629293, 0,   !- X,Y,Z Vertex 3 {m}
  25.9067365494966, 9.14355407629293, 4.26699190227003; !- X,Y,Z Vertex 4 {m}

OS:Surface,
  {00000000-0000-0000-0088-000000000022},  !- Handle
  Office Roof Reversed,                    !- Name
  Floor,                                   !- Surface Type
  ,                                        !- Construction Name
  {00000000-0000-0000-0082-000000000002},  !- Space Name
  Surface,                                 !- Outside Boundary Condition
  {00000000-0000-0000-0088-000000000023},  !- Outside Boundary Condition Object
  NoSun,                                   !- Sun Exposure
  NoWind,                                  !- Wind Exposure
  ,                                        !- View Factor to Ground
  ,                                        !- Number of Vertices
  25.9067365494966, 9.14355407629293, 4.26699190227003, !- X,Y,Z Vertex 1 {m}
  25.9067365494966, 0, 4.26699190227003,   !- X,Y,Z Vertex 2 {m}
  0, 0, 4.26699190227003,                  !- X,Y,Z Vertex 3 {m}
  0, 9.14355407629293, 4.26699190227003;   !- X,Y,Z Vertex 4 {m}

OS:Surface,
  {00000000-0000-0000-0088-000000000023},  !- Handle
  Office Roof,                             !- Name
  RoofCeiling,                             !- Surface Type
  ,                                        !- Construction Name
  {00000000-0000-0000-0082-000000000001},  !- Space Name
  Surface,                                 !- Outside Boundary Condition
  {00000000-0000-0000-0088-000000000022},  !- Outside Boundary Condition Object
  NoSun,                                   !- Sun Exposure
  NoWind,                                  !- Wind Exposure
  ,                                        !- View Factor to Ground
  ,                                        !- Number of Vertices
  25.9067365494966, 0, 4.26699190227003,   !- X,Y,Z Vertex 1 {m}
  25.9067365494966, 9.14355407629293, 4.26699190227003, !- X,Y,Z Vertex 2 {m}
  0, 9.14355407629293, 4.26699190227003,   !- X,Y,Z Vertex 3 {m}
  0, 0, 4.26699190227003;                  !- X,Y,Z Vertex 4 {m}

OS:SurfaceConvectionAlgorithm:Inside,
  {00000000-0000-0000-0089-000000000001},  !- Handle
  TARP;                                    !- Algorithm

OS:SurfaceConvectionAlgorithm:Outside,
  {00000000-0000-0000-0090-000000000001},  !- Handle
  TARP;                                    !- Algorithm

OS:SurfaceProperty:ExposedFoundationPerimeter,
  {00000000-0000-0000-0091-000000000001},  !- Handle
  {00000000-0000-0000-0088-000000000015},  !- Surface Name
  TotalExposedPerimeter,                   !- Exposed Perimeter Calculation Method
  35.0502906257895;                        !- Total Exposed Perimeter {m}

OS:SurfaceProperty:ExposedFoundationPerimeter,
  {00000000-0000-0000-0091-000000000002},  !- Handle
  {00000000-0000-0000-0088-000000000001},  !- Surface Name
  TotalExposedPerimeter,                   !- Exposed Perimeter Calculation Method
  185.918932884622;                        !- Total Exposed Perimeter {m}

OS:SurfaceProperty:ExposedFoundationPerimeter,
  {00000000-0000-0000-0091-000000000003},  !- Handle
  {00000000-0000-0000-0088-000000000008},  !- Surface Name
  TotalExposedPerimeter,                   !- Exposed Perimeter Calculation Method
  71.6245069309614;                        !- Total Exposed Perimeter {m}

OS:ThermalZone,
  {00000000-0000-0000-0092-000000000001},  !- Handle
  ALL_ST=Office enclosed <= 25 m2_FL=Building Story 1_SCH=A, !- Name
  ,                                        !- Multiplier
  ,                                        !- Ceiling Height {m}
  ,                                        !- Volume {m3}
  ,                                        !- Floor Area {m2}
  ,                                        !- Zone Inside Convection Algorithm
  ,                                        !- Zone Outside Convection Algorithm
  ,                                        !- Zone Conditioning Equipment List Name
  {00000000-0000-0000-0057-000000000001},  !- Zone Air Inlet Port List
  {00000000-0000-0000-0057-000000000002},  !- Zone Air Exhaust Port List
  {00000000-0000-0000-0018-000000000004},  !- Zone Air Node Name
  {00000000-0000-0000-0057-000000000003},  !- Zone Return Air Port List
  ,                                        !- Primary Daylighting Control Name
  ,                                        !- Fraction of Zone Controlled by Primary Daylighting Control
  ,                                        !- Secondary Daylighting Control Name
  ,                                        !- Fraction of Zone Controlled by Secondary Daylighting Control
  ,                                        !- Illuminance Map Name
  {00000000-0000-0000-0060-000000000001},  !- Group Rendering Name
  {00000000-0000-0000-0093-000000000003},  !- Thermostat Name
  No;                                      !- Use Ideal Air Loads

OS:ThermalZone,
  {00000000-0000-0000-0092-000000000002},  !- Handle
  ALL_ST=Warehouse storage area medium to bulky palletized items_FL=Building Story 1_SCH=A, !- Name
  ,                                        !- Multiplier
  ,                                        !- Ceiling Height {m}
  ,                                        !- Volume {m3}
  ,                                        !- Floor Area {m2}
  ,                                        !- Zone Inside Convection Algorithm
  ,                                        !- Zone Outside Convection Algorithm
  ,                                        !- Zone Conditioning Equipment List Name
  {00000000-0000-0000-0057-000000000007},  !- Zone Air Inlet Port List
  {00000000-0000-0000-0057-000000000008},  !- Zone Air Exhaust Port List
  {00000000-0000-0000-0018-000000000006},  !- Zone Air Node Name
  {00000000-0000-0000-0057-000000000009},  !- Zone Return Air Port List
  {00000000-0000-0000-0028-000000000001},  !- Primary Daylighting Control Name
  1,                                       !- Fraction of Zone Controlled by Primary Daylighting Control
  ,                                        !- Secondary Daylighting Control Name
  ,                                        !- Fraction of Zone Controlled by Secondary Daylighting Control
  ,                                        !- Illuminance Map Name
  {00000000-0000-0000-0060-000000000002},  !- Group Rendering Name
  {00000000-0000-0000-0093-000000000007},  !- Thermostat Name
  No;                                      !- Use Ideal Air Loads

OS:ThermalZone,
  {00000000-0000-0000-0092-000000000003},  !- Handle
  ALL_ST=Warehouse storage area small hand-carried items(4)_FL=Building Story 1_SCH=A, !- Name
  ,                                        !- Multiplier
  ,                                        !- Ceiling Height {m}
  ,                                        !- Volume {m3}
  ,                                        !- Floor Area {m2}
  ,                                        !- Zone Inside Convection Algorithm
  ,                                        !- Zone Outside Convection Algorithm
  ,                                        !- Zone Conditioning Equipment List Name
  {00000000-0000-0000-0057-000000000004},  !- Zone Air Inlet Port List
  {00000000-0000-0000-0057-000000000005},  !- Zone Air Exhaust Port List
  {00000000-0000-0000-0018-000000000005},  !- Zone Air Node Name
  {00000000-0000-0000-0057-000000000006},  !- Zone Return Air Port List
  ,                                        !- Primary Daylighting Control Name
  ,                                        !- Fraction of Zone Controlled by Primary Daylighting Control
  ,                                        !- Secondary Daylighting Control Name
  ,                                        !- Fraction of Zone Controlled by Secondary Daylighting Control
  ,                                        !- Illuminance Map Name
  {00000000-0000-0000-0060-000000000003},  !- Group Rendering Name
  {00000000-0000-0000-0093-000000000011},  !- Thermostat Name
  No;                                      !- Use Ideal Air Loads

OS:ThermostatSetpoint:DualSetpoint,
  {00000000-0000-0000-0093-000000000001},  !- Handle
  Space Function Office enclosed <= 25 m2 Thermostat 1, !- Name
  {00000000-0000-0000-0064-000000000014},  !- Heating Setpoint Temperature Schedule Name
  {00000000-0000-0000-0064-000000000013};  !- Cooling Setpoint Temperature Schedule Name

OS:ThermostatSetpoint:DualSetpoint,
  {00000000-0000-0000-0093-000000000002},  !- Handle
  Space Function Office enclosed <= 25 m2 Thermostat 2, !- Name
  {00000000-0000-0000-0064-000000000014},  !- Heating Setpoint Temperature Schedule Name
  {00000000-0000-0000-0064-000000000013};  !- Cooling Setpoint Temperature Schedule Name

OS:ThermostatSetpoint:DualSetpoint,
  {00000000-0000-0000-0093-000000000003},  !- Handle
  Space Function Office enclosed <= 25 m2 Thermostat 3, !- Name
  {00000000-0000-0000-0064-000000000014},  !- Heating Setpoint Temperature Schedule Name
  {00000000-0000-0000-0064-000000000013};  !- Cooling Setpoint Temperature Schedule Name

OS:ThermostatSetpoint:DualSetpoint,
  {00000000-0000-0000-0093-000000000004},  !- Handle
  Space Function Office enclosed <= 25 m2 Thermostat, !- Name
  {00000000-0000-0000-0064-000000000014},  !- Heating Setpoint Temperature Schedule Name
  {00000000-0000-0000-0064-000000000013};  !- Cooling Setpoint Temperature Schedule Name

OS:ThermostatSetpoint:DualSetpoint,
  {00000000-0000-0000-0093-000000000005},  !- Handle
  Space Function Warehouse storage area medium to bulky palletized items Thermostat 1, !- Name
  {00000000-0000-0000-0064-000000000014},  !- Heating Setpoint Temperature Schedule Name
  {00000000-0000-0000-0064-000000000013};  !- Cooling Setpoint Temperature Schedule Name

OS:ThermostatSetpoint:DualSetpoint,
  {00000000-0000-0000-0093-000000000006},  !- Handle
  Space Function Warehouse storage area medium to bulky palletized items Thermostat 2, !- Name
  {00000000-0000-0000-0064-000000000014},  !- Heating Setpoint Temperature Schedule Name
  {00000000-0000-0000-0064-000000000013};  !- Cooling Setpoint Temperature Schedule Name

OS:ThermostatSetpoint:DualSetpoint,
  {00000000-0000-0000-0093-000000000007},  !- Handle
  Space Function Warehouse storage area medium to bulky palletized items Thermostat 3, !- Name
  {00000000-0000-0000-0064-000000000014},  !- Heating Setpoint Temperature Schedule Name
  {00000000-0000-0000-0064-000000000013};  !- Cooling Setpoint Temperature Schedule Name

OS:ThermostatSetpoint:DualSetpoint,
  {00000000-0000-0000-0093-000000000008},  !- Handle
  Space Function Warehouse storage area medium to bulky palletized items Thermostat, !- Name
  {00000000-0000-0000-0064-000000000014},  !- Heating Setpoint Temperature Schedule Name
  {00000000-0000-0000-0064-000000000013};  !- Cooling Setpoint Temperature Schedule Name

OS:ThermostatSetpoint:DualSetpoint,
  {00000000-0000-0000-0093-000000000009},  !- Handle
  Space Function Warehouse storage area small hand-carried items(4) Thermostat 1, !- Name
  {00000000-0000-0000-0064-000000000014},  !- Heating Setpoint Temperature Schedule Name
  {00000000-0000-0000-0064-000000000013};  !- Cooling Setpoint Temperature Schedule Name

OS:ThermostatSetpoint:DualSetpoint,
  {00000000-0000-0000-0093-000000000010},  !- Handle
  Space Function Warehouse storage area small hand-carried items(4) Thermostat 2, !- Name
  {00000000-0000-0000-0064-000000000014},  !- Heating Setpoint Temperature Schedule Name
  {00000000-0000-0000-0064-000000000013};  !- Cooling Setpoint Temperature Schedule Name

OS:ThermostatSetpoint:DualSetpoint,
  {00000000-0000-0000-0093-000000000011},  !- Handle
  Space Function Warehouse storage area small hand-carried items(4) Thermostat 3, !- Name
  {00000000-0000-0000-0064-000000000014},  !- Heating Setpoint Temperature Schedule Name
  {00000000-0000-0000-0064-000000000013};  !- Cooling Setpoint Temperature Schedule Name

OS:ThermostatSetpoint:DualSetpoint,
  {00000000-0000-0000-0093-000000000012},  !- Handle
  Space Function Warehouse storage area small hand-carried items(4) Thermostat, !- Name
  {00000000-0000-0000-0064-000000000014},  !- Heating Setpoint Temperature Schedule Name
  {00000000-0000-0000-0064-000000000013};  !- Cooling Setpoint Temperature Schedule Name

OS:Timestep,
  {00000000-0000-0000-0094-000000000001},  !- Handle
  6;                                       !- Number of Timesteps per Hour

OS:Version,
  {00000000-0000-0000-0095-000000000001},  !- Handle
  3.7.0;                                   !- Version Identifier

OS:WaterHeater:Mixed,
  {00000000-0000-0000-0096-000000000001},  !- Handle
  28gal NaturalGas Water Heater - 19kBtu/hr 0.82 Therm Eff, !- Name
  0.104332504296502,                       !- Tank Volume {m3}
  {00000000-0000-0000-0064-000000000018},  !- Setpoint Temperature Schedule Name
  2,                                       !- Deadband Temperature Difference {deltaC}
  60,                                      !- Maximum Temperature Limit {C}
  Cycle,                                   !- Heater Control Type
  5451.37334949225,                        !- Heater Maximum Capacity {W}
  ,                                        !- Heater Minimum Capacity {W}
  ,                                        !- Heater Ignition Minimum Flow Rate {m3/s}
  ,                                        !- Heater Ignition Delay {s}
  NaturalGas,                              !- Heater Fuel Type
  0.82,                                    !- Heater Thermal Efficiency
  {00000000-0000-0000-0025-000000000026},  !- Part Load Factor Curve Name
  21.4700149801027,                        !- Off Cycle Parasitic Fuel Consumption Rate {W}
  NaturalGas,                              !- Off Cycle Parasitic Fuel Type
  0.8,                                     !- Off Cycle Parasitic Heat Fraction to Tank
  21.4700149801027,                        !- On Cycle Parasitic Fuel Consumption Rate {W}
  NaturalGas,                              !- On Cycle Parasitic Fuel Type
  0,                                       !- On Cycle Parasitic Heat Fraction to Tank
  Schedule,                                !- Ambient Temperature Indicator
  {00000000-0000-0000-0064-000000000019},  !- Ambient Temperature Schedule Name
  ,                                        !- Ambient Temperature Thermal Zone Name
  ,                                        !- Ambient Temperature Outdoor Air Node Name
  1.31795664270423,                        !- Off Cycle Loss Coefficient to Ambient Temperature {W/K}
  ,                                        !- Off Cycle Loss Fraction to Thermal Zone
  1.31795664270423,                        !- On Cycle Loss Coefficient to Ambient Temperature {W/K}
  ,                                        !- On Cycle Loss Fraction to Thermal Zone
  ,                                        !- Peak Use Flow Rate {m3/s}
  ,                                        !- Use Flow Rate Fraction Schedule Name
  ,                                        !- Cold Water Supply Temperature Schedule Name
  {00000000-0000-0000-0018-000000000101},  !- Use Side Inlet Node Name
  {00000000-0000-0000-0018-000000000102},  !- Use Side Outlet Node Name
  1,                                       !- Use Side Effectiveness
  ,                                        !- Source Side Inlet Node Name
  ,                                        !- Source Side Outlet Node Name
  1,                                       !- Source Side Effectiveness
  autosize,                                !- Use Side Design Flow Rate {m3/s}
  autosize,                                !- Source Side Design Flow Rate {m3/s}
  1.5,                                     !- Indirect Water Heating Recovery Time {hr}
  IndirectHeatPrimarySetpoint,             !- Source Side Flow Control Mode
  ,                                        !- Indirect Alternate Setpoint Temperature Schedule Name
  General;                                 !- End-Use Subcategory

OS:WaterHeater:Sizing,
  {00000000-0000-0000-0097-000000000001},  !- Handle
  {00000000-0000-0000-0096-000000000001},  !- WaterHeater Name
  PeakDraw,                                !- Design Mode
  0.538503,                                !- Time Storage Can Meet Peak Draw {hr}
  0,                                       !- Time for Tank Recovery {hr}
  1;                                       !- Nominal Tank Volume for Autosizing Plant Connections {m3}

OS:WaterUse:Connections,
  {00000000-0000-0000-0098-000000000001},  !- Handle
  Zone1 Office WUC 0.09gpm 140F,           !- Name
  {00000000-0000-0000-0018-000000000118},  !- Inlet Node Name
  {00000000-0000-0000-0018-000000000119},  !- Outlet Node Name
  ,                                        !- Supply Water Storage Tank Name
  ,                                        !- Reclamation Water Storage Tank Name
  ,                                        !- Hot Water Supply Temperature Schedule Name
  ,                                        !- Cold Water Supply Temperature Schedule Name
  None,                                    !- Drain Water Heat Exchanger Type
  Plant,                                   !- Drain Water Heat Exchanger Destination
  ,                                        !- Drain Water Heat Exchanger U-Factor Times Area {W/K}
  {00000000-0000-0000-0099-000000000001};  !- Water Use Equipment Name 1

OS:WaterUse:Connections,
  {00000000-0000-0000-0098-000000000002},  !- Handle
  Zone2 Fine Storage WUC 0.15gpm 140F,     !- Name
  {00000000-0000-0000-0018-000000000122},  !- Inlet Node Name
  {00000000-0000-0000-0018-000000000123},  !- Outlet Node Name
  ,                                        !- Supply Water Storage Tank Name
  ,                                        !- Reclamation Water Storage Tank Name
  ,                                        !- Hot Water Supply Temperature Schedule Name
  ,                                        !- Cold Water Supply Temperature Schedule Name
  None,                                    !- Drain Water Heat Exchanger Type
  Plant,                                   !- Drain Water Heat Exchanger Destination
  ,                                        !- Drain Water Heat Exchanger U-Factor Times Area {W/K}
  {00000000-0000-0000-0099-000000000002};  !- Water Use Equipment Name 1

OS:WaterUse:Connections,
  {00000000-0000-0000-0098-000000000003},  !- Handle
  Zone3 Bulk Storage WUC 0.18gpm 140F,     !- Name
  {00000000-0000-0000-0018-000000000126},  !- Inlet Node Name
  {00000000-0000-0000-0018-000000000127},  !- Outlet Node Name
  ,                                        !- Supply Water Storage Tank Name
  ,                                        !- Reclamation Water Storage Tank Name
  ,                                        !- Hot Water Supply Temperature Schedule Name
  ,                                        !- Cold Water Supply Temperature Schedule Name
  None,                                    !- Drain Water Heat Exchanger Type
  Plant,                                   !- Drain Water Heat Exchanger Destination
  ,                                        !- Drain Water Heat Exchanger U-Factor Times Area {W/K}
  {00000000-0000-0000-0099-000000000003};  !- Water Use Equipment Name 1

OS:WaterUse:Equipment,
  {00000000-0000-0000-0099-000000000001},  !- Handle
  Zone1 Office Service Water Use 0.09gpm 140F, !- Name
  {00000000-0000-0000-0100-000000000001},  !- Water Use Equipment Definition Name
  {00000000-0000-0000-0082-000000000001},  !- Space Name
  {00000000-0000-0000-0064-000000000012};  !- Flow Rate Fraction Schedule Name

OS:WaterUse:Equipment,
  {00000000-0000-0000-0099-000000000002},  !- Handle
  Zone2 Fine Storage Service Water Use 0.15gpm 140F, !- Name
  {00000000-0000-0000-0100-000000000002},  !- Water Use Equipment Definition Name
  {00000000-0000-0000-0082-000000000002},  !- Space Name
  {00000000-0000-0000-0064-000000000012};  !- Flow Rate Fraction Schedule Name

OS:WaterUse:Equipment,
  {00000000-0000-0000-0099-000000000003},  !- Handle
  Zone3 Bulk Storage Service Water Use 0.18gpm 140F, !- Name
  {00000000-0000-0000-0100-000000000003},  !- Water Use Equipment Definition Name
  {00000000-0000-0000-0082-000000000003},  !- Space Name
  {00000000-0000-0000-0064-000000000012};  !- Flow Rate Fraction Schedule Name

OS:WaterUse:Equipment:Definition,
  {00000000-0000-0000-0100-000000000001},  !- Handle
  Zone1 office 0.09gpm 140F,               !- Name
  ,                                        !- End-Use Subcategory
  5.66155504446499e-06,                    !- Peak Flow Rate {m3/s}
  {00000000-0000-0000-0064-000000000007},  !- Target Temperature Schedule Name
  {00000000-0000-0000-0064-000000000006},  !- Sensible Fraction Schedule Name
  {00000000-0000-0000-0064-000000000005};  !- Latent Fraction Schedule Name

OS:WaterUse:Equipment:Definition,
  {00000000-0000-0000-0100-000000000002},  !- Handle
  Zone2 fine storage 0.15gpm 140F,         !- Name
  ,                                        !- End-Use Subcategory
  9.62094741841922e-06,                    !- Peak Flow Rate {m3/s}
  {00000000-0000-0000-0064-000000000007},  !- Target Temperature Schedule Name
  {00000000-0000-0000-0064-000000000006},  !- Sensible Fraction Schedule Name
  {00000000-0000-0000-0064-000000000005};  !- Latent Fraction Schedule Name

OS:WaterUse:Equipment:Definition,
  {00000000-0000-0000-0100-000000000003},  !- Handle
  Zone3 bulk storage 0.18gpm 140F,         !- Name
  ,                                        !- End-Use Subcategory
  1.10640895311821e-05,                    !- Peak Flow Rate {m3/s}
  {00000000-0000-0000-0064-000000000007},  !- Target Temperature Schedule Name
  {00000000-0000-0000-0064-000000000006},  !- Sensible Fraction Schedule Name
  {00000000-0000-0000-0064-000000000005};  !- Latent Fraction Schedule Name

OS:WeatherFile,
  {00000000-0000-0000-0101-000000000001},  !- Handle
  Calgary Intl AP,                         !- City
  AB,                                      !- State Province Region
  CAN,                                     !- Country
  CWEC2020,                                !- Data Source
  718770,                                  !- WMO Number
  51.11,                                   !- Latitude {deg}
  -114.02,                                 !- Longitude {deg}
  -7,                                      !- Time Zone {hr}
  1084.1,                                  !- Elevation {m}
  CAN_AB_Calgary.Intl.AP.718770_CWEC2020.epw, !- Url
  1F2D03BB,                                !- Checksum
  ,                                        !- Start Date Actual Year
  Sunday;                                  !- Start Day of Week

OS:WindowMaterial:SimpleGlazingSystem,
  {00000000-0000-0000-0102-000000000001},  !- Handle
  SimpleGlazing,                           !- Name
  2.2,                                     !- U-Factor {W/m2-K}
  0.6,                                     !- Solar Heat Gain Coefficient
  0.21;                                    !- Visible Transmittance

OS:WindowMaterial:SimpleGlazingSystem,
  {00000000-0000-0000-0102-000000000002},  !- Handle
  SimpleGlazing:U=0.190 SHGC=0.600,        !- Name
  1.9,                                     !- U-Factor {W/m2-K}
  0.6,                                     !- Solar Heat Gain Coefficient
  0.21;                                    !- Visible Transmittance

OS:WindowProperty:FrameAndDivider,
  {00000000-0000-0000-0103-000000000001},  !- Handle
  Skylight_Frame,                          !- Name
  0.7129,                                  !- Frame Width {m}
  ,                                        !- Frame Outside Projection {m}
  ,                                        !- Frame Inside Projection {m}
  283.91,                                  !- Frame Conductance {W/m2-K}
  1,                                       !- Ratio of Frame-Edge Glass Conductance to Center-Of-Glass Conductance
  0.7,                                     !- Frame Solar Absorptance
  0.7,                                     !- Frame Visible Absorptance
  0.9,                                     !- Frame Thermal Hemispherical Emissivity
  ,                                        !- Divider Type
  ,                                        !- Divider Width {m}
  ,                                        !- Number of Horizontal Dividers
  ,                                        !- Number of Vertical Dividers
  ,                                        !- Divider Outside Projection {m}
  ,                                        !- Divider Inside Projection {m}
  ,                                        !- Divider Conductance {W/m2-K}
  1,                                       !- Ratio of Divider-Edge Glass Conductance to Center-Of-Glass Conductance
  ,                                        !- Divider Solar Absorptance
  ,                                        !- Divider Visible Absorptance
  0.9,                                     !- Divider Thermal Hemispherical Emissivity
  ,                                        !- Outside Reveal Depth {m}
  ,                                        !- Outside Reveal Solar Absorptance
  ,                                        !- Inside Sill Depth {m}
  ,                                        !- Inside Sill Solar Absorptance
  ,                                        !- Inside Reveal Depth {m}
  ;                                        !- Inside Reveal Solar Absorptance

OS:YearDescription,
  {00000000-0000-0000-0104-000000000001},  !- Handle
  ,                                        !- Calendar Year
  Sunday;                                  !- Day of Week for Start Day

OS:ZoneHVAC:Baseboard:Convective:Water,
  {00000000-0000-0000-0105-000000000001},  !- Handle
  Zone HVAC Baseboard Convective Water 1,  !- Name
  {00000000-0000-0000-0061-000000000001},  !- Availability Schedule Name
  {00000000-0000-0000-0017-000000000001};  !- Heating Coil Name

OS:ZoneHVAC:Baseboard:Convective:Water,
  {00000000-0000-0000-0105-000000000002},  !- Handle
  Zone HVAC Baseboard Convective Water 2,  !- Name
  {00000000-0000-0000-0061-000000000001},  !- Availability Schedule Name
  {00000000-0000-0000-0017-000000000002};  !- Heating Coil Name

OS:ZoneHVAC:Baseboard:Convective:Water,
  {00000000-0000-0000-0105-000000000003},  !- Handle
  Zone HVAC Baseboard Convective Water 3,  !- Name
  {00000000-0000-0000-0061-000000000001},  !- Availability Schedule Name
  {00000000-0000-0000-0017-000000000003};  !- Heating Coil Name

OS:ZoneHVAC:EquipmentList,
  {00000000-0000-0000-0106-000000000001},  !- Handle
  ALL_ST=Office enclosed <= 25 m2_FL=Building Story 1_SCH=A Zone HVAC Equipment List, !- Name
  {00000000-0000-0000-0092-000000000001},  !- Thermal Zone
  ,                                        !- Load Distribution Scheme
  {00000000-0000-0000-0105-000000000001},  !- Zone Equipment 1
  1,                                       !- Zone Equipment Cooling Sequence 1
  1,                                       !- Zone Equipment Heating or No-Load Sequence 1
  ,                                        !- Zone Equipment Sequential Cooling Fraction Schedule Name 1
  ,                                        !- Zone Equipment Sequential Heating Fraction Schedule Name 1
  {00000000-0000-0000-0007-000000000001},  !- Zone Equipment 2
  2,                                       !- Zone Equipment Cooling Sequence 2
  2,                                       !- Zone Equipment Heating or No-Load Sequence 2
  ,                                        !- Zone Equipment Sequential Cooling Fraction Schedule Name 2
  ;                                        !- Zone Equipment Sequential Heating Fraction Schedule Name 2

OS:ZoneHVAC:EquipmentList,
  {00000000-0000-0000-0106-000000000002},  !- Handle
  ALL_ST=Warehouse storage area medium to bulky palletized items_FL=Building Story 1_SCH=A Zone HVAC Equipment List, !- Name
  {00000000-0000-0000-0092-000000000002},  !- Thermal Zone
  ,                                        !- Load Distribution Scheme
  {00000000-0000-0000-0105-000000000003},  !- Zone Equipment 1
  1,                                       !- Zone Equipment Cooling Sequence 1
  1,                                       !- Zone Equipment Heating or No-Load Sequence 1
  ,                                        !- Zone Equipment Sequential Cooling Fraction Schedule Name 1
  ,                                        !- Zone Equipment Sequential Heating Fraction Schedule Name 1
  {00000000-0000-0000-0007-000000000003},  !- Zone Equipment 2
  2,                                       !- Zone Equipment Cooling Sequence 2
  2,                                       !- Zone Equipment Heating or No-Load Sequence 2
  ,                                        !- Zone Equipment Sequential Cooling Fraction Schedule Name 2
  ;                                        !- Zone Equipment Sequential Heating Fraction Schedule Name 2

OS:ZoneHVAC:EquipmentList,
  {00000000-0000-0000-0106-000000000003},  !- Handle
  ALL_ST=Warehouse storage area small hand-carried items(4)_FL=Building Story 1_SCH=A Zone HVAC Equipment List, !- Name
  {00000000-0000-0000-0092-000000000003},  !- Thermal Zone
  ,                                        !- Load Distribution Scheme
  {00000000-0000-0000-0105-000000000002},  !- Zone Equipment 1
  1,                                       !- Zone Equipment Cooling Sequence 1
  1,                                       !- Zone Equipment Heating or No-Load Sequence 1
  ,                                        !- Zone Equipment Sequential Cooling Fraction Schedule Name 1
  ,                                        !- Zone Equipment Sequential Heating Fraction Schedule Name 1
  {00000000-0000-0000-0007-000000000002},  !- Zone Equipment 2
  2,                                       !- Zone Equipment Cooling Sequence 2
  2,                                       !- Zone Equipment Heating or No-Load Sequence 2
  ,                                        !- Zone Equipment Sequential Cooling Fraction Schedule Name 2
  ;                                        !- Zone Equipment Sequential Heating Fraction Schedule Name 2
<|MERGE_RESOLUTION|>--- conflicted
+++ resolved
@@ -48,7 +48,7 @@
 
 OS:AirLoopHVAC,
   {00000000-0000-0000-0002-000000000001},  !- Handle
-  sys_3|mixed|shr>erv|sc>ashp|sh>ashp>c-g|ssf>cv|zh>b-hw|zc>none|srf>none|, !- Name
+  sys_3|mixed|shr>erv|sc>ashp|sh>ashp|ssf>cv|zh>b-hw|zc>none|srf>none|, !- Name
   ,                                        !- Controller List Name
   {00000000-0000-0000-0064-000000000021},  !- Availability Schedule
   {00000000-0000-0000-0009-000000000003},  !- Availability Manager List Name
@@ -70,7 +70,7 @@
 
 OS:AirLoopHVAC,
   {00000000-0000-0000-0002-000000000002},  !- Handle
-  sys_4|mixed|shr>erv|sc>ashp|sh>ashp>c-g|ssf>cv|zh>b-hw|zc>none|srf>none| 1, !- Name
+  sys_4|mixed|shr>erv|sc>ashp|sh>ashp|ssf>cv|zh>b-hw|zc>none|srf>none| 1, !- Name
   ,                                        !- Controller List Name
   {00000000-0000-0000-0064-000000000022},  !- Availability Schedule
   {00000000-0000-0000-0009-000000000002},  !- Availability Manager List Name
@@ -92,7 +92,7 @@
 
 OS:AirLoopHVAC,
   {00000000-0000-0000-0002-000000000003},  !- Handle
-  sys_4|mixed|shr>erv|sc>ashp|sh>ashp>c-g|ssf>cv|zh>b-hw|zc>none|srf>none|, !- Name
+  sys_4|mixed|shr>erv|sc>ashp|sh>ashp|ssf>cv|zh>b-hw|zc>none|srf>none|, !- Name
   ,                                        !- Controller List Name
   {00000000-0000-0000-0064-000000000023},  !- Availability Schedule
   {00000000-0000-0000-0009-000000000001},  !- Availability Manager List Name
@@ -2864,7 +2864,7 @@
 
 OS:EnergyManagementSystem:Actuator,
   {00000000-0000-0000-0036-000000000001},  !- Handle
-  ems_sys_4_mixed_shr_none_sc_ashp_sh_ashp_c_g_ssf_cv_zh_b_hw_zc_none_srf_none__1_ClgSch0, !- Name
+  ems_sys_4_mixed_shr_none_sc_ashp_sh_ashp_ssf_cv_zh_b_hw_zc_none_srf_none__1_ClgSch0, !- Name
   {00000000-0000-0000-0064-000000000013},  !- Actuated Component Name
   Schedule:Year,                           !- Actuated Component Type
   Schedule Value,                          !- Actuated Component Control Type
@@ -2872,7 +2872,7 @@
 
 OS:EnergyManagementSystem:Actuator,
   {00000000-0000-0000-0036-000000000002},  !- Handle
-  ems_sys_4_mixed_shr_none_sc_ashp_sh_ashp_c_g_ssf_cv_zh_b_hw_zc_none_srf_none__1_HtgSch0, !- Name
+  ems_sys_4_mixed_shr_none_sc_ashp_sh_ashp_ssf_cv_zh_b_hw_zc_none_srf_none__1_HtgSch0, !- Name
   {00000000-0000-0000-0064-000000000014},  !- Actuated Component Name
   Schedule:Year,                           !- Actuated Component Type
   Schedule Value,                          !- Actuated Component Control Type
@@ -2880,7 +2880,7 @@
 
 OS:EnergyManagementSystem:Actuator,
   {00000000-0000-0000-0036-000000000003},  !- Handle
-  ems_sys_4_mixed_shr_none_sc_ashp_sh_ashp_c_g_ssf_cv_zh_b_hw_zc_none_srf_none__ClgSch0, !- Name
+  ems_sys_4_mixed_shr_none_sc_ashp_sh_ashp_ssf_cv_zh_b_hw_zc_none_srf_none__ClgSch0, !- Name
   {00000000-0000-0000-0064-000000000013},  !- Actuated Component Name
   Schedule:Year,                           !- Actuated Component Type
   Schedule Value,                          !- Actuated Component Control Type
@@ -2888,7 +2888,7 @@
 
 OS:EnergyManagementSystem:Actuator,
   {00000000-0000-0000-0036-000000000004},  !- Handle
-  ems_sys_4_mixed_shr_none_sc_ashp_sh_ashp_c_g_ssf_cv_zh_b_hw_zc_none_srf_none__HtgSch0, !- Name
+  ems_sys_4_mixed_shr_none_sc_ashp_sh_ashp_ssf_cv_zh_b_hw_zc_none_srf_none__HtgSch0, !- Name
   {00000000-0000-0000-0064-000000000014},  !- Actuated Component Name
   Schedule:Year,                           !- Actuated Component Type
   Schedule Value,                          !- Actuated Component Control Type
@@ -2896,24 +2896,6 @@
 
 OS:EnergyManagementSystem:Program,
   {00000000-0000-0000-0037-000000000001},  !- Handle
-<<<<<<< HEAD
-  ems_sys_4_mixed_shr_none_sc_ashp_sh_ashp_c_g_ssf_cv_zh_b_hw_zc_none_srf_none__1_OptimumStartProg0, !- Name
-  IF DaylightSavings==0 && DayOfWeek>1 && Hour==5 && {e1bd8f10-1bd9-407e-9daf-8dafdeafea3a}<23.9 && {e1bd8f10-1bd9-407e-9daf-8dafdeafea3a}>1.7, !- Program Line 1
-  SET {52286a0b-e22b-4aaa-8175-c2aaeead8845} = 29.4, !- Program Line 2
-  SET {2b1a9f50-3f94-47d4-8801-0e93b3f8e330} = 15.6, !- Program Line 3
-  ELSEIF DaylightSavings==0 && DayOfWeek==1 && Hour==7 && {e1bd8f10-1bd9-407e-9daf-8dafdeafea3a}<23.9 && {e1bd8f10-1bd9-407e-9daf-8dafdeafea3a}>1.7, !- Program Line 4
-  SET {52286a0b-e22b-4aaa-8175-c2aaeead8845} = 29.4, !- Program Line 5
-  SET {2b1a9f50-3f94-47d4-8801-0e93b3f8e330} = 15.6, !- Program Line 6
-  ELSEIF DaylightSavings==1 && DayOfWeek>1 && Hour==4 && {e1bd8f10-1bd9-407e-9daf-8dafdeafea3a}<23.9 && {e1bd8f10-1bd9-407e-9daf-8dafdeafea3a}>1.7, !- Program Line 7
-  SET {52286a0b-e22b-4aaa-8175-c2aaeead8845} = 29.4, !- Program Line 8
-  SET {2b1a9f50-3f94-47d4-8801-0e93b3f8e330} = 15.6, !- Program Line 9
-  ELSEIF DaylightSavings==1 && DayOfWeek==1 && Hour==6 && {e1bd8f10-1bd9-407e-9daf-8dafdeafea3a}<23.9 && {e1bd8f10-1bd9-407e-9daf-8dafdeafea3a}>1.7, !- Program Line 10
-  SET {52286a0b-e22b-4aaa-8175-c2aaeead8845} = 29.4, !- Program Line 11
-  SET {2b1a9f50-3f94-47d4-8801-0e93b3f8e330} = 15.6, !- Program Line 12
-  ELSE,                                    !- Program Line 13
-  SET {52286a0b-e22b-4aaa-8175-c2aaeead8845} = NULL, !- Program Line 14
-  SET {2b1a9f50-3f94-47d4-8801-0e93b3f8e330} = NULL, !- Program Line 15
-=======
   ems_sys_4_mixed_shr_none_sc_ashp_sh_ashp_ssf_cv_zh_b_hw_zc_none_srf_none__1_OptimumStartProg0, !- Name
   IF DaylightSavings==0 && DayOfWeek>1 && Hour==5 && {99ccaa9e-9c1b-46e7-8043-08af7442eaad}<23.9 && {99ccaa9e-9c1b-46e7-8043-08af7442eaad}>1.7, !- Program Line 1
   SET {1202fe49-7fd4-4a4c-8257-e8034dd745e0} = 29.4, !- Program Line 2
@@ -2930,29 +2912,10 @@
   ELSE,                                    !- Program Line 13
   SET {1202fe49-7fd4-4a4c-8257-e8034dd745e0} = NULL, !- Program Line 14
   SET {12117c07-3067-4f62-a3be-c5f958f8d383} = NULL, !- Program Line 15
->>>>>>> f531be1f
   ENDIF;                                   !- Program Line 16
 
 OS:EnergyManagementSystem:Program,
   {00000000-0000-0000-0037-000000000002},  !- Handle
-<<<<<<< HEAD
-  ems_sys_4_mixed_shr_none_sc_ashp_sh_ashp_c_g_ssf_cv_zh_b_hw_zc_none_srf_none__OptimumStartProg0, !- Name
-  IF DaylightSavings==0 && DayOfWeek>1 && Hour==5 && {c1d467a3-da96-4396-b437-415d20dbc833}<23.9 && {c1d467a3-da96-4396-b437-415d20dbc833}>1.7, !- Program Line 1
-  SET {d66dec04-68b8-4b0f-9470-85f45d501070} = 29.4, !- Program Line 2
-  SET {72399e6f-f42c-4504-bb71-13e50da7a6e3} = 15.6, !- Program Line 3
-  ELSEIF DaylightSavings==0 && DayOfWeek==1 && Hour==7 && {c1d467a3-da96-4396-b437-415d20dbc833}<23.9 && {c1d467a3-da96-4396-b437-415d20dbc833}>1.7, !- Program Line 4
-  SET {d66dec04-68b8-4b0f-9470-85f45d501070} = 29.4, !- Program Line 5
-  SET {72399e6f-f42c-4504-bb71-13e50da7a6e3} = 15.6, !- Program Line 6
-  ELSEIF DaylightSavings==1 && DayOfWeek>1 && Hour==4 && {c1d467a3-da96-4396-b437-415d20dbc833}<23.9 && {c1d467a3-da96-4396-b437-415d20dbc833}>1.7, !- Program Line 7
-  SET {d66dec04-68b8-4b0f-9470-85f45d501070} = 29.4, !- Program Line 8
-  SET {72399e6f-f42c-4504-bb71-13e50da7a6e3} = 15.6, !- Program Line 9
-  ELSEIF DaylightSavings==1 && DayOfWeek==1 && Hour==6 && {c1d467a3-da96-4396-b437-415d20dbc833}<23.9 && {c1d467a3-da96-4396-b437-415d20dbc833}>1.7, !- Program Line 10
-  SET {d66dec04-68b8-4b0f-9470-85f45d501070} = 29.4, !- Program Line 11
-  SET {72399e6f-f42c-4504-bb71-13e50da7a6e3} = 15.6, !- Program Line 12
-  ELSE,                                    !- Program Line 13
-  SET {d66dec04-68b8-4b0f-9470-85f45d501070} = NULL, !- Program Line 14
-  SET {72399e6f-f42c-4504-bb71-13e50da7a6e3} = NULL, !- Program Line 15
-=======
   ems_sys_4_mixed_shr_none_sc_ashp_sh_ashp_ssf_cv_zh_b_hw_zc_none_srf_none__OptimumStartProg0, !- Name
   IF DaylightSavings==0 && DayOfWeek>1 && Hour==5 && {ef1c2563-4aa5-42f3-84f6-eefe16874325}<23.9 && {ef1c2563-4aa5-42f3-84f6-eefe16874325}>1.7, !- Program Line 1
   SET {192d42fc-f557-4c7b-9667-e4f0c24c9137} = 29.4, !- Program Line 2
@@ -2969,18 +2932,17 @@
   ELSE,                                    !- Program Line 13
   SET {192d42fc-f557-4c7b-9667-e4f0c24c9137} = NULL, !- Program Line 14
   SET {a93aebf3-d81c-432b-b0bb-7e364396e5b3} = NULL, !- Program Line 15
->>>>>>> f531be1f
   ENDIF;                                   !- Program Line 16
 
 OS:EnergyManagementSystem:ProgramCallingManager,
   {00000000-0000-0000-0038-000000000001},  !- Handle
-  ems_sys_4_mixed_shr_none_sc_ashp_sh_ashp_c_g_ssf_cv_zh_b_hw_zc_none_srf_none__1_OptimumStartCallingManager0, !- Name
+  ems_sys_4_mixed_shr_none_sc_ashp_sh_ashp_ssf_cv_zh_b_hw_zc_none_srf_none__1_OptimumStartCallingManager0, !- Name
   BeginTimestepBeforePredictor,            !- EnergyPlus Model Calling Point
   {00000000-0000-0000-0037-000000000001};  !- Program Name 1
 
 OS:EnergyManagementSystem:ProgramCallingManager,
   {00000000-0000-0000-0038-000000000002},  !- Handle
-  ems_sys_4_mixed_shr_none_sc_ashp_sh_ashp_c_g_ssf_cv_zh_b_hw_zc_none_srf_none__OptimumStartCallingManager0, !- Name
+  ems_sys_4_mixed_shr_none_sc_ashp_sh_ashp_ssf_cv_zh_b_hw_zc_none_srf_none__OptimumStartCallingManager0, !- Name
   BeginTimestepBeforePredictor,            !- EnergyPlus Model Calling Point
   {00000000-0000-0000-0037-000000000002};  !- Program Name 1
 
@@ -3081,7 +3043,7 @@
 
 OS:HeatExchanger:AirToAir:SensibleAndLatent,
   {00000000-0000-0000-0044-000000000001},  !- Handle
-  sys_3|mixed|shr>none|sc>ashp|sh>ashp>c-g|ssf>cv|zh>b-hw|zc>none|srf>none| ERV, !- Name
+  sys_3|mixed|shr>none|sc>ashp|sh>ashp|ssf>cv|zh>b-hw|zc>none|srf>none| ERV, !- Name
   {00000000-0000-0000-0061-000000000001},  !- Availability Schedule
   autosize,                                !- Nominal Supply Air Flow Rate {m3/s}
   0.5,                                     !- Sensible Effectiveness at 100% Heating Air Flow {dimensionless}
@@ -3107,7 +3069,7 @@
 
 OS:HeatExchanger:AirToAir:SensibleAndLatent,
   {00000000-0000-0000-0044-000000000002},  !- Handle
-  sys_4|mixed|shr>none|sc>ashp|sh>ashp>c-g|ssf>cv|zh>b-hw|zc>none|srf>none| 1 ERV, !- Name
+  sys_4|mixed|shr>none|sc>ashp|sh>ashp|ssf>cv|zh>b-hw|zc>none|srf>none| 1 ERV, !- Name
   {00000000-0000-0000-0061-000000000001},  !- Availability Schedule
   autosize,                                !- Nominal Supply Air Flow Rate {m3/s}
   0.5,                                     !- Sensible Effectiveness at 100% Heating Air Flow {dimensionless}
@@ -3133,7 +3095,7 @@
 
 OS:HeatExchanger:AirToAir:SensibleAndLatent,
   {00000000-0000-0000-0044-000000000003},  !- Handle
-  sys_4|mixed|shr>none|sc>ashp|sh>ashp>c-g|ssf>cv|zh>b-hw|zc>none|srf>none| ERV, !- Name
+  sys_4|mixed|shr>none|sc>ashp|sh>ashp|ssf>cv|zh>b-hw|zc>none|srf>none| ERV, !- Name
   {00000000-0000-0000-0061-000000000001},  !- Availability Schedule
   autosize,                                !- Nominal Supply Air Flow Rate {m3/s}
   0.5,                                     !- Sensible Effectiveness at 100% Heating Air Flow {dimensionless}
@@ -3959,163 +3921,163 @@
 
 OS:Node,
   {00000000-0000-0000-0051-000000000050},  !- Handle
-  sys_3|mixed|shr>erv|sc>ashp|sh>ashp>c-g|ssf>cv|zh>b-hw|zc>none|srf>none| Demand Inlet Node, !- Name
+  sys_3|mixed|shr>erv|sc>ashp|sh>ashp|ssf>cv|zh>b-hw|zc>none|srf>none| Demand Inlet Node, !- Name
   {00000000-0000-0000-0018-000000000034},  !- Inlet Port
   {00000000-0000-0000-0018-000000000036};  !- Outlet Port
 
 OS:Node,
   {00000000-0000-0000-0051-000000000051},  !- Handle
-  sys_3|mixed|shr>erv|sc>ashp|sh>ashp>c-g|ssf>cv|zh>b-hw|zc>none|srf>none| Demand Outlet Node, !- Name
+  sys_3|mixed|shr>erv|sc>ashp|sh>ashp|ssf>cv|zh>b-hw|zc>none|srf>none| Demand Outlet Node, !- Name
   {00000000-0000-0000-0018-000000000037},  !- Inlet Port
   {00000000-0000-0000-0018-000000000035};  !- Outlet Port
 
 OS:Node,
   {00000000-0000-0000-0051-000000000052},  !- Handle
-  sys_3|mixed|shr>erv|sc>ashp|sh>ashp>c-g|ssf>cv|zh>b-hw|zc>none|srf>none| Mixed Air Node, !- Name
+  sys_3|mixed|shr>erv|sc>ashp|sh>ashp|ssf>cv|zh>b-hw|zc>none|srf>none| Mixed Air Node, !- Name
   {00000000-0000-0000-0018-000000000040},  !- Inlet Port
   {00000000-0000-0000-0018-000000000041};  !- Outlet Port
 
 OS:Node,
   {00000000-0000-0000-0051-000000000053},  !- Handle
-  sys_3|mixed|shr>erv|sc>ashp|sh>ashp>c-g|ssf>cv|zh>b-hw|zc>none|srf>none| Outdoor Air Node, !- Name
+  sys_3|mixed|shr>erv|sc>ashp|sh>ashp|ssf>cv|zh>b-hw|zc>none|srf>none| Outdoor Air Node, !- Name
   ,                                        !- Inlet Port
   {00000000-0000-0000-0018-000000000129};  !- Outlet Port
 
 OS:Node,
   {00000000-0000-0000-0051-000000000054},  !- Handle
-  sys_3|mixed|shr>erv|sc>ashp|sh>ashp>c-g|ssf>cv|zh>b-hw|zc>none|srf>none| Relief Air Node, !- Name
+  sys_3|mixed|shr>erv|sc>ashp|sh>ashp|ssf>cv|zh>b-hw|zc>none|srf>none| Relief Air Node, !- Name
   {00000000-0000-0000-0018-000000000134},  !- Inlet Port
   ;                                        !- Outlet Port
 
 OS:Node,
   {00000000-0000-0000-0051-000000000055},  !- Handle
-  sys_3|mixed|shr>erv|sc>ashp|sh>ashp>c-g|ssf>cv|zh>b-hw|zc>none|srf>none| Supply Inlet Node, !- Name
+  sys_3|mixed|shr>erv|sc>ashp|sh>ashp|ssf>cv|zh>b-hw|zc>none|srf>none| Supply Inlet Node, !- Name
   {00000000-0000-0000-0018-000000000032},  !- Inlet Port
   {00000000-0000-0000-0018-000000000039};  !- Outlet Port
 
 OS:Node,
   {00000000-0000-0000-0051-000000000056},  !- Handle
-  sys_3|mixed|shr>erv|sc>ashp|sh>ashp>c-g|ssf>cv|zh>b-hw|zc>none|srf>none| Supply Outlet Node, !- Name
+  sys_3|mixed|shr>erv|sc>ashp|sh>ashp|ssf>cv|zh>b-hw|zc>none|srf>none| Supply Outlet Node, !- Name
   {00000000-0000-0000-0018-000000000038},  !- Inlet Port
   {00000000-0000-0000-0018-000000000033};  !- Outlet Port
 
 OS:Node,
   {00000000-0000-0000-0051-000000000057},  !- Handle
-  sys_3|mixed|shr>none|sc>ashp|sh>ashp>c-g|ssf>cv|zh>b-hw|zc>none|srf>none| ERV Primary Outlet Air Node, !- Name
+  sys_3|mixed|shr>none|sc>ashp|sh>ashp|ssf>cv|zh>b-hw|zc>none|srf>none| ERV Primary Outlet Air Node, !- Name
   {00000000-0000-0000-0018-000000000130},  !- Inlet Port
   {00000000-0000-0000-0018-000000000131};  !- Outlet Port
 
 OS:Node,
   {00000000-0000-0000-0051-000000000058},  !- Handle
-  sys_3|mixed|shr>none|sc>ashp|sh>ashp>c-g|ssf>cv|zh>b-hw|zc>none|srf>none| ERV Secondary Inlet Air Node, !- Name
+  sys_3|mixed|shr>none|sc>ashp|sh>ashp|ssf>cv|zh>b-hw|zc>none|srf>none| ERV Secondary Inlet Air Node, !- Name
   {00000000-0000-0000-0018-000000000132},  !- Inlet Port
   {00000000-0000-0000-0018-000000000133};  !- Outlet Port
 
 OS:Node,
   {00000000-0000-0000-0051-000000000059},  !- Handle
-  sys_4|mixed|shr>erv|sc>ashp|sh>ashp>c-g|ssf>cv|zh>b-hw|zc>none|srf>none| 1 Demand Inlet Node, !- Name
+  sys_4|mixed|shr>erv|sc>ashp|sh>ashp|ssf>cv|zh>b-hw|zc>none|srf>none| 1 Demand Inlet Node, !- Name
   {00000000-0000-0000-0018-000000000073},  !- Inlet Port
   {00000000-0000-0000-0018-000000000075};  !- Outlet Port
 
 OS:Node,
   {00000000-0000-0000-0051-000000000060},  !- Handle
-  sys_4|mixed|shr>erv|sc>ashp|sh>ashp>c-g|ssf>cv|zh>b-hw|zc>none|srf>none| 1 Demand Outlet Node, !- Name
+  sys_4|mixed|shr>erv|sc>ashp|sh>ashp|ssf>cv|zh>b-hw|zc>none|srf>none| 1 Demand Outlet Node, !- Name
   {00000000-0000-0000-0018-000000000076},  !- Inlet Port
   {00000000-0000-0000-0018-000000000074};  !- Outlet Port
 
 OS:Node,
   {00000000-0000-0000-0051-000000000061},  !- Handle
-  sys_4|mixed|shr>erv|sc>ashp|sh>ashp>c-g|ssf>cv|zh>b-hw|zc>none|srf>none| 1 Mixed Air Node, !- Name
+  sys_4|mixed|shr>erv|sc>ashp|sh>ashp|ssf>cv|zh>b-hw|zc>none|srf>none| 1 Mixed Air Node, !- Name
   {00000000-0000-0000-0018-000000000079},  !- Inlet Port
   {00000000-0000-0000-0018-000000000080};  !- Outlet Port
 
 OS:Node,
   {00000000-0000-0000-0051-000000000062},  !- Handle
-  sys_4|mixed|shr>erv|sc>ashp|sh>ashp>c-g|ssf>cv|zh>b-hw|zc>none|srf>none| 1 Outdoor Air Node, !- Name
+  sys_4|mixed|shr>erv|sc>ashp|sh>ashp|ssf>cv|zh>b-hw|zc>none|srf>none| 1 Outdoor Air Node, !- Name
   ,                                        !- Inlet Port
   {00000000-0000-0000-0018-000000000141};  !- Outlet Port
 
 OS:Node,
   {00000000-0000-0000-0051-000000000063},  !- Handle
-  sys_4|mixed|shr>erv|sc>ashp|sh>ashp>c-g|ssf>cv|zh>b-hw|zc>none|srf>none| 1 Relief Air Node, !- Name
+  sys_4|mixed|shr>erv|sc>ashp|sh>ashp|ssf>cv|zh>b-hw|zc>none|srf>none| 1 Relief Air Node, !- Name
   {00000000-0000-0000-0018-000000000146},  !- Inlet Port
   ;                                        !- Outlet Port
 
 OS:Node,
   {00000000-0000-0000-0051-000000000064},  !- Handle
-  sys_4|mixed|shr>erv|sc>ashp|sh>ashp>c-g|ssf>cv|zh>b-hw|zc>none|srf>none| 1 Supply Inlet Node, !- Name
+  sys_4|mixed|shr>erv|sc>ashp|sh>ashp|ssf>cv|zh>b-hw|zc>none|srf>none| 1 Supply Inlet Node, !- Name
   {00000000-0000-0000-0018-000000000071},  !- Inlet Port
   {00000000-0000-0000-0018-000000000078};  !- Outlet Port
 
 OS:Node,
   {00000000-0000-0000-0051-000000000065},  !- Handle
-  sys_4|mixed|shr>erv|sc>ashp|sh>ashp>c-g|ssf>cv|zh>b-hw|zc>none|srf>none| 1 Supply Outlet Node, !- Name
+  sys_4|mixed|shr>erv|sc>ashp|sh>ashp|ssf>cv|zh>b-hw|zc>none|srf>none| 1 Supply Outlet Node, !- Name
   {00000000-0000-0000-0018-000000000077},  !- Inlet Port
   {00000000-0000-0000-0018-000000000072};  !- Outlet Port
 
 OS:Node,
   {00000000-0000-0000-0051-000000000066},  !- Handle
-  sys_4|mixed|shr>erv|sc>ashp|sh>ashp>c-g|ssf>cv|zh>b-hw|zc>none|srf>none| Demand Inlet Node, !- Name
+  sys_4|mixed|shr>erv|sc>ashp|sh>ashp|ssf>cv|zh>b-hw|zc>none|srf>none| Demand Inlet Node, !- Name
   {00000000-0000-0000-0018-000000000053},  !- Inlet Port
   {00000000-0000-0000-0018-000000000055};  !- Outlet Port
 
 OS:Node,
   {00000000-0000-0000-0051-000000000067},  !- Handle
-  sys_4|mixed|shr>erv|sc>ashp|sh>ashp>c-g|ssf>cv|zh>b-hw|zc>none|srf>none| Demand Outlet Node, !- Name
+  sys_4|mixed|shr>erv|sc>ashp|sh>ashp|ssf>cv|zh>b-hw|zc>none|srf>none| Demand Outlet Node, !- Name
   {00000000-0000-0000-0018-000000000056},  !- Inlet Port
   {00000000-0000-0000-0018-000000000054};  !- Outlet Port
 
 OS:Node,
   {00000000-0000-0000-0051-000000000068},  !- Handle
-  sys_4|mixed|shr>erv|sc>ashp|sh>ashp>c-g|ssf>cv|zh>b-hw|zc>none|srf>none| Mixed Air Node, !- Name
+  sys_4|mixed|shr>erv|sc>ashp|sh>ashp|ssf>cv|zh>b-hw|zc>none|srf>none| Mixed Air Node, !- Name
   {00000000-0000-0000-0018-000000000059},  !- Inlet Port
   {00000000-0000-0000-0018-000000000060};  !- Outlet Port
 
 OS:Node,
   {00000000-0000-0000-0051-000000000069},  !- Handle
-  sys_4|mixed|shr>erv|sc>ashp|sh>ashp>c-g|ssf>cv|zh>b-hw|zc>none|srf>none| Outdoor Air Node, !- Name
+  sys_4|mixed|shr>erv|sc>ashp|sh>ashp|ssf>cv|zh>b-hw|zc>none|srf>none| Outdoor Air Node, !- Name
   ,                                        !- Inlet Port
   {00000000-0000-0000-0018-000000000135};  !- Outlet Port
 
 OS:Node,
   {00000000-0000-0000-0051-000000000070},  !- Handle
-  sys_4|mixed|shr>erv|sc>ashp|sh>ashp>c-g|ssf>cv|zh>b-hw|zc>none|srf>none| Relief Air Node, !- Name
+  sys_4|mixed|shr>erv|sc>ashp|sh>ashp|ssf>cv|zh>b-hw|zc>none|srf>none| Relief Air Node, !- Name
   {00000000-0000-0000-0018-000000000140},  !- Inlet Port
   ;                                        !- Outlet Port
 
 OS:Node,
   {00000000-0000-0000-0051-000000000071},  !- Handle
-  sys_4|mixed|shr>erv|sc>ashp|sh>ashp>c-g|ssf>cv|zh>b-hw|zc>none|srf>none| Supply Inlet Node, !- Name
+  sys_4|mixed|shr>erv|sc>ashp|sh>ashp|ssf>cv|zh>b-hw|zc>none|srf>none| Supply Inlet Node, !- Name
   {00000000-0000-0000-0018-000000000051},  !- Inlet Port
   {00000000-0000-0000-0018-000000000058};  !- Outlet Port
 
 OS:Node,
   {00000000-0000-0000-0051-000000000072},  !- Handle
-  sys_4|mixed|shr>erv|sc>ashp|sh>ashp>c-g|ssf>cv|zh>b-hw|zc>none|srf>none| Supply Outlet Node, !- Name
+  sys_4|mixed|shr>erv|sc>ashp|sh>ashp|ssf>cv|zh>b-hw|zc>none|srf>none| Supply Outlet Node, !- Name
   {00000000-0000-0000-0018-000000000057},  !- Inlet Port
   {00000000-0000-0000-0018-000000000052};  !- Outlet Port
 
 OS:Node,
   {00000000-0000-0000-0051-000000000073},  !- Handle
-  sys_4|mixed|shr>none|sc>ashp|sh>ashp>c-g|ssf>cv|zh>b-hw|zc>none|srf>none| 1 ERV Primary Outlet Air Node, !- Name
+  sys_4|mixed|shr>none|sc>ashp|sh>ashp|ssf>cv|zh>b-hw|zc>none|srf>none| 1 ERV Primary Outlet Air Node, !- Name
   {00000000-0000-0000-0018-000000000142},  !- Inlet Port
   {00000000-0000-0000-0018-000000000143};  !- Outlet Port
 
 OS:Node,
   {00000000-0000-0000-0051-000000000074},  !- Handle
-  sys_4|mixed|shr>none|sc>ashp|sh>ashp>c-g|ssf>cv|zh>b-hw|zc>none|srf>none| 1 ERV Secondary Inlet Air Node, !- Name
+  sys_4|mixed|shr>none|sc>ashp|sh>ashp|ssf>cv|zh>b-hw|zc>none|srf>none| 1 ERV Secondary Inlet Air Node, !- Name
   {00000000-0000-0000-0018-000000000144},  !- Inlet Port
   {00000000-0000-0000-0018-000000000145};  !- Outlet Port
 
 OS:Node,
   {00000000-0000-0000-0051-000000000075},  !- Handle
-  sys_4|mixed|shr>none|sc>ashp|sh>ashp>c-g|ssf>cv|zh>b-hw|zc>none|srf>none| ERV Primary Outlet Air Node, !- Name
+  sys_4|mixed|shr>none|sc>ashp|sh>ashp|ssf>cv|zh>b-hw|zc>none|srf>none| ERV Primary Outlet Air Node, !- Name
   {00000000-0000-0000-0018-000000000136},  !- Inlet Port
   {00000000-0000-0000-0018-000000000137};  !- Outlet Port
 
 OS:Node,
   {00000000-0000-0000-0051-000000000076},  !- Handle
-  sys_4|mixed|shr>none|sc>ashp|sh>ashp>c-g|ssf>cv|zh>b-hw|zc>none|srf>none| ERV Secondary Inlet Air Node, !- Name
+  sys_4|mixed|shr>none|sc>ashp|sh>ashp|ssf>cv|zh>b-hw|zc>none|srf>none| ERV Secondary Inlet Air Node, !- Name
   {00000000-0000-0000-0018-000000000138},  !- Inlet Port
   {00000000-0000-0000-0018-000000000139};  !- Outlet Port
 
@@ -5247,7 +5209,7 @@
 
 OS:Schedule:Day,
   {00000000-0000-0000-0062-000000000053},  !- Handle
-  sys_3|mixed|shr>none|sc>ashp|sh>ashp>c-g|ssf>cv|zh>b-hw|zc>none|srf>none| Occ Sch Default, !- Name
+  sys_3|mixed|shr>none|sc>ashp|sh>ashp|ssf>cv|zh>b-hw|zc>none|srf>none| Occ Sch Default, !- Name
   {00000000-0000-0000-0065-000000000004},  !- Schedule Type Limits Name
   ,                                        !- Interpolate to Timestep
   8,                                       !- Hour 1
@@ -5262,7 +5224,7 @@
 
 OS:Schedule:Day,
   {00000000-0000-0000-0062-000000000054},  !- Handle
-  sys_3|mixed|shr>none|sc>ashp|sh>ashp>c-g|ssf>cv|zh>b-hw|zc>none|srf>none| Occ Sch Summer Design Day, !- Name
+  sys_3|mixed|shr>none|sc>ashp|sh>ashp|ssf>cv|zh>b-hw|zc>none|srf>none| Occ Sch Summer Design Day, !- Name
   {00000000-0000-0000-0065-000000000004},  !- Schedule Type Limits Name
   ,                                        !- Interpolate to Timestep
   24,                                      !- Hour 1
@@ -5271,7 +5233,7 @@
 
 OS:Schedule:Day,
   {00000000-0000-0000-0062-000000000055},  !- Handle
-  sys_3|mixed|shr>none|sc>ashp|sh>ashp>c-g|ssf>cv|zh>b-hw|zc>none|srf>none| Occ Sch Winter Design Day, !- Name
+  sys_3|mixed|shr>none|sc>ashp|sh>ashp|ssf>cv|zh>b-hw|zc>none|srf>none| Occ Sch Winter Design Day, !- Name
   {00000000-0000-0000-0065-000000000004},  !- Schedule Type Limits Name
   ,                                        !- Interpolate to Timestep
   24,                                      !- Hour 1
@@ -5280,7 +5242,7 @@
 
 OS:Schedule:Day,
   {00000000-0000-0000-0062-000000000056},  !- Handle
-  sys_4|mixed|shr>none|sc>ashp|sh>ashp>c-g|ssf>cv|zh>b-hw|zc>none|srf>none| 1 Occ Sch Default, !- Name
+  sys_4|mixed|shr>none|sc>ashp|sh>ashp|ssf>cv|zh>b-hw|zc>none|srf>none| 1 Occ Sch Default, !- Name
   {00000000-0000-0000-0065-000000000004},  !- Schedule Type Limits Name
   ,                                        !- Interpolate to Timestep
   8,                                       !- Hour 1
@@ -5295,7 +5257,7 @@
 
 OS:Schedule:Day,
   {00000000-0000-0000-0062-000000000057},  !- Handle
-  sys_4|mixed|shr>none|sc>ashp|sh>ashp>c-g|ssf>cv|zh>b-hw|zc>none|srf>none| 1 Occ Sch Summer Design Day, !- Name
+  sys_4|mixed|shr>none|sc>ashp|sh>ashp|ssf>cv|zh>b-hw|zc>none|srf>none| 1 Occ Sch Summer Design Day, !- Name
   {00000000-0000-0000-0065-000000000004},  !- Schedule Type Limits Name
   ,                                        !- Interpolate to Timestep
   24,                                      !- Hour 1
@@ -5304,7 +5266,7 @@
 
 OS:Schedule:Day,
   {00000000-0000-0000-0062-000000000058},  !- Handle
-  sys_4|mixed|shr>none|sc>ashp|sh>ashp>c-g|ssf>cv|zh>b-hw|zc>none|srf>none| 1 Occ Sch Winter Design Day, !- Name
+  sys_4|mixed|shr>none|sc>ashp|sh>ashp|ssf>cv|zh>b-hw|zc>none|srf>none| 1 Occ Sch Winter Design Day, !- Name
   {00000000-0000-0000-0065-000000000004},  !- Schedule Type Limits Name
   ,                                        !- Interpolate to Timestep
   24,                                      !- Hour 1
@@ -5313,7 +5275,7 @@
 
 OS:Schedule:Day,
   {00000000-0000-0000-0062-000000000059},  !- Handle
-  sys_4|mixed|shr>none|sc>ashp|sh>ashp>c-g|ssf>cv|zh>b-hw|zc>none|srf>none| Occ Sch Default, !- Name
+  sys_4|mixed|shr>none|sc>ashp|sh>ashp|ssf>cv|zh>b-hw|zc>none|srf>none| Occ Sch Default, !- Name
   {00000000-0000-0000-0065-000000000004},  !- Schedule Type Limits Name
   ,                                        !- Interpolate to Timestep
   8,                                       !- Hour 1
@@ -5328,7 +5290,7 @@
 
 OS:Schedule:Day,
   {00000000-0000-0000-0062-000000000060},  !- Handle
-  sys_4|mixed|shr>none|sc>ashp|sh>ashp>c-g|ssf>cv|zh>b-hw|zc>none|srf>none| Occ Sch Summer Design Day, !- Name
+  sys_4|mixed|shr>none|sc>ashp|sh>ashp|ssf>cv|zh>b-hw|zc>none|srf>none| Occ Sch Summer Design Day, !- Name
   {00000000-0000-0000-0065-000000000004},  !- Schedule Type Limits Name
   ,                                        !- Interpolate to Timestep
   24,                                      !- Hour 1
@@ -5337,7 +5299,7 @@
 
 OS:Schedule:Day,
   {00000000-0000-0000-0062-000000000061},  !- Handle
-  sys_4|mixed|shr>none|sc>ashp|sh>ashp>c-g|ssf>cv|zh>b-hw|zc>none|srf>none| Occ Sch Winter Design Day, !- Name
+  sys_4|mixed|shr>none|sc>ashp|sh>ashp|ssf>cv|zh>b-hw|zc>none|srf>none| Occ Sch Winter Design Day, !- Name
   {00000000-0000-0000-0065-000000000004},  !- Schedule Type Limits Name
   ,                                        !- Interpolate to Timestep
   24,                                      !- Hour 1
@@ -6000,7 +5962,7 @@
 
 OS:Schedule:Ruleset,
   {00000000-0000-0000-0064-000000000021},  !- Handle
-  sys_3|mixed|shr>none|sc>ashp|sh>ashp>c-g|ssf>cv|zh>b-hw|zc>none|srf>none| Occ Sch, !- Name
+  sys_3|mixed|shr>none|sc>ashp|sh>ashp|ssf>cv|zh>b-hw|zc>none|srf>none| Occ Sch, !- Name
   {00000000-0000-0000-0065-000000000004},  !- Schedule Type Limits Name
   {00000000-0000-0000-0062-000000000053},  !- Default Day Schedule Name
   {00000000-0000-0000-0062-000000000054},  !- Summer Design Day Schedule Name
@@ -6008,7 +5970,7 @@
 
 OS:Schedule:Ruleset,
   {00000000-0000-0000-0064-000000000022},  !- Handle
-  sys_4|mixed|shr>none|sc>ashp|sh>ashp>c-g|ssf>cv|zh>b-hw|zc>none|srf>none| 1 Occ Sch, !- Name
+  sys_4|mixed|shr>none|sc>ashp|sh>ashp|ssf>cv|zh>b-hw|zc>none|srf>none| 1 Occ Sch, !- Name
   {00000000-0000-0000-0065-000000000004},  !- Schedule Type Limits Name
   {00000000-0000-0000-0062-000000000056},  !- Default Day Schedule Name
   {00000000-0000-0000-0062-000000000057},  !- Summer Design Day Schedule Name
@@ -6016,7 +5978,7 @@
 
 OS:Schedule:Ruleset,
   {00000000-0000-0000-0064-000000000023},  !- Handle
-  sys_4|mixed|shr>none|sc>ashp|sh>ashp>c-g|ssf>cv|zh>b-hw|zc>none|srf>none| Occ Sch, !- Name
+  sys_4|mixed|shr>none|sc>ashp|sh>ashp|ssf>cv|zh>b-hw|zc>none|srf>none| Occ Sch, !- Name
   {00000000-0000-0000-0065-000000000004},  !- Schedule Type Limits Name
   {00000000-0000-0000-0062-000000000059},  !- Default Day Schedule Name
   {00000000-0000-0000-0062-000000000060},  !- Summer Design Day Schedule Name
