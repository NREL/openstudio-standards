--- conflicted
+++ resolved
@@ -543,11 +543,7 @@
 
 OS:Coil:Heating:DX:SingleSpeed,
   {00000000-0000-0000-0014-000000000001},  !- Handle
-<<<<<<< HEAD
   CoilHeatingDXSingleSpeed_ashp 1 210 Htg kBtu/hr 3.2COPH, !- Name
-=======
-  CoilHeatingDXSingleSpeed_ashp 1 290 Clg kBtu/hr 3.2COPH, !- Name
->>>>>>> e90cebe5
   {00000000-0000-0000-0059-000000000001},  !- Availability Schedule Name
   Autosize,                                !- Rated Total Heating Capacity {W}
   3.53553757519628,                        !- Rated COP {W/W}
@@ -574,11 +570,7 @@
 
 OS:Coil:Heating:DX:SingleSpeed,
   {00000000-0000-0000-0014-000000000002},  !- Handle
-<<<<<<< HEAD
   CoilHeatingDXSingleSpeed_ashp 2 386 Htg kBtu/hr 3.2COPH, !- Name
-=======
-  CoilHeatingDXSingleSpeed_ashp 2 532 Clg kBtu/hr 3.2COPH, !- Name
->>>>>>> e90cebe5
   {00000000-0000-0000-0059-000000000001},  !- Availability Schedule Name
   Autosize,                                !- Rated Total Heating Capacity {W}
   3.65053849505681,                        !- Rated COP {W/W}
@@ -605,17 +597,10 @@
 
 OS:Coil:Heating:DX:SingleSpeed,
   {00000000-0000-0000-0014-000000000003},  !- Handle
-<<<<<<< HEAD
   CoilHeatingDXSingleSpeed_ashp 34 Htg kBtu/hr 14SEER, !- Name
   {00000000-0000-0000-0059-000000000001},  !- Availability Schedule Name
   9859.13921947946,                        !- Rated Total Heating Capacity {W}
   3.8248,                                  !- Rated COP {W/W}
-=======
-  CoilHeatingDXSingleSpeed_ashp 46 Clg kBtu/hr 3.1COPH, !- Name
-  {00000000-0000-0000-0059-000000000001},  !- Availability Schedule Name
-  Autosize,                                !- Rated Total Heating Capacity {W}
-  3.31350646606344,                        !- Rated COP {W/W}
->>>>>>> e90cebe5
   Autosize,                                !- Rated Air Flow Rate {m3/s}
   773.3,                                   !- Rated Supply Fan Power Per Volume Flow Rate 2017 {W/(m3/s)}
   934.4,                                   !- Rated Supply Fan Power Per Volume Flow Rate 2023 {W/(m3/s)}
@@ -3003,7 +2988,6 @@
 OS:EnergyManagementSystem:Program,
   {00000000-0000-0000-0035-000000000001},  !- Handle
   ems_sys_4_mixed_shr_none_sc_ashp_sh_ashp_c_g_ssf_cv_zh_b_hw_zc_none_srf_none__1_OptimumStartProg0, !- Name
-<<<<<<< HEAD
   IF DaylightSavings==0 && DayOfWeek>1 && Hour==5 && {a5d5259b-36e5-44e0-8c7a-282514ad5abd}<23.9 && {a5d5259b-36e5-44e0-8c7a-282514ad5abd}>1.7, !- Program Line 1
   SET {005e2297-9e5b-4e90-9654-1afc2a7881ab} = 29.4, !- Program Line 2
   SET {89d3e231-5c32-44a9-9c2e-9850ee7614d1} = 15.6, !- Program Line 3
@@ -3019,29 +3003,11 @@
   ELSE,                                    !- Program Line 13
   SET {005e2297-9e5b-4e90-9654-1afc2a7881ab} = NULL, !- Program Line 14
   SET {89d3e231-5c32-44a9-9c2e-9850ee7614d1} = NULL, !- Program Line 15
-=======
-  IF DaylightSavings==0 && DayOfWeek>1 && Hour==5 && {c6710c23-d936-4354-9160-3b162f34e92f}<23.9 && {c6710c23-d936-4354-9160-3b162f34e92f}>1.7, !- Program Line 1
-  SET {5e26f21c-b942-4787-9c25-a89c4a7ca44b} = 29.4, !- Program Line 2
-  SET {ae39b137-fa56-483e-857c-814501d607a8} = 15.6, !- Program Line 3
-  ELSEIF DaylightSavings==0 && DayOfWeek==1 && Hour==7 && {c6710c23-d936-4354-9160-3b162f34e92f}<23.9 && {c6710c23-d936-4354-9160-3b162f34e92f}>1.7, !- Program Line 4
-  SET {5e26f21c-b942-4787-9c25-a89c4a7ca44b} = 29.4, !- Program Line 5
-  SET {ae39b137-fa56-483e-857c-814501d607a8} = 15.6, !- Program Line 6
-  ELSEIF DaylightSavings==1 && DayOfWeek>1 && Hour==4 && {c6710c23-d936-4354-9160-3b162f34e92f}<23.9 && {c6710c23-d936-4354-9160-3b162f34e92f}>1.7, !- Program Line 7
-  SET {5e26f21c-b942-4787-9c25-a89c4a7ca44b} = 29.4, !- Program Line 8
-  SET {ae39b137-fa56-483e-857c-814501d607a8} = 15.6, !- Program Line 9
-  ELSEIF DaylightSavings==1 && DayOfWeek==1 && Hour==6 && {c6710c23-d936-4354-9160-3b162f34e92f}<23.9 && {c6710c23-d936-4354-9160-3b162f34e92f}>1.7, !- Program Line 10
-  SET {5e26f21c-b942-4787-9c25-a89c4a7ca44b} = 29.4, !- Program Line 11
-  SET {ae39b137-fa56-483e-857c-814501d607a8} = 15.6, !- Program Line 12
-  ELSE,                                    !- Program Line 13
-  SET {5e26f21c-b942-4787-9c25-a89c4a7ca44b} = NULL, !- Program Line 14
-  SET {ae39b137-fa56-483e-857c-814501d607a8} = NULL, !- Program Line 15
->>>>>>> e90cebe5
   ENDIF;                                   !- Program Line 16
 
 OS:EnergyManagementSystem:Program,
   {00000000-0000-0000-0035-000000000002},  !- Handle
   ems_sys_4_mixed_shr_none_sc_ashp_sh_ashp_c_g_ssf_cv_zh_b_hw_zc_none_srf_none__OptimumStartProg0, !- Name
-<<<<<<< HEAD
   IF DaylightSavings==0 && DayOfWeek>1 && Hour==5 && {ec0de134-5f1c-4b7a-a0d4-00b02cd75e96}<23.9 && {ec0de134-5f1c-4b7a-a0d4-00b02cd75e96}>1.7, !- Program Line 1
   SET {3b63e4d6-2df8-4ea5-9197-08c95f951aca} = 29.4, !- Program Line 2
   SET {7706c94d-ab30-4c31-8896-b9695082fc8e} = 15.6, !- Program Line 3
@@ -3057,23 +3023,6 @@
   ELSE,                                    !- Program Line 13
   SET {3b63e4d6-2df8-4ea5-9197-08c95f951aca} = NULL, !- Program Line 14
   SET {7706c94d-ab30-4c31-8896-b9695082fc8e} = NULL, !- Program Line 15
-=======
-  IF DaylightSavings==0 && DayOfWeek>1 && Hour==5 && {633a9f10-07ce-4458-8008-15ca27469852}<23.9 && {633a9f10-07ce-4458-8008-15ca27469852}>1.7, !- Program Line 1
-  SET {b98a0683-4f05-434b-834f-ec70bb3ca640} = 29.4, !- Program Line 2
-  SET {d67330cc-eccc-43df-9651-f190d4dd90d4} = 15.6, !- Program Line 3
-  ELSEIF DaylightSavings==0 && DayOfWeek==1 && Hour==7 && {633a9f10-07ce-4458-8008-15ca27469852}<23.9 && {633a9f10-07ce-4458-8008-15ca27469852}>1.7, !- Program Line 4
-  SET {b98a0683-4f05-434b-834f-ec70bb3ca640} = 29.4, !- Program Line 5
-  SET {d67330cc-eccc-43df-9651-f190d4dd90d4} = 15.6, !- Program Line 6
-  ELSEIF DaylightSavings==1 && DayOfWeek>1 && Hour==4 && {633a9f10-07ce-4458-8008-15ca27469852}<23.9 && {633a9f10-07ce-4458-8008-15ca27469852}>1.7, !- Program Line 7
-  SET {b98a0683-4f05-434b-834f-ec70bb3ca640} = 29.4, !- Program Line 8
-  SET {d67330cc-eccc-43df-9651-f190d4dd90d4} = 15.6, !- Program Line 9
-  ELSEIF DaylightSavings==1 && DayOfWeek==1 && Hour==6 && {633a9f10-07ce-4458-8008-15ca27469852}<23.9 && {633a9f10-07ce-4458-8008-15ca27469852}>1.7, !- Program Line 10
-  SET {b98a0683-4f05-434b-834f-ec70bb3ca640} = 29.4, !- Program Line 11
-  SET {d67330cc-eccc-43df-9651-f190d4dd90d4} = 15.6, !- Program Line 12
-  ELSE,                                    !- Program Line 13
-  SET {b98a0683-4f05-434b-834f-ec70bb3ca640} = NULL, !- Program Line 14
-  SET {d67330cc-eccc-43df-9651-f190d4dd90d4} = NULL, !- Program Line 15
->>>>>>> e90cebe5
   ENDIF;                                   !- Program Line 16
 
 OS:EnergyManagementSystem:ProgramCallingManager,
@@ -3979,31 +3928,19 @@
 
 OS:Node,
   {00000000-0000-0000-0049-000000000027},  !- Handle
-<<<<<<< HEAD
   CoilHeatingDXSingleSpeed_ashp 1 210 Htg kBtu/hr 3.2COPH Outlet Air Node, !- Name
-=======
-  CoilHeatingDXSingleSpeed_ashp 1 290 Clg kBtu/hr 3.2COPH Outlet Air Node, !- Name
->>>>>>> e90cebe5
   {00000000-0000-0000-0017-000000000066},  !- Inlet Port
   {00000000-0000-0000-0017-000000000067};  !- Outlet Port
 
 OS:Node,
   {00000000-0000-0000-0049-000000000028},  !- Handle
-<<<<<<< HEAD
   CoilHeatingDXSingleSpeed_ashp 2 386 Htg kBtu/hr 3.2COPH Outlet Air Node, !- Name
-=======
-  CoilHeatingDXSingleSpeed_ashp 2 532 Clg kBtu/hr 3.2COPH Outlet Air Node, !- Name
->>>>>>> e90cebe5
   {00000000-0000-0000-0017-000000000092},  !- Inlet Port
   {00000000-0000-0000-0017-000000000093};  !- Outlet Port
 
 OS:Node,
   {00000000-0000-0000-0049-000000000029},  !- Handle
-<<<<<<< HEAD
   CoilHeatingDXSingleSpeed_ashp 34 Htg kBtu/hr 14SEER Outlet Air Node, !- Name
-=======
-  CoilHeatingDXSingleSpeed_ashp 46 Clg kBtu/hr 3.1COPH Outlet Air Node, !- Name
->>>>>>> e90cebe5
   {00000000-0000-0000-0017-000000000041},  !- Inlet Port
   {00000000-0000-0000-0017-000000000042};  !- Outlet Port
 
