--- conflicted
+++ resolved
@@ -5023,11 +5023,7 @@
   0;                                       !- Value Until Time 1
 
 OS:Schedule:Day,
-<<<<<<< HEAD
-  {00000000-0000-0000-0064-000000000046},  !- Handle
-=======
   {00000000-0000-0000-0064-000000000047},  !- Handle
->>>>>>> 7c8cac34
   sys_1|doas|shr>none|sh>none|ssf>cv|zh>fancoil_4pipe|zc>fancoil_4pipe|srf>none| 1 Occ Sch Default, !- Name
   {00000000-0000-0000-0067-000000000004},  !- Schedule Type Limits Name
   ,                                        !- Interpolate to Timestep
@@ -5042,11 +5038,7 @@
   1;                                       !- Value Until Time 3
 
 OS:Schedule:Day,
-<<<<<<< HEAD
   {00000000-0000-0000-0064-000000000047},  !- Handle
-=======
-  {00000000-0000-0000-0064-000000000048},  !- Handle
->>>>>>> 7c8cac34
   sys_1|doas|shr>none|sh>none|ssf>cv|zh>fancoil_4pipe|zc>fancoil_4pipe|srf>none| 1 Occ Sch Summer Design Day, !- Name
   {00000000-0000-0000-0067-000000000004},  !- Schedule Type Limits Name
   ,                                        !- Interpolate to Timestep
@@ -5055,11 +5047,16 @@
   1;                                       !- Value Until Time 1
 
 OS:Schedule:Day,
-<<<<<<< HEAD
   {00000000-0000-0000-0064-000000000048},  !- Handle
-=======
+  sys_1|doas|shr>none|sh>none|ssf>cv|zh>fancoil_4pipe|zc>fancoil_4pipe|srf>none| 1 Occ Sch Summer Design Day, !- Name
+  {00000000-0000-0000-0067-000000000004},  !- Schedule Type Limits Name
+  ,                                        !- Interpolate to Timestep
+  24,                                      !- Hour 1
+  0,                                       !- Minute 1
+  1;                                       !- Value Until Time 1
+
+OS:Schedule:Day,
   {00000000-0000-0000-0064-000000000049},  !- Handle
->>>>>>> 7c8cac34
   sys_1|doas|shr>none|sh>none|ssf>cv|zh>fancoil_4pipe|zc>fancoil_4pipe|srf>none| 1 Occ Sch Winter Design Day, !- Name
   {00000000-0000-0000-0067-000000000004},  !- Schedule Type Limits Name
   ,                                        !- Interpolate to Timestep
@@ -5068,11 +5065,7 @@
   1;                                       !- Value Until Time 1
 
 OS:Schedule:Day,
-<<<<<<< HEAD
-  {00000000-0000-0000-0064-000000000049},  !- Handle
-=======
   {00000000-0000-0000-0064-000000000050},  !- Handle
->>>>>>> 7c8cac34
   sys_1|doas|shr>none|sh>none|ssf>cv|zh>fancoil_4pipe|zc>fancoil_4pipe|srf>none| Occ Sch Default, !- Name
   {00000000-0000-0000-0067-000000000004},  !- Schedule Type Limits Name
   ,                                        !- Interpolate to Timestep
@@ -5087,11 +5080,7 @@
   1;                                       !- Value Until Time 3
 
 OS:Schedule:Day,
-<<<<<<< HEAD
-  {00000000-0000-0000-0064-000000000050},  !- Handle
-=======
   {00000000-0000-0000-0064-000000000051},  !- Handle
->>>>>>> 7c8cac34
   sys_1|doas|shr>none|sh>none|ssf>cv|zh>fancoil_4pipe|zc>fancoil_4pipe|srf>none| Occ Sch Summer Design Day, !- Name
   {00000000-0000-0000-0067-000000000004},  !- Schedule Type Limits Name
   ,                                        !- Interpolate to Timestep
@@ -5100,11 +5089,7 @@
   1;                                       !- Value Until Time 1
 
 OS:Schedule:Day,
-<<<<<<< HEAD
-  {00000000-0000-0000-0064-000000000051},  !- Handle
-=======
   {00000000-0000-0000-0064-000000000052},  !- Handle
->>>>>>> 7c8cac34
   sys_1|doas|shr>none|sh>none|ssf>cv|zh>fancoil_4pipe|zc>fancoil_4pipe|srf>none| Occ Sch Winter Design Day, !- Name
   {00000000-0000-0000-0067-000000000004},  !- Schedule Type Limits Name
   ,                                        !- Interpolate to Timestep
@@ -5660,11 +5645,7 @@
   {00000000-0000-0000-0064-000000000045};  !- Default Day Schedule Name
 
 OS:Schedule:Ruleset,
-<<<<<<< HEAD
   {00000000-0000-0000-0066-000000000019},  !- Handle
-=======
-  {00000000-0000-0000-0066-000000000020},  !- Handle
->>>>>>> 7c8cac34
   sys_1|doas|shr>none|sh>none|ssf>cv|zh>fancoil_4pipe|zc>fancoil_4pipe|srf>none| 1 Occ Sch, !- Name
   {00000000-0000-0000-0067-000000000004},  !- Schedule Type Limits Name
   {00000000-0000-0000-0064-000000000046},  !- Default Day Schedule Name
@@ -5672,16 +5653,20 @@
   {00000000-0000-0000-0064-000000000048};  !- Winter Design Day Schedule Name
 
 OS:Schedule:Ruleset,
-<<<<<<< HEAD
   {00000000-0000-0000-0066-000000000020},  !- Handle
-=======
+  sys_1|doas|shr>none|sh>none|ssf>cv|zh>fancoil_4pipe|zc>fancoil_4pipe|srf>none| 1 Occ Sch, !- Name
+  {00000000-0000-0000-0067-000000000004},  !- Schedule Type Limits Name
+  {00000000-0000-0000-0064-000000000047},  !- Default Day Schedule Name
+  {00000000-0000-0000-0064-000000000048},  !- Summer Design Day Schedule Name
+  {00000000-0000-0000-0064-000000000049};  !- Winter Design Day Schedule Name
+
+OS:Schedule:Ruleset,
   {00000000-0000-0000-0066-000000000021},  !- Handle
->>>>>>> 7c8cac34
   sys_1|doas|shr>none|sh>none|ssf>cv|zh>fancoil_4pipe|zc>fancoil_4pipe|srf>none| Occ Sch, !- Name
   {00000000-0000-0000-0067-000000000004},  !- Schedule Type Limits Name
-  {00000000-0000-0000-0064-000000000049},  !- Default Day Schedule Name
-  {00000000-0000-0000-0064-000000000050},  !- Summer Design Day Schedule Name
-  {00000000-0000-0000-0064-000000000051};  !- Winter Design Day Schedule Name
+  {00000000-0000-0000-0064-000000000050},  !- Default Day Schedule Name
+  {00000000-0000-0000-0064-000000000051},  !- Summer Design Day Schedule Name
+  {00000000-0000-0000-0064-000000000052};  !- Winter Design Day Schedule Name
 
 OS:ScheduleTypeLimits,
   {00000000-0000-0000-0067-000000000001},  !- Handle
