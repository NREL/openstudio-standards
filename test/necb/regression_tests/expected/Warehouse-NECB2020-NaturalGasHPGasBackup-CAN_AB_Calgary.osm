OS:AdditionalProperties,
  {00000000-0000-0000-0001-000000000001},  !- Handle
  {00000000-0000-0000-0082-000000000001},  !- Object Name
  space_conditioning_category,             !- Feature Name 1
  String,                                  !- Feature Data Type 1
  nonresconditioned;                       !- Feature Value 1

OS:AdditionalProperties,
  {00000000-0000-0000-0001-000000000002},  !- Handle
  {00000000-0000-0000-0082-000000000002},  !- Object Name
  space_conditioning_category,             !- Feature Name 1
  String,                                  !- Feature Data Type 1
  nonresconditioned;                       !- Feature Value 1

OS:AdditionalProperties,
  {00000000-0000-0000-0001-000000000003},  !- Handle
  {00000000-0000-0000-0082-000000000003},  !- Object Name
  space_conditioning_category,             !- Feature Name 1
  String,                                  !- Feature Data Type 1
  nonresconditioned;                       !- Feature Value 1

OS:AdditionalProperties,
  {00000000-0000-0000-0001-000000000004},  !- Handle
  {00000000-0000-0000-0010-000000000001};  !- Object Name

OS:AdditionalProperties,
  {00000000-0000-0000-0001-000000000005},  !- Handle
  {00000000-0000-0000-0031-000000000001},  !- Object Name
  Ref OA per area,                         !- Feature Name 1
  Double,                                  !- Feature Data Type 1
  0.059999999999999998,                    !- Feature Value 1
  Ref OA per person,                       !- Feature Name 2
  Double,                                  !- Feature Data Type 2
  5,                                       !- Feature Value 2
  Ref OA ach,                              !- Feature Name 3
  Double,                                  !- Feature Data Type 3
  0,                                       !- Feature Value 3
  Ref occupancy per 1000ft2,               !- Feature Name 4
  Double,                                  !- Feature Data Type 4
  5,                                       !- Feature Value 4
  Ref standard,                            !- Feature Name 5
  String,                                  !- Feature Data Type 5
  ASHRAE 62.1-2016 Occupancy,              !- Feature Value 5
  Ref space type,                          !- Feature Name 6
  String,                                  !- Feature Data Type 6
  Office space;                            !- Feature Value 6

OS:AdditionalProperties,
  {00000000-0000-0000-0001-000000000006},  !- Handle
  {00000000-0000-0000-0031-000000000002},  !- Object Name
  Ref OA per area,                         !- Feature Name 1
  Double,                                  !- Feature Data Type 1
  0.059999999999999998,                    !- Feature Value 1
  Ref OA per person,                       !- Feature Name 2
  Double,                                  !- Feature Data Type 2
  10,                                      !- Feature Value 2
  Ref OA ach,                              !- Feature Name 3
  Double,                                  !- Feature Data Type 3
  0,                                       !- Feature Value 3
  Ref occupancy per 1000ft2,               !- Feature Name 4
  Double,                                  !- Feature Data Type 4
  0,                                       !- Feature Value 4
  Ref standard,                            !- Feature Name 5
  String,                                  !- Feature Data Type 5
  ASHRAE 62.1-2016 Occupancy,              !- Feature Value 5
  Ref space type,                          !- Feature Name 6
  String,                                  !- Feature Data Type 6
  Warehouses;                              !- Feature Value 6

OS:AdditionalProperties,
  {00000000-0000-0000-0001-000000000007},  !- Handle
  {00000000-0000-0000-0031-000000000003},  !- Object Name
  Ref OA per area,                         !- Feature Name 1
  Double,                                  !- Feature Data Type 1
  0.059999999999999998,                    !- Feature Value 1
  Ref OA per person,                       !- Feature Name 2
  Double,                                  !- Feature Data Type 2
  10,                                      !- Feature Value 2
  Ref OA ach,                              !- Feature Name 3
  Double,                                  !- Feature Data Type 3
  0,                                       !- Feature Value 3
  Ref occupancy per 1000ft2,               !- Feature Name 4
  Double,                                  !- Feature Data Type 4
  0,                                       !- Feature Value 4
  Ref standard,                            !- Feature Name 5
  String,                                  !- Feature Data Type 5
  ASHRAE 62.1-2016 Occupancy,              !- Feature Value 5
  Ref space type,                          !- Feature Name 6
  String,                                  !- Feature Data Type 6
  Warehouses;                              !- Feature Value 6

OS:AdditionalProperties,
  {00000000-0000-0000-0001-000000000008},  !- Handle
  {00000000-0000-0000-0064-000000000019},  !- Object Name
  max_occ_in_spaces,                       !- Feature Name 1
  Double,                                  !- Feature Data Type 1
  11.848286688361537,                      !- Feature Value 1
  number_of_spaces_included,               !- Feature Name 2
  Integer,                                 !- Feature Data Type 2
  1,                                       !- Feature Value 2
  date_parent_object_last_edited,          !- Feature Name 3
  String,                                  !- Feature Data Type 3
  2024-01-01 01:00:00 UTC,                 !- Feature Value 3
  date_parent_object_created,              !- Feature Name 4
  String,                                  !- Feature Data Type 4
  2024-01-01 01:00:00 UTC;                 !- Feature Value 4

OS:AdditionalProperties,
  {00000000-0000-0000-0001-000000000009},  !- Handle
  {00000000-0000-0000-0064-000000000021},  !- Object Name
  max_occ_in_spaces,                       !- Feature Name 1
  Double,                                  !- Feature Data Type 1
  27.878321619674338,                      !- Feature Value 1
  number_of_spaces_included,               !- Feature Name 2
  Integer,                                 !- Feature Data Type 2
  1,                                       !- Feature Value 2
  date_parent_object_last_edited,          !- Feature Name 3
  String,                                  !- Feature Data Type 3
  2024-01-01 01:00:00 UTC,                 !- Feature Value 3
  date_parent_object_created,              !- Feature Name 4
  String,                                  !- Feature Data Type 4
  2024-01-01 01:00:00 UTC;                 !- Feature Value 4

OS:AdditionalProperties,
  {00000000-0000-0000-0001-000000000010},  !- Handle
  {00000000-0000-0000-0064-000000000020},  !- Object Name
  max_occ_in_spaces,                       !- Feature Name 1
  Double,                                  !- Feature Data Type 1
  32.060069862625376,                      !- Feature Value 1
  number_of_spaces_included,               !- Feature Name 2
  Integer,                                 !- Feature Data Type 2
  1,                                       !- Feature Value 2
  date_parent_object_last_edited,          !- Feature Name 3
  String,                                  !- Feature Data Type 3
  2024-01-01 01:00:00 UTC,                 !- Feature Value 3
  date_parent_object_created,              !- Feature Name 4
  String,                                  !- Feature Data Type 4
  2024-01-01 01:00:00 UTC;                 !- Feature Value 4

OS:AirLoopHVAC,
  {00000000-0000-0000-0002-000000000001},  !- Handle
  sys_3|mixed|shr>erv|sc>ashp|sh>ashp>c-g|ssf>cv|zh>b-hw|zc>none|srf>none|, !- Name
  ,                                        !- Controller List Name
  {00000000-0000-0000-0064-000000000019},  !- Availability Schedule
  {00000000-0000-0000-0008-000000000003},  !- Availability Manager List Name
  autosize,                                !- Design Supply Air Flow Rate {m3/s}
  1,                                       !- Design Return Air Flow Fraction of Supply Air Flow
  ,                                        !- Branch List Name
  ,                                        !- Connector List Name
  {00000000-0000-0000-0017-000000000032},  !- Supply Side Inlet Node Name
  {00000000-0000-0000-0017-000000000035},  !- Demand Side Outlet Node Name
  {00000000-0000-0000-0017-000000000034},  !- Demand Side Inlet Node A
  {00000000-0000-0000-0017-000000000033},  !- Supply Side Outlet Node A
  ,                                        !- Demand Side Inlet Node B
  ,                                        !- Supply Side Outlet Node B
  ,                                        !- Return Air Bypass Flow Temperature Setpoint Schedule Name
  {00000000-0000-0000-0004-000000000001},  !- Demand Mixer Name
  {00000000-0000-0000-0005-000000000001},  !- Demand Splitter A Name
  ,                                        !- Demand Splitter B Name
  ;                                        !- Supply Splitter Name

OS:AirLoopHVAC,
  {00000000-0000-0000-0002-000000000002},  !- Handle
  sys_4|mixed|shr>erv|sc>ashp|sh>ashp>c-g|ssf>cv|zh>b-hw|zc>none|srf>none| 1, !- Name
  ,                                        !- Controller List Name
  {00000000-0000-0000-0064-000000000020},  !- Availability Schedule
  {00000000-0000-0000-0008-000000000002},  !- Availability Manager List Name
  autosize,                                !- Design Supply Air Flow Rate {m3/s}
  1,                                       !- Design Return Air Flow Fraction of Supply Air Flow
  ,                                        !- Branch List Name
  ,                                        !- Connector List Name
  {00000000-0000-0000-0017-000000000083},  !- Supply Side Inlet Node Name
  {00000000-0000-0000-0017-000000000086},  !- Demand Side Outlet Node Name
  {00000000-0000-0000-0017-000000000085},  !- Demand Side Inlet Node A
  {00000000-0000-0000-0017-000000000084},  !- Supply Side Outlet Node A
  ,                                        !- Demand Side Inlet Node B
  ,                                        !- Supply Side Outlet Node B
  ,                                        !- Return Air Bypass Flow Temperature Setpoint Schedule Name
  {00000000-0000-0000-0004-000000000003},  !- Demand Mixer Name
  {00000000-0000-0000-0005-000000000003},  !- Demand Splitter A Name
  ,                                        !- Demand Splitter B Name
  ;                                        !- Supply Splitter Name

OS:AirLoopHVAC,
  {00000000-0000-0000-0002-000000000003},  !- Handle
  sys_4|mixed|shr>erv|sc>ashp|sh>ashp>c-g|ssf>cv|zh>b-hw|zc>none|srf>none|, !- Name
  ,                                        !- Controller List Name
  {00000000-0000-0000-0064-000000000021},  !- Availability Schedule
  {00000000-0000-0000-0008-000000000001},  !- Availability Manager List Name
  autosize,                                !- Design Supply Air Flow Rate {m3/s}
  1,                                       !- Design Return Air Flow Fraction of Supply Air Flow
  ,                                        !- Branch List Name
  ,                                        !- Connector List Name
  {00000000-0000-0000-0017-000000000057},  !- Supply Side Inlet Node Name
  {00000000-0000-0000-0017-000000000060},  !- Demand Side Outlet Node Name
  {00000000-0000-0000-0017-000000000059},  !- Demand Side Inlet Node A
  {00000000-0000-0000-0017-000000000058},  !- Supply Side Outlet Node A
  ,                                        !- Demand Side Inlet Node B
  ,                                        !- Supply Side Outlet Node B
  ,                                        !- Return Air Bypass Flow Temperature Setpoint Schedule Name
  {00000000-0000-0000-0004-000000000002},  !- Demand Mixer Name
  {00000000-0000-0000-0005-000000000002},  !- Demand Splitter A Name
  ,                                        !- Demand Splitter B Name
  ;                                        !- Supply Splitter Name

OS:AirLoopHVAC:OutdoorAirSystem,
  {00000000-0000-0000-0003-000000000001},  !- Handle
  Air Loop HVAC Outdoor Air System 1,      !- Name
  {00000000-0000-0000-0022-000000000001},  !- Controller Name
  ,                                        !- Outdoor Air Equipment List Name
  ,                                        !- Availability Manager List Name
  {00000000-0000-0000-0017-000000000046},  !- Mixed Air Node Name
  {00000000-0000-0000-0017-000000000149},  !- Outdoor Air Stream Node Name
  {00000000-0000-0000-0017-000000000150},  !- Relief Air Stream Node Name
  {00000000-0000-0000-0017-000000000045};  !- Return Air Stream Node Name

OS:AirLoopHVAC:OutdoorAirSystem,
  {00000000-0000-0000-0003-000000000002},  !- Handle
  Air Loop HVAC Outdoor Air System 2,      !- Name
  {00000000-0000-0000-0022-000000000002},  !- Controller Name
  ,                                        !- Outdoor Air Equipment List Name
  ,                                        !- Availability Manager List Name
  {00000000-0000-0000-0017-000000000071},  !- Mixed Air Node Name
  {00000000-0000-0000-0017-000000000155},  !- Outdoor Air Stream Node Name
  {00000000-0000-0000-0017-000000000156},  !- Relief Air Stream Node Name
  {00000000-0000-0000-0017-000000000070};  !- Return Air Stream Node Name

OS:AirLoopHVAC:OutdoorAirSystem,
  {00000000-0000-0000-0003-000000000003},  !- Handle
  Air Loop HVAC Outdoor Air System 3,      !- Name
  {00000000-0000-0000-0022-000000000003},  !- Controller Name
  ,                                        !- Outdoor Air Equipment List Name
  ,                                        !- Availability Manager List Name
  {00000000-0000-0000-0017-000000000097},  !- Mixed Air Node Name
  {00000000-0000-0000-0017-000000000161},  !- Outdoor Air Stream Node Name
  {00000000-0000-0000-0017-000000000162},  !- Relief Air Stream Node Name
  {00000000-0000-0000-0017-000000000096};  !- Return Air Stream Node Name

OS:AirLoopHVAC:ZoneMixer,
  {00000000-0000-0000-0004-000000000001},  !- Handle
  Air Loop HVAC Zone Mixer 1,              !- Name
  {00000000-0000-0000-0017-000000000037},  !- Outlet Node Name
  {00000000-0000-0000-0017-000000000053};  !- Inlet Node Name 1

OS:AirLoopHVAC:ZoneMixer,
  {00000000-0000-0000-0004-000000000002},  !- Handle
  Air Loop HVAC Zone Mixer 2,              !- Name
  {00000000-0000-0000-0017-000000000062},  !- Outlet Node Name
  {00000000-0000-0000-0017-000000000079};  !- Inlet Node Name 1

OS:AirLoopHVAC:ZoneMixer,
  {00000000-0000-0000-0004-000000000003},  !- Handle
  Air Loop HVAC Zone Mixer 3,              !- Name
  {00000000-0000-0000-0017-000000000088},  !- Outlet Node Name
  {00000000-0000-0000-0017-000000000105};  !- Inlet Node Name 1

OS:AirLoopHVAC:ZoneSplitter,
  {00000000-0000-0000-0005-000000000001},  !- Handle
  Air Loop HVAC Zone Splitter 1,           !- Name
  {00000000-0000-0000-0017-000000000036},  !- Inlet Node Name
  {00000000-0000-0000-0017-000000000054};  !- Outlet Node Name 1

OS:AirLoopHVAC:ZoneSplitter,
  {00000000-0000-0000-0005-000000000002},  !- Handle
  Air Loop HVAC Zone Splitter 2,           !- Name
  {00000000-0000-0000-0017-000000000061},  !- Inlet Node Name
  {00000000-0000-0000-0017-000000000080};  !- Outlet Node Name 1

OS:AirLoopHVAC:ZoneSplitter,
  {00000000-0000-0000-0005-000000000003},  !- Handle
  Air Loop HVAC Zone Splitter 3,           !- Name
  {00000000-0000-0000-0017-000000000087},  !- Inlet Node Name
  {00000000-0000-0000-0017-000000000106};  !- Outlet Node Name 1

OS:AirTerminal:SingleDuct:ConstantVolume:NoReheat,
  {00000000-0000-0000-0006-000000000001},  !- Handle
  Air Terminal Single Duct Constant Volume No Reheat 1, !- Name
  {00000000-0000-0000-0061-000000000001},  !- Availability Schedule Name
  {00000000-0000-0000-0017-000000000055},  !- Air Inlet Node Name
  {00000000-0000-0000-0017-000000000056},  !- Air Outlet Node Name
  AutoSize;                                !- Maximum Air Flow Rate {m3/s}

OS:AirTerminal:SingleDuct:ConstantVolume:NoReheat,
  {00000000-0000-0000-0006-000000000002},  !- Handle
  Air Terminal Single Duct Constant Volume No Reheat 2, !- Name
  {00000000-0000-0000-0061-000000000001},  !- Availability Schedule Name
  {00000000-0000-0000-0017-000000000081},  !- Air Inlet Node Name
  {00000000-0000-0000-0017-000000000082},  !- Air Outlet Node Name
  AutoSize;                                !- Maximum Air Flow Rate {m3/s}

OS:AirTerminal:SingleDuct:ConstantVolume:NoReheat,
  {00000000-0000-0000-0006-000000000003},  !- Handle
  Air Terminal Single Duct Constant Volume No Reheat 3, !- Name
  {00000000-0000-0000-0061-000000000001},  !- Availability Schedule Name
  {00000000-0000-0000-0017-000000000107},  !- Air Inlet Node Name
  {00000000-0000-0000-0017-000000000108},  !- Air Outlet Node Name
  AutoSize;                                !- Maximum Air Flow Rate {m3/s}

OS:AvailabilityManager:NightCycle,
  {00000000-0000-0000-0007-000000000001},  !- Handle
  Availability Manager Night Cycle 1,      !- Name
  {00000000-0000-0000-0061-000000000001},  !- Applicability Schedule
  ,                                        !- Fan Schedule
  CycleOnAny,                              !- Control Type
  1,                                       !- Thermostat Tolerance {deltaC}
  ,                                        !- Cycling Run Time Control Type
  3600,                                    !- Cycling Run Time {s}
  {00000000-0000-0000-0050-000000000001},  !- Control Zone or Zone List Name
  {00000000-0000-0000-0050-000000000002},  !- Cooling Control Zone or Zone List Name
  {00000000-0000-0000-0050-000000000003},  !- Heating Control Zone or Zone List Name
  {00000000-0000-0000-0050-000000000004};  !- Heating Zone Fans Only Zone or Zone List Name

OS:AvailabilityManager:NightCycle,
  {00000000-0000-0000-0007-000000000002},  !- Handle
  Availability Manager Night Cycle 2,      !- Name
  {00000000-0000-0000-0061-000000000001},  !- Applicability Schedule
  ,                                        !- Fan Schedule
  CycleOnAny,                              !- Control Type
  1,                                       !- Thermostat Tolerance {deltaC}
  ,                                        !- Cycling Run Time Control Type
  3600,                                    !- Cycling Run Time {s}
  {00000000-0000-0000-0050-000000000005},  !- Control Zone or Zone List Name
  {00000000-0000-0000-0050-000000000006},  !- Cooling Control Zone or Zone List Name
  {00000000-0000-0000-0050-000000000007},  !- Heating Control Zone or Zone List Name
  {00000000-0000-0000-0050-000000000008};  !- Heating Zone Fans Only Zone or Zone List Name

OS:AvailabilityManager:NightCycle,
  {00000000-0000-0000-0007-000000000003},  !- Handle
  Availability Manager Night Cycle 3,      !- Name
  {00000000-0000-0000-0061-000000000001},  !- Applicability Schedule
  ,                                        !- Fan Schedule
  CycleOnAny,                              !- Control Type
  1,                                       !- Thermostat Tolerance {deltaC}
  ,                                        !- Cycling Run Time Control Type
  3600,                                    !- Cycling Run Time {s}
  {00000000-0000-0000-0050-000000000009},  !- Control Zone or Zone List Name
  {00000000-0000-0000-0050-000000000010},  !- Cooling Control Zone or Zone List Name
  {00000000-0000-0000-0050-000000000011},  !- Heating Control Zone or Zone List Name
  {00000000-0000-0000-0050-000000000012};  !- Heating Zone Fans Only Zone or Zone List Name

OS:AvailabilityManagerAssignmentList,
  {00000000-0000-0000-0008-000000000001},  !- Handle
  Air Loop HVAC 1 AvailabilityManagerAssignmentList 1, !- Name
  {00000000-0000-0000-0007-000000000002};  !- Availability Manager Name 1

OS:AvailabilityManagerAssignmentList,
  {00000000-0000-0000-0008-000000000002},  !- Handle
  Air Loop HVAC 1 AvailabilityManagerAssignmentList 2, !- Name
  {00000000-0000-0000-0007-000000000003};  !- Availability Manager Name 1

OS:AvailabilityManagerAssignmentList,
  {00000000-0000-0000-0008-000000000003},  !- Handle
  Air Loop HVAC 1 AvailabilityManagerAssignmentList, !- Name
  {00000000-0000-0000-0007-000000000001};  !- Availability Manager Name 1

OS:AvailabilityManagerAssignmentList,
  {00000000-0000-0000-0008-000000000004},  !- Handle
  Plant Loop 1 AvailabilityManagerAssignmentList 1; !- Name

OS:AvailabilityManagerAssignmentList,
  {00000000-0000-0000-0008-000000000005},  !- Handle
  Plant Loop 1 AvailabilityManagerAssignmentList; !- Name

OS:Boiler:HotWater,
  {00000000-0000-0000-0009-000000000001},  !- Handle
  Primary Boiler 1224kBtu/hr 0.9 Thermal Eff, !- Name
  NaturalGas,                              !- Fuel Type
  358676.807176498,                        !- Nominal Capacity {W}
  0.9,                                     !- Nominal Thermal Efficiency
  ,                                        !- Efficiency Curve Temperature Evaluation Variable
  {00000000-0000-0000-0024-000000000001},  !- Normalized Boiler Efficiency Curve Name
  ,                                        !- Design Water Flow Rate {m3/s}
  0.25,                                    !- Minimum Part Load Ratio
  ,                                        !- Maximum Part Load Ratio
  ,                                        !- Optimum Part Load Ratio
  {00000000-0000-0000-0017-000000000018},  !- Boiler Water Inlet Node Name
  {00000000-0000-0000-0017-000000000019},  !- Boiler Water Outlet Node Name
  99,                                      !- Water Outlet Upper Temperature Limit {C}
  LeavingSetpointModulated,                !- Boiler Flow Mode
  0,                                       !- On Cycle Parasitic Electric Load {W}
  0,                                       !- Off Cycle Parasitic Fuel Load {W}
  1,                                       !- Sizing Factor
  General;                                 !- End-Use Subcategory

OS:Boiler:HotWater,
  {00000000-0000-0000-0009-000000000002},  !- Handle
  Secondary Boiler 0kBtu/hr 0.9 AFUE,      !- Name
  NaturalGas,                              !- Fuel Type
  0.001,                                   !- Nominal Capacity {W}
  0.9,                                     !- Nominal Thermal Efficiency
  ,                                        !- Efficiency Curve Temperature Evaluation Variable
  {00000000-0000-0000-0024-000000000001},  !- Normalized Boiler Efficiency Curve Name
  ,                                        !- Design Water Flow Rate {m3/s}
  ,                                        !- Minimum Part Load Ratio
  ,                                        !- Maximum Part Load Ratio
  ,                                        !- Optimum Part Load Ratio
  {00000000-0000-0000-0017-000000000022},  !- Boiler Water Inlet Node Name
  {00000000-0000-0000-0017-000000000023},  !- Boiler Water Outlet Node Name
  99,                                      !- Water Outlet Upper Temperature Limit {C}
  ConstantFlow,                            !- Boiler Flow Mode
  0,                                       !- On Cycle Parasitic Electric Load {W}
  0,                                       !- Off Cycle Parasitic Fuel Load {W}
  1,                                       !- Sizing Factor
  General;                                 !- End-Use Subcategory

OS:Building,
  {00000000-0000-0000-0010-000000000001},  !- Handle
  Warehouse,                               !- Name
  ,                                        !- Building Sector Type
  ,                                        !- North Axis {deg}
  ,                                        !- Nominal Floor to Floor Height {m}
  ,                                        !- Space Type Name
  {00000000-0000-0000-0027-000000000001},  !- Default Construction Set Name
  ,                                        !- Default Schedule Set Name
  1,                                       !- Standards Number of Stories
  1,                                       !- Standards Number of Above Ground Stories
  NECB2020,                                !- Standards Template
  Warehouse,                               !- Standards Building Type
  ,                                        !- Standards Number of Living Units
  ,                                        !- Relocatable
  ;                                        !- Nominal Floor to Ceiling Height {m}

OS:BuildingStory,
  {00000000-0000-0000-0011-000000000001},  !- Handle
  Building Story 1,                        !- Name
  0,                                       !- Nominal Z Coordinate {m}
  ,                                        !- Nominal Floor to Floor Height {m}
  ,                                        !- Default Construction Set Name
  ,                                        !- Default Schedule Set Name
  {00000000-0000-0000-0060-000000000007};  !- Group Rendering Name

OS:ClimateZones,
  {00000000-0000-0000-0012-000000000001},  !- Handle
  ASHRAE,                                  !- Climate Zone Institution Name 1
  ANSI/ASHRAE Standard 169,                !- Climate Zone Document Name 1
  2006,                                    !- Climate Zone Document Year 1
  7;                                       !- Climate Zone Value 1

OS:Coil:Cooling:DX:SingleSpeed,
  {00000000-0000-0000-0013-000000000001},  !- Handle
  CoilCoolingDXSingleSpeed_ashp 1 277kBtu/hr 9.8EER, !- Name
  {00000000-0000-0000-0061-000000000001},  !- Availability Schedule Name
  autosize,                                !- Rated Total Cooling Capacity {W}
  autosize,                                !- Rated Sensible Heat Ratio
  3.40010964509975,                        !- Rated COP {W/W}
  autosize,                                !- Rated Air Flow Rate {m3/s}
  773.3,                                   !- Rated Evaporator Fan Power Per Volume Flow Rate 2017 {W/(m3/s)}
  934.4,                                   !- Rated Evaporator Fan Power Per Volume Flow Rate 2023 {W/(m3/s)}
  {00000000-0000-0000-0017-000000000072},  !- Air Inlet Node Name
  {00000000-0000-0000-0017-000000000068},  !- Air Outlet Node Name
  {00000000-0000-0000-0023-000000000007},  !- Total Cooling Capacity Function of Temperature Curve Name
  {00000000-0000-0000-0025-000000000010},  !- Total Cooling Capacity Function of Flow Fraction Curve Name
  {00000000-0000-0000-0023-000000000008},  !- Energy Input Ratio Function of Temperature Curve Name
  {00000000-0000-0000-0025-000000000011},  !- Energy Input Ratio Function of Flow Fraction Curve Name
  {00000000-0000-0000-0024-000000000017},  !- Part Load Fraction Correlation Curve Name
  -25,                                     !- Minimum Outdoor Dry-Bulb Temperature for Compressor Operation {C}
  0,                                       !- Nominal Time for Condensate Removal to Begin {s}
  0,                                       !- Ratio of Initial Moisture Evaporation Rate and Steady State Latent Capacity {dimensionless}
  0,                                       !- Maximum Cycling Rate {cycles/hr}
  0,                                       !- Latent Capacity Time Constant {s}
  ,                                        !- Condenser Air Inlet Node Name
  AirCooled,                               !- Condenser Type
  0.9,                                     !- Evaporative Condenser Effectiveness {dimensionless}
  autosize,                                !- Evaporative Condenser Air Flow Rate {m3/s}
  autosize,                                !- Evaporative Condenser Pump Rated Power Consumption {W}
  0,                                       !- Crankcase Heater Capacity {W}
  ,                                        !- Crankcase Heater Capacity Function of Temperature Curve Name
  10,                                      !- Maximum Outdoor Dry-Bulb Temperature for Crankcase Heater Operation {C}
  ,                                        !- Supply Water Storage Tank Name
  ,                                        !- Condensate Collection Water Storage Tank Name
  0,                                       !- Basin Heater Capacity {W/K}
  2;                                       !- Basin Heater Setpoint Temperature {C}

OS:Coil:Cooling:DX:SingleSpeed,
  {00000000-0000-0000-0013-000000000002},  !- Handle
  CoilCoolingDXSingleSpeed_ashp 2 591kBtu/hr 9.8EER, !- Name
  {00000000-0000-0000-0061-000000000001},  !- Availability Schedule Name
  autosize,                                !- Rated Total Cooling Capacity {W}
  autosize,                                !- Rated Sensible Heat Ratio
  3.40010964509975,                        !- Rated COP {W/W}
  autosize,                                !- Rated Air Flow Rate {m3/s}
  773.3,                                   !- Rated Evaporator Fan Power Per Volume Flow Rate 2017 {W/(m3/s)}
  934.4,                                   !- Rated Evaporator Fan Power Per Volume Flow Rate 2023 {W/(m3/s)}
  {00000000-0000-0000-0017-000000000098},  !- Air Inlet Node Name
  {00000000-0000-0000-0017-000000000094},  !- Air Outlet Node Name
  {00000000-0000-0000-0023-000000000007},  !- Total Cooling Capacity Function of Temperature Curve Name
  {00000000-0000-0000-0025-000000000010},  !- Total Cooling Capacity Function of Flow Fraction Curve Name
  {00000000-0000-0000-0023-000000000008},  !- Energy Input Ratio Function of Temperature Curve Name
  {00000000-0000-0000-0025-000000000011},  !- Energy Input Ratio Function of Flow Fraction Curve Name
  {00000000-0000-0000-0024-000000000017},  !- Part Load Fraction Correlation Curve Name
  -25,                                     !- Minimum Outdoor Dry-Bulb Temperature for Compressor Operation {C}
  0,                                       !- Nominal Time for Condensate Removal to Begin {s}
  0,                                       !- Ratio of Initial Moisture Evaporation Rate and Steady State Latent Capacity {dimensionless}
  0,                                       !- Maximum Cycling Rate {cycles/hr}
  0,                                       !- Latent Capacity Time Constant {s}
  ,                                        !- Condenser Air Inlet Node Name
  AirCooled,                               !- Condenser Type
  0.9,                                     !- Evaporative Condenser Effectiveness {dimensionless}
  autosize,                                !- Evaporative Condenser Air Flow Rate {m3/s}
  autosize,                                !- Evaporative Condenser Pump Rated Power Consumption {W}
  0,                                       !- Crankcase Heater Capacity {W}
  ,                                        !- Crankcase Heater Capacity Function of Temperature Curve Name
  10,                                      !- Maximum Outdoor Dry-Bulb Temperature for Crankcase Heater Operation {C}
  ,                                        !- Supply Water Storage Tank Name
  ,                                        !- Condensate Collection Water Storage Tank Name
  0,                                       !- Basin Heater Capacity {W/K}
  2;                                       !- Basin Heater Setpoint Temperature {C}

OS:Coil:Cooling:DX:SingleSpeed,
  {00000000-0000-0000-0013-000000000003},  !- Handle
  CoilCoolingDXSingleSpeed_ashp 43kBtu/hr 11.0EER, !- Name
  {00000000-0000-0000-0061-000000000001},  !- Availability Schedule Name
  autosize,                                !- Rated Total Cooling Capacity {W}
  autosize,                                !- Rated Sensible Heat Ratio
  3.79975201351641,                        !- Rated COP {W/W}
  autosize,                                !- Rated Air Flow Rate {m3/s}
  773.3,                                   !- Rated Evaporator Fan Power Per Volume Flow Rate 2017 {W/(m3/s)}
  934.4,                                   !- Rated Evaporator Fan Power Per Volume Flow Rate 2023 {W/(m3/s)}
  {00000000-0000-0000-0017-000000000047},  !- Air Inlet Node Name
  {00000000-0000-0000-0017-000000000043},  !- Air Outlet Node Name
  {00000000-0000-0000-0023-000000000007},  !- Total Cooling Capacity Function of Temperature Curve Name
  {00000000-0000-0000-0025-000000000010},  !- Total Cooling Capacity Function of Flow Fraction Curve Name
  {00000000-0000-0000-0023-000000000008},  !- Energy Input Ratio Function of Temperature Curve Name
  {00000000-0000-0000-0025-000000000011},  !- Energy Input Ratio Function of Flow Fraction Curve Name
  {00000000-0000-0000-0024-000000000017},  !- Part Load Fraction Correlation Curve Name
  -25,                                     !- Minimum Outdoor Dry-Bulb Temperature for Compressor Operation {C}
  0,                                       !- Nominal Time for Condensate Removal to Begin {s}
  0,                                       !- Ratio of Initial Moisture Evaporation Rate and Steady State Latent Capacity {dimensionless}
  0,                                       !- Maximum Cycling Rate {cycles/hr}
  0,                                       !- Latent Capacity Time Constant {s}
  ,                                        !- Condenser Air Inlet Node Name
  AirCooled,                               !- Condenser Type
  0.9,                                     !- Evaporative Condenser Effectiveness {dimensionless}
  autosize,                                !- Evaporative Condenser Air Flow Rate {m3/s}
  autosize,                                !- Evaporative Condenser Pump Rated Power Consumption {W}
  0,                                       !- Crankcase Heater Capacity {W}
  ,                                        !- Crankcase Heater Capacity Function of Temperature Curve Name
  10,                                      !- Maximum Outdoor Dry-Bulb Temperature for Crankcase Heater Operation {C}
  ,                                        !- Supply Water Storage Tank Name
  ,                                        !- Condensate Collection Water Storage Tank Name
  0,                                       !- Basin Heater Capacity {W/K}
  2;                                       !- Basin Heater Setpoint Temperature {C}

OS:Coil:Heating:DX:SingleSpeed,
  {00000000-0000-0000-0014-000000000001},  !- Handle
  CoilHeatingDXSingleSpeed_ashp 1 201 Htg kBtu/hr 3.2COPH, !- Name
  {00000000-0000-0000-0061-000000000001},  !- Availability Schedule Name
  58868.3245691373,                        !- Rated Total Heating Capacity {W}
  3.49353064015346,                        !- Rated COP {W/W}
  Autosize,                                !- Rated Air Flow Rate {m3/s}
  773.3,                                   !- Rated Supply Fan Power Per Volume Flow Rate 2017 {W/(m3/s)}
  934.4,                                   !- Rated Supply Fan Power Per Volume Flow Rate 2023 {W/(m3/s)}
  {00000000-0000-0000-0017-000000000069},  !- Air Inlet Node Name
  {00000000-0000-0000-0017-000000000066},  !- Air Outlet Node Name
  {00000000-0000-0000-0024-000000000019},  !- Total Heating Capacity Function of Temperature Curve Name
  {00000000-0000-0000-0024-000000000018},  !- Total Heating Capacity Function of Flow Fraction Curve Name
  {00000000-0000-0000-0024-000000000020},  !- Energy Input Ratio Function of Temperature Curve Name
  {00000000-0000-0000-0025-000000000012},  !- Energy Input Ratio Function of Flow Fraction Curve Name
  {00000000-0000-0000-0024-000000000021},  !- Part Load Fraction Correlation Curve Name
  ,                                        !- Defrost Energy Input Ratio Function of Temperature Curve Name
  -10,                                     !- Minimum Outdoor Dry-Bulb Temperature for Compressor Operation {C}
  ,                                        !- Maximum Outdoor Dry-Bulb Temperature for Defrost Operation {C}
  ,                                        !- Crankcase Heater Capacity {W}
  ,                                        !- Crankcase Heater Capacity Function of Temperature Curve Name
  ,                                        !- Maximum Outdoor Dry-Bulb Temperature for Crankcase Heater Operation {C}
  Resistive,                               !- Defrost Strategy
  Timed,                                   !- Defrost Control
  0.166667,                                !- Defrost Time Period Fraction
  2000;                                    !- Resistive Defrost Heater Capacity {W}

OS:Coil:Heating:DX:SingleSpeed,
  {00000000-0000-0000-0014-000000000002},  !- Handle
  CoilHeatingDXSingleSpeed_ashp 2 428 Htg kBtu/hr 3.2COPH, !- Name
  {00000000-0000-0000-0061-000000000001},  !- Availability Schedule Name
  125566.212564459,                        !- Rated Total Heating Capacity {W}
  3.60131377868031,                        !- Rated COP {W/W}
  Autosize,                                !- Rated Air Flow Rate {m3/s}
  773.3,                                   !- Rated Supply Fan Power Per Volume Flow Rate 2017 {W/(m3/s)}
  934.4,                                   !- Rated Supply Fan Power Per Volume Flow Rate 2023 {W/(m3/s)}
  {00000000-0000-0000-0017-000000000095},  !- Air Inlet Node Name
  {00000000-0000-0000-0017-000000000092},  !- Air Outlet Node Name
  {00000000-0000-0000-0024-000000000019},  !- Total Heating Capacity Function of Temperature Curve Name
  {00000000-0000-0000-0024-000000000018},  !- Total Heating Capacity Function of Flow Fraction Curve Name
  {00000000-0000-0000-0024-000000000020},  !- Energy Input Ratio Function of Temperature Curve Name
  {00000000-0000-0000-0025-000000000012},  !- Energy Input Ratio Function of Flow Fraction Curve Name
  {00000000-0000-0000-0024-000000000021},  !- Part Load Fraction Correlation Curve Name
  ,                                        !- Defrost Energy Input Ratio Function of Temperature Curve Name
  -10,                                     !- Minimum Outdoor Dry-Bulb Temperature for Compressor Operation {C}
  ,                                        !- Maximum Outdoor Dry-Bulb Temperature for Defrost Operation {C}
  ,                                        !- Crankcase Heater Capacity {W}
  ,                                        !- Crankcase Heater Capacity Function of Temperature Curve Name
  ,                                        !- Maximum Outdoor Dry-Bulb Temperature for Crankcase Heater Operation {C}
  Resistive,                               !- Defrost Strategy
  Timed,                                   !- Defrost Control
  0.166667,                                !- Defrost Time Period Fraction
  2000;                                    !- Resistive Defrost Heater Capacity {W}

OS:Coil:Heating:DX:SingleSpeed,
  {00000000-0000-0000-0014-000000000003},  !- Handle
  CoilHeatingDXSingleSpeed_ashp 31 Htg kBtu/hr 7.4HSPF, !- Name
  {00000000-0000-0000-0061-000000000001},  !- Availability Schedule Name
  9157.12719034447,                        !- Rated Total Heating Capacity {W}
  3.658264,                                !- Rated COP {W/W}
  Autosize,                                !- Rated Air Flow Rate {m3/s}
  773.3,                                   !- Rated Supply Fan Power Per Volume Flow Rate 2017 {W/(m3/s)}
  934.4,                                   !- Rated Supply Fan Power Per Volume Flow Rate 2023 {W/(m3/s)}
  {00000000-0000-0000-0017-000000000044},  !- Air Inlet Node Name
  {00000000-0000-0000-0017-000000000041},  !- Air Outlet Node Name
  {00000000-0000-0000-0024-000000000019},  !- Total Heating Capacity Function of Temperature Curve Name
  {00000000-0000-0000-0024-000000000018},  !- Total Heating Capacity Function of Flow Fraction Curve Name
  {00000000-0000-0000-0024-000000000020},  !- Energy Input Ratio Function of Temperature Curve Name
  {00000000-0000-0000-0025-000000000012},  !- Energy Input Ratio Function of Flow Fraction Curve Name
  {00000000-0000-0000-0024-000000000021},  !- Part Load Fraction Correlation Curve Name
  ,                                        !- Defrost Energy Input Ratio Function of Temperature Curve Name
  -10,                                     !- Minimum Outdoor Dry-Bulb Temperature for Compressor Operation {C}
  ,                                        !- Maximum Outdoor Dry-Bulb Temperature for Defrost Operation {C}
  ,                                        !- Crankcase Heater Capacity {W}
  ,                                        !- Crankcase Heater Capacity Function of Temperature Curve Name
  ,                                        !- Maximum Outdoor Dry-Bulb Temperature for Crankcase Heater Operation {C}
  Resistive,                               !- Defrost Strategy
  Timed,                                   !- Defrost Control
  0.166667,                                !- Defrost Time Period Fraction
  2000;                                    !- Resistive Defrost Heater Capacity {W}

OS:Coil:Heating:Gas,
  {00000000-0000-0000-0015-000000000001},  !- Handle
  Coil Heating Gas 1,                      !- Name
  {00000000-0000-0000-0061-000000000001},  !- Availability Schedule Name
  0.95,                                    !- Gas Burner Efficiency
  AutoSize,                                !- Nominal Capacity {W}
  {00000000-0000-0000-0017-000000000042},  !- Air Inlet Node Name
  {00000000-0000-0000-0017-000000000039},  !- Air Outlet Node Name
  ,                                        !- Temperature Setpoint Node Name
  0,                                       !- On Cycle Parasitic Electric Load {W}
  {00000000-0000-0000-0024-000000000022},  !- Part Load Fraction Correlation Curve Name
  0;                                       !- Off Cycle Parasitic Gas Load {W}

OS:Coil:Heating:Gas,
  {00000000-0000-0000-0015-000000000002},  !- Handle
  Coil Heating Gas 2,                      !- Name
  {00000000-0000-0000-0061-000000000001},  !- Availability Schedule Name
  0.81,                                    !- Gas Burner Efficiency
  AutoSize,                                !- Nominal Capacity {W}
  {00000000-0000-0000-0017-000000000067},  !- Air Inlet Node Name
  {00000000-0000-0000-0017-000000000064},  !- Air Outlet Node Name
  ,                                        !- Temperature Setpoint Node Name
  0,                                       !- On Cycle Parasitic Electric Load {W}
  {00000000-0000-0000-0024-000000000022},  !- Part Load Fraction Correlation Curve Name
  0;                                       !- Off Cycle Parasitic Gas Load {W}

OS:Coil:Heating:Gas,
  {00000000-0000-0000-0015-000000000003},  !- Handle
  Coil Heating Gas 3,                      !- Name
  {00000000-0000-0000-0061-000000000001},  !- Availability Schedule Name
  0.81,                                    !- Gas Burner Efficiency
  AutoSize,                                !- Nominal Capacity {W}
  {00000000-0000-0000-0017-000000000093},  !- Air Inlet Node Name
  {00000000-0000-0000-0017-000000000090},  !- Air Outlet Node Name
  ,                                        !- Temperature Setpoint Node Name
  0,                                       !- On Cycle Parasitic Electric Load {W}
  {00000000-0000-0000-0024-000000000022},  !- Part Load Fraction Correlation Curve Name
  0;                                       !- Off Cycle Parasitic Gas Load {W}

OS:Coil:Heating:Water:Baseboard,
  {00000000-0000-0000-0016-000000000001},  !- Handle
  Coil Heating Water Baseboard 1,          !- Name
  HeatingDesignCapacity,                   !- Heating Design Capacity Method
  autosize,                                !- Heating Design Capacity {W}
  0,                                       !- Heating Design Capacity Per Floor Area {W/m2}
  0.8,                                     !- Fraction of Autosized Heating Design Capacity
  ,                                        !- U-Factor Times Area Value {W/K}
  ,                                        !- Maximum Water Flow Rate {m3/s}
  ,                                        !- Convergence Tolerance
  {00000000-0000-0000-0017-000000000048},  !- Water Inlet Node Name
  {00000000-0000-0000-0017-000000000049};  !- Water Outlet Node Name

OS:Coil:Heating:Water:Baseboard,
  {00000000-0000-0000-0016-000000000002},  !- Handle
  Coil Heating Water Baseboard 2,          !- Name
  HeatingDesignCapacity,                   !- Heating Design Capacity Method
  autosize,                                !- Heating Design Capacity {W}
  0,                                       !- Heating Design Capacity Per Floor Area {W/m2}
  0.8,                                     !- Fraction of Autosized Heating Design Capacity
  ,                                        !- U-Factor Times Area Value {W/K}
  ,                                        !- Maximum Water Flow Rate {m3/s}
  ,                                        !- Convergence Tolerance
  {00000000-0000-0000-0017-000000000074},  !- Water Inlet Node Name
  {00000000-0000-0000-0017-000000000075};  !- Water Outlet Node Name

OS:Coil:Heating:Water:Baseboard,
  {00000000-0000-0000-0016-000000000003},  !- Handle
  Coil Heating Water Baseboard 3,          !- Name
  HeatingDesignCapacity,                   !- Heating Design Capacity Method
  autosize,                                !- Heating Design Capacity {W}
  0,                                       !- Heating Design Capacity Per Floor Area {W/m2}
  0.8,                                     !- Fraction of Autosized Heating Design Capacity
  ,                                        !- U-Factor Times Area Value {W/K}
  ,                                        !- Maximum Water Flow Rate {m3/s}
  ,                                        !- Convergence Tolerance
  {00000000-0000-0000-0017-000000000100},  !- Water Inlet Node Name
  {00000000-0000-0000-0017-000000000101};  !- Water Outlet Node Name

OS:Connection,
  {00000000-0000-0000-0017-000000000001},  !- Handle
  ,                                        !- Source Object
  11,                                      !- Outlet Port
  ,                                        !- Target Object
  2;                                       !- Inlet Port

OS:Connection,
  {00000000-0000-0000-0017-000000000002},  !- Handle
  ,                                        !- Source Object
  11,                                      !- Outlet Port
  ,                                        !- Target Object
  2;                                       !- Inlet Port

OS:Connection,
  {00000000-0000-0000-0017-000000000003},  !- Handle
  ,                                        !- Source Object
  11,                                      !- Outlet Port
  ,                                        !- Target Object
  2;                                       !- Inlet Port

OS:Connection,
  {00000000-0000-0000-0017-000000000004},  !- Handle
  {00000000-0000-0000-0094-000000000001},  !- Source Object
  11,                                      !- Outlet Port
  {00000000-0000-0000-0051-000000000004},  !- Target Object
  2;                                       !- Inlet Port

OS:Connection,
  {00000000-0000-0000-0017-000000000005},  !- Handle
  {00000000-0000-0000-0094-000000000003},  !- Source Object
  11,                                      !- Outlet Port
  {00000000-0000-0000-0051-000000000008},  !- Target Object
  2;                                       !- Inlet Port

OS:Connection,
  {00000000-0000-0000-0017-000000000006},  !- Handle
  {00000000-0000-0000-0094-000000000002},  !- Source Object
  11,                                      !- Outlet Port
  {00000000-0000-0000-0051-000000000006},  !- Target Object
  2;                                       !- Inlet Port

OS:Connection,
  {00000000-0000-0000-0017-000000000007},  !- Handle
  {00000000-0000-0000-0056-000000000001},  !- Source Object
  14,                                      !- Outlet Port
  {00000000-0000-0000-0051-000000000032},  !- Target Object
  2;                                       !- Inlet Port

OS:Connection,
  {00000000-0000-0000-0017-000000000008},  !- Handle
  {00000000-0000-0000-0019-000000000001},  !- Source Object
  3,                                       !- Outlet Port
  {00000000-0000-0000-0051-000000000048},  !- Target Object
  2;                                       !- Inlet Port

OS:Connection,
  {00000000-0000-0000-0017-000000000009},  !- Handle
  {00000000-0000-0000-0051-000000000033},  !- Source Object
  3,                                       !- Outlet Port
  {00000000-0000-0000-0056-000000000001},  !- Target Object
  15;                                      !- Inlet Port

OS:Connection,
  {00000000-0000-0000-0017-000000000010},  !- Handle
  {00000000-0000-0000-0056-000000000001},  !- Source Object
  17,                                      !- Outlet Port
  {00000000-0000-0000-0051-000000000030},  !- Target Object
  2;                                       !- Inlet Port

OS:Connection,
  {00000000-0000-0000-0017-000000000011},  !- Handle
  {00000000-0000-0000-0051-000000000030},  !- Source Object
  3,                                       !- Outlet Port
  {00000000-0000-0000-0019-000000000002},  !- Target Object
  2;                                       !- Inlet Port

OS:Connection,
  {00000000-0000-0000-0017-000000000012},  !- Handle
  {00000000-0000-0000-0019-000000000002},  !- Source Object
  3,                                       !- Outlet Port
  {00000000-0000-0000-0051-000000000018},  !- Target Object
  2;                                       !- Inlet Port

OS:Connection,
  {00000000-0000-0000-0017-000000000013},  !- Handle
  {00000000-0000-0000-0018-000000000002},  !- Source Object
  2,                                       !- Outlet Port
  {00000000-0000-0000-0051-000000000031},  !- Target Object
  2;                                       !- Inlet Port

OS:Connection,
  {00000000-0000-0000-0017-000000000014},  !- Handle
  {00000000-0000-0000-0051-000000000031},  !- Source Object
  3,                                       !- Outlet Port
  {00000000-0000-0000-0056-000000000001},  !- Target Object
  18;                                      !- Inlet Port

OS:Connection,
  {00000000-0000-0000-0017-000000000015},  !- Handle
  {00000000-0000-0000-0051-000000000032},  !- Source Object
  3,                                       !- Outlet Port
  {00000000-0000-0000-0059-000000000001},  !- Target Object
  2;                                       !- Inlet Port

OS:Connection,
  {00000000-0000-0000-0017-000000000016},  !- Handle
  {00000000-0000-0000-0059-000000000001},  !- Source Object
  3,                                       !- Outlet Port
  {00000000-0000-0000-0051-000000000050},  !- Target Object
  2;                                       !- Inlet Port

OS:Connection,
  {00000000-0000-0000-0017-000000000017},  !- Handle
  {00000000-0000-0000-0051-000000000050},  !- Source Object
  3,                                       !- Outlet Port
  {00000000-0000-0000-0019-000000000001},  !- Target Object
  2;                                       !- Inlet Port

OS:Connection,
  {00000000-0000-0000-0017-000000000018},  !- Handle
  {00000000-0000-0000-0051-000000000048},  !- Source Object
  3,                                       !- Outlet Port
  {00000000-0000-0000-0009-000000000001},  !- Target Object
  11;                                      !- Inlet Port

OS:Connection,
  {00000000-0000-0000-0017-000000000019},  !- Handle
  {00000000-0000-0000-0009-000000000001},  !- Source Object
  12,                                      !- Outlet Port
  {00000000-0000-0000-0051-000000000049},  !- Target Object
  2;                                       !- Inlet Port

OS:Connection,
  {00000000-0000-0000-0017-000000000020},  !- Handle
  {00000000-0000-0000-0051-000000000049},  !- Source Object
  3,                                       !- Outlet Port
  {00000000-0000-0000-0018-000000000001},  !- Target Object
  3;                                       !- Inlet Port

OS:Connection,
  {00000000-0000-0000-0017-000000000021},  !- Handle
  {00000000-0000-0000-0019-000000000001},  !- Source Object
  4,                                       !- Outlet Port
  {00000000-0000-0000-0051-000000000051},  !- Target Object
  2;                                       !- Inlet Port

OS:Connection,
  {00000000-0000-0000-0017-000000000022},  !- Handle
  {00000000-0000-0000-0051-000000000051},  !- Source Object
  3,                                       !- Outlet Port
  {00000000-0000-0000-0009-000000000002},  !- Target Object
  11;                                      !- Inlet Port

OS:Connection,
  {00000000-0000-0000-0017-000000000023},  !- Handle
  {00000000-0000-0000-0009-000000000002},  !- Source Object
  12,                                      !- Outlet Port
  {00000000-0000-0000-0051-000000000052},  !- Target Object
  2;                                       !- Inlet Port

OS:Connection,
  {00000000-0000-0000-0017-000000000024},  !- Handle
  {00000000-0000-0000-0051-000000000052},  !- Source Object
  3,                                       !- Outlet Port
  {00000000-0000-0000-0018-000000000001},  !- Target Object
  4;                                       !- Inlet Port

OS:Connection,
  {00000000-0000-0000-0017-000000000025},  !- Handle
  {00000000-0000-0000-0019-000000000001},  !- Source Object
  5,                                       !- Outlet Port
  {00000000-0000-0000-0051-000000000039},  !- Target Object
  2;                                       !- Inlet Port

OS:Connection,
  {00000000-0000-0000-0017-000000000026},  !- Handle
  {00000000-0000-0000-0051-000000000039},  !- Source Object
  3,                                       !- Outlet Port
  {00000000-0000-0000-0055-000000000001},  !- Target Object
  2;                                       !- Inlet Port

OS:Connection,
  {00000000-0000-0000-0017-000000000027},  !- Handle
  {00000000-0000-0000-0055-000000000001},  !- Source Object
  3,                                       !- Outlet Port
  {00000000-0000-0000-0051-000000000040},  !- Target Object
  2;                                       !- Inlet Port

OS:Connection,
  {00000000-0000-0000-0017-000000000028},  !- Handle
  {00000000-0000-0000-0051-000000000040},  !- Source Object
  3,                                       !- Outlet Port
  {00000000-0000-0000-0018-000000000001},  !- Target Object
  5;                                       !- Inlet Port

OS:Connection,
  {00000000-0000-0000-0017-000000000029},  !- Handle
  {00000000-0000-0000-0018-000000000001},  !- Source Object
  2,                                       !- Outlet Port
  {00000000-0000-0000-0051-000000000041},  !- Target Object
  2;                                       !- Inlet Port

OS:Connection,
  {00000000-0000-0000-0017-000000000030},  !- Handle
  {00000000-0000-0000-0051-000000000041},  !- Source Object
  3,                                       !- Outlet Port
  {00000000-0000-0000-0055-000000000002},  !- Target Object
  2;                                       !- Inlet Port

OS:Connection,
  {00000000-0000-0000-0017-000000000031},  !- Handle
  {00000000-0000-0000-0055-000000000002},  !- Source Object
  3,                                       !- Outlet Port
  {00000000-0000-0000-0051-000000000033},  !- Target Object
  2;                                       !- Inlet Port

OS:Connection,
  {00000000-0000-0000-0017-000000000032},  !- Handle
  {00000000-0000-0000-0002-000000000001},  !- Source Object
  9,                                       !- Outlet Port
  {00000000-0000-0000-0051-000000000064},  !- Target Object
  2;                                       !- Inlet Port

OS:Connection,
  {00000000-0000-0000-0017-000000000033},  !- Handle
  {00000000-0000-0000-0051-000000000065},  !- Source Object
  3,                                       !- Outlet Port
  {00000000-0000-0000-0002-000000000001},  !- Target Object
  12;                                      !- Inlet Port

OS:Connection,
  {00000000-0000-0000-0017-000000000034},  !- Handle
  {00000000-0000-0000-0002-000000000001},  !- Source Object
  11,                                      !- Outlet Port
  {00000000-0000-0000-0051-000000000059},  !- Target Object
  2;                                       !- Inlet Port

OS:Connection,
  {00000000-0000-0000-0017-000000000035},  !- Handle
  {00000000-0000-0000-0051-000000000060},  !- Source Object
  3,                                       !- Outlet Port
  {00000000-0000-0000-0002-000000000001},  !- Target Object
  10;                                      !- Inlet Port

OS:Connection,
  {00000000-0000-0000-0017-000000000036},  !- Handle
  {00000000-0000-0000-0051-000000000059},  !- Source Object
  3,                                       !- Outlet Port
  {00000000-0000-0000-0005-000000000001},  !- Target Object
  2;                                       !- Inlet Port

OS:Connection,
  {00000000-0000-0000-0017-000000000037},  !- Handle
  {00000000-0000-0000-0004-000000000001},  !- Source Object
  2,                                       !- Outlet Port
  {00000000-0000-0000-0051-000000000060},  !- Target Object
  2;                                       !- Inlet Port

OS:Connection,
  {00000000-0000-0000-0017-000000000038},  !- Handle
  {00000000-0000-0000-0039-000000000001},  !- Source Object
  9,                                       !- Outlet Port
  {00000000-0000-0000-0051-000000000065},  !- Target Object
  2;                                       !- Inlet Port

OS:Connection,
  {00000000-0000-0000-0017-000000000039},  !- Handle
  {00000000-0000-0000-0015-000000000001},  !- Source Object
  6,                                       !- Outlet Port
  {00000000-0000-0000-0051-000000000015},  !- Target Object
  2;                                       !- Inlet Port

OS:Connection,
  {00000000-0000-0000-0017-000000000040},  !- Handle
  {00000000-0000-0000-0051-000000000015},  !- Source Object
  3,                                       !- Outlet Port
  {00000000-0000-0000-0039-000000000001},  !- Target Object
  8;                                       !- Inlet Port

OS:Connection,
  {00000000-0000-0000-0017-000000000041},  !- Handle
  {00000000-0000-0000-0014-000000000003},  !- Source Object
  9,                                       !- Outlet Port
  {00000000-0000-0000-0051-000000000029},  !- Target Object
  2;                                       !- Inlet Port

OS:Connection,
  {00000000-0000-0000-0017-000000000042},  !- Handle
  {00000000-0000-0000-0051-000000000029},  !- Source Object
  3,                                       !- Outlet Port
  {00000000-0000-0000-0015-000000000001},  !- Target Object
  5;                                       !- Inlet Port

OS:Connection,
  {00000000-0000-0000-0017-000000000043},  !- Handle
  {00000000-0000-0000-0013-000000000003},  !- Source Object
  10,                                      !- Outlet Port
  {00000000-0000-0000-0051-000000000026},  !- Target Object
  2;                                       !- Inlet Port

OS:Connection,
  {00000000-0000-0000-0017-000000000044},  !- Handle
  {00000000-0000-0000-0051-000000000026},  !- Source Object
  3,                                       !- Outlet Port
  {00000000-0000-0000-0014-000000000003},  !- Target Object
  8;                                       !- Inlet Port

OS:Connection,
  {00000000-0000-0000-0017-000000000045},  !- Handle
  {00000000-0000-0000-0051-000000000064},  !- Source Object
  3,                                       !- Outlet Port
  {00000000-0000-0000-0003-000000000001},  !- Target Object
  8;                                       !- Inlet Port

OS:Connection,
  {00000000-0000-0000-0017-000000000046},  !- Handle
  {00000000-0000-0000-0003-000000000001},  !- Source Object
  5,                                       !- Outlet Port
  {00000000-0000-0000-0051-000000000061},  !- Target Object
  2;                                       !- Inlet Port

OS:Connection,
  {00000000-0000-0000-0017-000000000047},  !- Handle
  {00000000-0000-0000-0051-000000000061},  !- Source Object
  3,                                       !- Outlet Port
  {00000000-0000-0000-0013-000000000003},  !- Target Object
  9;                                       !- Inlet Port

OS:Connection,
  {00000000-0000-0000-0017-000000000048},  !- Handle
  {00000000-0000-0000-0051-000000000018},  !- Source Object
  3,                                       !- Outlet Port
  {00000000-0000-0000-0016-000000000001},  !- Target Object
  9;                                       !- Inlet Port

OS:Connection,
  {00000000-0000-0000-0017-000000000049},  !- Handle
  {00000000-0000-0000-0016-000000000001},  !- Source Object
  10,                                      !- Outlet Port
  {00000000-0000-0000-0051-000000000019},  !- Target Object
  2;                                       !- Inlet Port

OS:Connection,
  {00000000-0000-0000-0017-000000000050},  !- Handle
  {00000000-0000-0000-0051-000000000019},  !- Source Object
  3,                                       !- Outlet Port
  {00000000-0000-0000-0018-000000000002},  !- Target Object
  3;                                       !- Inlet Port

OS:Connection,
  {00000000-0000-0000-0017-000000000051},  !- Handle
  {00000000-0000-0000-0051-000000000010},  !- Source Object
  3,                                       !- Outlet Port
  {00000000-0000-0000-0057-000000000001},  !- Target Object
  2;                                       !- Inlet Port

OS:Connection,
  {00000000-0000-0000-0017-000000000052},  !- Handle
  {00000000-0000-0000-0057-000000000003},  !- Source Object
  2,                                       !- Outlet Port
  {00000000-0000-0000-0051-000000000003},  !- Target Object
  2;                                       !- Inlet Port

OS:Connection,
  {00000000-0000-0000-0017-000000000053},  !- Handle
  {00000000-0000-0000-0051-000000000003},  !- Source Object
  3,                                       !- Outlet Port
  {00000000-0000-0000-0004-000000000001},  !- Target Object
  3;                                       !- Inlet Port

OS:Connection,
  {00000000-0000-0000-0017-000000000054},  !- Handle
  {00000000-0000-0000-0005-000000000001},  !- Source Object
  3,                                       !- Outlet Port
  {00000000-0000-0000-0051-000000000009},  !- Target Object
  2;                                       !- Inlet Port

OS:Connection,
  {00000000-0000-0000-0017-000000000055},  !- Handle
  {00000000-0000-0000-0051-000000000009},  !- Source Object
  3,                                       !- Outlet Port
  {00000000-0000-0000-0006-000000000001},  !- Target Object
  3;                                       !- Inlet Port

OS:Connection,
  {00000000-0000-0000-0017-000000000056},  !- Handle
  {00000000-0000-0000-0006-000000000001},  !- Source Object
  4,                                       !- Outlet Port
  {00000000-0000-0000-0051-000000000010},  !- Target Object
  2;                                       !- Inlet Port

OS:Connection,
  {00000000-0000-0000-0017-000000000057},  !- Handle
  {00000000-0000-0000-0002-000000000003},  !- Source Object
  9,                                       !- Outlet Port
  {00000000-0000-0000-0051-000000000080},  !- Target Object
  2;                                       !- Inlet Port

OS:Connection,
  {00000000-0000-0000-0017-000000000058},  !- Handle
  {00000000-0000-0000-0051-000000000081},  !- Source Object
  3,                                       !- Outlet Port
  {00000000-0000-0000-0002-000000000003},  !- Target Object
  12;                                      !- Inlet Port

OS:Connection,
  {00000000-0000-0000-0017-000000000059},  !- Handle
  {00000000-0000-0000-0002-000000000003},  !- Source Object
  11,                                      !- Outlet Port
  {00000000-0000-0000-0051-000000000075},  !- Target Object
  2;                                       !- Inlet Port

OS:Connection,
  {00000000-0000-0000-0017-000000000060},  !- Handle
  {00000000-0000-0000-0051-000000000076},  !- Source Object
  3,                                       !- Outlet Port
  {00000000-0000-0000-0002-000000000003},  !- Target Object
  10;                                      !- Inlet Port

OS:Connection,
  {00000000-0000-0000-0017-000000000061},  !- Handle
  {00000000-0000-0000-0051-000000000075},  !- Source Object
  3,                                       !- Outlet Port
  {00000000-0000-0000-0005-000000000002},  !- Target Object
  2;                                       !- Inlet Port

OS:Connection,
  {00000000-0000-0000-0017-000000000062},  !- Handle
  {00000000-0000-0000-0004-000000000002},  !- Source Object
  2,                                       !- Outlet Port
  {00000000-0000-0000-0051-000000000076},  !- Target Object
  2;                                       !- Inlet Port

OS:Connection,
  {00000000-0000-0000-0017-000000000063},  !- Handle
  {00000000-0000-0000-0039-000000000002},  !- Source Object
  9,                                       !- Outlet Port
  {00000000-0000-0000-0051-000000000081},  !- Target Object
  2;                                       !- Inlet Port

OS:Connection,
  {00000000-0000-0000-0017-000000000064},  !- Handle
  {00000000-0000-0000-0015-000000000002},  !- Source Object
  6,                                       !- Outlet Port
  {00000000-0000-0000-0051-000000000016},  !- Target Object
  2;                                       !- Inlet Port

OS:Connection,
  {00000000-0000-0000-0017-000000000065},  !- Handle
  {00000000-0000-0000-0051-000000000016},  !- Source Object
  3,                                       !- Outlet Port
  {00000000-0000-0000-0039-000000000002},  !- Target Object
  8;                                       !- Inlet Port

OS:Connection,
  {00000000-0000-0000-0017-000000000066},  !- Handle
  {00000000-0000-0000-0014-000000000001},  !- Source Object
  9,                                       !- Outlet Port
  {00000000-0000-0000-0051-000000000027},  !- Target Object
  2;                                       !- Inlet Port

OS:Connection,
  {00000000-0000-0000-0017-000000000067},  !- Handle
  {00000000-0000-0000-0051-000000000027},  !- Source Object
  3,                                       !- Outlet Port
  {00000000-0000-0000-0015-000000000002},  !- Target Object
  5;                                       !- Inlet Port

OS:Connection,
  {00000000-0000-0000-0017-000000000068},  !- Handle
  {00000000-0000-0000-0013-000000000001},  !- Source Object
  10,                                      !- Outlet Port
  {00000000-0000-0000-0051-000000000024},  !- Target Object
  2;                                       !- Inlet Port

OS:Connection,
  {00000000-0000-0000-0017-000000000069},  !- Handle
  {00000000-0000-0000-0051-000000000024},  !- Source Object
  3,                                       !- Outlet Port
  {00000000-0000-0000-0014-000000000001},  !- Target Object
  8;                                       !- Inlet Port

OS:Connection,
  {00000000-0000-0000-0017-000000000070},  !- Handle
  {00000000-0000-0000-0051-000000000080},  !- Source Object
  3,                                       !- Outlet Port
  {00000000-0000-0000-0003-000000000002},  !- Target Object
  8;                                       !- Inlet Port

OS:Connection,
  {00000000-0000-0000-0017-000000000071},  !- Handle
  {00000000-0000-0000-0003-000000000002},  !- Source Object
  5,                                       !- Outlet Port
  {00000000-0000-0000-0051-000000000077},  !- Target Object
  2;                                       !- Inlet Port

OS:Connection,
  {00000000-0000-0000-0017-000000000072},  !- Handle
  {00000000-0000-0000-0051-000000000077},  !- Source Object
  3,                                       !- Outlet Port
  {00000000-0000-0000-0013-000000000001},  !- Target Object
  9;                                       !- Inlet Port

OS:Connection,
  {00000000-0000-0000-0017-000000000073},  !- Handle
  {00000000-0000-0000-0019-000000000002},  !- Source Object
  4,                                       !- Outlet Port
  {00000000-0000-0000-0051-000000000020},  !- Target Object
  2;                                       !- Inlet Port

OS:Connection,
  {00000000-0000-0000-0017-000000000074},  !- Handle
  {00000000-0000-0000-0051-000000000020},  !- Source Object
  3,                                       !- Outlet Port
  {00000000-0000-0000-0016-000000000002},  !- Target Object
  9;                                       !- Inlet Port

OS:Connection,
  {00000000-0000-0000-0017-000000000075},  !- Handle
  {00000000-0000-0000-0016-000000000002},  !- Source Object
  10,                                      !- Outlet Port
  {00000000-0000-0000-0051-000000000021},  !- Target Object
  2;                                       !- Inlet Port

OS:Connection,
  {00000000-0000-0000-0017-000000000076},  !- Handle
  {00000000-0000-0000-0051-000000000021},  !- Source Object
  3,                                       !- Outlet Port
  {00000000-0000-0000-0018-000000000002},  !- Target Object
  4;                                       !- Inlet Port

OS:Connection,
  {00000000-0000-0000-0017-000000000077},  !- Handle
  {00000000-0000-0000-0051-000000000012},  !- Source Object
  3,                                       !- Outlet Port
  {00000000-0000-0000-0057-000000000004},  !- Target Object
  2;                                       !- Inlet Port

OS:Connection,
  {00000000-0000-0000-0017-000000000078},  !- Handle
  {00000000-0000-0000-0057-000000000006},  !- Source Object
  2,                                       !- Outlet Port
  {00000000-0000-0000-0051-000000000007},  !- Target Object
  2;                                       !- Inlet Port

OS:Connection,
  {00000000-0000-0000-0017-000000000079},  !- Handle
  {00000000-0000-0000-0051-000000000007},  !- Source Object
  3,                                       !- Outlet Port
  {00000000-0000-0000-0004-000000000002},  !- Target Object
  3;                                       !- Inlet Port

OS:Connection,
  {00000000-0000-0000-0017-000000000080},  !- Handle
  {00000000-0000-0000-0005-000000000002},  !- Source Object
  3,                                       !- Outlet Port
  {00000000-0000-0000-0051-000000000011},  !- Target Object
  2;                                       !- Inlet Port

OS:Connection,
  {00000000-0000-0000-0017-000000000081},  !- Handle
  {00000000-0000-0000-0051-000000000011},  !- Source Object
  3,                                       !- Outlet Port
  {00000000-0000-0000-0006-000000000002},  !- Target Object
  3;                                       !- Inlet Port

OS:Connection,
  {00000000-0000-0000-0017-000000000082},  !- Handle
  {00000000-0000-0000-0006-000000000002},  !- Source Object
  4,                                       !- Outlet Port
  {00000000-0000-0000-0051-000000000012},  !- Target Object
  2;                                       !- Inlet Port

OS:Connection,
  {00000000-0000-0000-0017-000000000083},  !- Handle
  {00000000-0000-0000-0002-000000000002},  !- Source Object
  9,                                       !- Outlet Port
  {00000000-0000-0000-0051-000000000073},  !- Target Object
  2;                                       !- Inlet Port

OS:Connection,
  {00000000-0000-0000-0017-000000000084},  !- Handle
  {00000000-0000-0000-0051-000000000074},  !- Source Object
  3,                                       !- Outlet Port
  {00000000-0000-0000-0002-000000000002},  !- Target Object
  12;                                      !- Inlet Port

OS:Connection,
  {00000000-0000-0000-0017-000000000085},  !- Handle
  {00000000-0000-0000-0002-000000000002},  !- Source Object
  11,                                      !- Outlet Port
  {00000000-0000-0000-0051-000000000068},  !- Target Object
  2;                                       !- Inlet Port

OS:Connection,
  {00000000-0000-0000-0017-000000000086},  !- Handle
  {00000000-0000-0000-0051-000000000069},  !- Source Object
  3,                                       !- Outlet Port
  {00000000-0000-0000-0002-000000000002},  !- Target Object
  10;                                      !- Inlet Port

OS:Connection,
  {00000000-0000-0000-0017-000000000087},  !- Handle
  {00000000-0000-0000-0051-000000000068},  !- Source Object
  3,                                       !- Outlet Port
  {00000000-0000-0000-0005-000000000003},  !- Target Object
  2;                                       !- Inlet Port

OS:Connection,
  {00000000-0000-0000-0017-000000000088},  !- Handle
  {00000000-0000-0000-0004-000000000003},  !- Source Object
  2,                                       !- Outlet Port
  {00000000-0000-0000-0051-000000000069},  !- Target Object
  2;                                       !- Inlet Port

OS:Connection,
  {00000000-0000-0000-0017-000000000089},  !- Handle
  {00000000-0000-0000-0039-000000000003},  !- Source Object
  9,                                       !- Outlet Port
  {00000000-0000-0000-0051-000000000074},  !- Target Object
  2;                                       !- Inlet Port

OS:Connection,
  {00000000-0000-0000-0017-000000000090},  !- Handle
  {00000000-0000-0000-0015-000000000003},  !- Source Object
  6,                                       !- Outlet Port
  {00000000-0000-0000-0051-000000000017},  !- Target Object
  2;                                       !- Inlet Port

OS:Connection,
  {00000000-0000-0000-0017-000000000091},  !- Handle
  {00000000-0000-0000-0051-000000000017},  !- Source Object
  3,                                       !- Outlet Port
  {00000000-0000-0000-0039-000000000003},  !- Target Object
  8;                                       !- Inlet Port

OS:Connection,
  {00000000-0000-0000-0017-000000000092},  !- Handle
  {00000000-0000-0000-0014-000000000002},  !- Source Object
  9,                                       !- Outlet Port
  {00000000-0000-0000-0051-000000000028},  !- Target Object
  2;                                       !- Inlet Port

OS:Connection,
  {00000000-0000-0000-0017-000000000093},  !- Handle
  {00000000-0000-0000-0051-000000000028},  !- Source Object
  3,                                       !- Outlet Port
  {00000000-0000-0000-0015-000000000003},  !- Target Object
  5;                                       !- Inlet Port

OS:Connection,
  {00000000-0000-0000-0017-000000000094},  !- Handle
  {00000000-0000-0000-0013-000000000002},  !- Source Object
  10,                                      !- Outlet Port
  {00000000-0000-0000-0051-000000000025},  !- Target Object
  2;                                       !- Inlet Port

OS:Connection,
  {00000000-0000-0000-0017-000000000095},  !- Handle
  {00000000-0000-0000-0051-000000000025},  !- Source Object
  3,                                       !- Outlet Port
  {00000000-0000-0000-0014-000000000002},  !- Target Object
  8;                                       !- Inlet Port

OS:Connection,
  {00000000-0000-0000-0017-000000000096},  !- Handle
  {00000000-0000-0000-0051-000000000073},  !- Source Object
  3,                                       !- Outlet Port
  {00000000-0000-0000-0003-000000000003},  !- Target Object
  8;                                       !- Inlet Port

OS:Connection,
  {00000000-0000-0000-0017-000000000097},  !- Handle
  {00000000-0000-0000-0003-000000000003},  !- Source Object
  5,                                       !- Outlet Port
  {00000000-0000-0000-0051-000000000070},  !- Target Object
  2;                                       !- Inlet Port

OS:Connection,
  {00000000-0000-0000-0017-000000000098},  !- Handle
  {00000000-0000-0000-0051-000000000070},  !- Source Object
  3,                                       !- Outlet Port
  {00000000-0000-0000-0013-000000000002},  !- Target Object
  9;                                       !- Inlet Port

OS:Connection,
  {00000000-0000-0000-0017-000000000099},  !- Handle
  {00000000-0000-0000-0019-000000000002},  !- Source Object
  5,                                       !- Outlet Port
  {00000000-0000-0000-0051-000000000022},  !- Target Object
  2;                                       !- Inlet Port

OS:Connection,
  {00000000-0000-0000-0017-000000000100},  !- Handle
  {00000000-0000-0000-0051-000000000022},  !- Source Object
  3,                                       !- Outlet Port
  {00000000-0000-0000-0016-000000000003},  !- Target Object
  9;                                       !- Inlet Port

OS:Connection,
  {00000000-0000-0000-0017-000000000101},  !- Handle
  {00000000-0000-0000-0016-000000000003},  !- Source Object
  10,                                      !- Outlet Port
  {00000000-0000-0000-0051-000000000023},  !- Target Object
  2;                                       !- Inlet Port

OS:Connection,
  {00000000-0000-0000-0017-000000000102},  !- Handle
  {00000000-0000-0000-0051-000000000023},  !- Source Object
  3,                                       !- Outlet Port
  {00000000-0000-0000-0018-000000000002},  !- Target Object
  5;                                       !- Inlet Port

OS:Connection,
  {00000000-0000-0000-0017-000000000103},  !- Handle
  {00000000-0000-0000-0051-000000000014},  !- Source Object
  3,                                       !- Outlet Port
  {00000000-0000-0000-0057-000000000007},  !- Target Object
  2;                                       !- Inlet Port

OS:Connection,
  {00000000-0000-0000-0017-000000000104},  !- Handle
  {00000000-0000-0000-0057-000000000009},  !- Source Object
  2,                                       !- Outlet Port
  {00000000-0000-0000-0051-000000000005},  !- Target Object
  2;                                       !- Inlet Port

OS:Connection,
  {00000000-0000-0000-0017-000000000105},  !- Handle
  {00000000-0000-0000-0051-000000000005},  !- Source Object
  3,                                       !- Outlet Port
  {00000000-0000-0000-0004-000000000003},  !- Target Object
  3;                                       !- Inlet Port

OS:Connection,
  {00000000-0000-0000-0017-000000000106},  !- Handle
  {00000000-0000-0000-0005-000000000003},  !- Source Object
  3,                                       !- Outlet Port
  {00000000-0000-0000-0051-000000000013},  !- Target Object
  2;                                       !- Inlet Port

OS:Connection,
  {00000000-0000-0000-0017-000000000107},  !- Handle
  {00000000-0000-0000-0051-000000000013},  !- Source Object
  3,                                       !- Outlet Port
  {00000000-0000-0000-0006-000000000003},  !- Target Object
  3;                                       !- Inlet Port

OS:Connection,
  {00000000-0000-0000-0017-000000000108},  !- Handle
  {00000000-0000-0000-0006-000000000003},  !- Source Object
  4,                                       !- Outlet Port
  {00000000-0000-0000-0051-000000000014},  !- Target Object
  2;                                       !- Inlet Port

OS:Connection,
  {00000000-0000-0000-0017-000000000109},  !- Handle
  {00000000-0000-0000-0056-000000000002},  !- Source Object
  14,                                      !- Outlet Port
  {00000000-0000-0000-0051-000000000037},  !- Target Object
  2;                                       !- Inlet Port

OS:Connection,
  {00000000-0000-0000-0017-000000000110},  !- Handle
  {00000000-0000-0000-0019-000000000003},  !- Source Object
  3,                                       !- Outlet Port
  {00000000-0000-0000-0051-000000000001},  !- Target Object
  2;                                       !- Inlet Port

OS:Connection,
  {00000000-0000-0000-0017-000000000111},  !- Handle
  {00000000-0000-0000-0051-000000000038},  !- Source Object
  3,                                       !- Outlet Port
  {00000000-0000-0000-0056-000000000002},  !- Target Object
  15;                                      !- Inlet Port

OS:Connection,
  {00000000-0000-0000-0017-000000000112},  !- Handle
  {00000000-0000-0000-0056-000000000002},  !- Source Object
  17,                                      !- Outlet Port
  {00000000-0000-0000-0051-000000000035},  !- Target Object
  2;                                       !- Inlet Port

OS:Connection,
  {00000000-0000-0000-0017-000000000113},  !- Handle
  {00000000-0000-0000-0051-000000000035},  !- Source Object
  3,                                       !- Outlet Port
  {00000000-0000-0000-0019-000000000004},  !- Target Object
  2;                                       !- Inlet Port

OS:Connection,
  {00000000-0000-0000-0017-000000000114},  !- Handle
  {00000000-0000-0000-0019-000000000004},  !- Source Object
  3,                                       !- Outlet Port
  {00000000-0000-0000-0051-000000000044},  !- Target Object
  2;                                       !- Inlet Port

OS:Connection,
  {00000000-0000-0000-0017-000000000115},  !- Handle
  {00000000-0000-0000-0051-000000000036},  !- Source Object
  3,                                       !- Outlet Port
  {00000000-0000-0000-0056-000000000002},  !- Target Object
  18;                                      !- Inlet Port

OS:Connection,
  {00000000-0000-0000-0017-000000000116},  !- Handle
  {00000000-0000-0000-0051-000000000037},  !- Source Object
  3,                                       !- Outlet Port
  {00000000-0000-0000-0058-000000000001},  !- Target Object
  2;                                       !- Inlet Port

OS:Connection,
  {00000000-0000-0000-0017-000000000117},  !- Handle
  {00000000-0000-0000-0058-000000000001},  !- Source Object
  3,                                       !- Outlet Port
  {00000000-0000-0000-0051-000000000034},  !- Target Object
  2;                                       !- Inlet Port

OS:Connection,
  {00000000-0000-0000-0017-000000000118},  !- Handle
  {00000000-0000-0000-0051-000000000034},  !- Source Object
  3,                                       !- Outlet Port
  {00000000-0000-0000-0019-000000000003},  !- Target Object
  2;                                       !- Inlet Port

OS:Connection,
  {00000000-0000-0000-0017-000000000119},  !- Handle
  {00000000-0000-0000-0051-000000000001},  !- Source Object
  3,                                       !- Outlet Port
  {00000000-0000-0000-0098-000000000001},  !- Target Object
  31;                                      !- Inlet Port

OS:Connection,
  {00000000-0000-0000-0017-000000000120},  !- Handle
  {00000000-0000-0000-0098-000000000001},  !- Source Object
  32,                                      !- Outlet Port
  {00000000-0000-0000-0051-000000000002},  !- Target Object
  2;                                       !- Inlet Port

OS:Connection,
  {00000000-0000-0000-0017-000000000121},  !- Handle
  {00000000-0000-0000-0051-000000000002},  !- Source Object
  3,                                       !- Outlet Port
  {00000000-0000-0000-0018-000000000003},  !- Target Object
  3;                                       !- Inlet Port

OS:Connection,
  {00000000-0000-0000-0017-000000000122},  !- Handle
  {00000000-0000-0000-0019-000000000003},  !- Source Object
  4,                                       !- Outlet Port
  {00000000-0000-0000-0051-000000000042},  !- Target Object
  2;                                       !- Inlet Port

OS:Connection,
  {00000000-0000-0000-0017-000000000123},  !- Handle
  {00000000-0000-0000-0051-000000000042},  !- Source Object
  3,                                       !- Outlet Port
  {00000000-0000-0000-0055-000000000003},  !- Target Object
  2;                                       !- Inlet Port

OS:Connection,
  {00000000-0000-0000-0017-000000000124},  !- Handle
  {00000000-0000-0000-0055-000000000003},  !- Source Object
  3,                                       !- Outlet Port
  {00000000-0000-0000-0051-000000000043},  !- Target Object
  2;                                       !- Inlet Port

OS:Connection,
  {00000000-0000-0000-0017-000000000125},  !- Handle
  {00000000-0000-0000-0051-000000000043},  !- Source Object
  3,                                       !- Outlet Port
  {00000000-0000-0000-0018-000000000003},  !- Target Object
  4;                                       !- Inlet Port

OS:Connection,
  {00000000-0000-0000-0017-000000000126},  !- Handle
  {00000000-0000-0000-0051-000000000044},  !- Source Object
  3,                                       !- Outlet Port
  {00000000-0000-0000-0055-000000000004},  !- Target Object
  2;                                       !- Inlet Port

OS:Connection,
  {00000000-0000-0000-0017-000000000127},  !- Handle
  {00000000-0000-0000-0055-000000000004},  !- Source Object
  3,                                       !- Outlet Port
  {00000000-0000-0000-0051-000000000045},  !- Target Object
  2;                                       !- Inlet Port

OS:Connection,
  {00000000-0000-0000-0017-000000000128},  !- Handle
  {00000000-0000-0000-0051-000000000045},  !- Source Object
  3,                                       !- Outlet Port
  {00000000-0000-0000-0018-000000000004},  !- Target Object
  3;                                       !- Inlet Port

OS:Connection,
  {00000000-0000-0000-0017-000000000129},  !- Handle
  {00000000-0000-0000-0018-000000000003},  !- Source Object
  2,                                       !- Outlet Port
  {00000000-0000-0000-0051-000000000046},  !- Target Object
  2;                                       !- Inlet Port

OS:Connection,
  {00000000-0000-0000-0017-000000000130},  !- Handle
  {00000000-0000-0000-0051-000000000046},  !- Source Object
  3,                                       !- Outlet Port
  {00000000-0000-0000-0055-000000000005},  !- Target Object
  2;                                       !- Inlet Port

OS:Connection,
  {00000000-0000-0000-0017-000000000131},  !- Handle
  {00000000-0000-0000-0055-000000000005},  !- Source Object
  3,                                       !- Outlet Port
  {00000000-0000-0000-0051-000000000038},  !- Target Object
  2;                                       !- Inlet Port

OS:Connection,
  {00000000-0000-0000-0017-000000000132},  !- Handle
  {00000000-0000-0000-0018-000000000004},  !- Source Object
  2,                                       !- Outlet Port
  {00000000-0000-0000-0051-000000000047},  !- Target Object
  2;                                       !- Inlet Port

OS:Connection,
  {00000000-0000-0000-0017-000000000133},  !- Handle
  {00000000-0000-0000-0051-000000000047},  !- Source Object
  3,                                       !- Outlet Port
  {00000000-0000-0000-0055-000000000006},  !- Target Object
  2;                                       !- Inlet Port

OS:Connection,
  {00000000-0000-0000-0017-000000000134},  !- Handle
  {00000000-0000-0000-0055-000000000006},  !- Source Object
  3,                                       !- Outlet Port
  {00000000-0000-0000-0051-000000000036},  !- Target Object
  2;                                       !- Inlet Port

OS:Connection,
  {00000000-0000-0000-0017-000000000135},  !- Handle
  {00000000-0000-0000-0019-000000000004},  !- Source Object
  4,                                       !- Outlet Port
  {00000000-0000-0000-0051-000000000053},  !- Target Object
  2;                                       !- Inlet Port

OS:Connection,
  {00000000-0000-0000-0017-000000000136},  !- Handle
  {00000000-0000-0000-0051-000000000053},  !- Source Object
  3,                                       !- Outlet Port
  {00000000-0000-0000-0100-000000000001},  !- Target Object
  2;                                       !- Inlet Port

OS:Connection,
  {00000000-0000-0000-0017-000000000137},  !- Handle
  {00000000-0000-0000-0100-000000000001},  !- Source Object
  3,                                       !- Outlet Port
  {00000000-0000-0000-0051-000000000054},  !- Target Object
  2;                                       !- Inlet Port

OS:Connection,
  {00000000-0000-0000-0017-000000000138},  !- Handle
  {00000000-0000-0000-0051-000000000054},  !- Source Object
  3,                                       !- Outlet Port
  {00000000-0000-0000-0018-000000000004},  !- Target Object
  4;                                       !- Inlet Port

OS:Connection,
  {00000000-0000-0000-0017-000000000139},  !- Handle
  {00000000-0000-0000-0019-000000000004},  !- Source Object
  5,                                       !- Outlet Port
  {00000000-0000-0000-0051-000000000055},  !- Target Object
  2;                                       !- Inlet Port

OS:Connection,
  {00000000-0000-0000-0017-000000000140},  !- Handle
  {00000000-0000-0000-0051-000000000055},  !- Source Object
  3,                                       !- Outlet Port
  {00000000-0000-0000-0100-000000000002},  !- Target Object
  2;                                       !- Inlet Port

OS:Connection,
  {00000000-0000-0000-0017-000000000141},  !- Handle
  {00000000-0000-0000-0100-000000000002},  !- Source Object
  3,                                       !- Outlet Port
  {00000000-0000-0000-0051-000000000056},  !- Target Object
  2;                                       !- Inlet Port

OS:Connection,
  {00000000-0000-0000-0017-000000000142},  !- Handle
  {00000000-0000-0000-0051-000000000056},  !- Source Object
  3,                                       !- Outlet Port
  {00000000-0000-0000-0018-000000000004},  !- Target Object
  5;                                       !- Inlet Port

OS:Connection,
  {00000000-0000-0000-0017-000000000143},  !- Handle
  {00000000-0000-0000-0019-000000000004},  !- Source Object
  6,                                       !- Outlet Port
  {00000000-0000-0000-0051-000000000057},  !- Target Object
  2;                                       !- Inlet Port

OS:Connection,
  {00000000-0000-0000-0017-000000000144},  !- Handle
  {00000000-0000-0000-0051-000000000057},  !- Source Object
  3,                                       !- Outlet Port
  {00000000-0000-0000-0100-000000000003},  !- Target Object
  2;                                       !- Inlet Port

OS:Connection,
  {00000000-0000-0000-0017-000000000145},  !- Handle
  {00000000-0000-0000-0100-000000000003},  !- Source Object
  3,                                       !- Outlet Port
  {00000000-0000-0000-0051-000000000058},  !- Target Object
  2;                                       !- Inlet Port

OS:Connection,
  {00000000-0000-0000-0017-000000000146},  !- Handle
  {00000000-0000-0000-0051-000000000058},  !- Source Object
  3,                                       !- Outlet Port
  {00000000-0000-0000-0018-000000000004},  !- Target Object
  6;                                       !- Inlet Port

OS:Connection,
  {00000000-0000-0000-0017-000000000147},  !- Handle
  {00000000-0000-0000-0051-000000000062},  !- Source Object
  3,                                       !- Outlet Port
  {00000000-0000-0000-0042-000000000001},  !- Target Object
  8;                                       !- Inlet Port

OS:Connection,
  {00000000-0000-0000-0017-000000000148},  !- Handle
  {00000000-0000-0000-0042-000000000001},  !- Source Object
  9,                                       !- Outlet Port
  {00000000-0000-0000-0051-000000000066},  !- Target Object
  2;                                       !- Inlet Port

OS:Connection,
  {00000000-0000-0000-0017-000000000149},  !- Handle
  {00000000-0000-0000-0051-000000000066},  !- Source Object
  3,                                       !- Outlet Port
  {00000000-0000-0000-0003-000000000001},  !- Target Object
  6;                                       !- Inlet Port

OS:Connection,
  {00000000-0000-0000-0017-000000000150},  !- Handle
  {00000000-0000-0000-0003-000000000001},  !- Source Object
  7,                                       !- Outlet Port
  {00000000-0000-0000-0051-000000000067},  !- Target Object
  2;                                       !- Inlet Port

OS:Connection,
  {00000000-0000-0000-0017-000000000151},  !- Handle
  {00000000-0000-0000-0051-000000000067},  !- Source Object
  3,                                       !- Outlet Port
  {00000000-0000-0000-0042-000000000001},  !- Target Object
  10;                                      !- Inlet Port

OS:Connection,
  {00000000-0000-0000-0017-000000000152},  !- Handle
  {00000000-0000-0000-0042-000000000001},  !- Source Object
  11,                                      !- Outlet Port
  {00000000-0000-0000-0051-000000000063},  !- Target Object
  2;                                       !- Inlet Port

OS:Connection,
  {00000000-0000-0000-0017-000000000153},  !- Handle
  {00000000-0000-0000-0051-000000000078},  !- Source Object
  3,                                       !- Outlet Port
  {00000000-0000-0000-0042-000000000003},  !- Target Object
  8;                                       !- Inlet Port

OS:Connection,
  {00000000-0000-0000-0017-000000000154},  !- Handle
  {00000000-0000-0000-0042-000000000003},  !- Source Object
  9,                                       !- Outlet Port
  {00000000-0000-0000-0051-000000000084},  !- Target Object
  2;                                       !- Inlet Port

OS:Connection,
  {00000000-0000-0000-0017-000000000155},  !- Handle
  {00000000-0000-0000-0051-000000000084},  !- Source Object
  3,                                       !- Outlet Port
  {00000000-0000-0000-0003-000000000002},  !- Target Object
  6;                                       !- Inlet Port

OS:Connection,
  {00000000-0000-0000-0017-000000000156},  !- Handle
  {00000000-0000-0000-0003-000000000002},  !- Source Object
  7,                                       !- Outlet Port
  {00000000-0000-0000-0051-000000000085},  !- Target Object
  2;                                       !- Inlet Port

OS:Connection,
  {00000000-0000-0000-0017-000000000157},  !- Handle
  {00000000-0000-0000-0051-000000000085},  !- Source Object
  3,                                       !- Outlet Port
  {00000000-0000-0000-0042-000000000003},  !- Target Object
  10;                                      !- Inlet Port

OS:Connection,
  {00000000-0000-0000-0017-000000000158},  !- Handle
  {00000000-0000-0000-0042-000000000003},  !- Source Object
  11,                                      !- Outlet Port
  {00000000-0000-0000-0051-000000000079},  !- Target Object
  2;                                       !- Inlet Port

OS:Connection,
  {00000000-0000-0000-0017-000000000159},  !- Handle
  {00000000-0000-0000-0051-000000000071},  !- Source Object
  3,                                       !- Outlet Port
  {00000000-0000-0000-0042-000000000002},  !- Target Object
  8;                                       !- Inlet Port

OS:Connection,
  {00000000-0000-0000-0017-000000000160},  !- Handle
  {00000000-0000-0000-0042-000000000002},  !- Source Object
  9,                                       !- Outlet Port
  {00000000-0000-0000-0051-000000000082},  !- Target Object
  2;                                       !- Inlet Port

OS:Connection,
  {00000000-0000-0000-0017-000000000161},  !- Handle
  {00000000-0000-0000-0051-000000000082},  !- Source Object
  3,                                       !- Outlet Port
  {00000000-0000-0000-0003-000000000003},  !- Target Object
  6;                                       !- Inlet Port

OS:Connection,
  {00000000-0000-0000-0017-000000000162},  !- Handle
  {00000000-0000-0000-0003-000000000003},  !- Source Object
  7,                                       !- Outlet Port
  {00000000-0000-0000-0051-000000000083},  !- Target Object
  2;                                       !- Inlet Port

OS:Connection,
  {00000000-0000-0000-0017-000000000163},  !- Handle
  {00000000-0000-0000-0051-000000000083},  !- Source Object
  3,                                       !- Outlet Port
  {00000000-0000-0000-0042-000000000002},  !- Target Object
  10;                                      !- Inlet Port

OS:Connection,
  {00000000-0000-0000-0017-000000000164},  !- Handle
  {00000000-0000-0000-0042-000000000002},  !- Source Object
  11,                                      !- Outlet Port
  {00000000-0000-0000-0051-000000000072},  !- Target Object
  2;                                       !- Inlet Port

OS:Connector:Mixer,
  {00000000-0000-0000-0018-000000000001},  !- Handle
  Connector Mixer 1,                       !- Name
  {00000000-0000-0000-0017-000000000029},  !- Outlet Branch Name
  {00000000-0000-0000-0017-000000000020},  !- Inlet Branch Name 1
  {00000000-0000-0000-0017-000000000024},  !- Inlet Branch Name 2
  {00000000-0000-0000-0017-000000000028};  !- Inlet Branch Name 3

OS:Connector:Mixer,
  {00000000-0000-0000-0018-000000000002},  !- Handle
  Connector Mixer 2,                       !- Name
  {00000000-0000-0000-0017-000000000013},  !- Outlet Branch Name
  {00000000-0000-0000-0017-000000000050},  !- Inlet Branch Name 1
  {00000000-0000-0000-0017-000000000076},  !- Inlet Branch Name 2
  {00000000-0000-0000-0017-000000000102};  !- Inlet Branch Name 3

OS:Connector:Mixer,
  {00000000-0000-0000-0018-000000000003},  !- Handle
  Connector Mixer 3,                       !- Name
  {00000000-0000-0000-0017-000000000129},  !- Outlet Branch Name
  {00000000-0000-0000-0017-000000000121},  !- Inlet Branch Name 1
  {00000000-0000-0000-0017-000000000125};  !- Inlet Branch Name 2

OS:Connector:Mixer,
  {00000000-0000-0000-0018-000000000004},  !- Handle
  Connector Mixer 4,                       !- Name
  {00000000-0000-0000-0017-000000000132},  !- Outlet Branch Name
  {00000000-0000-0000-0017-000000000128},  !- Inlet Branch Name 1
  {00000000-0000-0000-0017-000000000138},  !- Inlet Branch Name 2
  {00000000-0000-0000-0017-000000000142},  !- Inlet Branch Name 3
  {00000000-0000-0000-0017-000000000146};  !- Inlet Branch Name 4

OS:Connector:Splitter,
  {00000000-0000-0000-0019-000000000001},  !- Handle
  Connector Splitter 1,                    !- Name
  {00000000-0000-0000-0017-000000000017},  !- Inlet Branch Name
  {00000000-0000-0000-0017-000000000008},  !- Outlet Branch Name 1
  {00000000-0000-0000-0017-000000000021},  !- Outlet Branch Name 2
  {00000000-0000-0000-0017-000000000025};  !- Outlet Branch Name 3

OS:Connector:Splitter,
  {00000000-0000-0000-0019-000000000002},  !- Handle
  Connector Splitter 2,                    !- Name
  {00000000-0000-0000-0017-000000000011},  !- Inlet Branch Name
  {00000000-0000-0000-0017-000000000012},  !- Outlet Branch Name 1
  {00000000-0000-0000-0017-000000000073},  !- Outlet Branch Name 2
  {00000000-0000-0000-0017-000000000099};  !- Outlet Branch Name 3

OS:Connector:Splitter,
  {00000000-0000-0000-0019-000000000003},  !- Handle
  Connector Splitter 3,                    !- Name
  {00000000-0000-0000-0017-000000000118},  !- Inlet Branch Name
  {00000000-0000-0000-0017-000000000110},  !- Outlet Branch Name 1
  {00000000-0000-0000-0017-000000000122};  !- Outlet Branch Name 2

OS:Connector:Splitter,
  {00000000-0000-0000-0019-000000000004},  !- Handle
  Connector Splitter 4,                    !- Name
  {00000000-0000-0000-0017-000000000113},  !- Inlet Branch Name
  {00000000-0000-0000-0017-000000000114},  !- Outlet Branch Name 1
  {00000000-0000-0000-0017-000000000135},  !- Outlet Branch Name 2
  {00000000-0000-0000-0017-000000000139},  !- Outlet Branch Name 3
  {00000000-0000-0000-0017-000000000143};  !- Outlet Branch Name 4

OS:Construction,
  {00000000-0000-0000-0020-000000000001},  !- Handle
  BTAP-Ext-DaylightDiffuser,               !- Name
  ,                                        !- Surface Rendering Name
  {00000000-0000-0000-0104-000000000001};  !- Layer 1

OS:Construction,
  {00000000-0000-0000-0020-000000000002},  !- Handle
  BTAP-Ext-DaylightDiffuser:U=0.241 SHGC=0.600, !- Name
  ,                                        !- Surface Rendering Name
  {00000000-0000-0000-0104-000000000003};  !- Layer 1

OS:Construction,
  {00000000-0000-0000-0020-000000000003},  !- Handle
  BTAP-Ext-DaylightDomes,                  !- Name
  ,                                        !- Surface Rendering Name
  {00000000-0000-0000-0104-000000000001};  !- Layer 1

OS:Construction,
  {00000000-0000-0000-0020-000000000004},  !- Handle
  BTAP-Ext-DaylightDomes:U=0.241 SHGC=0.600, !- Name
  ,                                        !- Surface Rendering Name
  {00000000-0000-0000-0104-000000000003};  !- Layer 1

OS:Construction,
  {00000000-0000-0000-0020-000000000005},  !- Handle
  BTAP-Ext-Door,                           !- Name
  ,                                        !- Surface Rendering Name
  {00000000-0000-0000-0048-000000000017},  !- Layer 1
  {00000000-0000-0000-0049-000000000013};  !- Layer 2

OS:Construction,
  {00000000-0000-0000-0020-000000000006},  !- Handle
  BTAP-Ext-Door:U-1.73,                    !- Name
  ,                                        !- Surface Rendering Name
  {00000000-0000-0000-0048-000000000016},  !- Layer 1
  {00000000-0000-0000-0049-000000000011};  !- Layer 2

OS:Construction,
  {00000000-0000-0000-0020-000000000007},  !- Handle
  BTAP-Ext-FixedWindow,                    !- Name
  ,                                        !- Surface Rendering Name
  {00000000-0000-0000-0104-000000000001};  !- Layer 1

OS:Construction,
  {00000000-0000-0000-0020-000000000008},  !- Handle
  BTAP-Ext-FixedWindow:U=0.173 SHGC=0.600, !- Name
  ,                                        !- Surface Rendering Name
  {00000000-0000-0000-0104-000000000002};  !- Layer 1

OS:Construction,
  {00000000-0000-0000-0020-000000000009},  !- Handle
  BTAP-Ext-Floor-Mass,                     !- Name
  ,                                        !- Surface Rendering Name
  {00000000-0000-0000-0049-000000000013},  !- Layer 1
  {00000000-0000-0000-0048-000000000008},  !- Layer 2
  {00000000-0000-0000-0049-000000000007};  !- Layer 3

OS:Construction,
  {00000000-0000-0000-0020-000000000010},  !- Handle
  BTAP-Ext-Floor-Mass:U-0.138,             !- Name
  ,                                        !- Surface Rendering Name
  {00000000-0000-0000-0049-000000000008},  !- Layer 1
  {00000000-0000-0000-0048-000000000007},  !- Layer 2
  {00000000-0000-0000-0049-000000000003};  !- Layer 3

OS:Construction,
  {00000000-0000-0000-0020-000000000011},  !- Handle
  BTAP-Ext-GlassDoors,                     !- Name
  ,                                        !- Surface Rendering Name
  {00000000-0000-0000-0104-000000000001};  !- Layer 1

OS:Construction,
  {00000000-0000-0000-0020-000000000012},  !- Handle
  BTAP-Ext-GlassDoors:U=0.173 SHGC=0.600,  !- Name
  ,                                        !- Surface Rendering Name
  {00000000-0000-0000-0104-000000000002};  !- Layer 1

OS:Construction,
  {00000000-0000-0000-0020-000000000013},  !- Handle
  BTAP-Ext-OverHeadDoor,                   !- Name
  ,                                        !- Surface Rendering Name
  {00000000-0000-0000-0049-000000000013};  !- Layer 1

OS:Construction,
  {00000000-0000-0000-0020-000000000014},  !- Handle
  BTAP-Ext-OverHeadDoor:U-1.73,            !- Name
  ,                                        !- Surface Rendering Name
  {00000000-0000-0000-0049-000000000012};  !- Layer 1

OS:Construction,
  {00000000-0000-0000-0020-000000000015},  !- Handle
  BTAP-Ext-Roof-Metal,                     !- Name
  ,                                        !- Surface Rendering Name
  {00000000-0000-0000-0048-000000000023},  !- Layer 1
  {00000000-0000-0000-0049-000000000013};  !- Layer 2

OS:Construction,
  {00000000-0000-0000-0020-000000000016},  !- Handle
  BTAP-Ext-Roof-Metal:U-0.121,             !- Name
  ,                                        !- Surface Rendering Name
  {00000000-0000-0000-0048-000000000022},  !- Layer 1
  {00000000-0000-0000-0049-000000000010};  !- Layer 2

OS:Construction,
  {00000000-0000-0000-0020-000000000017},  !- Handle
  BTAP-Ext-Skylights,                      !- Name
  ,                                        !- Surface Rendering Name
  {00000000-0000-0000-0104-000000000001};  !- Layer 1

OS:Construction,
  {00000000-0000-0000-0020-000000000018},  !- Handle
  BTAP-Ext-Skylights:U=0.241 SHGC=0.600,   !- Name
  ,                                        !- Surface Rendering Name
  {00000000-0000-0000-0104-000000000003};  !- Layer 1

OS:Construction,
  {00000000-0000-0000-0020-000000000019},  !- Handle
  BTAP-Ext-Wall-Mass,                      !- Name
  ,                                        !- Surface Rendering Name
  {00000000-0000-0000-0048-000000000006},  !- Layer 1
  {00000000-0000-0000-0048-000000000014},  !- Layer 2
  {00000000-0000-0000-0049-000000000013},  !- Layer 3
  {00000000-0000-0000-0048-000000000002};  !- Layer 4

OS:Construction,
  {00000000-0000-0000-0020-000000000020},  !- Handle
  BTAP-Ext-Wall-Mass:U-0.215,              !- Name
  ,                                        !- Surface Rendering Name
  {00000000-0000-0000-0048-000000000005},  !- Layer 1
  {00000000-0000-0000-0048-000000000013},  !- Layer 2
  {00000000-0000-0000-0049-000000000009},  !- Layer 3
  {00000000-0000-0000-0048-000000000001};  !- Layer 4

OS:Construction,
  {00000000-0000-0000-0020-000000000021},  !- Handle
  BTAP-Grnd-Floor-Mass,                    !- Name
  ,                                        !- Surface Rendering Name
  {00000000-0000-0000-0048-000000000012},  !- Layer 1
  {00000000-0000-0000-0049-000000000007};  !- Layer 2

OS:Construction,
  {00000000-0000-0000-0020-000000000022},  !- Handle
  BTAP-Grnd-Floor-Mass:U-0.757,            !- Name
  ,                                        !- Surface Rendering Name
  {00000000-0000-0000-0048-000000000009},  !- Layer 1
  {00000000-0000-0000-0049-000000000004};  !- Layer 2

OS:Construction,
  {00000000-0000-0000-0020-000000000023},  !- Handle
  BTAP-Grnd-Floor-Mass:U-0.757_std,        !- Name
  ,                                        !- Surface Rendering Name
  {00000000-0000-0000-0048-000000000009},  !- Layer 1
  {00000000-0000-0000-0048-000000000015};  !- Layer 2

OS:Construction,
  {00000000-0000-0000-0020-000000000024},  !- Handle
  BTAP-Grnd-Roof-Mass,                     !- Name
  ,                                        !- Surface Rendering Name
  {00000000-0000-0000-0048-000000000012},  !- Layer 1
  {00000000-0000-0000-0049-000000000007};  !- Layer 2

OS:Construction,
  {00000000-0000-0000-0020-000000000025},  !- Handle
  BTAP-Grnd-Roof-Mass:U-0.284,             !- Name
  ,                                        !- Surface Rendering Name
  {00000000-0000-0000-0048-000000000011},  !- Layer 1
  {00000000-0000-0000-0049-000000000006};  !- Layer 2

OS:Construction,
  {00000000-0000-0000-0020-000000000026},  !- Handle
  BTAP-Grnd-Wall-Mass,                     !- Name
  ,                                        !- Surface Rendering Name
  {00000000-0000-0000-0048-000000000012},  !- Layer 1
  {00000000-0000-0000-0049-000000000007};  !- Layer 2

OS:Construction,
  {00000000-0000-0000-0020-000000000027},  !- Handle
  BTAP-Grnd-Wall-Mass:U-0.284,             !- Name
  ,                                        !- Surface Rendering Name
  {00000000-0000-0000-0048-000000000010},  !- Layer 1
  {00000000-0000-0000-0049-000000000005};  !- Layer 2

OS:Construction,
  {00000000-0000-0000-0020-000000000028},  !- Handle
  BTAP-Int-Ceiling,                        !- Name
  ,                                        !- Surface Rendering Name
  {00000000-0000-0000-0049-000000000007},  !- Layer 1
  {00000000-0000-0000-0048-000000000003};  !- Layer 2

OS:Construction,
  {00000000-0000-0000-0020-000000000029},  !- Handle
  BTAP-Int-Door,                           !- Name
  ,                                        !- Surface Rendering Name
  {00000000-0000-0000-0048-000000000020};  !- Layer 1

OS:Construction,
  {00000000-0000-0000-0020-000000000030},  !- Handle
  BTAP-Int-Floor,                          !- Name
  ,                                        !- Surface Rendering Name
  {00000000-0000-0000-0048-000000000003},  !- Layer 1
  {00000000-0000-0000-0049-000000000007};  !- Layer 2

OS:Construction,
  {00000000-0000-0000-0020-000000000031},  !- Handle
  BTAP-Int-Partition,                      !- Name
  ,                                        !- Surface Rendering Name
  {00000000-0000-0000-0048-000000000020};  !- Layer 1

OS:Construction,
  {00000000-0000-0000-0020-000000000032},  !- Handle
  BTAP-Int-Wall,                           !- Name
  ,                                        !- Surface Rendering Name
  {00000000-0000-0000-0048-000000000018},  !- Layer 1
  {00000000-0000-0000-0048-000000000018};  !- Layer 2

OS:Construction,
  {00000000-0000-0000-0020-000000000033},  !- Handle
  BTAP-Int-Window,                         !- Name
  ,                                        !- Surface Rendering Name
  {00000000-0000-0000-0104-000000000001};  !- Layer 1

OS:Construction,
  {00000000-0000-0000-0020-000000000034},  !- Handle
  Basement Floor construction,             !- Name
  ,                                        !- Surface Rendering Name
  {00000000-0000-0000-0048-000000000021},  !- Layer 1
  {00000000-0000-0000-0049-000000000001};  !- Layer 2

OS:Construction,
  {00000000-0000-0000-0020-000000000035},  !- Handle
  Basement Wall construction,              !- Name
  ,                                        !- Surface Rendering Name
  {00000000-0000-0000-0048-000000000021};  !- Layer 1

OS:Construction,
  {00000000-0000-0000-0020-000000000036},  !- Handle
  Floor Adiabatic construction,            !- Name
  ,                                        !- Surface Rendering Name
  {00000000-0000-0000-0049-000000000001},  !- Layer 1
  {00000000-0000-0000-0048-000000000004},  !- Layer 2
  {00000000-0000-0000-0049-000000000002};  !- Layer 3

OS:Construction,
  {00000000-0000-0000-0020-000000000037},  !- Handle
  Wall Adiabatic construction,             !- Name
  ,                                        !- Surface Rendering Name
  {00000000-0000-0000-0048-000000000019},  !- Layer 1
  {00000000-0000-0000-0048-000000000019};  !- Layer 2

OS:Construction,
  {00000000-0000-0000-0020-000000000038},  !- Handle
  Zone1 Office : Mass Construction,        !- Name
  ,                                        !- Surface Rendering Name
  {00000000-0000-0000-0048-000000000024};  !- Layer 1

OS:Construction,
  {00000000-0000-0000-0020-000000000039},  !- Handle
  Zone2 Fine Storage : Mass Construction,  !- Name
  ,                                        !- Surface Rendering Name
  {00000000-0000-0000-0048-000000000025};  !- Layer 1

OS:Construction,
  {00000000-0000-0000-0020-000000000040},  !- Handle
  Zone3 Bulk Storage : Mass Construction,  !- Name
  ,                                        !- Surface Rendering Name
  {00000000-0000-0000-0048-000000000026};  !- Layer 1

OS:Controller:MechanicalVentilation,
  {00000000-0000-0000-0021-000000000001},  !- Handle
  Controller Mechanical Ventilation 1,     !- Name
  {00000000-0000-0000-0061-000000000001},  !- Availability Schedule
  ,                                        !- Demand Controlled Ventilation
  ZoneSum;                                 !- System Outdoor Air Method

OS:Controller:MechanicalVentilation,
  {00000000-0000-0000-0021-000000000002},  !- Handle
  Controller Mechanical Ventilation 2,     !- Name
  {00000000-0000-0000-0061-000000000001},  !- Availability Schedule
  ,                                        !- Demand Controlled Ventilation
  ZoneSum;                                 !- System Outdoor Air Method

OS:Controller:MechanicalVentilation,
  {00000000-0000-0000-0021-000000000003},  !- Handle
  Controller Mechanical Ventilation 3,     !- Name
  {00000000-0000-0000-0061-000000000001},  !- Availability Schedule
  ,                                        !- Demand Controlled Ventilation
  ZoneSum;                                 !- System Outdoor Air Method

OS:Controller:OutdoorAir,
  {00000000-0000-0000-0022-000000000001},  !- Handle
  Controller Outdoor Air 1,                !- Name
  ,                                        !- Relief Air Outlet Node Name
  ,                                        !- Return Air Node Name
  ,                                        !- Mixed Air Node Name
  ,                                        !- Actuator Node Name
  autosize,                                !- Minimum Outdoor Air Flow Rate {m3/s}
  Autosize,                                !- Maximum Outdoor Air Flow Rate {m3/s}
  NoEconomizer,                            !- Economizer Control Type
  ModulateFlow,                            !- Economizer Control Action Type
  28,                                      !- Economizer Maximum Limit Dry-Bulb Temperature {C}
  64000,                                   !- Economizer Maximum Limit Enthalpy {J/kg}
  ,                                        !- Economizer Maximum Limit Dewpoint Temperature {C}
  ,                                        !- Electronic Enthalpy Limit Curve Name
  -100,                                    !- Economizer Minimum Limit Dry-Bulb Temperature {C}
  NoLockout,                               !- Lockout Type
  FixedMinimum,                            !- Minimum Limit Type
  {00000000-0000-0000-0064-000000000019},  !- Minimum Outdoor Air Schedule Name
  ,                                        !- Minimum Fraction of Outdoor Air Schedule Name
  ,                                        !- Maximum Fraction of Outdoor Air Schedule Name
  {00000000-0000-0000-0021-000000000001},  !- Controller Mechanical Ventilation
  ,                                        !- Time of Day Economizer Control Schedule Name
  No,                                      !- High Humidity Control
  ,                                        !- Humidistat Control Zone Name
  1,                                       !- High Humidity Outdoor Air Flow Ratio
  Yes,                                     !- Control High Indoor Humidity Based on Outdoor Humidity Ratio
  BypassWhenOAFlowGreaterThanMinimum,      !- Heat Recovery Bypass Control Type
  InterlockedWithMechanicalCooling;        !- Economizer Operation Staging

OS:Controller:OutdoorAir,
  {00000000-0000-0000-0022-000000000002},  !- Handle
  Controller Outdoor Air 2,                !- Name
  ,                                        !- Relief Air Outlet Node Name
  ,                                        !- Return Air Node Name
  ,                                        !- Mixed Air Node Name
  ,                                        !- Actuator Node Name
  autosize,                                !- Minimum Outdoor Air Flow Rate {m3/s}
  Autosize,                                !- Maximum Outdoor Air Flow Rate {m3/s}
  DifferentialEnthalpy,                    !- Economizer Control Type
  ModulateFlow,                            !- Economizer Control Action Type
  ,                                        !- Economizer Maximum Limit Dry-Bulb Temperature {C}
  ,                                        !- Economizer Maximum Limit Enthalpy {J/kg}
  ,                                        !- Economizer Maximum Limit Dewpoint Temperature {C}
  ,                                        !- Electronic Enthalpy Limit Curve Name
  ,                                        !- Economizer Minimum Limit Dry-Bulb Temperature {C}
  NoLockout,                               !- Lockout Type
  FixedMinimum,                            !- Minimum Limit Type
  {00000000-0000-0000-0064-000000000021},  !- Minimum Outdoor Air Schedule Name
  ,                                        !- Minimum Fraction of Outdoor Air Schedule Name
  ,                                        !- Maximum Fraction of Outdoor Air Schedule Name
  {00000000-0000-0000-0021-000000000002},  !- Controller Mechanical Ventilation
  ,                                        !- Time of Day Economizer Control Schedule Name
  No,                                      !- High Humidity Control
  ,                                        !- Humidistat Control Zone Name
  1,                                       !- High Humidity Outdoor Air Flow Ratio
  Yes,                                     !- Control High Indoor Humidity Based on Outdoor Humidity Ratio
  BypassWhenOAFlowGreaterThanMinimum,      !- Heat Recovery Bypass Control Type
  InterlockedWithMechanicalCooling;        !- Economizer Operation Staging

OS:Controller:OutdoorAir,
  {00000000-0000-0000-0022-000000000003},  !- Handle
  Controller Outdoor Air 3,                !- Name
  ,                                        !- Relief Air Outlet Node Name
  ,                                        !- Return Air Node Name
  ,                                        !- Mixed Air Node Name
  ,                                        !- Actuator Node Name
  autosize,                                !- Minimum Outdoor Air Flow Rate {m3/s}
  Autosize,                                !- Maximum Outdoor Air Flow Rate {m3/s}
  DifferentialEnthalpy,                    !- Economizer Control Type
  ModulateFlow,                            !- Economizer Control Action Type
  ,                                        !- Economizer Maximum Limit Dry-Bulb Temperature {C}
  ,                                        !- Economizer Maximum Limit Enthalpy {J/kg}
  ,                                        !- Economizer Maximum Limit Dewpoint Temperature {C}
  ,                                        !- Electronic Enthalpy Limit Curve Name
  ,                                        !- Economizer Minimum Limit Dry-Bulb Temperature {C}
  NoLockout,                               !- Lockout Type
  FixedMinimum,                            !- Minimum Limit Type
  {00000000-0000-0000-0064-000000000020},  !- Minimum Outdoor Air Schedule Name
  ,                                        !- Minimum Fraction of Outdoor Air Schedule Name
  ,                                        !- Maximum Fraction of Outdoor Air Schedule Name
  {00000000-0000-0000-0021-000000000003},  !- Controller Mechanical Ventilation
  ,                                        !- Time of Day Economizer Control Schedule Name
  No,                                      !- High Humidity Control
  ,                                        !- Humidistat Control Zone Name
  1,                                       !- High Humidity Outdoor Air Flow Ratio
  Yes,                                     !- Control High Indoor Humidity Based on Outdoor Humidity Ratio
  BypassWhenOAFlowGreaterThanMinimum,      !- Heat Recovery Bypass Control Type
  InterlockedWithMechanicalCooling;        !- Economizer Operation Staging

OS:Curve:Biquadratic,
  {00000000-0000-0000-0023-000000000001},  !- Handle
  Curve Biquadratic 1,                     !- Name
  0.867905,                                !- Coefficient1 Constant
  0.0142459,                               !- Coefficient2 x
  0.000554364,                             !- Coefficient3 x**2
  -0.00755748,                             !- Coefficient4 y
  3.3048e-05,                              !- Coefficient5 y**2
  -0.000191808,                            !- Coefficient6 x*y
  13,                                      !- Minimum Value of x
  24,                                      !- Maximum Value of x
  24,                                      !- Minimum Value of y
  46;                                      !- Maximum Value of y

OS:Curve:Biquadratic,
  {00000000-0000-0000-0023-000000000002},  !- Handle
  Curve Biquadratic 2,                     !- Name
  0.116936,                                !- Coefficient1 Constant
  0.0284933,                               !- Coefficient2 x
  -0.000411156,                            !- Coefficient3 x**2
  0.0214108,                               !- Coefficient4 y
  0.000161028,                             !- Coefficient5 y**2
  -0.000679104,                            !- Coefficient6 x*y
  13,                                      !- Minimum Value of x
  24,                                      !- Maximum Value of x
  24,                                      !- Minimum Value of y
  46;                                      !- Maximum Value of y

OS:Curve:Biquadratic,
  {00000000-0000-0000-0023-000000000003},  !- Handle
  Curve Biquadratic 3,                     !- Name
  0.867905,                                !- Coefficient1 Constant
  0.0142459,                               !- Coefficient2 x
  0.000554364,                             !- Coefficient3 x**2
  -0.00755748,                             !- Coefficient4 y
  3.3048e-05,                              !- Coefficient5 y**2
  -0.000191808,                            !- Coefficient6 x*y
  13,                                      !- Minimum Value of x
  24,                                      !- Maximum Value of x
  24,                                      !- Minimum Value of y
  46;                                      !- Maximum Value of y

OS:Curve:Biquadratic,
  {00000000-0000-0000-0023-000000000004},  !- Handle
  Curve Biquadratic 4,                     !- Name
  0.116936,                                !- Coefficient1 Constant
  0.0284933,                               !- Coefficient2 x
  -0.000411156,                            !- Coefficient3 x**2
  0.0214108,                               !- Coefficient4 y
  0.000161028,                             !- Coefficient5 y**2
  -0.000679104,                            !- Coefficient6 x*y
  13,                                      !- Minimum Value of x
  24,                                      !- Maximum Value of x
  24,                                      !- Minimum Value of y
  46;                                      !- Maximum Value of y

OS:Curve:Biquadratic,
  {00000000-0000-0000-0023-000000000005},  !- Handle
  Curve Biquadratic 5,                     !- Name
  0.867905,                                !- Coefficient1 Constant
  0.0142459,                               !- Coefficient2 x
  0.000554364,                             !- Coefficient3 x**2
  -0.00755748,                             !- Coefficient4 y
  3.3048e-05,                              !- Coefficient5 y**2
  -0.000191808,                            !- Coefficient6 x*y
  13,                                      !- Minimum Value of x
  24,                                      !- Maximum Value of x
  24,                                      !- Minimum Value of y
  46;                                      !- Maximum Value of y

OS:Curve:Biquadratic,
  {00000000-0000-0000-0023-000000000006},  !- Handle
  Curve Biquadratic 6,                     !- Name
  0.116936,                                !- Coefficient1 Constant
  0.0284933,                               !- Coefficient2 x
  -0.000411156,                            !- Coefficient3 x**2
  0.0214108,                               !- Coefficient4 y
  0.000161028,                             !- Coefficient5 y**2
  -0.000679104,                            !- Coefficient6 x*y
  13,                                      !- Minimum Value of x
  24,                                      !- Maximum Value of x
  24,                                      !- Minimum Value of y
  46;                                      !- Maximum Value of y

OS:Curve:Biquadratic,
  {00000000-0000-0000-0023-000000000007},  !- Handle
  DXCOOL-NECB2011-REF-CAPFT,               !- Name
  0.867905,                                !- Coefficient1 Constant
  0.0142459,                               !- Coefficient2 x
  0.00055436,                              !- Coefficient3 x**2
  -0.0075575,                              !- Coefficient4 y
  3.3e-05,                                 !- Coefficient5 y**2
  -0.0001918,                              !- Coefficient6 x*y
  13,                                      !- Minimum Value of x
  24,                                      !- Maximum Value of x
  24,                                      !- Minimum Value of y
  46;                                      !- Maximum Value of y

OS:Curve:Biquadratic,
  {00000000-0000-0000-0023-000000000008},  !- Handle
  DXCOOL-NECB2011-REF-COOLEIRFT,           !- Name
  0.1141714,                               !- Coefficient1 Constant
  0.02818224,                              !- Coefficient2 x
  -0.0004199,                              !- Coefficient3 x**2
  0.02141082,                              !- Coefficient4 y
  0.000161028,                             !- Coefficient5 y**2
  -0.000679104,                            !- Coefficient6 x*y
  13,                                      !- Minimum Value of x
  24,                                      !- Maximum Value of x
  24,                                      !- Minimum Value of y
  46;                                      !- Maximum Value of y

OS:Curve:Cubic,
  {00000000-0000-0000-0024-000000000001},  !- Handle
  BOILER-EFFFPLR-NECB2011,                 !- Name
  0.3831,                                  !- Coefficient1 Constant
  2.0567,                                  !- Coefficient2 x
  -2.6469,                                 !- Coefficient3 x**2
  1.2148,                                  !- Coefficient4 x**3
  0,                                       !- Minimum Value of x
  1;                                       !- Maximum Value of x

OS:Curve:Cubic,
  {00000000-0000-0000-0024-000000000002},  !- Handle
  Curve Cubic 1,                           !- Name
  0.0277,                                  !- Coefficient1 Constant
  4.9151,                                  !- Coefficient2 x
  -8.184,                                  !- Coefficient3 x**2
  4.2702,                                  !- Coefficient4 x**3
  0.7,                                     !- Minimum Value of x
  1;                                       !- Maximum Value of x

OS:Curve:Cubic,
  {00000000-0000-0000-0024-000000000003},  !- Handle
  Curve Cubic 10,                          !- Name
  0.3696,                                  !- Coefficient1 Constant
  2.3362,                                  !- Coefficient2 x
  -2.9577,                                 !- Coefficient3 x**2
  1.2596,                                  !- Coefficient4 x**3
  0.7,                                     !- Minimum Value of x
  1;                                       !- Maximum Value of x

OS:Curve:Cubic,
  {00000000-0000-0000-0024-000000000004},  !- Handle
  Curve Cubic 11,                          !- Name
  0.0277,                                  !- Coefficient1 Constant
  4.9151,                                  !- Coefficient2 x
  -8.184,                                  !- Coefficient3 x**2
  4.2702,                                  !- Coefficient4 x**3
  0.7,                                     !- Minimum Value of x
  1;                                       !- Maximum Value of x

OS:Curve:Cubic,
  {00000000-0000-0000-0024-000000000005},  !- Handle
  Curve Cubic 12,                          !- Name
  0.729009,                                !- Coefficient1 Constant
  0.0319275,                               !- Coefficient2 x
  0.000136404,                             !- Coefficient3 x**2
  -8.748e-06,                              !- Coefficient4 x**3
  -20,                                     !- Minimum Value of x
  20;                                      !- Maximum Value of x

OS:Curve:Cubic,
  {00000000-0000-0000-0024-000000000006},  !- Handle
  Curve Cubic 13,                          !- Name
  0.84,                                    !- Coefficient1 Constant
  0.16,                                    !- Coefficient2 x
  0,                                       !- Coefficient3 x**2
  0,                                       !- Coefficient4 x**3
  0.5,                                     !- Minimum Value of x
  1.5;                                     !- Maximum Value of x

OS:Curve:Cubic,
  {00000000-0000-0000-0024-000000000007},  !- Handle
  Curve Cubic 14,                          !- Name
  1.2183,                                  !- Coefficient1 Constant
  -0.03612,                                !- Coefficient2 x
  0.00142,                                 !- Coefficient3 x**2
  -2.68e-05,                               !- Coefficient4 x**3
  -20,                                     !- Minimum Value of x
  20;                                      !- Maximum Value of x

OS:Curve:Cubic,
  {00000000-0000-0000-0024-000000000008},  !- Handle
  Curve Cubic 15,                          !- Name
  0.3696,                                  !- Coefficient1 Constant
  2.3362,                                  !- Coefficient2 x
  -2.9577,                                 !- Coefficient3 x**2
  1.2596,                                  !- Coefficient4 x**3
  0.7,                                     !- Minimum Value of x
  1;                                       !- Maximum Value of x

OS:Curve:Cubic,
  {00000000-0000-0000-0024-000000000009},  !- Handle
  Curve Cubic 2,                           !- Name
  0.729009,                                !- Coefficient1 Constant
  0.0319275,                               !- Coefficient2 x
  0.000136404,                             !- Coefficient3 x**2
  -8.748e-06,                              !- Coefficient4 x**3
  -20,                                     !- Minimum Value of x
  20;                                      !- Maximum Value of x

OS:Curve:Cubic,
  {00000000-0000-0000-0024-000000000010},  !- Handle
  Curve Cubic 3,                           !- Name
  0.84,                                    !- Coefficient1 Constant
  0.16,                                    !- Coefficient2 x
  0,                                       !- Coefficient3 x**2
  0,                                       !- Coefficient4 x**3
  0.5,                                     !- Minimum Value of x
  1.5;                                     !- Maximum Value of x

OS:Curve:Cubic,
  {00000000-0000-0000-0024-000000000011},  !- Handle
  Curve Cubic 4,                           !- Name
  1.2183,                                  !- Coefficient1 Constant
  -0.03612,                                !- Coefficient2 x
  0.00142,                                 !- Coefficient3 x**2
  -2.68e-05,                               !- Coefficient4 x**3
  -20,                                     !- Minimum Value of x
  20;                                      !- Maximum Value of x

OS:Curve:Cubic,
  {00000000-0000-0000-0024-000000000012},  !- Handle
  Curve Cubic 5,                           !- Name
  0.3696,                                  !- Coefficient1 Constant
  2.3362,                                  !- Coefficient2 x
  -2.9577,                                 !- Coefficient3 x**2
  1.2596,                                  !- Coefficient4 x**3
  0.7,                                     !- Minimum Value of x
  1;                                       !- Maximum Value of x

OS:Curve:Cubic,
  {00000000-0000-0000-0024-000000000013},  !- Handle
  Curve Cubic 6,                           !- Name
  0.0277,                                  !- Coefficient1 Constant
  4.9151,                                  !- Coefficient2 x
  -8.184,                                  !- Coefficient3 x**2
  4.2702,                                  !- Coefficient4 x**3
  0.7,                                     !- Minimum Value of x
  1;                                       !- Maximum Value of x

OS:Curve:Cubic,
  {00000000-0000-0000-0024-000000000014},  !- Handle
  Curve Cubic 7,                           !- Name
  0.729009,                                !- Coefficient1 Constant
  0.0319275,                               !- Coefficient2 x
  0.000136404,                             !- Coefficient3 x**2
  -8.748e-06,                              !- Coefficient4 x**3
  -20,                                     !- Minimum Value of x
  20;                                      !- Maximum Value of x

OS:Curve:Cubic,
  {00000000-0000-0000-0024-000000000015},  !- Handle
  Curve Cubic 8,                           !- Name
  0.84,                                    !- Coefficient1 Constant
  0.16,                                    !- Coefficient2 x
  0,                                       !- Coefficient3 x**2
  0,                                       !- Coefficient4 x**3
  0.5,                                     !- Minimum Value of x
  1.5;                                     !- Maximum Value of x

OS:Curve:Cubic,
  {00000000-0000-0000-0024-000000000016},  !- Handle
  Curve Cubic 9,                           !- Name
  1.2183,                                  !- Coefficient1 Constant
  -0.03612,                                !- Coefficient2 x
  0.00142,                                 !- Coefficient3 x**2
  -2.68e-05,                               !- Coefficient4 x**3
  -20,                                     !- Minimum Value of x
  20;                                      !- Maximum Value of x

OS:Curve:Cubic,
  {00000000-0000-0000-0024-000000000017},  !- Handle
  DXCOOL-NECB2011-REF-COOLPLFFPLR,         !- Name
  0.0277,                                  !- Coefficient1 Constant
  4.9151,                                  !- Coefficient2 x
  -8.184,                                  !- Coefficient3 x**2
  4.2702,                                  !- Coefficient4 x**3
  0.7,                                     !- Minimum Value of x
  1;                                       !- Maximum Value of x

OS:Curve:Cubic,
  {00000000-0000-0000-0024-000000000018},  !- Handle
  DXHEAT-NECB2011-REF-CAPFFLOW,            !- Name
  0.84,                                    !- Coefficient1 Constant
  0.16,                                    !- Coefficient2 x
  0,                                       !- Coefficient3 x**2
  0,                                       !- Coefficient4 x**3
  0.5,                                     !- Minimum Value of x
  1.5;                                     !- Maximum Value of x

OS:Curve:Cubic,
  {00000000-0000-0000-0024-000000000019},  !- Handle
  DXHEAT-NECB2011-REF-CAPFT,               !- Name
  0.729009,                                !- Coefficient1 Constant
  0.0319275,                               !- Coefficient2 x
  0.000136404,                             !- Coefficient3 x**2
  -8.748e-06,                              !- Coefficient4 x**3
  -20,                                     !- Minimum Value of x
  20;                                      !- Maximum Value of x

OS:Curve:Cubic,
  {00000000-0000-0000-0024-000000000020},  !- Handle
  DXHEAT-NECB2011-REF-EIRFT,               !- Name
  1.2183,                                  !- Coefficient1 Constant
  -0.03612,                                !- Coefficient2 x
  0.00142,                                 !- Coefficient3 x**2
  -2.68e-05,                               !- Coefficient4 x**3
  -20,                                     !- Minimum Value of x
  20;                                      !- Maximum Value of x

OS:Curve:Cubic,
  {00000000-0000-0000-0024-000000000021},  !- Handle
  DXHEAT-NECB2011-REF-PLFFPLR,             !- Name
  0.3696,                                  !- Coefficient1 Constant
  2.3362,                                  !- Coefficient2 x
  -2.9577,                                 !- Coefficient3 x**2
  1.2596,                                  !- Coefficient4 x**3
  0.7,                                     !- Minimum Value of x
  1;                                       !- Maximum Value of x

OS:Curve:Cubic,
  {00000000-0000-0000-0024-000000000022},  !- Handle
  FURNACE-EFFPLR-NECB2011,                 !- Name
  0.722,                                   !- Coefficient1 Constant
  0.8211,                                  !- Coefficient2 x
  -1.0396,                                 !- Coefficient3 x**2
  0.5,                                     !- Coefficient4 x**3
  0,                                       !- Minimum Value of x
  1;                                       !- Maximum Value of x

OS:Curve:Cubic,
  {00000000-0000-0000-0024-000000000023},  !- Handle
  SWH-EFFFPLR-NECB2011,                    !- Name
  0.7576,                                  !- Coefficient1 Constant
  1.0071,                                  !- Coefficient2 x
  -1.4443,                                 !- Coefficient3 x**2
  0.6844,                                  !- Coefficient4 x**3
  0,                                       !- Minimum Value of x
  1;                                       !- Maximum Value of x

OS:Curve:Quadratic,
  {00000000-0000-0000-0025-000000000001},  !- Handle
  Curve Quadratic 1,                       !- Name
  1,                                       !- Coefficient1 Constant
  0,                                       !- Coefficient2 x
  0,                                       !- Coefficient3 x**2
  0,                                       !- Minimum Value of x
  1;                                       !- Maximum Value of x

OS:Curve:Quadratic,
  {00000000-0000-0000-0025-000000000002},  !- Handle
  Curve Quadratic 2,                       !- Name
  1,                                       !- Coefficient1 Constant
  0,                                       !- Coefficient2 x
  0,                                       !- Coefficient3 x**2
  0,                                       !- Minimum Value of x
  1;                                       !- Maximum Value of x

OS:Curve:Quadratic,
  {00000000-0000-0000-0025-000000000003},  !- Handle
  Curve Quadratic 3,                       !- Name
  1.3824,                                  !- Coefficient1 Constant
  -0.4336,                                 !- Coefficient2 x
  0.0512,                                  !- Coefficient3 x**2
  0,                                       !- Minimum Value of x
  1;                                       !- Maximum Value of x

OS:Curve:Quadratic,
  {00000000-0000-0000-0025-000000000004},  !- Handle
  Curve Quadratic 4,                       !- Name
  1,                                       !- Coefficient1 Constant
  0,                                       !- Coefficient2 x
  0,                                       !- Coefficient3 x**2
  0,                                       !- Minimum Value of x
  1;                                       !- Maximum Value of x

OS:Curve:Quadratic,
  {00000000-0000-0000-0025-000000000005},  !- Handle
  Curve Quadratic 5,                       !- Name
  1,                                       !- Coefficient1 Constant
  0,                                       !- Coefficient2 x
  0,                                       !- Coefficient3 x**2
  0,                                       !- Minimum Value of x
  1;                                       !- Maximum Value of x

OS:Curve:Quadratic,
  {00000000-0000-0000-0025-000000000006},  !- Handle
  Curve Quadratic 6,                       !- Name
  1.3824,                                  !- Coefficient1 Constant
  -0.4336,                                 !- Coefficient2 x
  0.0512,                                  !- Coefficient3 x**2
  0,                                       !- Minimum Value of x
  1;                                       !- Maximum Value of x

OS:Curve:Quadratic,
  {00000000-0000-0000-0025-000000000007},  !- Handle
  Curve Quadratic 7,                       !- Name
  1,                                       !- Coefficient1 Constant
  0,                                       !- Coefficient2 x
  0,                                       !- Coefficient3 x**2
  0,                                       !- Minimum Value of x
  1;                                       !- Maximum Value of x

OS:Curve:Quadratic,
  {00000000-0000-0000-0025-000000000008},  !- Handle
  Curve Quadratic 8,                       !- Name
  1,                                       !- Coefficient1 Constant
  0,                                       !- Coefficient2 x
  0,                                       !- Coefficient3 x**2
  0,                                       !- Minimum Value of x
  1;                                       !- Maximum Value of x

OS:Curve:Quadratic,
  {00000000-0000-0000-0025-000000000009},  !- Handle
  Curve Quadratic 9,                       !- Name
  1.3824,                                  !- Coefficient1 Constant
  -0.4336,                                 !- Coefficient2 x
  0.0512,                                  !- Coefficient3 x**2
  0,                                       !- Minimum Value of x
  1;                                       !- Maximum Value of x

OS:Curve:Quadratic,
  {00000000-0000-0000-0025-000000000010},  !- Handle
  DXCOOL-NECB2011-REF-CAPFFLOW,            !- Name
  0.8,                                     !- Coefficient1 Constant
  0.2,                                     !- Coefficient2 x
  0,                                       !- Coefficient3 x**2
  0.5,                                     !- Minimum Value of x
  1.5;                                     !- Maximum Value of x

OS:Curve:Quadratic,
  {00000000-0000-0000-0025-000000000011},  !- Handle
  DXCOOL-NECB2011-REF-COOLEIRFFLOW,        !- Name
  1.1552,                                  !- Coefficient1 Constant
  -0.1808,                                 !- Coefficient2 x
  0.0256,                                  !- Coefficient3 x**2
  0.5,                                     !- Minimum Value of x
  1.5;                                     !- Maximum Value of x

OS:Curve:Quadratic,
  {00000000-0000-0000-0025-000000000012},  !- Handle
  DXHEAT-NECB2011-REF-EIRFFLOW,            !- Name
  1.3824,                                  !- Coefficient1 Constant
  -0.4336,                                 !- Coefficient2 x
  0.0512,                                  !- Coefficient3 x**2
  0,                                       !- Minimum Value of x
  1;                                       !- Maximum Value of x

OS:Daylighting:Control,
  {00000000-0000-0000-0026-000000000001},  !- Handle
  Zone3 Bulk Storage daylighting control,  !- Name
  {00000000-0000-0000-0082-000000000003},  !- Space Name
  22.8588851907324,                        !- Position X-Coordinate {m}
  65.5288042134326,                        !- Position Y-Coordinate {m}
  0.8,                                     !- Position Z-Coordinate {m}
  ,                                        !- Psi Rotation Around X-Axis {deg}
  ,                                        !- Theta Rotation Around Y-Axis {deg}
  ,                                        !- Phi Rotation Around Z-Axis {deg}
  200,                                     !- Illuminance Setpoint {lux}
  Stepped,                                 !- Lighting Control Type
  ,                                        !- Minimum Input Power Fraction for Continuous Dimming Control
  ,                                        !- Minimum Light Output Fraction for Continuous Dimming Control
  2;                                       !- Number of Stepped Control Steps

OS:DefaultConstructionSet,
  {00000000-0000-0000-0027-000000000001},  !- Handle
  BTAP-Mass at hdd = 5000.0,               !- Name
  {00000000-0000-0000-0030-000000000002},  !- Default Exterior Surface Constructions Name
  {00000000-0000-0000-0030-000000000003},  !- Default Interior Surface Constructions Name
  {00000000-0000-0000-0030-000000000001},  !- Default Ground Contact Surface Constructions Name
  {00000000-0000-0000-0029-000000000001},  !- Default Exterior SubSurface Constructions Name
  {00000000-0000-0000-0029-000000000002},  !- Default Interior SubSurface Constructions Name
  {00000000-0000-0000-0020-000000000031},  !- Interior Partition Construction Name
  ,                                        !- Space Shading Construction Name
  ,                                        !- Building Shading Construction Name
  ,                                        !- Site Shading Construction Name
  ;                                        !- Adiabatic Surface Construction Name

OS:DefaultScheduleSet,
  {00000000-0000-0000-0028-000000000001},  !- Handle
  Space Function Office enclosed <= 25 m2 Schedule Set, !- Name
  ,                                        !- Hours of Operation Schedule Name
  {00000000-0000-0000-0064-000000000009},  !- Number of People Schedule Name
  {00000000-0000-0000-0064-000000000013},  !- People Activity Level Schedule Name
  {00000000-0000-0000-0064-000000000008},  !- Lighting Schedule Name
  {00000000-0000-0000-0064-000000000007},  !- Electric Equipment Schedule Name
  ,                                        !- Gas Equipment Schedule Name
  ,                                        !- Hot Water Equipment Schedule Name
  ,                                        !- Infiltration Schedule Name
  ,                                        !- Steam Equipment Schedule Name
  ;                                        !- Other Equipment Schedule Name

OS:DefaultScheduleSet,
  {00000000-0000-0000-0028-000000000002},  !- Handle
  Space Function Warehouse storage area medium to bulky palletized items Schedule Set, !- Name
  ,                                        !- Hours of Operation Schedule Name
  {00000000-0000-0000-0064-000000000009},  !- Number of People Schedule Name
  {00000000-0000-0000-0064-000000000013},  !- People Activity Level Schedule Name
  {00000000-0000-0000-0064-000000000008},  !- Lighting Schedule Name
  {00000000-0000-0000-0064-000000000007},  !- Electric Equipment Schedule Name
  ,                                        !- Gas Equipment Schedule Name
  ,                                        !- Hot Water Equipment Schedule Name
  ,                                        !- Infiltration Schedule Name
  ,                                        !- Steam Equipment Schedule Name
  ;                                        !- Other Equipment Schedule Name

OS:DefaultScheduleSet,
  {00000000-0000-0000-0028-000000000003},  !- Handle
  Space Function Warehouse storage area small hand-carried items(4) Schedule Set, !- Name
  ,                                        !- Hours of Operation Schedule Name
  {00000000-0000-0000-0064-000000000009},  !- Number of People Schedule Name
  {00000000-0000-0000-0064-000000000013},  !- People Activity Level Schedule Name
  {00000000-0000-0000-0064-000000000008},  !- Lighting Schedule Name
  {00000000-0000-0000-0064-000000000007},  !- Electric Equipment Schedule Name
  ,                                        !- Gas Equipment Schedule Name
  ,                                        !- Hot Water Equipment Schedule Name
  ,                                        !- Infiltration Schedule Name
  ,                                        !- Steam Equipment Schedule Name
  ;                                        !- Other Equipment Schedule Name

OS:DefaultSubSurfaceConstructions,
  {00000000-0000-0000-0029-000000000001},  !- Handle
  BTAP-Mass at hdd = 5000.0,               !- Name
  {00000000-0000-0000-0020-000000000008},  !- Fixed Window Construction Name
  {00000000-0000-0000-0020-000000000008},  !- Operable Window Construction Name
  {00000000-0000-0000-0020-000000000006},  !- Door Construction Name
  {00000000-0000-0000-0020-000000000012},  !- Glass Door Construction Name
  {00000000-0000-0000-0020-000000000014},  !- Overhead Door Construction Name
  {00000000-0000-0000-0020-000000000018},  !- Skylight Construction Name
  {00000000-0000-0000-0020-000000000004},  !- Tubular Daylight Dome Construction Name
  {00000000-0000-0000-0020-000000000002};  !- Tubular Daylight Diffuser Construction Name

OS:DefaultSubSurfaceConstructions,
  {00000000-0000-0000-0029-000000000002},  !- Handle
  Default Sub Surface Constructions 2,     !- Name
  {00000000-0000-0000-0020-000000000033},  !- Fixed Window Construction Name
  {00000000-0000-0000-0020-000000000033},  !- Operable Window Construction Name
  {00000000-0000-0000-0020-000000000029},  !- Door Construction Name
  ,                                        !- Glass Door Construction Name
  ,                                        !- Overhead Door Construction Name
  ,                                        !- Skylight Construction Name
  ,                                        !- Tubular Daylight Dome Construction Name
  ;                                        !- Tubular Daylight Diffuser Construction Name

OS:DefaultSubSurfaceConstructions,
  {00000000-0000-0000-0029-000000000003},  !- Handle
  NECB2011 - FullSrvRest - WholeBuilding - NECB HDD Method at hdd = 5000.0, !- Name
  {00000000-0000-0000-0020-000000000007},  !- Fixed Window Construction Name
  {00000000-0000-0000-0020-000000000007},  !- Operable Window Construction Name
  {00000000-0000-0000-0020-000000000005},  !- Door Construction Name
  {00000000-0000-0000-0020-000000000011},  !- Glass Door Construction Name
  {00000000-0000-0000-0020-000000000013},  !- Overhead Door Construction Name
  {00000000-0000-0000-0020-000000000017},  !- Skylight Construction Name
  {00000000-0000-0000-0020-000000000003},  !- Tubular Daylight Dome Construction Name
  {00000000-0000-0000-0020-000000000001};  !- Tubular Daylight Diffuser Construction Name

OS:DefaultSurfaceConstructions,
  {00000000-0000-0000-0030-000000000001},  !- Handle
  BTAP-Mass at hdd = 5000.0 1,             !- Name
  {00000000-0000-0000-0020-000000000022},  !- Floor Construction Name
  {00000000-0000-0000-0020-000000000027},  !- Wall Construction Name
  {00000000-0000-0000-0020-000000000025};  !- Roof Ceiling Construction Name

OS:DefaultSurfaceConstructions,
  {00000000-0000-0000-0030-000000000002},  !- Handle
  BTAP-Mass at hdd = 5000.0,               !- Name
  {00000000-0000-0000-0020-000000000010},  !- Floor Construction Name
  {00000000-0000-0000-0020-000000000020},  !- Wall Construction Name
  {00000000-0000-0000-0020-000000000016};  !- Roof Ceiling Construction Name

OS:DefaultSurfaceConstructions,
  {00000000-0000-0000-0030-000000000003},  !- Handle
  Default Surface Constructions 2,         !- Name
  {00000000-0000-0000-0020-000000000030},  !- Floor Construction Name
  {00000000-0000-0000-0020-000000000032},  !- Wall Construction Name
  {00000000-0000-0000-0020-000000000028};  !- Roof Ceiling Construction Name

OS:DefaultSurfaceConstructions,
  {00000000-0000-0000-0030-000000000004},  !- Handle
  NECB2011 - FullSrvRest - WholeBuilding - NECB HDD Method at hdd = 5000.0 1, !- Name
  {00000000-0000-0000-0020-000000000021},  !- Floor Construction Name
  {00000000-0000-0000-0020-000000000026},  !- Wall Construction Name
  {00000000-0000-0000-0020-000000000024};  !- Roof Ceiling Construction Name

OS:DefaultSurfaceConstructions,
  {00000000-0000-0000-0030-000000000005},  !- Handle
  NECB2011 - FullSrvRest - WholeBuilding - NECB HDD Method at hdd = 5000.0, !- Name
  {00000000-0000-0000-0020-000000000009},  !- Floor Construction Name
  {00000000-0000-0000-0020-000000000019},  !- Wall Construction Name
  {00000000-0000-0000-0020-000000000015};  !- Roof Ceiling Construction Name

OS:DesignSpecification:OutdoorAir,
  {00000000-0000-0000-0031-000000000001},  !- Handle
  Space Function Office enclosed <= 25 m2 Ventilation, !- Name
  Sum,                                     !- Outdoor Air Method
  0.002539077244416,                       !- Outdoor Air Flow per Person {m3/s-person}
  0.0003048,                               !- Outdoor Air Flow per Floor Area {m3/s-m2}
  ,                                        !- Outdoor Air Flow Rate {m3/s}
  ,                                        !- Outdoor Air Flow Air Changes per Hour {1/hr}
  ;                                        !- Outdoor Air Flow Rate Fraction Schedule Name

OS:DesignSpecification:OutdoorAir,
  {00000000-0000-0000-0031-000000000002},  !- Handle
  Space Function Warehouse storage area medium to bulky palletized items Ventilation, !- Name
  Sum,                                     !- Outdoor Air Method
  0,                                       !- Outdoor Air Flow per Person {m3/s-person}
  0.0003048,                               !- Outdoor Air Flow per Floor Area {m3/s-m2}
  ,                                        !- Outdoor Air Flow Rate {m3/s}
  ,                                        !- Outdoor Air Flow Air Changes per Hour {1/hr}
  ;                                        !- Outdoor Air Flow Rate Fraction Schedule Name

OS:DesignSpecification:OutdoorAir,
  {00000000-0000-0000-0031-000000000003},  !- Handle
  Space Function Warehouse storage area small hand-carried items(4) Ventilation, !- Name
  Sum,                                     !- Outdoor Air Method
  0,                                       !- Outdoor Air Flow per Person {m3/s-person}
  0.0003048,                               !- Outdoor Air Flow per Floor Area {m3/s-m2}
  ,                                        !- Outdoor Air Flow Rate {m3/s}
  ,                                        !- Outdoor Air Flow Air Changes per Hour {1/hr}
  ;                                        !- Outdoor Air Flow Rate Fraction Schedule Name

OS:ElectricEquipment,
  {00000000-0000-0000-0032-000000000001},  !- Handle
  Space Function Office enclosed <= 25 m2 Elec Equip, !- Name
  {00000000-0000-0000-0033-000000000001},  !- Electric Equipment Definition Name
  {00000000-0000-0000-0084-000000000001},  !- Space or SpaceType Name
  ,                                        !- Schedule Name
  ,                                        !- Multiplier
  General;                                 !- End-Use Subcategory

OS:ElectricEquipment,
  {00000000-0000-0000-0032-000000000002},  !- Handle
  Space Function Warehouse storage area medium to bulky palletized items Elec Equip, !- Name
  {00000000-0000-0000-0033-000000000002},  !- Electric Equipment Definition Name
  {00000000-0000-0000-0084-000000000002},  !- Space or SpaceType Name
  ,                                        !- Schedule Name
  ,                                        !- Multiplier
  General;                                 !- End-Use Subcategory

OS:ElectricEquipment,
  {00000000-0000-0000-0032-000000000003},  !- Handle
  Space Function Warehouse storage area small hand-carried items(4) Elec Equip, !- Name
  {00000000-0000-0000-0033-000000000003},  !- Electric Equipment Definition Name
  {00000000-0000-0000-0084-000000000003},  !- Space or SpaceType Name
  ,                                        !- Schedule Name
  ,                                        !- Multiplier
  General;                                 !- End-Use Subcategory

OS:ElectricEquipment:Definition,
  {00000000-0000-0000-0033-000000000001},  !- Handle
  Space Function Office enclosed <= 25 m2 Elec Equip Definition, !- Name
  Watts/Area,                              !- Design Level Calculation Method
  ,                                        !- Design Level {W}
  7.50272566220473,                        !- Watts per Space Floor Area {W/m2}
  ,                                        !- Watts per Person {W/person}
  ,                                        !- Fraction Latent
  0.5;                                     !- Fraction Radiant

OS:ElectricEquipment:Definition,
  {00000000-0000-0000-0033-000000000002},  !- Handle
  Space Function Warehouse storage area medium to bulky palletized items Elec Equip Definition, !- Name
  Watts/Area,                              !- Design Level Calculation Method
  ,                                        !- Design Level {W}
  1.0003634216273,                         !- Watts per Space Floor Area {W/m2}
  ,                                        !- Watts per Person {W/person}
  ,                                        !- Fraction Latent
  0.5;                                     !- Fraction Radiant

OS:ElectricEquipment:Definition,
  {00000000-0000-0000-0033-000000000003},  !- Handle
  Space Function Warehouse storage area small hand-carried items(4) Elec Equip Definition, !- Name
  Watts/Area,                              !- Design Level Calculation Method
  ,                                        !- Design Level {W}
  1.0003634216273,                         !- Watts per Space Floor Area {W/m2}
  ,                                        !- Watts per Person {W/person}
  ,                                        !- Fraction Latent
  0.5;                                     !- Fraction Radiant

OS:EnergyManagementSystem:Actuator,
  {00000000-0000-0000-0034-000000000001},  !- Handle
  ems_sys_4_mixed_shr_none_sc_ashp_sh_ashp_c_g_ssf_cv_zh_b_hw_zc_none_srf_none__1_ClgSch0, !- Name
  {00000000-0000-0000-0064-000000000011},  !- Actuated Component Name
  Schedule:Year,                           !- Actuated Component Type
  Schedule Value,                          !- Actuated Component Control Type
  ;                                        !- Zone or Space Name

OS:EnergyManagementSystem:Actuator,
  {00000000-0000-0000-0034-000000000002},  !- Handle
  ems_sys_4_mixed_shr_none_sc_ashp_sh_ashp_c_g_ssf_cv_zh_b_hw_zc_none_srf_none__1_HtgSch0, !- Name
  {00000000-0000-0000-0064-000000000012},  !- Actuated Component Name
  Schedule:Year,                           !- Actuated Component Type
  Schedule Value,                          !- Actuated Component Control Type
  ;                                        !- Zone or Space Name

OS:EnergyManagementSystem:Actuator,
  {00000000-0000-0000-0034-000000000003},  !- Handle
  ems_sys_4_mixed_shr_none_sc_ashp_sh_ashp_c_g_ssf_cv_zh_b_hw_zc_none_srf_none__ClgSch0, !- Name
  {00000000-0000-0000-0064-000000000011},  !- Actuated Component Name
  Schedule:Year,                           !- Actuated Component Type
  Schedule Value,                          !- Actuated Component Control Type
  ;                                        !- Zone or Space Name

OS:EnergyManagementSystem:Actuator,
  {00000000-0000-0000-0034-000000000004},  !- Handle
  ems_sys_4_mixed_shr_none_sc_ashp_sh_ashp_c_g_ssf_cv_zh_b_hw_zc_none_srf_none__HtgSch0, !- Name
  {00000000-0000-0000-0064-000000000012},  !- Actuated Component Name
  Schedule:Year,                           !- Actuated Component Type
  Schedule Value,                          !- Actuated Component Control Type
  ;                                        !- Zone or Space Name

OS:EnergyManagementSystem:Program,
  {00000000-0000-0000-0035-000000000001},  !- Handle
  ems_sys_4_mixed_shr_none_sc_ashp_sh_ashp_c_g_ssf_cv_zh_b_hw_zc_none_srf_none__1_OptimumStartProg0, !- Name
<<<<<<< HEAD
  IF DaylightSavings==0 && DayOfWeek>1 && Hour==5 && {3d9e2f33-e879-41b1-85c3-19300deefc3b}<23.9 && {3d9e2f33-e879-41b1-85c3-19300deefc3b}>1.7, !- Program Line 1
  SET {3940fb2f-3c60-4f4d-aee1-e221a3660874} = 29.4, !- Program Line 2
  SET {bc533e94-7a06-468c-a06c-1b1ad04c0cc6} = 15.6, !- Program Line 3
  ELSEIF DaylightSavings==0 && DayOfWeek==1 && Hour==7 && {3d9e2f33-e879-41b1-85c3-19300deefc3b}<23.9 && {3d9e2f33-e879-41b1-85c3-19300deefc3b}>1.7, !- Program Line 4
  SET {3940fb2f-3c60-4f4d-aee1-e221a3660874} = 29.4, !- Program Line 5
  SET {bc533e94-7a06-468c-a06c-1b1ad04c0cc6} = 15.6, !- Program Line 6
  ELSEIF DaylightSavings==1 && DayOfWeek>1 && Hour==4 && {3d9e2f33-e879-41b1-85c3-19300deefc3b}<23.9 && {3d9e2f33-e879-41b1-85c3-19300deefc3b}>1.7, !- Program Line 7
  SET {3940fb2f-3c60-4f4d-aee1-e221a3660874} = 29.4, !- Program Line 8
  SET {bc533e94-7a06-468c-a06c-1b1ad04c0cc6} = 15.6, !- Program Line 9
  ELSEIF DaylightSavings==1 && DayOfWeek==1 && Hour==6 && {3d9e2f33-e879-41b1-85c3-19300deefc3b}<23.9 && {3d9e2f33-e879-41b1-85c3-19300deefc3b}>1.7, !- Program Line 10
  SET {3940fb2f-3c60-4f4d-aee1-e221a3660874} = 29.4, !- Program Line 11
  SET {bc533e94-7a06-468c-a06c-1b1ad04c0cc6} = 15.6, !- Program Line 12
  ELSE,                                    !- Program Line 13
  SET {3940fb2f-3c60-4f4d-aee1-e221a3660874} = NULL, !- Program Line 14
  SET {bc533e94-7a06-468c-a06c-1b1ad04c0cc6} = NULL, !- Program Line 15
=======
  IF DaylightSavings==0 && DayOfWeek>1 && Hour==5 && {8b3ac441-e655-4ee7-aa9b-2baf937f0b37}<23.9 && {8b3ac441-e655-4ee7-aa9b-2baf937f0b37}>1.7, !- Program Line 1
  SET {8d8881c7-1413-40bb-9314-b35d40eaf43a} = 29.4, !- Program Line 2
  SET {e8ec7357-d907-4030-84a9-35191e1cbcc3} = 15.6, !- Program Line 3
  ELSEIF DaylightSavings==0 && DayOfWeek==1 && Hour==7 && {8b3ac441-e655-4ee7-aa9b-2baf937f0b37}<23.9 && {8b3ac441-e655-4ee7-aa9b-2baf937f0b37}>1.7, !- Program Line 4
  SET {8d8881c7-1413-40bb-9314-b35d40eaf43a} = 29.4, !- Program Line 5
  SET {e8ec7357-d907-4030-84a9-35191e1cbcc3} = 15.6, !- Program Line 6
  ELSEIF DaylightSavings==1 && DayOfWeek>1 && Hour==4 && {8b3ac441-e655-4ee7-aa9b-2baf937f0b37}<23.9 && {8b3ac441-e655-4ee7-aa9b-2baf937f0b37}>1.7, !- Program Line 7
  SET {8d8881c7-1413-40bb-9314-b35d40eaf43a} = 29.4, !- Program Line 8
  SET {e8ec7357-d907-4030-84a9-35191e1cbcc3} = 15.6, !- Program Line 9
  ELSEIF DaylightSavings==1 && DayOfWeek==1 && Hour==6 && {8b3ac441-e655-4ee7-aa9b-2baf937f0b37}<23.9 && {8b3ac441-e655-4ee7-aa9b-2baf937f0b37}>1.7, !- Program Line 10
  SET {8d8881c7-1413-40bb-9314-b35d40eaf43a} = 29.4, !- Program Line 11
  SET {e8ec7357-d907-4030-84a9-35191e1cbcc3} = 15.6, !- Program Line 12
  ELSE,                                    !- Program Line 13
  SET {8d8881c7-1413-40bb-9314-b35d40eaf43a} = NULL, !- Program Line 14
  SET {e8ec7357-d907-4030-84a9-35191e1cbcc3} = NULL, !- Program Line 15
>>>>>>> c126813f
  ENDIF;                                   !- Program Line 16

OS:EnergyManagementSystem:Program,
  {00000000-0000-0000-0035-000000000002},  !- Handle
  ems_sys_4_mixed_shr_none_sc_ashp_sh_ashp_c_g_ssf_cv_zh_b_hw_zc_none_srf_none__OptimumStartProg0, !- Name
<<<<<<< HEAD
  IF DaylightSavings==0 && DayOfWeek>1 && Hour==5 && {f6e048af-135d-4d6a-8023-47e90b6ce17a}<23.9 && {f6e048af-135d-4d6a-8023-47e90b6ce17a}>1.7, !- Program Line 1
  SET {c60d85b4-f4f3-4d1d-9086-3a3f81cd639c} = 29.4, !- Program Line 2
  SET {40bf5af7-0518-4fb9-8730-446ffefec0fd} = 15.6, !- Program Line 3
  ELSEIF DaylightSavings==0 && DayOfWeek==1 && Hour==7 && {f6e048af-135d-4d6a-8023-47e90b6ce17a}<23.9 && {f6e048af-135d-4d6a-8023-47e90b6ce17a}>1.7, !- Program Line 4
  SET {c60d85b4-f4f3-4d1d-9086-3a3f81cd639c} = 29.4, !- Program Line 5
  SET {40bf5af7-0518-4fb9-8730-446ffefec0fd} = 15.6, !- Program Line 6
  ELSEIF DaylightSavings==1 && DayOfWeek>1 && Hour==4 && {f6e048af-135d-4d6a-8023-47e90b6ce17a}<23.9 && {f6e048af-135d-4d6a-8023-47e90b6ce17a}>1.7, !- Program Line 7
  SET {c60d85b4-f4f3-4d1d-9086-3a3f81cd639c} = 29.4, !- Program Line 8
  SET {40bf5af7-0518-4fb9-8730-446ffefec0fd} = 15.6, !- Program Line 9
  ELSEIF DaylightSavings==1 && DayOfWeek==1 && Hour==6 && {f6e048af-135d-4d6a-8023-47e90b6ce17a}<23.9 && {f6e048af-135d-4d6a-8023-47e90b6ce17a}>1.7, !- Program Line 10
  SET {c60d85b4-f4f3-4d1d-9086-3a3f81cd639c} = 29.4, !- Program Line 11
  SET {40bf5af7-0518-4fb9-8730-446ffefec0fd} = 15.6, !- Program Line 12
  ELSE,                                    !- Program Line 13
  SET {c60d85b4-f4f3-4d1d-9086-3a3f81cd639c} = NULL, !- Program Line 14
  SET {40bf5af7-0518-4fb9-8730-446ffefec0fd} = NULL, !- Program Line 15
=======
  IF DaylightSavings==0 && DayOfWeek>1 && Hour==5 && {716a8c98-2c8d-4ab7-869a-8c4c7a89e387}<23.9 && {716a8c98-2c8d-4ab7-869a-8c4c7a89e387}>1.7, !- Program Line 1
  SET {fab4b1f8-2891-4e69-ab2f-4f9fed447831} = 29.4, !- Program Line 2
  SET {3790cab9-fdb8-40fc-897f-929e7257ab32} = 15.6, !- Program Line 3
  ELSEIF DaylightSavings==0 && DayOfWeek==1 && Hour==7 && {716a8c98-2c8d-4ab7-869a-8c4c7a89e387}<23.9 && {716a8c98-2c8d-4ab7-869a-8c4c7a89e387}>1.7, !- Program Line 4
  SET {fab4b1f8-2891-4e69-ab2f-4f9fed447831} = 29.4, !- Program Line 5
  SET {3790cab9-fdb8-40fc-897f-929e7257ab32} = 15.6, !- Program Line 6
  ELSEIF DaylightSavings==1 && DayOfWeek>1 && Hour==4 && {716a8c98-2c8d-4ab7-869a-8c4c7a89e387}<23.9 && {716a8c98-2c8d-4ab7-869a-8c4c7a89e387}>1.7, !- Program Line 7
  SET {fab4b1f8-2891-4e69-ab2f-4f9fed447831} = 29.4, !- Program Line 8
  SET {3790cab9-fdb8-40fc-897f-929e7257ab32} = 15.6, !- Program Line 9
  ELSEIF DaylightSavings==1 && DayOfWeek==1 && Hour==6 && {716a8c98-2c8d-4ab7-869a-8c4c7a89e387}<23.9 && {716a8c98-2c8d-4ab7-869a-8c4c7a89e387}>1.7, !- Program Line 10
  SET {fab4b1f8-2891-4e69-ab2f-4f9fed447831} = 29.4, !- Program Line 11
  SET {3790cab9-fdb8-40fc-897f-929e7257ab32} = 15.6, !- Program Line 12
  ELSE,                                    !- Program Line 13
  SET {fab4b1f8-2891-4e69-ab2f-4f9fed447831} = NULL, !- Program Line 14
  SET {3790cab9-fdb8-40fc-897f-929e7257ab32} = NULL, !- Program Line 15
>>>>>>> c126813f
  ENDIF;                                   !- Program Line 16

OS:EnergyManagementSystem:ProgramCallingManager,
  {00000000-0000-0000-0036-000000000001},  !- Handle
  ems_sys_4_mixed_shr_none_sc_ashp_sh_ashp_c_g_ssf_cv_zh_b_hw_zc_none_srf_none__1_OptimumStartCallingManager0, !- Name
  BeginTimestepBeforePredictor,            !- EnergyPlus Model Calling Point
  {00000000-0000-0000-0035-000000000001};  !- Program Name 1

OS:EnergyManagementSystem:ProgramCallingManager,
  {00000000-0000-0000-0036-000000000002},  !- Handle
  ems_sys_4_mixed_shr_none_sc_ashp_sh_ashp_c_g_ssf_cv_zh_b_hw_zc_none_srf_none__OptimumStartCallingManager0, !- Name
  BeginTimestepBeforePredictor,            !- EnergyPlus Model Calling Point
  {00000000-0000-0000-0035-000000000002};  !- Program Name 1

OS:EnergyManagementSystem:Sensor,
  {00000000-0000-0000-0037-000000000001},  !- Handle
  OAT,                                     !- Name
  Environment,                             !- Output Variable or Output Meter Index Key Name
  Site Outdoor Air Drybulb Temperature;    !- Output Variable or Output Meter Name

OS:EnergyManagementSystem:Sensor,
  {00000000-0000-0000-0037-000000000002},  !- Handle
  OAT_1,                                   !- Name
  Environment,                             !- Output Variable or Output Meter Index Key Name
  Site Outdoor Air Drybulb Temperature;    !- Output Variable or Output Meter Name

OS:Facility,
  {00000000-0000-0000-0038-000000000001};  !- Handle

OS:Fan:ConstantVolume,
  {00000000-0000-0000-0039-000000000001},  !- Handle
  Fan Constant Volume 1,                   !- Name
  {00000000-0000-0000-0061-000000000001},  !- Availability Schedule Name
  0.39975,                                 !- Fan Total Efficiency
  640,                                     !- Pressure Rise {Pa}
  AutoSize,                                !- Maximum Flow Rate {m3/s}
  0.615,                                   !- Motor Efficiency
  ,                                        !- Motor In Airstream Fraction
  {00000000-0000-0000-0017-000000000040},  !- Air Inlet Node Name
  {00000000-0000-0000-0017-000000000038},  !- Air Outlet Node Name
  ;                                        !- End-Use Subcategory

OS:Fan:ConstantVolume,
  {00000000-0000-0000-0039-000000000002},  !- Handle
  Fan Constant Volume 2,                   !- Name
  {00000000-0000-0000-0061-000000000001},  !- Availability Schedule Name
  0.39975,                                 !- Fan Total Efficiency
  640,                                     !- Pressure Rise {Pa}
  AutoSize,                                !- Maximum Flow Rate {m3/s}
  0.615,                                   !- Motor Efficiency
  ,                                        !- Motor In Airstream Fraction
  {00000000-0000-0000-0017-000000000065},  !- Air Inlet Node Name
  {00000000-0000-0000-0017-000000000063},  !- Air Outlet Node Name
  ;                                        !- End-Use Subcategory

OS:Fan:ConstantVolume,
  {00000000-0000-0000-0039-000000000003},  !- Handle
  Fan Constant Volume 3,                   !- Name
  {00000000-0000-0000-0061-000000000001},  !- Availability Schedule Name
  0.39975,                                 !- Fan Total Efficiency
  640,                                     !- Pressure Rise {Pa}
  AutoSize,                                !- Maximum Flow Rate {m3/s}
  0.615,                                   !- Motor Efficiency
  ,                                        !- Motor In Airstream Fraction
  {00000000-0000-0000-0017-000000000091},  !- Air Inlet Node Name
  {00000000-0000-0000-0017-000000000089},  !- Air Outlet Node Name
  ;                                        !- End-Use Subcategory

OS:Foundation:Kiva,
  {00000000-0000-0000-0040-000000000001},  !- Handle
  Bldg Kiva Foundation,                    !- Name
  ,                                        !- Initial Indoor Air Temperature {C}
  ,                                        !- Interior Horizontal Insulation Material Name
  ,                                        !- Interior Horizontal Insulation Depth {m}
  ,                                        !- Interior Horizontal Insulation Width {m}
  ,                                        !- Interior Vertical Insulation Material Name
  ,                                        !- Interior Vertical Insulation Depth {m}
  ,                                        !- Exterior Horizontal Insulation Material Name
  ,                                        !- Exterior Horizontal Insulation Depth {m}
  ,                                        !- Exterior Horizontal Insulation Width {m}
  ,                                        !- Exterior Vertical Insulation Material Name
  ,                                        !- Exterior Vertical Insulation Depth {m}
  0,                                       !- Wall Height Above Grade {m}
  0,                                       !- Wall Depth Below Slab {m}
  ,                                        !- Footing Wall Construction Name
  ,                                        !- Footing Material Name
  ;                                        !- Footing Depth {m}

OS:Foundation:Kiva:Settings,
  {00000000-0000-0000-0041-000000000001},  !- Handle
  ,                                        !- Soil Conductivity {W/m-K}
  ,                                        !- Soil Density {kg/m3}
  ,                                        !- Soil Specific Heat {J/kg-K}
  ,                                        !- Ground Solar Absorptivity {dimensionless}
  ,                                        !- Ground Thermal Absorptivity {dimensionless}
  ,                                        !- Ground Surface Roughness {m}
  ,                                        !- Far-Field Width {m}
  ,                                        !- Deep-Ground Boundary Condition
  ,                                        !- Deep-Ground Depth {m}
  ,                                        !- Minimum Cell Dimension {m}
  ,                                        !- Maximum Cell Growth Coefficient {dimensionless}
  ;                                        !- Simulation Timestep

OS:HeatExchanger:AirToAir:SensibleAndLatent,
  {00000000-0000-0000-0042-000000000001},  !- Handle
  sys_3|mixed|shr>none|sc>ashp|sh>ashp>c-g|ssf>cv|zh>b-hw|zc>none|srf>none| ERV, !- Name
  {00000000-0000-0000-0061-000000000001},  !- Availability Schedule
  autosize,                                !- Nominal Supply Air Flow Rate {m3/s}
  0.5,                                     !- Sensible Effectiveness at 100% Heating Air Flow {dimensionless}
  0.5,                                     !- Latent Effectiveness at 100% Heating Air Flow {dimensionless}
  0.5,                                     !- Sensible Effectiveness at 100% Cooling Air Flow {dimensionless}
  0.5,                                     !- Latent Effectiveness at 100% Cooling Air Flow {dimensionless}
  {00000000-0000-0000-0017-000000000147},  !- Supply Air Inlet Node
  {00000000-0000-0000-0017-000000000148},  !- Supply Air Outlet Node
  {00000000-0000-0000-0017-000000000151},  !- Exhaust Air Inlet Node
  {00000000-0000-0000-0017-000000000152},  !- Exhaust Air Outlet Node
  123.389223024837,                        !- Nominal Electric Power {W}
  Yes,                                     !- Supply Air Outlet Temperature Control
  Rotary,                                  !- Heat Exchanger Type
  ExhaustOnly,                             !- Frost Control Type
  -23.3,                                   !- Threshold Temperature {C}
  0.167,                                   !- Initial Defrost Time Fraction {dimensionless}
  1.44,                                    !- Rate of Defrost Time Fraction Increase {1/K}
  Yes,                                     !- Economizer Lockout
  {00000000-0000-0000-0093-000000000004},  !- Sensible Effectiveness of Heating Air Flow Curve Name
  {00000000-0000-0000-0093-000000000002},  !- Latent Effectiveness of Heating Air Flow Curve Name
  {00000000-0000-0000-0093-000000000003},  !- Sensible Effectiveness of Cooling Air Flow Curve Name
  {00000000-0000-0000-0093-000000000001};  !- Latent Effectiveness of Cooling Air Flow Curve Name

OS:HeatExchanger:AirToAir:SensibleAndLatent,
  {00000000-0000-0000-0042-000000000002},  !- Handle
  sys_4|mixed|shr>none|sc>ashp|sh>ashp>c-g|ssf>cv|zh>b-hw|zc>none|srf>none| 1 ERV, !- Name
  {00000000-0000-0000-0061-000000000001},  !- Availability Schedule
  autosize,                                !- Nominal Supply Air Flow Rate {m3/s}
  0.5,                                     !- Sensible Effectiveness at 100% Heating Air Flow {dimensionless}
  0.5,                                     !- Latent Effectiveness at 100% Heating Air Flow {dimensionless}
  0.5,                                     !- Sensible Effectiveness at 100% Cooling Air Flow {dimensionless}
  0.5,                                     !- Latent Effectiveness at 100% Cooling Air Flow {dimensionless}
  {00000000-0000-0000-0017-000000000159},  !- Supply Air Inlet Node
  {00000000-0000-0000-0017-000000000160},  !- Supply Air Outlet Node
  {00000000-0000-0000-0017-000000000163},  !- Exhaust Air Inlet Node
  {00000000-0000-0000-0017-000000000164},  !- Exhaust Air Outlet Node
  750.879776984606,                        !- Nominal Electric Power {W}
  Yes,                                     !- Supply Air Outlet Temperature Control
  Rotary,                                  !- Heat Exchanger Type
  ExhaustOnly,                             !- Frost Control Type
  -23.3,                                   !- Threshold Temperature {C}
  0.167,                                   !- Initial Defrost Time Fraction {dimensionless}
  1.44,                                    !- Rate of Defrost Time Fraction Increase {1/K}
  Yes,                                     !- Economizer Lockout
  {00000000-0000-0000-0093-000000000008},  !- Sensible Effectiveness of Heating Air Flow Curve Name
  {00000000-0000-0000-0093-000000000006},  !- Latent Effectiveness of Heating Air Flow Curve Name
  {00000000-0000-0000-0093-000000000007},  !- Sensible Effectiveness of Cooling Air Flow Curve Name
  {00000000-0000-0000-0093-000000000005};  !- Latent Effectiveness of Cooling Air Flow Curve Name

OS:HeatExchanger:AirToAir:SensibleAndLatent,
  {00000000-0000-0000-0042-000000000003},  !- Handle
  sys_4|mixed|shr>none|sc>ashp|sh>ashp>c-g|ssf>cv|zh>b-hw|zc>none|srf>none| ERV, !- Name
  {00000000-0000-0000-0061-000000000001},  !- Availability Schedule
  autosize,                                !- Nominal Supply Air Flow Rate {m3/s}
  0.5,                                     !- Sensible Effectiveness at 100% Heating Air Flow {dimensionless}
  0.5,                                     !- Latent Effectiveness at 100% Heating Air Flow {dimensionless}
  0.5,                                     !- Sensible Effectiveness at 100% Cooling Air Flow {dimensionless}
  0.5,                                     !- Latent Effectiveness at 100% Cooling Air Flow {dimensionless}
  {00000000-0000-0000-0017-000000000153},  !- Supply Air Inlet Node
  {00000000-0000-0000-0017-000000000154},  !- Supply Air Outlet Node
  {00000000-0000-0000-0017-000000000157},  !- Exhaust Air Inlet Node
  {00000000-0000-0000-0017-000000000158},  !- Exhaust Air Outlet Node
  354.730337819395,                        !- Nominal Electric Power {W}
  Yes,                                     !- Supply Air Outlet Temperature Control
  Rotary,                                  !- Heat Exchanger Type
  ExhaustOnly,                             !- Frost Control Type
  -23.3,                                   !- Threshold Temperature {C}
  0.167,                                   !- Initial Defrost Time Fraction {dimensionless}
  1.44,                                    !- Rate of Defrost Time Fraction Increase {1/K}
  Yes,                                     !- Economizer Lockout
  {00000000-0000-0000-0093-000000000012},  !- Sensible Effectiveness of Heating Air Flow Curve Name
  {00000000-0000-0000-0093-000000000010},  !- Latent Effectiveness of Heating Air Flow Curve Name
  {00000000-0000-0000-0093-000000000011},  !- Sensible Effectiveness of Cooling Air Flow Curve Name
  {00000000-0000-0000-0093-000000000009};  !- Latent Effectiveness of Cooling Air Flow Curve Name

OS:InternalMass,
  {00000000-0000-0000-0043-000000000001},  !- Handle
  Zone1 Office : Mass,                     !- Name
  {00000000-0000-0000-0044-000000000001},  !- Internal Mass Definition Name
  {00000000-0000-0000-0082-000000000001},  !- Space or SpaceType Name
  1;                                       !- Multiplier

OS:InternalMass,
  {00000000-0000-0000-0043-000000000002},  !- Handle
  Zone2 Fine Storage : Mass,               !- Name
  {00000000-0000-0000-0044-000000000002},  !- Internal Mass Definition Name
  {00000000-0000-0000-0082-000000000002},  !- Space or SpaceType Name
  1;                                       !- Multiplier

OS:InternalMass,
  {00000000-0000-0000-0043-000000000003},  !- Handle
  Zone3 Bulk Storage : Mass,               !- Name
  {00000000-0000-0000-0044-000000000003},  !- Internal Mass Definition Name
  {00000000-0000-0000-0082-000000000003},  !- Space or SpaceType Name
  1;                                       !- Multiplier

OS:InternalMass:Definition,
  {00000000-0000-0000-0044-000000000001},  !- Handle
  Zone1 Office : Mass Definition,          !- Name
  {00000000-0000-0000-0020-000000000038},  !- Construction Name
  SurfaceArea,                             !- Design Level Calculation Method
  139.305091532106,                        !- Surface Area {m2}
  ,                                        !- Surface Area per Space Floor Area {dimensionless}
  ;                                        !- Surface Area per Person {m2/person}

OS:InternalMass:Definition,
  {00000000-0000-0000-0044-000000000002},  !- Handle
  Zone2 Fine Storage : Mass Definition,    !- Name
  {00000000-0000-0000-0020-000000000039},  !- Construction Name
  SurfaceArea,                             !- Design Level Calculation Method
  819.441714894743,                        !- Surface Area {m2}
  ,                                        !- Surface Area per Space Floor Area {dimensionless}
  ;                                        !- Surface Area per Person {m2/person}

OS:InternalMass:Definition,
  {00000000-0000-0000-0044-000000000003},  !- Handle
  Zone3 Bulk Storage : Mass Definition,    !- Name
  {00000000-0000-0000-0020-000000000040},  !- Construction Name
  SurfaceArea,                             !- Design Level Calculation Method
  1884.7159442579,                         !- Surface Area {m2}
  ,                                        !- Surface Area per Space Floor Area {dimensionless}
  ;                                        !- Surface Area per Person {m2/person}

OS:LifeCycleCost:Parameters,
  {00000000-0000-0000-0045-000000000001},  !- Handle
  FEMP,                                    !- Analysis Type
  ,                                        !- Discounting Convention
  ,                                        !- Inflation Approach
  ,                                        !- Real Discount Rate
  ,                                        !- Nominal Discount Rate
  ,                                        !- Inflation
  ,                                        !- Base Date Month
  ,                                        !- Base Date Year
  ,                                        !- Service Date Month
  ,                                        !- Service Date Year
  ,                                        !- Length of Study Period in Years
  ,                                        !- Tax Rate
  ,                                        !- Depreciation Method
  Yes;                                     !- Use NIST Fuel Escalation Rates

OS:Lights,
  {00000000-0000-0000-0046-000000000001},  !- Handle
  Space Function Office enclosed <= 25 m2 Lights, !- Name
  {00000000-0000-0000-0047-000000000001},  !- Lights Definition Name
  {00000000-0000-0000-0084-000000000001},  !- Space or SpaceType Name
  ,                                        !- Schedule Name
  1,                                       !- Fraction Replaceable
  ,                                        !- Multiplier
  General;                                 !- End-Use Subcategory

OS:Lights,
  {00000000-0000-0000-0046-000000000002},  !- Handle
  Space Function Warehouse storage area medium to bulky palletized items Lights, !- Name
  {00000000-0000-0000-0047-000000000002},  !- Lights Definition Name
  {00000000-0000-0000-0084-000000000002},  !- Space or SpaceType Name
  ,                                        !- Schedule Name
  1,                                       !- Fraction Replaceable
  ,                                        !- Multiplier
  General;                                 !- End-Use Subcategory

OS:Lights,
  {00000000-0000-0000-0046-000000000003},  !- Handle
  Space Function Warehouse storage area small hand-carried items(4) Lights, !- Name
  {00000000-0000-0000-0047-000000000003},  !- Lights Definition Name
  {00000000-0000-0000-0084-000000000003},  !- Space or SpaceType Name
  ,                                        !- Schedule Name
  1,                                       !- Fraction Replaceable
  ,                                        !- Multiplier
  General;                                 !- End-Use Subcategory

OS:Lights:Definition,
  {00000000-0000-0000-0047-000000000001},  !- Handle
  Space Function Office enclosed <= 25 m2 Lights Definition, !- Name
  Watts/Area,                              !- Design Level Calculation Method
  ,                                        !- Lighting Level {W}
  8.00000773925159,                        !- Watts per Space Floor Area {W/m2}
  ,                                        !- Watts per Person {W/person}
  0.5,                                     !- Fraction Radiant
  0.2;                                     !- Fraction Visible

OS:Lights:Definition,
  {00000000-0000-0000-0047-000000000002},  !- Handle
  Space Function Warehouse storage area medium to bulky palletized items Lights Definition, !- Name
  Watts/Area,                              !- Design Level Calculation Method
  ,                                        !- Lighting Level {W}
  3.60000348750698,                        !- Watts per Space Floor Area {W/m2}
  ,                                        !- Watts per Person {W/person}
  0.5,                                     !- Fraction Radiant
  0.2;                                     !- Fraction Visible

OS:Lights:Definition,
  {00000000-0000-0000-0047-000000000003},  !- Handle
  Space Function Warehouse storage area small hand-carried items(4) Lights Definition, !- Name
  Watts/Area,                              !- Design Level Calculation Method
  ,                                        !- Lighting Level {W}
  7.40000715800043,                        !- Watts per Space Floor Area {W/m2}
  ,                                        !- Watts per Person {W/person}
  0.5,                                     !- Fraction Radiant
  0.2;                                     !- Fraction Visible

OS:Material,
  {00000000-0000-0000-0048-000000000001},  !- Handle
  1/2IN Gypsum 1,                          !- Name
  Smooth,                                  !- Roughness
  0.0127,                                  !- Thickness {m}
  0.16,                                    !- Conductivity {W/m-K}
  784.9,                                   !- Density {kg/m3}
  830.000000000001,                        !- Specific Heat {J/kg-K}
  0.9,                                     !- Thermal Absorptance
  0.4,                                     !- Solar Absorptance
  0.4;                                     !- Visible Absorptance

OS:Material,
  {00000000-0000-0000-0048-000000000002},  !- Handle
  1/2IN Gypsum,                            !- Name
  Smooth,                                  !- Roughness
  0.0127,                                  !- Thickness {m}
  0.16,                                    !- Conductivity {W/m-K}
  784.9,                                   !- Density {kg/m3}
  830.000000000001,                        !- Specific Heat {J/kg-K}
  0.9,                                     !- Thermal Absorptance
  0.4,                                     !- Solar Absorptance
  0.4;                                     !- Visible Absorptance

OS:Material,
  {00000000-0000-0000-0048-000000000003},  !- Handle
  100mm Normalweight concrete floor 1,     !- Name
  MediumSmooth,                            !- Roughness
  0.1016,                                  !- Thickness {m}
  2.31,                                    !- Conductivity {W/m-K}
  2322,                                    !- Density {kg/m3}
  832;                                     !- Specific Heat {J/kg-K}

OS:Material,
  {00000000-0000-0000-0048-000000000004},  !- Handle
  100mm Normalweight concrete floor,       !- Name
  MediumSmooth,                            !- Roughness
  0.1016,                                  !- Thickness {m}
  2.31,                                    !- Conductivity {W/m-K}
  2322,                                    !- Density {kg/m3}
  832;                                     !- Specific Heat {J/kg-K}

OS:Material,
  {00000000-0000-0000-0048-000000000005},  !- Handle
  1IN Stucco 1,                            !- Name
  Smooth,                                  !- Roughness
  0.0253,                                  !- Thickness {m}
  0.691799999999999,                       !- Conductivity {W/m-K}
  1858,                                    !- Density {kg/m3}
  836.999999999999,                        !- Specific Heat {J/kg-K}
  0.9,                                     !- Thermal Absorptance
  0.7,                                     !- Solar Absorptance
  0.92;                                    !- Visible Absorptance

OS:Material,
  {00000000-0000-0000-0048-000000000006},  !- Handle
  1IN Stucco,                              !- Name
  Smooth,                                  !- Roughness
  0.0253,                                  !- Thickness {m}
  0.691799999999999,                       !- Conductivity {W/m-K}
  1858,                                    !- Density {kg/m3}
  836.999999999999,                        !- Specific Heat {J/kg-K}
  0.9,                                     !- Thermal Absorptance
  0.7,                                     !- Solar Absorptance
  0.92;                                    !- Visible Absorptance

OS:Material,
  {00000000-0000-0000-0048-000000000007},  !- Handle
  4 in. Normalweight Concrete Floor 1,     !- Name
  MediumRough,                             !- Roughness
  0.1016,                                  !- Thickness {m}
  2.31,                                    !- Conductivity {W/m-K}
  2321.99999999999,                        !- Density {kg/m3}
  831.999999999997,                        !- Specific Heat {J/kg-K}
  0.9,                                     !- Thermal Absorptance
  0.7,                                     !- Solar Absorptance
  0.7;                                     !- Visible Absorptance

OS:Material,
  {00000000-0000-0000-0048-000000000008},  !- Handle
  4 in. Normalweight Concrete Floor,       !- Name
  MediumRough,                             !- Roughness
  0.1016,                                  !- Thickness {m}
  2.31,                                    !- Conductivity {W/m-K}
  2321.99999999999,                        !- Density {kg/m3}
  831.999999999997,                        !- Specific Heat {J/kg-K}
  0.9,                                     !- Thermal Absorptance
  0.7,                                     !- Solar Absorptance
  0.7;                                     !- Visible Absorptance

OS:Material,
  {00000000-0000-0000-0048-000000000009},  !- Handle
  6 in. Normalweight Concrete Floor 1,     !- Name
  MediumRough,                             !- Roughness
  0.1524,                                  !- Thickness {m}
  2.31,                                    !- Conductivity {W/m-K}
  2321.99999999999,                        !- Density {kg/m3}
  831.999999999997,                        !- Specific Heat {J/kg-K}
  0.9,                                     !- Thermal Absorptance
  0.7,                                     !- Solar Absorptance
  0.7;                                     !- Visible Absorptance

OS:Material,
  {00000000-0000-0000-0048-000000000010},  !- Handle
  6 in. Normalweight Concrete Floor 2,     !- Name
  MediumRough,                             !- Roughness
  0.1524,                                  !- Thickness {m}
  2.31,                                    !- Conductivity {W/m-K}
  2321.99999999999,                        !- Density {kg/m3}
  831.999999999997,                        !- Specific Heat {J/kg-K}
  0.9,                                     !- Thermal Absorptance
  0.7,                                     !- Solar Absorptance
  0.7;                                     !- Visible Absorptance

OS:Material,
  {00000000-0000-0000-0048-000000000011},  !- Handle
  6 in. Normalweight Concrete Floor 3,     !- Name
  MediumRough,                             !- Roughness
  0.1524,                                  !- Thickness {m}
  2.31,                                    !- Conductivity {W/m-K}
  2321.99999999999,                        !- Density {kg/m3}
  831.999999999997,                        !- Specific Heat {J/kg-K}
  0.9,                                     !- Thermal Absorptance
  0.7,                                     !- Solar Absorptance
  0.7;                                     !- Visible Absorptance

OS:Material,
  {00000000-0000-0000-0048-000000000012},  !- Handle
  6 in. Normalweight Concrete Floor,       !- Name
  MediumRough,                             !- Roughness
  0.1524,                                  !- Thickness {m}
  2.31,                                    !- Conductivity {W/m-K}
  2321.99999999999,                        !- Density {kg/m3}
  831.999999999997,                        !- Specific Heat {J/kg-K}
  0.9,                                     !- Thermal Absorptance
  0.7,                                     !- Solar Absorptance
  0.7;                                     !- Visible Absorptance

OS:Material,
  {00000000-0000-0000-0048-000000000013},  !- Handle
  8IN CONCRETE HW RefBldg 1,               !- Name
  Rough,                                   !- Roughness
  0.2032,                                  !- Thickness {m}
  1.311,                                   !- Conductivity {W/m-K}
  2240,                                    !- Density {kg/m3}
  836.800000000001,                        !- Specific Heat {J/kg-K}
  0.9,                                     !- Thermal Absorptance
  0.7,                                     !- Solar Absorptance
  0.7;                                     !- Visible Absorptance

OS:Material,
  {00000000-0000-0000-0048-000000000014},  !- Handle
  8IN CONCRETE HW RefBldg,                 !- Name
  Rough,                                   !- Roughness
  0.2032,                                  !- Thickness {m}
  1.311,                                   !- Conductivity {W/m-K}
  2240,                                    !- Density {kg/m3}
  836.800000000001,                        !- Specific Heat {J/kg-K}
  0.9,                                     !- Thermal Absorptance
  0.7,                                     !- Solar Absorptance
  0.7;                                     !- Visible Absorptance

OS:Material,
  {00000000-0000-0000-0048-000000000015},  !- Handle
  Expanded Polystyrene,                    !- Name
  MediumSmooth,                            !- Roughness
  0.0363958681740979,                      !- Thickness {m}
  0.029,                                   !- Conductivity {W/m-K}
  29,                                      !- Density {kg/m3}
  1210;                                    !- Specific Heat {J/kg-K}

OS:Material,
  {00000000-0000-0000-0048-000000000016},  !- Handle
  F08 Metal surface 1,                     !- Name
  Smooth,                                  !- Roughness
  0.0008,                                  !- Thickness {m}
  45.2800000000001,                        !- Conductivity {W/m-K}
  7823.99999999999,                        !- Density {kg/m3}
  500,                                     !- Specific Heat {J/kg-K}
  0.9,                                     !- Thermal Absorptance
  0.7,                                     !- Solar Absorptance
  0.7;                                     !- Visible Absorptance

OS:Material,
  {00000000-0000-0000-0048-000000000017},  !- Handle
  F08 Metal surface,                       !- Name
  Smooth,                                  !- Roughness
  0.0008,                                  !- Thickness {m}
  45.2800000000001,                        !- Conductivity {W/m-K}
  7823.99999999999,                        !- Density {kg/m3}
  500,                                     !- Specific Heat {J/kg-K}
  0.9,                                     !- Thermal Absorptance
  0.7,                                     !- Solar Absorptance
  0.7;                                     !- Visible Absorptance

OS:Material,
  {00000000-0000-0000-0048-000000000018},  !- Handle
  G01 13mm gypsum board 1,                 !- Name
  Smooth,                                  !- Roughness
  0.0127,                                  !- Thickness {m}
  0.16,                                    !- Conductivity {W/m-K}
  800,                                     !- Density {kg/m3}
  1090,                                    !- Specific Heat {J/kg-K}
  0.9,                                     !- Thermal Absorptance
  0.7,                                     !- Solar Absorptance
  0.5;                                     !- Visible Absorptance

OS:Material,
  {00000000-0000-0000-0048-000000000019},  !- Handle
  G01 13mm gypsum board,                   !- Name
  Smooth,                                  !- Roughness
  0.0127,                                  !- Thickness {m}
  0.16,                                    !- Conductivity {W/m-K}
  800,                                     !- Density {kg/m3}
  1090,                                    !- Specific Heat {J/kg-K}
  0.9,                                     !- Thermal Absorptance
  0.7,                                     !- Solar Absorptance
  0.5;                                     !- Visible Absorptance

OS:Material,
  {00000000-0000-0000-0048-000000000020},  !- Handle
  G05 25mm wood,                           !- Name
  MediumSmooth,                            !- Roughness
  0.0254,                                  !- Thickness {m}
  0.15,                                    !- Conductivity {W/m-K}
  608,                                     !- Density {kg/m3}
  1630,                                    !- Specific Heat {J/kg-K}
  0.9,                                     !- Thermal Absorptance
  0.5,                                     !- Solar Absorptance
  0.5;                                     !- Visible Absorptance

OS:Material,
  {00000000-0000-0000-0048-000000000021},  !- Handle
  M10 200mm concrete block basement wall,  !- Name
  MediumRough,                             !- Roughness
  0.2032,                                  !- Thickness {m}
  1.326,                                   !- Conductivity {W/m-K}
  1842,                                    !- Density {kg/m3}
  912;                                     !- Specific Heat {J/kg-K}

OS:Material,
  {00000000-0000-0000-0048-000000000022},  !- Handle
  Metal Roof Surface 1,                    !- Name
  Smooth,                                  !- Roughness
  0.000799999999999998,                    !- Thickness {m}
  45.2799999999999,                        !- Conductivity {W/m-K}
  7823.99999999999,                        !- Density {kg/m3}
  499.999999999996,                        !- Specific Heat {J/kg-K}
  0.9,                                     !- Thermal Absorptance
  0.7,                                     !- Solar Absorptance
  0.7;                                     !- Visible Absorptance

OS:Material,
  {00000000-0000-0000-0048-000000000023},  !- Handle
  Metal Roof Surface,                      !- Name
  Smooth,                                  !- Roughness
  0.000799999999999998,                    !- Thickness {m}
  45.2799999999999,                        !- Conductivity {W/m-K}
  7823.99999999999,                        !- Density {kg/m3}
  499.999999999996,                        !- Specific Heat {J/kg-K}
  0.9,                                     !- Thermal Absorptance
  0.7,                                     !- Solar Absorptance
  0.7;                                     !- Visible Absorptance

OS:Material,
  {00000000-0000-0000-0048-000000000024},  !- Handle
  Zone1 Office : Mass Material,            !- Name
  MediumRough,                             !- Roughness
  0.15,                                    !- Thickness {m}
  1,                                       !- Conductivity {W/m-K}
  1000,                                    !- Density {kg/m3}
  1000,                                    !- Specific Heat {J/kg-K}
  0.9,                                     !- Thermal Absorptance
  0.7,                                     !- Solar Absorptance
  0.7;                                     !- Visible Absorptance

OS:Material,
  {00000000-0000-0000-0048-000000000025},  !- Handle
  Zone2 Fine Storage : Mass Material,      !- Name
  MediumRough,                             !- Roughness
  0.15,                                    !- Thickness {m}
  1,                                       !- Conductivity {W/m-K}
  1000,                                    !- Density {kg/m3}
  1000,                                    !- Specific Heat {J/kg-K}
  0.9,                                     !- Thermal Absorptance
  0.7,                                     !- Solar Absorptance
  0.7;                                     !- Visible Absorptance

OS:Material,
  {00000000-0000-0000-0048-000000000026},  !- Handle
  Zone3 Bulk Storage : Mass Material,      !- Name
  MediumRough,                             !- Roughness
  0.15,                                    !- Thickness {m}
  1,                                       !- Conductivity {W/m-K}
  1000,                                    !- Density {kg/m3}
  1000,                                    !- Specific Heat {J/kg-K}
  0.9,                                     !- Thermal Absorptance
  0.7,                                     !- Solar Absorptance
  0.7;                                     !- Visible Absorptance

OS:Material:NoMass,
  {00000000-0000-0000-0049-000000000001},  !- Handle
  CP02 CARPET PAD,                         !- Name
  VeryRough,                               !- Roughness
  0.21648,                                 !- Thermal Resistance {m2-K/W}
  0.9,                                     !- Thermal Absorptance
  0.7,                                     !- Solar Absorptance
  0.8;                                     !- Visible Absorptance

OS:Material:NoMass,
  {00000000-0000-0000-0049-000000000002},  !- Handle
  Nonres_Floor_Insulation,                 !- Name
  MediumSmooth,                            !- Roughness
  2.88291975297193,                        !- Thermal Resistance {m2-K/W}
  0.9,                                     !- Thermal Absorptance
  0.7,                                     !- Solar Absorptance
  0.7;                                     !- Visible Absorptance

OS:Material:NoMass,
  {00000000-0000-0000-0049-000000000003},  !- Handle
  Typical Carpet Pad 1,                    !- Name
  Smooth,                                  !- Roughness
  0.216479986995276,                       !- Thermal Resistance {m2-K/W}
  0.9,                                     !- Thermal Absorptance
  0.7,                                     !- Solar Absorptance
  0.8;                                     !- Visible Absorptance

OS:Material:NoMass,
  {00000000-0000-0000-0049-000000000004},  !- Handle
  Typical Carpet Pad 2,                    !- Name
  Smooth,                                  !- Roughness
  1.25502993703786,                        !- Thermal Resistance {m2-K/W}
  0.9,                                     !- Thermal Absorptance
  0.7,                                     !- Solar Absorptance
  0.8;                                     !- Visible Absorptance

OS:Material:NoMass,
  {00000000-0000-0000-0049-000000000005},  !- Handle
  Typical Carpet Pad 3,                    !- Name
  Smooth,                                  !- Roughness
  3.45515273458935,                        !- Thermal Resistance {m2-K/W}
  0.9,                                     !- Thermal Absorptance
  0.7,                                     !- Solar Absorptance
  0.8;                                     !- Visible Absorptance

OS:Material:NoMass,
  {00000000-0000-0000-0049-000000000006},  !- Handle
  Typical Carpet Pad 4,                    !- Name
  Smooth,                                  !- Roughness
  3.45515273458935,                        !- Thermal Resistance {m2-K/W}
  0.9,                                     !- Thermal Absorptance
  0.7,                                     !- Solar Absorptance
  0.8;                                     !- Visible Absorptance

OS:Material:NoMass,
  {00000000-0000-0000-0049-000000000007},  !- Handle
  Typical Carpet Pad,                      !- Name
  Smooth,                                  !- Roughness
  0.216479986995276,                       !- Thermal Resistance {m2-K/W}
  0.9,                                     !- Thermal Absorptance
  0.7,                                     !- Solar Absorptance
  0.8;                                     !- Visible Absorptance

OS:Material:NoMass,
  {00000000-0000-0000-0049-000000000008},  !- Handle
  Typical Insulation 1,                    !- Name
  Smooth,                                  !- Roughness
  6.98591414061624,                        !- Thermal Resistance {m2-K/W}
  0.9,                                     !- Thermal Absorptance
  0.7,                                     !- Solar Absorptance
  0.7;                                     !- Visible Absorptance

OS:Material:NoMass,
  {00000000-0000-0000-0049-000000000009},  !- Handle
  Typical Insulation 2,                    !- Name
  Smooth,                                  !- Roughness
  4.38022034120929,                        !- Thermal Resistance {m2-K/W}
  0.9,                                     !- Thermal Absorptance
  0.7,                                     !- Solar Absorptance
  0.7;                                     !- Visible Absorptance

OS:Material:NoMass,
  {00000000-0000-0000-0049-000000000010},  !- Handle
  Typical Insulation 3,                    !- Name
  Smooth,                                  !- Roughness
  8.26444514207283,                        !- Thermal Resistance {m2-K/W}
  0.9,                                     !- Thermal Absorptance
  0.7,                                     !- Solar Absorptance
  0.7;                                     !- Visible Absorptance

OS:Material:NoMass,
  {00000000-0000-0000-0049-000000000011},  !- Handle
  Typical Insulation 4,                    !- Name
  Smooth,                                  !- Roughness
  0.578017014236402,                       !- Thermal Resistance {m2-K/W}
  0.9,                                     !- Thermal Absorptance
  0.7,                                     !- Solar Absorptance
  0.7;                                     !- Visible Absorptance

OS:Material:NoMass,
  {00000000-0000-0000-0049-000000000012},  !- Handle
  Typical Insulation 5,                    !- Name
  Smooth,                                  !- Roughness
  0.578034682080925,                       !- Thermal Resistance {m2-K/W}
  0.9,                                     !- Thermal Absorptance
  0.7,                                     !- Solar Absorptance
  0.7;                                     !- Visible Absorptance

OS:Material:NoMass,
  {00000000-0000-0000-0049-000000000013},  !- Handle
  Typical Insulation,                      !- Name
  Smooth,                                  !- Roughness
  0.101874652714525,                       !- Thermal Resistance {m2-K/W}
  0.9,                                     !- Thermal Absorptance
  0.7,                                     !- Solar Absorptance
  0.7;                                     !- Visible Absorptance

OS:ModelObjectList,
  {00000000-0000-0000-0050-000000000001},  !- Handle
  Availability Manager Night Cycle 1 Control Zone List; !- Name

OS:ModelObjectList,
  {00000000-0000-0000-0050-000000000002},  !- Handle
  Availability Manager Night Cycle 1 Cooling Control Zone List; !- Name

OS:ModelObjectList,
  {00000000-0000-0000-0050-000000000003},  !- Handle
  Availability Manager Night Cycle 1 Heating Control Zone List; !- Name

OS:ModelObjectList,
  {00000000-0000-0000-0050-000000000004},  !- Handle
  Availability Manager Night Cycle 1 Heating Zone Fans Only Zone List; !- Name

OS:ModelObjectList,
  {00000000-0000-0000-0050-000000000005},  !- Handle
  Availability Manager Night Cycle 2 Control Zone List; !- Name

OS:ModelObjectList,
  {00000000-0000-0000-0050-000000000006},  !- Handle
  Availability Manager Night Cycle 2 Cooling Control Zone List; !- Name

OS:ModelObjectList,
  {00000000-0000-0000-0050-000000000007},  !- Handle
  Availability Manager Night Cycle 2 Heating Control Zone List; !- Name

OS:ModelObjectList,
  {00000000-0000-0000-0050-000000000008},  !- Handle
  Availability Manager Night Cycle 2 Heating Zone Fans Only Zone List; !- Name

OS:ModelObjectList,
  {00000000-0000-0000-0050-000000000009},  !- Handle
  Availability Manager Night Cycle 3 Control Zone List; !- Name

OS:ModelObjectList,
  {00000000-0000-0000-0050-000000000010},  !- Handle
  Availability Manager Night Cycle 3 Cooling Control Zone List; !- Name

OS:ModelObjectList,
  {00000000-0000-0000-0050-000000000011},  !- Handle
  Availability Manager Night Cycle 3 Heating Control Zone List; !- Name

OS:ModelObjectList,
  {00000000-0000-0000-0050-000000000012},  !- Handle
  Availability Manager Night Cycle 3 Heating Zone Fans Only Zone List; !- Name

OS:ModelObjectList,
  {00000000-0000-0000-0050-000000000013},  !- Handle
  Table Lookup 1 Independent Variable List 12, !- Name
  {00000000-0000-0000-0092-000000000008};  !- Model Object 1

OS:ModelObjectList,
  {00000000-0000-0000-0050-000000000014},  !- Handle
  Table Lookup 1 Independent Variable List 13, !- Name
  {00000000-0000-0000-0092-000000000006};  !- Model Object 1

OS:ModelObjectList,
  {00000000-0000-0000-0050-000000000015},  !- Handle
  Table Lookup 1 Independent Variable List 14, !- Name
  {00000000-0000-0000-0092-000000000007};  !- Model Object 1

OS:ModelObjectList,
  {00000000-0000-0000-0050-000000000016},  !- Handle
  Table Lookup 1 Independent Variable List 15, !- Name
  {00000000-0000-0000-0092-000000000005};  !- Model Object 1

OS:ModelObjectList,
  {00000000-0000-0000-0050-000000000017},  !- Handle
  Table Lookup 1 Independent Variable List 16, !- Name
  {00000000-0000-0000-0092-000000000012};  !- Model Object 1

OS:ModelObjectList,
  {00000000-0000-0000-0050-000000000018},  !- Handle
  Table Lookup 1 Independent Variable List 17, !- Name
  {00000000-0000-0000-0092-000000000010};  !- Model Object 1

OS:ModelObjectList,
  {00000000-0000-0000-0050-000000000019},  !- Handle
  Table Lookup 1 Independent Variable List 18, !- Name
  {00000000-0000-0000-0092-000000000011};  !- Model Object 1

OS:ModelObjectList,
  {00000000-0000-0000-0050-000000000020},  !- Handle
  Table Lookup 1 Independent Variable List 19, !- Name
  {00000000-0000-0000-0092-000000000009};  !- Model Object 1

OS:ModelObjectList,
  {00000000-0000-0000-0050-000000000021},  !- Handle
  Table Lookup 1 Independent Variable List 20, !- Name
  {00000000-0000-0000-0092-000000000004};  !- Model Object 1

OS:ModelObjectList,
  {00000000-0000-0000-0050-000000000022},  !- Handle
  Table Lookup 1 Independent Variable List 21, !- Name
  {00000000-0000-0000-0092-000000000003};  !- Model Object 1

OS:ModelObjectList,
  {00000000-0000-0000-0050-000000000023},  !- Handle
  Table Lookup 1 Independent Variable List 22, !- Name
  {00000000-0000-0000-0092-000000000001};  !- Model Object 1

OS:ModelObjectList,
  {00000000-0000-0000-0050-000000000024},  !- Handle
  Table Lookup 1 Independent Variable List, !- Name
  {00000000-0000-0000-0092-000000000002};  !- Model Object 1

OS:Node,
  {00000000-0000-0000-0051-000000000001},  !- Handle
  28gal NaturalGas Water Heater - 19kBtu/hr 0.82 Therm Eff Supply Inlet Water Node, !- Name
  {00000000-0000-0000-0017-000000000110},  !- Inlet Port
  {00000000-0000-0000-0017-000000000119};  !- Outlet Port

OS:Node,
  {00000000-0000-0000-0051-000000000002},  !- Handle
  28gal NaturalGas Water Heater - 19kBtu/hr 0.82 Therm Eff Supply Outlet Water Node, !- Name
  {00000000-0000-0000-0017-000000000120},  !- Inlet Port
  {00000000-0000-0000-0017-000000000121};  !- Outlet Port

OS:Node,
  {00000000-0000-0000-0051-000000000003},  !- Handle
  ALL_ST=Office enclosed <= 25 m2_FL=Building Story 1_SCH=A Return Air Node, !- Name
  {00000000-0000-0000-0017-000000000052},  !- Inlet Port
  {00000000-0000-0000-0017-000000000053};  !- Outlet Port

OS:Node,
  {00000000-0000-0000-0051-000000000004},  !- Handle
  ALL_ST=Office enclosed <= 25 m2_FL=Building Story 1_SCH=A Zone Air Node, !- Name
  {00000000-0000-0000-0017-000000000004},  !- Inlet Port
  ;                                        !- Outlet Port

OS:Node,
  {00000000-0000-0000-0051-000000000005},  !- Handle
  ALL_ST=Warehouse storage area medium to bulky palletized items_FL=Building Story 1_SCH=A Return Air Node, !- Name
  {00000000-0000-0000-0017-000000000104},  !- Inlet Port
  {00000000-0000-0000-0017-000000000105};  !- Outlet Port

OS:Node,
  {00000000-0000-0000-0051-000000000006},  !- Handle
  ALL_ST=Warehouse storage area medium to bulky palletized items_FL=Building Story 1_SCH=A Zone Air Node, !- Name
  {00000000-0000-0000-0017-000000000006},  !- Inlet Port
  ;                                        !- Outlet Port

OS:Node,
  {00000000-0000-0000-0051-000000000007},  !- Handle
  ALL_ST=Warehouse storage area small hand-carried items(4)_FL=Building Story 1_SCH=A Return Air Node, !- Name
  {00000000-0000-0000-0017-000000000078},  !- Inlet Port
  {00000000-0000-0000-0017-000000000079};  !- Outlet Port

OS:Node,
  {00000000-0000-0000-0051-000000000008},  !- Handle
  ALL_ST=Warehouse storage area small hand-carried items(4)_FL=Building Story 1_SCH=A Zone Air Node, !- Name
  {00000000-0000-0000-0017-000000000005},  !- Inlet Port
  ;                                        !- Outlet Port

OS:Node,
  {00000000-0000-0000-0051-000000000009},  !- Handle
  Air Terminal Single Duct Constant Volume No Reheat 1 Inlet Air Node, !- Name
  {00000000-0000-0000-0017-000000000054},  !- Inlet Port
  {00000000-0000-0000-0017-000000000055};  !- Outlet Port

OS:Node,
  {00000000-0000-0000-0051-000000000010},  !- Handle
  Air Terminal Single Duct Constant Volume No Reheat 1 Outlet Air Node, !- Name
  {00000000-0000-0000-0017-000000000056},  !- Inlet Port
  {00000000-0000-0000-0017-000000000051};  !- Outlet Port

OS:Node,
  {00000000-0000-0000-0051-000000000011},  !- Handle
  Air Terminal Single Duct Constant Volume No Reheat 2 Inlet Air Node, !- Name
  {00000000-0000-0000-0017-000000000080},  !- Inlet Port
  {00000000-0000-0000-0017-000000000081};  !- Outlet Port

OS:Node,
  {00000000-0000-0000-0051-000000000012},  !- Handle
  Air Terminal Single Duct Constant Volume No Reheat 2 Outlet Air Node, !- Name
  {00000000-0000-0000-0017-000000000082},  !- Inlet Port
  {00000000-0000-0000-0017-000000000077};  !- Outlet Port

OS:Node,
  {00000000-0000-0000-0051-000000000013},  !- Handle
  Air Terminal Single Duct Constant Volume No Reheat 3 Inlet Air Node, !- Name
  {00000000-0000-0000-0017-000000000106},  !- Inlet Port
  {00000000-0000-0000-0017-000000000107};  !- Outlet Port

OS:Node,
  {00000000-0000-0000-0051-000000000014},  !- Handle
  Air Terminal Single Duct Constant Volume No Reheat 3 Outlet Air Node, !- Name
  {00000000-0000-0000-0017-000000000108},  !- Inlet Port
  {00000000-0000-0000-0017-000000000103};  !- Outlet Port

OS:Node,
  {00000000-0000-0000-0051-000000000015},  !- Handle
  Coil Heating Gas 1 Outlet Air Node,      !- Name
  {00000000-0000-0000-0017-000000000039},  !- Inlet Port
  {00000000-0000-0000-0017-000000000040};  !- Outlet Port

OS:Node,
  {00000000-0000-0000-0051-000000000016},  !- Handle
  Coil Heating Gas 2 Outlet Air Node,      !- Name
  {00000000-0000-0000-0017-000000000064},  !- Inlet Port
  {00000000-0000-0000-0017-000000000065};  !- Outlet Port

OS:Node,
  {00000000-0000-0000-0051-000000000017},  !- Handle
  Coil Heating Gas 3 Outlet Air Node,      !- Name
  {00000000-0000-0000-0017-000000000090},  !- Inlet Port
  {00000000-0000-0000-0017-000000000091};  !- Outlet Port

OS:Node,
  {00000000-0000-0000-0051-000000000018},  !- Handle
  Coil Heating Water Baseboard 1 Inlet Water Node, !- Name
  {00000000-0000-0000-0017-000000000012},  !- Inlet Port
  {00000000-0000-0000-0017-000000000048};  !- Outlet Port

OS:Node,
  {00000000-0000-0000-0051-000000000019},  !- Handle
  Coil Heating Water Baseboard 1 Outlet Water Node, !- Name
  {00000000-0000-0000-0017-000000000049},  !- Inlet Port
  {00000000-0000-0000-0017-000000000050};  !- Outlet Port

OS:Node,
  {00000000-0000-0000-0051-000000000020},  !- Handle
  Coil Heating Water Baseboard 2 Inlet Water Node, !- Name
  {00000000-0000-0000-0017-000000000073},  !- Inlet Port
  {00000000-0000-0000-0017-000000000074};  !- Outlet Port

OS:Node,
  {00000000-0000-0000-0051-000000000021},  !- Handle
  Coil Heating Water Baseboard 2 Outlet Water Node, !- Name
  {00000000-0000-0000-0017-000000000075},  !- Inlet Port
  {00000000-0000-0000-0017-000000000076};  !- Outlet Port

OS:Node,
  {00000000-0000-0000-0051-000000000022},  !- Handle
  Coil Heating Water Baseboard 3 Inlet Water Node, !- Name
  {00000000-0000-0000-0017-000000000099},  !- Inlet Port
  {00000000-0000-0000-0017-000000000100};  !- Outlet Port

OS:Node,
  {00000000-0000-0000-0051-000000000023},  !- Handle
  Coil Heating Water Baseboard 3 Outlet Water Node, !- Name
  {00000000-0000-0000-0017-000000000101},  !- Inlet Port
  {00000000-0000-0000-0017-000000000102};  !- Outlet Port

OS:Node,
  {00000000-0000-0000-0051-000000000024},  !- Handle
  CoilCoolingDXSingleSpeed_ashp 1 277kBtu/hr 9.8EER Outlet Air Node, !- Name
  {00000000-0000-0000-0017-000000000068},  !- Inlet Port
  {00000000-0000-0000-0017-000000000069};  !- Outlet Port

OS:Node,
  {00000000-0000-0000-0051-000000000025},  !- Handle
  CoilCoolingDXSingleSpeed_ashp 2 591kBtu/hr 9.8EER Outlet Air Node, !- Name
  {00000000-0000-0000-0017-000000000094},  !- Inlet Port
  {00000000-0000-0000-0017-000000000095};  !- Outlet Port

OS:Node,
  {00000000-0000-0000-0051-000000000026},  !- Handle
  CoilCoolingDXSingleSpeed_ashp 43kBtu/hr 11.0EER Outlet Air Node, !- Name
  {00000000-0000-0000-0017-000000000043},  !- Inlet Port
  {00000000-0000-0000-0017-000000000044};  !- Outlet Port

OS:Node,
  {00000000-0000-0000-0051-000000000027},  !- Handle
  CoilHeatingDXSingleSpeed_ashp 1 201 Htg kBtu/hr 3.2COPH Outlet Air Node, !- Name
  {00000000-0000-0000-0017-000000000066},  !- Inlet Port
  {00000000-0000-0000-0017-000000000067};  !- Outlet Port

OS:Node,
  {00000000-0000-0000-0051-000000000028},  !- Handle
  CoilHeatingDXSingleSpeed_ashp 2 428 Htg kBtu/hr 3.2COPH Outlet Air Node, !- Name
  {00000000-0000-0000-0017-000000000092},  !- Inlet Port
  {00000000-0000-0000-0017-000000000093};  !- Outlet Port

OS:Node,
  {00000000-0000-0000-0051-000000000029},  !- Handle
  CoilHeatingDXSingleSpeed_ashp 31 Htg kBtu/hr 7.4HSPF Outlet Air Node, !- Name
  {00000000-0000-0000-0017-000000000041},  !- Inlet Port
  {00000000-0000-0000-0017-000000000042};  !- Outlet Port

OS:Node,
  {00000000-0000-0000-0051-000000000030},  !- Handle
  Hot Water Loop Demand Inlet Node,        !- Name
  {00000000-0000-0000-0017-000000000010},  !- Inlet Port
  {00000000-0000-0000-0017-000000000011};  !- Outlet Port

OS:Node,
  {00000000-0000-0000-0051-000000000031},  !- Handle
  Hot Water Loop Demand Outlet Node,       !- Name
  {00000000-0000-0000-0017-000000000013},  !- Inlet Port
  {00000000-0000-0000-0017-000000000014};  !- Outlet Port

OS:Node,
  {00000000-0000-0000-0051-000000000032},  !- Handle
  Hot Water Loop Supply Inlet Node,        !- Name
  {00000000-0000-0000-0017-000000000007},  !- Inlet Port
  {00000000-0000-0000-0017-000000000015};  !- Outlet Port

OS:Node,
  {00000000-0000-0000-0051-000000000033},  !- Handle
  Hot Water Loop Supply Outlet Node,       !- Name
  {00000000-0000-0000-0017-000000000031},  !- Inlet Port
  {00000000-0000-0000-0017-000000000009};  !- Outlet Port

OS:Node,
  {00000000-0000-0000-0051-000000000034},  !- Handle
  Main Service Water Loop Circulator Pump Outlet Water Node, !- Name
  {00000000-0000-0000-0017-000000000117},  !- Inlet Port
  {00000000-0000-0000-0017-000000000118};  !- Outlet Port

OS:Node,
  {00000000-0000-0000-0051-000000000035},  !- Handle
  Main Service Water Loop Demand Inlet Node, !- Name
  {00000000-0000-0000-0017-000000000112},  !- Inlet Port
  {00000000-0000-0000-0017-000000000113};  !- Outlet Port

OS:Node,
  {00000000-0000-0000-0051-000000000036},  !- Handle
  Main Service Water Loop Demand Outlet Node, !- Name
  {00000000-0000-0000-0017-000000000134},  !- Inlet Port
  {00000000-0000-0000-0017-000000000115};  !- Outlet Port

OS:Node,
  {00000000-0000-0000-0051-000000000037},  !- Handle
  Main Service Water Loop Supply Inlet Node, !- Name
  {00000000-0000-0000-0017-000000000109},  !- Inlet Port
  {00000000-0000-0000-0017-000000000116};  !- Outlet Port

OS:Node,
  {00000000-0000-0000-0051-000000000038},  !- Handle
  Main Service Water Loop Supply Outlet Node, !- Name
  {00000000-0000-0000-0017-000000000131},  !- Inlet Port
  {00000000-0000-0000-0017-000000000111};  !- Outlet Port

OS:Node,
  {00000000-0000-0000-0051-000000000039},  !- Handle
  Pipe Adiabatic 1 Inlet Water Node,       !- Name
  {00000000-0000-0000-0017-000000000025},  !- Inlet Port
  {00000000-0000-0000-0017-000000000026};  !- Outlet Port

OS:Node,
  {00000000-0000-0000-0051-000000000040},  !- Handle
  Pipe Adiabatic 1 Outlet Water Node,      !- Name
  {00000000-0000-0000-0017-000000000027},  !- Inlet Port
  {00000000-0000-0000-0017-000000000028};  !- Outlet Port

OS:Node,
  {00000000-0000-0000-0051-000000000041},  !- Handle
  Pipe Adiabatic 2 Inlet Water Node,       !- Name
  {00000000-0000-0000-0017-000000000029},  !- Inlet Port
  {00000000-0000-0000-0017-000000000030};  !- Outlet Port

OS:Node,
  {00000000-0000-0000-0051-000000000042},  !- Handle
  Pipe Adiabatic 3 Inlet Water Node,       !- Name
  {00000000-0000-0000-0017-000000000122},  !- Inlet Port
  {00000000-0000-0000-0017-000000000123};  !- Outlet Port

OS:Node,
  {00000000-0000-0000-0051-000000000043},  !- Handle
  Pipe Adiabatic 3 Outlet Water Node,      !- Name
  {00000000-0000-0000-0017-000000000124},  !- Inlet Port
  {00000000-0000-0000-0017-000000000125};  !- Outlet Port

OS:Node,
  {00000000-0000-0000-0051-000000000044},  !- Handle
  Pipe Adiabatic 4 Inlet Water Node,       !- Name
  {00000000-0000-0000-0017-000000000114},  !- Inlet Port
  {00000000-0000-0000-0017-000000000126};  !- Outlet Port

OS:Node,
  {00000000-0000-0000-0051-000000000045},  !- Handle
  Pipe Adiabatic 4 Outlet Water Node,      !- Name
  {00000000-0000-0000-0017-000000000127},  !- Inlet Port
  {00000000-0000-0000-0017-000000000128};  !- Outlet Port

OS:Node,
  {00000000-0000-0000-0051-000000000046},  !- Handle
  Pipe Adiabatic 5 Inlet Water Node,       !- Name
  {00000000-0000-0000-0017-000000000129},  !- Inlet Port
  {00000000-0000-0000-0017-000000000130};  !- Outlet Port

OS:Node,
  {00000000-0000-0000-0051-000000000047},  !- Handle
  Pipe Adiabatic 6 Inlet Water Node,       !- Name
  {00000000-0000-0000-0017-000000000132},  !- Inlet Port
  {00000000-0000-0000-0017-000000000133};  !- Outlet Port

OS:Node,
  {00000000-0000-0000-0051-000000000048},  !- Handle
  Primary Boiler 1224kBtu/hr 0.9 Thermal Eff Inlet Water Node, !- Name
  {00000000-0000-0000-0017-000000000008},  !- Inlet Port
  {00000000-0000-0000-0017-000000000018};  !- Outlet Port

OS:Node,
  {00000000-0000-0000-0051-000000000049},  !- Handle
  Primary Boiler 1224kBtu/hr 0.9 Thermal Eff Outlet Water Node, !- Name
  {00000000-0000-0000-0017-000000000019},  !- Inlet Port
  {00000000-0000-0000-0017-000000000020};  !- Outlet Port

OS:Node,
  {00000000-0000-0000-0051-000000000050},  !- Handle
  Pump Variable Speed 1 Outlet Water Node, !- Name
  {00000000-0000-0000-0017-000000000016},  !- Inlet Port
  {00000000-0000-0000-0017-000000000017};  !- Outlet Port

OS:Node,
  {00000000-0000-0000-0051-000000000051},  !- Handle
  Secondary Boiler 0kBtu/hr 0.9 AFUE Inlet Water Node, !- Name
  {00000000-0000-0000-0017-000000000021},  !- Inlet Port
  {00000000-0000-0000-0017-000000000022};  !- Outlet Port

OS:Node,
  {00000000-0000-0000-0051-000000000052},  !- Handle
  Secondary Boiler 0kBtu/hr 0.9 AFUE Outlet Water Node, !- Name
  {00000000-0000-0000-0017-000000000023},  !- Inlet Port
  {00000000-0000-0000-0017-000000000024};  !- Outlet Port

OS:Node,
  {00000000-0000-0000-0051-000000000053},  !- Handle
  Zone1 Office WUC 0.09gpm 140F Inlet Water Node, !- Name
  {00000000-0000-0000-0017-000000000135},  !- Inlet Port
  {00000000-0000-0000-0017-000000000136};  !- Outlet Port

OS:Node,
  {00000000-0000-0000-0051-000000000054},  !- Handle
  Zone1 Office WUC 0.09gpm 140F Outlet Water Node, !- Name
  {00000000-0000-0000-0017-000000000137},  !- Inlet Port
  {00000000-0000-0000-0017-000000000138};  !- Outlet Port

OS:Node,
  {00000000-0000-0000-0051-000000000055},  !- Handle
  Zone2 Fine Storage WUC 0.15gpm 140F Inlet Water Node, !- Name
  {00000000-0000-0000-0017-000000000139},  !- Inlet Port
  {00000000-0000-0000-0017-000000000140};  !- Outlet Port

OS:Node,
  {00000000-0000-0000-0051-000000000056},  !- Handle
  Zone2 Fine Storage WUC 0.15gpm 140F Outlet Water Node, !- Name
  {00000000-0000-0000-0017-000000000141},  !- Inlet Port
  {00000000-0000-0000-0017-000000000142};  !- Outlet Port

OS:Node,
  {00000000-0000-0000-0051-000000000057},  !- Handle
  Zone3 Bulk Storage WUC 0.18gpm 140F Inlet Water Node, !- Name
  {00000000-0000-0000-0017-000000000143},  !- Inlet Port
  {00000000-0000-0000-0017-000000000144};  !- Outlet Port

OS:Node,
  {00000000-0000-0000-0051-000000000058},  !- Handle
  Zone3 Bulk Storage WUC 0.18gpm 140F Outlet Water Node, !- Name
  {00000000-0000-0000-0017-000000000145},  !- Inlet Port
  {00000000-0000-0000-0017-000000000146};  !- Outlet Port

OS:Node,
  {00000000-0000-0000-0051-000000000059},  !- Handle
  sys_3|mixed|shr>erv|sc>ashp|sh>ashp>c-g|ssf>cv|zh>b-hw|zc>none|srf>none| Demand Inlet Node, !- Name
  {00000000-0000-0000-0017-000000000034},  !- Inlet Port
  {00000000-0000-0000-0017-000000000036};  !- Outlet Port

OS:Node,
  {00000000-0000-0000-0051-000000000060},  !- Handle
  sys_3|mixed|shr>erv|sc>ashp|sh>ashp>c-g|ssf>cv|zh>b-hw|zc>none|srf>none| Demand Outlet Node, !- Name
  {00000000-0000-0000-0017-000000000037},  !- Inlet Port
  {00000000-0000-0000-0017-000000000035};  !- Outlet Port

OS:Node,
  {00000000-0000-0000-0051-000000000061},  !- Handle
  sys_3|mixed|shr>erv|sc>ashp|sh>ashp>c-g|ssf>cv|zh>b-hw|zc>none|srf>none| Mixed Air Node, !- Name
  {00000000-0000-0000-0017-000000000046},  !- Inlet Port
  {00000000-0000-0000-0017-000000000047};  !- Outlet Port

OS:Node,
  {00000000-0000-0000-0051-000000000062},  !- Handle
  sys_3|mixed|shr>erv|sc>ashp|sh>ashp>c-g|ssf>cv|zh>b-hw|zc>none|srf>none| Outdoor Air Node, !- Name
  ,                                        !- Inlet Port
  {00000000-0000-0000-0017-000000000147};  !- Outlet Port

OS:Node,
  {00000000-0000-0000-0051-000000000063},  !- Handle
  sys_3|mixed|shr>erv|sc>ashp|sh>ashp>c-g|ssf>cv|zh>b-hw|zc>none|srf>none| Relief Air Node, !- Name
  {00000000-0000-0000-0017-000000000152},  !- Inlet Port
  ;                                        !- Outlet Port

OS:Node,
  {00000000-0000-0000-0051-000000000064},  !- Handle
  sys_3|mixed|shr>erv|sc>ashp|sh>ashp>c-g|ssf>cv|zh>b-hw|zc>none|srf>none| Supply Inlet Node, !- Name
  {00000000-0000-0000-0017-000000000032},  !- Inlet Port
  {00000000-0000-0000-0017-000000000045};  !- Outlet Port

OS:Node,
  {00000000-0000-0000-0051-000000000065},  !- Handle
  sys_3|mixed|shr>erv|sc>ashp|sh>ashp>c-g|ssf>cv|zh>b-hw|zc>none|srf>none| Supply Outlet Node, !- Name
  {00000000-0000-0000-0017-000000000038},  !- Inlet Port
  {00000000-0000-0000-0017-000000000033};  !- Outlet Port

OS:Node,
  {00000000-0000-0000-0051-000000000066},  !- Handle
  sys_3|mixed|shr>none|sc>ashp|sh>ashp>c-g|ssf>cv|zh>b-hw|zc>none|srf>none| ERV Primary Outlet Air Node, !- Name
  {00000000-0000-0000-0017-000000000148},  !- Inlet Port
  {00000000-0000-0000-0017-000000000149};  !- Outlet Port

OS:Node,
  {00000000-0000-0000-0051-000000000067},  !- Handle
  sys_3|mixed|shr>none|sc>ashp|sh>ashp>c-g|ssf>cv|zh>b-hw|zc>none|srf>none| ERV Secondary Inlet Air Node, !- Name
  {00000000-0000-0000-0017-000000000150},  !- Inlet Port
  {00000000-0000-0000-0017-000000000151};  !- Outlet Port

OS:Node,
  {00000000-0000-0000-0051-000000000068},  !- Handle
  sys_4|mixed|shr>erv|sc>ashp|sh>ashp>c-g|ssf>cv|zh>b-hw|zc>none|srf>none| 1 Demand Inlet Node, !- Name
  {00000000-0000-0000-0017-000000000085},  !- Inlet Port
  {00000000-0000-0000-0017-000000000087};  !- Outlet Port

OS:Node,
  {00000000-0000-0000-0051-000000000069},  !- Handle
  sys_4|mixed|shr>erv|sc>ashp|sh>ashp>c-g|ssf>cv|zh>b-hw|zc>none|srf>none| 1 Demand Outlet Node, !- Name
  {00000000-0000-0000-0017-000000000088},  !- Inlet Port
  {00000000-0000-0000-0017-000000000086};  !- Outlet Port

OS:Node,
  {00000000-0000-0000-0051-000000000070},  !- Handle
  sys_4|mixed|shr>erv|sc>ashp|sh>ashp>c-g|ssf>cv|zh>b-hw|zc>none|srf>none| 1 Mixed Air Node, !- Name
  {00000000-0000-0000-0017-000000000097},  !- Inlet Port
  {00000000-0000-0000-0017-000000000098};  !- Outlet Port

OS:Node,
  {00000000-0000-0000-0051-000000000071},  !- Handle
  sys_4|mixed|shr>erv|sc>ashp|sh>ashp>c-g|ssf>cv|zh>b-hw|zc>none|srf>none| 1 Outdoor Air Node, !- Name
  ,                                        !- Inlet Port
  {00000000-0000-0000-0017-000000000159};  !- Outlet Port

OS:Node,
  {00000000-0000-0000-0051-000000000072},  !- Handle
  sys_4|mixed|shr>erv|sc>ashp|sh>ashp>c-g|ssf>cv|zh>b-hw|zc>none|srf>none| 1 Relief Air Node, !- Name
  {00000000-0000-0000-0017-000000000164},  !- Inlet Port
  ;                                        !- Outlet Port

OS:Node,
  {00000000-0000-0000-0051-000000000073},  !- Handle
  sys_4|mixed|shr>erv|sc>ashp|sh>ashp>c-g|ssf>cv|zh>b-hw|zc>none|srf>none| 1 Supply Inlet Node, !- Name
  {00000000-0000-0000-0017-000000000083},  !- Inlet Port
  {00000000-0000-0000-0017-000000000096};  !- Outlet Port

OS:Node,
  {00000000-0000-0000-0051-000000000074},  !- Handle
  sys_4|mixed|shr>erv|sc>ashp|sh>ashp>c-g|ssf>cv|zh>b-hw|zc>none|srf>none| 1 Supply Outlet Node, !- Name
  {00000000-0000-0000-0017-000000000089},  !- Inlet Port
  {00000000-0000-0000-0017-000000000084};  !- Outlet Port

OS:Node,
  {00000000-0000-0000-0051-000000000075},  !- Handle
  sys_4|mixed|shr>erv|sc>ashp|sh>ashp>c-g|ssf>cv|zh>b-hw|zc>none|srf>none| Demand Inlet Node, !- Name
  {00000000-0000-0000-0017-000000000059},  !- Inlet Port
  {00000000-0000-0000-0017-000000000061};  !- Outlet Port

OS:Node,
  {00000000-0000-0000-0051-000000000076},  !- Handle
  sys_4|mixed|shr>erv|sc>ashp|sh>ashp>c-g|ssf>cv|zh>b-hw|zc>none|srf>none| Demand Outlet Node, !- Name
  {00000000-0000-0000-0017-000000000062},  !- Inlet Port
  {00000000-0000-0000-0017-000000000060};  !- Outlet Port

OS:Node,
  {00000000-0000-0000-0051-000000000077},  !- Handle
  sys_4|mixed|shr>erv|sc>ashp|sh>ashp>c-g|ssf>cv|zh>b-hw|zc>none|srf>none| Mixed Air Node, !- Name
  {00000000-0000-0000-0017-000000000071},  !- Inlet Port
  {00000000-0000-0000-0017-000000000072};  !- Outlet Port

OS:Node,
  {00000000-0000-0000-0051-000000000078},  !- Handle
  sys_4|mixed|shr>erv|sc>ashp|sh>ashp>c-g|ssf>cv|zh>b-hw|zc>none|srf>none| Outdoor Air Node, !- Name
  ,                                        !- Inlet Port
  {00000000-0000-0000-0017-000000000153};  !- Outlet Port

OS:Node,
  {00000000-0000-0000-0051-000000000079},  !- Handle
  sys_4|mixed|shr>erv|sc>ashp|sh>ashp>c-g|ssf>cv|zh>b-hw|zc>none|srf>none| Relief Air Node, !- Name
  {00000000-0000-0000-0017-000000000158},  !- Inlet Port
  ;                                        !- Outlet Port

OS:Node,
  {00000000-0000-0000-0051-000000000080},  !- Handle
  sys_4|mixed|shr>erv|sc>ashp|sh>ashp>c-g|ssf>cv|zh>b-hw|zc>none|srf>none| Supply Inlet Node, !- Name
  {00000000-0000-0000-0017-000000000057},  !- Inlet Port
  {00000000-0000-0000-0017-000000000070};  !- Outlet Port

OS:Node,
  {00000000-0000-0000-0051-000000000081},  !- Handle
  sys_4|mixed|shr>erv|sc>ashp|sh>ashp>c-g|ssf>cv|zh>b-hw|zc>none|srf>none| Supply Outlet Node, !- Name
  {00000000-0000-0000-0017-000000000063},  !- Inlet Port
  {00000000-0000-0000-0017-000000000058};  !- Outlet Port

OS:Node,
  {00000000-0000-0000-0051-000000000082},  !- Handle
  sys_4|mixed|shr>none|sc>ashp|sh>ashp>c-g|ssf>cv|zh>b-hw|zc>none|srf>none| 1 ERV Primary Outlet Air Node, !- Name
  {00000000-0000-0000-0017-000000000160},  !- Inlet Port
  {00000000-0000-0000-0017-000000000161};  !- Outlet Port

OS:Node,
  {00000000-0000-0000-0051-000000000083},  !- Handle
  sys_4|mixed|shr>none|sc>ashp|sh>ashp>c-g|ssf>cv|zh>b-hw|zc>none|srf>none| 1 ERV Secondary Inlet Air Node, !- Name
  {00000000-0000-0000-0017-000000000162},  !- Inlet Port
  {00000000-0000-0000-0017-000000000163};  !- Outlet Port

OS:Node,
  {00000000-0000-0000-0051-000000000084},  !- Handle
  sys_4|mixed|shr>none|sc>ashp|sh>ashp>c-g|ssf>cv|zh>b-hw|zc>none|srf>none| ERV Primary Outlet Air Node, !- Name
  {00000000-0000-0000-0017-000000000154},  !- Inlet Port
  {00000000-0000-0000-0017-000000000155};  !- Outlet Port

OS:Node,
  {00000000-0000-0000-0051-000000000085},  !- Handle
  sys_4|mixed|shr>none|sc>ashp|sh>ashp>c-g|ssf>cv|zh>b-hw|zc>none|srf>none| ERV Secondary Inlet Air Node, !- Name
  {00000000-0000-0000-0017-000000000156},  !- Inlet Port
  {00000000-0000-0000-0017-000000000157};  !- Outlet Port

OS:OutputControl:ReportingTolerances,
  {00000000-0000-0000-0052-000000000001},  !- Handle
  1,                                       !- Tolerance for Time Heating Setpoint Not Met {deltaC}
  1;                                       !- Tolerance for Time Cooling Setpoint Not Met {deltaC}

OS:People,
  {00000000-0000-0000-0053-000000000001},  !- Handle
  Space Function Office enclosed <= 25 m2 People, !- Name
  {00000000-0000-0000-0054-000000000001},  !- People Definition Name
  {00000000-0000-0000-0084-000000000001},  !- Space or SpaceType Name
  ,                                        !- Number of People Schedule Name
  ,                                        !- Activity Level Schedule Name
  ,                                        !- Surface Name/Angle Factor List Name
  {00000000-0000-0000-0064-000000000018},  !- Work Efficiency Schedule Name
  {00000000-0000-0000-0064-000000000002},  !- Clothing Insulation Schedule Name
  {00000000-0000-0000-0064-000000000001},  !- Air Velocity Schedule Name
  1;                                       !- Multiplier

OS:People,
  {00000000-0000-0000-0053-000000000002},  !- Handle
  Space Function Warehouse storage area medium to bulky palletized items People, !- Name
  {00000000-0000-0000-0054-000000000002},  !- People Definition Name
  {00000000-0000-0000-0084-000000000002},  !- Space or SpaceType Name
  ,                                        !- Number of People Schedule Name
  ,                                        !- Activity Level Schedule Name
  ,                                        !- Surface Name/Angle Factor List Name
  {00000000-0000-0000-0064-000000000018},  !- Work Efficiency Schedule Name
  {00000000-0000-0000-0064-000000000002},  !- Clothing Insulation Schedule Name
  {00000000-0000-0000-0064-000000000001},  !- Air Velocity Schedule Name
  1;                                       !- Multiplier

OS:People,
  {00000000-0000-0000-0053-000000000003},  !- Handle
  Space Function Warehouse storage area small hand-carried items(4) People, !- Name
  {00000000-0000-0000-0054-000000000003},  !- People Definition Name
  {00000000-0000-0000-0084-000000000003},  !- Space or SpaceType Name
  ,                                        !- Number of People Schedule Name
  ,                                        !- Activity Level Schedule Name
  ,                                        !- Surface Name/Angle Factor List Name
  {00000000-0000-0000-0064-000000000018},  !- Work Efficiency Schedule Name
  {00000000-0000-0000-0064-000000000002},  !- Clothing Insulation Schedule Name
  {00000000-0000-0000-0064-000000000001},  !- Air Velocity Schedule Name
  1;                                       !- Multiplier

OS:People:Definition,
  {00000000-0000-0000-0054-000000000001},  !- Handle
  Space Function Office enclosed <= 25 m2 People Definition, !- Name
  People/Area,                             !- Number of People Calculation Method
  ,                                        !- Number of People {people}
  0.0500181710813649,                      !- People per Space Floor Area {person/m2}
  ,                                        !- Space Floor Area per Person {m2/person}
  0.3;                                     !- Fraction Radiant

OS:People:Definition,
  {00000000-0000-0000-0054-000000000002},  !- Handle
  Space Function Warehouse storage area medium to bulky palletized items People Definition, !- Name
  People/Area,                             !- Number of People Calculation Method
  ,                                        !- Number of People {people}
  0.010003634216273,                       !- People per Space Floor Area {person/m2}
  ,                                        !- Space Floor Area per Person {m2/person}
  0.3;                                     !- Fraction Radiant

OS:People:Definition,
  {00000000-0000-0000-0054-000000000003},  !- Handle
  Space Function Warehouse storage area small hand-carried items(4) People Definition, !- Name
  People/Area,                             !- Number of People Calculation Method
  ,                                        !- Number of People {people}
  0.020007268432546,                       !- People per Space Floor Area {person/m2}
  ,                                        !- Space Floor Area per Person {m2/person}
  0.3;                                     !- Fraction Radiant

OS:Pipe:Adiabatic,
  {00000000-0000-0000-0055-000000000001},  !- Handle
  Pipe Adiabatic 1,                        !- Name
  {00000000-0000-0000-0017-000000000026},  !- Inlet Node Name
  {00000000-0000-0000-0017-000000000027};  !- Outlet Node Name

OS:Pipe:Adiabatic,
  {00000000-0000-0000-0055-000000000002},  !- Handle
  Pipe Adiabatic 2,                        !- Name
  {00000000-0000-0000-0017-000000000030},  !- Inlet Node Name
  {00000000-0000-0000-0017-000000000031};  !- Outlet Node Name

OS:Pipe:Adiabatic,
  {00000000-0000-0000-0055-000000000003},  !- Handle
  Pipe Adiabatic 3,                        !- Name
  {00000000-0000-0000-0017-000000000123},  !- Inlet Node Name
  {00000000-0000-0000-0017-000000000124};  !- Outlet Node Name

OS:Pipe:Adiabatic,
  {00000000-0000-0000-0055-000000000004},  !- Handle
  Pipe Adiabatic 4,                        !- Name
  {00000000-0000-0000-0017-000000000126},  !- Inlet Node Name
  {00000000-0000-0000-0017-000000000127};  !- Outlet Node Name

OS:Pipe:Adiabatic,
  {00000000-0000-0000-0055-000000000005},  !- Handle
  Pipe Adiabatic 5,                        !- Name
  {00000000-0000-0000-0017-000000000130},  !- Inlet Node Name
  {00000000-0000-0000-0017-000000000131};  !- Outlet Node Name

OS:Pipe:Adiabatic,
  {00000000-0000-0000-0055-000000000006},  !- Handle
  Pipe Adiabatic 6,                        !- Name
  {00000000-0000-0000-0017-000000000133},  !- Inlet Node Name
  {00000000-0000-0000-0017-000000000134};  !- Outlet Node Name

OS:PlantLoop,
  {00000000-0000-0000-0056-000000000001},  !- Handle
  Hot Water Loop,                          !- Name
  Water,                                   !- Fluid Type
  0,                                       !- Glycol Concentration
  ,                                        !- User Defined Fluid Type
  ,                                        !- Plant Equipment Operation Heating Load
  ,                                        !- Plant Equipment Operation Cooling Load
  ,                                        !- Primary Plant Equipment Operation Scheme
  {00000000-0000-0000-0051-000000000033},  !- Loop Temperature Setpoint Node Name
  ,                                        !- Maximum Loop Temperature {C}
  ,                                        !- Minimum Loop Temperature {C}
  ,                                        !- Maximum Loop Flow Rate {m3/s}
  ,                                        !- Minimum Loop Flow Rate {m3/s}
  Autocalculate,                           !- Plant Loop Volume {m3}
  {00000000-0000-0000-0017-000000000007},  !- Plant Side Inlet Node Name
  {00000000-0000-0000-0017-000000000009},  !- Plant Side Outlet Node Name
  ,                                        !- Plant Side Branch List Name
  {00000000-0000-0000-0017-000000000010},  !- Demand Side Inlet Node Name
  {00000000-0000-0000-0017-000000000014},  !- Demand Side Outlet Node Name
  ,                                        !- Demand Side Branch List Name
  ,                                        !- Demand Side Connector List Name
  Optimal,                                 !- Load Distribution Scheme
  {00000000-0000-0000-0008-000000000005},  !- Availability Manager List Name
  ,                                        !- Plant Loop Demand Calculation Scheme
  ,                                        !- Common Pipe Simulation
  ,                                        !- Pressure Simulation Type
  ,                                        !- Plant Equipment Operation Heating Load Schedule
  ,                                        !- Plant Equipment Operation Cooling Load Schedule
  ,                                        !- Primary Plant Equipment Operation Scheme Schedule
  ,                                        !- Component Setpoint Operation Scheme Schedule
  {00000000-0000-0000-0018-000000000002},  !- Demand Mixer Name
  {00000000-0000-0000-0019-000000000002},  !- Demand Splitter Name
  {00000000-0000-0000-0018-000000000001},  !- Supply Mixer Name
  {00000000-0000-0000-0019-000000000001};  !- Supply Splitter Name

OS:PlantLoop,
  {00000000-0000-0000-0056-000000000002},  !- Handle
  Main Service Water Loop,                 !- Name
  ,                                        !- Fluid Type
  0,                                       !- Glycol Concentration
  ,                                        !- User Defined Fluid Type
  ,                                        !- Plant Equipment Operation Heating Load
  ,                                        !- Plant Equipment Operation Cooling Load
  ,                                        !- Primary Plant Equipment Operation Scheme
  {00000000-0000-0000-0051-000000000038},  !- Loop Temperature Setpoint Node Name
  60,                                      !- Maximum Loop Temperature {C}
  51.6666666666667,                        !- Minimum Loop Temperature {C}
  ,                                        !- Maximum Loop Flow Rate {m3/s}
  ,                                        !- Minimum Loop Flow Rate {m3/s}
  Autocalculate,                           !- Plant Loop Volume {m3}
  {00000000-0000-0000-0017-000000000109},  !- Plant Side Inlet Node Name
  {00000000-0000-0000-0017-000000000111},  !- Plant Side Outlet Node Name
  ,                                        !- Plant Side Branch List Name
  {00000000-0000-0000-0017-000000000112},  !- Demand Side Inlet Node Name
  {00000000-0000-0000-0017-000000000115},  !- Demand Side Outlet Node Name
  ,                                        !- Demand Side Branch List Name
  ,                                        !- Demand Side Connector List Name
  Optimal,                                 !- Load Distribution Scheme
  {00000000-0000-0000-0008-000000000004},  !- Availability Manager List Name
  ,                                        !- Plant Loop Demand Calculation Scheme
  ,                                        !- Common Pipe Simulation
  ,                                        !- Pressure Simulation Type
  ,                                        !- Plant Equipment Operation Heating Load Schedule
  ,                                        !- Plant Equipment Operation Cooling Load Schedule
  ,                                        !- Primary Plant Equipment Operation Scheme Schedule
  ,                                        !- Component Setpoint Operation Scheme Schedule
  {00000000-0000-0000-0018-000000000004},  !- Demand Mixer Name
  {00000000-0000-0000-0019-000000000004},  !- Demand Splitter Name
  {00000000-0000-0000-0018-000000000003},  !- Supply Mixer Name
  {00000000-0000-0000-0019-000000000003};  !- Supply Splitter Name

OS:PortList,
  {00000000-0000-0000-0057-000000000001},  !- Handle
  {00000000-0000-0000-0094-000000000001},  !- HVAC Component
  {00000000-0000-0000-0017-000000000051};  !- Port 1

OS:PortList,
  {00000000-0000-0000-0057-000000000002},  !- Handle
  {00000000-0000-0000-0094-000000000001};  !- HVAC Component

OS:PortList,
  {00000000-0000-0000-0057-000000000003},  !- Handle
  {00000000-0000-0000-0094-000000000001},  !- HVAC Component
  {00000000-0000-0000-0017-000000000052};  !- Port 1

OS:PortList,
  {00000000-0000-0000-0057-000000000004},  !- Handle
  {00000000-0000-0000-0094-000000000003},  !- HVAC Component
  {00000000-0000-0000-0017-000000000077};  !- Port 1

OS:PortList,
  {00000000-0000-0000-0057-000000000005},  !- Handle
  {00000000-0000-0000-0094-000000000003};  !- HVAC Component

OS:PortList,
  {00000000-0000-0000-0057-000000000006},  !- Handle
  {00000000-0000-0000-0094-000000000003},  !- HVAC Component
  {00000000-0000-0000-0017-000000000078};  !- Port 1

OS:PortList,
  {00000000-0000-0000-0057-000000000007},  !- Handle
  {00000000-0000-0000-0094-000000000002},  !- HVAC Component
  {00000000-0000-0000-0017-000000000103};  !- Port 1

OS:PortList,
  {00000000-0000-0000-0057-000000000008},  !- Handle
  {00000000-0000-0000-0094-000000000002};  !- HVAC Component

OS:PortList,
  {00000000-0000-0000-0057-000000000009},  !- Handle
  {00000000-0000-0000-0094-000000000002},  !- HVAC Component
  {00000000-0000-0000-0017-000000000104};  !- Port 1

OS:Pump:ConstantSpeed,
  {00000000-0000-0000-0058-000000000001},  !- Handle
  Main Service Water Loop Circulator Pump, !- Name
  {00000000-0000-0000-0017-000000000116},  !- Inlet Node Name
  {00000000-0000-0000-0017-000000000117},  !- Outlet Node Name
  autosize,                                !- Rated Flow Rate {m3/s}
  1927540.26318569,                        !- Rated Pump Head {Pa}
  autosize,                                !- Rated Power Consumption {W}
  0.855,                                   !- Motor Efficiency
  0,                                       !- Fraction of Motor Inefficiencies to Fluid Stream
  Intermittent,                            !- Pump Control Type
  ,                                        !- Pump Flow Rate Schedule
  ,                                        !- Pump Curve
  ,                                        !- Impeller Diameter {m}
  ,                                        !- Rotational Speed {rev/min}
  ,                                        !- Zone
  ,                                        !- Skin Loss Radiative Fraction
  PowerPerFlowPerPressure,                 !- Design Power Sizing Method
  348701.1,                                !- Design Electric Power per Unit Flow Rate {W/(m3/s)}
  1.282051282,                             !- Design Shaft Power per Unit Flow Rate per Unit Head {W-s/m3-Pa}
  General;                                 !- End-Use Subcategory

OS:Pump:VariableSpeed,
  {00000000-0000-0000-0059-000000000001},  !- Handle
  Pump Variable Speed 1,                   !- Name
  {00000000-0000-0000-0017-000000000015},  !- Inlet Node Name
  {00000000-0000-0000-0017-000000000016},  !- Outlet Node Name
  ,                                        !- Rated Flow Rate {m3/s}
  203057.712008122,                        !- Rated Pump Head {Pa}
  ,                                        !- Rated Power Consumption {W}
  0.865,                                   !- Motor Efficiency
  ,                                        !- Fraction of Motor Inefficiencies to Fluid Stream
  ,                                        !- Coefficient 1 of the Part Load Performance Curve
  ,                                        !- Coefficient 2 of the Part Load Performance Curve
  ,                                        !- Coefficient 3 of the Part Load Performance Curve
  ,                                        !- Coefficient 4 of the Part Load Performance Curve
  ,                                        !- Minimum Flow Rate {m3/s}
  Intermittent,                            !- Pump Control Type
  ,                                        !- Pump Flow Rate Schedule Name
  ,                                        !- Pump Curve Name
  ,                                        !- Impeller Diameter {m}
  ,                                        !- VFD Control Type
  ,                                        !- Pump RPM Schedule Name
  ,                                        !- Minimum Pressure Schedule {Pa}
  ,                                        !- Maximum Pressure Schedule {Pa}
  ,                                        !- Minimum RPM Schedule {rev/min}
  ,                                        !- Maximum RPM Schedule {rev/min}
  ,                                        !- Zone Name
  0.5,                                     !- Skin Loss Radiative Fraction
  PowerPerFlowPerPressure,                 !- Design Power Sizing Method
  348701.1,                                !- Design Electric Power per Unit Flow Rate {W/(m3/s)}
  1.282051282,                             !- Design Shaft Power per Unit Flow Rate per Unit Head {W-s/m3-Pa}
  0,                                       !- Design Minimum Flow Rate Fraction
  General;                                 !- End-Use Subcategory

OS:Rendering:Color,
  {00000000-0000-0000-0060-000000000001},  !- Handle
  ALL_ST=Office enclosed <= 25 m2_FL=Building Story 1_SCH=A, !- Name
  47,                                      !- Rendering Red Value
  211,                                     !- Rendering Green Value
  38;                                      !- Rendering Blue Value

OS:Rendering:Color,
  {00000000-0000-0000-0060-000000000002},  !- Handle
  ALL_ST=Warehouse storage area medium to bulky palletized items_FL=Building Story 1_SCH=A, !- Name
  53,                                      !- Rendering Red Value
  204,                                     !- Rendering Green Value
  116;                                     !- Rendering Blue Value

OS:Rendering:Color,
  {00000000-0000-0000-0060-000000000003},  !- Handle
  ALL_ST=Warehouse storage area small hand-carried items(4)_FL=Building Story 1_SCH=A, !- Name
  152,                                     !- Rendering Red Value
  249,                                     !- Rendering Green Value
  143;                                     !- Rendering Blue Value

OS:Rendering:Color,
  {00000000-0000-0000-0060-000000000004},  !- Handle
  Rendering Color 1,                       !- Name
  210,                                     !- Rendering Red Value
  140,                                     !- Rendering Green Value
  180;                                     !- Rendering Blue Value

OS:Rendering:Color,
  {00000000-0000-0000-0060-000000000005},  !- Handle
  Rendering Color 2,                       !- Name
  173,                                     !- Rendering Red Value
  230,                                     !- Rendering Green Value
  216;                                     !- Rendering Blue Value

OS:Rendering:Color,
  {00000000-0000-0000-0060-000000000006},  !- Handle
  Rendering Color 3,                       !- Name
  0,                                       !- Rendering Red Value
  209,                                     !- Rendering Green Value
  206;                                     !- Rendering Blue Value

OS:Rendering:Color,
  {00000000-0000-0000-0060-000000000007},  !- Handle
  Rendering Color 4,                       !- Name
  34,                                      !- Rendering Red Value
  34,                                      !- Rendering Green Value
  139;                                     !- Rendering Blue Value

OS:Rendering:Color,
  {00000000-0000-0000-0060-000000000008},  !- Handle
  Space Function Office - enclosed,        !- Name
  255,                                     !- Rendering Red Value
  255,                                     !- Rendering Green Value
  255;                                     !- Rendering Blue Value

OS:Rendering:Color,
  {00000000-0000-0000-0060-000000000009},  !- Handle
  Space Function Office enclosed <= 25 m2 1, !- Name
  177,                                     !- Rendering Red Value
  23,                                      !- Rendering Green Value
  233;                                     !- Rendering Blue Value

OS:Rendering:Color,
  {00000000-0000-0000-0060-000000000010},  !- Handle
  Space Function Office enclosed <= 25 m2, !- Name
  255,                                     !- Rendering Red Value
  255,                                     !- Rendering Green Value
  255;                                     !- Rendering Blue Value

OS:Rendering:Color,
  {00000000-0000-0000-0060-000000000011},  !- Handle
  Space Function Warehouse - fine,         !- Name
  255,                                     !- Rendering Red Value
  255,                                     !- Rendering Green Value
  255;                                     !- Rendering Blue Value

OS:Rendering:Color,
  {00000000-0000-0000-0060-000000000012},  !- Handle
  Space Function Warehouse - med/blk,      !- Name
  255,                                     !- Rendering Red Value
  255,                                     !- Rendering Green Value
  255;                                     !- Rendering Blue Value

OS:Rendering:Color,
  {00000000-0000-0000-0060-000000000013},  !- Handle
  Space Function Warehouse storage area medium to bulky palletized items 1, !- Name
  154,                                     !- Rendering Red Value
  30,                                      !- Rendering Green Value
  171;                                     !- Rendering Blue Value

OS:Rendering:Color,
  {00000000-0000-0000-0060-000000000014},  !- Handle
  Space Function Warehouse storage area medium to bulky palletized items, !- Name
  255,                                     !- Rendering Red Value
  255,                                     !- Rendering Green Value
  255;                                     !- Rendering Blue Value

OS:Rendering:Color,
  {00000000-0000-0000-0060-000000000015},  !- Handle
  Space Function Warehouse storage area small hand-carried items(4) 1, !- Name
  158,                                     !- Rendering Red Value
  236,                                     !- Rendering Green Value
  124;                                     !- Rendering Blue Value

OS:Rendering:Color,
  {00000000-0000-0000-0060-000000000016},  !- Handle
  Space Function Warehouse storage area small hand-carried items(4), !- Name
  255,                                     !- Rendering Red Value
  255,                                     !- Rendering Green Value
  255;                                     !- Rendering Blue Value

OS:Schedule:Constant,
  {00000000-0000-0000-0061-000000000001},  !- Handle
  Always On Discrete,                      !- Name
  {00000000-0000-0000-0065-000000000005},  !- Schedule Type Limits Name
  1;                                       !- Value

OS:Schedule:Day,
  {00000000-0000-0000-0062-000000000001},  !- Handle
  Air Velocity Schedule Default,           !- Name
  {00000000-0000-0000-0065-000000000007},  !- Schedule Type Limits Name
  ,                                        !- Interpolate to Timestep
  24,                                      !- Hour 1
  0,                                       !- Minute 1
  0.2;                                     !- Value Until Time 1

OS:Schedule:Day,
  {00000000-0000-0000-0062-000000000002},  !- Handle
  Clothing Schedule Default Winter Clothes, !- Name
  {00000000-0000-0000-0065-000000000003},  !- Schedule Type Limits Name
  ,                                        !- Interpolate to Timestep
  24,                                      !- Hour 1
  0,                                       !- Minute 1
  1;                                       !- Value Until Time 1

OS:Schedule:Day,
  {00000000-0000-0000-0062-000000000003},  !- Handle
  Clothing Schedule Summer Clothes,        !- Name
  {00000000-0000-0000-0065-000000000003},  !- Schedule Type Limits Name
  ,                                        !- Interpolate to Timestep
  24,                                      !- Hour 1
  0,                                       !- Minute 1
  0.5;                                     !- Value Until Time 1

OS:Schedule:Day,
  {00000000-0000-0000-0062-000000000004},  !- Handle
  Economizer Max OA Fraction 100 pct Default, !- Name
  ,                                        !- Schedule Type Limits Name
  ,                                        !- Interpolate to Timestep
  24,                                      !- Hour 1
  0,                                       !- Minute 1
  1;                                       !- Value Until Time 1

OS:Schedule:Day,
  {00000000-0000-0000-0062-000000000005},  !- Handle
  Fraction Latent - 0.05 Default,          !- Name
  {00000000-0000-0000-0065-000000000004},  !- Schedule Type Limits Name
  ,                                        !- Interpolate to Timestep
  24,                                      !- Hour 1
  0,                                       !- Minute 1
  0.05;                                    !- Value Until Time 1

OS:Schedule:Day,
  {00000000-0000-0000-0062-000000000006},  !- Handle
  Fraction Sensible - 0.2 Default,         !- Name
  {00000000-0000-0000-0065-000000000004},  !- Schedule Type Limits Name
  ,                                        !- Interpolate to Timestep
  24,                                      !- Hour 1
  0,                                       !- Minute 1
  0.2;                                     !- Value Until Time 1

OS:Schedule:Day,
  {00000000-0000-0000-0062-000000000007},  !- Handle
  Mixed Water At Faucet Temp - 140F Default, !- Name
  {00000000-0000-0000-0065-000000000006},  !- Schedule Type Limits Name
  ,                                        !- Interpolate to Timestep
  24,                                      !- Hour 1
  0,                                       !- Minute 1
  60;                                      !- Value Until Time 1

OS:Schedule:Day,
  {00000000-0000-0000-0062-000000000008},  !- Handle
  NECB-A-Electric-Equipment Default,       !- Name
  {00000000-0000-0000-0065-000000000004},  !- Schedule Type Limits Name
  No,                                      !- Interpolate to Timestep
  7,                                       !- Hour 1
  0,                                       !- Minute 1
  0.2,                                     !- Value Until Time 1
  8,                                       !- Hour 2
  0,                                       !- Minute 2
  0.3,                                     !- Value Until Time 2
  9,                                       !- Hour 3
  0,                                       !- Minute 3
  0.8,                                     !- Value Until Time 3
  18,                                      !- Hour 4
  0,                                       !- Minute 4
  0.9,                                     !- Value Until Time 4
  19,                                      !- Hour 5
  0,                                       !- Minute 5
  0.5,                                     !- Value Until Time 5
  21,                                      !- Hour 6
  0,                                       !- Minute 6
  0.3,                                     !- Value Until Time 6
  24,                                      !- Hour 7
  0,                                       !- Minute 7
  0.2;                                     !- Value Until Time 7

OS:Schedule:Day,
  {00000000-0000-0000-0062-000000000009},  !- Handle
  NECB-A-Electric-Equipment Default|Wkdy Day, !- Name
  {00000000-0000-0000-0065-000000000004},  !- Schedule Type Limits Name
  No,                                      !- Interpolate to Timestep
  7,                                       !- Hour 1
  0,                                       !- Minute 1
  0.2,                                     !- Value Until Time 1
  8,                                       !- Hour 2
  0,                                       !- Minute 2
  0.3,                                     !- Value Until Time 2
  9,                                       !- Hour 3
  0,                                       !- Minute 3
  0.8,                                     !- Value Until Time 3
  18,                                      !- Hour 4
  0,                                       !- Minute 4
  0.9,                                     !- Value Until Time 4
  19,                                      !- Hour 5
  0,                                       !- Minute 5
  0.5,                                     !- Value Until Time 5
  21,                                      !- Hour 6
  0,                                       !- Minute 6
  0.3,                                     !- Value Until Time 6
  24,                                      !- Hour 7
  0,                                       !- Minute 7
  0.2;                                     !- Value Until Time 7

OS:Schedule:Day,
  {00000000-0000-0000-0062-000000000010},  !- Handle
  NECB-A-Electric-Equipment Sat Day,       !- Name
  {00000000-0000-0000-0065-000000000004},  !- Schedule Type Limits Name
  No,                                      !- Interpolate to Timestep
  24,                                      !- Hour 1
  0,                                       !- Minute 1
  0.2;                                     !- Value Until Time 1

OS:Schedule:Day,
  {00000000-0000-0000-0062-000000000011},  !- Handle
  NECB-A-Electric-Equipment Sun|Hol Day,   !- Name
  {00000000-0000-0000-0065-000000000004},  !- Schedule Type Limits Name
  No,                                      !- Interpolate to Timestep
  24,                                      !- Hour 1
  0,                                       !- Minute 1
  0.2;                                     !- Value Until Time 1

OS:Schedule:Day,
  {00000000-0000-0000-0062-000000000012},  !- Handle
  NECB-A-Lighting Default,                 !- Name
  {00000000-0000-0000-0065-000000000004},  !- Schedule Type Limits Name
  No,                                      !- Interpolate to Timestep
  7,                                       !- Hour 1
  0,                                       !- Minute 1
  0.05,                                    !- Value Until Time 1
  8,                                       !- Hour 2
  0,                                       !- Minute 2
  0.3,                                     !- Value Until Time 2
  9,                                       !- Hour 3
  0,                                       !- Minute 3
  0.8,                                     !- Value Until Time 3
  17,                                      !- Hour 4
  0,                                       !- Minute 4
  0.9,                                     !- Value Until Time 4
  18,                                      !- Hour 5
  0,                                       !- Minute 5
  0.8,                                     !- Value Until Time 5
  19,                                      !- Hour 6
  0,                                       !- Minute 6
  0.5,                                     !- Value Until Time 6
  21,                                      !- Hour 7
  0,                                       !- Minute 7
  0.3,                                     !- Value Until Time 7
  23,                                      !- Hour 8
  0,                                       !- Minute 8
  0.1,                                     !- Value Until Time 8
  24,                                      !- Hour 9
  0,                                       !- Minute 9
  0.05;                                    !- Value Until Time 9

OS:Schedule:Day,
  {00000000-0000-0000-0062-000000000013},  !- Handle
  NECB-A-Lighting Default|Wkdy Day,        !- Name
  {00000000-0000-0000-0065-000000000004},  !- Schedule Type Limits Name
  No,                                      !- Interpolate to Timestep
  7,                                       !- Hour 1
  0,                                       !- Minute 1
  0.05,                                    !- Value Until Time 1
  8,                                       !- Hour 2
  0,                                       !- Minute 2
  0.3,                                     !- Value Until Time 2
  9,                                       !- Hour 3
  0,                                       !- Minute 3
  0.8,                                     !- Value Until Time 3
  17,                                      !- Hour 4
  0,                                       !- Minute 4
  0.9,                                     !- Value Until Time 4
  18,                                      !- Hour 5
  0,                                       !- Minute 5
  0.8,                                     !- Value Until Time 5
  19,                                      !- Hour 6
  0,                                       !- Minute 6
  0.5,                                     !- Value Until Time 6
  21,                                      !- Hour 7
  0,                                       !- Minute 7
  0.3,                                     !- Value Until Time 7
  23,                                      !- Hour 8
  0,                                       !- Minute 8
  0.1,                                     !- Value Until Time 8
  24,                                      !- Hour 9
  0,                                       !- Minute 9
  0.05;                                    !- Value Until Time 9

OS:Schedule:Day,
  {00000000-0000-0000-0062-000000000014},  !- Handle
  NECB-A-Lighting Sat Day,                 !- Name
  {00000000-0000-0000-0065-000000000004},  !- Schedule Type Limits Name
  No,                                      !- Interpolate to Timestep
  24,                                      !- Hour 1
  0,                                       !- Minute 1
  0.05;                                    !- Value Until Time 1

OS:Schedule:Day,
  {00000000-0000-0000-0062-000000000015},  !- Handle
  NECB-A-Lighting Sun|Hol Day,             !- Name
  {00000000-0000-0000-0065-000000000004},  !- Schedule Type Limits Name
  No,                                      !- Interpolate to Timestep
  24,                                      !- Hour 1
  0,                                       !- Minute 1
  0.05;                                    !- Value Until Time 1

OS:Schedule:Day,
  {00000000-0000-0000-0062-000000000016},  !- Handle
  NECB-A-Occupancy Default,                !- Name
  {00000000-0000-0000-0065-000000000004},  !- Schedule Type Limits Name
  No,                                      !- Interpolate to Timestep
  7,                                       !- Hour 1
  0,                                       !- Minute 1
  0,                                       !- Value Until Time 1
  8,                                       !- Hour 2
  0,                                       !- Minute 2
  0.1,                                     !- Value Until Time 2
  9,                                       !- Hour 3
  0,                                       !- Minute 3
  0.7,                                     !- Value Until Time 3
  12,                                      !- Hour 4
  0,                                       !- Minute 4
  0.9,                                     !- Value Until Time 4
  14,                                      !- Hour 5
  0,                                       !- Minute 5
  0.5,                                     !- Value Until Time 5
  17,                                      !- Hour 6
  0,                                       !- Minute 6
  0.9,                                     !- Value Until Time 6
  18,                                      !- Hour 7
  0,                                       !- Minute 7
  0.7,                                     !- Value Until Time 7
  19,                                      !- Hour 8
  0,                                       !- Minute 8
  0.3,                                     !- Value Until Time 8
  23,                                      !- Hour 9
  0,                                       !- Minute 9
  0.1,                                     !- Value Until Time 9
  24,                                      !- Hour 10
  0,                                       !- Minute 10
  0;                                       !- Value Until Time 10

OS:Schedule:Day,
  {00000000-0000-0000-0062-000000000017},  !- Handle
  NECB-A-Occupancy Default|Wkdy Day,       !- Name
  {00000000-0000-0000-0065-000000000004},  !- Schedule Type Limits Name
  No,                                      !- Interpolate to Timestep
  7,                                       !- Hour 1
  0,                                       !- Minute 1
  0,                                       !- Value Until Time 1
  8,                                       !- Hour 2
  0,                                       !- Minute 2
  0.1,                                     !- Value Until Time 2
  9,                                       !- Hour 3
  0,                                       !- Minute 3
  0.7,                                     !- Value Until Time 3
  12,                                      !- Hour 4
  0,                                       !- Minute 4
  0.9,                                     !- Value Until Time 4
  14,                                      !- Hour 5
  0,                                       !- Minute 5
  0.5,                                     !- Value Until Time 5
  17,                                      !- Hour 6
  0,                                       !- Minute 6
  0.9,                                     !- Value Until Time 6
  18,                                      !- Hour 7
  0,                                       !- Minute 7
  0.7,                                     !- Value Until Time 7
  19,                                      !- Hour 8
  0,                                       !- Minute 8
  0.3,                                     !- Value Until Time 8
  23,                                      !- Hour 9
  0,                                       !- Minute 9
  0.1,                                     !- Value Until Time 9
  24,                                      !- Hour 10
  0,                                       !- Minute 10
  0;                                       !- Value Until Time 10

OS:Schedule:Day,
  {00000000-0000-0000-0062-000000000018},  !- Handle
  NECB-A-Occupancy Sat Day,                !- Name
  {00000000-0000-0000-0065-000000000004},  !- Schedule Type Limits Name
  No,                                      !- Interpolate to Timestep
  24,                                      !- Hour 1
  0,                                       !- Minute 1
  0;                                       !- Value Until Time 1

OS:Schedule:Day,
  {00000000-0000-0000-0062-000000000019},  !- Handle
  NECB-A-Occupancy Sun|Hol Day,            !- Name
  {00000000-0000-0000-0065-000000000004},  !- Schedule Type Limits Name
  No,                                      !- Interpolate to Timestep
  24,                                      !- Hour 1
  0,                                       !- Minute 1
  0;                                       !- Value Until Time 1

OS:Schedule:Day,
  {00000000-0000-0000-0062-000000000020},  !- Handle
  NECB-A-Service Water Heating Default,    !- Name
  {00000000-0000-0000-0065-000000000004},  !- Schedule Type Limits Name
  No,                                      !- Interpolate to Timestep
  7,                                       !- Hour 1
  0,                                       !- Minute 1
  0.05,                                    !- Value Until Time 1
  8,                                       !- Hour 2
  0,                                       !- Minute 2
  0.1,                                     !- Value Until Time 2
  10,                                      !- Hour 3
  0,                                       !- Minute 3
  0.5,                                     !- Value Until Time 3
  16,                                      !- Hour 4
  0,                                       !- Minute 4
  0.9,                                     !- Value Until Time 4
  17,                                      !- Hour 5
  0,                                       !- Minute 5
  0.7,                                     !- Value Until Time 5
  18,                                      !- Hour 6
  0,                                       !- Minute 6
  0.5,                                     !- Value Until Time 6
  19,                                      !- Hour 7
  0,                                       !- Minute 7
  0.3,                                     !- Value Until Time 7
  22,                                      !- Hour 8
  0,                                       !- Minute 8
  0.2,                                     !- Value Until Time 8
  24,                                      !- Hour 9
  0,                                       !- Minute 9
  0.05;                                    !- Value Until Time 9

OS:Schedule:Day,
  {00000000-0000-0000-0062-000000000021},  !- Handle
  NECB-A-Service Water Heating Default|Wkdy Day, !- Name
  {00000000-0000-0000-0065-000000000004},  !- Schedule Type Limits Name
  No,                                      !- Interpolate to Timestep
  7,                                       !- Hour 1
  0,                                       !- Minute 1
  0.05,                                    !- Value Until Time 1
  8,                                       !- Hour 2
  0,                                       !- Minute 2
  0.1,                                     !- Value Until Time 2
  10,                                      !- Hour 3
  0,                                       !- Minute 3
  0.5,                                     !- Value Until Time 3
  16,                                      !- Hour 4
  0,                                       !- Minute 4
  0.9,                                     !- Value Until Time 4
  17,                                      !- Hour 5
  0,                                       !- Minute 5
  0.7,                                     !- Value Until Time 5
  18,                                      !- Hour 6
  0,                                       !- Minute 6
  0.5,                                     !- Value Until Time 6
  19,                                      !- Hour 7
  0,                                       !- Minute 7
  0.3,                                     !- Value Until Time 7
  22,                                      !- Hour 8
  0,                                       !- Minute 8
  0.2,                                     !- Value Until Time 8
  24,                                      !- Hour 9
  0,                                       !- Minute 9
  0.05;                                    !- Value Until Time 9

OS:Schedule:Day,
  {00000000-0000-0000-0062-000000000022},  !- Handle
  NECB-A-Service Water Heating Sat Day,    !- Name
  {00000000-0000-0000-0065-000000000004},  !- Schedule Type Limits Name
  No,                                      !- Interpolate to Timestep
  24,                                      !- Hour 1
  0,                                       !- Minute 1
  0.05;                                    !- Value Until Time 1

OS:Schedule:Day,
  {00000000-0000-0000-0062-000000000023},  !- Handle
  NECB-A-Service Water Heating Sun|Hol Day, !- Name
  {00000000-0000-0000-0065-000000000004},  !- Schedule Type Limits Name
  No,                                      !- Interpolate to Timestep
  24,                                      !- Hour 1
  0,                                       !- Minute 1
  0.05;                                    !- Value Until Time 1

OS:Schedule:Day,
  {00000000-0000-0000-0062-000000000024},  !- Handle
  NECB-A-Thermostat Setpoint-Cooling Default, !- Name
  {00000000-0000-0000-0065-000000000006},  !- Schedule Type Limits Name
  No,                                      !- Interpolate to Timestep
  6,                                       !- Hour 1
  0,                                       !- Minute 1
  35,                                      !- Value Until Time 1
  21,                                      !- Hour 2
  0,                                       !- Minute 2
  24,                                      !- Value Until Time 2
  24,                                      !- Hour 3
  0,                                       !- Minute 3
  35;                                      !- Value Until Time 3

OS:Schedule:Day,
  {00000000-0000-0000-0062-000000000025},  !- Handle
  NECB-A-Thermostat Setpoint-Cooling Default|Wkdy Day, !- Name
  {00000000-0000-0000-0065-000000000006},  !- Schedule Type Limits Name
  No,                                      !- Interpolate to Timestep
  6,                                       !- Hour 1
  0,                                       !- Minute 1
  35,                                      !- Value Until Time 1
  21,                                      !- Hour 2
  0,                                       !- Minute 2
  24,                                      !- Value Until Time 2
  24,                                      !- Hour 3
  0,                                       !- Minute 3
  35;                                      !- Value Until Time 3

OS:Schedule:Day,
  {00000000-0000-0000-0062-000000000026},  !- Handle
  NECB-A-Thermostat Setpoint-Cooling Sat Day, !- Name
  {00000000-0000-0000-0065-000000000006},  !- Schedule Type Limits Name
  No,                                      !- Interpolate to Timestep
  24,                                      !- Hour 1
  0,                                       !- Minute 1
  35;                                      !- Value Until Time 1

OS:Schedule:Day,
  {00000000-0000-0000-0062-000000000027},  !- Handle
  NECB-A-Thermostat Setpoint-Cooling Sun|Hol Day, !- Name
  {00000000-0000-0000-0065-000000000006},  !- Schedule Type Limits Name
  No,                                      !- Interpolate to Timestep
  24,                                      !- Hour 1
  0,                                       !- Minute 1
  35;                                      !- Value Until Time 1

OS:Schedule:Day,
  {00000000-0000-0000-0062-000000000028},  !- Handle
  NECB-A-Thermostat Setpoint-Heating Default, !- Name
  {00000000-0000-0000-0065-000000000006},  !- Schedule Type Limits Name
  No,                                      !- Interpolate to Timestep
  6,                                       !- Hour 1
  0,                                       !- Minute 1
  18,                                      !- Value Until Time 1
  7,                                       !- Hour 2
  0,                                       !- Minute 2
  20,                                      !- Value Until Time 2
  21,                                      !- Hour 3
  0,                                       !- Minute 3
  22,                                      !- Value Until Time 3
  24,                                      !- Hour 4
  0,                                       !- Minute 4
  18;                                      !- Value Until Time 4

OS:Schedule:Day,
  {00000000-0000-0000-0062-000000000029},  !- Handle
  NECB-A-Thermostat Setpoint-Heating Default|Wkdy Day, !- Name
  {00000000-0000-0000-0065-000000000006},  !- Schedule Type Limits Name
  No,                                      !- Interpolate to Timestep
  6,                                       !- Hour 1
  0,                                       !- Minute 1
  18,                                      !- Value Until Time 1
  7,                                       !- Hour 2
  0,                                       !- Minute 2
  20,                                      !- Value Until Time 2
  21,                                      !- Hour 3
  0,                                       !- Minute 3
  22,                                      !- Value Until Time 3
  24,                                      !- Hour 4
  0,                                       !- Minute 4
  18;                                      !- Value Until Time 4

OS:Schedule:Day,
  {00000000-0000-0000-0062-000000000030},  !- Handle
  NECB-A-Thermostat Setpoint-Heating Sat Day, !- Name
  {00000000-0000-0000-0065-000000000006},  !- Schedule Type Limits Name
  No,                                      !- Interpolate to Timestep
  24,                                      !- Hour 1
  0,                                       !- Minute 1
  18;                                      !- Value Until Time 1

OS:Schedule:Day,
  {00000000-0000-0000-0062-000000000031},  !- Handle
  NECB-A-Thermostat Setpoint-Heating Sun|Hol Day, !- Name
  {00000000-0000-0000-0065-000000000006},  !- Schedule Type Limits Name
  No,                                      !- Interpolate to Timestep
  24,                                      !- Hour 1
  0,                                       !- Minute 1
  18;                                      !- Value Until Time 1

OS:Schedule:Day,
  {00000000-0000-0000-0062-000000000032},  !- Handle
  NECB-Activity Default,                   !- Name
  {00000000-0000-0000-0065-000000000001},  !- Schedule Type Limits Name
  No,                                      !- Interpolate to Timestep
  24,                                      !- Hour 1
  0,                                       !- Minute 1
  130;                                     !- Value Until Time 1

OS:Schedule:Day,
  {00000000-0000-0000-0062-000000000033},  !- Handle
  NECB-Activity Summer Design Day,         !- Name
  {00000000-0000-0000-0065-000000000001},  !- Schedule Type Limits Name
  No,                                      !- Interpolate to Timestep
  24,                                      !- Hour 1
  0,                                       !- Minute 1
  130;                                     !- Value Until Time 1

OS:Schedule:Day,
  {00000000-0000-0000-0062-000000000034},  !- Handle
  NECB-Activity Winter Design Day,         !- Name
  {00000000-0000-0000-0065-000000000001},  !- Schedule Type Limits Name
  No,                                      !- Interpolate to Timestep
  24,                                      !- Hour 1
  0,                                       !- Minute 1
  130;                                     !- Value Until Time 1

OS:Schedule:Day,
  {00000000-0000-0000-0062-000000000035},  !- Handle
  Schedule Day 1,                          !- Name
  ,                                        !- Schedule Type Limits Name
  ,                                        !- Interpolate to Timestep
  24,                                      !- Hour 1
  0,                                       !- Minute 1
  0;                                       !- Value Until Time 1

OS:Schedule:Day,
  {00000000-0000-0000-0062-000000000036},  !- Handle
  Schedule Day 10,                         !- Name
  {00000000-0000-0000-0065-000000000004},  !- Schedule Type Limits Name
  ,                                        !- Interpolate to Timestep
  24,                                      !- Hour 1
  0,                                       !- Minute 1
  0;                                       !- Value Until Time 1

OS:Schedule:Day,
  {00000000-0000-0000-0062-000000000037},  !- Handle
  Schedule Day 2,                          !- Name
  ,                                        !- Schedule Type Limits Name
  ,                                        !- Interpolate to Timestep
  24,                                      !- Hour 1
  0,                                       !- Minute 1
  0;                                       !- Value Until Time 1

OS:Schedule:Day,
  {00000000-0000-0000-0062-000000000038},  !- Handle
  Schedule Day 3,                          !- Name
  {00000000-0000-0000-0065-000000000006},  !- Schedule Type Limits Name
  ,                                        !- Interpolate to Timestep
  24,                                      !- Hour 1
  0,                                       !- Minute 1
  22;                                      !- Value Until Time 1

OS:Schedule:Day,
  {00000000-0000-0000-0062-000000000039},  !- Handle
  Schedule Day 4,                          !- Name
  {00000000-0000-0000-0065-000000000006},  !- Schedule Type Limits Name
  ,                                        !- Interpolate to Timestep
  24,                                      !- Hour 1
  0,                                       !- Minute 1
  60;                                      !- Value Until Time 1

OS:Schedule:Day,
  {00000000-0000-0000-0062-000000000040},  !- Handle
  Schedule Day 5,                          !- Name
  {00000000-0000-0000-0065-000000000004},  !- Schedule Type Limits Name
  ,                                        !- Interpolate to Timestep
  24,                                      !- Hour 1
  0,                                       !- Minute 1
  0;                                       !- Value Until Time 1

OS:Schedule:Day,
  {00000000-0000-0000-0062-000000000041},  !- Handle
  Schedule Day 6,                          !- Name
  {00000000-0000-0000-0065-000000000004},  !- Schedule Type Limits Name
  ,                                        !- Interpolate to Timestep
  24,                                      !- Hour 1
  0,                                       !- Minute 1
  0;                                       !- Value Until Time 1

OS:Schedule:Day,
  {00000000-0000-0000-0062-000000000042},  !- Handle
  Schedule Day 7,                          !- Name
  {00000000-0000-0000-0065-000000000004},  !- Schedule Type Limits Name
  ,                                        !- Interpolate to Timestep
  24,                                      !- Hour 1
  0,                                       !- Minute 1
  0;                                       !- Value Until Time 1

OS:Schedule:Day,
  {00000000-0000-0000-0062-000000000043},  !- Handle
  Schedule Day 8,                          !- Name
  {00000000-0000-0000-0065-000000000004},  !- Schedule Type Limits Name
  ,                                        !- Interpolate to Timestep
  24,                                      !- Hour 1
  0,                                       !- Minute 1
  0;                                       !- Value Until Time 1

OS:Schedule:Day,
  {00000000-0000-0000-0062-000000000044},  !- Handle
  Schedule Day 9,                          !- Name
  {00000000-0000-0000-0065-000000000004},  !- Schedule Type Limits Name
  ,                                        !- Interpolate to Timestep
  24,                                      !- Hour 1
  0,                                       !- Minute 1
  0;                                       !- Value Until Time 1

OS:Schedule:Day,
  {00000000-0000-0000-0062-000000000045},  !- Handle
  Service Water Loop Temp - 140F Default,  !- Name
  {00000000-0000-0000-0065-000000000006},  !- Schedule Type Limits Name
  ,                                        !- Interpolate to Timestep
  24,                                      !- Hour 1
  0,                                       !- Minute 1
  60;                                      !- Value Until Time 1

OS:Schedule:Day,
  {00000000-0000-0000-0062-000000000046},  !- Handle
  Water Heater Ambient Temp Schedule 71.6F Default, !- Name
  {00000000-0000-0000-0065-000000000006},  !- Schedule Type Limits Name
  ,                                        !- Interpolate to Timestep
  24,                                      !- Hour 1
  0,                                       !- Minute 1
  22.0000000000001;                        !- Value Until Time 1

OS:Schedule:Day,
  {00000000-0000-0000-0062-000000000047},  !- Handle
  Work Efficiency Schedule Default,        !- Name
  {00000000-0000-0000-0065-000000000004},  !- Schedule Type Limits Name
  ,                                        !- Interpolate to Timestep
  24,                                      !- Hour 1
  0,                                       !- Minute 1
  0;                                       !- Value Until Time 1

OS:Schedule:Day,
  {00000000-0000-0000-0062-000000000048},  !- Handle
  sys_3|mixed|shr>none|sc>ashp|sh>ashp>c-g|ssf>cv|zh>b-hw|zc>none|srf>none| Occ Sch Default, !- Name
  {00000000-0000-0000-0065-000000000004},  !- Schedule Type Limits Name
  ,                                        !- Interpolate to Timestep
  8,                                       !- Hour 1
  0,                                       !- Minute 1
  0,                                       !- Value Until Time 1
  19,                                      !- Hour 2
  0,                                       !- Minute 2
  1,                                       !- Value Until Time 2
  24,                                      !- Hour 3
  0,                                       !- Minute 3
  0;                                       !- Value Until Time 3

OS:Schedule:Day,
  {00000000-0000-0000-0062-000000000049},  !- Handle
  sys_3|mixed|shr>none|sc>ashp|sh>ashp>c-g|ssf>cv|zh>b-hw|zc>none|srf>none| Occ Sch Summer Design Day, !- Name
  {00000000-0000-0000-0065-000000000004},  !- Schedule Type Limits Name
  ,                                        !- Interpolate to Timestep
  24,                                      !- Hour 1
  0,                                       !- Minute 1
  1;                                       !- Value Until Time 1

OS:Schedule:Day,
  {00000000-0000-0000-0062-000000000050},  !- Handle
  sys_3|mixed|shr>none|sc>ashp|sh>ashp>c-g|ssf>cv|zh>b-hw|zc>none|srf>none| Occ Sch Winter Design Day, !- Name
  {00000000-0000-0000-0065-000000000004},  !- Schedule Type Limits Name
  ,                                        !- Interpolate to Timestep
  24,                                      !- Hour 1
  0,                                       !- Minute 1
  1;                                       !- Value Until Time 1

OS:Schedule:Day,
  {00000000-0000-0000-0062-000000000051},  !- Handle
  sys_4|mixed|shr>none|sc>ashp|sh>ashp>c-g|ssf>cv|zh>b-hw|zc>none|srf>none| 1 Occ Sch Default, !- Name
  {00000000-0000-0000-0065-000000000004},  !- Schedule Type Limits Name
  ,                                        !- Interpolate to Timestep
  8,                                       !- Hour 1
  0,                                       !- Minute 1
  0,                                       !- Value Until Time 1
  19,                                      !- Hour 2
  0,                                       !- Minute 2
  1,                                       !- Value Until Time 2
  24,                                      !- Hour 3
  0,                                       !- Minute 3
  0;                                       !- Value Until Time 3

OS:Schedule:Day,
  {00000000-0000-0000-0062-000000000052},  !- Handle
  sys_4|mixed|shr>none|sc>ashp|sh>ashp>c-g|ssf>cv|zh>b-hw|zc>none|srf>none| 1 Occ Sch Summer Design Day, !- Name
  {00000000-0000-0000-0065-000000000004},  !- Schedule Type Limits Name
  ,                                        !- Interpolate to Timestep
  24,                                      !- Hour 1
  0,                                       !- Minute 1
  1;                                       !- Value Until Time 1

OS:Schedule:Day,
  {00000000-0000-0000-0062-000000000053},  !- Handle
  sys_4|mixed|shr>none|sc>ashp|sh>ashp>c-g|ssf>cv|zh>b-hw|zc>none|srf>none| 1 Occ Sch Winter Design Day, !- Name
  {00000000-0000-0000-0065-000000000004},  !- Schedule Type Limits Name
  ,                                        !- Interpolate to Timestep
  24,                                      !- Hour 1
  0,                                       !- Minute 1
  1;                                       !- Value Until Time 1

OS:Schedule:Day,
  {00000000-0000-0000-0062-000000000054},  !- Handle
  sys_4|mixed|shr>none|sc>ashp|sh>ashp>c-g|ssf>cv|zh>b-hw|zc>none|srf>none| Occ Sch Default, !- Name
  {00000000-0000-0000-0065-000000000004},  !- Schedule Type Limits Name
  ,                                        !- Interpolate to Timestep
  8,                                       !- Hour 1
  0,                                       !- Minute 1
  0,                                       !- Value Until Time 1
  19,                                      !- Hour 2
  0,                                       !- Minute 2
  1,                                       !- Value Until Time 2
  24,                                      !- Hour 3
  0,                                       !- Minute 3
  0;                                       !- Value Until Time 3

OS:Schedule:Day,
  {00000000-0000-0000-0062-000000000055},  !- Handle
  sys_4|mixed|shr>none|sc>ashp|sh>ashp>c-g|ssf>cv|zh>b-hw|zc>none|srf>none| Occ Sch Summer Design Day, !- Name
  {00000000-0000-0000-0065-000000000004},  !- Schedule Type Limits Name
  ,                                        !- Interpolate to Timestep
  24,                                      !- Hour 1
  0,                                       !- Minute 1
  1;                                       !- Value Until Time 1

OS:Schedule:Day,
  {00000000-0000-0000-0062-000000000056},  !- Handle
  sys_4|mixed|shr>none|sc>ashp|sh>ashp>c-g|ssf>cv|zh>b-hw|zc>none|srf>none| Occ Sch Winter Design Day, !- Name
  {00000000-0000-0000-0065-000000000004},  !- Schedule Type Limits Name
  ,                                        !- Interpolate to Timestep
  24,                                      !- Hour 1
  0,                                       !- Minute 1
  1;                                       !- Value Until Time 1

OS:Schedule:Rule,
  {00000000-0000-0000-0063-000000000001},  !- Handle
  Schedule Rule 1,                         !- Name
  {00000000-0000-0000-0064-000000000002},  !- Schedule Ruleset Name
  0,                                       !- Rule Order
  {00000000-0000-0000-0062-000000000003},  !- Day Schedule Name
  ,                                        !- Apply Sunday
  ,                                        !- Apply Monday
  ,                                        !- Apply Tuesday
  ,                                        !- Apply Wednesday
  ,                                        !- Apply Thursday
  ,                                        !- Apply Friday
  ,                                        !- Apply Saturday
  DateRange,                               !- Date Specification Type
  5,                                       !- Start Month
  1,                                       !- Start Day
  9,                                       !- End Month
  30;                                      !- End Day

OS:Schedule:Rule,
  {00000000-0000-0000-0063-000000000002},  !- Handle
  Schedule Rule 10,                        !- Name
  {00000000-0000-0000-0064-000000000007},  !- Schedule Ruleset Name
  0,                                       !- Rule Order
  {00000000-0000-0000-0062-000000000011},  !- Day Schedule Name
  Yes,                                     !- Apply Sunday
  ,                                        !- Apply Monday
  ,                                        !- Apply Tuesday
  ,                                        !- Apply Wednesday
  ,                                        !- Apply Thursday
  ,                                        !- Apply Friday
  ,                                        !- Apply Saturday
  DateRange,                               !- Date Specification Type
  1,                                       !- Start Month
  1,                                       !- Start Day
  12,                                      !- End Month
  31;                                      !- End Day

OS:Schedule:Rule,
  {00000000-0000-0000-0063-000000000003},  !- Handle
  Schedule Rule 11,                        !- Name
  {00000000-0000-0000-0064-000000000012},  !- Schedule Ruleset Name
  2,                                       !- Rule Order
  {00000000-0000-0000-0062-000000000029},  !- Day Schedule Name
  ,                                        !- Apply Sunday
  Yes,                                     !- Apply Monday
  Yes,                                     !- Apply Tuesday
  Yes,                                     !- Apply Wednesday
  Yes,                                     !- Apply Thursday
  Yes,                                     !- Apply Friday
  ,                                        !- Apply Saturday
  DateRange,                               !- Date Specification Type
  1,                                       !- Start Month
  1,                                       !- Start Day
  12,                                      !- End Month
  31;                                      !- End Day

OS:Schedule:Rule,
  {00000000-0000-0000-0063-000000000004},  !- Handle
  Schedule Rule 12,                        !- Name
  {00000000-0000-0000-0064-000000000012},  !- Schedule Ruleset Name
  1,                                       !- Rule Order
  {00000000-0000-0000-0062-000000000030},  !- Day Schedule Name
  ,                                        !- Apply Sunday
  ,                                        !- Apply Monday
  ,                                        !- Apply Tuesday
  ,                                        !- Apply Wednesday
  ,                                        !- Apply Thursday
  ,                                        !- Apply Friday
  Yes,                                     !- Apply Saturday
  DateRange,                               !- Date Specification Type
  1,                                       !- Start Month
  1,                                       !- Start Day
  12,                                      !- End Month
  31;                                      !- End Day

OS:Schedule:Rule,
  {00000000-0000-0000-0063-000000000005},  !- Handle
  Schedule Rule 13,                        !- Name
  {00000000-0000-0000-0064-000000000012},  !- Schedule Ruleset Name
  0,                                       !- Rule Order
  {00000000-0000-0000-0062-000000000031},  !- Day Schedule Name
  Yes,                                     !- Apply Sunday
  ,                                        !- Apply Monday
  ,                                        !- Apply Tuesday
  ,                                        !- Apply Wednesday
  ,                                        !- Apply Thursday
  ,                                        !- Apply Friday
  ,                                        !- Apply Saturday
  DateRange,                               !- Date Specification Type
  1,                                       !- Start Month
  1,                                       !- Start Day
  12,                                      !- End Month
  31;                                      !- End Day

OS:Schedule:Rule,
  {00000000-0000-0000-0063-000000000006},  !- Handle
  Schedule Rule 14,                        !- Name
  {00000000-0000-0000-0064-000000000011},  !- Schedule Ruleset Name
  2,                                       !- Rule Order
  {00000000-0000-0000-0062-000000000025},  !- Day Schedule Name
  ,                                        !- Apply Sunday
  Yes,                                     !- Apply Monday
  Yes,                                     !- Apply Tuesday
  Yes,                                     !- Apply Wednesday
  Yes,                                     !- Apply Thursday
  Yes,                                     !- Apply Friday
  ,                                        !- Apply Saturday
  DateRange,                               !- Date Specification Type
  1,                                       !- Start Month
  1,                                       !- Start Day
  12,                                      !- End Month
  31;                                      !- End Day

OS:Schedule:Rule,
  {00000000-0000-0000-0063-000000000007},  !- Handle
  Schedule Rule 15,                        !- Name
  {00000000-0000-0000-0064-000000000011},  !- Schedule Ruleset Name
  1,                                       !- Rule Order
  {00000000-0000-0000-0062-000000000026},  !- Day Schedule Name
  ,                                        !- Apply Sunday
  ,                                        !- Apply Monday
  ,                                        !- Apply Tuesday
  ,                                        !- Apply Wednesday
  ,                                        !- Apply Thursday
  ,                                        !- Apply Friday
  Yes,                                     !- Apply Saturday
  DateRange,                               !- Date Specification Type
  1,                                       !- Start Month
  1,                                       !- Start Day
  12,                                      !- End Month
  31;                                      !- End Day

OS:Schedule:Rule,
  {00000000-0000-0000-0063-000000000008},  !- Handle
  Schedule Rule 16,                        !- Name
  {00000000-0000-0000-0064-000000000011},  !- Schedule Ruleset Name
  0,                                       !- Rule Order
  {00000000-0000-0000-0062-000000000027},  !- Day Schedule Name
  Yes,                                     !- Apply Sunday
  ,                                        !- Apply Monday
  ,                                        !- Apply Tuesday
  ,                                        !- Apply Wednesday
  ,                                        !- Apply Thursday
  ,                                        !- Apply Friday
  ,                                        !- Apply Saturday
  DateRange,                               !- Date Specification Type
  1,                                       !- Start Month
  1,                                       !- Start Day
  12,                                      !- End Month
  31;                                      !- End Day

OS:Schedule:Rule,
  {00000000-0000-0000-0063-000000000009},  !- Handle
  Schedule Rule 17,                        !- Name
  {00000000-0000-0000-0064-000000000010},  !- Schedule Ruleset Name
  2,                                       !- Rule Order
  {00000000-0000-0000-0062-000000000021},  !- Day Schedule Name
  ,                                        !- Apply Sunday
  Yes,                                     !- Apply Monday
  Yes,                                     !- Apply Tuesday
  Yes,                                     !- Apply Wednesday
  Yes,                                     !- Apply Thursday
  Yes,                                     !- Apply Friday
  ,                                        !- Apply Saturday
  DateRange,                               !- Date Specification Type
  1,                                       !- Start Month
  1,                                       !- Start Day
  12,                                      !- End Month
  31;                                      !- End Day

OS:Schedule:Rule,
  {00000000-0000-0000-0063-000000000010},  !- Handle
  Schedule Rule 18,                        !- Name
  {00000000-0000-0000-0064-000000000010},  !- Schedule Ruleset Name
  1,                                       !- Rule Order
  {00000000-0000-0000-0062-000000000022},  !- Day Schedule Name
  ,                                        !- Apply Sunday
  ,                                        !- Apply Monday
  ,                                        !- Apply Tuesday
  ,                                        !- Apply Wednesday
  ,                                        !- Apply Thursday
  ,                                        !- Apply Friday
  Yes,                                     !- Apply Saturday
  DateRange,                               !- Date Specification Type
  1,                                       !- Start Month
  1,                                       !- Start Day
  12,                                      !- End Month
  31;                                      !- End Day

OS:Schedule:Rule,
  {00000000-0000-0000-0063-000000000011},  !- Handle
  Schedule Rule 19,                        !- Name
  {00000000-0000-0000-0064-000000000010},  !- Schedule Ruleset Name
  0,                                       !- Rule Order
  {00000000-0000-0000-0062-000000000023},  !- Day Schedule Name
  Yes,                                     !- Apply Sunday
  ,                                        !- Apply Monday
  ,                                        !- Apply Tuesday
  ,                                        !- Apply Wednesday
  ,                                        !- Apply Thursday
  ,                                        !- Apply Friday
  ,                                        !- Apply Saturday
  DateRange,                               !- Date Specification Type
  1,                                       !- Start Month
  1,                                       !- Start Day
  12,                                      !- End Month
  31;                                      !- End Day

OS:Schedule:Rule,
  {00000000-0000-0000-0063-000000000012},  !- Handle
  Schedule Rule 2,                         !- Name
  {00000000-0000-0000-0064-000000000009},  !- Schedule Ruleset Name
  2,                                       !- Rule Order
  {00000000-0000-0000-0062-000000000017},  !- Day Schedule Name
  ,                                        !- Apply Sunday
  Yes,                                     !- Apply Monday
  Yes,                                     !- Apply Tuesday
  Yes,                                     !- Apply Wednesday
  Yes,                                     !- Apply Thursday
  Yes,                                     !- Apply Friday
  ,                                        !- Apply Saturday
  DateRange,                               !- Date Specification Type
  1,                                       !- Start Month
  1,                                       !- Start Day
  12,                                      !- End Month
  31;                                      !- End Day

OS:Schedule:Rule,
  {00000000-0000-0000-0063-000000000013},  !- Handle
  Schedule Rule 20,                        !- Name
  {00000000-0000-0000-0064-000000000019},  !- Schedule Ruleset Name
  1,                                       !- Rule Order
  {00000000-0000-0000-0062-000000000040},  !- Day Schedule Name
  ,                                        !- Apply Sunday
  ,                                        !- Apply Monday
  ,                                        !- Apply Tuesday
  ,                                        !- Apply Wednesday
  ,                                        !- Apply Thursday
  ,                                        !- Apply Friday
  Yes,                                     !- Apply Saturday
  DateRange,                               !- Date Specification Type
  1,                                       !- Start Month
  7,                                       !- Start Day
  12,                                      !- End Month
  30;                                      !- End Day

OS:Schedule:Rule,
  {00000000-0000-0000-0063-000000000014},  !- Handle
  Schedule Rule 21,                        !- Name
  {00000000-0000-0000-0064-000000000019},  !- Schedule Ruleset Name
  0,                                       !- Rule Order
  {00000000-0000-0000-0062-000000000041},  !- Day Schedule Name
  Yes,                                     !- Apply Sunday
  ,                                        !- Apply Monday
  ,                                        !- Apply Tuesday
  ,                                        !- Apply Wednesday
  ,                                        !- Apply Thursday
  ,                                        !- Apply Friday
  ,                                        !- Apply Saturday
  DateRange,                               !- Date Specification Type
  1,                                       !- Start Month
  1,                                       !- Start Day
  12,                                      !- End Month
  31;                                      !- End Day

OS:Schedule:Rule,
  {00000000-0000-0000-0063-000000000015},  !- Handle
  Schedule Rule 22,                        !- Name
  {00000000-0000-0000-0064-000000000021},  !- Schedule Ruleset Name
  1,                                       !- Rule Order
  {00000000-0000-0000-0062-000000000042},  !- Day Schedule Name
  ,                                        !- Apply Sunday
  ,                                        !- Apply Monday
  ,                                        !- Apply Tuesday
  ,                                        !- Apply Wednesday
  ,                                        !- Apply Thursday
  ,                                        !- Apply Friday
  Yes,                                     !- Apply Saturday
  DateRange,                               !- Date Specification Type
  1,                                       !- Start Month
  7,                                       !- Start Day
  12,                                      !- End Month
  30;                                      !- End Day

OS:Schedule:Rule,
  {00000000-0000-0000-0063-000000000016},  !- Handle
  Schedule Rule 23,                        !- Name
  {00000000-0000-0000-0064-000000000021},  !- Schedule Ruleset Name
  0,                                       !- Rule Order
  {00000000-0000-0000-0062-000000000043},  !- Day Schedule Name
  Yes,                                     !- Apply Sunday
  ,                                        !- Apply Monday
  ,                                        !- Apply Tuesday
  ,                                        !- Apply Wednesday
  ,                                        !- Apply Thursday
  ,                                        !- Apply Friday
  ,                                        !- Apply Saturday
  DateRange,                               !- Date Specification Type
  1,                                       !- Start Month
  1,                                       !- Start Day
  12,                                      !- End Month
  31;                                      !- End Day

OS:Schedule:Rule,
  {00000000-0000-0000-0063-000000000017},  !- Handle
  Schedule Rule 24,                        !- Name
  {00000000-0000-0000-0064-000000000020},  !- Schedule Ruleset Name
  1,                                       !- Rule Order
  {00000000-0000-0000-0062-000000000044},  !- Day Schedule Name
  ,                                        !- Apply Sunday
  ,                                        !- Apply Monday
  ,                                        !- Apply Tuesday
  ,                                        !- Apply Wednesday
  ,                                        !- Apply Thursday
  ,                                        !- Apply Friday
  Yes,                                     !- Apply Saturday
  DateRange,                               !- Date Specification Type
  1,                                       !- Start Month
  7,                                       !- Start Day
  12,                                      !- End Month
  30;                                      !- End Day

OS:Schedule:Rule,
  {00000000-0000-0000-0063-000000000018},  !- Handle
  Schedule Rule 25,                        !- Name
  {00000000-0000-0000-0064-000000000020},  !- Schedule Ruleset Name
  0,                                       !- Rule Order
  {00000000-0000-0000-0062-000000000036},  !- Day Schedule Name
  Yes,                                     !- Apply Sunday
  ,                                        !- Apply Monday
  ,                                        !- Apply Tuesday
  ,                                        !- Apply Wednesday
  ,                                        !- Apply Thursday
  ,                                        !- Apply Friday
  ,                                        !- Apply Saturday
  DateRange,                               !- Date Specification Type
  1,                                       !- Start Month
  1,                                       !- Start Day
  12,                                      !- End Month
  31;                                      !- End Day

OS:Schedule:Rule,
  {00000000-0000-0000-0063-000000000019},  !- Handle
  Schedule Rule 3,                         !- Name
  {00000000-0000-0000-0064-000000000009},  !- Schedule Ruleset Name
  1,                                       !- Rule Order
  {00000000-0000-0000-0062-000000000018},  !- Day Schedule Name
  ,                                        !- Apply Sunday
  ,                                        !- Apply Monday
  ,                                        !- Apply Tuesday
  ,                                        !- Apply Wednesday
  ,                                        !- Apply Thursday
  ,                                        !- Apply Friday
  Yes,                                     !- Apply Saturday
  DateRange,                               !- Date Specification Type
  1,                                       !- Start Month
  1,                                       !- Start Day
  12,                                      !- End Month
  31;                                      !- End Day

OS:Schedule:Rule,
  {00000000-0000-0000-0063-000000000020},  !- Handle
  Schedule Rule 4,                         !- Name
  {00000000-0000-0000-0064-000000000009},  !- Schedule Ruleset Name
  0,                                       !- Rule Order
  {00000000-0000-0000-0062-000000000019},  !- Day Schedule Name
  Yes,                                     !- Apply Sunday
  ,                                        !- Apply Monday
  ,                                        !- Apply Tuesday
  ,                                        !- Apply Wednesday
  ,                                        !- Apply Thursday
  ,                                        !- Apply Friday
  ,                                        !- Apply Saturday
  DateRange,                               !- Date Specification Type
  1,                                       !- Start Month
  1,                                       !- Start Day
  12,                                      !- End Month
  31;                                      !- End Day

OS:Schedule:Rule,
  {00000000-0000-0000-0063-000000000021},  !- Handle
  Schedule Rule 5,                         !- Name
  {00000000-0000-0000-0064-000000000008},  !- Schedule Ruleset Name
  2,                                       !- Rule Order
  {00000000-0000-0000-0062-000000000013},  !- Day Schedule Name
  ,                                        !- Apply Sunday
  Yes,                                     !- Apply Monday
  Yes,                                     !- Apply Tuesday
  Yes,                                     !- Apply Wednesday
  Yes,                                     !- Apply Thursday
  Yes,                                     !- Apply Friday
  ,                                        !- Apply Saturday
  DateRange,                               !- Date Specification Type
  1,                                       !- Start Month
  1,                                       !- Start Day
  12,                                      !- End Month
  31;                                      !- End Day

OS:Schedule:Rule,
  {00000000-0000-0000-0063-000000000022},  !- Handle
  Schedule Rule 6,                         !- Name
  {00000000-0000-0000-0064-000000000008},  !- Schedule Ruleset Name
  1,                                       !- Rule Order
  {00000000-0000-0000-0062-000000000014},  !- Day Schedule Name
  ,                                        !- Apply Sunday
  ,                                        !- Apply Monday
  ,                                        !- Apply Tuesday
  ,                                        !- Apply Wednesday
  ,                                        !- Apply Thursday
  ,                                        !- Apply Friday
  Yes,                                     !- Apply Saturday
  DateRange,                               !- Date Specification Type
  1,                                       !- Start Month
  1,                                       !- Start Day
  12,                                      !- End Month
  31;                                      !- End Day

OS:Schedule:Rule,
  {00000000-0000-0000-0063-000000000023},  !- Handle
  Schedule Rule 7,                         !- Name
  {00000000-0000-0000-0064-000000000008},  !- Schedule Ruleset Name
  0,                                       !- Rule Order
  {00000000-0000-0000-0062-000000000015},  !- Day Schedule Name
  Yes,                                     !- Apply Sunday
  ,                                        !- Apply Monday
  ,                                        !- Apply Tuesday
  ,                                        !- Apply Wednesday
  ,                                        !- Apply Thursday
  ,                                        !- Apply Friday
  ,                                        !- Apply Saturday
  DateRange,                               !- Date Specification Type
  1,                                       !- Start Month
  1,                                       !- Start Day
  12,                                      !- End Month
  31;                                      !- End Day

OS:Schedule:Rule,
  {00000000-0000-0000-0063-000000000024},  !- Handle
  Schedule Rule 8,                         !- Name
  {00000000-0000-0000-0064-000000000007},  !- Schedule Ruleset Name
  2,                                       !- Rule Order
  {00000000-0000-0000-0062-000000000009},  !- Day Schedule Name
  ,                                        !- Apply Sunday
  Yes,                                     !- Apply Monday
  Yes,                                     !- Apply Tuesday
  Yes,                                     !- Apply Wednesday
  Yes,                                     !- Apply Thursday
  Yes,                                     !- Apply Friday
  ,                                        !- Apply Saturday
  DateRange,                               !- Date Specification Type
  1,                                       !- Start Month
  1,                                       !- Start Day
  12,                                      !- End Month
  31;                                      !- End Day

OS:Schedule:Rule,
  {00000000-0000-0000-0063-000000000025},  !- Handle
  Schedule Rule 9,                         !- Name
  {00000000-0000-0000-0064-000000000007},  !- Schedule Ruleset Name
  1,                                       !- Rule Order
  {00000000-0000-0000-0062-000000000010},  !- Day Schedule Name
  ,                                        !- Apply Sunday
  ,                                        !- Apply Monday
  ,                                        !- Apply Tuesday
  ,                                        !- Apply Wednesday
  ,                                        !- Apply Thursday
  ,                                        !- Apply Friday
  Yes,                                     !- Apply Saturday
  DateRange,                               !- Date Specification Type
  1,                                       !- Start Month
  1,                                       !- Start Day
  12,                                      !- End Month
  31;                                      !- End Day

OS:Schedule:Ruleset,
  {00000000-0000-0000-0064-000000000001},  !- Handle
  Air Velocity Schedule,                   !- Name
  {00000000-0000-0000-0065-000000000007},  !- Schedule Type Limits Name
  {00000000-0000-0000-0062-000000000001};  !- Default Day Schedule Name

OS:Schedule:Ruleset,
  {00000000-0000-0000-0064-000000000002},  !- Handle
  Clothing Schedule,                       !- Name
  {00000000-0000-0000-0065-000000000003},  !- Schedule Type Limits Name
  {00000000-0000-0000-0062-000000000002};  !- Default Day Schedule Name

OS:Schedule:Ruleset,
  {00000000-0000-0000-0064-000000000003},  !- Handle
  Economizer Max OA Fraction 100 pct,      !- Name
  ,                                        !- Schedule Type Limits Name
  {00000000-0000-0000-0062-000000000004};  !- Default Day Schedule Name

OS:Schedule:Ruleset,
  {00000000-0000-0000-0064-000000000004},  !- Handle
  Fraction Latent - 0.05,                  !- Name
  {00000000-0000-0000-0065-000000000004},  !- Schedule Type Limits Name
  {00000000-0000-0000-0062-000000000005};  !- Default Day Schedule Name

OS:Schedule:Ruleset,
  {00000000-0000-0000-0064-000000000005},  !- Handle
  Fraction Sensible - 0.2,                 !- Name
  {00000000-0000-0000-0065-000000000004},  !- Schedule Type Limits Name
  {00000000-0000-0000-0062-000000000006};  !- Default Day Schedule Name

OS:Schedule:Ruleset,
  {00000000-0000-0000-0064-000000000006},  !- Handle
  Mixed Water At Faucet Temp - 140F,       !- Name
  {00000000-0000-0000-0065-000000000006},  !- Schedule Type Limits Name
  {00000000-0000-0000-0062-000000000007};  !- Default Day Schedule Name

OS:Schedule:Ruleset,
  {00000000-0000-0000-0064-000000000007},  !- Handle
  NECB-A-Electric-Equipment,               !- Name
  {00000000-0000-0000-0065-000000000004},  !- Schedule Type Limits Name
  {00000000-0000-0000-0062-000000000008};  !- Default Day Schedule Name

OS:Schedule:Ruleset,
  {00000000-0000-0000-0064-000000000008},  !- Handle
  NECB-A-Lighting,                         !- Name
  {00000000-0000-0000-0065-000000000004},  !- Schedule Type Limits Name
  {00000000-0000-0000-0062-000000000012};  !- Default Day Schedule Name

OS:Schedule:Ruleset,
  {00000000-0000-0000-0064-000000000009},  !- Handle
  NECB-A-Occupancy,                        !- Name
  {00000000-0000-0000-0065-000000000004},  !- Schedule Type Limits Name
  {00000000-0000-0000-0062-000000000016};  !- Default Day Schedule Name

OS:Schedule:Ruleset,
  {00000000-0000-0000-0064-000000000010},  !- Handle
  NECB-A-Service Water Heating,            !- Name
  {00000000-0000-0000-0065-000000000004},  !- Schedule Type Limits Name
  {00000000-0000-0000-0062-000000000020};  !- Default Day Schedule Name

OS:Schedule:Ruleset,
  {00000000-0000-0000-0064-000000000011},  !- Handle
  NECB-A-Thermostat Setpoint-Cooling,      !- Name
  {00000000-0000-0000-0065-000000000006},  !- Schedule Type Limits Name
  {00000000-0000-0000-0062-000000000024};  !- Default Day Schedule Name

OS:Schedule:Ruleset,
  {00000000-0000-0000-0064-000000000012},  !- Handle
  NECB-A-Thermostat Setpoint-Heating,      !- Name
  {00000000-0000-0000-0065-000000000006},  !- Schedule Type Limits Name
  {00000000-0000-0000-0062-000000000028};  !- Default Day Schedule Name

OS:Schedule:Ruleset,
  {00000000-0000-0000-0064-000000000013},  !- Handle
  NECB-Activity,                           !- Name
  {00000000-0000-0000-0065-000000000001},  !- Schedule Type Limits Name
  {00000000-0000-0000-0062-000000000032},  !- Default Day Schedule Name
  {00000000-0000-0000-0062-000000000033},  !- Summer Design Day Schedule Name
  {00000000-0000-0000-0062-000000000034};  !- Winter Design Day Schedule Name

OS:Schedule:Ruleset,
  {00000000-0000-0000-0064-000000000014},  !- Handle
  Schedule Ruleset 1,                      !- Name
  {00000000-0000-0000-0065-000000000006},  !- Schedule Type Limits Name
  {00000000-0000-0000-0062-000000000038};  !- Default Day Schedule Name

OS:Schedule:Ruleset,
  {00000000-0000-0000-0064-000000000015},  !- Handle
  Schedule Ruleset 2,                      !- Name
  {00000000-0000-0000-0065-000000000006},  !- Schedule Type Limits Name
  {00000000-0000-0000-0062-000000000039};  !- Default Day Schedule Name

OS:Schedule:Ruleset,
  {00000000-0000-0000-0064-000000000016},  !- Handle
  Service Water Loop Temp - 140F,          !- Name
  {00000000-0000-0000-0065-000000000006},  !- Schedule Type Limits Name
  {00000000-0000-0000-0062-000000000045};  !- Default Day Schedule Name

OS:Schedule:Ruleset,
  {00000000-0000-0000-0064-000000000017},  !- Handle
  Water Heater Ambient Temp Schedule 71.6F, !- Name
  {00000000-0000-0000-0065-000000000006},  !- Schedule Type Limits Name
  {00000000-0000-0000-0062-000000000046};  !- Default Day Schedule Name

OS:Schedule:Ruleset,
  {00000000-0000-0000-0064-000000000018},  !- Handle
  Work Efficiency Schedule,                !- Name
  {00000000-0000-0000-0065-000000000004},  !- Schedule Type Limits Name
  {00000000-0000-0000-0062-000000000047};  !- Default Day Schedule Name

OS:Schedule:Ruleset,
  {00000000-0000-0000-0064-000000000019},  !- Handle
  sys_3|mixed|shr>none|sc>ashp|sh>ashp>c-g|ssf>cv|zh>b-hw|zc>none|srf>none| Occ Sch, !- Name
  {00000000-0000-0000-0065-000000000004},  !- Schedule Type Limits Name
  {00000000-0000-0000-0062-000000000048},  !- Default Day Schedule Name
  {00000000-0000-0000-0062-000000000049},  !- Summer Design Day Schedule Name
  {00000000-0000-0000-0062-000000000050};  !- Winter Design Day Schedule Name

OS:Schedule:Ruleset,
  {00000000-0000-0000-0064-000000000020},  !- Handle
  sys_4|mixed|shr>none|sc>ashp|sh>ashp>c-g|ssf>cv|zh>b-hw|zc>none|srf>none| 1 Occ Sch, !- Name
  {00000000-0000-0000-0065-000000000004},  !- Schedule Type Limits Name
  {00000000-0000-0000-0062-000000000051},  !- Default Day Schedule Name
  {00000000-0000-0000-0062-000000000052},  !- Summer Design Day Schedule Name
  {00000000-0000-0000-0062-000000000053};  !- Winter Design Day Schedule Name

OS:Schedule:Ruleset,
  {00000000-0000-0000-0064-000000000021},  !- Handle
  sys_4|mixed|shr>none|sc>ashp|sh>ashp>c-g|ssf>cv|zh>b-hw|zc>none|srf>none| Occ Sch, !- Name
  {00000000-0000-0000-0065-000000000004},  !- Schedule Type Limits Name
  {00000000-0000-0000-0062-000000000054},  !- Default Day Schedule Name
  {00000000-0000-0000-0062-000000000055},  !- Summer Design Day Schedule Name
  {00000000-0000-0000-0062-000000000056};  !- Winter Design Day Schedule Name

OS:ScheduleTypeLimits,
  {00000000-0000-0000-0065-000000000001},  !- Handle
  ActivityLevel,                           !- Name
  0,                                       !- Lower Limit Value
  ,                                        !- Upper Limit Value
  Continuous,                              !- Numeric Type
  ActivityLevel;                           !- Unit Type

OS:ScheduleTypeLimits,
  {00000000-0000-0000-0065-000000000002},  !- Handle
  Always On Discrete Limits,               !- Name
  0,                                       !- Lower Limit Value
  1,                                       !- Upper Limit Value
  Discrete,                                !- Numeric Type
  Availability;                            !- Unit Type

OS:ScheduleTypeLimits,
  {00000000-0000-0000-0065-000000000003},  !- Handle
  ClothingInsulation,                      !- Name
  0,                                       !- Lower Limit Value
  ,                                        !- Upper Limit Value
  Continuous,                              !- Numeric Type
  ClothingInsulation;                      !- Unit Type

OS:ScheduleTypeLimits,
  {00000000-0000-0000-0065-000000000004},  !- Handle
  Fractional,                              !- Name
  0,                                       !- Lower Limit Value
  1,                                       !- Upper Limit Value
  Continuous;                              !- Numeric Type

OS:ScheduleTypeLimits,
  {00000000-0000-0000-0065-000000000005},  !- Handle
  OnOff,                                   !- Name
  0,                                       !- Lower Limit Value
  1,                                       !- Upper Limit Value
  Discrete,                                !- Numeric Type
  Availability;                            !- Unit Type

OS:ScheduleTypeLimits,
  {00000000-0000-0000-0065-000000000006},  !- Handle
  Temperature,                             !- Name
  ,                                        !- Lower Limit Value
  ,                                        !- Upper Limit Value
  Continuous,                              !- Numeric Type
  Temperature;                             !- Unit Type

OS:ScheduleTypeLimits,
  {00000000-0000-0000-0065-000000000007},  !- Handle
  Velocity,                                !- Name
  0,                                       !- Lower Limit Value
  ,                                        !- Upper Limit Value
  Continuous,                              !- Numeric Type
  Velocity;                                !- Unit Type

OS:SetpointManager:OutdoorAirPretreat,
  {00000000-0000-0000-0066-000000000001},  !- Handle
  Setpoint Manager Outdoor Air Pretreat 1, !- Name
  ,                                        !- Control Variable
  -99,                                     !- Minimum Setpoint Temperature {C}
  99,                                      !- Maximum Setpoint Temperature {C}
  1e-05,                                   !- Minimum Setpoint Humidity Ratio {kgWater/kgDryAir}
  1,                                       !- Maximum Setpoint Humidity Ratio {kgWater/kgDryAir}
  {00000000-0000-0000-0051-000000000061},  !- Reference Setpoint Node Name
  {00000000-0000-0000-0051-000000000061},  !- Mixed Air Stream Node Name
  {00000000-0000-0000-0051-000000000062},  !- Outdoor Air Stream Node Name
  {00000000-0000-0000-0051-000000000064},  !- Return Air Stream Node Name
  {00000000-0000-0000-0051-000000000066};  !- Setpoint Node or NodeList Name

OS:SetpointManager:OutdoorAirPretreat,
  {00000000-0000-0000-0066-000000000002},  !- Handle
  Setpoint Manager Outdoor Air Pretreat 2, !- Name
  ,                                        !- Control Variable
  -99,                                     !- Minimum Setpoint Temperature {C}
  99,                                      !- Maximum Setpoint Temperature {C}
  1e-05,                                   !- Minimum Setpoint Humidity Ratio {kgWater/kgDryAir}
  1,                                       !- Maximum Setpoint Humidity Ratio {kgWater/kgDryAir}
  {00000000-0000-0000-0051-000000000077},  !- Reference Setpoint Node Name
  {00000000-0000-0000-0051-000000000077},  !- Mixed Air Stream Node Name
  {00000000-0000-0000-0051-000000000078},  !- Outdoor Air Stream Node Name
  {00000000-0000-0000-0051-000000000080},  !- Return Air Stream Node Name
  {00000000-0000-0000-0051-000000000084};  !- Setpoint Node or NodeList Name

OS:SetpointManager:OutdoorAirPretreat,
  {00000000-0000-0000-0066-000000000003},  !- Handle
  Setpoint Manager Outdoor Air Pretreat 3, !- Name
  ,                                        !- Control Variable
  -99,                                     !- Minimum Setpoint Temperature {C}
  99,                                      !- Maximum Setpoint Temperature {C}
  1e-05,                                   !- Minimum Setpoint Humidity Ratio {kgWater/kgDryAir}
  1,                                       !- Maximum Setpoint Humidity Ratio {kgWater/kgDryAir}
  {00000000-0000-0000-0051-000000000070},  !- Reference Setpoint Node Name
  {00000000-0000-0000-0051-000000000070},  !- Mixed Air Stream Node Name
  {00000000-0000-0000-0051-000000000071},  !- Outdoor Air Stream Node Name
  {00000000-0000-0000-0051-000000000073},  !- Return Air Stream Node Name
  {00000000-0000-0000-0051-000000000082};  !- Setpoint Node or NodeList Name

OS:SetpointManager:OutdoorAirReset,
  {00000000-0000-0000-0067-000000000001},  !- Handle
  Setpoint Manager Outdoor Air Reset 1,    !- Name
  Temperature,                             !- Control Variable
  82,                                      !- Setpoint at Outdoor Low Temperature {C}
  -16,                                     !- Outdoor Low Temperature {C}
  60,                                      !- Setpoint at Outdoor High Temperature {C}
  0,                                       !- Outdoor High Temperature {C}
  {00000000-0000-0000-0051-000000000033},  !- Setpoint Node or NodeList Name
  ,                                        !- Schedule Name
  ,                                        !- Setpoint at Outdoor Low Temperature 2 {C}
  ,                                        !- Outdoor Low Temperature 2 {C}
  ,                                        !- Setpoint at Outdoor High Temperature 2 {C}
  ;                                        !- Outdoor High Temperature 2 {C}

OS:SetpointManager:Scheduled,
  {00000000-0000-0000-0068-000000000001},  !- Handle
  Service hot water setpoint manager,      !- Name
  Temperature,                             !- Control Variable
  {00000000-0000-0000-0064-000000000016},  !- Schedule Name
  {00000000-0000-0000-0051-000000000038};  !- Setpoint Node or NodeList Name

OS:SetpointManager:SingleZone:Reheat,
  {00000000-0000-0000-0069-000000000001},  !- Handle
  Setpoint Manager Single Zone Reheat 1,   !- Name
  13,                                      !- Minimum Supply Air Temperature {C}
  43,                                      !- Maximum Supply Air Temperature {C}
  {00000000-0000-0000-0094-000000000001},  !- Control Zone Name
  {00000000-0000-0000-0051-000000000065};  !- Setpoint Node or NodeList Name

OS:SetpointManager:SingleZone:Reheat,
  {00000000-0000-0000-0069-000000000002},  !- Handle
  Setpoint Manager Single Zone Reheat 2,   !- Name
  13,                                      !- Minimum Supply Air Temperature {C}
  43,                                      !- Maximum Supply Air Temperature {C}
  {00000000-0000-0000-0094-000000000003},  !- Control Zone Name
  {00000000-0000-0000-0051-000000000081};  !- Setpoint Node or NodeList Name

OS:SetpointManager:SingleZone:Reheat,
  {00000000-0000-0000-0069-000000000003},  !- Handle
  Setpoint Manager Single Zone Reheat 3,   !- Name
  13,                                      !- Minimum Supply Air Temperature {C}
  43,                                      !- Maximum Supply Air Temperature {C}
  {00000000-0000-0000-0094-000000000002},  !- Control Zone Name
  {00000000-0000-0000-0051-000000000074};  !- Setpoint Node or NodeList Name

OS:SimulationControl,
  {00000000-0000-0000-0070-000000000001},  !- Handle
  Yes,                                     !- Do Zone Sizing Calculation
  Yes,                                     !- Do System Sizing Calculation
  Yes,                                     !- Do Plant Sizing Calculation
  No,                                      !- Run Simulation for Sizing Periods
  Yes,                                     !- Run Simulation for Weather File Run Periods
  ,                                        !- Loads Convergence Tolerance Value {W}
  ,                                        !- Temperature Convergence Tolerance Value {deltaC}
  ,                                        !- Solar Distribution
  ,                                        !- Maximum Number of Warmup Days
  ,                                        !- Minimum Number of Warmup Days
  No,                                      !- Do HVAC Sizing Simulation for Sizing Periods
  1;                                       !- Maximum Number of HVAC Sizing Simulation Passes

OS:Site,
  {00000000-0000-0000-0071-000000000001},  !- Handle
  Calgary Intl AP_AB_CAN,                  !- Name
  51.11,                                   !- Latitude {deg}
  -114.02,                                 !- Longitude {deg}
  -7,                                      !- Time Zone {hr}
  1084.1,                                  !- Elevation {m}
  ;                                        !- Terrain

OS:Site:GroundTemperature:BuildingSurface,
  {00000000-0000-0000-0072-000000000001},  !- Handle
  19.527,                                  !- January Ground Temperature {C}
  19.502,                                  !- February Ground Temperature {C}
  19.536,                                  !- March Ground Temperature {C}
  19.598,                                  !- April Ground Temperature {C}
  20.002,                                  !- May Ground Temperature {C}
  21.64,                                   !- June Ground Temperature {C}
  22.225,                                  !- July Ground Temperature {C}
  22.375,                                  !- August Ground Temperature {C}
  21.449,                                  !- September Ground Temperature {C}
  20.121,                                  !- October Ground Temperature {C}
  19.802,                                  !- November Ground Temperature {C}
  19.633;                                  !- December Ground Temperature {C}

OS:Site:GroundTemperature:Deep,
  {00000000-0000-0000-0073-000000000001},  !- Handle
  4,                                       !- January Deep Ground Temperature {C}
  1.3,                                     !- February Deep Ground Temperature {C}
  -0.4,                                    !- March Deep Ground Temperature {C}
  -0.9,                                    !- April Deep Ground Temperature {C}
  0.1,                                     !- May Deep Ground Temperature {C}
  2.3,                                     !- June Deep Ground Temperature {C}
  5.2,                                     !- July Deep Ground Temperature {C}
  8,                                       !- August Deep Ground Temperature {C}
  9.9,                                     !- September Deep Ground Temperature {C}
  10.3,                                    !- October Deep Ground Temperature {C}
  9.2,                                     !- November Deep Ground Temperature {C}
  7;                                       !- December Deep Ground Temperature {C}

OS:Site:GroundTemperature:FCfactorMethod,
  {00000000-0000-0000-0074-000000000001},  !- Handle
  5.5,                                     !- January Ground Temperature {C}
  -2,                                      !- February Ground Temperature {C}
  -7.6,                                    !- March Ground Temperature {C}
  -6.3,                                    !- April Ground Temperature {C}
  -6.6,                                    !- May Ground Temperature {C}
  -0.3,                                    !- June Ground Temperature {C}
  4.9,                                     !- July Ground Temperature {C}
  10.2,                                    !- August Ground Temperature {C}
  13.8,                                    !- September Ground Temperature {C}
  17,                                      !- October Ground Temperature {C}
  16.6,                                    !- November Ground Temperature {C}
  11.1;                                    !- December Ground Temperature {C}

OS:Site:GroundTemperature:Shallow,
  {00000000-0000-0000-0075-000000000001},  !- Handle
  -1.6,                                    !- January Surface Ground Temperature {C}
  -5.4,                                    !- February Surface Ground Temperature {C}
  -6.4,                                    !- March Surface Ground Temperature {C}
  -5.5,                                    !- April Surface Ground Temperature {C}
  -0.4,                                    !- May Surface Ground Temperature {C}
  5.3,                                     !- June Surface Ground Temperature {C}
  10.8,                                    !- July Surface Ground Temperature {C}
  14.7,                                    !- August Surface Ground Temperature {C}
  15.8,                                    !- September Surface Ground Temperature {C}
  14,                                      !- October Surface Ground Temperature {C}
  9.5,                                     !- November Surface Ground Temperature {C}
  4;                                       !- December Surface Ground Temperature {C}

OS:Site:WaterMainsTemperature,
  {00000000-0000-0000-0076-000000000001},  !- Handle
  Correlation,                             !- Calculation Method
  ,                                        !- Temperature Schedule Name
  4.69166666666667,                        !- Annual Average Outdoor Air Temperature {C}
  24.6;                                    !- Maximum Difference In Monthly Average Outdoor Air Temperatures {deltaC}

OS:Sizing:Parameters,
  {00000000-0000-0000-0077-000000000001},  !- Handle
  1.3,                                     !- Heating Sizing Factor
  1.1;                                     !- Cooling Sizing Factor

OS:Sizing:Plant,
  {00000000-0000-0000-0078-000000000001},  !- Handle
  {00000000-0000-0000-0056-000000000001},  !- Plant or Condenser Loop Name
  Heating,                                 !- Loop Type
  82,                                      !- Design Loop Exit Temperature {C}
  16,                                      !- Loop Design Temperature Difference {deltaC}
  NonCoincident,                           !- Sizing Option
  1,                                       !- Zone Timesteps in Averaging Window
  None;                                    !- Coincident Sizing Factor Mode

OS:Sizing:Plant,
  {00000000-0000-0000-0078-000000000002},  !- Handle
  {00000000-0000-0000-0056-000000000002},  !- Plant or Condenser Loop Name
  Heating,                                 !- Loop Type
  60,                                      !- Design Loop Exit Temperature {C}
  5,                                       !- Loop Design Temperature Difference {deltaC}
  NonCoincident,                           !- Sizing Option
  1,                                       !- Zone Timesteps in Averaging Window
  None;                                    !- Coincident Sizing Factor Mode

OS:Sizing:System,
  {00000000-0000-0000-0079-000000000001},  !- Handle
  {00000000-0000-0000-0002-000000000001},  !- AirLoop Name
  Sensible,                                !- Type of Load to Size On
  Autosize,                                !- Design Outdoor Air Flow Rate {m3/s}
  1,                                       !- Central Heating Maximum System Air Flow Ratio
  7,                                       !- Preheat Design Temperature {C}
  0.008,                                   !- Preheat Design Humidity Ratio {kg-H2O/kg-Air}
  13,                                      !- Precool Design Temperature {C}
  0.008,                                   !- Precool Design Humidity Ratio {kg-H2O/kg-Air}
  13,                                      !- Central Cooling Design Supply Air Temperature {C}
  43,                                      !- Central Heating Design Supply Air Temperature {C}
  NonCoincident,                           !- Sizing Option
  No,                                      !- 100% Outdoor Air in Cooling
  No,                                      !- 100% Outdoor Air in Heating
  0.0085,                                  !- Central Cooling Design Supply Air Humidity Ratio {kg-H2O/kg-Air}
  0.008,                                   !- Central Heating Design Supply Air Humidity Ratio {kg-H2O/kg-Air}
  DesignDay,                               !- Cooling Design Air Flow Method
  0,                                       !- Cooling Design Air Flow Rate {m3/s}
  DesignDay,                               !- Heating Design Air Flow Method
  0,                                       !- Heating Design Air Flow Rate {m3/s}
  ZoneSum,                                 !- System Outdoor Air Method
  1,                                       !- Zone Maximum Outdoor Air Fraction {dimensionless}
  0.0099676501,                            !- Cooling Supply Air Flow Rate Per Floor Area {m3/s-m2}
  1,                                       !- Cooling Fraction of Autosized Cooling Supply Air Flow Rate
  3.9475456e-05,                           !- Cooling Supply Air Flow Rate Per Unit Cooling Capacity {m3/s-W}
  0.0099676501,                            !- Heating Supply Air Flow Rate Per Floor Area {m3/s-m2}
  1,                                       !- Heating Fraction of Autosized Heating Supply Air Flow Rate
  1,                                       !- Heating Fraction of Autosized Cooling Supply Air Flow Rate
  3.1588213e-05,                           !- Heating Supply Air Flow Rate Per Unit Heating Capacity {m3/s-W}
  CoolingDesignCapacity,                   !- Cooling Design Capacity Method
  autosize,                                !- Cooling Design Capacity {W}
  234.7,                                   !- Cooling Design Capacity Per Floor Area {W/m2}
  1,                                       !- Fraction of Autosized Cooling Design Capacity
  HeatingDesignCapacity,                   !- Heating Design Capacity Method
  autosize,                                !- Heating Design Capacity {W}
  157,                                     !- Heating Design Capacity Per Floor Area {W/m2}
  1,                                       !- Fraction of Autosized Heating Design Capacity
  OnOff,                                   !- Central Cooling Capacity Control Method
  autosize;                                !- Occupant Diversity

OS:Sizing:System,
  {00000000-0000-0000-0079-000000000002},  !- Handle
  {00000000-0000-0000-0002-000000000003},  !- AirLoop Name
  Sensible,                                !- Type of Load to Size On
  Autosize,                                !- Design Outdoor Air Flow Rate {m3/s}
  1,                                       !- Central Heating Maximum System Air Flow Ratio
  7,                                       !- Preheat Design Temperature {C}
  0.008,                                   !- Preheat Design Humidity Ratio {kg-H2O/kg-Air}
  13,                                      !- Precool Design Temperature {C}
  0.008,                                   !- Precool Design Humidity Ratio {kg-H2O/kg-Air}
  13,                                      !- Central Cooling Design Supply Air Temperature {C}
  43,                                      !- Central Heating Design Supply Air Temperature {C}
  NonCoincident,                           !- Sizing Option
  No,                                      !- 100% Outdoor Air in Cooling
  No,                                      !- 100% Outdoor Air in Heating
  0.0085,                                  !- Central Cooling Design Supply Air Humidity Ratio {kg-H2O/kg-Air}
  0.008,                                   !- Central Heating Design Supply Air Humidity Ratio {kg-H2O/kg-Air}
  DesignDay,                               !- Cooling Design Air Flow Method
  0,                                       !- Cooling Design Air Flow Rate {m3/s}
  DesignDay,                               !- Heating Design Air Flow Method
  0,                                       !- Heating Design Air Flow Rate {m3/s}
  ZoneSum,                                 !- System Outdoor Air Method
  1,                                       !- Zone Maximum Outdoor Air Fraction {dimensionless}
  0.0099676501,                            !- Cooling Supply Air Flow Rate Per Floor Area {m3/s-m2}
  1,                                       !- Cooling Fraction of Autosized Cooling Supply Air Flow Rate
  3.9475456e-05,                           !- Cooling Supply Air Flow Rate Per Unit Cooling Capacity {m3/s-W}
  0.0099676501,                            !- Heating Supply Air Flow Rate Per Floor Area {m3/s-m2}
  1,                                       !- Heating Fraction of Autosized Heating Supply Air Flow Rate
  1,                                       !- Heating Fraction of Autosized Cooling Supply Air Flow Rate
  3.1588213e-05,                           !- Heating Supply Air Flow Rate Per Unit Heating Capacity {m3/s-W}
  CoolingDesignCapacity,                   !- Cooling Design Capacity Method
  autosize,                                !- Cooling Design Capacity {W}
  234.7,                                   !- Cooling Design Capacity Per Floor Area {W/m2}
  1,                                       !- Fraction of Autosized Cooling Design Capacity
  HeatingDesignCapacity,                   !- Heating Design Capacity Method
  autosize,                                !- Heating Design Capacity {W}
  157,                                     !- Heating Design Capacity Per Floor Area {W/m2}
  1,                                       !- Fraction of Autosized Heating Design Capacity
  OnOff,                                   !- Central Cooling Capacity Control Method
  autosize;                                !- Occupant Diversity

OS:Sizing:System,
  {00000000-0000-0000-0079-000000000003},  !- Handle
  {00000000-0000-0000-0002-000000000002},  !- AirLoop Name
  Sensible,                                !- Type of Load to Size On
  Autosize,                                !- Design Outdoor Air Flow Rate {m3/s}
  1,                                       !- Central Heating Maximum System Air Flow Ratio
  7,                                       !- Preheat Design Temperature {C}
  0.008,                                   !- Preheat Design Humidity Ratio {kg-H2O/kg-Air}
  13,                                      !- Precool Design Temperature {C}
  0.008,                                   !- Precool Design Humidity Ratio {kg-H2O/kg-Air}
  13,                                      !- Central Cooling Design Supply Air Temperature {C}
  43,                                      !- Central Heating Design Supply Air Temperature {C}
  NonCoincident,                           !- Sizing Option
  No,                                      !- 100% Outdoor Air in Cooling
  No,                                      !- 100% Outdoor Air in Heating
  0.0085,                                  !- Central Cooling Design Supply Air Humidity Ratio {kg-H2O/kg-Air}
  0.008,                                   !- Central Heating Design Supply Air Humidity Ratio {kg-H2O/kg-Air}
  DesignDay,                               !- Cooling Design Air Flow Method
  0,                                       !- Cooling Design Air Flow Rate {m3/s}
  DesignDay,                               !- Heating Design Air Flow Method
  0,                                       !- Heating Design Air Flow Rate {m3/s}
  ZoneSum,                                 !- System Outdoor Air Method
  1,                                       !- Zone Maximum Outdoor Air Fraction {dimensionless}
  0.0099676501,                            !- Cooling Supply Air Flow Rate Per Floor Area {m3/s-m2}
  1,                                       !- Cooling Fraction of Autosized Cooling Supply Air Flow Rate
  3.9475456e-05,                           !- Cooling Supply Air Flow Rate Per Unit Cooling Capacity {m3/s-W}
  0.0099676501,                            !- Heating Supply Air Flow Rate Per Floor Area {m3/s-m2}
  1,                                       !- Heating Fraction of Autosized Heating Supply Air Flow Rate
  1,                                       !- Heating Fraction of Autosized Cooling Supply Air Flow Rate
  3.1588213e-05,                           !- Heating Supply Air Flow Rate Per Unit Heating Capacity {m3/s-W}
  CoolingDesignCapacity,                   !- Cooling Design Capacity Method
  autosize,                                !- Cooling Design Capacity {W}
  234.7,                                   !- Cooling Design Capacity Per Floor Area {W/m2}
  1,                                       !- Fraction of Autosized Cooling Design Capacity
  HeatingDesignCapacity,                   !- Heating Design Capacity Method
  autosize,                                !- Heating Design Capacity {W}
  157,                                     !- Heating Design Capacity Per Floor Area {W/m2}
  1,                                       !- Fraction of Autosized Heating Design Capacity
  OnOff,                                   !- Central Cooling Capacity Control Method
  autosize;                                !- Occupant Diversity

OS:Sizing:Zone,
  {00000000-0000-0000-0080-000000000001},  !- Handle
  {00000000-0000-0000-0094-000000000001},  !- Zone or ZoneList Name
  TemperatureDifference,                   !- Zone Cooling Design Supply Air Temperature Input Method
  14,                                      !- Zone Cooling Design Supply Air Temperature {C}
  11,                                      !- Zone Cooling Design Supply Air Temperature Difference {deltaC}
  TemperatureDifference,                   !- Zone Heating Design Supply Air Temperature Input Method
  40,                                      !- Zone Heating Design Supply Air Temperature {C}
  21,                                      !- Zone Heating Design Supply Air Temperature Difference {deltaC}
  0.0085,                                  !- Zone Cooling Design Supply Air Humidity Ratio {kg-H2O/kg-air}
  0.008,                                   !- Zone Heating Design Supply Air Humidity Ratio {kg-H2O/kg-air}
  1.3,                                     !- Zone Heating Sizing Factor
  1,                                       !- Zone Cooling Sizing Factor
  DesignDay,                               !- Cooling Design Air Flow Method
  ,                                        !- Cooling Design Air Flow Rate {m3/s}
  ,                                        !- Cooling Minimum Air Flow per Zone Floor Area {m3/s-m2}
  ,                                        !- Cooling Minimum Air Flow {m3/s}
  ,                                        !- Cooling Minimum Air Flow Fraction
  DesignDay,                               !- Heating Design Air Flow Method
  ,                                        !- Heating Design Air Flow Rate {m3/s}
  ,                                        !- Heating Maximum Air Flow per Zone Floor Area {m3/s-m2}
  ,                                        !- Heating Maximum Air Flow {m3/s}
  ,                                        !- Heating Maximum Air Flow Fraction
  No,                                      !- Account for Dedicated Outdoor Air System
  NeutralSupplyAir,                        !- Dedicated Outdoor Air System Control Strategy
  autosize,                                !- Dedicated Outdoor Air Low Setpoint Temperature for Design {C}
  autosize,                                !- Dedicated Outdoor Air High Setpoint Temperature for Design {C}
  Sensible Load Only No Latent Load,       !- Zone Load Sizing Method
  HumidityRatioDifference,                 !- Zone Latent Cooling Design Supply Air Humidity Ratio Input Method
  ,                                        !- Zone Dehumidification Design Supply Air Humidity Ratio {kgWater/kgDryAir}
  0.005,                                   !- Zone Cooling Design Supply Air Humidity Ratio Difference {kgWater/kgDryAir}
  HumidityRatioDifference,                 !- Zone Latent Heating Design Supply Air Humidity Ratio Input Method
  ,                                        !- Zone Humidification Design Supply Air Humidity Ratio {kgWater/kgDryAir}
  0.005,                                   !- Zone Humidification Design Supply Air Humidity Ratio Difference {kgWater/kgDryAir}
  ,                                        !- Zone Humidistat Dehumidification Set Point Schedule Name
  ,                                        !- Zone Humidistat Humidification Set Point Schedule Name
  ,                                        !- Design Zone Air Distribution Effectiveness in Cooling Mode
  ,                                        !- Design Zone Air Distribution Effectiveness in Heating Mode
  ,                                        !- Design Zone Secondary Recirculation Fraction {dimensionless}
  ,                                        !- Design Minimum Zone Ventilation Efficiency {dimensionless}
  Coincident;                              !- Sizing Option

OS:Sizing:Zone,
  {00000000-0000-0000-0080-000000000002},  !- Handle
  {00000000-0000-0000-0094-000000000003},  !- Zone or ZoneList Name
  TemperatureDifference,                   !- Zone Cooling Design Supply Air Temperature Input Method
  14,                                      !- Zone Cooling Design Supply Air Temperature {C}
  11,                                      !- Zone Cooling Design Supply Air Temperature Difference {deltaC}
  TemperatureDifference,                   !- Zone Heating Design Supply Air Temperature Input Method
  40,                                      !- Zone Heating Design Supply Air Temperature {C}
  21,                                      !- Zone Heating Design Supply Air Temperature Difference {deltaC}
  0.0085,                                  !- Zone Cooling Design Supply Air Humidity Ratio {kg-H2O/kg-air}
  0.008,                                   !- Zone Heating Design Supply Air Humidity Ratio {kg-H2O/kg-air}
  1.3,                                     !- Zone Heating Sizing Factor
  1,                                       !- Zone Cooling Sizing Factor
  DesignDay,                               !- Cooling Design Air Flow Method
  ,                                        !- Cooling Design Air Flow Rate {m3/s}
  ,                                        !- Cooling Minimum Air Flow per Zone Floor Area {m3/s-m2}
  ,                                        !- Cooling Minimum Air Flow {m3/s}
  ,                                        !- Cooling Minimum Air Flow Fraction
  DesignDay,                               !- Heating Design Air Flow Method
  ,                                        !- Heating Design Air Flow Rate {m3/s}
  ,                                        !- Heating Maximum Air Flow per Zone Floor Area {m3/s-m2}
  ,                                        !- Heating Maximum Air Flow {m3/s}
  ,                                        !- Heating Maximum Air Flow Fraction
  No,                                      !- Account for Dedicated Outdoor Air System
  NeutralSupplyAir,                        !- Dedicated Outdoor Air System Control Strategy
  autosize,                                !- Dedicated Outdoor Air Low Setpoint Temperature for Design {C}
  autosize,                                !- Dedicated Outdoor Air High Setpoint Temperature for Design {C}
  Sensible Load Only No Latent Load,       !- Zone Load Sizing Method
  HumidityRatioDifference,                 !- Zone Latent Cooling Design Supply Air Humidity Ratio Input Method
  ,                                        !- Zone Dehumidification Design Supply Air Humidity Ratio {kgWater/kgDryAir}
  0.005,                                   !- Zone Cooling Design Supply Air Humidity Ratio Difference {kgWater/kgDryAir}
  HumidityRatioDifference,                 !- Zone Latent Heating Design Supply Air Humidity Ratio Input Method
  ,                                        !- Zone Humidification Design Supply Air Humidity Ratio {kgWater/kgDryAir}
  0.005,                                   !- Zone Humidification Design Supply Air Humidity Ratio Difference {kgWater/kgDryAir}
  ,                                        !- Zone Humidistat Dehumidification Set Point Schedule Name
  ,                                        !- Zone Humidistat Humidification Set Point Schedule Name
  ,                                        !- Design Zone Air Distribution Effectiveness in Cooling Mode
  ,                                        !- Design Zone Air Distribution Effectiveness in Heating Mode
  ,                                        !- Design Zone Secondary Recirculation Fraction {dimensionless}
  ,                                        !- Design Minimum Zone Ventilation Efficiency {dimensionless}
  Coincident;                              !- Sizing Option

OS:Sizing:Zone,
  {00000000-0000-0000-0080-000000000003},  !- Handle
  {00000000-0000-0000-0094-000000000002},  !- Zone or ZoneList Name
  TemperatureDifference,                   !- Zone Cooling Design Supply Air Temperature Input Method
  14,                                      !- Zone Cooling Design Supply Air Temperature {C}
  11,                                      !- Zone Cooling Design Supply Air Temperature Difference {deltaC}
  TemperatureDifference,                   !- Zone Heating Design Supply Air Temperature Input Method
  40,                                      !- Zone Heating Design Supply Air Temperature {C}
  21,                                      !- Zone Heating Design Supply Air Temperature Difference {deltaC}
  0.0085,                                  !- Zone Cooling Design Supply Air Humidity Ratio {kg-H2O/kg-air}
  0.008,                                   !- Zone Heating Design Supply Air Humidity Ratio {kg-H2O/kg-air}
  1.3,                                     !- Zone Heating Sizing Factor
  1,                                       !- Zone Cooling Sizing Factor
  DesignDay,                               !- Cooling Design Air Flow Method
  ,                                        !- Cooling Design Air Flow Rate {m3/s}
  ,                                        !- Cooling Minimum Air Flow per Zone Floor Area {m3/s-m2}
  ,                                        !- Cooling Minimum Air Flow {m3/s}
  ,                                        !- Cooling Minimum Air Flow Fraction
  DesignDay,                               !- Heating Design Air Flow Method
  ,                                        !- Heating Design Air Flow Rate {m3/s}
  ,                                        !- Heating Maximum Air Flow per Zone Floor Area {m3/s-m2}
  ,                                        !- Heating Maximum Air Flow {m3/s}
  ,                                        !- Heating Maximum Air Flow Fraction
  No,                                      !- Account for Dedicated Outdoor Air System
  NeutralSupplyAir,                        !- Dedicated Outdoor Air System Control Strategy
  autosize,                                !- Dedicated Outdoor Air Low Setpoint Temperature for Design {C}
  autosize,                                !- Dedicated Outdoor Air High Setpoint Temperature for Design {C}
  Sensible Load Only No Latent Load,       !- Zone Load Sizing Method
  HumidityRatioDifference,                 !- Zone Latent Cooling Design Supply Air Humidity Ratio Input Method
  ,                                        !- Zone Dehumidification Design Supply Air Humidity Ratio {kgWater/kgDryAir}
  0.005,                                   !- Zone Cooling Design Supply Air Humidity Ratio Difference {kgWater/kgDryAir}
  HumidityRatioDifference,                 !- Zone Latent Heating Design Supply Air Humidity Ratio Input Method
  ,                                        !- Zone Humidification Design Supply Air Humidity Ratio {kgWater/kgDryAir}
  0.005,                                   !- Zone Humidification Design Supply Air Humidity Ratio Difference {kgWater/kgDryAir}
  ,                                        !- Zone Humidistat Dehumidification Set Point Schedule Name
  ,                                        !- Zone Humidistat Humidification Set Point Schedule Name
  ,                                        !- Design Zone Air Distribution Effectiveness in Cooling Mode
  ,                                        !- Design Zone Air Distribution Effectiveness in Heating Mode
  ,                                        !- Design Zone Secondary Recirculation Fraction {dimensionless}
  ,                                        !- Design Minimum Zone Ventilation Efficiency {dimensionless}
  Coincident;                              !- Sizing Option

OS:SizingPeriod:DesignDay,
  {00000000-0000-0000-0081-000000000001},  !- Handle
  Calgary Intl AP Ann Clg .4% Condns DB=>MWB, !- Name
  28.8,                                    !- Maximum Dry-Bulb Temperature {C}
  12.3,                                    !- Daily Dry-Bulb Temperature Range {deltaC}
  88961,                                   !- Barometric Pressure {Pa}
  4.5,                                     !- Wind Speed {m/s}
  160,                                     !- Wind Direction {deg}
  ,                                        !- Sky Clearness
  No,                                      !- Rain Indicator
  No,                                      !- Snow Indicator
  21,                                      !- Day of Month
  7,                                       !- Month
  SummerDesignDay,                         !- Day Type
  No,                                      !- Daylight Saving Time Indicator
  Wetbulb,                                 !- Humidity Condition Type
  ,                                        !- Humidity Condition Day Schedule Name
  16,                                      !- Wetbulb or DewPoint at Maximum Dry-Bulb {C}
  ,                                        !- Humidity Ratio at Maximum Dry-Bulb {kgWater/kgDryAir}
  ,                                        !- Enthalpy at Maximum Dry-Bulb {J/kg}
  DefaultMultipliers,                      !- Dry-Bulb Temperature Range Modifier Type
  ,                                        !- Dry-Bulb Temperature Range Modifier Day Schedule Name
  ASHRAETau,                               !- Solar Model Indicator
  ,                                        !- Beam Solar Day Schedule Name
  ,                                        !- Diffuse Solar Day Schedule Name
  0.34,                                    !- ASHRAE Clear Sky Optical Depth for Beam Irradiance {dimensionless}
  2.419;                                   !- ASHRAE Clear Sky Optical Depth for Diffuse Irradiance {dimensionless}

OS:SizingPeriod:DesignDay,
  {00000000-0000-0000-0081-000000000002},  !- Handle
  Calgary Intl AP Ann Clg .4% Condns WB=>MDB, !- Name
  25.5,                                    !- Maximum Dry-Bulb Temperature {C}
  12.3,                                    !- Daily Dry-Bulb Temperature Range {deltaC}
  88961,                                   !- Barometric Pressure {Pa}
  4.5,                                     !- Wind Speed {m/s}
  160,                                     !- Wind Direction {deg}
  ,                                        !- Sky Clearness
  No,                                      !- Rain Indicator
  No,                                      !- Snow Indicator
  21,                                      !- Day of Month
  7,                                       !- Month
  SummerDesignDay,                         !- Day Type
  No,                                      !- Daylight Saving Time Indicator
  Wetbulb,                                 !- Humidity Condition Type
  ,                                        !- Humidity Condition Day Schedule Name
  17.8,                                    !- Wetbulb or DewPoint at Maximum Dry-Bulb {C}
  ,                                        !- Humidity Ratio at Maximum Dry-Bulb {kgWater/kgDryAir}
  ,                                        !- Enthalpy at Maximum Dry-Bulb {J/kg}
  DefaultMultipliers,                      !- Dry-Bulb Temperature Range Modifier Type
  ,                                        !- Dry-Bulb Temperature Range Modifier Day Schedule Name
  ASHRAETau,                               !- Solar Model Indicator
  ,                                        !- Beam Solar Day Schedule Name
  ,                                        !- Diffuse Solar Day Schedule Name
  0.34,                                    !- ASHRAE Clear Sky Optical Depth for Beam Irradiance {dimensionless}
  2.419;                                   !- ASHRAE Clear Sky Optical Depth for Diffuse Irradiance {dimensionless}

OS:SizingPeriod:DesignDay,
  {00000000-0000-0000-0081-000000000003},  !- Handle
  Calgary Intl AP Ann Htg 99.6% Condns DB, !- Name
  -27.7,                                   !- Maximum Dry-Bulb Temperature {C}
  0,                                       !- Daily Dry-Bulb Temperature Range {deltaC}
  88961,                                   !- Barometric Pressure {Pa}
  2.7,                                     !- Wind Speed {m/s}
  200,                                     !- Wind Direction {deg}
  0,                                       !- Sky Clearness
  No,                                      !- Rain Indicator
  No,                                      !- Snow Indicator
  21,                                      !- Day of Month
  1,                                       !- Month
  WinterDesignDay,                         !- Day Type
  No,                                      !- Daylight Saving Time Indicator
  Wetbulb,                                 !- Humidity Condition Type
  ,                                        !- Humidity Condition Day Schedule Name
  -27.7,                                   !- Wetbulb or DewPoint at Maximum Dry-Bulb {C}
  ,                                        !- Humidity Ratio at Maximum Dry-Bulb {kgWater/kgDryAir}
  ,                                        !- Enthalpy at Maximum Dry-Bulb {J/kg}
  DefaultMultipliers,                      !- Dry-Bulb Temperature Range Modifier Type
  ,                                        !- Dry-Bulb Temperature Range Modifier Day Schedule Name
  ASHRAEClearSky;                          !- Solar Model Indicator

OS:Space,
  {00000000-0000-0000-0082-000000000001},  !- Handle
  Zone1 Office,                            !- Name
  {00000000-0000-0000-0084-000000000001},  !- Space Type Name
  ,                                        !- Default Construction Set Name
  ,                                        !- Default Schedule Set Name
  0,                                       !- Direction of Relative North {deg}
  0,                                       !- X Origin {m}
  0,                                       !- Y Origin {m}
  0,                                       !- Z Origin {m}
  {00000000-0000-0000-0011-000000000001},  !- Building Story Name
  {00000000-0000-0000-0094-000000000001},  !- Thermal Zone Name
  Yes,                                     !- Part of Total Floor Area
  ,                                        !- Design Specification Outdoor Air Object Name
  ,                                        !- Building Unit Name
  Autocalculate;                           !- Volume {m3}

OS:Space,
  {00000000-0000-0000-0082-000000000002},  !- Handle
  Zone2 Fine Storage,                      !- Name
  {00000000-0000-0000-0084-000000000003},  !- Space Type Name
  ,                                        !- Default Construction Set Name
  ,                                        !- Default Schedule Set Name
  -0,                                      !- Direction of Relative North {deg}
  0,                                       !- X Origin {m}
  0,                                       !- Y Origin {m}
  0,                                       !- Z Origin {m}
  {00000000-0000-0000-0011-000000000001},  !- Building Story Name
  {00000000-0000-0000-0094-000000000003},  !- Thermal Zone Name
  Yes,                                     !- Part of Total Floor Area
  ,                                        !- Design Specification Outdoor Air Object Name
  ,                                        !- Building Unit Name
  Autocalculate;                           !- Volume {m3}

OS:Space,
  {00000000-0000-0000-0082-000000000003},  !- Handle
  Zone3 Bulk Storage,                      !- Name
  {00000000-0000-0000-0084-000000000002},  !- Space Type Name
  ,                                        !- Default Construction Set Name
  ,                                        !- Default Schedule Set Name
  -0,                                      !- Direction of Relative North {deg}
  0,                                       !- X Origin {m}
  0,                                       !- Y Origin {m}
  0,                                       !- Z Origin {m}
  {00000000-0000-0000-0011-000000000001},  !- Building Story Name
  {00000000-0000-0000-0094-000000000002},  !- Thermal Zone Name
  Yes,                                     !- Part of Total Floor Area
  ,                                        !- Design Specification Outdoor Air Object Name
  ,                                        !- Building Unit Name
  Autocalculate;                           !- Volume {m3}

OS:SpaceInfiltration:DesignFlowRate,
  {00000000-0000-0000-0083-000000000001},  !- Handle
  Zone1 Office Infiltration,               !- Name
  {00000000-0000-0000-0082-000000000001},  !- Space or SpaceType Name
  {00000000-0000-0000-0061-000000000001},  !- Schedule Name
  Flow/ExteriorArea,                       !- Design Flow Rate Calculation Method
  ,                                        !- Design Flow Rate {m3/s}
  ,                                        !- Flow per Space Floor Area {m3/s-m2}
  0.00048687063771828,                     !- Flow per Exterior Surface Area {m3/s-m2}
  ,                                        !- Air Changes per Hour {1/hr}
  0,                                       !- Constant Term Coefficient
  0,                                       !- Temperature Term Coefficient
  0.224,                                   !- Velocity Term Coefficient
  0;                                       !- Velocity Squared Term Coefficient

OS:SpaceInfiltration:DesignFlowRate,
  {00000000-0000-0000-0083-000000000002},  !- Handle
  Zone2 Fine Storage Infiltration,         !- Name
  {00000000-0000-0000-0082-000000000002},  !- Space or SpaceType Name
  {00000000-0000-0000-0061-000000000001},  !- Schedule Name
  Flow/ExteriorArea,                       !- Design Flow Rate Calculation Method
  ,                                        !- Design Flow Rate {m3/s}
  ,                                        !- Flow per Space Floor Area {m3/s-m2}
  0.00048687063771828,                     !- Flow per Exterior Surface Area {m3/s-m2}
  ,                                        !- Air Changes per Hour {1/hr}
  0,                                       !- Constant Term Coefficient
  0,                                       !- Temperature Term Coefficient
  0.224,                                   !- Velocity Term Coefficient
  0;                                       !- Velocity Squared Term Coefficient

OS:SpaceInfiltration:DesignFlowRate,
  {00000000-0000-0000-0083-000000000003},  !- Handle
  Zone3 Bulk Storage Infiltration,         !- Name
  {00000000-0000-0000-0082-000000000003},  !- Space or SpaceType Name
  {00000000-0000-0000-0061-000000000001},  !- Schedule Name
  Flow/ExteriorArea,                       !- Design Flow Rate Calculation Method
  ,                                        !- Design Flow Rate {m3/s}
  ,                                        !- Flow per Space Floor Area {m3/s-m2}
  0.00048687063771828,                     !- Flow per Exterior Surface Area {m3/s-m2}
  ,                                        !- Air Changes per Hour {1/hr}
  0,                                       !- Constant Term Coefficient
  0,                                       !- Temperature Term Coefficient
  0.224,                                   !- Velocity Term Coefficient
  0;                                       !- Velocity Squared Term Coefficient

OS:SpaceType,
  {00000000-0000-0000-0084-000000000001},  !- Handle
  Space Function Office enclosed <= 25 m2, !- Name
  ,                                        !- Default Construction Set Name
  {00000000-0000-0000-0028-000000000001},  !- Default Schedule Set Name
  {00000000-0000-0000-0060-000000000009},  !- Group Rendering Name
  {00000000-0000-0000-0031-000000000001},  !- Design Specification Outdoor Air Object Name
  ,                                        !- Standards Template
  Space Function,                          !- Standards Building Type
  Office enclosed <= 25 m2;                !- Standards Space Type

OS:SpaceType,
  {00000000-0000-0000-0084-000000000002},  !- Handle
  Space Function Warehouse storage area medium to bulky palletized items, !- Name
  ,                                        !- Default Construction Set Name
  {00000000-0000-0000-0028-000000000002},  !- Default Schedule Set Name
  {00000000-0000-0000-0060-000000000013},  !- Group Rendering Name
  {00000000-0000-0000-0031-000000000002},  !- Design Specification Outdoor Air Object Name
  ,                                        !- Standards Template
  Space Function,                          !- Standards Building Type
  Warehouse storage area medium to bulky palletized items; !- Standards Space Type

OS:SpaceType,
  {00000000-0000-0000-0084-000000000003},  !- Handle
  Space Function Warehouse storage area small hand-carried items(4), !- Name
  ,                                        !- Default Construction Set Name
  {00000000-0000-0000-0028-000000000003},  !- Default Schedule Set Name
  {00000000-0000-0000-0060-000000000015},  !- Group Rendering Name
  {00000000-0000-0000-0031-000000000003},  !- Design Specification Outdoor Air Object Name
  ,                                        !- Standards Template
  Space Function,                          !- Standards Building Type
  Warehouse storage area small hand-carried items(4); !- Standards Space Type

OS:StandardsInformation:Construction,
  {00000000-0000-0000-0085-000000000001},  !- Handle
  {00000000-0000-0000-0020-000000000031},  !- Construction Name
  InteriorPartition,                       !- Intended Surface Type
  ;                                        !- Standards Construction Type

OS:StandardsInformation:Construction,
  {00000000-0000-0000-0085-000000000002},  !- Handle
  {00000000-0000-0000-0020-000000000009},  !- Construction Name
  ExteriorFloor,                           !- Intended Surface Type
  Mass,                                    !- Standards Construction Type
  0,                                       !- Perturbable Layer
  Insulation,                              !- Perturbable Layer Type
  ;                                        !- Other Perturbable Layer Type

OS:StandardsInformation:Construction,
  {00000000-0000-0000-0085-000000000003},  !- Handle
  {00000000-0000-0000-0020-000000000019},  !- Construction Name
  ExteriorWall,                            !- Intended Surface Type
  Mass,                                    !- Standards Construction Type
  2,                                       !- Perturbable Layer
  Insulation,                              !- Perturbable Layer Type
  ;                                        !- Other Perturbable Layer Type

OS:StandardsInformation:Construction,
  {00000000-0000-0000-0085-000000000004},  !- Handle
  {00000000-0000-0000-0020-000000000015},  !- Construction Name
  ExteriorRoof,                            !- Intended Surface Type
  Metal,                                   !- Standards Construction Type
  1,                                       !- Perturbable Layer
  Insulation,                              !- Perturbable Layer Type
  ;                                        !- Other Perturbable Layer Type

OS:StandardsInformation:Construction,
  {00000000-0000-0000-0085-000000000005},  !- Handle
  {00000000-0000-0000-0020-000000000030},  !- Construction Name
  InteriorFloor,                           !- Intended Surface Type
  ;                                        !- Standards Construction Type

OS:StandardsInformation:Construction,
  {00000000-0000-0000-0085-000000000006},  !- Handle
  {00000000-0000-0000-0020-000000000032},  !- Construction Name
  InteriorWall,                            !- Intended Surface Type
  ;                                        !- Standards Construction Type

OS:StandardsInformation:Construction,
  {00000000-0000-0000-0085-000000000007},  !- Handle
  {00000000-0000-0000-0020-000000000028},  !- Construction Name
  InteriorCeiling,                         !- Intended Surface Type
  ;                                        !- Standards Construction Type

OS:StandardsInformation:Construction,
  {00000000-0000-0000-0085-000000000008},  !- Handle
  {00000000-0000-0000-0020-000000000021},  !- Construction Name
  GroundContactFloor,                      !- Intended Surface Type
  Mass,                                    !- Standards Construction Type
  1,                                       !- Perturbable Layer
  Insulation,                              !- Perturbable Layer Type
  ;                                        !- Other Perturbable Layer Type

OS:StandardsInformation:Construction,
  {00000000-0000-0000-0085-000000000009},  !- Handle
  {00000000-0000-0000-0020-000000000026},  !- Construction Name
  GroundContactWall,                       !- Intended Surface Type
  Mass,                                    !- Standards Construction Type
  1,                                       !- Perturbable Layer
  Insulation,                              !- Perturbable Layer Type
  ;                                        !- Other Perturbable Layer Type

OS:StandardsInformation:Construction,
  {00000000-0000-0000-0085-000000000010},  !- Handle
  {00000000-0000-0000-0020-000000000024},  !- Construction Name
  GroundContactRoof,                       !- Intended Surface Type
  Mass,                                    !- Standards Construction Type
  1,                                       !- Perturbable Layer
  Insulation,                              !- Perturbable Layer Type
  ;                                        !- Other Perturbable Layer Type

OS:StandardsInformation:Construction,
  {00000000-0000-0000-0085-000000000011},  !- Handle
  {00000000-0000-0000-0020-000000000007},  !- Construction Name
  ExteriorWindow;                          !- Intended Surface Type

OS:StandardsInformation:Construction,
  {00000000-0000-0000-0085-000000000012},  !- Handle
  {00000000-0000-0000-0020-000000000005},  !- Construction Name
  ExteriorDoor,                            !- Intended Surface Type
  ,                                        !- Standards Construction Type
  1,                                       !- Perturbable Layer
  Insulation,                              !- Perturbable Layer Type
  ;                                        !- Other Perturbable Layer Type

OS:StandardsInformation:Construction,
  {00000000-0000-0000-0085-000000000013},  !- Handle
  {00000000-0000-0000-0020-000000000011},  !- Construction Name
  GlassDoor;                               !- Intended Surface Type

OS:StandardsInformation:Construction,
  {00000000-0000-0000-0085-000000000014},  !- Handle
  {00000000-0000-0000-0020-000000000013},  !- Construction Name
  ExteriorDoor,                            !- Intended Surface Type
  RollUp,                                  !- Standards Construction Type
  0,                                       !- Perturbable Layer
  Insulation,                              !- Perturbable Layer Type
  ;                                        !- Other Perturbable Layer Type

OS:StandardsInformation:Construction,
  {00000000-0000-0000-0085-000000000015},  !- Handle
  {00000000-0000-0000-0020-000000000017},  !- Construction Name
  Skylight;                                !- Intended Surface Type

OS:StandardsInformation:Construction,
  {00000000-0000-0000-0085-000000000016},  !- Handle
  {00000000-0000-0000-0020-000000000003},  !- Construction Name
  TubularDaylightDome;                     !- Intended Surface Type

OS:StandardsInformation:Construction,
  {00000000-0000-0000-0085-000000000017},  !- Handle
  {00000000-0000-0000-0020-000000000001},  !- Construction Name
  TubularDaylightDiffuser;                 !- Intended Surface Type

OS:StandardsInformation:Construction,
  {00000000-0000-0000-0085-000000000018},  !- Handle
  {00000000-0000-0000-0020-000000000033},  !- Construction Name
  InteriorWindow,                          !- Intended Surface Type
  ;                                        !- Standards Construction Type

OS:StandardsInformation:Construction,
  {00000000-0000-0000-0085-000000000019},  !- Handle
  {00000000-0000-0000-0020-000000000029},  !- Construction Name
  InteriorDoor,                            !- Intended Surface Type
  ;                                        !- Standards Construction Type

OS:StandardsInformation:Construction,
  {00000000-0000-0000-0085-000000000020},  !- Handle
  {00000000-0000-0000-0020-000000000010},  !- Construction Name
  ExteriorFloor,                           !- Intended Surface Type
  Mass,                                    !- Standards Construction Type
  0,                                       !- Perturbable Layer
  Insulation,                              !- Perturbable Layer Type
  ;                                        !- Other Perturbable Layer Type

OS:StandardsInformation:Construction,
  {00000000-0000-0000-0085-000000000021},  !- Handle
  {00000000-0000-0000-0020-000000000020},  !- Construction Name
  ExteriorWall,                            !- Intended Surface Type
  Mass,                                    !- Standards Construction Type
  2,                                       !- Perturbable Layer
  Insulation,                              !- Perturbable Layer Type
  ;                                        !- Other Perturbable Layer Type

OS:StandardsInformation:Construction,
  {00000000-0000-0000-0085-000000000022},  !- Handle
  {00000000-0000-0000-0020-000000000016},  !- Construction Name
  ExteriorRoof,                            !- Intended Surface Type
  Metal,                                   !- Standards Construction Type
  1,                                       !- Perturbable Layer
  Insulation,                              !- Perturbable Layer Type
  ;                                        !- Other Perturbable Layer Type

OS:StandardsInformation:Construction,
  {00000000-0000-0000-0085-000000000023},  !- Handle
  {00000000-0000-0000-0020-000000000022},  !- Construction Name
  GroundContactFloor,                      !- Intended Surface Type
  Mass,                                    !- Standards Construction Type
  1,                                       !- Perturbable Layer
  Insulation,                              !- Perturbable Layer Type
  ;                                        !- Other Perturbable Layer Type

OS:StandardsInformation:Construction,
  {00000000-0000-0000-0085-000000000024},  !- Handle
  {00000000-0000-0000-0020-000000000027},  !- Construction Name
  GroundContactWall,                       !- Intended Surface Type
  Mass,                                    !- Standards Construction Type
  1,                                       !- Perturbable Layer
  Insulation,                              !- Perturbable Layer Type
  ;                                        !- Other Perturbable Layer Type

OS:StandardsInformation:Construction,
  {00000000-0000-0000-0085-000000000025},  !- Handle
  {00000000-0000-0000-0020-000000000025},  !- Construction Name
  GroundContactRoof,                       !- Intended Surface Type
  Mass,                                    !- Standards Construction Type
  1,                                       !- Perturbable Layer
  Insulation,                              !- Perturbable Layer Type
  ;                                        !- Other Perturbable Layer Type

OS:StandardsInformation:Construction,
  {00000000-0000-0000-0085-000000000026},  !- Handle
  {00000000-0000-0000-0020-000000000006},  !- Construction Name
  ExteriorDoor,                            !- Intended Surface Type
  ,                                        !- Standards Construction Type
  1,                                       !- Perturbable Layer
  Insulation,                              !- Perturbable Layer Type
  ;                                        !- Other Perturbable Layer Type

OS:StandardsInformation:Construction,
  {00000000-0000-0000-0085-000000000027},  !- Handle
  {00000000-0000-0000-0020-000000000014},  !- Construction Name
  ExteriorDoor,                            !- Intended Surface Type
  RollUp,                                  !- Standards Construction Type
  0,                                       !- Perturbable Layer
  Insulation,                              !- Perturbable Layer Type
  ;                                        !- Other Perturbable Layer Type

OS:StandardsInformation:Material,
  {00000000-0000-0000-0086-000000000001},  !- Handle
  {00000000-0000-0000-0048-000000000020};  !- Material Name

OS:StandardsInformation:Material,
  {00000000-0000-0000-0086-000000000002},  !- Handle
  {00000000-0000-0000-0049-000000000013};  !- Material Name

OS:StandardsInformation:Material,
  {00000000-0000-0000-0086-000000000003},  !- Handle
  {00000000-0000-0000-0048-000000000008};  !- Material Name

OS:StandardsInformation:Material,
  {00000000-0000-0000-0086-000000000004},  !- Handle
  {00000000-0000-0000-0049-000000000007};  !- Material Name

OS:StandardsInformation:Material,
  {00000000-0000-0000-0086-000000000005},  !- Handle
  {00000000-0000-0000-0048-000000000006};  !- Material Name

OS:StandardsInformation:Material,
  {00000000-0000-0000-0086-000000000006},  !- Handle
  {00000000-0000-0000-0048-000000000014};  !- Material Name

OS:StandardsInformation:Material,
  {00000000-0000-0000-0086-000000000007},  !- Handle
  {00000000-0000-0000-0048-000000000002};  !- Material Name

OS:StandardsInformation:Material,
  {00000000-0000-0000-0086-000000000008},  !- Handle
  {00000000-0000-0000-0048-000000000023};  !- Material Name

OS:StandardsInformation:Material,
  {00000000-0000-0000-0086-000000000009},  !- Handle
  {00000000-0000-0000-0048-000000000003};  !- Material Name

OS:StandardsInformation:Material,
  {00000000-0000-0000-0086-000000000010},  !- Handle
  {00000000-0000-0000-0048-000000000018};  !- Material Name

OS:StandardsInformation:Material,
  {00000000-0000-0000-0086-000000000011},  !- Handle
  {00000000-0000-0000-0048-000000000012};  !- Material Name

OS:StandardsInformation:Material,
  {00000000-0000-0000-0086-000000000012},  !- Handle
  {00000000-0000-0000-0104-000000000001};  !- Material Name

OS:StandardsInformation:Material,
  {00000000-0000-0000-0086-000000000013},  !- Handle
  {00000000-0000-0000-0048-000000000017};  !- Material Name

OS:StandardsInformation:Material,
  {00000000-0000-0000-0086-000000000014},  !- Handle
  {00000000-0000-0000-0049-000000000008};  !- Material Name

OS:StandardsInformation:Material,
  {00000000-0000-0000-0086-000000000015},  !- Handle
  {00000000-0000-0000-0048-000000000007};  !- Material Name

OS:StandardsInformation:Material,
  {00000000-0000-0000-0086-000000000016},  !- Handle
  {00000000-0000-0000-0049-000000000003};  !- Material Name

OS:StandardsInformation:Material,
  {00000000-0000-0000-0086-000000000017},  !- Handle
  {00000000-0000-0000-0048-000000000005};  !- Material Name

OS:StandardsInformation:Material,
  {00000000-0000-0000-0086-000000000018},  !- Handle
  {00000000-0000-0000-0048-000000000013};  !- Material Name

OS:StandardsInformation:Material,
  {00000000-0000-0000-0086-000000000019},  !- Handle
  {00000000-0000-0000-0049-000000000009};  !- Material Name

OS:StandardsInformation:Material,
  {00000000-0000-0000-0086-000000000020},  !- Handle
  {00000000-0000-0000-0048-000000000001};  !- Material Name

OS:StandardsInformation:Material,
  {00000000-0000-0000-0086-000000000021},  !- Handle
  {00000000-0000-0000-0048-000000000022};  !- Material Name

OS:StandardsInformation:Material,
  {00000000-0000-0000-0086-000000000022},  !- Handle
  {00000000-0000-0000-0049-000000000010};  !- Material Name

OS:StandardsInformation:Material,
  {00000000-0000-0000-0086-000000000023},  !- Handle
  {00000000-0000-0000-0048-000000000009};  !- Material Name

OS:StandardsInformation:Material,
  {00000000-0000-0000-0086-000000000024},  !- Handle
  {00000000-0000-0000-0049-000000000004};  !- Material Name

OS:StandardsInformation:Material,
  {00000000-0000-0000-0086-000000000025},  !- Handle
  {00000000-0000-0000-0048-000000000010};  !- Material Name

OS:StandardsInformation:Material,
  {00000000-0000-0000-0086-000000000026},  !- Handle
  {00000000-0000-0000-0049-000000000005};  !- Material Name

OS:StandardsInformation:Material,
  {00000000-0000-0000-0086-000000000027},  !- Handle
  {00000000-0000-0000-0048-000000000011};  !- Material Name

OS:StandardsInformation:Material,
  {00000000-0000-0000-0086-000000000028},  !- Handle
  {00000000-0000-0000-0049-000000000006};  !- Material Name

OS:StandardsInformation:Material,
  {00000000-0000-0000-0086-000000000029},  !- Handle
  {00000000-0000-0000-0048-000000000016};  !- Material Name

OS:StandardsInformation:Material,
  {00000000-0000-0000-0086-000000000030},  !- Handle
  {00000000-0000-0000-0049-000000000011};  !- Material Name

OS:StandardsInformation:Material,
  {00000000-0000-0000-0086-000000000031},  !- Handle
  {00000000-0000-0000-0049-000000000012};  !- Material Name

OS:SubSurface,
  {00000000-0000-0000-0087-000000000001},  !- Handle
  Bulk Storage Left Wall_FixedWindow,      !- Name
  FixedWindow,                             !- Sub Surface Type
  {00000000-0000-0000-0020-000000000008},  !- Construction Name
  {00000000-0000-0000-0088-000000000004},  !- Surface Name
  ,                                        !- Outside Boundary Condition Object
  ,                                        !- View Factor to Ground
  ,                                        !- Frame and Divider Name
  ,                                        !- Multiplier
  ,                                        !- Number of Vertices
  0, 100.553694839222, 3.605877488203,     !- X,Y,Z Vertex 1 {m}
  0, 100.553694839222, 0.762,              !- X,Y,Z Vertex 2 {m}
  0, 30.5039135876431, 0.762,              !- X,Y,Z Vertex 3 {m}
  0, 30.5039135876431, 3.605877488203;     !- X,Y,Z Vertex 4 {m}

OS:SubSurface,
  {00000000-0000-0000-0087-000000000002},  !- Handle
  Bulk Storage Rear Wall_FixedWindow,      !- Name
  FixedWindow,                             !- Sub Surface Type
  {00000000-0000-0000-0020-000000000008},  !- Construction Name
  {00000000-0000-0000-0088-000000000005},  !- Surface Name
  ,                                        !- Outside Boundary Condition Object
  ,                                        !- View Factor to Ground
  ,                                        !- Frame and Divider Name
  ,                                        !- Multiplier
  ,                                        !- Number of Vertices
  45.6923703814647, 100.579094839222, 3.60697784757277, !- X,Y,Z Vertex 1 {m}
  45.6923703814647, 100.579094839222, 0.762, !- X,Y,Z Vertex 2 {m}
  0.0254000000000048, 100.579094839222, 0.762, !- X,Y,Z Vertex 3 {m}
  0.0254000000000048, 100.579094839222, 3.60697784757277; !- X,Y,Z Vertex 4 {m}

OS:SubSurface,
  {00000000-0000-0000-0087-000000000003},  !- Handle
  Bulk Storage Right Wall_FixedWindow,     !- Name
  FixedWindow,                             !- Sub Surface Type
  {00000000-0000-0000-0020-000000000008},  !- Construction Name
  {00000000-0000-0000-0088-000000000006},  !- Surface Name
  ,                                        !- Outside Boundary Condition Object
  ,                                        !- View Factor to Ground
  ,                                        !- Frame and Divider Name
  ,                                        !- Multiplier
  ,                                        !- Number of Vertices
  45.7177703814647, 30.5039135876431, 3.605877488203, !- X,Y,Z Vertex 1 {m}
  45.7177703814647, 30.5039135876431, 0.762, !- X,Y,Z Vertex 2 {m}
  45.7177703814647, 100.553694839222, 0.762, !- X,Y,Z Vertex 3 {m}
  45.7177703814647, 100.553694839222, 3.605877488203; !- X,Y,Z Vertex 4 {m}

OS:SubSurface,
  {00000000-0000-0000-0087-000000000004},  !- Handle
  Bulk Storage Roof_Skylight,              !- Name
  Skylight,                                !- Sub Surface Type
  {00000000-0000-0000-0020-000000000018},  !- Construction Name
  {00000000-0000-0000-0088-000000000007},  !- Surface Name
  ,                                        !- Outside Boundary Condition Object
  ,                                        !- View Factor to Ground
  ,                                        !- Frame and Divider Name
  1,                                       !- Multiplier
  ,                                        !- Number of Vertices
  26.0916197364788, 60.5719445766215, 8.53398380454007, !- X,Y,Z Vertex 1 {m}
  26.0916197364788, 70.4856638502435, 8.53398380454007, !- X,Y,Z Vertex 2 {m}
  19.6261506449862, 70.4856638502435, 8.53398380454007, !- X,Y,Z Vertex 3 {m}
  19.6261506449862, 60.5719445766215, 8.53398380454007; !- X,Y,Z Vertex 4 {m}

OS:SubSurface,
  {00000000-0000-0000-0087-000000000005},  !- Handle
  Fine Storage Front Wall_FixedWindow,     !- Name
  FixedWindow,                             !- Sub Surface Type
  {00000000-0000-0000-0020-000000000008},  !- Construction Name
  {00000000-0000-0000-0088-000000000009},  !- Surface Name
  ,                                        !- Outside Boundary Condition Object
  ,                                        !- View Factor to Ground
  ,                                        !- Frame and Divider Name
  ,                                        !- Multiplier
  ,                                        !- Number of Vertices
  25.9321365494966, 0, 3.61112240525708,   !- X,Y,Z Vertex 1 {m}
  25.9321365494966, 0, 0.762,              !- X,Y,Z Vertex 2 {m}
  45.6923703814647, 0, 0.762,              !- X,Y,Z Vertex 3 {m}
  45.6923703814647, 0, 3.61112240525708;   !- X,Y,Z Vertex 4 {m}

OS:SubSurface,
  {00000000-0000-0000-0087-000000000006},  !- Handle
  Fine Storage Left Wall_FixedWindow,      !- Name
  FixedWindow,                             !- Sub Surface Type
  {00000000-0000-0000-0020-000000000008},  !- Construction Name
  {00000000-0000-0000-0088-000000000010},  !- Surface Name
  ,                                        !- Outside Boundary Condition Object
  ,                                        !- View Factor to Ground
  ,                                        !- Frame and Divider Name
  ,                                        !- Multiplier
  ,                                        !- Number of Vertices
  0, 30.4531135876431, 3.61059931700919,   !- X,Y,Z Vertex 1 {m}
  0, 30.4531135876431, 0.762,              !- X,Y,Z Vertex 2 {m}
  0, 9.16895407629293, 0.762,              !- X,Y,Z Vertex 3 {m}
  0, 9.16895407629293, 3.61059931700919;   !- X,Y,Z Vertex 4 {m}

OS:SubSurface,
  {00000000-0000-0000-0087-000000000007},  !- Handle
  Fine Storage Office Front Wall_FixedWindow, !- Name
  FixedWindow,                             !- Sub Surface Type
  {00000000-0000-0000-0020-000000000008},  !- Construction Name
  {00000000-0000-0000-0088-000000000011},  !- Surface Name
  ,                                        !- Outside Boundary Condition Object
  ,                                        !- View Factor to Ground
  ,                                        !- Frame and Divider Name
  ,                                        !- Multiplier
  ,                                        !- Number of Vertices
  0.0254, 0, 6.4526919105121,              !- X,Y,Z Vertex 1 {m}
  0.0254, 0, 5.02899190227003,             !- X,Y,Z Vertex 2 {m}
  25.8813365494966, 0, 5.02899190227003,   !- X,Y,Z Vertex 3 {m}
  25.8813365494966, 0, 6.4526919105121;    !- X,Y,Z Vertex 4 {m}

OS:SubSurface,
  {00000000-0000-0000-0087-000000000008},  !- Handle
  Fine Storage Office Left Wall_FixedWindow, !- Name
  FixedWindow,                             !- Sub Surface Type
  {00000000-0000-0000-0020-000000000008},  !- Construction Name
  {00000000-0000-0000-0088-000000000012},  !- Surface Name
  ,                                        !- Outside Boundary Condition Object
  ,                                        !- View Factor to Ground
  ,                                        !- Frame and Divider Name
  ,                                        !- Multiplier
  ,                                        !- Number of Vertices
  0, 9.11815407629293, 6.45783863023517,   !- X,Y,Z Vertex 1 {m}
  0, 9.11815407629293, 5.02899190227003,   !- X,Y,Z Vertex 2 {m}
  0, 0.0254000000000012, 5.02899190227003, !- X,Y,Z Vertex 3 {m}
  0, 0.0254000000000012, 6.45783863023517; !- X,Y,Z Vertex 4 {m}

OS:SubSurface,
  {00000000-0000-0000-0087-000000000009},  !- Handle
  Fine Storage Right Wall_FixedWindow,     !- Name
  FixedWindow,                             !- Sub Surface Type
  {00000000-0000-0000-0020-000000000008},  !- Construction Name
  {00000000-0000-0000-0088-000000000013},  !- Surface Name
  ,                                        !- Outside Boundary Condition Object
  ,                                        !- View Factor to Ground
  ,                                        !- Frame and Divider Name
  ,                                        !- Multiplier
  ,                                        !- Number of Vertices
  45.7177703814647, 0.0254, 3.60856110679729, !- X,Y,Z Vertex 1 {m}
  45.7177703814647, 0.0254, 0.762,         !- X,Y,Z Vertex 2 {m}
  45.7177703814647, 30.4531135876431, 0.762, !- X,Y,Z Vertex 3 {m}
  45.7177703814647, 30.4531135876431, 3.60856110679729; !- X,Y,Z Vertex 4 {m}

OS:SubSurface,
  {00000000-0000-0000-0087-000000000010},  !- Handle
  Fine Storage Roof_Skylight,              !- Name
  Skylight,                                !- Sub Surface Type
  {00000000-0000-0000-0020-000000000018},  !- Construction Name
  {00000000-0000-0000-0088-000000000014},  !- Surface Name
  ,                                        !- Outside Boundary Condition Object
  ,                                        !- View Factor to Ground
  ,                                        !- Frame and Divider Name
  1,                                       !- Multiplier
  ,                                        !- Number of Vertices
  26.0916197364788, 13.0841004299906, 8.53398380454007, !- X,Y,Z Vertex 1 {m}
  26.0916197364788, 17.3944131576524, 8.53398380454007, !- X,Y,Z Vertex 2 {m}
  19.6261506449862, 17.3944131576524, 8.53398380454007, !- X,Y,Z Vertex 3 {m}
  19.6261506449862, 13.0841004299906, 8.53398380454007; !- X,Y,Z Vertex 4 {m}

OS:SubSurface,
  {00000000-0000-0000-0087-000000000011},  !- Handle
  Office Front Wall_FixedWindow,           !- Name
  FixedWindow,                             !- Sub Surface Type
  {00000000-0000-0000-0020-000000000008},  !- Construction Name
  {00000000-0000-0000-0088-000000000016},  !- Surface Name
  ,                                        !- Outside Boundary Condition Object
  ,                                        !- View Factor to Ground
  ,                                        !- Frame and Divider Name
  ,                                        !- Multiplier
  ,                                        !- Number of Vertices
  0.0254, 0, 2.18570000824207,             !- X,Y,Z Vertex 1 {m}
  0.0254, 0, 0.762,                        !- X,Y,Z Vertex 2 {m}
  25.8813365494966, 0, 0.762,              !- X,Y,Z Vertex 3 {m}
  25.8813365494966, 0, 2.18570000824207;   !- X,Y,Z Vertex 4 {m}

OS:SubSurface,
  {00000000-0000-0000-0087-000000000012},  !- Handle
  Office Left Wall_FixedWindow,            !- Name
  FixedWindow,                             !- Sub Surface Type
  {00000000-0000-0000-0020-000000000008},  !- Construction Name
  {00000000-0000-0000-0088-000000000017},  !- Surface Name
  ,                                        !- Outside Boundary Condition Object
  ,                                        !- View Factor to Ground
  ,                                        !- Frame and Divider Name
  ,                                        !- Multiplier
  ,                                        !- Number of Vertices
  0, 9.11815407629293, 2.19084672796514,   !- X,Y,Z Vertex 1 {m}
  0, 9.11815407629293, 0.762,              !- X,Y,Z Vertex 2 {m}
  0, 0.0254000000000012, 0.762,            !- X,Y,Z Vertex 3 {m}
  0, 0.0254000000000012, 2.19084672796514; !- X,Y,Z Vertex 4 {m}

OS:Surface,
  {00000000-0000-0000-0088-000000000001},  !- Handle
  Bulk Storage Floor,                      !- Name
  Floor,                                   !- Surface Type
  {00000000-0000-0000-0020-000000000023},  !- Construction Name
  {00000000-0000-0000-0082-000000000003},  !- Space Name
  Foundation,                              !- Outside Boundary Condition
  {00000000-0000-0000-0040-000000000001},  !- Outside Boundary Condition Object
  NoSun,                                   !- Sun Exposure
  NoWind,                                  !- Wind Exposure
  ,                                        !- View Factor to Ground
  ,                                        !- Number of Vertices
  45.7177703814647, 100.579094839222, 0,   !- X,Y,Z Vertex 1 {m}
  45.7177703814647, 30.4785135876431, 0,   !- X,Y,Z Vertex 2 {m}
  0, 30.4785135876431, 0,                  !- X,Y,Z Vertex 3 {m}
  0, 100.579094839222, 0;                  !- X,Y,Z Vertex 4 {m}

OS:Surface,
  {00000000-0000-0000-0088-000000000002},  !- Handle
  Bulk Storage Front Wall Reversed,        !- Name
  Wall,                                    !- Surface Type
  ,                                        !- Construction Name
  {00000000-0000-0000-0082-000000000002},  !- Space Name
  Surface,                                 !- Outside Boundary Condition
  {00000000-0000-0000-0088-000000000003},  !- Outside Boundary Condition Object
  NoSun,                                   !- Sun Exposure
  NoWind,                                  !- Wind Exposure
  ,                                        !- View Factor to Ground
  ,                                        !- Number of Vertices
  45.7177703814647, 30.4785135876431, 8.53398380454007, !- X,Y,Z Vertex 1 {m}
  45.7177703814647, 30.4785135876431, 0,   !- X,Y,Z Vertex 2 {m}
  0, 30.4785135876431, 0,                  !- X,Y,Z Vertex 3 {m}
  0, 30.4785135876431, 8.53398380454007;   !- X,Y,Z Vertex 4 {m}

OS:Surface,
  {00000000-0000-0000-0088-000000000003},  !- Handle
  Bulk Storage Front Wall,                 !- Name
  Wall,                                    !- Surface Type
  ,                                        !- Construction Name
  {00000000-0000-0000-0082-000000000003},  !- Space Name
  Surface,                                 !- Outside Boundary Condition
  {00000000-0000-0000-0088-000000000002},  !- Outside Boundary Condition Object
  NoSun,                                   !- Sun Exposure
  NoWind,                                  !- Wind Exposure
  ,                                        !- View Factor to Ground
  ,                                        !- Number of Vertices
  0, 30.4785135876431, 8.53398380454007,   !- X,Y,Z Vertex 1 {m}
  0, 30.4785135876431, 0,                  !- X,Y,Z Vertex 2 {m}
  45.7177703814647, 30.4785135876431, 0,   !- X,Y,Z Vertex 3 {m}
  45.7177703814647, 30.4785135876431, 8.53398380454007; !- X,Y,Z Vertex 4 {m}

OS:Surface,
  {00000000-0000-0000-0088-000000000004},  !- Handle
  Bulk Storage Left Wall,                  !- Name
  Wall,                                    !- Surface Type
  ,                                        !- Construction Name
  {00000000-0000-0000-0082-000000000003},  !- Space Name
  Outdoors,                                !- Outside Boundary Condition
  ,                                        !- Outside Boundary Condition Object
  SunExposed,                              !- Sun Exposure
  WindExposed,                             !- Wind Exposure
  ,                                        !- View Factor to Ground
  ,                                        !- Number of Vertices
  0, 100.579094839222, 8.53398380454007,   !- X,Y,Z Vertex 1 {m}
  0, 100.579094839222, 0,                  !- X,Y,Z Vertex 2 {m}
  0, 30.4785135876431, 0,                  !- X,Y,Z Vertex 3 {m}
  0, 30.4785135876431, 8.53398380454007;   !- X,Y,Z Vertex 4 {m}

OS:Surface,
  {00000000-0000-0000-0088-000000000005},  !- Handle
  Bulk Storage Rear Wall,                  !- Name
  Wall,                                    !- Surface Type
  ,                                        !- Construction Name
  {00000000-0000-0000-0082-000000000003},  !- Space Name
  Outdoors,                                !- Outside Boundary Condition
  ,                                        !- Outside Boundary Condition Object
  SunExposed,                              !- Sun Exposure
  WindExposed,                             !- Wind Exposure
  ,                                        !- View Factor to Ground
  ,                                        !- Number of Vertices
  45.7177703814647, 100.579094839222, 8.53398380454007, !- X,Y,Z Vertex 1 {m}
  45.7177703814647, 100.579094839222, 0,   !- X,Y,Z Vertex 2 {m}
  0, 100.579094839222, 0,                  !- X,Y,Z Vertex 3 {m}
  0, 100.579094839222, 8.53398380454007;   !- X,Y,Z Vertex 4 {m}

OS:Surface,
  {00000000-0000-0000-0088-000000000006},  !- Handle
  Bulk Storage Right Wall,                 !- Name
  Wall,                                    !- Surface Type
  ,                                        !- Construction Name
  {00000000-0000-0000-0082-000000000003},  !- Space Name
  Outdoors,                                !- Outside Boundary Condition
  ,                                        !- Outside Boundary Condition Object
  SunExposed,                              !- Sun Exposure
  WindExposed,                             !- Wind Exposure
  ,                                        !- View Factor to Ground
  ,                                        !- Number of Vertices
  45.7177703814647, 30.4785135876431, 8.53398380454007, !- X,Y,Z Vertex 1 {m}
  45.7177703814647, 30.4785135876431, 0,   !- X,Y,Z Vertex 2 {m}
  45.7177703814647, 100.579094839222, 0,   !- X,Y,Z Vertex 3 {m}
  45.7177703814647, 100.579094839222, 8.53398380454007; !- X,Y,Z Vertex 4 {m}

OS:Surface,
  {00000000-0000-0000-0088-000000000007},  !- Handle
  Bulk Storage Roof,                       !- Name
  RoofCeiling,                             !- Surface Type
  ,                                        !- Construction Name
  {00000000-0000-0000-0082-000000000003},  !- Space Name
  Outdoors,                                !- Outside Boundary Condition
  ,                                        !- Outside Boundary Condition Object
  SunExposed,                              !- Sun Exposure
  WindExposed,                             !- Wind Exposure
  ,                                        !- View Factor to Ground
  ,                                        !- Number of Vertices
  45.7177703814647, 30.4785135876431, 8.53398380454007, !- X,Y,Z Vertex 1 {m}
  45.7177703814647, 100.579094839222, 8.53398380454007, !- X,Y,Z Vertex 2 {m}
  0, 100.579094839222, 8.53398380454007,   !- X,Y,Z Vertex 3 {m}
  0, 30.4785135876431, 8.53398380454007;   !- X,Y,Z Vertex 4 {m}

OS:Surface,
  {00000000-0000-0000-0088-000000000008},  !- Handle
  Fine Storage Floor,                      !- Name
  Floor,                                   !- Surface Type
  {00000000-0000-0000-0020-000000000023},  !- Construction Name
  {00000000-0000-0000-0082-000000000002},  !- Space Name
  Foundation,                              !- Outside Boundary Condition
  {00000000-0000-0000-0040-000000000001},  !- Outside Boundary Condition Object
  NoSun,                                   !- Sun Exposure
  NoWind,                                  !- Wind Exposure
  ,                                        !- View Factor to Ground
  ,                                        !- Number of Vertices
  45.7177703814647, 30.4785135876431, 0,   !- X,Y,Z Vertex 1 {m}
  45.7177703814647, 0, 0,                  !- X,Y,Z Vertex 2 {m}
  25.9067365494966, 0, 0,                  !- X,Y,Z Vertex 3 {m}
  25.9067365494966, 9.14355407629293, 0,   !- X,Y,Z Vertex 4 {m}
  0, 9.14355407629293, 0,                  !- X,Y,Z Vertex 5 {m}
  0, 30.4785135876431, 0;                  !- X,Y,Z Vertex 6 {m}

OS:Surface,
  {00000000-0000-0000-0088-000000000009},  !- Handle
  Fine Storage Front Wall,                 !- Name
  Wall,                                    !- Surface Type
  ,                                        !- Construction Name
  {00000000-0000-0000-0082-000000000002},  !- Space Name
  Outdoors,                                !- Outside Boundary Condition
  ,                                        !- Outside Boundary Condition Object
  SunExposed,                              !- Sun Exposure
  WindExposed,                             !- Wind Exposure
  ,                                        !- View Factor to Ground
  ,                                        !- Number of Vertices
  25.9067365494966, 0, 8.53398380454007,   !- X,Y,Z Vertex 1 {m}
  25.9067365494966, 0, 0,                  !- X,Y,Z Vertex 2 {m}
  45.7177703814647, 0, 0,                  !- X,Y,Z Vertex 3 {m}
  45.7177703814647, 0, 8.53398380454007;   !- X,Y,Z Vertex 4 {m}

OS:Surface,
  {00000000-0000-0000-0088-000000000010},  !- Handle
  Fine Storage Left Wall,                  !- Name
  Wall,                                    !- Surface Type
  ,                                        !- Construction Name
  {00000000-0000-0000-0082-000000000002},  !- Space Name
  Outdoors,                                !- Outside Boundary Condition
  ,                                        !- Outside Boundary Condition Object
  SunExposed,                              !- Sun Exposure
  WindExposed,                             !- Wind Exposure
  ,                                        !- View Factor to Ground
  ,                                        !- Number of Vertices
  0, 30.4785135876431, 8.53398380454007,   !- X,Y,Z Vertex 1 {m}
  0, 30.4785135876431, 0,                  !- X,Y,Z Vertex 2 {m}
  0, 9.14355407629293, 0,                  !- X,Y,Z Vertex 3 {m}
  0, 9.14355407629293, 8.53398380454007;   !- X,Y,Z Vertex 4 {m}

OS:Surface,
  {00000000-0000-0000-0088-000000000011},  !- Handle
  Fine Storage Office Front Wall,          !- Name
  Wall,                                    !- Surface Type
  ,                                        !- Construction Name
  {00000000-0000-0000-0082-000000000002},  !- Space Name
  Outdoors,                                !- Outside Boundary Condition
  ,                                        !- Outside Boundary Condition Object
  SunExposed,                              !- Sun Exposure
  WindExposed,                             !- Wind Exposure
  ,                                        !- View Factor to Ground
  ,                                        !- Number of Vertices
  0, 0, 8.53398380454007,                  !- X,Y,Z Vertex 1 {m}
  0, 0, 4.26699190227003,                  !- X,Y,Z Vertex 2 {m}
  25.9067365494966, 0, 4.26699190227003,   !- X,Y,Z Vertex 3 {m}
  25.9067365494966, 0, 8.53398380454007;   !- X,Y,Z Vertex 4 {m}

OS:Surface,
  {00000000-0000-0000-0088-000000000012},  !- Handle
  Fine Storage Office Left Wall,           !- Name
  Wall,                                    !- Surface Type
  ,                                        !- Construction Name
  {00000000-0000-0000-0082-000000000002},  !- Space Name
  Outdoors,                                !- Outside Boundary Condition
  ,                                        !- Outside Boundary Condition Object
  SunExposed,                              !- Sun Exposure
  WindExposed,                             !- Wind Exposure
  ,                                        !- View Factor to Ground
  ,                                        !- Number of Vertices
  0, 9.14355407629293, 8.53398380454007,   !- X,Y,Z Vertex 1 {m}
  0, 9.14355407629293, 4.26699190227003,   !- X,Y,Z Vertex 2 {m}
  0, 0, 4.26699190227003,                  !- X,Y,Z Vertex 3 {m}
  0, 0, 8.53398380454007;                  !- X,Y,Z Vertex 4 {m}

OS:Surface,
  {00000000-0000-0000-0088-000000000013},  !- Handle
  Fine Storage Right Wall,                 !- Name
  Wall,                                    !- Surface Type
  ,                                        !- Construction Name
  {00000000-0000-0000-0082-000000000002},  !- Space Name
  Outdoors,                                !- Outside Boundary Condition
  ,                                        !- Outside Boundary Condition Object
  SunExposed,                              !- Sun Exposure
  WindExposed,                             !- Wind Exposure
  ,                                        !- View Factor to Ground
  ,                                        !- Number of Vertices
  45.7177703814647, 0, 8.53398380454007,   !- X,Y,Z Vertex 1 {m}
  45.7177703814647, 0, 0,                  !- X,Y,Z Vertex 2 {m}
  45.7177703814647, 30.4785135876431, 0,   !- X,Y,Z Vertex 3 {m}
  45.7177703814647, 30.4785135876431, 8.53398380454007; !- X,Y,Z Vertex 4 {m}

OS:Surface,
  {00000000-0000-0000-0088-000000000014},  !- Handle
  Fine Storage Roof,                       !- Name
  RoofCeiling,                             !- Surface Type
  ,                                        !- Construction Name
  {00000000-0000-0000-0082-000000000002},  !- Space Name
  Outdoors,                                !- Outside Boundary Condition
  ,                                        !- Outside Boundary Condition Object
  SunExposed,                              !- Sun Exposure
  WindExposed,                             !- Wind Exposure
  ,                                        !- View Factor to Ground
  ,                                        !- Number of Vertices
  45.7177703814647, 0, 8.53398380454007,   !- X,Y,Z Vertex 1 {m}
  45.7177703814647, 30.4785135876431, 8.53398380454007, !- X,Y,Z Vertex 2 {m}
  0, 30.4785135876431, 8.53398380454007,   !- X,Y,Z Vertex 3 {m}
  0, 0, 8.53398380454007;                  !- X,Y,Z Vertex 4 {m}

OS:Surface,
  {00000000-0000-0000-0088-000000000015},  !- Handle
  Office Floor,                            !- Name
  Floor,                                   !- Surface Type
  {00000000-0000-0000-0020-000000000023},  !- Construction Name
  {00000000-0000-0000-0082-000000000001},  !- Space Name
  Foundation,                              !- Outside Boundary Condition
  {00000000-0000-0000-0040-000000000001},  !- Outside Boundary Condition Object
  NoSun,                                   !- Sun Exposure
  NoWind,                                  !- Wind Exposure
  ,                                        !- View Factor to Ground
  ,                                        !- Number of Vertices
  25.9067365494966, 9.14355407629293, 0,   !- X,Y,Z Vertex 1 {m}
  25.9067365494966, 0, 0,                  !- X,Y,Z Vertex 2 {m}
  0, 0, 0,                                 !- X,Y,Z Vertex 3 {m}
  0, 9.14355407629293, 0;                  !- X,Y,Z Vertex 4 {m}

OS:Surface,
  {00000000-0000-0000-0088-000000000016},  !- Handle
  Office Front Wall,                       !- Name
  Wall,                                    !- Surface Type
  ,                                        !- Construction Name
  {00000000-0000-0000-0082-000000000001},  !- Space Name
  Outdoors,                                !- Outside Boundary Condition
  ,                                        !- Outside Boundary Condition Object
  SunExposed,                              !- Sun Exposure
  WindExposed,                             !- Wind Exposure
  ,                                        !- View Factor to Ground
  ,                                        !- Number of Vertices
  0, 0, 4.26699190227003,                  !- X,Y,Z Vertex 1 {m}
  0, 0, 0,                                 !- X,Y,Z Vertex 2 {m}
  25.9067365494966, 0, 0,                  !- X,Y,Z Vertex 3 {m}
  25.9067365494966, 0, 4.26699190227003;   !- X,Y,Z Vertex 4 {m}

OS:Surface,
  {00000000-0000-0000-0088-000000000017},  !- Handle
  Office Left Wall,                        !- Name
  Wall,                                    !- Surface Type
  ,                                        !- Construction Name
  {00000000-0000-0000-0082-000000000001},  !- Space Name
  Outdoors,                                !- Outside Boundary Condition
  ,                                        !- Outside Boundary Condition Object
  SunExposed,                              !- Sun Exposure
  WindExposed,                             !- Wind Exposure
  ,                                        !- View Factor to Ground
  ,                                        !- Number of Vertices
  0, 9.14355407629293, 4.26699190227003,   !- X,Y,Z Vertex 1 {m}
  0, 9.14355407629293, 0,                  !- X,Y,Z Vertex 2 {m}
  0, 0, 0,                                 !- X,Y,Z Vertex 3 {m}
  0, 0, 4.26699190227003;                  !- X,Y,Z Vertex 4 {m}

OS:Surface,
  {00000000-0000-0000-0088-000000000018},  !- Handle
  Office Rear Wall Reversed,               !- Name
  Wall,                                    !- Surface Type
  ,                                        !- Construction Name
  {00000000-0000-0000-0082-000000000002},  !- Space Name
  Surface,                                 !- Outside Boundary Condition
  {00000000-0000-0000-0088-000000000019},  !- Outside Boundary Condition Object
  NoSun,                                   !- Sun Exposure
  NoWind,                                  !- Wind Exposure
  ,                                        !- View Factor to Ground
  ,                                        !- Number of Vertices
  0, 9.14355407629293, 4.26699190227003,   !- X,Y,Z Vertex 1 {m}
  0, 9.14355407629293, 0,                  !- X,Y,Z Vertex 2 {m}
  25.9067365494966, 9.14355407629293, 0,   !- X,Y,Z Vertex 3 {m}
  25.9067365494966, 9.14355407629293, 4.26699190227003; !- X,Y,Z Vertex 4 {m}

OS:Surface,
  {00000000-0000-0000-0088-000000000019},  !- Handle
  Office Rear Wall,                        !- Name
  Wall,                                    !- Surface Type
  ,                                        !- Construction Name
  {00000000-0000-0000-0082-000000000001},  !- Space Name
  Surface,                                 !- Outside Boundary Condition
  {00000000-0000-0000-0088-000000000018},  !- Outside Boundary Condition Object
  NoSun,                                   !- Sun Exposure
  NoWind,                                  !- Wind Exposure
  ,                                        !- View Factor to Ground
  ,                                        !- Number of Vertices
  25.9067365494966, 9.14355407629293, 4.26699190227003, !- X,Y,Z Vertex 1 {m}
  25.9067365494966, 9.14355407629293, 0,   !- X,Y,Z Vertex 2 {m}
  0, 9.14355407629293, 0,                  !- X,Y,Z Vertex 3 {m}
  0, 9.14355407629293, 4.26699190227003;   !- X,Y,Z Vertex 4 {m}

OS:Surface,
  {00000000-0000-0000-0088-000000000020},  !- Handle
  Office Right Wall Reversed,              !- Name
  Wall,                                    !- Surface Type
  ,                                        !- Construction Name
  {00000000-0000-0000-0082-000000000002},  !- Space Name
  Surface,                                 !- Outside Boundary Condition
  {00000000-0000-0000-0088-000000000021},  !- Outside Boundary Condition Object
  NoSun,                                   !- Sun Exposure
  NoWind,                                  !- Wind Exposure
  ,                                        !- View Factor to Ground
  ,                                        !- Number of Vertices
  25.9067365494966, 9.14355407629293, 4.26699190227003, !- X,Y,Z Vertex 1 {m}
  25.9067365494966, 9.14355407629293, 0,   !- X,Y,Z Vertex 2 {m}
  25.9067365494966, 0, 0,                  !- X,Y,Z Vertex 3 {m}
  25.9067365494966, 0, 4.26699190227003;   !- X,Y,Z Vertex 4 {m}

OS:Surface,
  {00000000-0000-0000-0088-000000000021},  !- Handle
  Office Right Wall,                       !- Name
  Wall,                                    !- Surface Type
  ,                                        !- Construction Name
  {00000000-0000-0000-0082-000000000001},  !- Space Name
  Surface,                                 !- Outside Boundary Condition
  {00000000-0000-0000-0088-000000000020},  !- Outside Boundary Condition Object
  NoSun,                                   !- Sun Exposure
  NoWind,                                  !- Wind Exposure
  ,                                        !- View Factor to Ground
  ,                                        !- Number of Vertices
  25.9067365494966, 0, 4.26699190227003,   !- X,Y,Z Vertex 1 {m}
  25.9067365494966, 0, 0,                  !- X,Y,Z Vertex 2 {m}
  25.9067365494966, 9.14355407629293, 0,   !- X,Y,Z Vertex 3 {m}
  25.9067365494966, 9.14355407629293, 4.26699190227003; !- X,Y,Z Vertex 4 {m}

OS:Surface,
  {00000000-0000-0000-0088-000000000022},  !- Handle
  Office Roof Reversed,                    !- Name
  Floor,                                   !- Surface Type
  ,                                        !- Construction Name
  {00000000-0000-0000-0082-000000000002},  !- Space Name
  Surface,                                 !- Outside Boundary Condition
  {00000000-0000-0000-0088-000000000023},  !- Outside Boundary Condition Object
  NoSun,                                   !- Sun Exposure
  NoWind,                                  !- Wind Exposure
  ,                                        !- View Factor to Ground
  ,                                        !- Number of Vertices
  25.9067365494966, 9.14355407629293, 4.26699190227003, !- X,Y,Z Vertex 1 {m}
  25.9067365494966, 0, 4.26699190227003,   !- X,Y,Z Vertex 2 {m}
  0, 0, 4.26699190227003,                  !- X,Y,Z Vertex 3 {m}
  0, 9.14355407629293, 4.26699190227003;   !- X,Y,Z Vertex 4 {m}

OS:Surface,
  {00000000-0000-0000-0088-000000000023},  !- Handle
  Office Roof,                             !- Name
  RoofCeiling,                             !- Surface Type
  ,                                        !- Construction Name
  {00000000-0000-0000-0082-000000000001},  !- Space Name
  Surface,                                 !- Outside Boundary Condition
  {00000000-0000-0000-0088-000000000022},  !- Outside Boundary Condition Object
  NoSun,                                   !- Sun Exposure
  NoWind,                                  !- Wind Exposure
  ,                                        !- View Factor to Ground
  ,                                        !- Number of Vertices
  25.9067365494966, 0, 4.26699190227003,   !- X,Y,Z Vertex 1 {m}
  25.9067365494966, 9.14355407629293, 4.26699190227003, !- X,Y,Z Vertex 2 {m}
  0, 9.14355407629293, 4.26699190227003,   !- X,Y,Z Vertex 3 {m}
  0, 0, 4.26699190227003;                  !- X,Y,Z Vertex 4 {m}

OS:SurfaceConvectionAlgorithm:Inside,
  {00000000-0000-0000-0089-000000000001},  !- Handle
  TARP;                                    !- Algorithm

OS:SurfaceConvectionAlgorithm:Outside,
  {00000000-0000-0000-0090-000000000001},  !- Handle
  TARP;                                    !- Algorithm

OS:SurfaceProperty:ExposedFoundationPerimeter,
  {00000000-0000-0000-0091-000000000001},  !- Handle
  {00000000-0000-0000-0088-000000000015},  !- Surface Name
  TotalExposedPerimeter,                   !- Exposed Perimeter Calculation Method
  35.0502906257895;                        !- Total Exposed Perimeter {m}

OS:SurfaceProperty:ExposedFoundationPerimeter,
  {00000000-0000-0000-0091-000000000002},  !- Handle
  {00000000-0000-0000-0088-000000000001},  !- Surface Name
  TotalExposedPerimeter,                   !- Exposed Perimeter Calculation Method
  185.918932884622;                        !- Total Exposed Perimeter {m}

OS:SurfaceProperty:ExposedFoundationPerimeter,
  {00000000-0000-0000-0091-000000000003},  !- Handle
  {00000000-0000-0000-0088-000000000008},  !- Surface Name
  TotalExposedPerimeter,                   !- Exposed Perimeter Calculation Method
  71.6245069309614;                        !- Total Exposed Perimeter {m}

OS:Table:IndependentVariable,
  {00000000-0000-0000-0092-000000000001},  !- Handle
  sys_3|mixed|shr>none|sc>ashp|sh>ashp>c-g|ssf>cv|zh>b-hw|zc>none|srf>none| ERV_LatentCooling_IndependentVariable, !- Name
  Linear,                                  !- Interpolation Method
  Linear,                                  !- Extrapolation Method
  0,                                       !- Minimum Value {BasedOnField A5}
  10,                                      !- Maximum Value {BasedOnField A5}
  ,                                        !- Normalization Reference Value {BasedOnField A5}
  Dimensionless,                           !- Unit Type
  ,                                        !- External File Name
  ,                                        !- External File Column Number
  ,                                        !- External File Starting Row Number
  0.75,                                    !- Value 1
  1;                                       !- Value 2

OS:Table:IndependentVariable,
  {00000000-0000-0000-0092-000000000002},  !- Handle
  sys_3|mixed|shr>none|sc>ashp|sh>ashp>c-g|ssf>cv|zh>b-hw|zc>none|srf>none| ERV_LatentHeating_IndependentVariable, !- Name
  Linear,                                  !- Interpolation Method
  Linear,                                  !- Extrapolation Method
  0,                                       !- Minimum Value {BasedOnField A5}
  10,                                      !- Maximum Value {BasedOnField A5}
  ,                                        !- Normalization Reference Value {BasedOnField A5}
  Dimensionless,                           !- Unit Type
  ,                                        !- External File Name
  ,                                        !- External File Column Number
  ,                                        !- External File Starting Row Number
  0.75,                                    !- Value 1
  1;                                       !- Value 2

OS:Table:IndependentVariable,
  {00000000-0000-0000-0092-000000000003},  !- Handle
  sys_3|mixed|shr>none|sc>ashp|sh>ashp>c-g|ssf>cv|zh>b-hw|zc>none|srf>none| ERV_SensibleCooling_IndependentVariable, !- Name
  Linear,                                  !- Interpolation Method
  Linear,                                  !- Extrapolation Method
  0,                                       !- Minimum Value {BasedOnField A5}
  10,                                      !- Maximum Value {BasedOnField A5}
  ,                                        !- Normalization Reference Value {BasedOnField A5}
  Dimensionless,                           !- Unit Type
  ,                                        !- External File Name
  ,                                        !- External File Column Number
  ,                                        !- External File Starting Row Number
  0.75,                                    !- Value 1
  1;                                       !- Value 2

OS:Table:IndependentVariable,
  {00000000-0000-0000-0092-000000000004},  !- Handle
  sys_3|mixed|shr>none|sc>ashp|sh>ashp>c-g|ssf>cv|zh>b-hw|zc>none|srf>none| ERV_SensibleHeating_IndependentVariable, !- Name
  Linear,                                  !- Interpolation Method
  Linear,                                  !- Extrapolation Method
  0,                                       !- Minimum Value {BasedOnField A5}
  10,                                      !- Maximum Value {BasedOnField A5}
  ,                                        !- Normalization Reference Value {BasedOnField A5}
  Dimensionless,                           !- Unit Type
  ,                                        !- External File Name
  ,                                        !- External File Column Number
  ,                                        !- External File Starting Row Number
  0.75,                                    !- Value 1
  1;                                       !- Value 2

OS:Table:IndependentVariable,
  {00000000-0000-0000-0092-000000000005},  !- Handle
  sys_4|mixed|shr>none|sc>ashp|sh>ashp>c-g|ssf>cv|zh>b-hw|zc>none|srf>none| 1 ERV_LatentCooling_IndependentVariable, !- Name
  Linear,                                  !- Interpolation Method
  Linear,                                  !- Extrapolation Method
  0,                                       !- Minimum Value {BasedOnField A5}
  10,                                      !- Maximum Value {BasedOnField A5}
  ,                                        !- Normalization Reference Value {BasedOnField A5}
  Dimensionless,                           !- Unit Type
  ,                                        !- External File Name
  ,                                        !- External File Column Number
  ,                                        !- External File Starting Row Number
  0.75,                                    !- Value 1
  1;                                       !- Value 2

OS:Table:IndependentVariable,
  {00000000-0000-0000-0092-000000000006},  !- Handle
  sys_4|mixed|shr>none|sc>ashp|sh>ashp>c-g|ssf>cv|zh>b-hw|zc>none|srf>none| 1 ERV_LatentHeating_IndependentVariable, !- Name
  Linear,                                  !- Interpolation Method
  Linear,                                  !- Extrapolation Method
  0,                                       !- Minimum Value {BasedOnField A5}
  10,                                      !- Maximum Value {BasedOnField A5}
  ,                                        !- Normalization Reference Value {BasedOnField A5}
  Dimensionless,                           !- Unit Type
  ,                                        !- External File Name
  ,                                        !- External File Column Number
  ,                                        !- External File Starting Row Number
  0.75,                                    !- Value 1
  1;                                       !- Value 2

OS:Table:IndependentVariable,
  {00000000-0000-0000-0092-000000000007},  !- Handle
  sys_4|mixed|shr>none|sc>ashp|sh>ashp>c-g|ssf>cv|zh>b-hw|zc>none|srf>none| 1 ERV_SensibleCooling_IndependentVariable, !- Name
  Linear,                                  !- Interpolation Method
  Linear,                                  !- Extrapolation Method
  0,                                       !- Minimum Value {BasedOnField A5}
  10,                                      !- Maximum Value {BasedOnField A5}
  ,                                        !- Normalization Reference Value {BasedOnField A5}
  Dimensionless,                           !- Unit Type
  ,                                        !- External File Name
  ,                                        !- External File Column Number
  ,                                        !- External File Starting Row Number
  0.75,                                    !- Value 1
  1;                                       !- Value 2

OS:Table:IndependentVariable,
  {00000000-0000-0000-0092-000000000008},  !- Handle
  sys_4|mixed|shr>none|sc>ashp|sh>ashp>c-g|ssf>cv|zh>b-hw|zc>none|srf>none| 1 ERV_SensibleHeating_IndependentVariable, !- Name
  Linear,                                  !- Interpolation Method
  Linear,                                  !- Extrapolation Method
  0,                                       !- Minimum Value {BasedOnField A5}
  10,                                      !- Maximum Value {BasedOnField A5}
  ,                                        !- Normalization Reference Value {BasedOnField A5}
  Dimensionless,                           !- Unit Type
  ,                                        !- External File Name
  ,                                        !- External File Column Number
  ,                                        !- External File Starting Row Number
  0.75,                                    !- Value 1
  1;                                       !- Value 2

OS:Table:IndependentVariable,
  {00000000-0000-0000-0092-000000000009},  !- Handle
  sys_4|mixed|shr>none|sc>ashp|sh>ashp>c-g|ssf>cv|zh>b-hw|zc>none|srf>none| ERV_LatentCooling_IndependentVariable, !- Name
  Linear,                                  !- Interpolation Method
  Linear,                                  !- Extrapolation Method
  0,                                       !- Minimum Value {BasedOnField A5}
  10,                                      !- Maximum Value {BasedOnField A5}
  ,                                        !- Normalization Reference Value {BasedOnField A5}
  Dimensionless,                           !- Unit Type
  ,                                        !- External File Name
  ,                                        !- External File Column Number
  ,                                        !- External File Starting Row Number
  0.75,                                    !- Value 1
  1;                                       !- Value 2

OS:Table:IndependentVariable,
  {00000000-0000-0000-0092-000000000010},  !- Handle
  sys_4|mixed|shr>none|sc>ashp|sh>ashp>c-g|ssf>cv|zh>b-hw|zc>none|srf>none| ERV_LatentHeating_IndependentVariable, !- Name
  Linear,                                  !- Interpolation Method
  Linear,                                  !- Extrapolation Method
  0,                                       !- Minimum Value {BasedOnField A5}
  10,                                      !- Maximum Value {BasedOnField A5}
  ,                                        !- Normalization Reference Value {BasedOnField A5}
  Dimensionless,                           !- Unit Type
  ,                                        !- External File Name
  ,                                        !- External File Column Number
  ,                                        !- External File Starting Row Number
  0.75,                                    !- Value 1
  1;                                       !- Value 2

OS:Table:IndependentVariable,
  {00000000-0000-0000-0092-000000000011},  !- Handle
  sys_4|mixed|shr>none|sc>ashp|sh>ashp>c-g|ssf>cv|zh>b-hw|zc>none|srf>none| ERV_SensibleCooling_IndependentVariable, !- Name
  Linear,                                  !- Interpolation Method
  Linear,                                  !- Extrapolation Method
  0,                                       !- Minimum Value {BasedOnField A5}
  10,                                      !- Maximum Value {BasedOnField A5}
  ,                                        !- Normalization Reference Value {BasedOnField A5}
  Dimensionless,                           !- Unit Type
  ,                                        !- External File Name
  ,                                        !- External File Column Number
  ,                                        !- External File Starting Row Number
  0.75,                                    !- Value 1
  1;                                       !- Value 2

OS:Table:IndependentVariable,
  {00000000-0000-0000-0092-000000000012},  !- Handle
  sys_4|mixed|shr>none|sc>ashp|sh>ashp>c-g|ssf>cv|zh>b-hw|zc>none|srf>none| ERV_SensibleHeating_IndependentVariable, !- Name
  Linear,                                  !- Interpolation Method
  Linear,                                  !- Extrapolation Method
  0,                                       !- Minimum Value {BasedOnField A5}
  10,                                      !- Maximum Value {BasedOnField A5}
  ,                                        !- Normalization Reference Value {BasedOnField A5}
  Dimensionless,                           !- Unit Type
  ,                                        !- External File Name
  ,                                        !- External File Column Number
  ,                                        !- External File Starting Row Number
  0.75,                                    !- Value 1
  1;                                       !- Value 2

OS:Table:Lookup,
  {00000000-0000-0000-0093-000000000001},  !- Handle
  sys_3|mixed|shr>none|sc>ashp|sh>ashp>c-g|ssf>cv|zh>b-hw|zc>none|srf>none| ERV_LatCoolEff 1, !- Name
  {00000000-0000-0000-0050-000000000023},  !- Independent Variable List Name
  DivisorOnly,                             !- Normalization Method
  0.5,                                     !- Normalization Divisor
  0,                                       !- Minimum Output {BasedOnField A5}
  10,                                      !- Maximum Output {BasedOnField A5}
  Dimensionless,                           !- Output Unit Type
  ,                                        !- External File Name
  ,                                        !- External File Column Number
  ,                                        !- External File Starting Row Number
  0.5,                                     !- Output Value 1 {BasedOnField A5}
  0.5;                                     !- Output Value 2 {BasedOnField A5}

OS:Table:Lookup,
  {00000000-0000-0000-0093-000000000002},  !- Handle
  sys_3|mixed|shr>none|sc>ashp|sh>ashp>c-g|ssf>cv|zh>b-hw|zc>none|srf>none| ERV_LatHeatEff 1, !- Name
  {00000000-0000-0000-0050-000000000024},  !- Independent Variable List Name
  DivisorOnly,                             !- Normalization Method
  0.5,                                     !- Normalization Divisor
  0,                                       !- Minimum Output {BasedOnField A5}
  10,                                      !- Maximum Output {BasedOnField A5}
  Dimensionless,                           !- Output Unit Type
  ,                                        !- External File Name
  ,                                        !- External File Column Number
  ,                                        !- External File Starting Row Number
  0.5,                                     !- Output Value 1 {BasedOnField A5}
  0.5;                                     !- Output Value 2 {BasedOnField A5}

OS:Table:Lookup,
  {00000000-0000-0000-0093-000000000003},  !- Handle
  sys_3|mixed|shr>none|sc>ashp|sh>ashp>c-g|ssf>cv|zh>b-hw|zc>none|srf>none| ERV_SensCoolEff 1, !- Name
  {00000000-0000-0000-0050-000000000022},  !- Independent Variable List Name
  DivisorOnly,                             !- Normalization Method
  0.5,                                     !- Normalization Divisor
  0,                                       !- Minimum Output {BasedOnField A5}
  10,                                      !- Maximum Output {BasedOnField A5}
  Dimensionless,                           !- Output Unit Type
  ,                                        !- External File Name
  ,                                        !- External File Column Number
  ,                                        !- External File Starting Row Number
  0.5,                                     !- Output Value 1 {BasedOnField A5}
  0.5;                                     !- Output Value 2 {BasedOnField A5}

OS:Table:Lookup,
  {00000000-0000-0000-0093-000000000004},  !- Handle
  sys_3|mixed|shr>none|sc>ashp|sh>ashp>c-g|ssf>cv|zh>b-hw|zc>none|srf>none| ERV_SensHeatEff 1, !- Name
  {00000000-0000-0000-0050-000000000021},  !- Independent Variable List Name
  DivisorOnly,                             !- Normalization Method
  0.5,                                     !- Normalization Divisor
  0,                                       !- Minimum Output {BasedOnField A5}
  10,                                      !- Maximum Output {BasedOnField A5}
  Dimensionless,                           !- Output Unit Type
  ,                                        !- External File Name
  ,                                        !- External File Column Number
  ,                                        !- External File Starting Row Number
  0.5,                                     !- Output Value 1 {BasedOnField A5}
  0.5;                                     !- Output Value 2 {BasedOnField A5}

OS:Table:Lookup,
  {00000000-0000-0000-0093-000000000005},  !- Handle
  sys_4|mixed|shr>none|sc>ashp|sh>ashp>c-g|ssf>cv|zh>b-hw|zc>none|srf>none| 1 ERV_LatCoolEff 1, !- Name
  {00000000-0000-0000-0050-000000000016},  !- Independent Variable List Name
  DivisorOnly,                             !- Normalization Method
  0.5,                                     !- Normalization Divisor
  0,                                       !- Minimum Output {BasedOnField A5}
  10,                                      !- Maximum Output {BasedOnField A5}
  Dimensionless,                           !- Output Unit Type
  ,                                        !- External File Name
  ,                                        !- External File Column Number
  ,                                        !- External File Starting Row Number
  0.5,                                     !- Output Value 1 {BasedOnField A5}
  0.5;                                     !- Output Value 2 {BasedOnField A5}

OS:Table:Lookup,
  {00000000-0000-0000-0093-000000000006},  !- Handle
  sys_4|mixed|shr>none|sc>ashp|sh>ashp>c-g|ssf>cv|zh>b-hw|zc>none|srf>none| 1 ERV_LatHeatEff 1, !- Name
  {00000000-0000-0000-0050-000000000014},  !- Independent Variable List Name
  DivisorOnly,                             !- Normalization Method
  0.5,                                     !- Normalization Divisor
  0,                                       !- Minimum Output {BasedOnField A5}
  10,                                      !- Maximum Output {BasedOnField A5}
  Dimensionless,                           !- Output Unit Type
  ,                                        !- External File Name
  ,                                        !- External File Column Number
  ,                                        !- External File Starting Row Number
  0.5,                                     !- Output Value 1 {BasedOnField A5}
  0.5;                                     !- Output Value 2 {BasedOnField A5}

OS:Table:Lookup,
  {00000000-0000-0000-0093-000000000007},  !- Handle
  sys_4|mixed|shr>none|sc>ashp|sh>ashp>c-g|ssf>cv|zh>b-hw|zc>none|srf>none| 1 ERV_SensCoolEff 1, !- Name
  {00000000-0000-0000-0050-000000000015},  !- Independent Variable List Name
  DivisorOnly,                             !- Normalization Method
  0.5,                                     !- Normalization Divisor
  0,                                       !- Minimum Output {BasedOnField A5}
  10,                                      !- Maximum Output {BasedOnField A5}
  Dimensionless,                           !- Output Unit Type
  ,                                        !- External File Name
  ,                                        !- External File Column Number
  ,                                        !- External File Starting Row Number
  0.5,                                     !- Output Value 1 {BasedOnField A5}
  0.5;                                     !- Output Value 2 {BasedOnField A5}

OS:Table:Lookup,
  {00000000-0000-0000-0093-000000000008},  !- Handle
  sys_4|mixed|shr>none|sc>ashp|sh>ashp>c-g|ssf>cv|zh>b-hw|zc>none|srf>none| 1 ERV_SensHeatEff 1, !- Name
  {00000000-0000-0000-0050-000000000013},  !- Independent Variable List Name
  DivisorOnly,                             !- Normalization Method
  0.5,                                     !- Normalization Divisor
  0,                                       !- Minimum Output {BasedOnField A5}
  10,                                      !- Maximum Output {BasedOnField A5}
  Dimensionless,                           !- Output Unit Type
  ,                                        !- External File Name
  ,                                        !- External File Column Number
  ,                                        !- External File Starting Row Number
  0.5,                                     !- Output Value 1 {BasedOnField A5}
  0.5;                                     !- Output Value 2 {BasedOnField A5}

OS:Table:Lookup,
  {00000000-0000-0000-0093-000000000009},  !- Handle
  sys_4|mixed|shr>none|sc>ashp|sh>ashp>c-g|ssf>cv|zh>b-hw|zc>none|srf>none| ERV_LatCoolEff 1, !- Name
  {00000000-0000-0000-0050-000000000020},  !- Independent Variable List Name
  DivisorOnly,                             !- Normalization Method
  0.5,                                     !- Normalization Divisor
  0,                                       !- Minimum Output {BasedOnField A5}
  10,                                      !- Maximum Output {BasedOnField A5}
  Dimensionless,                           !- Output Unit Type
  ,                                        !- External File Name
  ,                                        !- External File Column Number
  ,                                        !- External File Starting Row Number
  0.5,                                     !- Output Value 1 {BasedOnField A5}
  0.5;                                     !- Output Value 2 {BasedOnField A5}

OS:Table:Lookup,
  {00000000-0000-0000-0093-000000000010},  !- Handle
  sys_4|mixed|shr>none|sc>ashp|sh>ashp>c-g|ssf>cv|zh>b-hw|zc>none|srf>none| ERV_LatHeatEff 1, !- Name
  {00000000-0000-0000-0050-000000000018},  !- Independent Variable List Name
  DivisorOnly,                             !- Normalization Method
  0.5,                                     !- Normalization Divisor
  0,                                       !- Minimum Output {BasedOnField A5}
  10,                                      !- Maximum Output {BasedOnField A5}
  Dimensionless,                           !- Output Unit Type
  ,                                        !- External File Name
  ,                                        !- External File Column Number
  ,                                        !- External File Starting Row Number
  0.5,                                     !- Output Value 1 {BasedOnField A5}
  0.5;                                     !- Output Value 2 {BasedOnField A5}

OS:Table:Lookup,
  {00000000-0000-0000-0093-000000000011},  !- Handle
  sys_4|mixed|shr>none|sc>ashp|sh>ashp>c-g|ssf>cv|zh>b-hw|zc>none|srf>none| ERV_SensCoolEff 1, !- Name
  {00000000-0000-0000-0050-000000000019},  !- Independent Variable List Name
  DivisorOnly,                             !- Normalization Method
  0.5,                                     !- Normalization Divisor
  0,                                       !- Minimum Output {BasedOnField A5}
  10,                                      !- Maximum Output {BasedOnField A5}
  Dimensionless,                           !- Output Unit Type
  ,                                        !- External File Name
  ,                                        !- External File Column Number
  ,                                        !- External File Starting Row Number
  0.5,                                     !- Output Value 1 {BasedOnField A5}
  0.5;                                     !- Output Value 2 {BasedOnField A5}

OS:Table:Lookup,
  {00000000-0000-0000-0093-000000000012},  !- Handle
  sys_4|mixed|shr>none|sc>ashp|sh>ashp>c-g|ssf>cv|zh>b-hw|zc>none|srf>none| ERV_SensHeatEff 1, !- Name
  {00000000-0000-0000-0050-000000000017},  !- Independent Variable List Name
  DivisorOnly,                             !- Normalization Method
  0.5,                                     !- Normalization Divisor
  0,                                       !- Minimum Output {BasedOnField A5}
  10,                                      !- Maximum Output {BasedOnField A5}
  Dimensionless,                           !- Output Unit Type
  ,                                        !- External File Name
  ,                                        !- External File Column Number
  ,                                        !- External File Starting Row Number
  0.5,                                     !- Output Value 1 {BasedOnField A5}
  0.5;                                     !- Output Value 2 {BasedOnField A5}

OS:ThermalZone,
  {00000000-0000-0000-0094-000000000001},  !- Handle
  ALL_ST=Office enclosed <= 25 m2_FL=Building Story 1_SCH=A, !- Name
  ,                                        !- Multiplier
  ,                                        !- Ceiling Height {m}
  ,                                        !- Volume {m3}
  ,                                        !- Floor Area {m2}
  ,                                        !- Zone Inside Convection Algorithm
  ,                                        !- Zone Outside Convection Algorithm
  ,                                        !- Zone Conditioning Equipment List Name
  {00000000-0000-0000-0057-000000000001},  !- Zone Air Inlet Port List
  {00000000-0000-0000-0057-000000000002},  !- Zone Air Exhaust Port List
  {00000000-0000-0000-0017-000000000004},  !- Zone Air Node Name
  {00000000-0000-0000-0057-000000000003},  !- Zone Return Air Port List
  ,                                        !- Primary Daylighting Control Name
  ,                                        !- Fraction of Zone Controlled by Primary Daylighting Control
  ,                                        !- Secondary Daylighting Control Name
  ,                                        !- Fraction of Zone Controlled by Secondary Daylighting Control
  ,                                        !- Illuminance Map Name
  {00000000-0000-0000-0060-000000000001},  !- Group Rendering Name
  {00000000-0000-0000-0095-000000000003},  !- Thermostat Name
  No;                                      !- Use Ideal Air Loads

OS:ThermalZone,
  {00000000-0000-0000-0094-000000000002},  !- Handle
  ALL_ST=Warehouse storage area medium to bulky palletized items_FL=Building Story 1_SCH=A, !- Name
  ,                                        !- Multiplier
  ,                                        !- Ceiling Height {m}
  ,                                        !- Volume {m3}
  ,                                        !- Floor Area {m2}
  ,                                        !- Zone Inside Convection Algorithm
  ,                                        !- Zone Outside Convection Algorithm
  ,                                        !- Zone Conditioning Equipment List Name
  {00000000-0000-0000-0057-000000000007},  !- Zone Air Inlet Port List
  {00000000-0000-0000-0057-000000000008},  !- Zone Air Exhaust Port List
  {00000000-0000-0000-0017-000000000006},  !- Zone Air Node Name
  {00000000-0000-0000-0057-000000000009},  !- Zone Return Air Port List
  {00000000-0000-0000-0026-000000000001},  !- Primary Daylighting Control Name
  1,                                       !- Fraction of Zone Controlled by Primary Daylighting Control
  ,                                        !- Secondary Daylighting Control Name
  ,                                        !- Fraction of Zone Controlled by Secondary Daylighting Control
  ,                                        !- Illuminance Map Name
  {00000000-0000-0000-0060-000000000002},  !- Group Rendering Name
  {00000000-0000-0000-0095-000000000007},  !- Thermostat Name
  No;                                      !- Use Ideal Air Loads

OS:ThermalZone,
  {00000000-0000-0000-0094-000000000003},  !- Handle
  ALL_ST=Warehouse storage area small hand-carried items(4)_FL=Building Story 1_SCH=A, !- Name
  ,                                        !- Multiplier
  ,                                        !- Ceiling Height {m}
  ,                                        !- Volume {m3}
  ,                                        !- Floor Area {m2}
  ,                                        !- Zone Inside Convection Algorithm
  ,                                        !- Zone Outside Convection Algorithm
  ,                                        !- Zone Conditioning Equipment List Name
  {00000000-0000-0000-0057-000000000004},  !- Zone Air Inlet Port List
  {00000000-0000-0000-0057-000000000005},  !- Zone Air Exhaust Port List
  {00000000-0000-0000-0017-000000000005},  !- Zone Air Node Name
  {00000000-0000-0000-0057-000000000006},  !- Zone Return Air Port List
  ,                                        !- Primary Daylighting Control Name
  ,                                        !- Fraction of Zone Controlled by Primary Daylighting Control
  ,                                        !- Secondary Daylighting Control Name
  ,                                        !- Fraction of Zone Controlled by Secondary Daylighting Control
  ,                                        !- Illuminance Map Name
  {00000000-0000-0000-0060-000000000003},  !- Group Rendering Name
  {00000000-0000-0000-0095-000000000011},  !- Thermostat Name
  No;                                      !- Use Ideal Air Loads

OS:ThermostatSetpoint:DualSetpoint,
  {00000000-0000-0000-0095-000000000001},  !- Handle
  Space Function Office enclosed <= 25 m2 Thermostat 1, !- Name
  {00000000-0000-0000-0064-000000000012},  !- Heating Setpoint Temperature Schedule Name
  {00000000-0000-0000-0064-000000000011};  !- Cooling Setpoint Temperature Schedule Name

OS:ThermostatSetpoint:DualSetpoint,
  {00000000-0000-0000-0095-000000000002},  !- Handle
  Space Function Office enclosed <= 25 m2 Thermostat 2, !- Name
  {00000000-0000-0000-0064-000000000012},  !- Heating Setpoint Temperature Schedule Name
  {00000000-0000-0000-0064-000000000011};  !- Cooling Setpoint Temperature Schedule Name

OS:ThermostatSetpoint:DualSetpoint,
  {00000000-0000-0000-0095-000000000003},  !- Handle
  Space Function Office enclosed <= 25 m2 Thermostat 3, !- Name
  {00000000-0000-0000-0064-000000000012},  !- Heating Setpoint Temperature Schedule Name
  {00000000-0000-0000-0064-000000000011};  !- Cooling Setpoint Temperature Schedule Name

OS:ThermostatSetpoint:DualSetpoint,
  {00000000-0000-0000-0095-000000000004},  !- Handle
  Space Function Office enclosed <= 25 m2 Thermostat, !- Name
  {00000000-0000-0000-0064-000000000012},  !- Heating Setpoint Temperature Schedule Name
  {00000000-0000-0000-0064-000000000011};  !- Cooling Setpoint Temperature Schedule Name

OS:ThermostatSetpoint:DualSetpoint,
  {00000000-0000-0000-0095-000000000005},  !- Handle
  Space Function Warehouse storage area medium to bulky palletized items Thermostat 1, !- Name
  {00000000-0000-0000-0064-000000000012},  !- Heating Setpoint Temperature Schedule Name
  {00000000-0000-0000-0064-000000000011};  !- Cooling Setpoint Temperature Schedule Name

OS:ThermostatSetpoint:DualSetpoint,
  {00000000-0000-0000-0095-000000000006},  !- Handle
  Space Function Warehouse storage area medium to bulky palletized items Thermostat 2, !- Name
  {00000000-0000-0000-0064-000000000012},  !- Heating Setpoint Temperature Schedule Name
  {00000000-0000-0000-0064-000000000011};  !- Cooling Setpoint Temperature Schedule Name

OS:ThermostatSetpoint:DualSetpoint,
  {00000000-0000-0000-0095-000000000007},  !- Handle
  Space Function Warehouse storage area medium to bulky palletized items Thermostat 3, !- Name
  {00000000-0000-0000-0064-000000000012},  !- Heating Setpoint Temperature Schedule Name
  {00000000-0000-0000-0064-000000000011};  !- Cooling Setpoint Temperature Schedule Name

OS:ThermostatSetpoint:DualSetpoint,
  {00000000-0000-0000-0095-000000000008},  !- Handle
  Space Function Warehouse storage area medium to bulky palletized items Thermostat, !- Name
  {00000000-0000-0000-0064-000000000012},  !- Heating Setpoint Temperature Schedule Name
  {00000000-0000-0000-0064-000000000011};  !- Cooling Setpoint Temperature Schedule Name

OS:ThermostatSetpoint:DualSetpoint,
  {00000000-0000-0000-0095-000000000009},  !- Handle
  Space Function Warehouse storage area small hand-carried items(4) Thermostat 1, !- Name
  {00000000-0000-0000-0064-000000000012},  !- Heating Setpoint Temperature Schedule Name
  {00000000-0000-0000-0064-000000000011};  !- Cooling Setpoint Temperature Schedule Name

OS:ThermostatSetpoint:DualSetpoint,
  {00000000-0000-0000-0095-000000000010},  !- Handle
  Space Function Warehouse storage area small hand-carried items(4) Thermostat 2, !- Name
  {00000000-0000-0000-0064-000000000012},  !- Heating Setpoint Temperature Schedule Name
  {00000000-0000-0000-0064-000000000011};  !- Cooling Setpoint Temperature Schedule Name

OS:ThermostatSetpoint:DualSetpoint,
  {00000000-0000-0000-0095-000000000011},  !- Handle
  Space Function Warehouse storage area small hand-carried items(4) Thermostat 3, !- Name
  {00000000-0000-0000-0064-000000000012},  !- Heating Setpoint Temperature Schedule Name
  {00000000-0000-0000-0064-000000000011};  !- Cooling Setpoint Temperature Schedule Name

OS:ThermostatSetpoint:DualSetpoint,
  {00000000-0000-0000-0095-000000000012},  !- Handle
  Space Function Warehouse storage area small hand-carried items(4) Thermostat, !- Name
  {00000000-0000-0000-0064-000000000012},  !- Heating Setpoint Temperature Schedule Name
  {00000000-0000-0000-0064-000000000011};  !- Cooling Setpoint Temperature Schedule Name

OS:Timestep,
  {00000000-0000-0000-0096-000000000001},  !- Handle
  6;                                       !- Number of Timesteps per Hour

OS:Version,
  {00000000-0000-0000-0097-000000000001},  !- Handle
  3.9.0;                                   !- Version Identifier

OS:WaterHeater:Mixed,
  {00000000-0000-0000-0098-000000000001},  !- Handle
  28gal NaturalGas Water Heater - 19kBtu/hr 0.82 Therm Eff, !- Name
  0.104332504296502,                       !- Tank Volume {m3}
  {00000000-0000-0000-0064-000000000016},  !- Setpoint Temperature Schedule Name
  2,                                       !- Deadband Temperature Difference {deltaC}
  60,                                      !- Maximum Temperature Limit {C}
  Cycle,                                   !- Heater Control Type
  5451.37334949225,                        !- Heater Maximum Capacity {W}
  ,                                        !- Heater Minimum Capacity {W}
  ,                                        !- Heater Ignition Minimum Flow Rate {m3/s}
  ,                                        !- Heater Ignition Delay {s}
  NaturalGas,                              !- Heater Fuel Type
  0.82,                                    !- Heater Thermal Efficiency
  {00000000-0000-0000-0024-000000000023},  !- Part Load Factor Curve Name
  21.4700149801027,                        !- Off Cycle Parasitic Fuel Consumption Rate {W}
  NaturalGas,                              !- Off Cycle Parasitic Fuel Type
  0.8,                                     !- Off Cycle Parasitic Heat Fraction to Tank
  21.4700149801027,                        !- On Cycle Parasitic Fuel Consumption Rate {W}
  NaturalGas,                              !- On Cycle Parasitic Fuel Type
  0,                                       !- On Cycle Parasitic Heat Fraction to Tank
  Schedule,                                !- Ambient Temperature Indicator
  {00000000-0000-0000-0064-000000000017},  !- Ambient Temperature Schedule Name
  ,                                        !- Ambient Temperature Thermal Zone Name
  ,                                        !- Ambient Temperature Outdoor Air Node Name
  4.24409891583953,                        !- Off Cycle Loss Coefficient to Ambient Temperature {W/K}
  ,                                        !- Off Cycle Loss Fraction to Thermal Zone
  4.24409891583953,                        !- On Cycle Loss Coefficient to Ambient Temperature {W/K}
  ,                                        !- On Cycle Loss Fraction to Thermal Zone
  ,                                        !- Peak Use Flow Rate {m3/s}
  ,                                        !- Use Flow Rate Fraction Schedule Name
  ,                                        !- Cold Water Supply Temperature Schedule Name
  {00000000-0000-0000-0017-000000000119},  !- Use Side Inlet Node Name
  {00000000-0000-0000-0017-000000000120},  !- Use Side Outlet Node Name
  1,                                       !- Use Side Effectiveness
  ,                                        !- Source Side Inlet Node Name
  ,                                        !- Source Side Outlet Node Name
  1,                                       !- Source Side Effectiveness
  autosize,                                !- Use Side Design Flow Rate {m3/s}
  autosize,                                !- Source Side Design Flow Rate {m3/s}
  1.5,                                     !- Indirect Water Heating Recovery Time {hr}
  IndirectHeatPrimarySetpoint,             !- Source Side Flow Control Mode
  ,                                        !- Indirect Alternate Setpoint Temperature Schedule Name
  General;                                 !- End-Use Subcategory

OS:WaterHeater:Sizing,
  {00000000-0000-0000-0099-000000000001},  !- Handle
  {00000000-0000-0000-0098-000000000001},  !- WaterHeater Name
  PeakDraw,                                !- Design Mode
  0.538503,                                !- Time Storage Can Meet Peak Draw {hr}
  0.5,                                     !- Time for Tank Recovery {hr}
  1;                                       !- Nominal Tank Volume for Autosizing Plant Connections {m3}

OS:WaterUse:Connections,
  {00000000-0000-0000-0100-000000000001},  !- Handle
  Zone1 Office WUC 0.09gpm 140F,           !- Name
  {00000000-0000-0000-0017-000000000136},  !- Inlet Node Name
  {00000000-0000-0000-0017-000000000137},  !- Outlet Node Name
  ,                                        !- Supply Water Storage Tank Name
  ,                                        !- Reclamation Water Storage Tank Name
  ,                                        !- Hot Water Supply Temperature Schedule Name
  ,                                        !- Cold Water Supply Temperature Schedule Name
  None,                                    !- Drain Water Heat Exchanger Type
  Plant,                                   !- Drain Water Heat Exchanger Destination
  ,                                        !- Drain Water Heat Exchanger U-Factor Times Area {W/K}
  {00000000-0000-0000-0101-000000000001};  !- Water Use Equipment Name 1

OS:WaterUse:Connections,
  {00000000-0000-0000-0100-000000000002},  !- Handle
  Zone2 Fine Storage WUC 0.15gpm 140F,     !- Name
  {00000000-0000-0000-0017-000000000140},  !- Inlet Node Name
  {00000000-0000-0000-0017-000000000141},  !- Outlet Node Name
  ,                                        !- Supply Water Storage Tank Name
  ,                                        !- Reclamation Water Storage Tank Name
  ,                                        !- Hot Water Supply Temperature Schedule Name
  ,                                        !- Cold Water Supply Temperature Schedule Name
  None,                                    !- Drain Water Heat Exchanger Type
  Plant,                                   !- Drain Water Heat Exchanger Destination
  ,                                        !- Drain Water Heat Exchanger U-Factor Times Area {W/K}
  {00000000-0000-0000-0101-000000000002};  !- Water Use Equipment Name 1

OS:WaterUse:Connections,
  {00000000-0000-0000-0100-000000000003},  !- Handle
  Zone3 Bulk Storage WUC 0.18gpm 140F,     !- Name
  {00000000-0000-0000-0017-000000000144},  !- Inlet Node Name
  {00000000-0000-0000-0017-000000000145},  !- Outlet Node Name
  ,                                        !- Supply Water Storage Tank Name
  ,                                        !- Reclamation Water Storage Tank Name
  ,                                        !- Hot Water Supply Temperature Schedule Name
  ,                                        !- Cold Water Supply Temperature Schedule Name
  None,                                    !- Drain Water Heat Exchanger Type
  Plant,                                   !- Drain Water Heat Exchanger Destination
  ,                                        !- Drain Water Heat Exchanger U-Factor Times Area {W/K}
  {00000000-0000-0000-0101-000000000003};  !- Water Use Equipment Name 1

OS:WaterUse:Equipment,
  {00000000-0000-0000-0101-000000000001},  !- Handle
  Zone1 Office Service Water Use 0.09gpm 140F, !- Name
  {00000000-0000-0000-0102-000000000001},  !- Water Use Equipment Definition Name
  {00000000-0000-0000-0082-000000000001},  !- Space Name
  {00000000-0000-0000-0064-000000000010};  !- Flow Rate Fraction Schedule Name

OS:WaterUse:Equipment,
  {00000000-0000-0000-0101-000000000002},  !- Handle
  Zone2 Fine Storage Service Water Use 0.15gpm 140F, !- Name
  {00000000-0000-0000-0102-000000000002},  !- Water Use Equipment Definition Name
  {00000000-0000-0000-0082-000000000002},  !- Space Name
  {00000000-0000-0000-0064-000000000010};  !- Flow Rate Fraction Schedule Name

OS:WaterUse:Equipment,
  {00000000-0000-0000-0101-000000000003},  !- Handle
  Zone3 Bulk Storage Service Water Use 0.18gpm 140F, !- Name
  {00000000-0000-0000-0102-000000000003},  !- Water Use Equipment Definition Name
  {00000000-0000-0000-0082-000000000003},  !- Space Name
  {00000000-0000-0000-0064-000000000010};  !- Flow Rate Fraction Schedule Name

OS:WaterUse:Equipment:Definition,
  {00000000-0000-0000-0102-000000000001},  !- Handle
  Zone1 office 0.09gpm 140F,               !- Name
  ,                                        !- End-Use Subcategory
  5.66155504446499e-06,                    !- Peak Flow Rate {m3/s}
  {00000000-0000-0000-0064-000000000006},  !- Target Temperature Schedule Name
  {00000000-0000-0000-0064-000000000005},  !- Sensible Fraction Schedule Name
  {00000000-0000-0000-0064-000000000004};  !- Latent Fraction Schedule Name

OS:WaterUse:Equipment:Definition,
  {00000000-0000-0000-0102-000000000002},  !- Handle
  Zone2 fine storage 0.15gpm 140F,         !- Name
  ,                                        !- End-Use Subcategory
  9.62094741841922e-06,                    !- Peak Flow Rate {m3/s}
  {00000000-0000-0000-0064-000000000006},  !- Target Temperature Schedule Name
  {00000000-0000-0000-0064-000000000005},  !- Sensible Fraction Schedule Name
  {00000000-0000-0000-0064-000000000004};  !- Latent Fraction Schedule Name

OS:WaterUse:Equipment:Definition,
  {00000000-0000-0000-0102-000000000003},  !- Handle
  Zone3 bulk storage 0.18gpm 140F,         !- Name
  ,                                        !- End-Use Subcategory
  1.10640895311821e-05,                    !- Peak Flow Rate {m3/s}
  {00000000-0000-0000-0064-000000000006},  !- Target Temperature Schedule Name
  {00000000-0000-0000-0064-000000000005},  !- Sensible Fraction Schedule Name
  {00000000-0000-0000-0064-000000000004};  !- Latent Fraction Schedule Name

OS:WeatherFile,
  {00000000-0000-0000-0103-000000000001},  !- Handle
  Calgary Intl AP,                         !- City
  AB,                                      !- State Province Region
  CAN,                                     !- Country
  CWEC2020,                                !- Data Source
  718770,                                  !- WMO Number
  51.11,                                   !- Latitude {deg}
  -114.02,                                 !- Longitude {deg}
  -7,                                      !- Time Zone {hr}
  1084.1,                                  !- Elevation {m}
  CAN_AB_Calgary.Intl.AP.718770_CWEC2020.epw, !- Url
  1F2D03BB,                                !- Checksum
  ,                                        !- Start Date Actual Year
  Sunday;                                  !- Start Day of Week

OS:WindowMaterial:SimpleGlazingSystem,
  {00000000-0000-0000-0104-000000000001},  !- Handle
  SimpleGlazing,                           !- Name
  2.2,                                     !- U-Factor {W/m2-K}
  0.6,                                     !- Solar Heat Gain Coefficient
  0.21;                                    !- Visible Transmittance

OS:WindowMaterial:SimpleGlazingSystem,
  {00000000-0000-0000-0104-000000000002},  !- Handle
  SimpleGlazing:U=0.173 SHGC=0.600,        !- Name
  1.73,                                    !- U-Factor {W/m2-K}
  0.6,                                     !- Solar Heat Gain Coefficient
  0.21;                                    !- Visible Transmittance

OS:WindowMaterial:SimpleGlazingSystem,
  {00000000-0000-0000-0104-000000000003},  !- Handle
  SimpleGlazing:U=0.241 SHGC=0.600,        !- Name
  2.41,                                    !- U-Factor {W/m2-K}
  0.6,                                     !- Solar Heat Gain Coefficient
  0.21;                                    !- Visible Transmittance

OS:WindowProperty:FrameAndDivider,
  {00000000-0000-0000-0105-000000000001},  !- Handle
  Skylight_Frame,                          !- Name
  0.7129,                                  !- Frame Width {m}
  ,                                        !- Frame Outside Projection {m}
  ,                                        !- Frame Inside Projection {m}
  283.91,                                  !- Frame Conductance {W/m2-K}
  1,                                       !- Ratio of Frame-Edge Glass Conductance to Center-Of-Glass Conductance
  0.7,                                     !- Frame Solar Absorptance
  0.7,                                     !- Frame Visible Absorptance
  0.9,                                     !- Frame Thermal Hemispherical Emissivity
  ,                                        !- Divider Type
  ,                                        !- Divider Width {m}
  ,                                        !- Number of Horizontal Dividers
  ,                                        !- Number of Vertical Dividers
  ,                                        !- Divider Outside Projection {m}
  ,                                        !- Divider Inside Projection {m}
  ,                                        !- Divider Conductance {W/m2-K}
  1,                                       !- Ratio of Divider-Edge Glass Conductance to Center-Of-Glass Conductance
  ,                                        !- Divider Solar Absorptance
  ,                                        !- Divider Visible Absorptance
  0.9,                                     !- Divider Thermal Hemispherical Emissivity
  ,                                        !- Outside Reveal Depth {m}
  ,                                        !- Outside Reveal Solar Absorptance
  ,                                        !- Inside Sill Depth {m}
  ,                                        !- Inside Sill Solar Absorptance
  ,                                        !- Inside Reveal Depth {m}
  ;                                        !- Inside Reveal Solar Absorptance

OS:YearDescription,
  {00000000-0000-0000-0106-000000000001},  !- Handle
  ,                                        !- Calendar Year
  Sunday;                                  !- Day of Week for Start Day

OS:ZoneHVAC:Baseboard:Convective:Water,
  {00000000-0000-0000-0107-000000000001},  !- Handle
  Zone HVAC Baseboard Convective Water 1,  !- Name
  {00000000-0000-0000-0061-000000000001},  !- Availability Schedule Name
  {00000000-0000-0000-0016-000000000001};  !- Heating Coil Name

OS:ZoneHVAC:Baseboard:Convective:Water,
  {00000000-0000-0000-0107-000000000002},  !- Handle
  Zone HVAC Baseboard Convective Water 2,  !- Name
  {00000000-0000-0000-0061-000000000001},  !- Availability Schedule Name
  {00000000-0000-0000-0016-000000000002};  !- Heating Coil Name

OS:ZoneHVAC:Baseboard:Convective:Water,
  {00000000-0000-0000-0107-000000000003},  !- Handle
  Zone HVAC Baseboard Convective Water 3,  !- Name
  {00000000-0000-0000-0061-000000000001},  !- Availability Schedule Name
  {00000000-0000-0000-0016-000000000003};  !- Heating Coil Name

OS:ZoneHVAC:EquipmentList,
  {00000000-0000-0000-0108-000000000001},  !- Handle
  ALL_ST=Office enclosed <= 25 m2_FL=Building Story 1_SCH=A Zone HVAC Equipment List, !- Name
  {00000000-0000-0000-0094-000000000001},  !- Thermal Zone
  ,                                        !- Load Distribution Scheme
  {00000000-0000-0000-0107-000000000001},  !- Zone Equipment 1
  1,                                       !- Zone Equipment Cooling Sequence 1
  1,                                       !- Zone Equipment Heating or No-Load Sequence 1
  ,                                        !- Zone Equipment Sequential Cooling Fraction Schedule Name 1
  ,                                        !- Zone Equipment Sequential Heating Fraction Schedule Name 1
  {00000000-0000-0000-0006-000000000001},  !- Zone Equipment 2
  2,                                       !- Zone Equipment Cooling Sequence 2
  2,                                       !- Zone Equipment Heating or No-Load Sequence 2
  ,                                        !- Zone Equipment Sequential Cooling Fraction Schedule Name 2
  ;                                        !- Zone Equipment Sequential Heating Fraction Schedule Name 2

OS:ZoneHVAC:EquipmentList,
  {00000000-0000-0000-0108-000000000002},  !- Handle
  ALL_ST=Warehouse storage area medium to bulky palletized items_FL=Building Story 1_SCH=A Zone HVAC Equipment List, !- Name
  {00000000-0000-0000-0094-000000000002},  !- Thermal Zone
  ,                                        !- Load Distribution Scheme
  {00000000-0000-0000-0107-000000000003},  !- Zone Equipment 1
  1,                                       !- Zone Equipment Cooling Sequence 1
  1,                                       !- Zone Equipment Heating or No-Load Sequence 1
  ,                                        !- Zone Equipment Sequential Cooling Fraction Schedule Name 1
  ,                                        !- Zone Equipment Sequential Heating Fraction Schedule Name 1
  {00000000-0000-0000-0006-000000000003},  !- Zone Equipment 2
  2,                                       !- Zone Equipment Cooling Sequence 2
  2,                                       !- Zone Equipment Heating or No-Load Sequence 2
  ,                                        !- Zone Equipment Sequential Cooling Fraction Schedule Name 2
  ;                                        !- Zone Equipment Sequential Heating Fraction Schedule Name 2

OS:ZoneHVAC:EquipmentList,
  {00000000-0000-0000-0108-000000000003},  !- Handle
  ALL_ST=Warehouse storage area small hand-carried items(4)_FL=Building Story 1_SCH=A Zone HVAC Equipment List, !- Name
  {00000000-0000-0000-0094-000000000003},  !- Thermal Zone
  ,                                        !- Load Distribution Scheme
  {00000000-0000-0000-0107-000000000002},  !- Zone Equipment 1
  1,                                       !- Zone Equipment Cooling Sequence 1
  1,                                       !- Zone Equipment Heating or No-Load Sequence 1
  ,                                        !- Zone Equipment Sequential Cooling Fraction Schedule Name 1
  ,                                        !- Zone Equipment Sequential Heating Fraction Schedule Name 1
  {00000000-0000-0000-0006-000000000002},  !- Zone Equipment 2
  2,                                       !- Zone Equipment Cooling Sequence 2
  2,                                       !- Zone Equipment Heating or No-Load Sequence 2
  ,                                        !- Zone Equipment Sequential Cooling Fraction Schedule Name 2
  ;                                        !- Zone Equipment Sequential Heating Fraction Schedule Name 2
<|MERGE_RESOLUTION|>--- conflicted
+++ resolved
@@ -3006,23 +3006,6 @@
 OS:EnergyManagementSystem:Program,
   {00000000-0000-0000-0035-000000000001},  !- Handle
   ems_sys_4_mixed_shr_none_sc_ashp_sh_ashp_c_g_ssf_cv_zh_b_hw_zc_none_srf_none__1_OptimumStartProg0, !- Name
-<<<<<<< HEAD
-  IF DaylightSavings==0 && DayOfWeek>1 && Hour==5 && {3d9e2f33-e879-41b1-85c3-19300deefc3b}<23.9 && {3d9e2f33-e879-41b1-85c3-19300deefc3b}>1.7, !- Program Line 1
-  SET {3940fb2f-3c60-4f4d-aee1-e221a3660874} = 29.4, !- Program Line 2
-  SET {bc533e94-7a06-468c-a06c-1b1ad04c0cc6} = 15.6, !- Program Line 3
-  ELSEIF DaylightSavings==0 && DayOfWeek==1 && Hour==7 && {3d9e2f33-e879-41b1-85c3-19300deefc3b}<23.9 && {3d9e2f33-e879-41b1-85c3-19300deefc3b}>1.7, !- Program Line 4
-  SET {3940fb2f-3c60-4f4d-aee1-e221a3660874} = 29.4, !- Program Line 5
-  SET {bc533e94-7a06-468c-a06c-1b1ad04c0cc6} = 15.6, !- Program Line 6
-  ELSEIF DaylightSavings==1 && DayOfWeek>1 && Hour==4 && {3d9e2f33-e879-41b1-85c3-19300deefc3b}<23.9 && {3d9e2f33-e879-41b1-85c3-19300deefc3b}>1.7, !- Program Line 7
-  SET {3940fb2f-3c60-4f4d-aee1-e221a3660874} = 29.4, !- Program Line 8
-  SET {bc533e94-7a06-468c-a06c-1b1ad04c0cc6} = 15.6, !- Program Line 9
-  ELSEIF DaylightSavings==1 && DayOfWeek==1 && Hour==6 && {3d9e2f33-e879-41b1-85c3-19300deefc3b}<23.9 && {3d9e2f33-e879-41b1-85c3-19300deefc3b}>1.7, !- Program Line 10
-  SET {3940fb2f-3c60-4f4d-aee1-e221a3660874} = 29.4, !- Program Line 11
-  SET {bc533e94-7a06-468c-a06c-1b1ad04c0cc6} = 15.6, !- Program Line 12
-  ELSE,                                    !- Program Line 13
-  SET {3940fb2f-3c60-4f4d-aee1-e221a3660874} = NULL, !- Program Line 14
-  SET {bc533e94-7a06-468c-a06c-1b1ad04c0cc6} = NULL, !- Program Line 15
-=======
   IF DaylightSavings==0 && DayOfWeek>1 && Hour==5 && {8b3ac441-e655-4ee7-aa9b-2baf937f0b37}<23.9 && {8b3ac441-e655-4ee7-aa9b-2baf937f0b37}>1.7, !- Program Line 1
   SET {8d8881c7-1413-40bb-9314-b35d40eaf43a} = 29.4, !- Program Line 2
   SET {e8ec7357-d907-4030-84a9-35191e1cbcc3} = 15.6, !- Program Line 3
@@ -3038,29 +3021,11 @@
   ELSE,                                    !- Program Line 13
   SET {8d8881c7-1413-40bb-9314-b35d40eaf43a} = NULL, !- Program Line 14
   SET {e8ec7357-d907-4030-84a9-35191e1cbcc3} = NULL, !- Program Line 15
->>>>>>> c126813f
   ENDIF;                                   !- Program Line 16
 
 OS:EnergyManagementSystem:Program,
   {00000000-0000-0000-0035-000000000002},  !- Handle
   ems_sys_4_mixed_shr_none_sc_ashp_sh_ashp_c_g_ssf_cv_zh_b_hw_zc_none_srf_none__OptimumStartProg0, !- Name
-<<<<<<< HEAD
-  IF DaylightSavings==0 && DayOfWeek>1 && Hour==5 && {f6e048af-135d-4d6a-8023-47e90b6ce17a}<23.9 && {f6e048af-135d-4d6a-8023-47e90b6ce17a}>1.7, !- Program Line 1
-  SET {c60d85b4-f4f3-4d1d-9086-3a3f81cd639c} = 29.4, !- Program Line 2
-  SET {40bf5af7-0518-4fb9-8730-446ffefec0fd} = 15.6, !- Program Line 3
-  ELSEIF DaylightSavings==0 && DayOfWeek==1 && Hour==7 && {f6e048af-135d-4d6a-8023-47e90b6ce17a}<23.9 && {f6e048af-135d-4d6a-8023-47e90b6ce17a}>1.7, !- Program Line 4
-  SET {c60d85b4-f4f3-4d1d-9086-3a3f81cd639c} = 29.4, !- Program Line 5
-  SET {40bf5af7-0518-4fb9-8730-446ffefec0fd} = 15.6, !- Program Line 6
-  ELSEIF DaylightSavings==1 && DayOfWeek>1 && Hour==4 && {f6e048af-135d-4d6a-8023-47e90b6ce17a}<23.9 && {f6e048af-135d-4d6a-8023-47e90b6ce17a}>1.7, !- Program Line 7
-  SET {c60d85b4-f4f3-4d1d-9086-3a3f81cd639c} = 29.4, !- Program Line 8
-  SET {40bf5af7-0518-4fb9-8730-446ffefec0fd} = 15.6, !- Program Line 9
-  ELSEIF DaylightSavings==1 && DayOfWeek==1 && Hour==6 && {f6e048af-135d-4d6a-8023-47e90b6ce17a}<23.9 && {f6e048af-135d-4d6a-8023-47e90b6ce17a}>1.7, !- Program Line 10
-  SET {c60d85b4-f4f3-4d1d-9086-3a3f81cd639c} = 29.4, !- Program Line 11
-  SET {40bf5af7-0518-4fb9-8730-446ffefec0fd} = 15.6, !- Program Line 12
-  ELSE,                                    !- Program Line 13
-  SET {c60d85b4-f4f3-4d1d-9086-3a3f81cd639c} = NULL, !- Program Line 14
-  SET {40bf5af7-0518-4fb9-8730-446ffefec0fd} = NULL, !- Program Line 15
-=======
   IF DaylightSavings==0 && DayOfWeek>1 && Hour==5 && {716a8c98-2c8d-4ab7-869a-8c4c7a89e387}<23.9 && {716a8c98-2c8d-4ab7-869a-8c4c7a89e387}>1.7, !- Program Line 1
   SET {fab4b1f8-2891-4e69-ab2f-4f9fed447831} = 29.4, !- Program Line 2
   SET {3790cab9-fdb8-40fc-897f-929e7257ab32} = 15.6, !- Program Line 3
@@ -3076,7 +3041,6 @@
   ELSE,                                    !- Program Line 13
   SET {fab4b1f8-2891-4e69-ab2f-4f9fed447831} = NULL, !- Program Line 14
   SET {3790cab9-fdb8-40fc-897f-929e7257ab32} = NULL, !- Program Line 15
->>>>>>> c126813f
   ENDIF;                                   !- Program Line 16
 
 OS:EnergyManagementSystem:ProgramCallingManager,
