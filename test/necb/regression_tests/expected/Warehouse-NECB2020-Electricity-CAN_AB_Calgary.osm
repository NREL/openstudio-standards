--- conflicted
+++ resolved
@@ -2275,23 +2275,6 @@
 OS:EnergyManagementSystem:Program,
   {00000000-0000-0000-0032-000000000001},  !- Handle
   ems_sys_4_mixed_shr_none_sc_dx_sh_c_e_ssf_cv_zh_b_e_zc_none_srf_none__1_OptimumStartProg0, !- Name
-<<<<<<< HEAD
-  IF DaylightSavings==0 && DayOfWeek>1 && Hour==5 && {01e684c2-0ec0-4b27-a575-e813f2b3588c}<23.9 && {01e684c2-0ec0-4b27-a575-e813f2b3588c}>1.7, !- Program Line 1
-  SET {256104fd-abb5-4fff-98c4-17698d6bca6a} = 29.4, !- Program Line 2
-  SET {a0396c54-52e5-4179-89a5-3c08b4464318} = 15.6, !- Program Line 3
-  ELSEIF DaylightSavings==0 && DayOfWeek==1 && Hour==7 && {01e684c2-0ec0-4b27-a575-e813f2b3588c}<23.9 && {01e684c2-0ec0-4b27-a575-e813f2b3588c}>1.7, !- Program Line 4
-  SET {256104fd-abb5-4fff-98c4-17698d6bca6a} = 29.4, !- Program Line 5
-  SET {a0396c54-52e5-4179-89a5-3c08b4464318} = 15.6, !- Program Line 6
-  ELSEIF DaylightSavings==1 && DayOfWeek>1 && Hour==4 && {01e684c2-0ec0-4b27-a575-e813f2b3588c}<23.9 && {01e684c2-0ec0-4b27-a575-e813f2b3588c}>1.7, !- Program Line 7
-  SET {256104fd-abb5-4fff-98c4-17698d6bca6a} = 29.4, !- Program Line 8
-  SET {a0396c54-52e5-4179-89a5-3c08b4464318} = 15.6, !- Program Line 9
-  ELSEIF DaylightSavings==1 && DayOfWeek==1 && Hour==6 && {01e684c2-0ec0-4b27-a575-e813f2b3588c}<23.9 && {01e684c2-0ec0-4b27-a575-e813f2b3588c}>1.7, !- Program Line 10
-  SET {256104fd-abb5-4fff-98c4-17698d6bca6a} = 29.4, !- Program Line 11
-  SET {a0396c54-52e5-4179-89a5-3c08b4464318} = 15.6, !- Program Line 12
-  ELSE,                                    !- Program Line 13
-  SET {256104fd-abb5-4fff-98c4-17698d6bca6a} = NULL, !- Program Line 14
-  SET {a0396c54-52e5-4179-89a5-3c08b4464318} = NULL, !- Program Line 15
-=======
   IF DaylightSavings==0 && DayOfWeek>1 && Hour==5 && {f54866e0-930d-4475-bfae-39ce5832d09c}<23.9 && {f54866e0-930d-4475-bfae-39ce5832d09c}>1.7, !- Program Line 1
   SET {07e3824a-d3c7-4ee4-86d3-28ec9b2afec1} = 29.4, !- Program Line 2
   SET {e03df5eb-0b17-4023-9c66-e50a3d3faa75} = 15.6, !- Program Line 3
@@ -2307,29 +2290,11 @@
   ELSE,                                    !- Program Line 13
   SET {07e3824a-d3c7-4ee4-86d3-28ec9b2afec1} = NULL, !- Program Line 14
   SET {e03df5eb-0b17-4023-9c66-e50a3d3faa75} = NULL, !- Program Line 15
->>>>>>> c126813f
   ENDIF;                                   !- Program Line 16
 
 OS:EnergyManagementSystem:Program,
   {00000000-0000-0000-0032-000000000002},  !- Handle
   ems_sys_4_mixed_shr_none_sc_dx_sh_c_e_ssf_cv_zh_b_e_zc_none_srf_none__OptimumStartProg0, !- Name
-<<<<<<< HEAD
-  IF DaylightSavings==0 && DayOfWeek>1 && Hour==5 && {2f984b79-718f-4ef0-905a-50eecd3f279f}<23.9 && {2f984b79-718f-4ef0-905a-50eecd3f279f}>1.7, !- Program Line 1
-  SET {5affcb0f-e6a6-471d-bd4a-1ad169d1eba9} = 29.4, !- Program Line 2
-  SET {d7db7a45-b014-478a-aee3-83922669ddca} = 15.6, !- Program Line 3
-  ELSEIF DaylightSavings==0 && DayOfWeek==1 && Hour==7 && {2f984b79-718f-4ef0-905a-50eecd3f279f}<23.9 && {2f984b79-718f-4ef0-905a-50eecd3f279f}>1.7, !- Program Line 4
-  SET {5affcb0f-e6a6-471d-bd4a-1ad169d1eba9} = 29.4, !- Program Line 5
-  SET {d7db7a45-b014-478a-aee3-83922669ddca} = 15.6, !- Program Line 6
-  ELSEIF DaylightSavings==1 && DayOfWeek>1 && Hour==4 && {2f984b79-718f-4ef0-905a-50eecd3f279f}<23.9 && {2f984b79-718f-4ef0-905a-50eecd3f279f}>1.7, !- Program Line 7
-  SET {5affcb0f-e6a6-471d-bd4a-1ad169d1eba9} = 29.4, !- Program Line 8
-  SET {d7db7a45-b014-478a-aee3-83922669ddca} = 15.6, !- Program Line 9
-  ELSEIF DaylightSavings==1 && DayOfWeek==1 && Hour==6 && {2f984b79-718f-4ef0-905a-50eecd3f279f}<23.9 && {2f984b79-718f-4ef0-905a-50eecd3f279f}>1.7, !- Program Line 10
-  SET {5affcb0f-e6a6-471d-bd4a-1ad169d1eba9} = 29.4, !- Program Line 11
-  SET {d7db7a45-b014-478a-aee3-83922669ddca} = 15.6, !- Program Line 12
-  ELSE,                                    !- Program Line 13
-  SET {5affcb0f-e6a6-471d-bd4a-1ad169d1eba9} = NULL, !- Program Line 14
-  SET {d7db7a45-b014-478a-aee3-83922669ddca} = NULL, !- Program Line 15
-=======
   IF DaylightSavings==0 && DayOfWeek>1 && Hour==5 && {02b2b832-13bc-46a0-b156-046569cd2b22}<23.9 && {02b2b832-13bc-46a0-b156-046569cd2b22}>1.7, !- Program Line 1
   SET {8b65c188-d3e4-4deb-900f-e2ca05fd0368} = 29.4, !- Program Line 2
   SET {7fb7f5a4-0508-431d-8f81-01f7b6a49fa5} = 15.6, !- Program Line 3
@@ -2345,7 +2310,6 @@
   ELSE,                                    !- Program Line 13
   SET {8b65c188-d3e4-4deb-900f-e2ca05fd0368} = NULL, !- Program Line 14
   SET {7fb7f5a4-0508-431d-8f81-01f7b6a49fa5} = NULL, !- Program Line 15
->>>>>>> c126813f
   ENDIF;                                   !- Program Line 16
 
 OS:EnergyManagementSystem:ProgramCallingManager,
