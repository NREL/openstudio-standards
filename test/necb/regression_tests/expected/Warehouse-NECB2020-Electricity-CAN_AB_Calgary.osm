OS:AdditionalProperties,
  {00000000-0000-0000-0001-000000000001},  !- Handle
  {00000000-0000-0000-0058-000000000020},  !- Object Name
  max_occ_in_spaces,                       !- Feature Name 1
  Double,                                  !- Feature Data Type 1
  11.848286688361537,                      !- Feature Value 1
  number_of_spaces_included,               !- Feature Name 2
  Integer,                                 !- Feature Data Type 2
  1,                                       !- Feature Value 2
  date_parent_object_last_edited,          !- Feature Name 3
  String,                                  !- Feature Data Type 3
  2024-01-01 01:00:00 UTC,                 !- Feature Value 3
  date_parent_object_created,              !- Feature Name 4
  String,                                  !- Feature Data Type 4
  2024-01-01 01:00:00 UTC;                 !- Feature Value 4

OS:AdditionalProperties,
  {00000000-0000-0000-0001-000000000002},  !- Handle
  {00000000-0000-0000-0058-000000000022},  !- Object Name
  max_occ_in_spaces,                       !- Feature Name 1
  Double,                                  !- Feature Data Type 1
  27.878321619674338,                      !- Feature Value 1
  number_of_spaces_included,               !- Feature Name 2
  Integer,                                 !- Feature Data Type 2
  1,                                       !- Feature Value 2
  date_parent_object_last_edited,          !- Feature Name 3
  String,                                  !- Feature Data Type 3
  2024-01-01 01:00:00 UTC,                 !- Feature Value 3
  date_parent_object_created,              !- Feature Name 4
  String,                                  !- Feature Data Type 4
  2024-01-01 01:00:00 UTC;                 !- Feature Value 4

OS:AdditionalProperties,
  {00000000-0000-0000-0001-000000000003},  !- Handle
  {00000000-0000-0000-0058-000000000021},  !- Object Name
  max_occ_in_spaces,                       !- Feature Name 1
  Double,                                  !- Feature Data Type 1
  32.060069862625376,                      !- Feature Value 1
  number_of_spaces_included,               !- Feature Name 2
  Integer,                                 !- Feature Data Type 2
  1,                                       !- Feature Value 2
  date_parent_object_last_edited,          !- Feature Name 3
  String,                                  !- Feature Data Type 3
  2024-01-01 01:00:00 UTC,                 !- Feature Value 3
  date_parent_object_created,              !- Feature Name 4
  String,                                  !- Feature Data Type 4
  2024-01-01 01:00:00 UTC;                 !- Feature Value 4

OS:AirLoopHVAC,
  {00000000-0000-0000-0002-000000000001},  !- Handle
  sys_3|mixed|shr>erv|sc>dx|sh>c-e|ssf>cv|zh>b-e|zc>none|srf>none|, !- Name
  ,                                        !- Controller List Name
  {00000000-0000-0000-0058-000000000020},  !- Availability Schedule
  {00000000-0000-0000-0008-000000000003},  !- Availability Manager List Name
  autosize,                                !- Design Supply Air Flow Rate {m3/s}
  1,                                       !- Design Return Air Flow Fraction of Supply Air Flow
  ,                                        !- Branch List Name
  ,                                        !- Connector List Name
  {00000000-0000-0000-0014-000000000007},  !- Supply Side Inlet Node Name
  {00000000-0000-0000-0014-000000000010},  !- Demand Side Outlet Node Name
  {00000000-0000-0000-0014-000000000009},  !- Demand Side Inlet Node A
  {00000000-0000-0000-0014-000000000008},  !- Supply Side Outlet Node A
  ,                                        !- Demand Side Inlet Node B
  ,                                        !- Supply Side Outlet Node B
  ,                                        !- Return Air Bypass Flow Temperature Setpoint Schedule Name
  {00000000-0000-0000-0004-000000000001},  !- Demand Mixer Name
  {00000000-0000-0000-0005-000000000001},  !- Demand Splitter A Name
  ,                                        !- Demand Splitter B Name
  ;                                        !- Supply Splitter Name

OS:AirLoopHVAC,
  {00000000-0000-0000-0002-000000000002},  !- Handle
  sys_4|mixed|shr>erv|sc>dx|sh>c-e|ssf>cv|zh>b-e|zc>none|srf>none| 1, !- Name
  ,                                        !- Controller List Name
  {00000000-0000-0000-0058-000000000021},  !- Availability Schedule
  {00000000-0000-0000-0008-000000000002},  !- Availability Manager List Name
  autosize,                                !- Design Supply Air Flow Rate {m3/s}
  1,                                       !- Design Return Air Flow Fraction of Supply Air Flow
  ,                                        !- Branch List Name
  ,                                        !- Connector List Name
  {00000000-0000-0000-0014-000000000047},  !- Supply Side Inlet Node Name
  {00000000-0000-0000-0014-000000000050},  !- Demand Side Outlet Node Name
  {00000000-0000-0000-0014-000000000049},  !- Demand Side Inlet Node A
  {00000000-0000-0000-0014-000000000048},  !- Supply Side Outlet Node A
  ,                                        !- Demand Side Inlet Node B
  ,                                        !- Supply Side Outlet Node B
  ,                                        !- Return Air Bypass Flow Temperature Setpoint Schedule Name
  {00000000-0000-0000-0004-000000000003},  !- Demand Mixer Name
  {00000000-0000-0000-0005-000000000003},  !- Demand Splitter A Name
  ,                                        !- Demand Splitter B Name
  ;                                        !- Supply Splitter Name

OS:AirLoopHVAC,
  {00000000-0000-0000-0002-000000000003},  !- Handle
  sys_4|mixed|shr>erv|sc>dx|sh>c-e|ssf>cv|zh>b-e|zc>none|srf>none|, !- Name
  ,                                        !- Controller List Name
  {00000000-0000-0000-0058-000000000022},  !- Availability Schedule
  {00000000-0000-0000-0008-000000000001},  !- Availability Manager List Name
  autosize,                                !- Design Supply Air Flow Rate {m3/s}
  1,                                       !- Design Return Air Flow Fraction of Supply Air Flow
  ,                                        !- Branch List Name
  ,                                        !- Connector List Name
  {00000000-0000-0000-0014-000000000027},  !- Supply Side Inlet Node Name
  {00000000-0000-0000-0014-000000000030},  !- Demand Side Outlet Node Name
  {00000000-0000-0000-0014-000000000029},  !- Demand Side Inlet Node A
  {00000000-0000-0000-0014-000000000028},  !- Supply Side Outlet Node A
  ,                                        !- Demand Side Inlet Node B
  ,                                        !- Supply Side Outlet Node B
  ,                                        !- Return Air Bypass Flow Temperature Setpoint Schedule Name
  {00000000-0000-0000-0004-000000000002},  !- Demand Mixer Name
  {00000000-0000-0000-0005-000000000002},  !- Demand Splitter A Name
  ,                                        !- Demand Splitter B Name
  ;                                        !- Supply Splitter Name

OS:AirLoopHVAC:OutdoorAirSystem,
  {00000000-0000-0000-0003-000000000001},  !- Handle
  Air Loop HVAC Outdoor Air System 1,      !- Name
  {00000000-0000-0000-0019-000000000001},  !- Controller Name
  ,                                        !- Outdoor Air Equipment List Name
  ,                                        !- Availability Manager List Name
  {00000000-0000-0000-0014-000000000019},  !- Mixed Air Node Name
  {00000000-0000-0000-0014-000000000107},  !- Outdoor Air Stream Node Name
  {00000000-0000-0000-0014-000000000108},  !- Relief Air Stream Node Name
  {00000000-0000-0000-0014-000000000018};  !- Return Air Stream Node Name

OS:AirLoopHVAC:OutdoorAirSystem,
  {00000000-0000-0000-0003-000000000002},  !- Handle
  Air Loop HVAC Outdoor Air System 2,      !- Name
  {00000000-0000-0000-0019-000000000002},  !- Controller Name
  ,                                        !- Outdoor Air Equipment List Name
  ,                                        !- Availability Manager List Name
  {00000000-0000-0000-0014-000000000039},  !- Mixed Air Node Name
  {00000000-0000-0000-0014-000000000113},  !- Outdoor Air Stream Node Name
  {00000000-0000-0000-0014-000000000114},  !- Relief Air Stream Node Name
  {00000000-0000-0000-0014-000000000038};  !- Return Air Stream Node Name

OS:AirLoopHVAC:OutdoorAirSystem,
  {00000000-0000-0000-0003-000000000003},  !- Handle
  Air Loop HVAC Outdoor Air System 3,      !- Name
  {00000000-0000-0000-0019-000000000003},  !- Controller Name
  ,                                        !- Outdoor Air Equipment List Name
  ,                                        !- Availability Manager List Name
  {00000000-0000-0000-0014-000000000059},  !- Mixed Air Node Name
  {00000000-0000-0000-0014-000000000119},  !- Outdoor Air Stream Node Name
  {00000000-0000-0000-0014-000000000120},  !- Relief Air Stream Node Name
  {00000000-0000-0000-0014-000000000058};  !- Return Air Stream Node Name

OS:AirLoopHVAC:ZoneMixer,
  {00000000-0000-0000-0004-000000000001},  !- Handle
  Air Loop HVAC Zone Mixer 1,              !- Name
  {00000000-0000-0000-0014-000000000012},  !- Outlet Node Name
  {00000000-0000-0000-0014-000000000023};  !- Inlet Node Name 1

OS:AirLoopHVAC:ZoneMixer,
  {00000000-0000-0000-0004-000000000002},  !- Handle
  Air Loop HVAC Zone Mixer 2,              !- Name
  {00000000-0000-0000-0014-000000000032},  !- Outlet Node Name
  {00000000-0000-0000-0014-000000000043};  !- Inlet Node Name 1

OS:AirLoopHVAC:ZoneMixer,
  {00000000-0000-0000-0004-000000000003},  !- Handle
  Air Loop HVAC Zone Mixer 3,              !- Name
  {00000000-0000-0000-0014-000000000052},  !- Outlet Node Name
  {00000000-0000-0000-0014-000000000063};  !- Inlet Node Name 1

OS:AirLoopHVAC:ZoneSplitter,
  {00000000-0000-0000-0005-000000000001},  !- Handle
  Air Loop HVAC Zone Splitter 1,           !- Name
  {00000000-0000-0000-0014-000000000011},  !- Inlet Node Name
  {00000000-0000-0000-0014-000000000024};  !- Outlet Node Name 1

OS:AirLoopHVAC:ZoneSplitter,
  {00000000-0000-0000-0005-000000000002},  !- Handle
  Air Loop HVAC Zone Splitter 2,           !- Name
  {00000000-0000-0000-0014-000000000031},  !- Inlet Node Name
  {00000000-0000-0000-0014-000000000044};  !- Outlet Node Name 1

OS:AirLoopHVAC:ZoneSplitter,
  {00000000-0000-0000-0005-000000000003},  !- Handle
  Air Loop HVAC Zone Splitter 3,           !- Name
  {00000000-0000-0000-0014-000000000051},  !- Inlet Node Name
  {00000000-0000-0000-0014-000000000064};  !- Outlet Node Name 1

OS:AirTerminal:SingleDuct:ConstantVolume:NoReheat,
  {00000000-0000-0000-0006-000000000001},  !- Handle
  Air Terminal Single Duct Constant Volume No Reheat 1, !- Name
  {00000000-0000-0000-0055-000000000001},  !- Availability Schedule Name
  {00000000-0000-0000-0014-000000000025},  !- Air Inlet Node Name
  {00000000-0000-0000-0014-000000000026},  !- Air Outlet Node Name
  AutoSize;                                !- Maximum Air Flow Rate {m3/s}

OS:AirTerminal:SingleDuct:ConstantVolume:NoReheat,
  {00000000-0000-0000-0006-000000000002},  !- Handle
  Air Terminal Single Duct Constant Volume No Reheat 2, !- Name
  {00000000-0000-0000-0055-000000000001},  !- Availability Schedule Name
  {00000000-0000-0000-0014-000000000045},  !- Air Inlet Node Name
  {00000000-0000-0000-0014-000000000046},  !- Air Outlet Node Name
  AutoSize;                                !- Maximum Air Flow Rate {m3/s}

OS:AirTerminal:SingleDuct:ConstantVolume:NoReheat,
  {00000000-0000-0000-0006-000000000003},  !- Handle
  Air Terminal Single Duct Constant Volume No Reheat 3, !- Name
  {00000000-0000-0000-0055-000000000001},  !- Availability Schedule Name
  {00000000-0000-0000-0014-000000000065},  !- Air Inlet Node Name
  {00000000-0000-0000-0014-000000000066},  !- Air Outlet Node Name
  AutoSize;                                !- Maximum Air Flow Rate {m3/s}

OS:AvailabilityManager:NightCycle,
  {00000000-0000-0000-0007-000000000001},  !- Handle
  Availability Manager Night Cycle 1,      !- Name
  {00000000-0000-0000-0055-000000000001},  !- Applicability Schedule
  ,                                        !- Fan Schedule
  CycleOnAny,                              !- Control Type
  1,                                       !- Thermostat Tolerance {deltaC}
  ,                                        !- Cycling Run Time Control Type
  3600,                                    !- Cycling Run Time {s}
  {00000000-0000-0000-0045-000000000001},  !- Control Zone or Zone List Name
  {00000000-0000-0000-0045-000000000002},  !- Cooling Control Zone or Zone List Name
  {00000000-0000-0000-0045-000000000003},  !- Heating Control Zone or Zone List Name
  {00000000-0000-0000-0045-000000000004};  !- Heating Zone Fans Only Zone or Zone List Name

OS:AvailabilityManager:NightCycle,
  {00000000-0000-0000-0007-000000000002},  !- Handle
  Availability Manager Night Cycle 2,      !- Name
  {00000000-0000-0000-0055-000000000001},  !- Applicability Schedule
  ,                                        !- Fan Schedule
  CycleOnAny,                              !- Control Type
  1,                                       !- Thermostat Tolerance {deltaC}
  ,                                        !- Cycling Run Time Control Type
  3600,                                    !- Cycling Run Time {s}
  {00000000-0000-0000-0045-000000000005},  !- Control Zone or Zone List Name
  {00000000-0000-0000-0045-000000000006},  !- Cooling Control Zone or Zone List Name
  {00000000-0000-0000-0045-000000000007},  !- Heating Control Zone or Zone List Name
  {00000000-0000-0000-0045-000000000008};  !- Heating Zone Fans Only Zone or Zone List Name

OS:AvailabilityManager:NightCycle,
  {00000000-0000-0000-0007-000000000003},  !- Handle
  Availability Manager Night Cycle 3,      !- Name
  {00000000-0000-0000-0055-000000000001},  !- Applicability Schedule
  ,                                        !- Fan Schedule
  CycleOnAny,                              !- Control Type
  1,                                       !- Thermostat Tolerance {deltaC}
  ,                                        !- Cycling Run Time Control Type
  3600,                                    !- Cycling Run Time {s}
  {00000000-0000-0000-0045-000000000009},  !- Control Zone or Zone List Name
  {00000000-0000-0000-0045-000000000010},  !- Cooling Control Zone or Zone List Name
  {00000000-0000-0000-0045-000000000011},  !- Heating Control Zone or Zone List Name
  {00000000-0000-0000-0045-000000000012};  !- Heating Zone Fans Only Zone or Zone List Name

OS:AvailabilityManagerAssignmentList,
  {00000000-0000-0000-0008-000000000001},  !- Handle
  Air Loop HVAC 1 AvailabilityManagerAssignmentList 1, !- Name
  {00000000-0000-0000-0007-000000000002};  !- Availability Manager Name 1

OS:AvailabilityManagerAssignmentList,
  {00000000-0000-0000-0008-000000000002},  !- Handle
  Air Loop HVAC 1 AvailabilityManagerAssignmentList 2, !- Name
  {00000000-0000-0000-0007-000000000003};  !- Availability Manager Name 1

OS:AvailabilityManagerAssignmentList,
  {00000000-0000-0000-0008-000000000003},  !- Handle
  Air Loop HVAC 1 AvailabilityManagerAssignmentList, !- Name
  {00000000-0000-0000-0007-000000000001};  !- Availability Manager Name 1

OS:AvailabilityManagerAssignmentList,
  {00000000-0000-0000-0008-000000000004},  !- Handle
  Plant Loop 1 AvailabilityManagerAssignmentList; !- Name

OS:Building,
  {00000000-0000-0000-0009-000000000001},  !- Handle
  Warehouse,                               !- Name
  ,                                        !- Building Sector Type
  ,                                        !- North Axis {deg}
  ,                                        !- Nominal Floor to Floor Height {m}
  ,                                        !- Space Type Name
  {00000000-0000-0000-0024-000000000001},  !- Default Construction Set Name
  ,                                        !- Default Schedule Set Name
  1,                                       !- Standards Number of Stories
  1,                                       !- Standards Number of Above Ground Stories
  NECB2020,                                !- Standards Template
  Warehouse,                               !- Standards Building Type
  ,                                        !- Standards Number of Living Units
  ,                                        !- Relocatable
  ;                                        !- Nominal Floor to Ceiling Height {m}

OS:BuildingStory,
  {00000000-0000-0000-0010-000000000001},  !- Handle
  Building Story 1,                        !- Name
  0,                                       !- Nominal Z Coordinate {m}
  ,                                        !- Nominal Floor to Floor Height {m}
  ,                                        !- Default Construction Set Name
  ,                                        !- Default Schedule Set Name
  {00000000-0000-0000-0054-000000000007};  !- Group Rendering Name

OS:ClimateZones,
  {00000000-0000-0000-0011-000000000001},  !- Handle
  ASHRAE,                                  !- Climate Zone Institution Name 1
  ANSI/ASHRAE Standard 169,                !- Climate Zone Document Name 1
  2006,                                    !- Climate Zone Document Year 1
  7;                                       !- Climate Zone Value 1

OS:Coil:Cooling:DX:SingleSpeed,
  {00000000-0000-0000-0012-000000000001},  !- Handle
  CoilCoolingDXSingleSpeed_dx 1 322kBtu/hr 8.39EER, !- Name
  {00000000-0000-0000-0055-000000000001},  !- Availability Schedule Name
  autosize,                                !- Rated Total Cooling Capacity {W}
  autosize,                                !- Rated Sensible Heat Ratio
  2.93052986221016,                        !- Rated COP {W/W}
  autosize,                                !- Rated Air Flow Rate {m3/s}
  773.3,                                   !- Rated Evaporator Fan Power Per Volume Flow Rate 2017 {W/(m3/s)}
  934.4,                                   !- Rated Evaporator Fan Power Per Volume Flow Rate 2023 {W/(m3/s)}
  {00000000-0000-0000-0014-000000000040},  !- Air Inlet Node Name
  {00000000-0000-0000-0014-000000000036},  !- Air Outlet Node Name
  {00000000-0000-0000-0020-000000000007},  !- Total Cooling Capacity Function of Temperature Curve Name
  {00000000-0000-0000-0022-000000000008},  !- Total Cooling Capacity Function of Flow Fraction Curve Name
  {00000000-0000-0000-0020-000000000008},  !- Energy Input Ratio Function of Temperature Curve Name
  {00000000-0000-0000-0022-000000000009},  !- Energy Input Ratio Function of Flow Fraction Curve Name
  {00000000-0000-0000-0021-000000000003},  !- Part Load Fraction Correlation Curve Name
  -25,                                     !- Minimum Outdoor Dry-Bulb Temperature for Compressor Operation {C}
  0,                                       !- Nominal Time for Condensate Removal to Begin {s}
  0,                                       !- Ratio of Initial Moisture Evaporation Rate and Steady State Latent Capacity {dimensionless}
  0,                                       !- Maximum Cycling Rate {cycles/hr}
  0,                                       !- Latent Capacity Time Constant {s}
  ,                                        !- Condenser Air Inlet Node Name
  AirCooled,                               !- Condenser Type
  0.9,                                     !- Evaporative Condenser Effectiveness {dimensionless}
  autosize,                                !- Evaporative Condenser Air Flow Rate {m3/s}
  autosize,                                !- Evaporative Condenser Pump Rated Power Consumption {W}
  0,                                       !- Crankcase Heater Capacity {W}
  ,                                        !- Crankcase Heater Capacity Function of Temperature Curve Name
  10,                                      !- Maximum Outdoor Dry-Bulb Temperature for Crankcase Heater Operation {C}
  ,                                        !- Supply Water Storage Tank Name
  ,                                        !- Condensate Collection Water Storage Tank Name
  0,                                       !- Basin Heater Capacity {W/K}
  2;                                       !- Basin Heater Setpoint Temperature {C}

OS:Coil:Cooling:DX:SingleSpeed,
  {00000000-0000-0000-0012-000000000002},  !- Handle
  CoilCoolingDXSingleSpeed_dx 2 589kBtu/hr 8.39EER, !- Name
  {00000000-0000-0000-0055-000000000001},  !- Availability Schedule Name
  autosize,                                !- Rated Total Cooling Capacity {W}
  autosize,                                !- Rated Sensible Heat Ratio
  2.93052986221016,                        !- Rated COP {W/W}
  autosize,                                !- Rated Air Flow Rate {m3/s}
  773.3,                                   !- Rated Evaporator Fan Power Per Volume Flow Rate 2017 {W/(m3/s)}
  934.4,                                   !- Rated Evaporator Fan Power Per Volume Flow Rate 2023 {W/(m3/s)}
  {00000000-0000-0000-0014-000000000060},  !- Air Inlet Node Name
  {00000000-0000-0000-0014-000000000056},  !- Air Outlet Node Name
  {00000000-0000-0000-0020-000000000007},  !- Total Cooling Capacity Function of Temperature Curve Name
  {00000000-0000-0000-0022-000000000008},  !- Total Cooling Capacity Function of Flow Fraction Curve Name
  {00000000-0000-0000-0020-000000000008},  !- Energy Input Ratio Function of Temperature Curve Name
  {00000000-0000-0000-0022-000000000009},  !- Energy Input Ratio Function of Flow Fraction Curve Name
  {00000000-0000-0000-0021-000000000003},  !- Part Load Fraction Correlation Curve Name
  -25,                                     !- Minimum Outdoor Dry-Bulb Temperature for Compressor Operation {C}
  0,                                       !- Nominal Time for Condensate Removal to Begin {s}
  0,                                       !- Ratio of Initial Moisture Evaporation Rate and Steady State Latent Capacity {dimensionless}
  0,                                       !- Maximum Cycling Rate {cycles/hr}
  0,                                       !- Latent Capacity Time Constant {s}
  ,                                        !- Condenser Air Inlet Node Name
  AirCooled,                               !- Condenser Type
  0.9,                                     !- Evaporative Condenser Effectiveness {dimensionless}
  autosize,                                !- Evaporative Condenser Air Flow Rate {m3/s}
  autosize,                                !- Evaporative Condenser Pump Rated Power Consumption {W}
  0,                                       !- Crankcase Heater Capacity {W}
  ,                                        !- Crankcase Heater Capacity Function of Temperature Curve Name
  10,                                      !- Maximum Outdoor Dry-Bulb Temperature for Crankcase Heater Operation {C}
  ,                                        !- Supply Water Storage Tank Name
  ,                                        !- Condensate Collection Water Storage Tank Name
  0,                                       !- Basin Heater Capacity {W/K}
  2;                                       !- Basin Heater Setpoint Temperature {C}

OS:Coil:Cooling:DX:SingleSpeed,
  {00000000-0000-0000-0012-000000000003},  !- Handle
  CoilCoolingDXSingleSpeed_dx 50kBtu/hr 15.0SEER, !- Name
  {00000000-0000-0000-0055-000000000001},  !- Availability Schedule Name
  autosize,                                !- Rated Total Cooling Capacity {W}
  autosize,                                !- Rated Sensible Heat Ratio
  3.984,                                   !- Rated COP {W/W}
  autosize,                                !- Rated Air Flow Rate {m3/s}
  773.3,                                   !- Rated Evaporator Fan Power Per Volume Flow Rate 2017 {W/(m3/s)}
  934.4,                                   !- Rated Evaporator Fan Power Per Volume Flow Rate 2023 {W/(m3/s)}
  {00000000-0000-0000-0014-000000000020},  !- Air Inlet Node Name
  {00000000-0000-0000-0014-000000000016},  !- Air Outlet Node Name
  {00000000-0000-0000-0020-000000000007},  !- Total Cooling Capacity Function of Temperature Curve Name
  {00000000-0000-0000-0022-000000000008},  !- Total Cooling Capacity Function of Flow Fraction Curve Name
  {00000000-0000-0000-0020-000000000008},  !- Energy Input Ratio Function of Temperature Curve Name
  {00000000-0000-0000-0022-000000000009},  !- Energy Input Ratio Function of Flow Fraction Curve Name
  {00000000-0000-0000-0021-000000000003},  !- Part Load Fraction Correlation Curve Name
  -25,                                     !- Minimum Outdoor Dry-Bulb Temperature for Compressor Operation {C}
  0,                                       !- Nominal Time for Condensate Removal to Begin {s}
  0,                                       !- Ratio of Initial Moisture Evaporation Rate and Steady State Latent Capacity {dimensionless}
  0,                                       !- Maximum Cycling Rate {cycles/hr}
  0,                                       !- Latent Capacity Time Constant {s}
  ,                                        !- Condenser Air Inlet Node Name
  AirCooled,                               !- Condenser Type
  0.9,                                     !- Evaporative Condenser Effectiveness {dimensionless}
  autosize,                                !- Evaporative Condenser Air Flow Rate {m3/s}
  autosize,                                !- Evaporative Condenser Pump Rated Power Consumption {W}
  0,                                       !- Crankcase Heater Capacity {W}
  ,                                        !- Crankcase Heater Capacity Function of Temperature Curve Name
  10,                                      !- Maximum Outdoor Dry-Bulb Temperature for Crankcase Heater Operation {C}
  ,                                        !- Supply Water Storage Tank Name
  ,                                        !- Condensate Collection Water Storage Tank Name
  0,                                       !- Basin Heater Capacity {W/K}
  2;                                       !- Basin Heater Setpoint Temperature {C}

OS:Coil:Heating:Electric,
  {00000000-0000-0000-0013-000000000001},  !- Handle
  Coil Heating Electric 1,                 !- Name
  {00000000-0000-0000-0055-000000000001},  !- Availability Schedule Name
  ,                                        !- Efficiency
  ,                                        !- Nominal Capacity {W}
  {00000000-0000-0000-0014-000000000017},  !- Air Inlet Node Name
  {00000000-0000-0000-0014-000000000014};  !- Air Outlet Node Name

OS:Coil:Heating:Electric,
  {00000000-0000-0000-0013-000000000002},  !- Handle
  Coil Heating Electric 2,                 !- Name
  {00000000-0000-0000-0055-000000000001},  !- Availability Schedule Name
  ,                                        !- Efficiency
  ,                                        !- Nominal Capacity {W}
  {00000000-0000-0000-0014-000000000037},  !- Air Inlet Node Name
  {00000000-0000-0000-0014-000000000034};  !- Air Outlet Node Name

OS:Coil:Heating:Electric,
  {00000000-0000-0000-0013-000000000003},  !- Handle
  Coil Heating Electric 3,                 !- Name
  {00000000-0000-0000-0055-000000000001},  !- Availability Schedule Name
  ,                                        !- Efficiency
  ,                                        !- Nominal Capacity {W}
  {00000000-0000-0000-0014-000000000057},  !- Air Inlet Node Name
  {00000000-0000-0000-0014-000000000054};  !- Air Outlet Node Name

OS:Connection,
  {00000000-0000-0000-0014-000000000001},  !- Handle
  ,                                        !- Source Object
  11,                                      !- Outlet Port
  ,                                        !- Target Object
  2;                                       !- Inlet Port

OS:Connection,
  {00000000-0000-0000-0014-000000000002},  !- Handle
  ,                                        !- Source Object
  11,                                      !- Outlet Port
  ,                                        !- Target Object
  2;                                       !- Inlet Port

OS:Connection,
  {00000000-0000-0000-0014-000000000003},  !- Handle
  ,                                        !- Source Object
  11,                                      !- Outlet Port
  ,                                        !- Target Object
  2;                                       !- Inlet Port

OS:Connection,
  {00000000-0000-0000-0014-000000000004},  !- Handle
  {00000000-0000-0000-0085-000000000001},  !- Source Object
  11,                                      !- Outlet Port
  {00000000-0000-0000-0046-000000000004},  !- Target Object
  2;                                       !- Inlet Port

OS:Connection,
  {00000000-0000-0000-0014-000000000005},  !- Handle
  {00000000-0000-0000-0085-000000000003},  !- Source Object
  11,                                      !- Outlet Port
  {00000000-0000-0000-0046-000000000008},  !- Target Object
  2;                                       !- Inlet Port

OS:Connection,
  {00000000-0000-0000-0014-000000000006},  !- Handle
  {00000000-0000-0000-0085-000000000002},  !- Source Object
  11,                                      !- Outlet Port
  {00000000-0000-0000-0046-000000000006},  !- Target Object
  2;                                       !- Inlet Port

OS:Connection,
  {00000000-0000-0000-0014-000000000007},  !- Handle
  {00000000-0000-0000-0002-000000000001},  !- Source Object
  9,                                       !- Outlet Port
  {00000000-0000-0000-0046-000000000043},  !- Target Object
  2;                                       !- Inlet Port

OS:Connection,
  {00000000-0000-0000-0014-000000000008},  !- Handle
  {00000000-0000-0000-0046-000000000044},  !- Source Object
  3,                                       !- Outlet Port
  {00000000-0000-0000-0002-000000000001},  !- Target Object
  12;                                      !- Inlet Port

OS:Connection,
  {00000000-0000-0000-0014-000000000009},  !- Handle
  {00000000-0000-0000-0002-000000000001},  !- Source Object
  11,                                      !- Outlet Port
  {00000000-0000-0000-0046-000000000038},  !- Target Object
  2;                                       !- Inlet Port

OS:Connection,
  {00000000-0000-0000-0014-000000000010},  !- Handle
  {00000000-0000-0000-0046-000000000039},  !- Source Object
  3,                                       !- Outlet Port
  {00000000-0000-0000-0002-000000000001},  !- Target Object
  10;                                      !- Inlet Port

OS:Connection,
  {00000000-0000-0000-0014-000000000011},  !- Handle
  {00000000-0000-0000-0046-000000000038},  !- Source Object
  3,                                       !- Outlet Port
  {00000000-0000-0000-0005-000000000001},  !- Target Object
  2;                                       !- Inlet Port

OS:Connection,
  {00000000-0000-0000-0014-000000000012},  !- Handle
  {00000000-0000-0000-0004-000000000001},  !- Source Object
  2,                                       !- Outlet Port
  {00000000-0000-0000-0046-000000000039},  !- Target Object
  2;                                       !- Inlet Port

OS:Connection,
  {00000000-0000-0000-0014-000000000013},  !- Handle
  {00000000-0000-0000-0036-000000000001},  !- Source Object
  9,                                       !- Outlet Port
  {00000000-0000-0000-0046-000000000044},  !- Target Object
  2;                                       !- Inlet Port

OS:Connection,
  {00000000-0000-0000-0014-000000000014},  !- Handle
  {00000000-0000-0000-0013-000000000001},  !- Source Object
  6,                                       !- Outlet Port
  {00000000-0000-0000-0046-000000000015},  !- Target Object
  2;                                       !- Inlet Port

OS:Connection,
  {00000000-0000-0000-0014-000000000015},  !- Handle
  {00000000-0000-0000-0046-000000000015},  !- Source Object
  3,                                       !- Outlet Port
  {00000000-0000-0000-0036-000000000001},  !- Target Object
  8;                                       !- Inlet Port

OS:Connection,
  {00000000-0000-0000-0014-000000000016},  !- Handle
  {00000000-0000-0000-0012-000000000003},  !- Source Object
  10,                                      !- Outlet Port
  {00000000-0000-0000-0046-000000000020},  !- Target Object
  2;                                       !- Inlet Port

OS:Connection,
  {00000000-0000-0000-0014-000000000017},  !- Handle
  {00000000-0000-0000-0046-000000000020},  !- Source Object
  3,                                       !- Outlet Port
  {00000000-0000-0000-0013-000000000001},  !- Target Object
  5;                                       !- Inlet Port

OS:Connection,
  {00000000-0000-0000-0014-000000000018},  !- Handle
  {00000000-0000-0000-0046-000000000043},  !- Source Object
  3,                                       !- Outlet Port
  {00000000-0000-0000-0003-000000000001},  !- Target Object
  8;                                       !- Inlet Port

OS:Connection,
  {00000000-0000-0000-0014-000000000019},  !- Handle
  {00000000-0000-0000-0003-000000000001},  !- Source Object
  5,                                       !- Outlet Port
  {00000000-0000-0000-0046-000000000040},  !- Target Object
  2;                                       !- Inlet Port

OS:Connection,
  {00000000-0000-0000-0014-000000000020},  !- Handle
  {00000000-0000-0000-0046-000000000040},  !- Source Object
  3,                                       !- Outlet Port
  {00000000-0000-0000-0012-000000000003},  !- Target Object
  9;                                       !- Inlet Port

OS:Connection,
  {00000000-0000-0000-0014-000000000021},  !- Handle
  {00000000-0000-0000-0046-000000000010},  !- Source Object
  3,                                       !- Outlet Port
  {00000000-0000-0000-0052-000000000001},  !- Target Object
  2;                                       !- Inlet Port

OS:Connection,
  {00000000-0000-0000-0014-000000000022},  !- Handle
  {00000000-0000-0000-0052-000000000003},  !- Source Object
  2,                                       !- Outlet Port
  {00000000-0000-0000-0046-000000000003},  !- Target Object
  2;                                       !- Inlet Port

OS:Connection,
  {00000000-0000-0000-0014-000000000023},  !- Handle
  {00000000-0000-0000-0046-000000000003},  !- Source Object
  3,                                       !- Outlet Port
  {00000000-0000-0000-0004-000000000001},  !- Target Object
  3;                                       !- Inlet Port

OS:Connection,
  {00000000-0000-0000-0014-000000000024},  !- Handle
  {00000000-0000-0000-0005-000000000001},  !- Source Object
  3,                                       !- Outlet Port
  {00000000-0000-0000-0046-000000000009},  !- Target Object
  2;                                       !- Inlet Port

OS:Connection,
  {00000000-0000-0000-0014-000000000025},  !- Handle
  {00000000-0000-0000-0046-000000000009},  !- Source Object
  3,                                       !- Outlet Port
  {00000000-0000-0000-0006-000000000001},  !- Target Object
  3;                                       !- Inlet Port

OS:Connection,
  {00000000-0000-0000-0014-000000000026},  !- Handle
  {00000000-0000-0000-0006-000000000001},  !- Source Object
  4,                                       !- Outlet Port
  {00000000-0000-0000-0046-000000000010},  !- Target Object
  2;                                       !- Inlet Port

OS:Connection,
  {00000000-0000-0000-0014-000000000027},  !- Handle
  {00000000-0000-0000-0002-000000000003},  !- Source Object
  9,                                       !- Outlet Port
  {00000000-0000-0000-0046-000000000059},  !- Target Object
  2;                                       !- Inlet Port

OS:Connection,
  {00000000-0000-0000-0014-000000000028},  !- Handle
  {00000000-0000-0000-0046-000000000060},  !- Source Object
  3,                                       !- Outlet Port
  {00000000-0000-0000-0002-000000000003},  !- Target Object
  12;                                      !- Inlet Port

OS:Connection,
  {00000000-0000-0000-0014-000000000029},  !- Handle
  {00000000-0000-0000-0002-000000000003},  !- Source Object
  11,                                      !- Outlet Port
  {00000000-0000-0000-0046-000000000054},  !- Target Object
  2;                                       !- Inlet Port

OS:Connection,
  {00000000-0000-0000-0014-000000000030},  !- Handle
  {00000000-0000-0000-0046-000000000055},  !- Source Object
  3,                                       !- Outlet Port
  {00000000-0000-0000-0002-000000000003},  !- Target Object
  10;                                      !- Inlet Port

OS:Connection,
  {00000000-0000-0000-0014-000000000031},  !- Handle
  {00000000-0000-0000-0046-000000000054},  !- Source Object
  3,                                       !- Outlet Port
  {00000000-0000-0000-0005-000000000002},  !- Target Object
  2;                                       !- Inlet Port

OS:Connection,
  {00000000-0000-0000-0014-000000000032},  !- Handle
  {00000000-0000-0000-0004-000000000002},  !- Source Object
  2,                                       !- Outlet Port
  {00000000-0000-0000-0046-000000000055},  !- Target Object
  2;                                       !- Inlet Port

OS:Connection,
  {00000000-0000-0000-0014-000000000033},  !- Handle
  {00000000-0000-0000-0036-000000000002},  !- Source Object
  9,                                       !- Outlet Port
  {00000000-0000-0000-0046-000000000060},  !- Target Object
  2;                                       !- Inlet Port

OS:Connection,
  {00000000-0000-0000-0014-000000000034},  !- Handle
  {00000000-0000-0000-0013-000000000002},  !- Source Object
  6,                                       !- Outlet Port
  {00000000-0000-0000-0046-000000000016},  !- Target Object
  2;                                       !- Inlet Port

OS:Connection,
  {00000000-0000-0000-0014-000000000035},  !- Handle
  {00000000-0000-0000-0046-000000000016},  !- Source Object
  3,                                       !- Outlet Port
  {00000000-0000-0000-0036-000000000002},  !- Target Object
  8;                                       !- Inlet Port

OS:Connection,
  {00000000-0000-0000-0014-000000000036},  !- Handle
  {00000000-0000-0000-0012-000000000001},  !- Source Object
  10,                                      !- Outlet Port
  {00000000-0000-0000-0046-000000000018},  !- Target Object
  2;                                       !- Inlet Port

OS:Connection,
  {00000000-0000-0000-0014-000000000037},  !- Handle
  {00000000-0000-0000-0046-000000000018},  !- Source Object
  3,                                       !- Outlet Port
  {00000000-0000-0000-0013-000000000002},  !- Target Object
  5;                                       !- Inlet Port

OS:Connection,
  {00000000-0000-0000-0014-000000000038},  !- Handle
  {00000000-0000-0000-0046-000000000059},  !- Source Object
  3,                                       !- Outlet Port
  {00000000-0000-0000-0003-000000000002},  !- Target Object
  8;                                       !- Inlet Port

OS:Connection,
  {00000000-0000-0000-0014-000000000039},  !- Handle
  {00000000-0000-0000-0003-000000000002},  !- Source Object
  5,                                       !- Outlet Port
  {00000000-0000-0000-0046-000000000056},  !- Target Object
  2;                                       !- Inlet Port

OS:Connection,
  {00000000-0000-0000-0014-000000000040},  !- Handle
  {00000000-0000-0000-0046-000000000056},  !- Source Object
  3,                                       !- Outlet Port
  {00000000-0000-0000-0012-000000000001},  !- Target Object
  9;                                       !- Inlet Port

OS:Connection,
  {00000000-0000-0000-0014-000000000041},  !- Handle
  {00000000-0000-0000-0046-000000000012},  !- Source Object
  3,                                       !- Outlet Port
  {00000000-0000-0000-0052-000000000004},  !- Target Object
  2;                                       !- Inlet Port

OS:Connection,
  {00000000-0000-0000-0014-000000000042},  !- Handle
  {00000000-0000-0000-0052-000000000006},  !- Source Object
  2,                                       !- Outlet Port
  {00000000-0000-0000-0046-000000000007},  !- Target Object
  2;                                       !- Inlet Port

OS:Connection,
  {00000000-0000-0000-0014-000000000043},  !- Handle
  {00000000-0000-0000-0046-000000000007},  !- Source Object
  3,                                       !- Outlet Port
  {00000000-0000-0000-0004-000000000002},  !- Target Object
  3;                                       !- Inlet Port

OS:Connection,
  {00000000-0000-0000-0014-000000000044},  !- Handle
  {00000000-0000-0000-0005-000000000002},  !- Source Object
  3,                                       !- Outlet Port
  {00000000-0000-0000-0046-000000000011},  !- Target Object
  2;                                       !- Inlet Port

OS:Connection,
  {00000000-0000-0000-0014-000000000045},  !- Handle
  {00000000-0000-0000-0046-000000000011},  !- Source Object
  3,                                       !- Outlet Port
  {00000000-0000-0000-0006-000000000002},  !- Target Object
  3;                                       !- Inlet Port

OS:Connection,
  {00000000-0000-0000-0014-000000000046},  !- Handle
  {00000000-0000-0000-0006-000000000002},  !- Source Object
  4,                                       !- Outlet Port
  {00000000-0000-0000-0046-000000000012},  !- Target Object
  2;                                       !- Inlet Port

OS:Connection,
  {00000000-0000-0000-0014-000000000047},  !- Handle
  {00000000-0000-0000-0002-000000000002},  !- Source Object
  9,                                       !- Outlet Port
  {00000000-0000-0000-0046-000000000052},  !- Target Object
  2;                                       !- Inlet Port

OS:Connection,
  {00000000-0000-0000-0014-000000000048},  !- Handle
  {00000000-0000-0000-0046-000000000053},  !- Source Object
  3,                                       !- Outlet Port
  {00000000-0000-0000-0002-000000000002},  !- Target Object
  12;                                      !- Inlet Port

OS:Connection,
  {00000000-0000-0000-0014-000000000049},  !- Handle
  {00000000-0000-0000-0002-000000000002},  !- Source Object
  11,                                      !- Outlet Port
  {00000000-0000-0000-0046-000000000047},  !- Target Object
  2;                                       !- Inlet Port

OS:Connection,
  {00000000-0000-0000-0014-000000000050},  !- Handle
  {00000000-0000-0000-0046-000000000048},  !- Source Object
  3,                                       !- Outlet Port
  {00000000-0000-0000-0002-000000000002},  !- Target Object
  10;                                      !- Inlet Port

OS:Connection,
  {00000000-0000-0000-0014-000000000051},  !- Handle
  {00000000-0000-0000-0046-000000000047},  !- Source Object
  3,                                       !- Outlet Port
  {00000000-0000-0000-0005-000000000003},  !- Target Object
  2;                                       !- Inlet Port

OS:Connection,
  {00000000-0000-0000-0014-000000000052},  !- Handle
  {00000000-0000-0000-0004-000000000003},  !- Source Object
  2,                                       !- Outlet Port
  {00000000-0000-0000-0046-000000000048},  !- Target Object
  2;                                       !- Inlet Port

OS:Connection,
  {00000000-0000-0000-0014-000000000053},  !- Handle
  {00000000-0000-0000-0036-000000000003},  !- Source Object
  9,                                       !- Outlet Port
  {00000000-0000-0000-0046-000000000053},  !- Target Object
  2;                                       !- Inlet Port

OS:Connection,
  {00000000-0000-0000-0014-000000000054},  !- Handle
  {00000000-0000-0000-0013-000000000003},  !- Source Object
  6,                                       !- Outlet Port
  {00000000-0000-0000-0046-000000000017},  !- Target Object
  2;                                       !- Inlet Port

OS:Connection,
  {00000000-0000-0000-0014-000000000055},  !- Handle
  {00000000-0000-0000-0046-000000000017},  !- Source Object
  3,                                       !- Outlet Port
  {00000000-0000-0000-0036-000000000003},  !- Target Object
  8;                                       !- Inlet Port

OS:Connection,
  {00000000-0000-0000-0014-000000000056},  !- Handle
  {00000000-0000-0000-0012-000000000002},  !- Source Object
  10,                                      !- Outlet Port
  {00000000-0000-0000-0046-000000000019},  !- Target Object
  2;                                       !- Inlet Port

OS:Connection,
  {00000000-0000-0000-0014-000000000057},  !- Handle
  {00000000-0000-0000-0046-000000000019},  !- Source Object
  3,                                       !- Outlet Port
  {00000000-0000-0000-0013-000000000003},  !- Target Object
  5;                                       !- Inlet Port

OS:Connection,
  {00000000-0000-0000-0014-000000000058},  !- Handle
  {00000000-0000-0000-0046-000000000052},  !- Source Object
  3,                                       !- Outlet Port
  {00000000-0000-0000-0003-000000000003},  !- Target Object
  8;                                       !- Inlet Port

OS:Connection,
  {00000000-0000-0000-0014-000000000059},  !- Handle
  {00000000-0000-0000-0003-000000000003},  !- Source Object
  5,                                       !- Outlet Port
  {00000000-0000-0000-0046-000000000049},  !- Target Object
  2;                                       !- Inlet Port

OS:Connection,
  {00000000-0000-0000-0014-000000000060},  !- Handle
  {00000000-0000-0000-0046-000000000049},  !- Source Object
  3,                                       !- Outlet Port
  {00000000-0000-0000-0012-000000000002},  !- Target Object
  9;                                       !- Inlet Port

OS:Connection,
  {00000000-0000-0000-0014-000000000061},  !- Handle
  {00000000-0000-0000-0046-000000000014},  !- Source Object
  3,                                       !- Outlet Port
  {00000000-0000-0000-0052-000000000007},  !- Target Object
  2;                                       !- Inlet Port

OS:Connection,
  {00000000-0000-0000-0014-000000000062},  !- Handle
  {00000000-0000-0000-0052-000000000009},  !- Source Object
  2,                                       !- Outlet Port
  {00000000-0000-0000-0046-000000000005},  !- Target Object
  2;                                       !- Inlet Port

OS:Connection,
  {00000000-0000-0000-0014-000000000063},  !- Handle
  {00000000-0000-0000-0046-000000000005},  !- Source Object
  3,                                       !- Outlet Port
  {00000000-0000-0000-0004-000000000003},  !- Target Object
  3;                                       !- Inlet Port

OS:Connection,
  {00000000-0000-0000-0014-000000000064},  !- Handle
  {00000000-0000-0000-0005-000000000003},  !- Source Object
  3,                                       !- Outlet Port
  {00000000-0000-0000-0046-000000000013},  !- Target Object
  2;                                       !- Inlet Port

OS:Connection,
  {00000000-0000-0000-0014-000000000065},  !- Handle
  {00000000-0000-0000-0046-000000000013},  !- Source Object
  3,                                       !- Outlet Port
  {00000000-0000-0000-0006-000000000003},  !- Target Object
  3;                                       !- Inlet Port

OS:Connection,
  {00000000-0000-0000-0014-000000000066},  !- Handle
  {00000000-0000-0000-0006-000000000003},  !- Source Object
  4,                                       !- Outlet Port
  {00000000-0000-0000-0046-000000000014},  !- Target Object
  2;                                       !- Inlet Port

OS:Connection,
  {00000000-0000-0000-0014-000000000067},  !- Handle
  {00000000-0000-0000-0051-000000000001},  !- Source Object
  14,                                      !- Outlet Port
  {00000000-0000-0000-0046-000000000024},  !- Target Object
  2;                                       !- Inlet Port

OS:Connection,
  {00000000-0000-0000-0014-000000000068},  !- Handle
  {00000000-0000-0000-0016-000000000001},  !- Source Object
  3,                                       !- Outlet Port
  {00000000-0000-0000-0046-000000000001},  !- Target Object
  2;                                       !- Inlet Port

OS:Connection,
  {00000000-0000-0000-0014-000000000069},  !- Handle
  {00000000-0000-0000-0046-000000000025},  !- Source Object
  3,                                       !- Outlet Port
  {00000000-0000-0000-0051-000000000001},  !- Target Object
  15;                                      !- Inlet Port

OS:Connection,
  {00000000-0000-0000-0014-000000000070},  !- Handle
  {00000000-0000-0000-0051-000000000001},  !- Source Object
  17,                                      !- Outlet Port
  {00000000-0000-0000-0046-000000000022},  !- Target Object
  2;                                       !- Inlet Port

OS:Connection,
  {00000000-0000-0000-0014-000000000071},  !- Handle
  {00000000-0000-0000-0046-000000000022},  !- Source Object
  3,                                       !- Outlet Port
  {00000000-0000-0000-0016-000000000002},  !- Target Object
  2;                                       !- Inlet Port

OS:Connection,
  {00000000-0000-0000-0014-000000000072},  !- Handle
  {00000000-0000-0000-0016-000000000002},  !- Source Object
  3,                                       !- Outlet Port
  {00000000-0000-0000-0046-000000000028},  !- Target Object
  2;                                       !- Inlet Port

OS:Connection,
  {00000000-0000-0000-0014-000000000073},  !- Handle
  {00000000-0000-0000-0046-000000000023},  !- Source Object
  3,                                       !- Outlet Port
  {00000000-0000-0000-0051-000000000001},  !- Target Object
  18;                                      !- Inlet Port

OS:Connection,
  {00000000-0000-0000-0014-000000000074},  !- Handle
  {00000000-0000-0000-0046-000000000024},  !- Source Object
  3,                                       !- Outlet Port
  {00000000-0000-0000-0053-000000000001},  !- Target Object
  2;                                       !- Inlet Port

OS:Connection,
  {00000000-0000-0000-0014-000000000075},  !- Handle
  {00000000-0000-0000-0053-000000000001},  !- Source Object
  3,                                       !- Outlet Port
  {00000000-0000-0000-0046-000000000021},  !- Target Object
  2;                                       !- Inlet Port

OS:Connection,
  {00000000-0000-0000-0014-000000000076},  !- Handle
  {00000000-0000-0000-0046-000000000021},  !- Source Object
  3,                                       !- Outlet Port
  {00000000-0000-0000-0016-000000000001},  !- Target Object
  2;                                       !- Inlet Port

OS:Connection,
  {00000000-0000-0000-0014-000000000077},  !- Handle
  {00000000-0000-0000-0046-000000000001},  !- Source Object
  3,                                       !- Outlet Port
  {00000000-0000-0000-0089-000000000001},  !- Target Object
  31;                                      !- Inlet Port

OS:Connection,
  {00000000-0000-0000-0014-000000000078},  !- Handle
  {00000000-0000-0000-0089-000000000001},  !- Source Object
  32,                                      !- Outlet Port
  {00000000-0000-0000-0046-000000000002},  !- Target Object
  2;                                       !- Inlet Port

OS:Connection,
  {00000000-0000-0000-0014-000000000079},  !- Handle
  {00000000-0000-0000-0046-000000000002},  !- Source Object
  3,                                       !- Outlet Port
  {00000000-0000-0000-0015-000000000001},  !- Target Object
  3;                                       !- Inlet Port

OS:Connection,
  {00000000-0000-0000-0014-000000000080},  !- Handle
  {00000000-0000-0000-0016-000000000001},  !- Source Object
  4,                                       !- Outlet Port
  {00000000-0000-0000-0046-000000000026},  !- Target Object
  2;                                       !- Inlet Port

OS:Connection,
  {00000000-0000-0000-0014-000000000081},  !- Handle
  {00000000-0000-0000-0046-000000000026},  !- Source Object
  3,                                       !- Outlet Port
  {00000000-0000-0000-0050-000000000001},  !- Target Object
  2;                                       !- Inlet Port

OS:Connection,
  {00000000-0000-0000-0014-000000000082},  !- Handle
  {00000000-0000-0000-0050-000000000001},  !- Source Object
  3,                                       !- Outlet Port
  {00000000-0000-0000-0046-000000000027},  !- Target Object
  2;                                       !- Inlet Port

OS:Connection,
  {00000000-0000-0000-0014-000000000083},  !- Handle
  {00000000-0000-0000-0046-000000000027},  !- Source Object
  3,                                       !- Outlet Port
  {00000000-0000-0000-0015-000000000001},  !- Target Object
  4;                                       !- Inlet Port

OS:Connection,
  {00000000-0000-0000-0014-000000000084},  !- Handle
  {00000000-0000-0000-0046-000000000028},  !- Source Object
  3,                                       !- Outlet Port
  {00000000-0000-0000-0050-000000000002},  !- Target Object
  2;                                       !- Inlet Port

OS:Connection,
  {00000000-0000-0000-0014-000000000085},  !- Handle
  {00000000-0000-0000-0050-000000000002},  !- Source Object
  3,                                       !- Outlet Port
  {00000000-0000-0000-0046-000000000029},  !- Target Object
  2;                                       !- Inlet Port

OS:Connection,
  {00000000-0000-0000-0014-000000000086},  !- Handle
  {00000000-0000-0000-0046-000000000029},  !- Source Object
  3,                                       !- Outlet Port
  {00000000-0000-0000-0015-000000000002},  !- Target Object
  3;                                       !- Inlet Port

OS:Connection,
  {00000000-0000-0000-0014-000000000087},  !- Handle
  {00000000-0000-0000-0015-000000000001},  !- Source Object
  2,                                       !- Outlet Port
  {00000000-0000-0000-0046-000000000030},  !- Target Object
  2;                                       !- Inlet Port

OS:Connection,
  {00000000-0000-0000-0014-000000000088},  !- Handle
  {00000000-0000-0000-0046-000000000030},  !- Source Object
  3,                                       !- Outlet Port
  {00000000-0000-0000-0050-000000000003},  !- Target Object
  2;                                       !- Inlet Port

OS:Connection,
  {00000000-0000-0000-0014-000000000089},  !- Handle
  {00000000-0000-0000-0050-000000000003},  !- Source Object
  3,                                       !- Outlet Port
  {00000000-0000-0000-0046-000000000025},  !- Target Object
  2;                                       !- Inlet Port

OS:Connection,
  {00000000-0000-0000-0014-000000000090},  !- Handle
  {00000000-0000-0000-0015-000000000002},  !- Source Object
  2,                                       !- Outlet Port
  {00000000-0000-0000-0046-000000000031},  !- Target Object
  2;                                       !- Inlet Port

OS:Connection,
  {00000000-0000-0000-0014-000000000091},  !- Handle
  {00000000-0000-0000-0046-000000000031},  !- Source Object
  3,                                       !- Outlet Port
  {00000000-0000-0000-0050-000000000004},  !- Target Object
  2;                                       !- Inlet Port

OS:Connection,
  {00000000-0000-0000-0014-000000000092},  !- Handle
  {00000000-0000-0000-0050-000000000004},  !- Source Object
  3,                                       !- Outlet Port
  {00000000-0000-0000-0046-000000000023},  !- Target Object
  2;                                       !- Inlet Port

OS:Connection,
  {00000000-0000-0000-0014-000000000093},  !- Handle
  {00000000-0000-0000-0016-000000000002},  !- Source Object
  4,                                       !- Outlet Port
  {00000000-0000-0000-0046-000000000032},  !- Target Object
  2;                                       !- Inlet Port

OS:Connection,
  {00000000-0000-0000-0014-000000000094},  !- Handle
  {00000000-0000-0000-0046-000000000032},  !- Source Object
  3,                                       !- Outlet Port
  {00000000-0000-0000-0091-000000000001},  !- Target Object
  2;                                       !- Inlet Port

OS:Connection,
  {00000000-0000-0000-0014-000000000095},  !- Handle
  {00000000-0000-0000-0091-000000000001},  !- Source Object
  3,                                       !- Outlet Port
  {00000000-0000-0000-0046-000000000033},  !- Target Object
  2;                                       !- Inlet Port

OS:Connection,
  {00000000-0000-0000-0014-000000000096},  !- Handle
  {00000000-0000-0000-0046-000000000033},  !- Source Object
  3,                                       !- Outlet Port
  {00000000-0000-0000-0015-000000000002},  !- Target Object
  4;                                       !- Inlet Port

OS:Connection,
  {00000000-0000-0000-0014-000000000097},  !- Handle
  {00000000-0000-0000-0016-000000000002},  !- Source Object
  5,                                       !- Outlet Port
  {00000000-0000-0000-0046-000000000034},  !- Target Object
  2;                                       !- Inlet Port

OS:Connection,
  {00000000-0000-0000-0014-000000000098},  !- Handle
  {00000000-0000-0000-0046-000000000034},  !- Source Object
  3,                                       !- Outlet Port
  {00000000-0000-0000-0091-000000000002},  !- Target Object
  2;                                       !- Inlet Port

OS:Connection,
  {00000000-0000-0000-0014-000000000099},  !- Handle
  {00000000-0000-0000-0091-000000000002},  !- Source Object
  3,                                       !- Outlet Port
  {00000000-0000-0000-0046-000000000035},  !- Target Object
  2;                                       !- Inlet Port

OS:Connection,
  {00000000-0000-0000-0014-000000000100},  !- Handle
  {00000000-0000-0000-0046-000000000035},  !- Source Object
  3,                                       !- Outlet Port
  {00000000-0000-0000-0015-000000000002},  !- Target Object
  5;                                       !- Inlet Port

OS:Connection,
  {00000000-0000-0000-0014-000000000101},  !- Handle
  {00000000-0000-0000-0016-000000000002},  !- Source Object
  6,                                       !- Outlet Port
  {00000000-0000-0000-0046-000000000036},  !- Target Object
  2;                                       !- Inlet Port

OS:Connection,
  {00000000-0000-0000-0014-000000000102},  !- Handle
  {00000000-0000-0000-0046-000000000036},  !- Source Object
  3,                                       !- Outlet Port
  {00000000-0000-0000-0091-000000000003},  !- Target Object
  2;                                       !- Inlet Port

OS:Connection,
  {00000000-0000-0000-0014-000000000103},  !- Handle
  {00000000-0000-0000-0091-000000000003},  !- Source Object
  3,                                       !- Outlet Port
  {00000000-0000-0000-0046-000000000037},  !- Target Object
  2;                                       !- Inlet Port

OS:Connection,
  {00000000-0000-0000-0014-000000000104},  !- Handle
  {00000000-0000-0000-0046-000000000037},  !- Source Object
  3,                                       !- Outlet Port
  {00000000-0000-0000-0015-000000000002},  !- Target Object
  6;                                       !- Inlet Port

OS:Connection,
  {00000000-0000-0000-0014-000000000105},  !- Handle
  {00000000-0000-0000-0046-000000000041},  !- Source Object
  3,                                       !- Outlet Port
  {00000000-0000-0000-0039-000000000001},  !- Target Object
  12;                                      !- Inlet Port

OS:Connection,
  {00000000-0000-0000-0014-000000000106},  !- Handle
  {00000000-0000-0000-0039-000000000001},  !- Source Object
  13,                                      !- Outlet Port
  {00000000-0000-0000-0046-000000000045},  !- Target Object
  2;                                       !- Inlet Port

OS:Connection,
  {00000000-0000-0000-0014-000000000107},  !- Handle
  {00000000-0000-0000-0046-000000000045},  !- Source Object
  3,                                       !- Outlet Port
  {00000000-0000-0000-0003-000000000001},  !- Target Object
  6;                                       !- Inlet Port

OS:Connection,
  {00000000-0000-0000-0014-000000000108},  !- Handle
  {00000000-0000-0000-0003-000000000001},  !- Source Object
  7,                                       !- Outlet Port
  {00000000-0000-0000-0046-000000000046},  !- Target Object
  2;                                       !- Inlet Port

OS:Connection,
  {00000000-0000-0000-0014-000000000109},  !- Handle
  {00000000-0000-0000-0046-000000000046},  !- Source Object
  3,                                       !- Outlet Port
  {00000000-0000-0000-0039-000000000001},  !- Target Object
  14;                                      !- Inlet Port

OS:Connection,
  {00000000-0000-0000-0014-000000000110},  !- Handle
  {00000000-0000-0000-0039-000000000001},  !- Source Object
  15,                                      !- Outlet Port
  {00000000-0000-0000-0046-000000000042},  !- Target Object
  2;                                       !- Inlet Port

OS:Connection,
  {00000000-0000-0000-0014-000000000111},  !- Handle
  {00000000-0000-0000-0046-000000000057},  !- Source Object
  3,                                       !- Outlet Port
  {00000000-0000-0000-0039-000000000003},  !- Target Object
  12;                                      !- Inlet Port

OS:Connection,
  {00000000-0000-0000-0014-000000000112},  !- Handle
  {00000000-0000-0000-0039-000000000003},  !- Source Object
  13,                                      !- Outlet Port
  {00000000-0000-0000-0046-000000000063},  !- Target Object
  2;                                       !- Inlet Port

OS:Connection,
  {00000000-0000-0000-0014-000000000113},  !- Handle
  {00000000-0000-0000-0046-000000000063},  !- Source Object
  3,                                       !- Outlet Port
  {00000000-0000-0000-0003-000000000002},  !- Target Object
  6;                                       !- Inlet Port

OS:Connection,
  {00000000-0000-0000-0014-000000000114},  !- Handle
  {00000000-0000-0000-0003-000000000002},  !- Source Object
  7,                                       !- Outlet Port
  {00000000-0000-0000-0046-000000000064},  !- Target Object
  2;                                       !- Inlet Port

OS:Connection,
  {00000000-0000-0000-0014-000000000115},  !- Handle
  {00000000-0000-0000-0046-000000000064},  !- Source Object
  3,                                       !- Outlet Port
  {00000000-0000-0000-0039-000000000003},  !- Target Object
  14;                                      !- Inlet Port

OS:Connection,
  {00000000-0000-0000-0014-000000000116},  !- Handle
  {00000000-0000-0000-0039-000000000003},  !- Source Object
  15,                                      !- Outlet Port
  {00000000-0000-0000-0046-000000000058},  !- Target Object
  2;                                       !- Inlet Port

OS:Connection,
  {00000000-0000-0000-0014-000000000117},  !- Handle
  {00000000-0000-0000-0046-000000000050},  !- Source Object
  3,                                       !- Outlet Port
  {00000000-0000-0000-0039-000000000002},  !- Target Object
  12;                                      !- Inlet Port

OS:Connection,
  {00000000-0000-0000-0014-000000000118},  !- Handle
  {00000000-0000-0000-0039-000000000002},  !- Source Object
  13,                                      !- Outlet Port
  {00000000-0000-0000-0046-000000000061},  !- Target Object
  2;                                       !- Inlet Port

OS:Connection,
  {00000000-0000-0000-0014-000000000119},  !- Handle
  {00000000-0000-0000-0046-000000000061},  !- Source Object
  3,                                       !- Outlet Port
  {00000000-0000-0000-0003-000000000003},  !- Target Object
  6;                                       !- Inlet Port

OS:Connection,
  {00000000-0000-0000-0014-000000000120},  !- Handle
  {00000000-0000-0000-0003-000000000003},  !- Source Object
  7,                                       !- Outlet Port
  {00000000-0000-0000-0046-000000000062},  !- Target Object
  2;                                       !- Inlet Port

OS:Connection,
  {00000000-0000-0000-0014-000000000121},  !- Handle
  {00000000-0000-0000-0046-000000000062},  !- Source Object
  3,                                       !- Outlet Port
  {00000000-0000-0000-0039-000000000002},  !- Target Object
  14;                                      !- Inlet Port

OS:Connection,
  {00000000-0000-0000-0014-000000000122},  !- Handle
  {00000000-0000-0000-0039-000000000002},  !- Source Object
  15,                                      !- Outlet Port
  {00000000-0000-0000-0046-000000000051},  !- Target Object
  2;                                       !- Inlet Port

OS:Connector:Mixer,
  {00000000-0000-0000-0015-000000000001},  !- Handle
  Connector Mixer 1,                       !- Name
  {00000000-0000-0000-0014-000000000087},  !- Outlet Branch Name
  {00000000-0000-0000-0014-000000000079},  !- Inlet Branch Name 1
  {00000000-0000-0000-0014-000000000083};  !- Inlet Branch Name 2

OS:Connector:Mixer,
  {00000000-0000-0000-0015-000000000002},  !- Handle
  Connector Mixer 2,                       !- Name
  {00000000-0000-0000-0014-000000000090},  !- Outlet Branch Name
  {00000000-0000-0000-0014-000000000086},  !- Inlet Branch Name 1
  {00000000-0000-0000-0014-000000000096},  !- Inlet Branch Name 2
  {00000000-0000-0000-0014-000000000100},  !- Inlet Branch Name 3
  {00000000-0000-0000-0014-000000000104};  !- Inlet Branch Name 4

OS:Connector:Splitter,
  {00000000-0000-0000-0016-000000000001},  !- Handle
  Connector Splitter 1,                    !- Name
  {00000000-0000-0000-0014-000000000076},  !- Inlet Branch Name
  {00000000-0000-0000-0014-000000000068},  !- Outlet Branch Name 1
  {00000000-0000-0000-0014-000000000080};  !- Outlet Branch Name 2

OS:Connector:Splitter,
  {00000000-0000-0000-0016-000000000002},  !- Handle
  Connector Splitter 2,                    !- Name
  {00000000-0000-0000-0014-000000000071},  !- Inlet Branch Name
  {00000000-0000-0000-0014-000000000072},  !- Outlet Branch Name 1
  {00000000-0000-0000-0014-000000000093},  !- Outlet Branch Name 2
  {00000000-0000-0000-0014-000000000097},  !- Outlet Branch Name 3
  {00000000-0000-0000-0014-000000000101};  !- Outlet Branch Name 4

OS:Construction,
  {00000000-0000-0000-0017-000000000001},  !- Handle
  BTAP-Ext-DaylightDiffuser,               !- Name
  ,                                        !- Surface Rendering Name
  {00000000-0000-0000-0095-000000000001};  !- Layer 1

OS:Construction,
  {00000000-0000-0000-0017-000000000002},  !- Handle
  BTAP-Ext-DaylightDiffuser:U=0.241 SHGC=0.600, !- Name
  ,                                        !- Surface Rendering Name
  {00000000-0000-0000-0095-000000000003};  !- Layer 1

OS:Construction,
  {00000000-0000-0000-0017-000000000003},  !- Handle
  BTAP-Ext-DaylightDomes,                  !- Name
  ,                                        !- Surface Rendering Name
  {00000000-0000-0000-0095-000000000001};  !- Layer 1

OS:Construction,
  {00000000-0000-0000-0017-000000000004},  !- Handle
  BTAP-Ext-DaylightDomes:U=0.241 SHGC=0.600, !- Name
  ,                                        !- Surface Rendering Name
  {00000000-0000-0000-0095-000000000003};  !- Layer 1

OS:Construction,
  {00000000-0000-0000-0017-000000000005},  !- Handle
  BTAP-Ext-Door,                           !- Name
  ,                                        !- Surface Rendering Name
  {00000000-0000-0000-0043-000000000017},  !- Layer 1
  {00000000-0000-0000-0044-000000000013};  !- Layer 2

OS:Construction,
  {00000000-0000-0000-0017-000000000006},  !- Handle
  BTAP-Ext-Door:U-1.73,                    !- Name
  ,                                        !- Surface Rendering Name
  {00000000-0000-0000-0043-000000000016},  !- Layer 1
  {00000000-0000-0000-0044-000000000011};  !- Layer 2

OS:Construction,
  {00000000-0000-0000-0017-000000000007},  !- Handle
  BTAP-Ext-FixedWindow,                    !- Name
  ,                                        !- Surface Rendering Name
  {00000000-0000-0000-0095-000000000001};  !- Layer 1

OS:Construction,
  {00000000-0000-0000-0017-000000000008},  !- Handle
  BTAP-Ext-FixedWindow:U=0.173 SHGC=0.600, !- Name
  ,                                        !- Surface Rendering Name
  {00000000-0000-0000-0095-000000000002};  !- Layer 1

OS:Construction,
  {00000000-0000-0000-0017-000000000009},  !- Handle
  BTAP-Ext-Floor-Mass,                     !- Name
  ,                                        !- Surface Rendering Name
  {00000000-0000-0000-0044-000000000013},  !- Layer 1
  {00000000-0000-0000-0043-000000000008},  !- Layer 2
  {00000000-0000-0000-0044-000000000007};  !- Layer 3

OS:Construction,
  {00000000-0000-0000-0017-000000000010},  !- Handle
  BTAP-Ext-Floor-Mass:U-0.138,             !- Name
  ,                                        !- Surface Rendering Name
  {00000000-0000-0000-0044-000000000008},  !- Layer 1
  {00000000-0000-0000-0043-000000000007},  !- Layer 2
  {00000000-0000-0000-0044-000000000003};  !- Layer 3

OS:Construction,
  {00000000-0000-0000-0017-000000000011},  !- Handle
  BTAP-Ext-GlassDoors,                     !- Name
  ,                                        !- Surface Rendering Name
  {00000000-0000-0000-0095-000000000001};  !- Layer 1

OS:Construction,
  {00000000-0000-0000-0017-000000000012},  !- Handle
  BTAP-Ext-GlassDoors:U=0.173 SHGC=0.600,  !- Name
  ,                                        !- Surface Rendering Name
  {00000000-0000-0000-0095-000000000002};  !- Layer 1

OS:Construction,
  {00000000-0000-0000-0017-000000000013},  !- Handle
  BTAP-Ext-OverHeadDoor,                   !- Name
  ,                                        !- Surface Rendering Name
  {00000000-0000-0000-0044-000000000013};  !- Layer 1

OS:Construction,
  {00000000-0000-0000-0017-000000000014},  !- Handle
  BTAP-Ext-OverHeadDoor:U-1.73,            !- Name
  ,                                        !- Surface Rendering Name
  {00000000-0000-0000-0044-000000000012};  !- Layer 1

OS:Construction,
  {00000000-0000-0000-0017-000000000015},  !- Handle
  BTAP-Ext-Roof-Metal,                     !- Name
  ,                                        !- Surface Rendering Name
  {00000000-0000-0000-0043-000000000023},  !- Layer 1
  {00000000-0000-0000-0044-000000000013};  !- Layer 2

OS:Construction,
  {00000000-0000-0000-0017-000000000016},  !- Handle
  BTAP-Ext-Roof-Metal:U-0.121,             !- Name
  ,                                        !- Surface Rendering Name
  {00000000-0000-0000-0043-000000000022},  !- Layer 1
  {00000000-0000-0000-0044-000000000010};  !- Layer 2

OS:Construction,
  {00000000-0000-0000-0017-000000000017},  !- Handle
  BTAP-Ext-Skylights,                      !- Name
  ,                                        !- Surface Rendering Name
  {00000000-0000-0000-0095-000000000001};  !- Layer 1

OS:Construction,
  {00000000-0000-0000-0017-000000000018},  !- Handle
  BTAP-Ext-Skylights:U=0.241 SHGC=0.600,   !- Name
  ,                                        !- Surface Rendering Name
  {00000000-0000-0000-0095-000000000003};  !- Layer 1

OS:Construction,
  {00000000-0000-0000-0017-000000000019},  !- Handle
  BTAP-Ext-Wall-Mass,                      !- Name
  ,                                        !- Surface Rendering Name
  {00000000-0000-0000-0043-000000000006},  !- Layer 1
  {00000000-0000-0000-0043-000000000014},  !- Layer 2
  {00000000-0000-0000-0044-000000000013},  !- Layer 3
  {00000000-0000-0000-0043-000000000002};  !- Layer 4

OS:Construction,
  {00000000-0000-0000-0017-000000000020},  !- Handle
  BTAP-Ext-Wall-Mass:U-0.215,              !- Name
  ,                                        !- Surface Rendering Name
  {00000000-0000-0000-0043-000000000005},  !- Layer 1
  {00000000-0000-0000-0043-000000000013},  !- Layer 2
  {00000000-0000-0000-0044-000000000009},  !- Layer 3
  {00000000-0000-0000-0043-000000000001};  !- Layer 4

OS:Construction,
  {00000000-0000-0000-0017-000000000021},  !- Handle
  BTAP-Grnd-Floor-Mass,                    !- Name
  ,                                        !- Surface Rendering Name
  {00000000-0000-0000-0043-000000000012},  !- Layer 1
  {00000000-0000-0000-0044-000000000007};  !- Layer 2

OS:Construction,
  {00000000-0000-0000-0017-000000000022},  !- Handle
  BTAP-Grnd-Floor-Mass:U-0.757,            !- Name
  ,                                        !- Surface Rendering Name
  {00000000-0000-0000-0043-000000000009},  !- Layer 1
  {00000000-0000-0000-0044-000000000004};  !- Layer 2

OS:Construction,
  {00000000-0000-0000-0017-000000000023},  !- Handle
  BTAP-Grnd-Floor-Mass:U-0.757_std,        !- Name
  ,                                        !- Surface Rendering Name
  {00000000-0000-0000-0043-000000000009},  !- Layer 1
  {00000000-0000-0000-0043-000000000015};  !- Layer 2

OS:Construction,
  {00000000-0000-0000-0017-000000000024},  !- Handle
  BTAP-Grnd-Roof-Mass,                     !- Name
  ,                                        !- Surface Rendering Name
  {00000000-0000-0000-0043-000000000012},  !- Layer 1
  {00000000-0000-0000-0044-000000000007};  !- Layer 2

OS:Construction,
  {00000000-0000-0000-0017-000000000025},  !- Handle
  BTAP-Grnd-Roof-Mass:U-0.284,             !- Name
  ,                                        !- Surface Rendering Name
  {00000000-0000-0000-0043-000000000011},  !- Layer 1
  {00000000-0000-0000-0044-000000000006};  !- Layer 2

OS:Construction,
  {00000000-0000-0000-0017-000000000026},  !- Handle
  BTAP-Grnd-Wall-Mass,                     !- Name
  ,                                        !- Surface Rendering Name
  {00000000-0000-0000-0043-000000000012},  !- Layer 1
  {00000000-0000-0000-0044-000000000007};  !- Layer 2

OS:Construction,
  {00000000-0000-0000-0017-000000000027},  !- Handle
  BTAP-Grnd-Wall-Mass:U-0.284,             !- Name
  ,                                        !- Surface Rendering Name
  {00000000-0000-0000-0043-000000000010},  !- Layer 1
  {00000000-0000-0000-0044-000000000005};  !- Layer 2

OS:Construction,
  {00000000-0000-0000-0017-000000000028},  !- Handle
  BTAP-Int-Ceiling,                        !- Name
  ,                                        !- Surface Rendering Name
  {00000000-0000-0000-0044-000000000007},  !- Layer 1
  {00000000-0000-0000-0043-000000000003};  !- Layer 2

OS:Construction,
  {00000000-0000-0000-0017-000000000029},  !- Handle
  BTAP-Int-Door,                           !- Name
  ,                                        !- Surface Rendering Name
  {00000000-0000-0000-0043-000000000020};  !- Layer 1

OS:Construction,
  {00000000-0000-0000-0017-000000000030},  !- Handle
  BTAP-Int-Floor,                          !- Name
  ,                                        !- Surface Rendering Name
  {00000000-0000-0000-0043-000000000003},  !- Layer 1
  {00000000-0000-0000-0044-000000000007};  !- Layer 2

OS:Construction,
  {00000000-0000-0000-0017-000000000031},  !- Handle
  BTAP-Int-Partition,                      !- Name
  ,                                        !- Surface Rendering Name
  {00000000-0000-0000-0043-000000000020};  !- Layer 1

OS:Construction,
  {00000000-0000-0000-0017-000000000032},  !- Handle
  BTAP-Int-Wall,                           !- Name
  ,                                        !- Surface Rendering Name
  {00000000-0000-0000-0043-000000000018},  !- Layer 1
  {00000000-0000-0000-0043-000000000018};  !- Layer 2

OS:Construction,
  {00000000-0000-0000-0017-000000000033},  !- Handle
  BTAP-Int-Window,                         !- Name
  ,                                        !- Surface Rendering Name
  {00000000-0000-0000-0095-000000000001};  !- Layer 1

OS:Construction,
  {00000000-0000-0000-0017-000000000034},  !- Handle
  Basement Floor construction,             !- Name
  ,                                        !- Surface Rendering Name
  {00000000-0000-0000-0043-000000000021},  !- Layer 1
  {00000000-0000-0000-0044-000000000001};  !- Layer 2

OS:Construction,
  {00000000-0000-0000-0017-000000000035},  !- Handle
  Basement Wall construction,              !- Name
  ,                                        !- Surface Rendering Name
  {00000000-0000-0000-0043-000000000021};  !- Layer 1

OS:Construction,
  {00000000-0000-0000-0017-000000000036},  !- Handle
  Floor Adiabatic construction,            !- Name
  ,                                        !- Surface Rendering Name
  {00000000-0000-0000-0044-000000000001},  !- Layer 1
  {00000000-0000-0000-0043-000000000004},  !- Layer 2
  {00000000-0000-0000-0044-000000000002};  !- Layer 3

OS:Construction,
  {00000000-0000-0000-0017-000000000037},  !- Handle
  Wall Adiabatic construction,             !- Name
  ,                                        !- Surface Rendering Name
  {00000000-0000-0000-0043-000000000019},  !- Layer 1
  {00000000-0000-0000-0043-000000000019};  !- Layer 2

OS:Controller:MechanicalVentilation,
  {00000000-0000-0000-0018-000000000001},  !- Handle
  Controller Mechanical Ventilation 1,     !- Name
  {00000000-0000-0000-0055-000000000001},  !- Availability Schedule
  ,                                        !- Demand Controlled Ventilation
  ZoneSum;                                 !- System Outdoor Air Method

OS:Controller:MechanicalVentilation,
  {00000000-0000-0000-0018-000000000002},  !- Handle
  Controller Mechanical Ventilation 2,     !- Name
  {00000000-0000-0000-0055-000000000001},  !- Availability Schedule
  ,                                        !- Demand Controlled Ventilation
  ZoneSum;                                 !- System Outdoor Air Method

OS:Controller:MechanicalVentilation,
  {00000000-0000-0000-0018-000000000003},  !- Handle
  Controller Mechanical Ventilation 3,     !- Name
  {00000000-0000-0000-0055-000000000001},  !- Availability Schedule
  ,                                        !- Demand Controlled Ventilation
  ZoneSum;                                 !- System Outdoor Air Method

OS:Controller:OutdoorAir,
  {00000000-0000-0000-0019-000000000001},  !- Handle
  Controller Outdoor Air 1,                !- Name
  ,                                        !- Relief Air Outlet Node Name
  ,                                        !- Return Air Node Name
  ,                                        !- Mixed Air Node Name
  ,                                        !- Actuator Node Name
  autosize,                                !- Minimum Outdoor Air Flow Rate {m3/s}
  Autosize,                                !- Maximum Outdoor Air Flow Rate {m3/s}
  NoEconomizer,                            !- Economizer Control Type
  ModulateFlow,                            !- Economizer Control Action Type
  28,                                      !- Economizer Maximum Limit Dry-Bulb Temperature {C}
  64000,                                   !- Economizer Maximum Limit Enthalpy {J/kg}
  ,                                        !- Economizer Maximum Limit Dewpoint Temperature {C}
  ,                                        !- Electronic Enthalpy Limit Curve Name
  -100,                                    !- Economizer Minimum Limit Dry-Bulb Temperature {C}
  NoLockout,                               !- Lockout Type
  FixedMinimum,                            !- Minimum Limit Type
  {00000000-0000-0000-0058-000000000020},  !- Minimum Outdoor Air Schedule Name
  ,                                        !- Minimum Fraction of Outdoor Air Schedule Name
  ,                                        !- Maximum Fraction of Outdoor Air Schedule Name
  {00000000-0000-0000-0018-000000000001},  !- Controller Mechanical Ventilation
  ,                                        !- Time of Day Economizer Control Schedule Name
  No,                                      !- High Humidity Control
  ,                                        !- Humidistat Control Zone Name
  ,                                        !- High Humidity Outdoor Air Flow Ratio
  ,                                        !- Control High Indoor Humidity Based on Outdoor Humidity Ratio
  BypassWhenOAFlowGreaterThanMinimum,      !- Heat Recovery Bypass Control Type
  InterlockedWithMechanicalCooling;        !- Economizer Operation Staging

OS:Controller:OutdoorAir,
  {00000000-0000-0000-0019-000000000002},  !- Handle
  Controller Outdoor Air 2,                !- Name
  ,                                        !- Relief Air Outlet Node Name
  ,                                        !- Return Air Node Name
  ,                                        !- Mixed Air Node Name
  ,                                        !- Actuator Node Name
  autosize,                                !- Minimum Outdoor Air Flow Rate {m3/s}
  Autosize,                                !- Maximum Outdoor Air Flow Rate {m3/s}
  DifferentialEnthalpy,                    !- Economizer Control Type
  ModulateFlow,                            !- Economizer Control Action Type
  ,                                        !- Economizer Maximum Limit Dry-Bulb Temperature {C}
  ,                                        !- Economizer Maximum Limit Enthalpy {J/kg}
  ,                                        !- Economizer Maximum Limit Dewpoint Temperature {C}
  ,                                        !- Electronic Enthalpy Limit Curve Name
  ,                                        !- Economizer Minimum Limit Dry-Bulb Temperature {C}
  NoLockout,                               !- Lockout Type
  FixedMinimum,                            !- Minimum Limit Type
  {00000000-0000-0000-0058-000000000022},  !- Minimum Outdoor Air Schedule Name
  ,                                        !- Minimum Fraction of Outdoor Air Schedule Name
  ,                                        !- Maximum Fraction of Outdoor Air Schedule Name
  {00000000-0000-0000-0018-000000000002},  !- Controller Mechanical Ventilation
  ,                                        !- Time of Day Economizer Control Schedule Name
  No,                                      !- High Humidity Control
  ,                                        !- Humidistat Control Zone Name
  ,                                        !- High Humidity Outdoor Air Flow Ratio
  ,                                        !- Control High Indoor Humidity Based on Outdoor Humidity Ratio
  BypassWhenOAFlowGreaterThanMinimum,      !- Heat Recovery Bypass Control Type
  InterlockedWithMechanicalCooling;        !- Economizer Operation Staging

OS:Controller:OutdoorAir,
  {00000000-0000-0000-0019-000000000003},  !- Handle
  Controller Outdoor Air 3,                !- Name
  ,                                        !- Relief Air Outlet Node Name
  ,                                        !- Return Air Node Name
  ,                                        !- Mixed Air Node Name
  ,                                        !- Actuator Node Name
  autosize,                                !- Minimum Outdoor Air Flow Rate {m3/s}
  Autosize,                                !- Maximum Outdoor Air Flow Rate {m3/s}
  DifferentialEnthalpy,                    !- Economizer Control Type
  ModulateFlow,                            !- Economizer Control Action Type
  ,                                        !- Economizer Maximum Limit Dry-Bulb Temperature {C}
  ,                                        !- Economizer Maximum Limit Enthalpy {J/kg}
  ,                                        !- Economizer Maximum Limit Dewpoint Temperature {C}
  ,                                        !- Electronic Enthalpy Limit Curve Name
  ,                                        !- Economizer Minimum Limit Dry-Bulb Temperature {C}
  NoLockout,                               !- Lockout Type
  FixedMinimum,                            !- Minimum Limit Type
  {00000000-0000-0000-0058-000000000021},  !- Minimum Outdoor Air Schedule Name
  ,                                        !- Minimum Fraction of Outdoor Air Schedule Name
  ,                                        !- Maximum Fraction of Outdoor Air Schedule Name
  {00000000-0000-0000-0018-000000000003},  !- Controller Mechanical Ventilation
  ,                                        !- Time of Day Economizer Control Schedule Name
  No,                                      !- High Humidity Control
  ,                                        !- Humidistat Control Zone Name
  ,                                        !- High Humidity Outdoor Air Flow Ratio
  ,                                        !- Control High Indoor Humidity Based on Outdoor Humidity Ratio
  BypassWhenOAFlowGreaterThanMinimum,      !- Heat Recovery Bypass Control Type
  InterlockedWithMechanicalCooling;        !- Economizer Operation Staging

OS:Curve:Biquadratic,
  {00000000-0000-0000-0020-000000000001},  !- Handle
  Curve Biquadratic 1,                     !- Name
  0.942587793,                             !- Coefficient1 Constant
  0.009543347,                             !- Coefficient2 x
  0.00068377,                              !- Coefficient3 x**2
  -0.011042676,                            !- Coefficient4 y
  5.249e-06,                               !- Coefficient5 y**2
  -9.72e-06,                               !- Coefficient6 x*y
  17,                                      !- Minimum Value of x
  22,                                      !- Maximum Value of x
  13,                                      !- Minimum Value of y
  46;                                      !- Maximum Value of y

OS:Curve:Biquadratic,
  {00000000-0000-0000-0020-000000000002},  !- Handle
  Curve Biquadratic 2,                     !- Name
  0.342414409,                             !- Coefficient1 Constant
  0.034885008,                             !- Coefficient2 x
  -0.0006237,                              !- Coefficient3 x**2
  0.004977216,                             !- Coefficient4 y
  0.000437951,                             !- Coefficient5 y**2
  -0.000728028,                            !- Coefficient6 x*y
  17,                                      !- Minimum Value of x
  22,                                      !- Maximum Value of x
  13,                                      !- Minimum Value of y
  46;                                      !- Maximum Value of y

OS:Curve:Biquadratic,
  {00000000-0000-0000-0020-000000000003},  !- Handle
  Curve Biquadratic 3,                     !- Name
  0.867905,                                !- Coefficient1 Constant
  0.0142459,                               !- Coefficient2 x
  0.000554364,                             !- Coefficient3 x**2
  -0.00755748,                             !- Coefficient4 y
  3.3048e-05,                              !- Coefficient5 y**2
  -0.000191808,                            !- Coefficient6 x*y
  13,                                      !- Minimum Value of x
  24,                                      !- Maximum Value of x
  24,                                      !- Minimum Value of y
  46;                                      !- Maximum Value of y

OS:Curve:Biquadratic,
  {00000000-0000-0000-0020-000000000004},  !- Handle
  Curve Biquadratic 4,                     !- Name
  0.116936,                                !- Coefficient1 Constant
  0.0284933,                               !- Coefficient2 x
  -0.000411156,                            !- Coefficient3 x**2
  0.0214108,                               !- Coefficient4 y
  0.000161028,                             !- Coefficient5 y**2
  -0.000679104,                            !- Coefficient6 x*y
  13,                                      !- Minimum Value of x
  24,                                      !- Maximum Value of x
  24,                                      !- Minimum Value of y
  46;                                      !- Maximum Value of y

OS:Curve:Biquadratic,
  {00000000-0000-0000-0020-000000000005},  !- Handle
  Curve Biquadratic 5,                     !- Name
  0.867905,                                !- Coefficient1 Constant
  0.0142459,                               !- Coefficient2 x
  0.000554364,                             !- Coefficient3 x**2
  -0.00755748,                             !- Coefficient4 y
  3.3048e-05,                              !- Coefficient5 y**2
  -0.000191808,                            !- Coefficient6 x*y
  13,                                      !- Minimum Value of x
  24,                                      !- Maximum Value of x
  24,                                      !- Minimum Value of y
  46;                                      !- Maximum Value of y

OS:Curve:Biquadratic,
  {00000000-0000-0000-0020-000000000006},  !- Handle
  Curve Biquadratic 6,                     !- Name
  0.116936,                                !- Coefficient1 Constant
  0.0284933,                               !- Coefficient2 x
  -0.000411156,                            !- Coefficient3 x**2
  0.0214108,                               !- Coefficient4 y
  0.000161028,                             !- Coefficient5 y**2
  -0.000679104,                            !- Coefficient6 x*y
  13,                                      !- Minimum Value of x
  24,                                      !- Maximum Value of x
  24,                                      !- Minimum Value of y
  46;                                      !- Maximum Value of y

OS:Curve:Biquadratic,
  {00000000-0000-0000-0020-000000000007},  !- Handle
  DXCOOL-NECB2011-REF-CAPFT,               !- Name
  0.867905,                                !- Coefficient1 Constant
  0.0142459,                               !- Coefficient2 x
  0.00055436,                              !- Coefficient3 x**2
  -0.0075575,                              !- Coefficient4 y
  3.3e-05,                                 !- Coefficient5 y**2
  -0.0001918,                              !- Coefficient6 x*y
  13,                                      !- Minimum Value of x
  24,                                      !- Maximum Value of x
  24,                                      !- Minimum Value of y
  46;                                      !- Maximum Value of y

OS:Curve:Biquadratic,
  {00000000-0000-0000-0020-000000000008},  !- Handle
  DXCOOL-NECB2011-REF-COOLEIRFT,           !- Name
  0.1141714,                               !- Coefficient1 Constant
  0.02818224,                              !- Coefficient2 x
  -0.0004199,                              !- Coefficient3 x**2
  0.02141082,                              !- Coefficient4 y
  0.000161028,                             !- Coefficient5 y**2
  -0.000679104,                            !- Coefficient6 x*y
  13,                                      !- Minimum Value of x
  24,                                      !- Maximum Value of x
  24,                                      !- Minimum Value of y
  46;                                      !- Maximum Value of y

OS:Curve:Cubic,
  {00000000-0000-0000-0021-000000000001},  !- Handle
  Curve Cubic 1,                           !- Name
  0.0277,                                  !- Coefficient1 Constant
  4.9151,                                  !- Coefficient2 x
  -8.184,                                  !- Coefficient3 x**2
  4.2702,                                  !- Coefficient4 x**3
  0.7,                                     !- Minimum Value of x
  1;                                       !- Maximum Value of x

OS:Curve:Cubic,
  {00000000-0000-0000-0021-000000000002},  !- Handle
  Curve Cubic 2,                           !- Name
  0.0277,                                  !- Coefficient1 Constant
  4.9151,                                  !- Coefficient2 x
  -8.184,                                  !- Coefficient3 x**2
  4.2702,                                  !- Coefficient4 x**3
  0.7,                                     !- Minimum Value of x
  1;                                       !- Maximum Value of x

OS:Curve:Cubic,
  {00000000-0000-0000-0021-000000000003},  !- Handle
  DXCOOL-NECB2011-REF-COOLPLFFPLR,         !- Name
  0.0277,                                  !- Coefficient1 Constant
  4.9151,                                  !- Coefficient2 x
  -8.184,                                  !- Coefficient3 x**2
  4.2702,                                  !- Coefficient4 x**3
  0.7,                                     !- Minimum Value of x
  1;                                       !- Maximum Value of x

OS:Curve:Quadratic,
  {00000000-0000-0000-0022-000000000001},  !- Handle
  Curve Quadratic 1,                       !- Name
  0.8,                                     !- Coefficient1 Constant
  0.2,                                     !- Coefficient2 x
  0,                                       !- Coefficient3 x**2
  0.5,                                     !- Minimum Value of x
  1.5;                                     !- Maximum Value of x

OS:Curve:Quadratic,
  {00000000-0000-0000-0022-000000000002},  !- Handle
  Curve Quadratic 2,                       !- Name
  1.1552,                                  !- Coefficient1 Constant
  -0.1808,                                 !- Coefficient2 x
  0.0256,                                  !- Coefficient3 x**2
  0.5,                                     !- Minimum Value of x
  1.5;                                     !- Maximum Value of x

OS:Curve:Quadratic,
  {00000000-0000-0000-0022-000000000003},  !- Handle
  Curve Quadratic 3,                       !- Name
  0.85,                                    !- Coefficient1 Constant
  0.15,                                    !- Coefficient2 x
  0,                                       !- Coefficient3 x**2
  0,                                       !- Minimum Value of x
  1;                                       !- Maximum Value of x

OS:Curve:Quadratic,
  {00000000-0000-0000-0022-000000000004},  !- Handle
  Curve Quadratic 4,                       !- Name
  1,                                       !- Coefficient1 Constant
  0,                                       !- Coefficient2 x
  0,                                       !- Coefficient3 x**2
  0,                                       !- Minimum Value of x
  1;                                       !- Maximum Value of x

OS:Curve:Quadratic,
  {00000000-0000-0000-0022-000000000005},  !- Handle
  Curve Quadratic 5,                       !- Name
  1,                                       !- Coefficient1 Constant
  0,                                       !- Coefficient2 x
  0,                                       !- Coefficient3 x**2
  0,                                       !- Minimum Value of x
  1;                                       !- Maximum Value of x

OS:Curve:Quadratic,
  {00000000-0000-0000-0022-000000000006},  !- Handle
  Curve Quadratic 6,                       !- Name
  1,                                       !- Coefficient1 Constant
  0,                                       !- Coefficient2 x
  0,                                       !- Coefficient3 x**2
  0,                                       !- Minimum Value of x
  1;                                       !- Maximum Value of x

OS:Curve:Quadratic,
  {00000000-0000-0000-0022-000000000007},  !- Handle
  Curve Quadratic 7,                       !- Name
  1,                                       !- Coefficient1 Constant
  0,                                       !- Coefficient2 x
  0,                                       !- Coefficient3 x**2
  0,                                       !- Minimum Value of x
  1;                                       !- Maximum Value of x

OS:Curve:Quadratic,
  {00000000-0000-0000-0022-000000000008},  !- Handle
  DXCOOL-NECB2011-REF-CAPFFLOW,            !- Name
  0.8,                                     !- Coefficient1 Constant
  0.2,                                     !- Coefficient2 x
  0,                                       !- Coefficient3 x**2
  0.5,                                     !- Minimum Value of x
  1.5;                                     !- Maximum Value of x

OS:Curve:Quadratic,
  {00000000-0000-0000-0022-000000000009},  !- Handle
  DXCOOL-NECB2011-REF-COOLEIRFFLOW,        !- Name
  1.1552,                                  !- Coefficient1 Constant
  -0.1808,                                 !- Coefficient2 x
  0.0256,                                  !- Coefficient3 x**2
  0.5,                                     !- Minimum Value of x
  1.5;                                     !- Maximum Value of x

OS:Daylighting:Control,
  {00000000-0000-0000-0023-000000000001},  !- Handle
  Zone3 Bulk Storage daylighting control,  !- Name
  {00000000-0000-0000-0075-000000000003},  !- Space Name
  22.8588851907324,                        !- Position X-Coordinate {m}
  65.5288042134326,                        !- Position Y-Coordinate {m}
  0.8,                                     !- Position Z-Coordinate {m}
  ,                                        !- Psi Rotation Around X-Axis {deg}
  ,                                        !- Theta Rotation Around Y-Axis {deg}
  ,                                        !- Phi Rotation Around Z-Axis {deg}
  200,                                     !- Illuminance Setpoint {lux}
  Stepped,                                 !- Lighting Control Type
  ,                                        !- Minimum Input Power Fraction for Continuous Dimming Control
  ,                                        !- Minimum Light Output Fraction for Continuous Dimming Control
  2;                                       !- Number of Stepped Control Steps

OS:DefaultConstructionSet,
  {00000000-0000-0000-0024-000000000001},  !- Handle
  BTAP-Mass at hdd = 5000.0,               !- Name
  {00000000-0000-0000-0027-000000000002},  !- Default Exterior Surface Constructions Name
  {00000000-0000-0000-0027-000000000003},  !- Default Interior Surface Constructions Name
  {00000000-0000-0000-0027-000000000001},  !- Default Ground Contact Surface Constructions Name
  {00000000-0000-0000-0026-000000000001},  !- Default Exterior SubSurface Constructions Name
  {00000000-0000-0000-0026-000000000002},  !- Default Interior SubSurface Constructions Name
  {00000000-0000-0000-0017-000000000031},  !- Interior Partition Construction Name
  ,                                        !- Space Shading Construction Name
  ,                                        !- Building Shading Construction Name
  ,                                        !- Site Shading Construction Name
  ;                                        !- Adiabatic Surface Construction Name

OS:DefaultScheduleSet,
  {00000000-0000-0000-0025-000000000001},  !- Handle
  Space Function Office enclosed <= 25 m2 Schedule Set, !- Name
  ,                                        !- Hours of Operation Schedule Name
  {00000000-0000-0000-0058-000000000010},  !- Number of People Schedule Name
  {00000000-0000-0000-0058-000000000014},  !- People Activity Level Schedule Name
  {00000000-0000-0000-0058-000000000009},  !- Lighting Schedule Name
  {00000000-0000-0000-0058-000000000008},  !- Electric Equipment Schedule Name
  ,                                        !- Gas Equipment Schedule Name
  ,                                        !- Hot Water Equipment Schedule Name
  {00000000-0000-0000-0058-000000000002},  !- Infiltration Schedule Name
  ,                                        !- Steam Equipment Schedule Name
  ;                                        !- Other Equipment Schedule Name

OS:DefaultScheduleSet,
  {00000000-0000-0000-0025-000000000002},  !- Handle
  Space Function Warehouse storage area medium to bulky palletized items Schedule Set, !- Name
  ,                                        !- Hours of Operation Schedule Name
  {00000000-0000-0000-0058-000000000010},  !- Number of People Schedule Name
  {00000000-0000-0000-0058-000000000014},  !- People Activity Level Schedule Name
  {00000000-0000-0000-0058-000000000009},  !- Lighting Schedule Name
  {00000000-0000-0000-0058-000000000008},  !- Electric Equipment Schedule Name
  ,                                        !- Gas Equipment Schedule Name
  ,                                        !- Hot Water Equipment Schedule Name
  {00000000-0000-0000-0058-000000000002},  !- Infiltration Schedule Name
  ,                                        !- Steam Equipment Schedule Name
  ;                                        !- Other Equipment Schedule Name

OS:DefaultScheduleSet,
  {00000000-0000-0000-0025-000000000003},  !- Handle
  Space Function Warehouse storage area small hand-carried items(4) Schedule Set, !- Name
  ,                                        !- Hours of Operation Schedule Name
  {00000000-0000-0000-0058-000000000010},  !- Number of People Schedule Name
  {00000000-0000-0000-0058-000000000014},  !- People Activity Level Schedule Name
  {00000000-0000-0000-0058-000000000009},  !- Lighting Schedule Name
  {00000000-0000-0000-0058-000000000008},  !- Electric Equipment Schedule Name
  ,                                        !- Gas Equipment Schedule Name
  ,                                        !- Hot Water Equipment Schedule Name
  {00000000-0000-0000-0058-000000000002},  !- Infiltration Schedule Name
  ,                                        !- Steam Equipment Schedule Name
  ;                                        !- Other Equipment Schedule Name

OS:DefaultSubSurfaceConstructions,
  {00000000-0000-0000-0026-000000000001},  !- Handle
  BTAP-Mass at hdd = 5000.0,               !- Name
  {00000000-0000-0000-0017-000000000008},  !- Fixed Window Construction Name
  {00000000-0000-0000-0017-000000000008},  !- Operable Window Construction Name
  {00000000-0000-0000-0017-000000000006},  !- Door Construction Name
  {00000000-0000-0000-0017-000000000012},  !- Glass Door Construction Name
  {00000000-0000-0000-0017-000000000014},  !- Overhead Door Construction Name
  {00000000-0000-0000-0017-000000000018},  !- Skylight Construction Name
  {00000000-0000-0000-0017-000000000004},  !- Tubular Daylight Dome Construction Name
  {00000000-0000-0000-0017-000000000002};  !- Tubular Daylight Diffuser Construction Name

OS:DefaultSubSurfaceConstructions,
  {00000000-0000-0000-0026-000000000002},  !- Handle
  Default Sub Surface Constructions 2,     !- Name
  {00000000-0000-0000-0017-000000000033},  !- Fixed Window Construction Name
  {00000000-0000-0000-0017-000000000033},  !- Operable Window Construction Name
  {00000000-0000-0000-0017-000000000029},  !- Door Construction Name
  ,                                        !- Glass Door Construction Name
  ,                                        !- Overhead Door Construction Name
  ,                                        !- Skylight Construction Name
  ,                                        !- Tubular Daylight Dome Construction Name
  ;                                        !- Tubular Daylight Diffuser Construction Name

OS:DefaultSubSurfaceConstructions,
  {00000000-0000-0000-0026-000000000003},  !- Handle
  NECB2011 - FullSrvRest - WholeBuilding - NECB HDD Method at hdd = 5000.0, !- Name
  {00000000-0000-0000-0017-000000000007},  !- Fixed Window Construction Name
  {00000000-0000-0000-0017-000000000007},  !- Operable Window Construction Name
  {00000000-0000-0000-0017-000000000005},  !- Door Construction Name
  {00000000-0000-0000-0017-000000000011},  !- Glass Door Construction Name
  {00000000-0000-0000-0017-000000000013},  !- Overhead Door Construction Name
  {00000000-0000-0000-0017-000000000017},  !- Skylight Construction Name
  {00000000-0000-0000-0017-000000000003},  !- Tubular Daylight Dome Construction Name
  {00000000-0000-0000-0017-000000000001};  !- Tubular Daylight Diffuser Construction Name

OS:DefaultSurfaceConstructions,
  {00000000-0000-0000-0027-000000000001},  !- Handle
  BTAP-Mass at hdd = 5000.0 1,             !- Name
  {00000000-0000-0000-0017-000000000022},  !- Floor Construction Name
  {00000000-0000-0000-0017-000000000027},  !- Wall Construction Name
  {00000000-0000-0000-0017-000000000025};  !- Roof Ceiling Construction Name

OS:DefaultSurfaceConstructions,
  {00000000-0000-0000-0027-000000000002},  !- Handle
  BTAP-Mass at hdd = 5000.0,               !- Name
  {00000000-0000-0000-0017-000000000010},  !- Floor Construction Name
  {00000000-0000-0000-0017-000000000020},  !- Wall Construction Name
  {00000000-0000-0000-0017-000000000016};  !- Roof Ceiling Construction Name

OS:DefaultSurfaceConstructions,
  {00000000-0000-0000-0027-000000000003},  !- Handle
  Default Surface Constructions 2,         !- Name
  {00000000-0000-0000-0017-000000000030},  !- Floor Construction Name
  {00000000-0000-0000-0017-000000000032},  !- Wall Construction Name
  {00000000-0000-0000-0017-000000000028};  !- Roof Ceiling Construction Name

OS:DefaultSurfaceConstructions,
  {00000000-0000-0000-0027-000000000004},  !- Handle
  NECB2011 - FullSrvRest - WholeBuilding - NECB HDD Method at hdd = 5000.0 1, !- Name
  {00000000-0000-0000-0017-000000000021},  !- Floor Construction Name
  {00000000-0000-0000-0017-000000000026},  !- Wall Construction Name
  {00000000-0000-0000-0017-000000000024};  !- Roof Ceiling Construction Name

OS:DefaultSurfaceConstructions,
  {00000000-0000-0000-0027-000000000005},  !- Handle
  NECB2011 - FullSrvRest - WholeBuilding - NECB HDD Method at hdd = 5000.0, !- Name
  {00000000-0000-0000-0017-000000000009},  !- Floor Construction Name
  {00000000-0000-0000-0017-000000000019},  !- Wall Construction Name
  {00000000-0000-0000-0017-000000000015};  !- Roof Ceiling Construction Name

OS:DesignSpecification:OutdoorAir,
  {00000000-0000-0000-0028-000000000001},  !- Handle
  Space Function Office enclosed <= 25 m2 Ventilation, !- Name
  Sum,                                     !- Outdoor Air Method
  0.002539077244416,                       !- Outdoor Air Flow per Person {m3/s-person}
  0.0003048,                               !- Outdoor Air Flow per Floor Area {m3/s-m2}
  ,                                        !- Outdoor Air Flow Rate {m3/s}
  ,                                        !- Outdoor Air Flow Air Changes per Hour {1/hr}
  ;                                        !- Outdoor Air Flow Rate Fraction Schedule Name

OS:DesignSpecification:OutdoorAir,
  {00000000-0000-0000-0028-000000000002},  !- Handle
  Space Function Warehouse storage area medium to bulky palletized items Ventilation, !- Name
  Sum,                                     !- Outdoor Air Method
  0,                                       !- Outdoor Air Flow per Person {m3/s-person}
  0.0003048,                               !- Outdoor Air Flow per Floor Area {m3/s-m2}
  ,                                        !- Outdoor Air Flow Rate {m3/s}
  ,                                        !- Outdoor Air Flow Air Changes per Hour {1/hr}
  ;                                        !- Outdoor Air Flow Rate Fraction Schedule Name

OS:DesignSpecification:OutdoorAir,
  {00000000-0000-0000-0028-000000000003},  !- Handle
  Space Function Warehouse storage area small hand-carried items(4) Ventilation, !- Name
  Sum,                                     !- Outdoor Air Method
  0,                                       !- Outdoor Air Flow per Person {m3/s-person}
  0.0003048,                               !- Outdoor Air Flow per Floor Area {m3/s-m2}
  ,                                        !- Outdoor Air Flow Rate {m3/s}
  ,                                        !- Outdoor Air Flow Air Changes per Hour {1/hr}
  ;                                        !- Outdoor Air Flow Rate Fraction Schedule Name

OS:ElectricEquipment,
  {00000000-0000-0000-0029-000000000001},  !- Handle
  Space Function Office enclosed <= 25 m2 Elec Equip, !- Name
  {00000000-0000-0000-0030-000000000001},  !- Electric Equipment Definition Name
  {00000000-0000-0000-0077-000000000001},  !- Space or SpaceType Name
  ,                                        !- Schedule Name
  ,                                        !- Multiplier
  General;                                 !- End-Use Subcategory

OS:ElectricEquipment,
  {00000000-0000-0000-0029-000000000002},  !- Handle
  Space Function Warehouse storage area medium to bulky palletized items Elec Equip, !- Name
  {00000000-0000-0000-0030-000000000002},  !- Electric Equipment Definition Name
  {00000000-0000-0000-0077-000000000002},  !- Space or SpaceType Name
  ,                                        !- Schedule Name
  ,                                        !- Multiplier
  General;                                 !- End-Use Subcategory

OS:ElectricEquipment,
  {00000000-0000-0000-0029-000000000003},  !- Handle
  Space Function Warehouse storage area small hand-carried items(4) Elec Equip, !- Name
  {00000000-0000-0000-0030-000000000003},  !- Electric Equipment Definition Name
  {00000000-0000-0000-0077-000000000003},  !- Space or SpaceType Name
  ,                                        !- Schedule Name
  ,                                        !- Multiplier
  General;                                 !- End-Use Subcategory

OS:ElectricEquipment:Definition,
  {00000000-0000-0000-0030-000000000001},  !- Handle
  Space Function Office enclosed <= 25 m2 Elec Equip Definition, !- Name
  Watts/Area,                              !- Design Level Calculation Method
  ,                                        !- Design Level {W}
  7.50272566220473,                        !- Watts per Space Floor Area {W/m2}
  ,                                        !- Watts per Person {W/person}
  ,                                        !- Fraction Latent
  0.5;                                     !- Fraction Radiant

OS:ElectricEquipment:Definition,
  {00000000-0000-0000-0030-000000000002},  !- Handle
  Space Function Warehouse storage area medium to bulky palletized items Elec Equip Definition, !- Name
  Watts/Area,                              !- Design Level Calculation Method
  ,                                        !- Design Level {W}
  1.0003634216273,                         !- Watts per Space Floor Area {W/m2}
  ,                                        !- Watts per Person {W/person}
  ,                                        !- Fraction Latent
  0.5;                                     !- Fraction Radiant

OS:ElectricEquipment:Definition,
  {00000000-0000-0000-0030-000000000003},  !- Handle
  Space Function Warehouse storage area small hand-carried items(4) Elec Equip Definition, !- Name
  Watts/Area,                              !- Design Level Calculation Method
  ,                                        !- Design Level {W}
  1.0003634216273,                         !- Watts per Space Floor Area {W/m2}
  ,                                        !- Watts per Person {W/person}
  ,                                        !- Fraction Latent
  0.5;                                     !- Fraction Radiant

OS:EnergyManagementSystem:Actuator,
  {00000000-0000-0000-0031-000000000001},  !- Handle
  ems_sys_4_mixed_shr_none_sc_dx_sh_c_e_ssf_cv_zh_b_e_zc_none_srf_none__1_ClgSch0, !- Name
  {00000000-0000-0000-0058-000000000012},  !- Actuated Component Name
  Schedule:Year,                           !- Actuated Component Type
  Schedule Value,                          !- Actuated Component Control Type
  ;                                        !- Zone or Space Name

OS:EnergyManagementSystem:Actuator,
  {00000000-0000-0000-0031-000000000002},  !- Handle
  ems_sys_4_mixed_shr_none_sc_dx_sh_c_e_ssf_cv_zh_b_e_zc_none_srf_none__1_HtgSch0, !- Name
  {00000000-0000-0000-0058-000000000013},  !- Actuated Component Name
  Schedule:Year,                           !- Actuated Component Type
  Schedule Value,                          !- Actuated Component Control Type
  ;                                        !- Zone or Space Name

OS:EnergyManagementSystem:Actuator,
  {00000000-0000-0000-0031-000000000003},  !- Handle
  ems_sys_4_mixed_shr_none_sc_dx_sh_c_e_ssf_cv_zh_b_e_zc_none_srf_none__ClgSch0, !- Name
  {00000000-0000-0000-0058-000000000012},  !- Actuated Component Name
  Schedule:Year,                           !- Actuated Component Type
  Schedule Value,                          !- Actuated Component Control Type
  ;                                        !- Zone or Space Name

OS:EnergyManagementSystem:Actuator,
  {00000000-0000-0000-0031-000000000004},  !- Handle
  ems_sys_4_mixed_shr_none_sc_dx_sh_c_e_ssf_cv_zh_b_e_zc_none_srf_none__HtgSch0, !- Name
  {00000000-0000-0000-0058-000000000013},  !- Actuated Component Name
  Schedule:Year,                           !- Actuated Component Type
  Schedule Value,                          !- Actuated Component Control Type
  ;                                        !- Zone or Space Name

OS:EnergyManagementSystem:Program,
  {00000000-0000-0000-0032-000000000001},  !- Handle
  ems_sys_4_mixed_shr_none_sc_dx_sh_c_e_ssf_cv_zh_b_e_zc_none_srf_none__1_OptimumStartProg0, !- Name
<<<<<<< HEAD
  IF DaylightSavings==0 && DayOfWeek>1 && Hour==5 && {b1b4b759-9f4f-4d61-829f-99bdfa66d825}<23.9 && {b1b4b759-9f4f-4d61-829f-99bdfa66d825}>1.7, !- Program Line 1
  SET {46ba2944-302b-4912-97f4-d7580cc40da0} = 29.4, !- Program Line 2
  SET {f36f2ec2-0160-46bc-bebc-f867ee01cc22} = 15.6, !- Program Line 3
  ELSEIF DaylightSavings==0 && DayOfWeek==1 && Hour==7 && {b1b4b759-9f4f-4d61-829f-99bdfa66d825}<23.9 && {b1b4b759-9f4f-4d61-829f-99bdfa66d825}>1.7, !- Program Line 4
  SET {46ba2944-302b-4912-97f4-d7580cc40da0} = 29.4, !- Program Line 5
  SET {f36f2ec2-0160-46bc-bebc-f867ee01cc22} = 15.6, !- Program Line 6
  ELSEIF DaylightSavings==1 && DayOfWeek>1 && Hour==4 && {b1b4b759-9f4f-4d61-829f-99bdfa66d825}<23.9 && {b1b4b759-9f4f-4d61-829f-99bdfa66d825}>1.7, !- Program Line 7
  SET {46ba2944-302b-4912-97f4-d7580cc40da0} = 29.4, !- Program Line 8
  SET {f36f2ec2-0160-46bc-bebc-f867ee01cc22} = 15.6, !- Program Line 9
  ELSEIF DaylightSavings==1 && DayOfWeek==1 && Hour==6 && {b1b4b759-9f4f-4d61-829f-99bdfa66d825}<23.9 && {b1b4b759-9f4f-4d61-829f-99bdfa66d825}>1.7, !- Program Line 10
  SET {46ba2944-302b-4912-97f4-d7580cc40da0} = 29.4, !- Program Line 11
  SET {f36f2ec2-0160-46bc-bebc-f867ee01cc22} = 15.6, !- Program Line 12
  ELSE,                                    !- Program Line 13
  SET {46ba2944-302b-4912-97f4-d7580cc40da0} = NULL, !- Program Line 14
  SET {f36f2ec2-0160-46bc-bebc-f867ee01cc22} = NULL, !- Program Line 15
=======
  IF DaylightSavings==0 && DayOfWeek>1 && Hour==5 && {e3a3ba80-5af4-4c0c-88e3-b0561b441a90}<23.9 && {e3a3ba80-5af4-4c0c-88e3-b0561b441a90}>1.7, !- Program Line 1
  SET {6f68f015-2c03-4bad-bf03-10ee64b24dbf} = 29.4, !- Program Line 2
  SET {af31ab9c-3d3b-4c0f-ae43-f356e032fac7} = 15.6, !- Program Line 3
  ELSEIF DaylightSavings==0 && DayOfWeek==1 && Hour==7 && {e3a3ba80-5af4-4c0c-88e3-b0561b441a90}<23.9 && {e3a3ba80-5af4-4c0c-88e3-b0561b441a90}>1.7, !- Program Line 4
  SET {6f68f015-2c03-4bad-bf03-10ee64b24dbf} = 29.4, !- Program Line 5
  SET {af31ab9c-3d3b-4c0f-ae43-f356e032fac7} = 15.6, !- Program Line 6
  ELSEIF DaylightSavings==1 && DayOfWeek>1 && Hour==4 && {e3a3ba80-5af4-4c0c-88e3-b0561b441a90}<23.9 && {e3a3ba80-5af4-4c0c-88e3-b0561b441a90}>1.7, !- Program Line 7
  SET {6f68f015-2c03-4bad-bf03-10ee64b24dbf} = 29.4, !- Program Line 8
  SET {af31ab9c-3d3b-4c0f-ae43-f356e032fac7} = 15.6, !- Program Line 9
  ELSEIF DaylightSavings==1 && DayOfWeek==1 && Hour==6 && {e3a3ba80-5af4-4c0c-88e3-b0561b441a90}<23.9 && {e3a3ba80-5af4-4c0c-88e3-b0561b441a90}>1.7, !- Program Line 10
  SET {6f68f015-2c03-4bad-bf03-10ee64b24dbf} = 29.4, !- Program Line 11
  SET {af31ab9c-3d3b-4c0f-ae43-f356e032fac7} = 15.6, !- Program Line 12
  ELSE,                                    !- Program Line 13
  SET {6f68f015-2c03-4bad-bf03-10ee64b24dbf} = NULL, !- Program Line 14
  SET {af31ab9c-3d3b-4c0f-ae43-f356e032fac7} = NULL, !- Program Line 15
>>>>>>> f531be1f
  ENDIF;                                   !- Program Line 16

OS:EnergyManagementSystem:Program,
  {00000000-0000-0000-0032-000000000002},  !- Handle
  ems_sys_4_mixed_shr_none_sc_dx_sh_c_e_ssf_cv_zh_b_e_zc_none_srf_none__OptimumStartProg0, !- Name
<<<<<<< HEAD
  IF DaylightSavings==0 && DayOfWeek>1 && Hour==5 && {21fa3572-32f1-491b-9f73-a7bce1981be2}<23.9 && {21fa3572-32f1-491b-9f73-a7bce1981be2}>1.7, !- Program Line 1
  SET {985080a4-e52d-439a-8d42-ce8698edcb07} = 29.4, !- Program Line 2
  SET {2b9e8135-43aa-485c-b6bd-9b82b8632ba8} = 15.6, !- Program Line 3
  ELSEIF DaylightSavings==0 && DayOfWeek==1 && Hour==7 && {21fa3572-32f1-491b-9f73-a7bce1981be2}<23.9 && {21fa3572-32f1-491b-9f73-a7bce1981be2}>1.7, !- Program Line 4
  SET {985080a4-e52d-439a-8d42-ce8698edcb07} = 29.4, !- Program Line 5
  SET {2b9e8135-43aa-485c-b6bd-9b82b8632ba8} = 15.6, !- Program Line 6
  ELSEIF DaylightSavings==1 && DayOfWeek>1 && Hour==4 && {21fa3572-32f1-491b-9f73-a7bce1981be2}<23.9 && {21fa3572-32f1-491b-9f73-a7bce1981be2}>1.7, !- Program Line 7
  SET {985080a4-e52d-439a-8d42-ce8698edcb07} = 29.4, !- Program Line 8
  SET {2b9e8135-43aa-485c-b6bd-9b82b8632ba8} = 15.6, !- Program Line 9
  ELSEIF DaylightSavings==1 && DayOfWeek==1 && Hour==6 && {21fa3572-32f1-491b-9f73-a7bce1981be2}<23.9 && {21fa3572-32f1-491b-9f73-a7bce1981be2}>1.7, !- Program Line 10
  SET {985080a4-e52d-439a-8d42-ce8698edcb07} = 29.4, !- Program Line 11
  SET {2b9e8135-43aa-485c-b6bd-9b82b8632ba8} = 15.6, !- Program Line 12
  ELSE,                                    !- Program Line 13
  SET {985080a4-e52d-439a-8d42-ce8698edcb07} = NULL, !- Program Line 14
  SET {2b9e8135-43aa-485c-b6bd-9b82b8632ba8} = NULL, !- Program Line 15
=======
  IF DaylightSavings==0 && DayOfWeek>1 && Hour==5 && {32eb468a-d9ba-4569-9a4a-a6fd8e9d5aca}<23.9 && {32eb468a-d9ba-4569-9a4a-a6fd8e9d5aca}>1.7, !- Program Line 1
  SET {047c55f8-3228-43a4-9e8f-b8ea3a5b6686} = 29.4, !- Program Line 2
  SET {3c3ac068-908a-430a-b67b-0c5001f5de07} = 15.6, !- Program Line 3
  ELSEIF DaylightSavings==0 && DayOfWeek==1 && Hour==7 && {32eb468a-d9ba-4569-9a4a-a6fd8e9d5aca}<23.9 && {32eb468a-d9ba-4569-9a4a-a6fd8e9d5aca}>1.7, !- Program Line 4
  SET {047c55f8-3228-43a4-9e8f-b8ea3a5b6686} = 29.4, !- Program Line 5
  SET {3c3ac068-908a-430a-b67b-0c5001f5de07} = 15.6, !- Program Line 6
  ELSEIF DaylightSavings==1 && DayOfWeek>1 && Hour==4 && {32eb468a-d9ba-4569-9a4a-a6fd8e9d5aca}<23.9 && {32eb468a-d9ba-4569-9a4a-a6fd8e9d5aca}>1.7, !- Program Line 7
  SET {047c55f8-3228-43a4-9e8f-b8ea3a5b6686} = 29.4, !- Program Line 8
  SET {3c3ac068-908a-430a-b67b-0c5001f5de07} = 15.6, !- Program Line 9
  ELSEIF DaylightSavings==1 && DayOfWeek==1 && Hour==6 && {32eb468a-d9ba-4569-9a4a-a6fd8e9d5aca}<23.9 && {32eb468a-d9ba-4569-9a4a-a6fd8e9d5aca}>1.7, !- Program Line 10
  SET {047c55f8-3228-43a4-9e8f-b8ea3a5b6686} = 29.4, !- Program Line 11
  SET {3c3ac068-908a-430a-b67b-0c5001f5de07} = 15.6, !- Program Line 12
  ELSE,                                    !- Program Line 13
  SET {047c55f8-3228-43a4-9e8f-b8ea3a5b6686} = NULL, !- Program Line 14
  SET {3c3ac068-908a-430a-b67b-0c5001f5de07} = NULL, !- Program Line 15
>>>>>>> f531be1f
  ENDIF;                                   !- Program Line 16

OS:EnergyManagementSystem:ProgramCallingManager,
  {00000000-0000-0000-0033-000000000001},  !- Handle
  ems_sys_4_mixed_shr_none_sc_dx_sh_c_e_ssf_cv_zh_b_e_zc_none_srf_none__1_OptimumStartCallingManager0, !- Name
  BeginTimestepBeforePredictor,            !- EnergyPlus Model Calling Point
  {00000000-0000-0000-0032-000000000001};  !- Program Name 1

OS:EnergyManagementSystem:ProgramCallingManager,
  {00000000-0000-0000-0033-000000000002},  !- Handle
  ems_sys_4_mixed_shr_none_sc_dx_sh_c_e_ssf_cv_zh_b_e_zc_none_srf_none__OptimumStartCallingManager0, !- Name
  BeginTimestepBeforePredictor,            !- EnergyPlus Model Calling Point
  {00000000-0000-0000-0032-000000000002};  !- Program Name 1

OS:EnergyManagementSystem:Sensor,
  {00000000-0000-0000-0034-000000000001},  !- Handle
  OAT,                                     !- Name
  Environment,                             !- Output Variable or Output Meter Index Key Name
  Site Outdoor Air Drybulb Temperature;    !- Output Variable or Output Meter Name

OS:EnergyManagementSystem:Sensor,
  {00000000-0000-0000-0034-000000000002},  !- Handle
  OAT_1,                                   !- Name
  Environment,                             !- Output Variable or Output Meter Index Key Name
  Site Outdoor Air Drybulb Temperature;    !- Output Variable or Output Meter Name

OS:Facility,
  {00000000-0000-0000-0035-000000000001};  !- Handle

OS:Fan:ConstantVolume,
  {00000000-0000-0000-0036-000000000001},  !- Handle
  Fan Constant Volume 1,                   !- Name
  {00000000-0000-0000-0055-000000000001},  !- Availability Schedule Name
  0.39975,                                 !- Fan Total Efficiency
  640,                                     !- Pressure Rise {Pa}
  AutoSize,                                !- Maximum Flow Rate {m3/s}
  0.615,                                   !- Motor Efficiency
  ,                                        !- Motor In Airstream Fraction
  {00000000-0000-0000-0014-000000000015},  !- Air Inlet Node Name
  {00000000-0000-0000-0014-000000000013},  !- Air Outlet Node Name
  ;                                        !- End-Use Subcategory

OS:Fan:ConstantVolume,
  {00000000-0000-0000-0036-000000000002},  !- Handle
  Fan Constant Volume 2,                   !- Name
  {00000000-0000-0000-0055-000000000001},  !- Availability Schedule Name
  0.39975,                                 !- Fan Total Efficiency
  640,                                     !- Pressure Rise {Pa}
  AutoSize,                                !- Maximum Flow Rate {m3/s}
  0.615,                                   !- Motor Efficiency
  ,                                        !- Motor In Airstream Fraction
  {00000000-0000-0000-0014-000000000035},  !- Air Inlet Node Name
  {00000000-0000-0000-0014-000000000033},  !- Air Outlet Node Name
  ;                                        !- End-Use Subcategory

OS:Fan:ConstantVolume,
  {00000000-0000-0000-0036-000000000003},  !- Handle
  Fan Constant Volume 3,                   !- Name
  {00000000-0000-0000-0055-000000000001},  !- Availability Schedule Name
  0.39975,                                 !- Fan Total Efficiency
  640,                                     !- Pressure Rise {Pa}
  AutoSize,                                !- Maximum Flow Rate {m3/s}
  0.615,                                   !- Motor Efficiency
  ,                                        !- Motor In Airstream Fraction
  {00000000-0000-0000-0014-000000000055},  !- Air Inlet Node Name
  {00000000-0000-0000-0014-000000000053},  !- Air Outlet Node Name
  ;                                        !- End-Use Subcategory

OS:Foundation:Kiva,
  {00000000-0000-0000-0037-000000000001},  !- Handle
  Bldg Kiva Foundation,                    !- Name
  ,                                        !- Initial Indoor Air Temperature {C}
  ,                                        !- Interior Horizontal Insulation Material Name
  ,                                        !- Interior Horizontal Insulation Depth {m}
  ,                                        !- Interior Horizontal Insulation Width {m}
  ,                                        !- Interior Vertical Insulation Material Name
  ,                                        !- Interior Vertical Insulation Depth {m}
  ,                                        !- Exterior Horizontal Insulation Material Name
  ,                                        !- Exterior Horizontal Insulation Depth {m}
  ,                                        !- Exterior Horizontal Insulation Width {m}
  ,                                        !- Exterior Vertical Insulation Material Name
  ,                                        !- Exterior Vertical Insulation Depth {m}
  0,                                       !- Wall Height Above Grade {m}
  0,                                       !- Wall Depth Below Slab {m}
  ,                                        !- Footing Wall Construction Name
  ,                                        !- Footing Material Name
  ;                                        !- Footing Depth {m}

OS:Foundation:Kiva:Settings,
  {00000000-0000-0000-0038-000000000001},  !- Handle
  ,                                        !- Soil Conductivity {W/m-K}
  ,                                        !- Soil Density {kg/m3}
  ,                                        !- Soil Specific Heat {J/kg-K}
  ,                                        !- Ground Solar Absorptivity {dimensionless}
  ,                                        !- Ground Thermal Absorptivity {dimensionless}
  ,                                        !- Ground Surface Roughness {m}
  ,                                        !- Far-Field Width {m}
  ,                                        !- Deep-Ground Boundary Condition
  ,                                        !- Deep-Ground Depth {m}
  ,                                        !- Minimum Cell Dimension {m}
  ,                                        !- Maximum Cell Growth Coefficient {dimensionless}
  ;                                        !- Simulation Timestep

OS:HeatExchanger:AirToAir:SensibleAndLatent,
  {00000000-0000-0000-0039-000000000001},  !- Handle
  sys_3|mixed|shr>none|sc>dx|sh>c-e|ssf>cv|zh>b-e|zc>none|srf>none| ERV, !- Name
  {00000000-0000-0000-0055-000000000001},  !- Availability Schedule
  autosize,                                !- Nominal Supply Air Flow Rate {m3/s}
  0.5,                                     !- Sensible Effectiveness at 100% Heating Air Flow {dimensionless}
  0.5,                                     !- Latent Effectiveness at 100% Heating Air Flow {dimensionless}
  0.5,                                     !- Sensible Effectiveness at 75% Heating Air Flow {dimensionless}
  0.5,                                     !- Latent Effectiveness at 75% Heating Air Flow {dimensionless}
  0.5,                                     !- Sensible Effectiveness at 100% Cooling Air Flow {dimensionless}
  0.5,                                     !- Latent Effectiveness at 100% Cooling Air Flow {dimensionless}
  0.5,                                     !- Sensible Effectiveness at 75% Cooling Air Flow {dimensionless}
  0.5,                                     !- Latent Effectiveness at 75% Cooling Air Flow {dimensionless}
  {00000000-0000-0000-0014-000000000105},  !- Supply Air Inlet Node
  {00000000-0000-0000-0014-000000000106},  !- Supply Air Outlet Node
  {00000000-0000-0000-0014-000000000109},  !- Exhaust Air Inlet Node
  {00000000-0000-0000-0014-000000000110},  !- Exhaust Air Outlet Node
  123.389223024837,                        !- Nominal Electric Power {W}
  Yes,                                     !- Supply Air Outlet Temperature Control
  Rotary,                                  !- Heat Exchanger Type
  ExhaustOnly,                             !- Frost Control Type
  -23.3,                                   !- Threshold Temperature {C}
  0.167,                                   !- Initial Defrost Time Fraction {dimensionless}
  1.44,                                    !- Rate of Defrost Time Fraction Increase {1/K}
  Yes;                                     !- Economizer Lockout

OS:HeatExchanger:AirToAir:SensibleAndLatent,
  {00000000-0000-0000-0039-000000000002},  !- Handle
  sys_4|mixed|shr>none|sc>dx|sh>c-e|ssf>cv|zh>b-e|zc>none|srf>none| 1 ERV, !- Name
  {00000000-0000-0000-0055-000000000001},  !- Availability Schedule
  autosize,                                !- Nominal Supply Air Flow Rate {m3/s}
  0.5,                                     !- Sensible Effectiveness at 100% Heating Air Flow {dimensionless}
  0.5,                                     !- Latent Effectiveness at 100% Heating Air Flow {dimensionless}
  0.5,                                     !- Sensible Effectiveness at 75% Heating Air Flow {dimensionless}
  0.5,                                     !- Latent Effectiveness at 75% Heating Air Flow {dimensionless}
  0.5,                                     !- Sensible Effectiveness at 100% Cooling Air Flow {dimensionless}
  0.5,                                     !- Latent Effectiveness at 100% Cooling Air Flow {dimensionless}
  0.5,                                     !- Sensible Effectiveness at 75% Cooling Air Flow {dimensionless}
  0.5,                                     !- Latent Effectiveness at 75% Cooling Air Flow {dimensionless}
  {00000000-0000-0000-0014-000000000117},  !- Supply Air Inlet Node
  {00000000-0000-0000-0014-000000000118},  !- Supply Air Outlet Node
  {00000000-0000-0000-0014-000000000121},  !- Exhaust Air Inlet Node
  {00000000-0000-0000-0014-000000000122},  !- Exhaust Air Outlet Node
  750.879776984606,                        !- Nominal Electric Power {W}
  Yes,                                     !- Supply Air Outlet Temperature Control
  Rotary,                                  !- Heat Exchanger Type
  ExhaustOnly,                             !- Frost Control Type
  -23.3,                                   !- Threshold Temperature {C}
  0.167,                                   !- Initial Defrost Time Fraction {dimensionless}
  1.44,                                    !- Rate of Defrost Time Fraction Increase {1/K}
  Yes;                                     !- Economizer Lockout

OS:HeatExchanger:AirToAir:SensibleAndLatent,
  {00000000-0000-0000-0039-000000000003},  !- Handle
  sys_4|mixed|shr>none|sc>dx|sh>c-e|ssf>cv|zh>b-e|zc>none|srf>none| ERV, !- Name
  {00000000-0000-0000-0055-000000000001},  !- Availability Schedule
  autosize,                                !- Nominal Supply Air Flow Rate {m3/s}
  0.5,                                     !- Sensible Effectiveness at 100% Heating Air Flow {dimensionless}
  0.5,                                     !- Latent Effectiveness at 100% Heating Air Flow {dimensionless}
  0.5,                                     !- Sensible Effectiveness at 75% Heating Air Flow {dimensionless}
  0.5,                                     !- Latent Effectiveness at 75% Heating Air Flow {dimensionless}
  0.5,                                     !- Sensible Effectiveness at 100% Cooling Air Flow {dimensionless}
  0.5,                                     !- Latent Effectiveness at 100% Cooling Air Flow {dimensionless}
  0.5,                                     !- Sensible Effectiveness at 75% Cooling Air Flow {dimensionless}
  0.5,                                     !- Latent Effectiveness at 75% Cooling Air Flow {dimensionless}
  {00000000-0000-0000-0014-000000000111},  !- Supply Air Inlet Node
  {00000000-0000-0000-0014-000000000112},  !- Supply Air Outlet Node
  {00000000-0000-0000-0014-000000000115},  !- Exhaust Air Inlet Node
  {00000000-0000-0000-0014-000000000116},  !- Exhaust Air Outlet Node
  354.730337819395,                        !- Nominal Electric Power {W}
  Yes,                                     !- Supply Air Outlet Temperature Control
  Rotary,                                  !- Heat Exchanger Type
  ExhaustOnly,                             !- Frost Control Type
  -23.3,                                   !- Threshold Temperature {C}
  0.167,                                   !- Initial Defrost Time Fraction {dimensionless}
  1.44,                                    !- Rate of Defrost Time Fraction Increase {1/K}
  Yes;                                     !- Economizer Lockout

OS:LifeCycleCost:Parameters,
  {00000000-0000-0000-0040-000000000001},  !- Handle
  FEMP,                                    !- Analysis Type
  ,                                        !- Discounting Convention
  ,                                        !- Inflation Approach
  ,                                        !- Real Discount Rate
  ,                                        !- Nominal Discount Rate
  ,                                        !- Inflation
  ,                                        !- Base Date Month
  ,                                        !- Base Date Year
  ,                                        !- Service Date Month
  ,                                        !- Service Date Year
  ,                                        !- Length of Study Period in Years
  ,                                        !- Tax Rate
  ,                                        !- Depreciation Method
  Yes;                                     !- Use NIST Fuel Escalation Rates

OS:Lights,
  {00000000-0000-0000-0041-000000000001},  !- Handle
  Space Function Office enclosed <= 25 m2 Lights, !- Name
  {00000000-0000-0000-0042-000000000001},  !- Lights Definition Name
  {00000000-0000-0000-0077-000000000001},  !- Space or SpaceType Name
  ,                                        !- Schedule Name
  1,                                       !- Fraction Replaceable
  ,                                        !- Multiplier
  General;                                 !- End-Use Subcategory

OS:Lights,
  {00000000-0000-0000-0041-000000000002},  !- Handle
  Space Function Warehouse storage area medium to bulky palletized items Lights, !- Name
  {00000000-0000-0000-0042-000000000002},  !- Lights Definition Name
  {00000000-0000-0000-0077-000000000002},  !- Space or SpaceType Name
  ,                                        !- Schedule Name
  1,                                       !- Fraction Replaceable
  ,                                        !- Multiplier
  General;                                 !- End-Use Subcategory

OS:Lights,
  {00000000-0000-0000-0041-000000000003},  !- Handle
  Space Function Warehouse storage area small hand-carried items(4) Lights, !- Name
  {00000000-0000-0000-0042-000000000003},  !- Lights Definition Name
  {00000000-0000-0000-0077-000000000003},  !- Space or SpaceType Name
  ,                                        !- Schedule Name
  1,                                       !- Fraction Replaceable
  ,                                        !- Multiplier
  General;                                 !- End-Use Subcategory

OS:Lights:Definition,
  {00000000-0000-0000-0042-000000000001},  !- Handle
  Space Function Office enclosed <= 25 m2 Lights Definition, !- Name
  Watts/Area,                              !- Design Level Calculation Method
  ,                                        !- Lighting Level {W}
  8.00000773925159,                        !- Watts per Space Floor Area {W/m2}
  ,                                        !- Watts per Person {W/person}
  0.5,                                     !- Fraction Radiant
  0.2;                                     !- Fraction Visible

OS:Lights:Definition,
  {00000000-0000-0000-0042-000000000002},  !- Handle
  Space Function Warehouse storage area medium to bulky palletized items Lights Definition, !- Name
  Watts/Area,                              !- Design Level Calculation Method
  ,                                        !- Lighting Level {W}
  3.60000348750698,                        !- Watts per Space Floor Area {W/m2}
  ,                                        !- Watts per Person {W/person}
  0.5,                                     !- Fraction Radiant
  0.2;                                     !- Fraction Visible

OS:Lights:Definition,
  {00000000-0000-0000-0042-000000000003},  !- Handle
  Space Function Warehouse storage area small hand-carried items(4) Lights Definition, !- Name
  Watts/Area,                              !- Design Level Calculation Method
  ,                                        !- Lighting Level {W}
  7.40000715800043,                        !- Watts per Space Floor Area {W/m2}
  ,                                        !- Watts per Person {W/person}
  0.5,                                     !- Fraction Radiant
  0.2;                                     !- Fraction Visible

OS:Material,
  {00000000-0000-0000-0043-000000000001},  !- Handle
  1/2IN Gypsum 1,                          !- Name
  Smooth,                                  !- Roughness
  0.0127,                                  !- Thickness {m}
  0.16,                                    !- Conductivity {W/m-K}
  784.9,                                   !- Density {kg/m3}
  830.000000000001,                        !- Specific Heat {J/kg-K}
  0.9,                                     !- Thermal Absorptance
  0.4,                                     !- Solar Absorptance
  0.4;                                     !- Visible Absorptance

OS:Material,
  {00000000-0000-0000-0043-000000000002},  !- Handle
  1/2IN Gypsum,                            !- Name
  Smooth,                                  !- Roughness
  0.0127,                                  !- Thickness {m}
  0.16,                                    !- Conductivity {W/m-K}
  784.9,                                   !- Density {kg/m3}
  830.000000000001,                        !- Specific Heat {J/kg-K}
  0.9,                                     !- Thermal Absorptance
  0.4,                                     !- Solar Absorptance
  0.4;                                     !- Visible Absorptance

OS:Material,
  {00000000-0000-0000-0043-000000000003},  !- Handle
  100mm Normalweight concrete floor 1,     !- Name
  MediumSmooth,                            !- Roughness
  0.1016,                                  !- Thickness {m}
  2.31,                                    !- Conductivity {W/m-K}
  2322,                                    !- Density {kg/m3}
  832;                                     !- Specific Heat {J/kg-K}

OS:Material,
  {00000000-0000-0000-0043-000000000004},  !- Handle
  100mm Normalweight concrete floor,       !- Name
  MediumSmooth,                            !- Roughness
  0.1016,                                  !- Thickness {m}
  2.31,                                    !- Conductivity {W/m-K}
  2322,                                    !- Density {kg/m3}
  832;                                     !- Specific Heat {J/kg-K}

OS:Material,
  {00000000-0000-0000-0043-000000000005},  !- Handle
  1IN Stucco 1,                            !- Name
  Smooth,                                  !- Roughness
  0.0253,                                  !- Thickness {m}
  0.691799999999999,                       !- Conductivity {W/m-K}
  1858,                                    !- Density {kg/m3}
  836.999999999999,                        !- Specific Heat {J/kg-K}
  0.9,                                     !- Thermal Absorptance
  0.7,                                     !- Solar Absorptance
  0.92;                                    !- Visible Absorptance

OS:Material,
  {00000000-0000-0000-0043-000000000006},  !- Handle
  1IN Stucco,                              !- Name
  Smooth,                                  !- Roughness
  0.0253,                                  !- Thickness {m}
  0.691799999999999,                       !- Conductivity {W/m-K}
  1858,                                    !- Density {kg/m3}
  836.999999999999,                        !- Specific Heat {J/kg-K}
  0.9,                                     !- Thermal Absorptance
  0.7,                                     !- Solar Absorptance
  0.92;                                    !- Visible Absorptance

OS:Material,
  {00000000-0000-0000-0043-000000000007},  !- Handle
  4 in. Normalweight Concrete Floor 1,     !- Name
  MediumRough,                             !- Roughness
  0.1016,                                  !- Thickness {m}
  2.31,                                    !- Conductivity {W/m-K}
  2321.99999999999,                        !- Density {kg/m3}
  831.999999999997,                        !- Specific Heat {J/kg-K}
  0.9,                                     !- Thermal Absorptance
  0.7,                                     !- Solar Absorptance
  0.7;                                     !- Visible Absorptance

OS:Material,
  {00000000-0000-0000-0043-000000000008},  !- Handle
  4 in. Normalweight Concrete Floor,       !- Name
  MediumRough,                             !- Roughness
  0.1016,                                  !- Thickness {m}
  2.31,                                    !- Conductivity {W/m-K}
  2321.99999999999,                        !- Density {kg/m3}
  831.999999999997,                        !- Specific Heat {J/kg-K}
  0.9,                                     !- Thermal Absorptance
  0.7,                                     !- Solar Absorptance
  0.7;                                     !- Visible Absorptance

OS:Material,
  {00000000-0000-0000-0043-000000000009},  !- Handle
  6 in. Normalweight Concrete Floor 1,     !- Name
  MediumRough,                             !- Roughness
  0.1524,                                  !- Thickness {m}
  2.31,                                    !- Conductivity {W/m-K}
  2321.99999999999,                        !- Density {kg/m3}
  831.999999999997,                        !- Specific Heat {J/kg-K}
  0.9,                                     !- Thermal Absorptance
  0.7,                                     !- Solar Absorptance
  0.7;                                     !- Visible Absorptance

OS:Material,
  {00000000-0000-0000-0043-000000000010},  !- Handle
  6 in. Normalweight Concrete Floor 2,     !- Name
  MediumRough,                             !- Roughness
  0.1524,                                  !- Thickness {m}
  2.31,                                    !- Conductivity {W/m-K}
  2321.99999999999,                        !- Density {kg/m3}
  831.999999999997,                        !- Specific Heat {J/kg-K}
  0.9,                                     !- Thermal Absorptance
  0.7,                                     !- Solar Absorptance
  0.7;                                     !- Visible Absorptance

OS:Material,
  {00000000-0000-0000-0043-000000000011},  !- Handle
  6 in. Normalweight Concrete Floor 3,     !- Name
  MediumRough,                             !- Roughness
  0.1524,                                  !- Thickness {m}
  2.31,                                    !- Conductivity {W/m-K}
  2321.99999999999,                        !- Density {kg/m3}
  831.999999999997,                        !- Specific Heat {J/kg-K}
  0.9,                                     !- Thermal Absorptance
  0.7,                                     !- Solar Absorptance
  0.7;                                     !- Visible Absorptance

OS:Material,
  {00000000-0000-0000-0043-000000000012},  !- Handle
  6 in. Normalweight Concrete Floor,       !- Name
  MediumRough,                             !- Roughness
  0.1524,                                  !- Thickness {m}
  2.31,                                    !- Conductivity {W/m-K}
  2321.99999999999,                        !- Density {kg/m3}
  831.999999999997,                        !- Specific Heat {J/kg-K}
  0.9,                                     !- Thermal Absorptance
  0.7,                                     !- Solar Absorptance
  0.7;                                     !- Visible Absorptance

OS:Material,
  {00000000-0000-0000-0043-000000000013},  !- Handle
  8IN CONCRETE HW RefBldg 1,               !- Name
  Rough,                                   !- Roughness
  0.2032,                                  !- Thickness {m}
  1.311,                                   !- Conductivity {W/m-K}
  2240,                                    !- Density {kg/m3}
  836.800000000001,                        !- Specific Heat {J/kg-K}
  0.9,                                     !- Thermal Absorptance
  0.7,                                     !- Solar Absorptance
  0.7;                                     !- Visible Absorptance

OS:Material,
  {00000000-0000-0000-0043-000000000014},  !- Handle
  8IN CONCRETE HW RefBldg,                 !- Name
  Rough,                                   !- Roughness
  0.2032,                                  !- Thickness {m}
  1.311,                                   !- Conductivity {W/m-K}
  2240,                                    !- Density {kg/m3}
  836.800000000001,                        !- Specific Heat {J/kg-K}
  0.9,                                     !- Thermal Absorptance
  0.7,                                     !- Solar Absorptance
  0.7;                                     !- Visible Absorptance

OS:Material,
  {00000000-0000-0000-0043-000000000015},  !- Handle
  Expanded Polystyrene,                    !- Name
  MediumSmooth,                            !- Roughness
  0.0363958681740979,                      !- Thickness {m}
  0.029,                                   !- Conductivity {W/m-K}
  29,                                      !- Density {kg/m3}
  1210;                                    !- Specific Heat {J/kg-K}

OS:Material,
  {00000000-0000-0000-0043-000000000016},  !- Handle
  F08 Metal surface 1,                     !- Name
  Smooth,                                  !- Roughness
  0.0008,                                  !- Thickness {m}
  45.2800000000001,                        !- Conductivity {W/m-K}
  7823.99999999999,                        !- Density {kg/m3}
  500,                                     !- Specific Heat {J/kg-K}
  0.9,                                     !- Thermal Absorptance
  0.7,                                     !- Solar Absorptance
  0.7;                                     !- Visible Absorptance

OS:Material,
  {00000000-0000-0000-0043-000000000017},  !- Handle
  F08 Metal surface,                       !- Name
  Smooth,                                  !- Roughness
  0.0008,                                  !- Thickness {m}
  45.2800000000001,                        !- Conductivity {W/m-K}
  7823.99999999999,                        !- Density {kg/m3}
  500,                                     !- Specific Heat {J/kg-K}
  0.9,                                     !- Thermal Absorptance
  0.7,                                     !- Solar Absorptance
  0.7;                                     !- Visible Absorptance

OS:Material,
  {00000000-0000-0000-0043-000000000018},  !- Handle
  G01 13mm gypsum board 1,                 !- Name
  Smooth,                                  !- Roughness
  0.0127,                                  !- Thickness {m}
  0.16,                                    !- Conductivity {W/m-K}
  800,                                     !- Density {kg/m3}
  1090,                                    !- Specific Heat {J/kg-K}
  0.9,                                     !- Thermal Absorptance
  0.7,                                     !- Solar Absorptance
  0.5;                                     !- Visible Absorptance

OS:Material,
  {00000000-0000-0000-0043-000000000019},  !- Handle
  G01 13mm gypsum board,                   !- Name
  Smooth,                                  !- Roughness
  0.0127,                                  !- Thickness {m}
  0.16,                                    !- Conductivity {W/m-K}
  800,                                     !- Density {kg/m3}
  1090,                                    !- Specific Heat {J/kg-K}
  0.9,                                     !- Thermal Absorptance
  0.7,                                     !- Solar Absorptance
  0.5;                                     !- Visible Absorptance

OS:Material,
  {00000000-0000-0000-0043-000000000020},  !- Handle
  G05 25mm wood,                           !- Name
  MediumSmooth,                            !- Roughness
  0.0254,                                  !- Thickness {m}
  0.15,                                    !- Conductivity {W/m-K}
  608,                                     !- Density {kg/m3}
  1630,                                    !- Specific Heat {J/kg-K}
  0.9,                                     !- Thermal Absorptance
  0.5,                                     !- Solar Absorptance
  0.5;                                     !- Visible Absorptance

OS:Material,
  {00000000-0000-0000-0043-000000000021},  !- Handle
  M10 200mm concrete block basement wall,  !- Name
  MediumRough,                             !- Roughness
  0.2032,                                  !- Thickness {m}
  1.326,                                   !- Conductivity {W/m-K}
  1842,                                    !- Density {kg/m3}
  912;                                     !- Specific Heat {J/kg-K}

OS:Material,
  {00000000-0000-0000-0043-000000000022},  !- Handle
  Metal Roof Surface 1,                    !- Name
  Smooth,                                  !- Roughness
  0.000799999999999998,                    !- Thickness {m}
  45.2799999999999,                        !- Conductivity {W/m-K}
  7823.99999999999,                        !- Density {kg/m3}
  499.999999999996,                        !- Specific Heat {J/kg-K}
  0.9,                                     !- Thermal Absorptance
  0.7,                                     !- Solar Absorptance
  0.7;                                     !- Visible Absorptance

OS:Material,
  {00000000-0000-0000-0043-000000000023},  !- Handle
  Metal Roof Surface,                      !- Name
  Smooth,                                  !- Roughness
  0.000799999999999998,                    !- Thickness {m}
  45.2799999999999,                        !- Conductivity {W/m-K}
  7823.99999999999,                        !- Density {kg/m3}
  499.999999999996,                        !- Specific Heat {J/kg-K}
  0.9,                                     !- Thermal Absorptance
  0.7,                                     !- Solar Absorptance
  0.7;                                     !- Visible Absorptance

OS:Material:NoMass,
  {00000000-0000-0000-0044-000000000001},  !- Handle
  CP02 CARPET PAD,                         !- Name
  VeryRough,                               !- Roughness
  0.21648,                                 !- Thermal Resistance {m2-K/W}
  0.9,                                     !- Thermal Absorptance
  0.7,                                     !- Solar Absorptance
  0.8;                                     !- Visible Absorptance

OS:Material:NoMass,
  {00000000-0000-0000-0044-000000000002},  !- Handle
  Nonres_Floor_Insulation,                 !- Name
  MediumSmooth,                            !- Roughness
  2.88291975297193,                        !- Thermal Resistance {m2-K/W}
  0.9,                                     !- Thermal Absorptance
  0.7,                                     !- Solar Absorptance
  0.7;                                     !- Visible Absorptance

OS:Material:NoMass,
  {00000000-0000-0000-0044-000000000003},  !- Handle
  Typical Carpet Pad 1,                    !- Name
  Smooth,                                  !- Roughness
  0.216479986995276,                       !- Thermal Resistance {m2-K/W}
  0.9,                                     !- Thermal Absorptance
  0.7,                                     !- Solar Absorptance
  0.8;                                     !- Visible Absorptance

OS:Material:NoMass,
  {00000000-0000-0000-0044-000000000004},  !- Handle
  Typical Carpet Pad 2,                    !- Name
  Smooth,                                  !- Roughness
  1.25502993703786,                        !- Thermal Resistance {m2-K/W}
  0.9,                                     !- Thermal Absorptance
  0.7,                                     !- Solar Absorptance
  0.8;                                     !- Visible Absorptance

OS:Material:NoMass,
  {00000000-0000-0000-0044-000000000005},  !- Handle
  Typical Carpet Pad 3,                    !- Name
  Smooth,                                  !- Roughness
  3.45515273458935,                        !- Thermal Resistance {m2-K/W}
  0.9,                                     !- Thermal Absorptance
  0.7,                                     !- Solar Absorptance
  0.8;                                     !- Visible Absorptance

OS:Material:NoMass,
  {00000000-0000-0000-0044-000000000006},  !- Handle
  Typical Carpet Pad 4,                    !- Name
  Smooth,                                  !- Roughness
  3.45515273458935,                        !- Thermal Resistance {m2-K/W}
  0.9,                                     !- Thermal Absorptance
  0.7,                                     !- Solar Absorptance
  0.8;                                     !- Visible Absorptance

OS:Material:NoMass,
  {00000000-0000-0000-0044-000000000007},  !- Handle
  Typical Carpet Pad,                      !- Name
  Smooth,                                  !- Roughness
  0.216479986995276,                       !- Thermal Resistance {m2-K/W}
  0.9,                                     !- Thermal Absorptance
  0.7,                                     !- Solar Absorptance
  0.8;                                     !- Visible Absorptance

OS:Material:NoMass,
  {00000000-0000-0000-0044-000000000008},  !- Handle
  Typical Insulation 1,                    !- Name
  Smooth,                                  !- Roughness
  6.98591414061624,                        !- Thermal Resistance {m2-K/W}
  0.9,                                     !- Thermal Absorptance
  0.7,                                     !- Solar Absorptance
  0.7;                                     !- Visible Absorptance

OS:Material:NoMass,
  {00000000-0000-0000-0044-000000000009},  !- Handle
  Typical Insulation 2,                    !- Name
  Smooth,                                  !- Roughness
  4.38022034120929,                        !- Thermal Resistance {m2-K/W}
  0.9,                                     !- Thermal Absorptance
  0.7,                                     !- Solar Absorptance
  0.7;                                     !- Visible Absorptance

OS:Material:NoMass,
  {00000000-0000-0000-0044-000000000010},  !- Handle
  Typical Insulation 3,                    !- Name
  Smooth,                                  !- Roughness
  8.26444514207283,                        !- Thermal Resistance {m2-K/W}
  0.9,                                     !- Thermal Absorptance
  0.7,                                     !- Solar Absorptance
  0.7;                                     !- Visible Absorptance

OS:Material:NoMass,
  {00000000-0000-0000-0044-000000000011},  !- Handle
  Typical Insulation 4,                    !- Name
  Smooth,                                  !- Roughness
  0.578017014236402,                       !- Thermal Resistance {m2-K/W}
  0.9,                                     !- Thermal Absorptance
  0.7,                                     !- Solar Absorptance
  0.7;                                     !- Visible Absorptance

OS:Material:NoMass,
  {00000000-0000-0000-0044-000000000012},  !- Handle
  Typical Insulation 5,                    !- Name
  Smooth,                                  !- Roughness
  0.578034682080925,                       !- Thermal Resistance {m2-K/W}
  0.9,                                     !- Thermal Absorptance
  0.7,                                     !- Solar Absorptance
  0.7;                                     !- Visible Absorptance

OS:Material:NoMass,
  {00000000-0000-0000-0044-000000000013},  !- Handle
  Typical Insulation,                      !- Name
  Smooth,                                  !- Roughness
  0.101874652714525,                       !- Thermal Resistance {m2-K/W}
  0.9,                                     !- Thermal Absorptance
  0.7,                                     !- Solar Absorptance
  0.7;                                     !- Visible Absorptance

OS:ModelObjectList,
  {00000000-0000-0000-0045-000000000001},  !- Handle
  Availability Manager Night Cycle 1 Control Zone List; !- Name

OS:ModelObjectList,
  {00000000-0000-0000-0045-000000000002},  !- Handle
  Availability Manager Night Cycle 1 Cooling Control Zone List; !- Name

OS:ModelObjectList,
  {00000000-0000-0000-0045-000000000003},  !- Handle
  Availability Manager Night Cycle 1 Heating Control Zone List; !- Name

OS:ModelObjectList,
  {00000000-0000-0000-0045-000000000004},  !- Handle
  Availability Manager Night Cycle 1 Heating Zone Fans Only Zone List; !- Name

OS:ModelObjectList,
  {00000000-0000-0000-0045-000000000005},  !- Handle
  Availability Manager Night Cycle 2 Control Zone List; !- Name

OS:ModelObjectList,
  {00000000-0000-0000-0045-000000000006},  !- Handle
  Availability Manager Night Cycle 2 Cooling Control Zone List; !- Name

OS:ModelObjectList,
  {00000000-0000-0000-0045-000000000007},  !- Handle
  Availability Manager Night Cycle 2 Heating Control Zone List; !- Name

OS:ModelObjectList,
  {00000000-0000-0000-0045-000000000008},  !- Handle
  Availability Manager Night Cycle 2 Heating Zone Fans Only Zone List; !- Name

OS:ModelObjectList,
  {00000000-0000-0000-0045-000000000009},  !- Handle
  Availability Manager Night Cycle 3 Control Zone List; !- Name

OS:ModelObjectList,
  {00000000-0000-0000-0045-000000000010},  !- Handle
  Availability Manager Night Cycle 3 Cooling Control Zone List; !- Name

OS:ModelObjectList,
  {00000000-0000-0000-0045-000000000011},  !- Handle
  Availability Manager Night Cycle 3 Heating Control Zone List; !- Name

OS:ModelObjectList,
  {00000000-0000-0000-0045-000000000012},  !- Handle
  Availability Manager Night Cycle 3 Heating Zone Fans Only Zone List; !- Name

OS:Node,
  {00000000-0000-0000-0046-000000000001},  !- Handle
  28gal Electricity Water Heater - 19kBtu/hr 1 Therm Eff Supply Inlet Water Node, !- Name
  {00000000-0000-0000-0014-000000000068},  !- Inlet Port
  {00000000-0000-0000-0014-000000000077};  !- Outlet Port

OS:Node,
  {00000000-0000-0000-0046-000000000002},  !- Handle
  28gal Electricity Water Heater - 19kBtu/hr 1 Therm Eff Supply Outlet Water Node, !- Name
  {00000000-0000-0000-0014-000000000078},  !- Inlet Port
  {00000000-0000-0000-0014-000000000079};  !- Outlet Port

OS:Node,
  {00000000-0000-0000-0046-000000000003},  !- Handle
  ALL_ST=Office enclosed <= 25 m2_FL=Building Story 1_SCH=A Return Air Node, !- Name
  {00000000-0000-0000-0014-000000000022},  !- Inlet Port
  {00000000-0000-0000-0014-000000000023};  !- Outlet Port

OS:Node,
  {00000000-0000-0000-0046-000000000004},  !- Handle
  ALL_ST=Office enclosed <= 25 m2_FL=Building Story 1_SCH=A Zone Air Node, !- Name
  {00000000-0000-0000-0014-000000000004},  !- Inlet Port
  ;                                        !- Outlet Port

OS:Node,
  {00000000-0000-0000-0046-000000000005},  !- Handle
  ALL_ST=Warehouse storage area medium to bulky palletized items_FL=Building Story 1_SCH=A Return Air Node, !- Name
  {00000000-0000-0000-0014-000000000062},  !- Inlet Port
  {00000000-0000-0000-0014-000000000063};  !- Outlet Port

OS:Node,
  {00000000-0000-0000-0046-000000000006},  !- Handle
  ALL_ST=Warehouse storage area medium to bulky palletized items_FL=Building Story 1_SCH=A Zone Air Node, !- Name
  {00000000-0000-0000-0014-000000000006},  !- Inlet Port
  ;                                        !- Outlet Port

OS:Node,
  {00000000-0000-0000-0046-000000000007},  !- Handle
  ALL_ST=Warehouse storage area small hand-carried items(4)_FL=Building Story 1_SCH=A Return Air Node, !- Name
  {00000000-0000-0000-0014-000000000042},  !- Inlet Port
  {00000000-0000-0000-0014-000000000043};  !- Outlet Port

OS:Node,
  {00000000-0000-0000-0046-000000000008},  !- Handle
  ALL_ST=Warehouse storage area small hand-carried items(4)_FL=Building Story 1_SCH=A Zone Air Node, !- Name
  {00000000-0000-0000-0014-000000000005},  !- Inlet Port
  ;                                        !- Outlet Port

OS:Node,
  {00000000-0000-0000-0046-000000000009},  !- Handle
  Air Terminal Single Duct Constant Volume No Reheat 1 Inlet Air Node, !- Name
  {00000000-0000-0000-0014-000000000024},  !- Inlet Port
  {00000000-0000-0000-0014-000000000025};  !- Outlet Port

OS:Node,
  {00000000-0000-0000-0046-000000000010},  !- Handle
  Air Terminal Single Duct Constant Volume No Reheat 1 Outlet Air Node, !- Name
  {00000000-0000-0000-0014-000000000026},  !- Inlet Port
  {00000000-0000-0000-0014-000000000021};  !- Outlet Port

OS:Node,
  {00000000-0000-0000-0046-000000000011},  !- Handle
  Air Terminal Single Duct Constant Volume No Reheat 2 Inlet Air Node, !- Name
  {00000000-0000-0000-0014-000000000044},  !- Inlet Port
  {00000000-0000-0000-0014-000000000045};  !- Outlet Port

OS:Node,
  {00000000-0000-0000-0046-000000000012},  !- Handle
  Air Terminal Single Duct Constant Volume No Reheat 2 Outlet Air Node, !- Name
  {00000000-0000-0000-0014-000000000046},  !- Inlet Port
  {00000000-0000-0000-0014-000000000041};  !- Outlet Port

OS:Node,
  {00000000-0000-0000-0046-000000000013},  !- Handle
  Air Terminal Single Duct Constant Volume No Reheat 3 Inlet Air Node, !- Name
  {00000000-0000-0000-0014-000000000064},  !- Inlet Port
  {00000000-0000-0000-0014-000000000065};  !- Outlet Port

OS:Node,
  {00000000-0000-0000-0046-000000000014},  !- Handle
  Air Terminal Single Duct Constant Volume No Reheat 3 Outlet Air Node, !- Name
  {00000000-0000-0000-0014-000000000066},  !- Inlet Port
  {00000000-0000-0000-0014-000000000061};  !- Outlet Port

OS:Node,
  {00000000-0000-0000-0046-000000000015},  !- Handle
  Coil Heating Electric 1 Outlet Air Node, !- Name
  {00000000-0000-0000-0014-000000000014},  !- Inlet Port
  {00000000-0000-0000-0014-000000000015};  !- Outlet Port

OS:Node,
  {00000000-0000-0000-0046-000000000016},  !- Handle
  Coil Heating Electric 2 Outlet Air Node, !- Name
  {00000000-0000-0000-0014-000000000034},  !- Inlet Port
  {00000000-0000-0000-0014-000000000035};  !- Outlet Port

OS:Node,
  {00000000-0000-0000-0046-000000000017},  !- Handle
  Coil Heating Electric 3 Outlet Air Node, !- Name
  {00000000-0000-0000-0014-000000000054},  !- Inlet Port
  {00000000-0000-0000-0014-000000000055};  !- Outlet Port

OS:Node,
  {00000000-0000-0000-0046-000000000018},  !- Handle
  CoilCoolingDXSingleSpeed_dx 1 322kBtu/hr 8.39EER Outlet Air Node, !- Name
  {00000000-0000-0000-0014-000000000036},  !- Inlet Port
  {00000000-0000-0000-0014-000000000037};  !- Outlet Port

OS:Node,
  {00000000-0000-0000-0046-000000000019},  !- Handle
  CoilCoolingDXSingleSpeed_dx 2 589kBtu/hr 8.39EER Outlet Air Node, !- Name
  {00000000-0000-0000-0014-000000000056},  !- Inlet Port
  {00000000-0000-0000-0014-000000000057};  !- Outlet Port

OS:Node,
  {00000000-0000-0000-0046-000000000020},  !- Handle
  CoilCoolingDXSingleSpeed_dx 50kBtu/hr 15.0SEER Outlet Air Node, !- Name
  {00000000-0000-0000-0014-000000000016},  !- Inlet Port
  {00000000-0000-0000-0014-000000000017};  !- Outlet Port

OS:Node,
  {00000000-0000-0000-0046-000000000021},  !- Handle
  Main Service Water Loop Circulator Pump Outlet Water Node, !- Name
  {00000000-0000-0000-0014-000000000075},  !- Inlet Port
  {00000000-0000-0000-0014-000000000076};  !- Outlet Port

OS:Node,
  {00000000-0000-0000-0046-000000000022},  !- Handle
  Main Service Water Loop Demand Inlet Node, !- Name
  {00000000-0000-0000-0014-000000000070},  !- Inlet Port
  {00000000-0000-0000-0014-000000000071};  !- Outlet Port

OS:Node,
  {00000000-0000-0000-0046-000000000023},  !- Handle
  Main Service Water Loop Demand Outlet Node, !- Name
  {00000000-0000-0000-0014-000000000092},  !- Inlet Port
  {00000000-0000-0000-0014-000000000073};  !- Outlet Port

OS:Node,
  {00000000-0000-0000-0046-000000000024},  !- Handle
  Main Service Water Loop Supply Inlet Node, !- Name
  {00000000-0000-0000-0014-000000000067},  !- Inlet Port
  {00000000-0000-0000-0014-000000000074};  !- Outlet Port

OS:Node,
  {00000000-0000-0000-0046-000000000025},  !- Handle
  Main Service Water Loop Supply Outlet Node, !- Name
  {00000000-0000-0000-0014-000000000089},  !- Inlet Port
  {00000000-0000-0000-0014-000000000069};  !- Outlet Port

OS:Node,
  {00000000-0000-0000-0046-000000000026},  !- Handle
  Pipe Adiabatic 1 Inlet Water Node,       !- Name
  {00000000-0000-0000-0014-000000000080},  !- Inlet Port
  {00000000-0000-0000-0014-000000000081};  !- Outlet Port

OS:Node,
  {00000000-0000-0000-0046-000000000027},  !- Handle
  Pipe Adiabatic 1 Outlet Water Node,      !- Name
  {00000000-0000-0000-0014-000000000082},  !- Inlet Port
  {00000000-0000-0000-0014-000000000083};  !- Outlet Port

OS:Node,
  {00000000-0000-0000-0046-000000000028},  !- Handle
  Pipe Adiabatic 2 Inlet Water Node,       !- Name
  {00000000-0000-0000-0014-000000000072},  !- Inlet Port
  {00000000-0000-0000-0014-000000000084};  !- Outlet Port

OS:Node,
  {00000000-0000-0000-0046-000000000029},  !- Handle
  Pipe Adiabatic 2 Outlet Water Node,      !- Name
  {00000000-0000-0000-0014-000000000085},  !- Inlet Port
  {00000000-0000-0000-0014-000000000086};  !- Outlet Port

OS:Node,
  {00000000-0000-0000-0046-000000000030},  !- Handle
  Pipe Adiabatic 3 Inlet Water Node,       !- Name
  {00000000-0000-0000-0014-000000000087},  !- Inlet Port
  {00000000-0000-0000-0014-000000000088};  !- Outlet Port

OS:Node,
  {00000000-0000-0000-0046-000000000031},  !- Handle
  Pipe Adiabatic 4 Inlet Water Node,       !- Name
  {00000000-0000-0000-0014-000000000090},  !- Inlet Port
  {00000000-0000-0000-0014-000000000091};  !- Outlet Port

OS:Node,
  {00000000-0000-0000-0046-000000000032},  !- Handle
  Zone1 Office WUC 0.09gpm 140F Inlet Water Node, !- Name
  {00000000-0000-0000-0014-000000000093},  !- Inlet Port
  {00000000-0000-0000-0014-000000000094};  !- Outlet Port

OS:Node,
  {00000000-0000-0000-0046-000000000033},  !- Handle
  Zone1 Office WUC 0.09gpm 140F Outlet Water Node, !- Name
  {00000000-0000-0000-0014-000000000095},  !- Inlet Port
  {00000000-0000-0000-0014-000000000096};  !- Outlet Port

OS:Node,
  {00000000-0000-0000-0046-000000000034},  !- Handle
  Zone2 Fine Storage WUC 0.15gpm 140F Inlet Water Node, !- Name
  {00000000-0000-0000-0014-000000000097},  !- Inlet Port
  {00000000-0000-0000-0014-000000000098};  !- Outlet Port

OS:Node,
  {00000000-0000-0000-0046-000000000035},  !- Handle
  Zone2 Fine Storage WUC 0.15gpm 140F Outlet Water Node, !- Name
  {00000000-0000-0000-0014-000000000099},  !- Inlet Port
  {00000000-0000-0000-0014-000000000100};  !- Outlet Port

OS:Node,
  {00000000-0000-0000-0046-000000000036},  !- Handle
  Zone3 Bulk Storage WUC 0.18gpm 140F Inlet Water Node, !- Name
  {00000000-0000-0000-0014-000000000101},  !- Inlet Port
  {00000000-0000-0000-0014-000000000102};  !- Outlet Port

OS:Node,
  {00000000-0000-0000-0046-000000000037},  !- Handle
  Zone3 Bulk Storage WUC 0.18gpm 140F Outlet Water Node, !- Name
  {00000000-0000-0000-0014-000000000103},  !- Inlet Port
  {00000000-0000-0000-0014-000000000104};  !- Outlet Port

OS:Node,
  {00000000-0000-0000-0046-000000000038},  !- Handle
  sys_3|mixed|shr>erv|sc>dx|sh>c-e|ssf>cv|zh>b-e|zc>none|srf>none| Demand Inlet Node, !- Name
  {00000000-0000-0000-0014-000000000009},  !- Inlet Port
  {00000000-0000-0000-0014-000000000011};  !- Outlet Port

OS:Node,
  {00000000-0000-0000-0046-000000000039},  !- Handle
  sys_3|mixed|shr>erv|sc>dx|sh>c-e|ssf>cv|zh>b-e|zc>none|srf>none| Demand Outlet Node, !- Name
  {00000000-0000-0000-0014-000000000012},  !- Inlet Port
  {00000000-0000-0000-0014-000000000010};  !- Outlet Port

OS:Node,
  {00000000-0000-0000-0046-000000000040},  !- Handle
  sys_3|mixed|shr>erv|sc>dx|sh>c-e|ssf>cv|zh>b-e|zc>none|srf>none| Mixed Air Node, !- Name
  {00000000-0000-0000-0014-000000000019},  !- Inlet Port
  {00000000-0000-0000-0014-000000000020};  !- Outlet Port

OS:Node,
  {00000000-0000-0000-0046-000000000041},  !- Handle
  sys_3|mixed|shr>erv|sc>dx|sh>c-e|ssf>cv|zh>b-e|zc>none|srf>none| Outdoor Air Node, !- Name
  ,                                        !- Inlet Port
  {00000000-0000-0000-0014-000000000105};  !- Outlet Port

OS:Node,
  {00000000-0000-0000-0046-000000000042},  !- Handle
  sys_3|mixed|shr>erv|sc>dx|sh>c-e|ssf>cv|zh>b-e|zc>none|srf>none| Relief Air Node, !- Name
  {00000000-0000-0000-0014-000000000110},  !- Inlet Port
  ;                                        !- Outlet Port

OS:Node,
  {00000000-0000-0000-0046-000000000043},  !- Handle
  sys_3|mixed|shr>erv|sc>dx|sh>c-e|ssf>cv|zh>b-e|zc>none|srf>none| Supply Inlet Node, !- Name
  {00000000-0000-0000-0014-000000000007},  !- Inlet Port
  {00000000-0000-0000-0014-000000000018};  !- Outlet Port

OS:Node,
  {00000000-0000-0000-0046-000000000044},  !- Handle
  sys_3|mixed|shr>erv|sc>dx|sh>c-e|ssf>cv|zh>b-e|zc>none|srf>none| Supply Outlet Node, !- Name
  {00000000-0000-0000-0014-000000000013},  !- Inlet Port
  {00000000-0000-0000-0014-000000000008};  !- Outlet Port

OS:Node,
  {00000000-0000-0000-0046-000000000045},  !- Handle
  sys_3|mixed|shr>none|sc>dx|sh>c-e|ssf>cv|zh>b-e|zc>none|srf>none| ERV Primary Outlet Air Node, !- Name
  {00000000-0000-0000-0014-000000000106},  !- Inlet Port
  {00000000-0000-0000-0014-000000000107};  !- Outlet Port

OS:Node,
  {00000000-0000-0000-0046-000000000046},  !- Handle
  sys_3|mixed|shr>none|sc>dx|sh>c-e|ssf>cv|zh>b-e|zc>none|srf>none| ERV Secondary Inlet Air Node, !- Name
  {00000000-0000-0000-0014-000000000108},  !- Inlet Port
  {00000000-0000-0000-0014-000000000109};  !- Outlet Port

OS:Node,
  {00000000-0000-0000-0046-000000000047},  !- Handle
  sys_4|mixed|shr>erv|sc>dx|sh>c-e|ssf>cv|zh>b-e|zc>none|srf>none| 1 Demand Inlet Node, !- Name
  {00000000-0000-0000-0014-000000000049},  !- Inlet Port
  {00000000-0000-0000-0014-000000000051};  !- Outlet Port

OS:Node,
  {00000000-0000-0000-0046-000000000048},  !- Handle
  sys_4|mixed|shr>erv|sc>dx|sh>c-e|ssf>cv|zh>b-e|zc>none|srf>none| 1 Demand Outlet Node, !- Name
  {00000000-0000-0000-0014-000000000052},  !- Inlet Port
  {00000000-0000-0000-0014-000000000050};  !- Outlet Port

OS:Node,
  {00000000-0000-0000-0046-000000000049},  !- Handle
  sys_4|mixed|shr>erv|sc>dx|sh>c-e|ssf>cv|zh>b-e|zc>none|srf>none| 1 Mixed Air Node, !- Name
  {00000000-0000-0000-0014-000000000059},  !- Inlet Port
  {00000000-0000-0000-0014-000000000060};  !- Outlet Port

OS:Node,
  {00000000-0000-0000-0046-000000000050},  !- Handle
  sys_4|mixed|shr>erv|sc>dx|sh>c-e|ssf>cv|zh>b-e|zc>none|srf>none| 1 Outdoor Air Node, !- Name
  ,                                        !- Inlet Port
  {00000000-0000-0000-0014-000000000117};  !- Outlet Port

OS:Node,
  {00000000-0000-0000-0046-000000000051},  !- Handle
  sys_4|mixed|shr>erv|sc>dx|sh>c-e|ssf>cv|zh>b-e|zc>none|srf>none| 1 Relief Air Node, !- Name
  {00000000-0000-0000-0014-000000000122},  !- Inlet Port
  ;                                        !- Outlet Port

OS:Node,
  {00000000-0000-0000-0046-000000000052},  !- Handle
  sys_4|mixed|shr>erv|sc>dx|sh>c-e|ssf>cv|zh>b-e|zc>none|srf>none| 1 Supply Inlet Node, !- Name
  {00000000-0000-0000-0014-000000000047},  !- Inlet Port
  {00000000-0000-0000-0014-000000000058};  !- Outlet Port

OS:Node,
  {00000000-0000-0000-0046-000000000053},  !- Handle
  sys_4|mixed|shr>erv|sc>dx|sh>c-e|ssf>cv|zh>b-e|zc>none|srf>none| 1 Supply Outlet Node, !- Name
  {00000000-0000-0000-0014-000000000053},  !- Inlet Port
  {00000000-0000-0000-0014-000000000048};  !- Outlet Port

OS:Node,
  {00000000-0000-0000-0046-000000000054},  !- Handle
  sys_4|mixed|shr>erv|sc>dx|sh>c-e|ssf>cv|zh>b-e|zc>none|srf>none| Demand Inlet Node, !- Name
  {00000000-0000-0000-0014-000000000029},  !- Inlet Port
  {00000000-0000-0000-0014-000000000031};  !- Outlet Port

OS:Node,
  {00000000-0000-0000-0046-000000000055},  !- Handle
  sys_4|mixed|shr>erv|sc>dx|sh>c-e|ssf>cv|zh>b-e|zc>none|srf>none| Demand Outlet Node, !- Name
  {00000000-0000-0000-0014-000000000032},  !- Inlet Port
  {00000000-0000-0000-0014-000000000030};  !- Outlet Port

OS:Node,
  {00000000-0000-0000-0046-000000000056},  !- Handle
  sys_4|mixed|shr>erv|sc>dx|sh>c-e|ssf>cv|zh>b-e|zc>none|srf>none| Mixed Air Node, !- Name
  {00000000-0000-0000-0014-000000000039},  !- Inlet Port
  {00000000-0000-0000-0014-000000000040};  !- Outlet Port

OS:Node,
  {00000000-0000-0000-0046-000000000057},  !- Handle
  sys_4|mixed|shr>erv|sc>dx|sh>c-e|ssf>cv|zh>b-e|zc>none|srf>none| Outdoor Air Node, !- Name
  ,                                        !- Inlet Port
  {00000000-0000-0000-0014-000000000111};  !- Outlet Port

OS:Node,
  {00000000-0000-0000-0046-000000000058},  !- Handle
  sys_4|mixed|shr>erv|sc>dx|sh>c-e|ssf>cv|zh>b-e|zc>none|srf>none| Relief Air Node, !- Name
  {00000000-0000-0000-0014-000000000116},  !- Inlet Port
  ;                                        !- Outlet Port

OS:Node,
  {00000000-0000-0000-0046-000000000059},  !- Handle
  sys_4|mixed|shr>erv|sc>dx|sh>c-e|ssf>cv|zh>b-e|zc>none|srf>none| Supply Inlet Node, !- Name
  {00000000-0000-0000-0014-000000000027},  !- Inlet Port
  {00000000-0000-0000-0014-000000000038};  !- Outlet Port

OS:Node,
  {00000000-0000-0000-0046-000000000060},  !- Handle
  sys_4|mixed|shr>erv|sc>dx|sh>c-e|ssf>cv|zh>b-e|zc>none|srf>none| Supply Outlet Node, !- Name
  {00000000-0000-0000-0014-000000000033},  !- Inlet Port
  {00000000-0000-0000-0014-000000000028};  !- Outlet Port

OS:Node,
  {00000000-0000-0000-0046-000000000061},  !- Handle
  sys_4|mixed|shr>none|sc>dx|sh>c-e|ssf>cv|zh>b-e|zc>none|srf>none| 1 ERV Primary Outlet Air Node, !- Name
  {00000000-0000-0000-0014-000000000118},  !- Inlet Port
  {00000000-0000-0000-0014-000000000119};  !- Outlet Port

OS:Node,
  {00000000-0000-0000-0046-000000000062},  !- Handle
  sys_4|mixed|shr>none|sc>dx|sh>c-e|ssf>cv|zh>b-e|zc>none|srf>none| 1 ERV Secondary Inlet Air Node, !- Name
  {00000000-0000-0000-0014-000000000120},  !- Inlet Port
  {00000000-0000-0000-0014-000000000121};  !- Outlet Port

OS:Node,
  {00000000-0000-0000-0046-000000000063},  !- Handle
  sys_4|mixed|shr>none|sc>dx|sh>c-e|ssf>cv|zh>b-e|zc>none|srf>none| ERV Primary Outlet Air Node, !- Name
  {00000000-0000-0000-0014-000000000112},  !- Inlet Port
  {00000000-0000-0000-0014-000000000113};  !- Outlet Port

OS:Node,
  {00000000-0000-0000-0046-000000000064},  !- Handle
  sys_4|mixed|shr>none|sc>dx|sh>c-e|ssf>cv|zh>b-e|zc>none|srf>none| ERV Secondary Inlet Air Node, !- Name
  {00000000-0000-0000-0014-000000000114},  !- Inlet Port
  {00000000-0000-0000-0014-000000000115};  !- Outlet Port

OS:OutputControl:ReportingTolerances,
  {00000000-0000-0000-0047-000000000001},  !- Handle
  1,                                       !- Tolerance for Time Heating Setpoint Not Met {deltaC}
  1;                                       !- Tolerance for Time Cooling Setpoint Not Met {deltaC}

OS:People,
  {00000000-0000-0000-0048-000000000001},  !- Handle
  Space Function Office enclosed <= 25 m2 People, !- Name
  {00000000-0000-0000-0049-000000000001},  !- People Definition Name
  {00000000-0000-0000-0077-000000000001},  !- Space or SpaceType Name
  ,                                        !- Number of People Schedule Name
  ,                                        !- Activity Level Schedule Name
  ,                                        !- Surface Name/Angle Factor List Name
  {00000000-0000-0000-0058-000000000019},  !- Work Efficiency Schedule Name
  {00000000-0000-0000-0058-000000000003},  !- Clothing Insulation Schedule Name
  {00000000-0000-0000-0058-000000000001},  !- Air Velocity Schedule Name
  1;                                       !- Multiplier

OS:People,
  {00000000-0000-0000-0048-000000000002},  !- Handle
  Space Function Warehouse storage area medium to bulky palletized items People, !- Name
  {00000000-0000-0000-0049-000000000002},  !- People Definition Name
  {00000000-0000-0000-0077-000000000002},  !- Space or SpaceType Name
  ,                                        !- Number of People Schedule Name
  ,                                        !- Activity Level Schedule Name
  ,                                        !- Surface Name/Angle Factor List Name
  {00000000-0000-0000-0058-000000000019},  !- Work Efficiency Schedule Name
  {00000000-0000-0000-0058-000000000003},  !- Clothing Insulation Schedule Name
  {00000000-0000-0000-0058-000000000001},  !- Air Velocity Schedule Name
  1;                                       !- Multiplier

OS:People,
  {00000000-0000-0000-0048-000000000003},  !- Handle
  Space Function Warehouse storage area small hand-carried items(4) People, !- Name
  {00000000-0000-0000-0049-000000000003},  !- People Definition Name
  {00000000-0000-0000-0077-000000000003},  !- Space or SpaceType Name
  ,                                        !- Number of People Schedule Name
  ,                                        !- Activity Level Schedule Name
  ,                                        !- Surface Name/Angle Factor List Name
  {00000000-0000-0000-0058-000000000019},  !- Work Efficiency Schedule Name
  {00000000-0000-0000-0058-000000000003},  !- Clothing Insulation Schedule Name
  {00000000-0000-0000-0058-000000000001},  !- Air Velocity Schedule Name
  1;                                       !- Multiplier

OS:People:Definition,
  {00000000-0000-0000-0049-000000000001},  !- Handle
  Space Function Office enclosed <= 25 m2 People Definition, !- Name
  People/Area,                             !- Number of People Calculation Method
  ,                                        !- Number of People {people}
  0.0500181710813649,                      !- People per Space Floor Area {person/m2}
  ,                                        !- Space Floor Area per Person {m2/person}
  0.3;                                     !- Fraction Radiant

OS:People:Definition,
  {00000000-0000-0000-0049-000000000002},  !- Handle
  Space Function Warehouse storage area medium to bulky palletized items People Definition, !- Name
  People/Area,                             !- Number of People Calculation Method
  ,                                        !- Number of People {people}
  0.010003634216273,                       !- People per Space Floor Area {person/m2}
  ,                                        !- Space Floor Area per Person {m2/person}
  0.3;                                     !- Fraction Radiant

OS:People:Definition,
  {00000000-0000-0000-0049-000000000003},  !- Handle
  Space Function Warehouse storage area small hand-carried items(4) People Definition, !- Name
  People/Area,                             !- Number of People Calculation Method
  ,                                        !- Number of People {people}
  0.020007268432546,                       !- People per Space Floor Area {person/m2}
  ,                                        !- Space Floor Area per Person {m2/person}
  0.3;                                     !- Fraction Radiant

OS:Pipe:Adiabatic,
  {00000000-0000-0000-0050-000000000001},  !- Handle
  Pipe Adiabatic 1,                        !- Name
  {00000000-0000-0000-0014-000000000081},  !- Inlet Node Name
  {00000000-0000-0000-0014-000000000082};  !- Outlet Node Name

OS:Pipe:Adiabatic,
  {00000000-0000-0000-0050-000000000002},  !- Handle
  Pipe Adiabatic 2,                        !- Name
  {00000000-0000-0000-0014-000000000084},  !- Inlet Node Name
  {00000000-0000-0000-0014-000000000085};  !- Outlet Node Name

OS:Pipe:Adiabatic,
  {00000000-0000-0000-0050-000000000003},  !- Handle
  Pipe Adiabatic 3,                        !- Name
  {00000000-0000-0000-0014-000000000088},  !- Inlet Node Name
  {00000000-0000-0000-0014-000000000089};  !- Outlet Node Name

OS:Pipe:Adiabatic,
  {00000000-0000-0000-0050-000000000004},  !- Handle
  Pipe Adiabatic 4,                        !- Name
  {00000000-0000-0000-0014-000000000091},  !- Inlet Node Name
  {00000000-0000-0000-0014-000000000092};  !- Outlet Node Name

OS:PlantLoop,
  {00000000-0000-0000-0051-000000000001},  !- Handle
  Main Service Water Loop,                 !- Name
  ,                                        !- Fluid Type
  0,                                       !- Glycol Concentration
  ,                                        !- User Defined Fluid Type
  ,                                        !- Plant Equipment Operation Heating Load
  ,                                        !- Plant Equipment Operation Cooling Load
  ,                                        !- Primary Plant Equipment Operation Scheme
  {00000000-0000-0000-0046-000000000025},  !- Loop Temperature Setpoint Node Name
  60,                                      !- Maximum Loop Temperature {C}
  10,                                      !- Minimum Loop Temperature {C}
  ,                                        !- Maximum Loop Flow Rate {m3/s}
  ,                                        !- Minimum Loop Flow Rate {m3/s}
  Autocalculate,                           !- Plant Loop Volume {m3}
  {00000000-0000-0000-0014-000000000067},  !- Plant Side Inlet Node Name
  {00000000-0000-0000-0014-000000000069},  !- Plant Side Outlet Node Name
  ,                                        !- Plant Side Branch List Name
  {00000000-0000-0000-0014-000000000070},  !- Demand Side Inlet Node Name
  {00000000-0000-0000-0014-000000000073},  !- Demand Side Outlet Node Name
  ,                                        !- Demand Side Branch List Name
  ,                                        !- Demand Side Connector List Name
  Optimal,                                 !- Load Distribution Scheme
  {00000000-0000-0000-0008-000000000004},  !- Availability Manager List Name
  ,                                        !- Plant Loop Demand Calculation Scheme
  ,                                        !- Common Pipe Simulation
  ,                                        !- Pressure Simulation Type
  ,                                        !- Plant Equipment Operation Heating Load Schedule
  ,                                        !- Plant Equipment Operation Cooling Load Schedule
  ,                                        !- Primary Plant Equipment Operation Scheme Schedule
  ,                                        !- Component Setpoint Operation Scheme Schedule
  {00000000-0000-0000-0015-000000000002},  !- Demand Mixer Name
  {00000000-0000-0000-0016-000000000002},  !- Demand Splitter Name
  {00000000-0000-0000-0015-000000000001},  !- Supply Mixer Name
  {00000000-0000-0000-0016-000000000001};  !- Supply Splitter Name

OS:PortList,
  {00000000-0000-0000-0052-000000000001},  !- Handle
  {00000000-0000-0000-0085-000000000001},  !- HVAC Component
  {00000000-0000-0000-0014-000000000021};  !- Port 1

OS:PortList,
  {00000000-0000-0000-0052-000000000002},  !- Handle
  {00000000-0000-0000-0085-000000000001};  !- HVAC Component

OS:PortList,
  {00000000-0000-0000-0052-000000000003},  !- Handle
  {00000000-0000-0000-0085-000000000001},  !- HVAC Component
  {00000000-0000-0000-0014-000000000022};  !- Port 1

OS:PortList,
  {00000000-0000-0000-0052-000000000004},  !- Handle
  {00000000-0000-0000-0085-000000000003},  !- HVAC Component
  {00000000-0000-0000-0014-000000000041};  !- Port 1

OS:PortList,
  {00000000-0000-0000-0052-000000000005},  !- Handle
  {00000000-0000-0000-0085-000000000003};  !- HVAC Component

OS:PortList,
  {00000000-0000-0000-0052-000000000006},  !- Handle
  {00000000-0000-0000-0085-000000000003},  !- HVAC Component
  {00000000-0000-0000-0014-000000000042};  !- Port 1

OS:PortList,
  {00000000-0000-0000-0052-000000000007},  !- Handle
  {00000000-0000-0000-0085-000000000002},  !- HVAC Component
  {00000000-0000-0000-0014-000000000061};  !- Port 1

OS:PortList,
  {00000000-0000-0000-0052-000000000008},  !- Handle
  {00000000-0000-0000-0085-000000000002};  !- HVAC Component

OS:PortList,
  {00000000-0000-0000-0052-000000000009},  !- Handle
  {00000000-0000-0000-0085-000000000002},  !- HVAC Component
  {00000000-0000-0000-0014-000000000062};  !- Port 1

OS:Pump:ConstantSpeed,
  {00000000-0000-0000-0053-000000000001},  !- Handle
  Main Service Water Loop Circulator Pump, !- Name
  {00000000-0000-0000-0014-000000000074},  !- Inlet Node Name
  {00000000-0000-0000-0014-000000000075},  !- Outlet Node Name
  autosize,                                !- Rated Flow Rate {m3/s}
  1927540.26318569,                        !- Rated Pump Head {Pa}
  autosize,                                !- Rated Power Consumption {W}
  0.855,                                   !- Motor Efficiency
  0,                                       !- Fraction of Motor Inefficiencies to Fluid Stream
  Intermittent,                            !- Pump Control Type
  ,                                        !- Pump Flow Rate Schedule
  ,                                        !- Pump Curve
  ,                                        !- Impeller Diameter {m}
  ,                                        !- Rotational Speed {rev/min}
  ,                                        !- Zone
  ,                                        !- Skin Loss Radiative Fraction
  PowerPerFlowPerPressure,                 !- Design Power Sizing Method
  348701.1,                                !- Design Electric Power per Unit Flow Rate {W/(m3/s)}
  1.282051282,                             !- Design Shaft Power per Unit Flow Rate per Unit Head {W-s/m3-Pa}
  General;                                 !- End-Use Subcategory

OS:Rendering:Color,
  {00000000-0000-0000-0054-000000000001},  !- Handle
  ALL_ST=Office enclosed <= 25 m2_FL=Building Story 1_SCH=A, !- Name
  47,                                      !- Rendering Red Value
  211,                                     !- Rendering Green Value
  38;                                      !- Rendering Blue Value

OS:Rendering:Color,
  {00000000-0000-0000-0054-000000000002},  !- Handle
  ALL_ST=Warehouse storage area medium to bulky palletized items_FL=Building Story 1_SCH=A, !- Name
  53,                                      !- Rendering Red Value
  204,                                     !- Rendering Green Value
  116;                                     !- Rendering Blue Value

OS:Rendering:Color,
  {00000000-0000-0000-0054-000000000003},  !- Handle
  ALL_ST=Warehouse storage area small hand-carried items(4)_FL=Building Story 1_SCH=A, !- Name
  152,                                     !- Rendering Red Value
  249,                                     !- Rendering Green Value
  143;                                     !- Rendering Blue Value

OS:Rendering:Color,
  {00000000-0000-0000-0054-000000000004},  !- Handle
  Rendering Color 1,                       !- Name
  210,                                     !- Rendering Red Value
  140,                                     !- Rendering Green Value
  180;                                     !- Rendering Blue Value

OS:Rendering:Color,
  {00000000-0000-0000-0054-000000000005},  !- Handle
  Rendering Color 2,                       !- Name
  173,                                     !- Rendering Red Value
  230,                                     !- Rendering Green Value
  216;                                     !- Rendering Blue Value

OS:Rendering:Color,
  {00000000-0000-0000-0054-000000000006},  !- Handle
  Rendering Color 3,                       !- Name
  0,                                       !- Rendering Red Value
  209,                                     !- Rendering Green Value
  206;                                     !- Rendering Blue Value

OS:Rendering:Color,
  {00000000-0000-0000-0054-000000000007},  !- Handle
  Rendering Color 4,                       !- Name
  34,                                      !- Rendering Red Value
  34,                                      !- Rendering Green Value
  139;                                     !- Rendering Blue Value

OS:Rendering:Color,
  {00000000-0000-0000-0054-000000000008},  !- Handle
  Space Function Office - enclosed,        !- Name
  255,                                     !- Rendering Red Value
  255,                                     !- Rendering Green Value
  255;                                     !- Rendering Blue Value

OS:Rendering:Color,
  {00000000-0000-0000-0054-000000000009},  !- Handle
  Space Function Office enclosed <= 25 m2 1, !- Name
  177,                                     !- Rendering Red Value
  23,                                      !- Rendering Green Value
  233;                                     !- Rendering Blue Value

OS:Rendering:Color,
  {00000000-0000-0000-0054-000000000010},  !- Handle
  Space Function Office enclosed <= 25 m2, !- Name
  255,                                     !- Rendering Red Value
  255,                                     !- Rendering Green Value
  255;                                     !- Rendering Blue Value

OS:Rendering:Color,
  {00000000-0000-0000-0054-000000000011},  !- Handle
  Space Function Warehouse - fine,         !- Name
  255,                                     !- Rendering Red Value
  255,                                     !- Rendering Green Value
  255;                                     !- Rendering Blue Value

OS:Rendering:Color,
  {00000000-0000-0000-0054-000000000012},  !- Handle
  Space Function Warehouse - med/blk,      !- Name
  255,                                     !- Rendering Red Value
  255,                                     !- Rendering Green Value
  255;                                     !- Rendering Blue Value

OS:Rendering:Color,
  {00000000-0000-0000-0054-000000000013},  !- Handle
  Space Function Warehouse storage area medium to bulky palletized items 1, !- Name
  154,                                     !- Rendering Red Value
  30,                                      !- Rendering Green Value
  171;                                     !- Rendering Blue Value

OS:Rendering:Color,
  {00000000-0000-0000-0054-000000000014},  !- Handle
  Space Function Warehouse storage area medium to bulky palletized items, !- Name
  255,                                     !- Rendering Red Value
  255,                                     !- Rendering Green Value
  255;                                     !- Rendering Blue Value

OS:Rendering:Color,
  {00000000-0000-0000-0054-000000000015},  !- Handle
  Space Function Warehouse storage area small hand-carried items(4) 1, !- Name
  158,                                     !- Rendering Red Value
  236,                                     !- Rendering Green Value
  124;                                     !- Rendering Blue Value

OS:Rendering:Color,
  {00000000-0000-0000-0054-000000000016},  !- Handle
  Space Function Warehouse storage area small hand-carried items(4), !- Name
  255,                                     !- Rendering Red Value
  255,                                     !- Rendering Green Value
  255;                                     !- Rendering Blue Value

OS:Schedule:Constant,
  {00000000-0000-0000-0055-000000000001},  !- Handle
  Always On Discrete,                      !- Name
  {00000000-0000-0000-0059-000000000005},  !- Schedule Type Limits Name
  1;                                       !- Value

OS:Schedule:Day,
  {00000000-0000-0000-0056-000000000001},  !- Handle
  Air Velocity Schedule Default,           !- Name
  {00000000-0000-0000-0059-000000000007},  !- Schedule Type Limits Name
  ,                                        !- Interpolate to Timestep
  24,                                      !- Hour 1
  0,                                       !- Minute 1
  0.2;                                     !- Value Until Time 1

OS:Schedule:Day,
  {00000000-0000-0000-0056-000000000002},  !- Handle
  Always On Default,                       !- Name
  {00000000-0000-0000-0059-000000000004},  !- Schedule Type Limits Name
  No,                                      !- Interpolate to Timestep
  24,                                      !- Hour 1
  0,                                       !- Minute 1
  1;                                       !- Value Until Time 1

OS:Schedule:Day,
  {00000000-0000-0000-0056-000000000003},  !- Handle
  Clothing Schedule Default Winter Clothes, !- Name
  {00000000-0000-0000-0059-000000000003},  !- Schedule Type Limits Name
  ,                                        !- Interpolate to Timestep
  24,                                      !- Hour 1
  0,                                       !- Minute 1
  1;                                       !- Value Until Time 1

OS:Schedule:Day,
  {00000000-0000-0000-0056-000000000004},  !- Handle
  Clothing Schedule Summer Clothes,        !- Name
  {00000000-0000-0000-0059-000000000003},  !- Schedule Type Limits Name
  ,                                        !- Interpolate to Timestep
  24,                                      !- Hour 1
  0,                                       !- Minute 1
  0.5;                                     !- Value Until Time 1

OS:Schedule:Day,
  {00000000-0000-0000-0056-000000000005},  !- Handle
  Economizer Max OA Fraction 100 pct Default, !- Name
  ,                                        !- Schedule Type Limits Name
  ,                                        !- Interpolate to Timestep
  24,                                      !- Hour 1
  0,                                       !- Minute 1
  1;                                       !- Value Until Time 1

OS:Schedule:Day,
  {00000000-0000-0000-0056-000000000006},  !- Handle
  Fraction Latent - 0.05 Default,          !- Name
  {00000000-0000-0000-0059-000000000004},  !- Schedule Type Limits Name
  ,                                        !- Interpolate to Timestep
  24,                                      !- Hour 1
  0,                                       !- Minute 1
  0.05;                                    !- Value Until Time 1

OS:Schedule:Day,
  {00000000-0000-0000-0056-000000000007},  !- Handle
  Fraction Sensible - 0.2 Default,         !- Name
  {00000000-0000-0000-0059-000000000004},  !- Schedule Type Limits Name
  ,                                        !- Interpolate to Timestep
  24,                                      !- Hour 1
  0,                                       !- Minute 1
  0.2;                                     !- Value Until Time 1

OS:Schedule:Day,
  {00000000-0000-0000-0056-000000000008},  !- Handle
  Mixed Water At Faucet Temp - 140F Default, !- Name
  {00000000-0000-0000-0059-000000000006},  !- Schedule Type Limits Name
  ,                                        !- Interpolate to Timestep
  24,                                      !- Hour 1
  0,                                       !- Minute 1
  60;                                      !- Value Until Time 1

OS:Schedule:Day,
  {00000000-0000-0000-0056-000000000009},  !- Handle
  NECB-A-Electric-Equipment Default,       !- Name
  {00000000-0000-0000-0059-000000000004},  !- Schedule Type Limits Name
  No,                                      !- Interpolate to Timestep
  7,                                       !- Hour 1
  0,                                       !- Minute 1
  0.2,                                     !- Value Until Time 1
  8,                                       !- Hour 2
  0,                                       !- Minute 2
  0.3,                                     !- Value Until Time 2
  9,                                       !- Hour 3
  0,                                       !- Minute 3
  0.8,                                     !- Value Until Time 3
  18,                                      !- Hour 4
  0,                                       !- Minute 4
  0.9,                                     !- Value Until Time 4
  19,                                      !- Hour 5
  0,                                       !- Minute 5
  0.5,                                     !- Value Until Time 5
  21,                                      !- Hour 6
  0,                                       !- Minute 6
  0.3,                                     !- Value Until Time 6
  24,                                      !- Hour 7
  0,                                       !- Minute 7
  0.2;                                     !- Value Until Time 7

OS:Schedule:Day,
  {00000000-0000-0000-0056-000000000010},  !- Handle
  NECB-A-Electric-Equipment Default|Wkdy Day, !- Name
  {00000000-0000-0000-0059-000000000004},  !- Schedule Type Limits Name
  No,                                      !- Interpolate to Timestep
  7,                                       !- Hour 1
  0,                                       !- Minute 1
  0.2,                                     !- Value Until Time 1
  8,                                       !- Hour 2
  0,                                       !- Minute 2
  0.3,                                     !- Value Until Time 2
  9,                                       !- Hour 3
  0,                                       !- Minute 3
  0.8,                                     !- Value Until Time 3
  18,                                      !- Hour 4
  0,                                       !- Minute 4
  0.9,                                     !- Value Until Time 4
  19,                                      !- Hour 5
  0,                                       !- Minute 5
  0.5,                                     !- Value Until Time 5
  21,                                      !- Hour 6
  0,                                       !- Minute 6
  0.3,                                     !- Value Until Time 6
  24,                                      !- Hour 7
  0,                                       !- Minute 7
  0.2;                                     !- Value Until Time 7

OS:Schedule:Day,
  {00000000-0000-0000-0056-000000000011},  !- Handle
  NECB-A-Electric-Equipment Sat Day,       !- Name
  {00000000-0000-0000-0059-000000000004},  !- Schedule Type Limits Name
  No,                                      !- Interpolate to Timestep
  24,                                      !- Hour 1
  0,                                       !- Minute 1
  0.2;                                     !- Value Until Time 1

OS:Schedule:Day,
  {00000000-0000-0000-0056-000000000012},  !- Handle
  NECB-A-Electric-Equipment Sun|Hol Day,   !- Name
  {00000000-0000-0000-0059-000000000004},  !- Schedule Type Limits Name
  No,                                      !- Interpolate to Timestep
  24,                                      !- Hour 1
  0,                                       !- Minute 1
  0.2;                                     !- Value Until Time 1

OS:Schedule:Day,
  {00000000-0000-0000-0056-000000000013},  !- Handle
  NECB-A-Lighting Default,                 !- Name
  {00000000-0000-0000-0059-000000000004},  !- Schedule Type Limits Name
  No,                                      !- Interpolate to Timestep
  7,                                       !- Hour 1
  0,                                       !- Minute 1
  0.05,                                    !- Value Until Time 1
  8,                                       !- Hour 2
  0,                                       !- Minute 2
  0.3,                                     !- Value Until Time 2
  9,                                       !- Hour 3
  0,                                       !- Minute 3
  0.8,                                     !- Value Until Time 3
  17,                                      !- Hour 4
  0,                                       !- Minute 4
  0.9,                                     !- Value Until Time 4
  18,                                      !- Hour 5
  0,                                       !- Minute 5
  0.8,                                     !- Value Until Time 5
  19,                                      !- Hour 6
  0,                                       !- Minute 6
  0.5,                                     !- Value Until Time 6
  21,                                      !- Hour 7
  0,                                       !- Minute 7
  0.3,                                     !- Value Until Time 7
  23,                                      !- Hour 8
  0,                                       !- Minute 8
  0.1,                                     !- Value Until Time 8
  24,                                      !- Hour 9
  0,                                       !- Minute 9
  0.05;                                    !- Value Until Time 9

OS:Schedule:Day,
  {00000000-0000-0000-0056-000000000014},  !- Handle
  NECB-A-Lighting Default|Wkdy Day,        !- Name
  {00000000-0000-0000-0059-000000000004},  !- Schedule Type Limits Name
  No,                                      !- Interpolate to Timestep
  7,                                       !- Hour 1
  0,                                       !- Minute 1
  0.05,                                    !- Value Until Time 1
  8,                                       !- Hour 2
  0,                                       !- Minute 2
  0.3,                                     !- Value Until Time 2
  9,                                       !- Hour 3
  0,                                       !- Minute 3
  0.8,                                     !- Value Until Time 3
  17,                                      !- Hour 4
  0,                                       !- Minute 4
  0.9,                                     !- Value Until Time 4
  18,                                      !- Hour 5
  0,                                       !- Minute 5
  0.8,                                     !- Value Until Time 5
  19,                                      !- Hour 6
  0,                                       !- Minute 6
  0.5,                                     !- Value Until Time 6
  21,                                      !- Hour 7
  0,                                       !- Minute 7
  0.3,                                     !- Value Until Time 7
  23,                                      !- Hour 8
  0,                                       !- Minute 8
  0.1,                                     !- Value Until Time 8
  24,                                      !- Hour 9
  0,                                       !- Minute 9
  0.05;                                    !- Value Until Time 9

OS:Schedule:Day,
  {00000000-0000-0000-0056-000000000015},  !- Handle
  NECB-A-Lighting Sat Day,                 !- Name
  {00000000-0000-0000-0059-000000000004},  !- Schedule Type Limits Name
  No,                                      !- Interpolate to Timestep
  24,                                      !- Hour 1
  0,                                       !- Minute 1
  0.05;                                    !- Value Until Time 1

OS:Schedule:Day,
  {00000000-0000-0000-0056-000000000016},  !- Handle
  NECB-A-Lighting Sun|Hol Day,             !- Name
  {00000000-0000-0000-0059-000000000004},  !- Schedule Type Limits Name
  No,                                      !- Interpolate to Timestep
  24,                                      !- Hour 1
  0,                                       !- Minute 1
  0.05;                                    !- Value Until Time 1

OS:Schedule:Day,
  {00000000-0000-0000-0056-000000000017},  !- Handle
  NECB-A-Occupancy Default,                !- Name
  {00000000-0000-0000-0059-000000000004},  !- Schedule Type Limits Name
  No,                                      !- Interpolate to Timestep
  7,                                       !- Hour 1
  0,                                       !- Minute 1
  0,                                       !- Value Until Time 1
  8,                                       !- Hour 2
  0,                                       !- Minute 2
  0.1,                                     !- Value Until Time 2
  9,                                       !- Hour 3
  0,                                       !- Minute 3
  0.7,                                     !- Value Until Time 3
  12,                                      !- Hour 4
  0,                                       !- Minute 4
  0.9,                                     !- Value Until Time 4
  14,                                      !- Hour 5
  0,                                       !- Minute 5
  0.5,                                     !- Value Until Time 5
  17,                                      !- Hour 6
  0,                                       !- Minute 6
  0.9,                                     !- Value Until Time 6
  18,                                      !- Hour 7
  0,                                       !- Minute 7
  0.7,                                     !- Value Until Time 7
  19,                                      !- Hour 8
  0,                                       !- Minute 8
  0.3,                                     !- Value Until Time 8
  23,                                      !- Hour 9
  0,                                       !- Minute 9
  0.1,                                     !- Value Until Time 9
  24,                                      !- Hour 10
  0,                                       !- Minute 10
  0;                                       !- Value Until Time 10

OS:Schedule:Day,
  {00000000-0000-0000-0056-000000000018},  !- Handle
  NECB-A-Occupancy Default|Wkdy Day,       !- Name
  {00000000-0000-0000-0059-000000000004},  !- Schedule Type Limits Name
  No,                                      !- Interpolate to Timestep
  7,                                       !- Hour 1
  0,                                       !- Minute 1
  0,                                       !- Value Until Time 1
  8,                                       !- Hour 2
  0,                                       !- Minute 2
  0.1,                                     !- Value Until Time 2
  9,                                       !- Hour 3
  0,                                       !- Minute 3
  0.7,                                     !- Value Until Time 3
  12,                                      !- Hour 4
  0,                                       !- Minute 4
  0.9,                                     !- Value Until Time 4
  14,                                      !- Hour 5
  0,                                       !- Minute 5
  0.5,                                     !- Value Until Time 5
  17,                                      !- Hour 6
  0,                                       !- Minute 6
  0.9,                                     !- Value Until Time 6
  18,                                      !- Hour 7
  0,                                       !- Minute 7
  0.7,                                     !- Value Until Time 7
  19,                                      !- Hour 8
  0,                                       !- Minute 8
  0.3,                                     !- Value Until Time 8
  23,                                      !- Hour 9
  0,                                       !- Minute 9
  0.1,                                     !- Value Until Time 9
  24,                                      !- Hour 10
  0,                                       !- Minute 10
  0;                                       !- Value Until Time 10

OS:Schedule:Day,
  {00000000-0000-0000-0056-000000000019},  !- Handle
  NECB-A-Occupancy Sat Day,                !- Name
  {00000000-0000-0000-0059-000000000004},  !- Schedule Type Limits Name
  No,                                      !- Interpolate to Timestep
  24,                                      !- Hour 1
  0,                                       !- Minute 1
  0;                                       !- Value Until Time 1

OS:Schedule:Day,
  {00000000-0000-0000-0056-000000000020},  !- Handle
  NECB-A-Occupancy Sun|Hol Day,            !- Name
  {00000000-0000-0000-0059-000000000004},  !- Schedule Type Limits Name
  No,                                      !- Interpolate to Timestep
  24,                                      !- Hour 1
  0,                                       !- Minute 1
  0;                                       !- Value Until Time 1

OS:Schedule:Day,
  {00000000-0000-0000-0056-000000000021},  !- Handle
  NECB-A-Service Water Heating Default,    !- Name
  {00000000-0000-0000-0059-000000000004},  !- Schedule Type Limits Name
  No,                                      !- Interpolate to Timestep
  7,                                       !- Hour 1
  0,                                       !- Minute 1
  0.05,                                    !- Value Until Time 1
  8,                                       !- Hour 2
  0,                                       !- Minute 2
  0.1,                                     !- Value Until Time 2
  10,                                      !- Hour 3
  0,                                       !- Minute 3
  0.5,                                     !- Value Until Time 3
  16,                                      !- Hour 4
  0,                                       !- Minute 4
  0.9,                                     !- Value Until Time 4
  17,                                      !- Hour 5
  0,                                       !- Minute 5
  0.7,                                     !- Value Until Time 5
  18,                                      !- Hour 6
  0,                                       !- Minute 6
  0.5,                                     !- Value Until Time 6
  19,                                      !- Hour 7
  0,                                       !- Minute 7
  0.3,                                     !- Value Until Time 7
  22,                                      !- Hour 8
  0,                                       !- Minute 8
  0.2,                                     !- Value Until Time 8
  24,                                      !- Hour 9
  0,                                       !- Minute 9
  0.05;                                    !- Value Until Time 9

OS:Schedule:Day,
  {00000000-0000-0000-0056-000000000022},  !- Handle
  NECB-A-Service Water Heating Default|Wkdy Day, !- Name
  {00000000-0000-0000-0059-000000000004},  !- Schedule Type Limits Name
  No,                                      !- Interpolate to Timestep
  7,                                       !- Hour 1
  0,                                       !- Minute 1
  0.05,                                    !- Value Until Time 1
  8,                                       !- Hour 2
  0,                                       !- Minute 2
  0.1,                                     !- Value Until Time 2
  10,                                      !- Hour 3
  0,                                       !- Minute 3
  0.5,                                     !- Value Until Time 3
  16,                                      !- Hour 4
  0,                                       !- Minute 4
  0.9,                                     !- Value Until Time 4
  17,                                      !- Hour 5
  0,                                       !- Minute 5
  0.7,                                     !- Value Until Time 5
  18,                                      !- Hour 6
  0,                                       !- Minute 6
  0.5,                                     !- Value Until Time 6
  19,                                      !- Hour 7
  0,                                       !- Minute 7
  0.3,                                     !- Value Until Time 7
  22,                                      !- Hour 8
  0,                                       !- Minute 8
  0.2,                                     !- Value Until Time 8
  24,                                      !- Hour 9
  0,                                       !- Minute 9
  0.05;                                    !- Value Until Time 9

OS:Schedule:Day,
  {00000000-0000-0000-0056-000000000023},  !- Handle
  NECB-A-Service Water Heating Sat Day,    !- Name
  {00000000-0000-0000-0059-000000000004},  !- Schedule Type Limits Name
  No,                                      !- Interpolate to Timestep
  24,                                      !- Hour 1
  0,                                       !- Minute 1
  0.05;                                    !- Value Until Time 1

OS:Schedule:Day,
  {00000000-0000-0000-0056-000000000024},  !- Handle
  NECB-A-Service Water Heating Sun|Hol Day, !- Name
  {00000000-0000-0000-0059-000000000004},  !- Schedule Type Limits Name
  No,                                      !- Interpolate to Timestep
  24,                                      !- Hour 1
  0,                                       !- Minute 1
  0.05;                                    !- Value Until Time 1

OS:Schedule:Day,
  {00000000-0000-0000-0056-000000000025},  !- Handle
  NECB-A-Thermostat Setpoint-Cooling Default, !- Name
  {00000000-0000-0000-0059-000000000006},  !- Schedule Type Limits Name
  No,                                      !- Interpolate to Timestep
  6,                                       !- Hour 1
  0,                                       !- Minute 1
  35,                                      !- Value Until Time 1
  21,                                      !- Hour 2
  0,                                       !- Minute 2
  24,                                      !- Value Until Time 2
  24,                                      !- Hour 3
  0,                                       !- Minute 3
  35;                                      !- Value Until Time 3

OS:Schedule:Day,
  {00000000-0000-0000-0056-000000000026},  !- Handle
  NECB-A-Thermostat Setpoint-Cooling Default|Wkdy Day, !- Name
  {00000000-0000-0000-0059-000000000006},  !- Schedule Type Limits Name
  No,                                      !- Interpolate to Timestep
  6,                                       !- Hour 1
  0,                                       !- Minute 1
  35,                                      !- Value Until Time 1
  21,                                      !- Hour 2
  0,                                       !- Minute 2
  24,                                      !- Value Until Time 2
  24,                                      !- Hour 3
  0,                                       !- Minute 3
  35;                                      !- Value Until Time 3

OS:Schedule:Day,
  {00000000-0000-0000-0056-000000000027},  !- Handle
  NECB-A-Thermostat Setpoint-Cooling Sat Day, !- Name
  {00000000-0000-0000-0059-000000000006},  !- Schedule Type Limits Name
  No,                                      !- Interpolate to Timestep
  24,                                      !- Hour 1
  0,                                       !- Minute 1
  35;                                      !- Value Until Time 1

OS:Schedule:Day,
  {00000000-0000-0000-0056-000000000028},  !- Handle
  NECB-A-Thermostat Setpoint-Cooling Sun|Hol Day, !- Name
  {00000000-0000-0000-0059-000000000006},  !- Schedule Type Limits Name
  No,                                      !- Interpolate to Timestep
  24,                                      !- Hour 1
  0,                                       !- Minute 1
  35;                                      !- Value Until Time 1

OS:Schedule:Day,
  {00000000-0000-0000-0056-000000000029},  !- Handle
  NECB-A-Thermostat Setpoint-Heating Default, !- Name
  {00000000-0000-0000-0059-000000000006},  !- Schedule Type Limits Name
  No,                                      !- Interpolate to Timestep
  6,                                       !- Hour 1
  0,                                       !- Minute 1
  18,                                      !- Value Until Time 1
  7,                                       !- Hour 2
  0,                                       !- Minute 2
  20,                                      !- Value Until Time 2
  21,                                      !- Hour 3
  0,                                       !- Minute 3
  22,                                      !- Value Until Time 3
  24,                                      !- Hour 4
  0,                                       !- Minute 4
  18;                                      !- Value Until Time 4

OS:Schedule:Day,
  {00000000-0000-0000-0056-000000000030},  !- Handle
  NECB-A-Thermostat Setpoint-Heating Default|Wkdy Day, !- Name
  {00000000-0000-0000-0059-000000000006},  !- Schedule Type Limits Name
  No,                                      !- Interpolate to Timestep
  6,                                       !- Hour 1
  0,                                       !- Minute 1
  18,                                      !- Value Until Time 1
  7,                                       !- Hour 2
  0,                                       !- Minute 2
  20,                                      !- Value Until Time 2
  21,                                      !- Hour 3
  0,                                       !- Minute 3
  22,                                      !- Value Until Time 3
  24,                                      !- Hour 4
  0,                                       !- Minute 4
  18;                                      !- Value Until Time 4

OS:Schedule:Day,
  {00000000-0000-0000-0056-000000000031},  !- Handle
  NECB-A-Thermostat Setpoint-Heating Sat Day, !- Name
  {00000000-0000-0000-0059-000000000006},  !- Schedule Type Limits Name
  No,                                      !- Interpolate to Timestep
  24,                                      !- Hour 1
  0,                                       !- Minute 1
  18;                                      !- Value Until Time 1

OS:Schedule:Day,
  {00000000-0000-0000-0056-000000000032},  !- Handle
  NECB-A-Thermostat Setpoint-Heating Sun|Hol Day, !- Name
  {00000000-0000-0000-0059-000000000006},  !- Schedule Type Limits Name
  No,                                      !- Interpolate to Timestep
  24,                                      !- Hour 1
  0,                                       !- Minute 1
  18;                                      !- Value Until Time 1

OS:Schedule:Day,
  {00000000-0000-0000-0056-000000000033},  !- Handle
  NECB-Activity Default,                   !- Name
  {00000000-0000-0000-0059-000000000001},  !- Schedule Type Limits Name
  No,                                      !- Interpolate to Timestep
  24,                                      !- Hour 1
  0,                                       !- Minute 1
  130;                                     !- Value Until Time 1

OS:Schedule:Day,
  {00000000-0000-0000-0056-000000000034},  !- Handle
  NECB-Activity Summer Design Day,         !- Name
  {00000000-0000-0000-0059-000000000001},  !- Schedule Type Limits Name
  No,                                      !- Interpolate to Timestep
  24,                                      !- Hour 1
  0,                                       !- Minute 1
  130;                                     !- Value Until Time 1

OS:Schedule:Day,
  {00000000-0000-0000-0056-000000000035},  !- Handle
  NECB-Activity Winter Design Day,         !- Name
  {00000000-0000-0000-0059-000000000001},  !- Schedule Type Limits Name
  No,                                      !- Interpolate to Timestep
  24,                                      !- Hour 1
  0,                                       !- Minute 1
  130;                                     !- Value Until Time 1

OS:Schedule:Day,
  {00000000-0000-0000-0056-000000000036},  !- Handle
  Schedule Day 1,                          !- Name
  ,                                        !- Schedule Type Limits Name
  ,                                        !- Interpolate to Timestep
  24,                                      !- Hour 1
  0,                                       !- Minute 1
  0;                                       !- Value Until Time 1

OS:Schedule:Day,
  {00000000-0000-0000-0056-000000000037},  !- Handle
  Schedule Day 10,                         !- Name
  {00000000-0000-0000-0059-000000000004},  !- Schedule Type Limits Name
  ,                                        !- Interpolate to Timestep
  24,                                      !- Hour 1
  0,                                       !- Minute 1
  0;                                       !- Value Until Time 1

OS:Schedule:Day,
  {00000000-0000-0000-0056-000000000038},  !- Handle
  Schedule Day 2,                          !- Name
  ,                                        !- Schedule Type Limits Name
  ,                                        !- Interpolate to Timestep
  24,                                      !- Hour 1
  0,                                       !- Minute 1
  0;                                       !- Value Until Time 1

OS:Schedule:Day,
  {00000000-0000-0000-0056-000000000039},  !- Handle
  Schedule Day 3,                          !- Name
  {00000000-0000-0000-0059-000000000006},  !- Schedule Type Limits Name
  ,                                        !- Interpolate to Timestep
  24,                                      !- Hour 1
  0,                                       !- Minute 1
  22;                                      !- Value Until Time 1

OS:Schedule:Day,
  {00000000-0000-0000-0056-000000000040},  !- Handle
  Schedule Day 4,                          !- Name
  {00000000-0000-0000-0059-000000000006},  !- Schedule Type Limits Name
  ,                                        !- Interpolate to Timestep
  24,                                      !- Hour 1
  0,                                       !- Minute 1
  60;                                      !- Value Until Time 1

OS:Schedule:Day,
  {00000000-0000-0000-0056-000000000041},  !- Handle
  Schedule Day 5,                          !- Name
  {00000000-0000-0000-0059-000000000004},  !- Schedule Type Limits Name
  ,                                        !- Interpolate to Timestep
  24,                                      !- Hour 1
  0,                                       !- Minute 1
  0;                                       !- Value Until Time 1

OS:Schedule:Day,
  {00000000-0000-0000-0056-000000000042},  !- Handle
  Schedule Day 6,                          !- Name
  {00000000-0000-0000-0059-000000000004},  !- Schedule Type Limits Name
  ,                                        !- Interpolate to Timestep
  24,                                      !- Hour 1
  0,                                       !- Minute 1
  0;                                       !- Value Until Time 1

OS:Schedule:Day,
  {00000000-0000-0000-0056-000000000043},  !- Handle
  Schedule Day 7,                          !- Name
  {00000000-0000-0000-0059-000000000004},  !- Schedule Type Limits Name
  ,                                        !- Interpolate to Timestep
  24,                                      !- Hour 1
  0,                                       !- Minute 1
  0;                                       !- Value Until Time 1

OS:Schedule:Day,
  {00000000-0000-0000-0056-000000000044},  !- Handle
  Schedule Day 8,                          !- Name
  {00000000-0000-0000-0059-000000000004},  !- Schedule Type Limits Name
  ,                                        !- Interpolate to Timestep
  24,                                      !- Hour 1
  0,                                       !- Minute 1
  0;                                       !- Value Until Time 1

OS:Schedule:Day,
  {00000000-0000-0000-0056-000000000045},  !- Handle
  Schedule Day 9,                          !- Name
  {00000000-0000-0000-0059-000000000004},  !- Schedule Type Limits Name
  ,                                        !- Interpolate to Timestep
  24,                                      !- Hour 1
  0,                                       !- Minute 1
  0;                                       !- Value Until Time 1

OS:Schedule:Day,
  {00000000-0000-0000-0056-000000000046},  !- Handle
  Service Water Loop Temp - 140F Default,  !- Name
  {00000000-0000-0000-0059-000000000006},  !- Schedule Type Limits Name
  ,                                        !- Interpolate to Timestep
  24,                                      !- Hour 1
  0,                                       !- Minute 1
  60;                                      !- Value Until Time 1

OS:Schedule:Day,
  {00000000-0000-0000-0056-000000000047},  !- Handle
  Water Heater Ambient Temp Schedule 71.6F Default, !- Name
  {00000000-0000-0000-0059-000000000006},  !- Schedule Type Limits Name
  ,                                        !- Interpolate to Timestep
  24,                                      !- Hour 1
  0,                                       !- Minute 1
  22.0000000000001;                        !- Value Until Time 1

OS:Schedule:Day,
  {00000000-0000-0000-0056-000000000048},  !- Handle
  Work Efficiency Schedule Default,        !- Name
  {00000000-0000-0000-0059-000000000004},  !- Schedule Type Limits Name
  ,                                        !- Interpolate to Timestep
  24,                                      !- Hour 1
  0,                                       !- Minute 1
  0;                                       !- Value Until Time 1

OS:Schedule:Day,
  {00000000-0000-0000-0056-000000000049},  !- Handle
  sys_3|mixed|shr>none|sc>dx|sh>c-e|ssf>cv|zh>b-e|zc>none|srf>none| Occ Sch Default, !- Name
  {00000000-0000-0000-0059-000000000004},  !- Schedule Type Limits Name
  ,                                        !- Interpolate to Timestep
  8,                                       !- Hour 1
  0,                                       !- Minute 1
  0,                                       !- Value Until Time 1
  19,                                      !- Hour 2
  0,                                       !- Minute 2
  1,                                       !- Value Until Time 2
  24,                                      !- Hour 3
  0,                                       !- Minute 3
  0;                                       !- Value Until Time 3

OS:Schedule:Day,
  {00000000-0000-0000-0056-000000000050},  !- Handle
  sys_3|mixed|shr>none|sc>dx|sh>c-e|ssf>cv|zh>b-e|zc>none|srf>none| Occ Sch Summer Design Day, !- Name
  {00000000-0000-0000-0059-000000000004},  !- Schedule Type Limits Name
  ,                                        !- Interpolate to Timestep
  24,                                      !- Hour 1
  0,                                       !- Minute 1
  1;                                       !- Value Until Time 1

OS:Schedule:Day,
  {00000000-0000-0000-0056-000000000051},  !- Handle
  sys_3|mixed|shr>none|sc>dx|sh>c-e|ssf>cv|zh>b-e|zc>none|srf>none| Occ Sch Winter Design Day, !- Name
  {00000000-0000-0000-0059-000000000004},  !- Schedule Type Limits Name
  ,                                        !- Interpolate to Timestep
  24,                                      !- Hour 1
  0,                                       !- Minute 1
  1;                                       !- Value Until Time 1

OS:Schedule:Day,
  {00000000-0000-0000-0056-000000000052},  !- Handle
  sys_4|mixed|shr>none|sc>dx|sh>c-e|ssf>cv|zh>b-e|zc>none|srf>none| 1 Occ Sch Default, !- Name
  {00000000-0000-0000-0059-000000000004},  !- Schedule Type Limits Name
  ,                                        !- Interpolate to Timestep
  8,                                       !- Hour 1
  0,                                       !- Minute 1
  0,                                       !- Value Until Time 1
  19,                                      !- Hour 2
  0,                                       !- Minute 2
  1,                                       !- Value Until Time 2
  24,                                      !- Hour 3
  0,                                       !- Minute 3
  0;                                       !- Value Until Time 3

OS:Schedule:Day,
  {00000000-0000-0000-0056-000000000053},  !- Handle
  sys_4|mixed|shr>none|sc>dx|sh>c-e|ssf>cv|zh>b-e|zc>none|srf>none| 1 Occ Sch Summer Design Day, !- Name
  {00000000-0000-0000-0059-000000000004},  !- Schedule Type Limits Name
  ,                                        !- Interpolate to Timestep
  24,                                      !- Hour 1
  0,                                       !- Minute 1
  1;                                       !- Value Until Time 1

OS:Schedule:Day,
  {00000000-0000-0000-0056-000000000054},  !- Handle
  sys_4|mixed|shr>none|sc>dx|sh>c-e|ssf>cv|zh>b-e|zc>none|srf>none| 1 Occ Sch Winter Design Day, !- Name
  {00000000-0000-0000-0059-000000000004},  !- Schedule Type Limits Name
  ,                                        !- Interpolate to Timestep
  24,                                      !- Hour 1
  0,                                       !- Minute 1
  1;                                       !- Value Until Time 1

OS:Schedule:Day,
  {00000000-0000-0000-0056-000000000055},  !- Handle
  sys_4|mixed|shr>none|sc>dx|sh>c-e|ssf>cv|zh>b-e|zc>none|srf>none| Occ Sch Default, !- Name
  {00000000-0000-0000-0059-000000000004},  !- Schedule Type Limits Name
  ,                                        !- Interpolate to Timestep
  8,                                       !- Hour 1
  0,                                       !- Minute 1
  0,                                       !- Value Until Time 1
  19,                                      !- Hour 2
  0,                                       !- Minute 2
  1,                                       !- Value Until Time 2
  24,                                      !- Hour 3
  0,                                       !- Minute 3
  0;                                       !- Value Until Time 3

OS:Schedule:Day,
  {00000000-0000-0000-0056-000000000056},  !- Handle
  sys_4|mixed|shr>none|sc>dx|sh>c-e|ssf>cv|zh>b-e|zc>none|srf>none| Occ Sch Summer Design Day, !- Name
  {00000000-0000-0000-0059-000000000004},  !- Schedule Type Limits Name
  ,                                        !- Interpolate to Timestep
  24,                                      !- Hour 1
  0,                                       !- Minute 1
  1;                                       !- Value Until Time 1

OS:Schedule:Day,
  {00000000-0000-0000-0056-000000000057},  !- Handle
  sys_4|mixed|shr>none|sc>dx|sh>c-e|ssf>cv|zh>b-e|zc>none|srf>none| Occ Sch Winter Design Day, !- Name
  {00000000-0000-0000-0059-000000000004},  !- Schedule Type Limits Name
  ,                                        !- Interpolate to Timestep
  24,                                      !- Hour 1
  0,                                       !- Minute 1
  1;                                       !- Value Until Time 1

OS:Schedule:Rule,
  {00000000-0000-0000-0057-000000000001},  !- Handle
  Schedule Rule 1,                         !- Name
  {00000000-0000-0000-0058-000000000003},  !- Schedule Ruleset Name
  0,                                       !- Rule Order
  {00000000-0000-0000-0056-000000000004},  !- Day Schedule Name
  ,                                        !- Apply Sunday
  ,                                        !- Apply Monday
  ,                                        !- Apply Tuesday
  ,                                        !- Apply Wednesday
  ,                                        !- Apply Thursday
  ,                                        !- Apply Friday
  ,                                        !- Apply Saturday
  DateRange,                               !- Date Specification Type
  5,                                       !- Start Month
  1,                                       !- Start Day
  9,                                       !- End Month
  30;                                      !- End Day

OS:Schedule:Rule,
  {00000000-0000-0000-0057-000000000002},  !- Handle
  Schedule Rule 10,                        !- Name
  {00000000-0000-0000-0058-000000000008},  !- Schedule Ruleset Name
  0,                                       !- Rule Order
  {00000000-0000-0000-0056-000000000012},  !- Day Schedule Name
  Yes,                                     !- Apply Sunday
  ,                                        !- Apply Monday
  ,                                        !- Apply Tuesday
  ,                                        !- Apply Wednesday
  ,                                        !- Apply Thursday
  ,                                        !- Apply Friday
  ,                                        !- Apply Saturday
  DateRange,                               !- Date Specification Type
  1,                                       !- Start Month
  1,                                       !- Start Day
  12,                                      !- End Month
  31;                                      !- End Day

OS:Schedule:Rule,
  {00000000-0000-0000-0057-000000000003},  !- Handle
  Schedule Rule 11,                        !- Name
  {00000000-0000-0000-0058-000000000013},  !- Schedule Ruleset Name
  2,                                       !- Rule Order
  {00000000-0000-0000-0056-000000000030},  !- Day Schedule Name
  ,                                        !- Apply Sunday
  Yes,                                     !- Apply Monday
  Yes,                                     !- Apply Tuesday
  Yes,                                     !- Apply Wednesday
  Yes,                                     !- Apply Thursday
  Yes,                                     !- Apply Friday
  ,                                        !- Apply Saturday
  DateRange,                               !- Date Specification Type
  1,                                       !- Start Month
  1,                                       !- Start Day
  12,                                      !- End Month
  31;                                      !- End Day

OS:Schedule:Rule,
  {00000000-0000-0000-0057-000000000004},  !- Handle
  Schedule Rule 12,                        !- Name
  {00000000-0000-0000-0058-000000000013},  !- Schedule Ruleset Name
  1,                                       !- Rule Order
  {00000000-0000-0000-0056-000000000031},  !- Day Schedule Name
  ,                                        !- Apply Sunday
  ,                                        !- Apply Monday
  ,                                        !- Apply Tuesday
  ,                                        !- Apply Wednesday
  ,                                        !- Apply Thursday
  ,                                        !- Apply Friday
  Yes,                                     !- Apply Saturday
  DateRange,                               !- Date Specification Type
  1,                                       !- Start Month
  1,                                       !- Start Day
  12,                                      !- End Month
  31;                                      !- End Day

OS:Schedule:Rule,
  {00000000-0000-0000-0057-000000000005},  !- Handle
  Schedule Rule 13,                        !- Name
  {00000000-0000-0000-0058-000000000013},  !- Schedule Ruleset Name
  0,                                       !- Rule Order
  {00000000-0000-0000-0056-000000000032},  !- Day Schedule Name
  Yes,                                     !- Apply Sunday
  ,                                        !- Apply Monday
  ,                                        !- Apply Tuesday
  ,                                        !- Apply Wednesday
  ,                                        !- Apply Thursday
  ,                                        !- Apply Friday
  ,                                        !- Apply Saturday
  DateRange,                               !- Date Specification Type
  1,                                       !- Start Month
  1,                                       !- Start Day
  12,                                      !- End Month
  31;                                      !- End Day

OS:Schedule:Rule,
  {00000000-0000-0000-0057-000000000006},  !- Handle
  Schedule Rule 14,                        !- Name
  {00000000-0000-0000-0058-000000000012},  !- Schedule Ruleset Name
  2,                                       !- Rule Order
  {00000000-0000-0000-0056-000000000026},  !- Day Schedule Name
  ,                                        !- Apply Sunday
  Yes,                                     !- Apply Monday
  Yes,                                     !- Apply Tuesday
  Yes,                                     !- Apply Wednesday
  Yes,                                     !- Apply Thursday
  Yes,                                     !- Apply Friday
  ,                                        !- Apply Saturday
  DateRange,                               !- Date Specification Type
  1,                                       !- Start Month
  1,                                       !- Start Day
  12,                                      !- End Month
  31;                                      !- End Day

OS:Schedule:Rule,
  {00000000-0000-0000-0057-000000000007},  !- Handle
  Schedule Rule 15,                        !- Name
  {00000000-0000-0000-0058-000000000012},  !- Schedule Ruleset Name
  1,                                       !- Rule Order
  {00000000-0000-0000-0056-000000000027},  !- Day Schedule Name
  ,                                        !- Apply Sunday
  ,                                        !- Apply Monday
  ,                                        !- Apply Tuesday
  ,                                        !- Apply Wednesday
  ,                                        !- Apply Thursday
  ,                                        !- Apply Friday
  Yes,                                     !- Apply Saturday
  DateRange,                               !- Date Specification Type
  1,                                       !- Start Month
  1,                                       !- Start Day
  12,                                      !- End Month
  31;                                      !- End Day

OS:Schedule:Rule,
  {00000000-0000-0000-0057-000000000008},  !- Handle
  Schedule Rule 16,                        !- Name
  {00000000-0000-0000-0058-000000000012},  !- Schedule Ruleset Name
  0,                                       !- Rule Order
  {00000000-0000-0000-0056-000000000028},  !- Day Schedule Name
  Yes,                                     !- Apply Sunday
  ,                                        !- Apply Monday
  ,                                        !- Apply Tuesday
  ,                                        !- Apply Wednesday
  ,                                        !- Apply Thursday
  ,                                        !- Apply Friday
  ,                                        !- Apply Saturday
  DateRange,                               !- Date Specification Type
  1,                                       !- Start Month
  1,                                       !- Start Day
  12,                                      !- End Month
  31;                                      !- End Day

OS:Schedule:Rule,
  {00000000-0000-0000-0057-000000000009},  !- Handle
  Schedule Rule 17,                        !- Name
  {00000000-0000-0000-0058-000000000011},  !- Schedule Ruleset Name
  2,                                       !- Rule Order
  {00000000-0000-0000-0056-000000000022},  !- Day Schedule Name
  ,                                        !- Apply Sunday
  Yes,                                     !- Apply Monday
  Yes,                                     !- Apply Tuesday
  Yes,                                     !- Apply Wednesday
  Yes,                                     !- Apply Thursday
  Yes,                                     !- Apply Friday
  ,                                        !- Apply Saturday
  DateRange,                               !- Date Specification Type
  1,                                       !- Start Month
  1,                                       !- Start Day
  12,                                      !- End Month
  31;                                      !- End Day

OS:Schedule:Rule,
  {00000000-0000-0000-0057-000000000010},  !- Handle
  Schedule Rule 18,                        !- Name
  {00000000-0000-0000-0058-000000000011},  !- Schedule Ruleset Name
  1,                                       !- Rule Order
  {00000000-0000-0000-0056-000000000023},  !- Day Schedule Name
  ,                                        !- Apply Sunday
  ,                                        !- Apply Monday
  ,                                        !- Apply Tuesday
  ,                                        !- Apply Wednesday
  ,                                        !- Apply Thursday
  ,                                        !- Apply Friday
  Yes,                                     !- Apply Saturday
  DateRange,                               !- Date Specification Type
  1,                                       !- Start Month
  1,                                       !- Start Day
  12,                                      !- End Month
  31;                                      !- End Day

OS:Schedule:Rule,
  {00000000-0000-0000-0057-000000000011},  !- Handle
  Schedule Rule 19,                        !- Name
  {00000000-0000-0000-0058-000000000011},  !- Schedule Ruleset Name
  0,                                       !- Rule Order
  {00000000-0000-0000-0056-000000000024},  !- Day Schedule Name
  Yes,                                     !- Apply Sunday
  ,                                        !- Apply Monday
  ,                                        !- Apply Tuesday
  ,                                        !- Apply Wednesday
  ,                                        !- Apply Thursday
  ,                                        !- Apply Friday
  ,                                        !- Apply Saturday
  DateRange,                               !- Date Specification Type
  1,                                       !- Start Month
  1,                                       !- Start Day
  12,                                      !- End Month
  31;                                      !- End Day

OS:Schedule:Rule,
  {00000000-0000-0000-0057-000000000012},  !- Handle
  Schedule Rule 2,                         !- Name
  {00000000-0000-0000-0058-000000000010},  !- Schedule Ruleset Name
  2,                                       !- Rule Order
  {00000000-0000-0000-0056-000000000018},  !- Day Schedule Name
  ,                                        !- Apply Sunday
  Yes,                                     !- Apply Monday
  Yes,                                     !- Apply Tuesday
  Yes,                                     !- Apply Wednesday
  Yes,                                     !- Apply Thursday
  Yes,                                     !- Apply Friday
  ,                                        !- Apply Saturday
  DateRange,                               !- Date Specification Type
  1,                                       !- Start Month
  1,                                       !- Start Day
  12,                                      !- End Month
  31;                                      !- End Day

OS:Schedule:Rule,
  {00000000-0000-0000-0057-000000000013},  !- Handle
  Schedule Rule 20,                        !- Name
  {00000000-0000-0000-0058-000000000020},  !- Schedule Ruleset Name
  1,                                       !- Rule Order
  {00000000-0000-0000-0056-000000000041},  !- Day Schedule Name
  ,                                        !- Apply Sunday
  ,                                        !- Apply Monday
  ,                                        !- Apply Tuesday
  ,                                        !- Apply Wednesday
  ,                                        !- Apply Thursday
  ,                                        !- Apply Friday
  Yes,                                     !- Apply Saturday
  DateRange,                               !- Date Specification Type
  1,                                       !- Start Month
  7,                                       !- Start Day
  12,                                      !- End Month
  30;                                      !- End Day

OS:Schedule:Rule,
  {00000000-0000-0000-0057-000000000014},  !- Handle
  Schedule Rule 21,                        !- Name
  {00000000-0000-0000-0058-000000000020},  !- Schedule Ruleset Name
  0,                                       !- Rule Order
  {00000000-0000-0000-0056-000000000042},  !- Day Schedule Name
  Yes,                                     !- Apply Sunday
  ,                                        !- Apply Monday
  ,                                        !- Apply Tuesday
  ,                                        !- Apply Wednesday
  ,                                        !- Apply Thursday
  ,                                        !- Apply Friday
  ,                                        !- Apply Saturday
  DateRange,                               !- Date Specification Type
  1,                                       !- Start Month
  1,                                       !- Start Day
  12,                                      !- End Month
  31;                                      !- End Day

OS:Schedule:Rule,
  {00000000-0000-0000-0057-000000000015},  !- Handle
  Schedule Rule 22,                        !- Name
  {00000000-0000-0000-0058-000000000022},  !- Schedule Ruleset Name
  1,                                       !- Rule Order
  {00000000-0000-0000-0056-000000000043},  !- Day Schedule Name
  ,                                        !- Apply Sunday
  ,                                        !- Apply Monday
  ,                                        !- Apply Tuesday
  ,                                        !- Apply Wednesday
  ,                                        !- Apply Thursday
  ,                                        !- Apply Friday
  Yes,                                     !- Apply Saturday
  DateRange,                               !- Date Specification Type
  1,                                       !- Start Month
  7,                                       !- Start Day
  12,                                      !- End Month
  30;                                      !- End Day

OS:Schedule:Rule,
  {00000000-0000-0000-0057-000000000016},  !- Handle
  Schedule Rule 23,                        !- Name
  {00000000-0000-0000-0058-000000000022},  !- Schedule Ruleset Name
  0,                                       !- Rule Order
  {00000000-0000-0000-0056-000000000044},  !- Day Schedule Name
  Yes,                                     !- Apply Sunday
  ,                                        !- Apply Monday
  ,                                        !- Apply Tuesday
  ,                                        !- Apply Wednesday
  ,                                        !- Apply Thursday
  ,                                        !- Apply Friday
  ,                                        !- Apply Saturday
  DateRange,                               !- Date Specification Type
  1,                                       !- Start Month
  1,                                       !- Start Day
  12,                                      !- End Month
  31;                                      !- End Day

OS:Schedule:Rule,
  {00000000-0000-0000-0057-000000000017},  !- Handle
  Schedule Rule 24,                        !- Name
  {00000000-0000-0000-0058-000000000021},  !- Schedule Ruleset Name
  1,                                       !- Rule Order
  {00000000-0000-0000-0056-000000000045},  !- Day Schedule Name
  ,                                        !- Apply Sunday
  ,                                        !- Apply Monday
  ,                                        !- Apply Tuesday
  ,                                        !- Apply Wednesday
  ,                                        !- Apply Thursday
  ,                                        !- Apply Friday
  Yes,                                     !- Apply Saturday
  DateRange,                               !- Date Specification Type
  1,                                       !- Start Month
  7,                                       !- Start Day
  12,                                      !- End Month
  30;                                      !- End Day

OS:Schedule:Rule,
  {00000000-0000-0000-0057-000000000018},  !- Handle
  Schedule Rule 25,                        !- Name
  {00000000-0000-0000-0058-000000000021},  !- Schedule Ruleset Name
  0,                                       !- Rule Order
  {00000000-0000-0000-0056-000000000037},  !- Day Schedule Name
  Yes,                                     !- Apply Sunday
  ,                                        !- Apply Monday
  ,                                        !- Apply Tuesday
  ,                                        !- Apply Wednesday
  ,                                        !- Apply Thursday
  ,                                        !- Apply Friday
  ,                                        !- Apply Saturday
  DateRange,                               !- Date Specification Type
  1,                                       !- Start Month
  1,                                       !- Start Day
  12,                                      !- End Month
  31;                                      !- End Day

OS:Schedule:Rule,
  {00000000-0000-0000-0057-000000000019},  !- Handle
  Schedule Rule 3,                         !- Name
  {00000000-0000-0000-0058-000000000010},  !- Schedule Ruleset Name
  1,                                       !- Rule Order
  {00000000-0000-0000-0056-000000000019},  !- Day Schedule Name
  ,                                        !- Apply Sunday
  ,                                        !- Apply Monday
  ,                                        !- Apply Tuesday
  ,                                        !- Apply Wednesday
  ,                                        !- Apply Thursday
  ,                                        !- Apply Friday
  Yes,                                     !- Apply Saturday
  DateRange,                               !- Date Specification Type
  1,                                       !- Start Month
  1,                                       !- Start Day
  12,                                      !- End Month
  31;                                      !- End Day

OS:Schedule:Rule,
  {00000000-0000-0000-0057-000000000020},  !- Handle
  Schedule Rule 4,                         !- Name
  {00000000-0000-0000-0058-000000000010},  !- Schedule Ruleset Name
  0,                                       !- Rule Order
  {00000000-0000-0000-0056-000000000020},  !- Day Schedule Name
  Yes,                                     !- Apply Sunday
  ,                                        !- Apply Monday
  ,                                        !- Apply Tuesday
  ,                                        !- Apply Wednesday
  ,                                        !- Apply Thursday
  ,                                        !- Apply Friday
  ,                                        !- Apply Saturday
  DateRange,                               !- Date Specification Type
  1,                                       !- Start Month
  1,                                       !- Start Day
  12,                                      !- End Month
  31;                                      !- End Day

OS:Schedule:Rule,
  {00000000-0000-0000-0057-000000000021},  !- Handle
  Schedule Rule 5,                         !- Name
  {00000000-0000-0000-0058-000000000009},  !- Schedule Ruleset Name
  2,                                       !- Rule Order
  {00000000-0000-0000-0056-000000000014},  !- Day Schedule Name
  ,                                        !- Apply Sunday
  Yes,                                     !- Apply Monday
  Yes,                                     !- Apply Tuesday
  Yes,                                     !- Apply Wednesday
  Yes,                                     !- Apply Thursday
  Yes,                                     !- Apply Friday
  ,                                        !- Apply Saturday
  DateRange,                               !- Date Specification Type
  1,                                       !- Start Month
  1,                                       !- Start Day
  12,                                      !- End Month
  31;                                      !- End Day

OS:Schedule:Rule,
  {00000000-0000-0000-0057-000000000022},  !- Handle
  Schedule Rule 6,                         !- Name
  {00000000-0000-0000-0058-000000000009},  !- Schedule Ruleset Name
  1,                                       !- Rule Order
  {00000000-0000-0000-0056-000000000015},  !- Day Schedule Name
  ,                                        !- Apply Sunday
  ,                                        !- Apply Monday
  ,                                        !- Apply Tuesday
  ,                                        !- Apply Wednesday
  ,                                        !- Apply Thursday
  ,                                        !- Apply Friday
  Yes,                                     !- Apply Saturday
  DateRange,                               !- Date Specification Type
  1,                                       !- Start Month
  1,                                       !- Start Day
  12,                                      !- End Month
  31;                                      !- End Day

OS:Schedule:Rule,
  {00000000-0000-0000-0057-000000000023},  !- Handle
  Schedule Rule 7,                         !- Name
  {00000000-0000-0000-0058-000000000009},  !- Schedule Ruleset Name
  0,                                       !- Rule Order
  {00000000-0000-0000-0056-000000000016},  !- Day Schedule Name
  Yes,                                     !- Apply Sunday
  ,                                        !- Apply Monday
  ,                                        !- Apply Tuesday
  ,                                        !- Apply Wednesday
  ,                                        !- Apply Thursday
  ,                                        !- Apply Friday
  ,                                        !- Apply Saturday
  DateRange,                               !- Date Specification Type
  1,                                       !- Start Month
  1,                                       !- Start Day
  12,                                      !- End Month
  31;                                      !- End Day

OS:Schedule:Rule,
  {00000000-0000-0000-0057-000000000024},  !- Handle
  Schedule Rule 8,                         !- Name
  {00000000-0000-0000-0058-000000000008},  !- Schedule Ruleset Name
  2,                                       !- Rule Order
  {00000000-0000-0000-0056-000000000010},  !- Day Schedule Name
  ,                                        !- Apply Sunday
  Yes,                                     !- Apply Monday
  Yes,                                     !- Apply Tuesday
  Yes,                                     !- Apply Wednesday
  Yes,                                     !- Apply Thursday
  Yes,                                     !- Apply Friday
  ,                                        !- Apply Saturday
  DateRange,                               !- Date Specification Type
  1,                                       !- Start Month
  1,                                       !- Start Day
  12,                                      !- End Month
  31;                                      !- End Day

OS:Schedule:Rule,
  {00000000-0000-0000-0057-000000000025},  !- Handle
  Schedule Rule 9,                         !- Name
  {00000000-0000-0000-0058-000000000008},  !- Schedule Ruleset Name
  1,                                       !- Rule Order
  {00000000-0000-0000-0056-000000000011},  !- Day Schedule Name
  ,                                        !- Apply Sunday
  ,                                        !- Apply Monday
  ,                                        !- Apply Tuesday
  ,                                        !- Apply Wednesday
  ,                                        !- Apply Thursday
  ,                                        !- Apply Friday
  Yes,                                     !- Apply Saturday
  DateRange,                               !- Date Specification Type
  1,                                       !- Start Month
  1,                                       !- Start Day
  12,                                      !- End Month
  31;                                      !- End Day

OS:Schedule:Ruleset,
  {00000000-0000-0000-0058-000000000001},  !- Handle
  Air Velocity Schedule,                   !- Name
  {00000000-0000-0000-0059-000000000007},  !- Schedule Type Limits Name
  {00000000-0000-0000-0056-000000000001};  !- Default Day Schedule Name

OS:Schedule:Ruleset,
  {00000000-0000-0000-0058-000000000002},  !- Handle
  Always On,                               !- Name
  {00000000-0000-0000-0059-000000000004},  !- Schedule Type Limits Name
  {00000000-0000-0000-0056-000000000002};  !- Default Day Schedule Name

OS:Schedule:Ruleset,
  {00000000-0000-0000-0058-000000000003},  !- Handle
  Clothing Schedule,                       !- Name
  {00000000-0000-0000-0059-000000000003},  !- Schedule Type Limits Name
  {00000000-0000-0000-0056-000000000003};  !- Default Day Schedule Name

OS:Schedule:Ruleset,
  {00000000-0000-0000-0058-000000000004},  !- Handle
  Economizer Max OA Fraction 100 pct,      !- Name
  ,                                        !- Schedule Type Limits Name
  {00000000-0000-0000-0056-000000000005};  !- Default Day Schedule Name

OS:Schedule:Ruleset,
  {00000000-0000-0000-0058-000000000005},  !- Handle
  Fraction Latent - 0.05,                  !- Name
  {00000000-0000-0000-0059-000000000004},  !- Schedule Type Limits Name
  {00000000-0000-0000-0056-000000000006};  !- Default Day Schedule Name

OS:Schedule:Ruleset,
  {00000000-0000-0000-0058-000000000006},  !- Handle
  Fraction Sensible - 0.2,                 !- Name
  {00000000-0000-0000-0059-000000000004},  !- Schedule Type Limits Name
  {00000000-0000-0000-0056-000000000007};  !- Default Day Schedule Name

OS:Schedule:Ruleset,
  {00000000-0000-0000-0058-000000000007},  !- Handle
  Mixed Water At Faucet Temp - 140F,       !- Name
  {00000000-0000-0000-0059-000000000006},  !- Schedule Type Limits Name
  {00000000-0000-0000-0056-000000000008};  !- Default Day Schedule Name

OS:Schedule:Ruleset,
  {00000000-0000-0000-0058-000000000008},  !- Handle
  NECB-A-Electric-Equipment,               !- Name
  {00000000-0000-0000-0059-000000000004},  !- Schedule Type Limits Name
  {00000000-0000-0000-0056-000000000009};  !- Default Day Schedule Name

OS:Schedule:Ruleset,
  {00000000-0000-0000-0058-000000000009},  !- Handle
  NECB-A-Lighting,                         !- Name
  {00000000-0000-0000-0059-000000000004},  !- Schedule Type Limits Name
  {00000000-0000-0000-0056-000000000013};  !- Default Day Schedule Name

OS:Schedule:Ruleset,
  {00000000-0000-0000-0058-000000000010},  !- Handle
  NECB-A-Occupancy,                        !- Name
  {00000000-0000-0000-0059-000000000004},  !- Schedule Type Limits Name
  {00000000-0000-0000-0056-000000000017};  !- Default Day Schedule Name

OS:Schedule:Ruleset,
  {00000000-0000-0000-0058-000000000011},  !- Handle
  NECB-A-Service Water Heating,            !- Name
  {00000000-0000-0000-0059-000000000004},  !- Schedule Type Limits Name
  {00000000-0000-0000-0056-000000000021};  !- Default Day Schedule Name

OS:Schedule:Ruleset,
  {00000000-0000-0000-0058-000000000012},  !- Handle
  NECB-A-Thermostat Setpoint-Cooling,      !- Name
  {00000000-0000-0000-0059-000000000006},  !- Schedule Type Limits Name
  {00000000-0000-0000-0056-000000000025};  !- Default Day Schedule Name

OS:Schedule:Ruleset,
  {00000000-0000-0000-0058-000000000013},  !- Handle
  NECB-A-Thermostat Setpoint-Heating,      !- Name
  {00000000-0000-0000-0059-000000000006},  !- Schedule Type Limits Name
  {00000000-0000-0000-0056-000000000029};  !- Default Day Schedule Name

OS:Schedule:Ruleset,
  {00000000-0000-0000-0058-000000000014},  !- Handle
  NECB-Activity,                           !- Name
  {00000000-0000-0000-0059-000000000001},  !- Schedule Type Limits Name
  {00000000-0000-0000-0056-000000000033},  !- Default Day Schedule Name
  {00000000-0000-0000-0056-000000000034},  !- Summer Design Day Schedule Name
  {00000000-0000-0000-0056-000000000035};  !- Winter Design Day Schedule Name

OS:Schedule:Ruleset,
  {00000000-0000-0000-0058-000000000015},  !- Handle
  Schedule Ruleset 1,                      !- Name
  {00000000-0000-0000-0059-000000000006},  !- Schedule Type Limits Name
  {00000000-0000-0000-0056-000000000039};  !- Default Day Schedule Name

OS:Schedule:Ruleset,
  {00000000-0000-0000-0058-000000000016},  !- Handle
  Schedule Ruleset 2,                      !- Name
  {00000000-0000-0000-0059-000000000006},  !- Schedule Type Limits Name
  {00000000-0000-0000-0056-000000000040};  !- Default Day Schedule Name

OS:Schedule:Ruleset,
  {00000000-0000-0000-0058-000000000017},  !- Handle
  Service Water Loop Temp - 140F,          !- Name
  {00000000-0000-0000-0059-000000000006},  !- Schedule Type Limits Name
  {00000000-0000-0000-0056-000000000046};  !- Default Day Schedule Name

OS:Schedule:Ruleset,
  {00000000-0000-0000-0058-000000000018},  !- Handle
  Water Heater Ambient Temp Schedule 71.6F, !- Name
  {00000000-0000-0000-0059-000000000006},  !- Schedule Type Limits Name
  {00000000-0000-0000-0056-000000000047};  !- Default Day Schedule Name

OS:Schedule:Ruleset,
  {00000000-0000-0000-0058-000000000019},  !- Handle
  Work Efficiency Schedule,                !- Name
  {00000000-0000-0000-0059-000000000004},  !- Schedule Type Limits Name
  {00000000-0000-0000-0056-000000000048};  !- Default Day Schedule Name

OS:Schedule:Ruleset,
  {00000000-0000-0000-0058-000000000020},  !- Handle
  sys_3|mixed|shr>none|sc>dx|sh>c-e|ssf>cv|zh>b-e|zc>none|srf>none| Occ Sch, !- Name
  {00000000-0000-0000-0059-000000000004},  !- Schedule Type Limits Name
  {00000000-0000-0000-0056-000000000049},  !- Default Day Schedule Name
  {00000000-0000-0000-0056-000000000050},  !- Summer Design Day Schedule Name
  {00000000-0000-0000-0056-000000000051};  !- Winter Design Day Schedule Name

OS:Schedule:Ruleset,
  {00000000-0000-0000-0058-000000000021},  !- Handle
  sys_4|mixed|shr>none|sc>dx|sh>c-e|ssf>cv|zh>b-e|zc>none|srf>none| 1 Occ Sch, !- Name
  {00000000-0000-0000-0059-000000000004},  !- Schedule Type Limits Name
  {00000000-0000-0000-0056-000000000052},  !- Default Day Schedule Name
  {00000000-0000-0000-0056-000000000053},  !- Summer Design Day Schedule Name
  {00000000-0000-0000-0056-000000000054};  !- Winter Design Day Schedule Name

OS:Schedule:Ruleset,
  {00000000-0000-0000-0058-000000000022},  !- Handle
  sys_4|mixed|shr>none|sc>dx|sh>c-e|ssf>cv|zh>b-e|zc>none|srf>none| Occ Sch, !- Name
  {00000000-0000-0000-0059-000000000004},  !- Schedule Type Limits Name
  {00000000-0000-0000-0056-000000000055},  !- Default Day Schedule Name
  {00000000-0000-0000-0056-000000000056},  !- Summer Design Day Schedule Name
  {00000000-0000-0000-0056-000000000057};  !- Winter Design Day Schedule Name

OS:ScheduleTypeLimits,
  {00000000-0000-0000-0059-000000000001},  !- Handle
  ActivityLevel,                           !- Name
  0,                                       !- Lower Limit Value
  ,                                        !- Upper Limit Value
  Continuous,                              !- Numeric Type
  ActivityLevel;                           !- Unit Type

OS:ScheduleTypeLimits,
  {00000000-0000-0000-0059-000000000002},  !- Handle
  Always On Discrete Limits,               !- Name
  0,                                       !- Lower Limit Value
  1,                                       !- Upper Limit Value
  Discrete,                                !- Numeric Type
  Availability;                            !- Unit Type

OS:ScheduleTypeLimits,
  {00000000-0000-0000-0059-000000000003},  !- Handle
  ClothingInsulation,                      !- Name
  0,                                       !- Lower Limit Value
  ,                                        !- Upper Limit Value
  Continuous,                              !- Numeric Type
  ClothingInsulation;                      !- Unit Type

OS:ScheduleTypeLimits,
  {00000000-0000-0000-0059-000000000004},  !- Handle
  Fractional,                              !- Name
  0,                                       !- Lower Limit Value
  1,                                       !- Upper Limit Value
  Continuous;                              !- Numeric Type

OS:ScheduleTypeLimits,
  {00000000-0000-0000-0059-000000000005},  !- Handle
  OnOff,                                   !- Name
  0,                                       !- Lower Limit Value
  1,                                       !- Upper Limit Value
  Discrete,                                !- Numeric Type
  Availability;                            !- Unit Type

OS:ScheduleTypeLimits,
  {00000000-0000-0000-0059-000000000006},  !- Handle
  Temperature,                             !- Name
  ,                                        !- Lower Limit Value
  ,                                        !- Upper Limit Value
  Continuous,                              !- Numeric Type
  Temperature;                             !- Unit Type

OS:ScheduleTypeLimits,
  {00000000-0000-0000-0059-000000000007},  !- Handle
  Velocity,                                !- Name
  0,                                       !- Lower Limit Value
  ,                                        !- Upper Limit Value
  Continuous,                              !- Numeric Type
  Velocity;                                !- Unit Type

OS:SetpointManager:OutdoorAirPretreat,
  {00000000-0000-0000-0060-000000000001},  !- Handle
  Setpoint Manager Outdoor Air Pretreat 1, !- Name
  ,                                        !- Control Variable
  -99,                                     !- Minimum Setpoint Temperature {C}
  99,                                      !- Maximum Setpoint Temperature {C}
  1e-05,                                   !- Minimum Setpoint Humidity Ratio {kgWater/kgDryAir}
  1,                                       !- Maximum Setpoint Humidity Ratio {kgWater/kgDryAir}
  {00000000-0000-0000-0046-000000000040},  !- Reference Setpoint Node Name
  {00000000-0000-0000-0046-000000000040},  !- Mixed Air Stream Node Name
  {00000000-0000-0000-0046-000000000041},  !- Outdoor Air Stream Node Name
  {00000000-0000-0000-0046-000000000043},  !- Return Air Stream Node Name
  {00000000-0000-0000-0046-000000000045};  !- Setpoint Node or NodeList Name

OS:SetpointManager:OutdoorAirPretreat,
  {00000000-0000-0000-0060-000000000002},  !- Handle
  Setpoint Manager Outdoor Air Pretreat 2, !- Name
  ,                                        !- Control Variable
  -99,                                     !- Minimum Setpoint Temperature {C}
  99,                                      !- Maximum Setpoint Temperature {C}
  1e-05,                                   !- Minimum Setpoint Humidity Ratio {kgWater/kgDryAir}
  1,                                       !- Maximum Setpoint Humidity Ratio {kgWater/kgDryAir}
  {00000000-0000-0000-0046-000000000056},  !- Reference Setpoint Node Name
  {00000000-0000-0000-0046-000000000056},  !- Mixed Air Stream Node Name
  {00000000-0000-0000-0046-000000000057},  !- Outdoor Air Stream Node Name
  {00000000-0000-0000-0046-000000000059},  !- Return Air Stream Node Name
  {00000000-0000-0000-0046-000000000063};  !- Setpoint Node or NodeList Name

OS:SetpointManager:OutdoorAirPretreat,
  {00000000-0000-0000-0060-000000000003},  !- Handle
  Setpoint Manager Outdoor Air Pretreat 3, !- Name
  ,                                        !- Control Variable
  -99,                                     !- Minimum Setpoint Temperature {C}
  99,                                      !- Maximum Setpoint Temperature {C}
  1e-05,                                   !- Minimum Setpoint Humidity Ratio {kgWater/kgDryAir}
  1,                                       !- Maximum Setpoint Humidity Ratio {kgWater/kgDryAir}
  {00000000-0000-0000-0046-000000000049},  !- Reference Setpoint Node Name
  {00000000-0000-0000-0046-000000000049},  !- Mixed Air Stream Node Name
  {00000000-0000-0000-0046-000000000050},  !- Outdoor Air Stream Node Name
  {00000000-0000-0000-0046-000000000052},  !- Return Air Stream Node Name
  {00000000-0000-0000-0046-000000000061};  !- Setpoint Node or NodeList Name

OS:SetpointManager:Scheduled,
  {00000000-0000-0000-0061-000000000001},  !- Handle
  Service hot water setpoint manager,      !- Name
  Temperature,                             !- Control Variable
  {00000000-0000-0000-0058-000000000017},  !- Schedule Name
  {00000000-0000-0000-0046-000000000025};  !- Setpoint Node or NodeList Name

OS:SetpointManager:SingleZone:Reheat,
  {00000000-0000-0000-0062-000000000001},  !- Handle
  Setpoint Manager Single Zone Reheat 1,   !- Name
  13,                                      !- Minimum Supply Air Temperature {C}
  43,                                      !- Maximum Supply Air Temperature {C}
  {00000000-0000-0000-0085-000000000001},  !- Control Zone Name
  {00000000-0000-0000-0046-000000000044};  !- Setpoint Node or NodeList Name

OS:SetpointManager:SingleZone:Reheat,
  {00000000-0000-0000-0062-000000000002},  !- Handle
  Setpoint Manager Single Zone Reheat 2,   !- Name
  13,                                      !- Minimum Supply Air Temperature {C}
  43,                                      !- Maximum Supply Air Temperature {C}
  {00000000-0000-0000-0085-000000000003},  !- Control Zone Name
  {00000000-0000-0000-0046-000000000060};  !- Setpoint Node or NodeList Name

OS:SetpointManager:SingleZone:Reheat,
  {00000000-0000-0000-0062-000000000003},  !- Handle
  Setpoint Manager Single Zone Reheat 3,   !- Name
  13,                                      !- Minimum Supply Air Temperature {C}
  43,                                      !- Maximum Supply Air Temperature {C}
  {00000000-0000-0000-0085-000000000002},  !- Control Zone Name
  {00000000-0000-0000-0046-000000000053};  !- Setpoint Node or NodeList Name

OS:SimulationControl,
  {00000000-0000-0000-0063-000000000001},  !- Handle
  ,                                        !- Do Zone Sizing Calculation
  ,                                        !- Do System Sizing Calculation
  ,                                        !- Do Plant Sizing Calculation
  No,                                      !- Run Simulation for Sizing Periods
  Yes,                                     !- Run Simulation for Weather File Run Periods
  ,                                        !- Loads Convergence Tolerance Value {W}
  ,                                        !- Temperature Convergence Tolerance Value {deltaC}
  ,                                        !- Solar Distribution
  ,                                        !- Maximum Number of Warmup Days
  ,                                        !- Minimum Number of Warmup Days
  No,                                      !- Do HVAC Sizing Simulation for Sizing Periods
  1;                                       !- Maximum Number of HVAC Sizing Simulation Passes

OS:Site,
  {00000000-0000-0000-0064-000000000001},  !- Handle
  Calgary Intl AP_AB_CAN,                  !- Name
  51.11,                                   !- Latitude {deg}
  -114.02,                                 !- Longitude {deg}
  -7,                                      !- Time Zone {hr}
  1084.1,                                  !- Elevation {m}
  ;                                        !- Terrain

OS:Site:GroundTemperature:BuildingSurface,
  {00000000-0000-0000-0065-000000000001},  !- Handle
  19.527,                                  !- January Ground Temperature {C}
  19.502,                                  !- February Ground Temperature {C}
  19.536,                                  !- March Ground Temperature {C}
  19.598,                                  !- April Ground Temperature {C}
  20.002,                                  !- May Ground Temperature {C}
  21.64,                                   !- June Ground Temperature {C}
  22.225,                                  !- July Ground Temperature {C}
  22.375,                                  !- August Ground Temperature {C}
  21.449,                                  !- September Ground Temperature {C}
  20.121,                                  !- October Ground Temperature {C}
  19.802,                                  !- November Ground Temperature {C}
  19.633;                                  !- December Ground Temperature {C}

OS:Site:GroundTemperature:Deep,
  {00000000-0000-0000-0066-000000000001},  !- Handle
  4,                                       !- January Deep Ground Temperature {C}
  1.3,                                     !- February Deep Ground Temperature {C}
  -0.4,                                    !- March Deep Ground Temperature {C}
  -0.9,                                    !- April Deep Ground Temperature {C}
  0.1,                                     !- May Deep Ground Temperature {C}
  2.3,                                     !- June Deep Ground Temperature {C}
  5.2,                                     !- July Deep Ground Temperature {C}
  8,                                       !- August Deep Ground Temperature {C}
  9.9,                                     !- September Deep Ground Temperature {C}
  10.3,                                    !- October Deep Ground Temperature {C}
  9.2,                                     !- November Deep Ground Temperature {C}
  7;                                       !- December Deep Ground Temperature {C}

OS:Site:GroundTemperature:FCfactorMethod,
  {00000000-0000-0000-0067-000000000001},  !- Handle
  5.5,                                     !- January Ground Temperature {C}
  -2,                                      !- February Ground Temperature {C}
  -7.6,                                    !- March Ground Temperature {C}
  -6.3,                                    !- April Ground Temperature {C}
  -6.6,                                    !- May Ground Temperature {C}
  -0.3,                                    !- June Ground Temperature {C}
  4.9,                                     !- July Ground Temperature {C}
  10.2,                                    !- August Ground Temperature {C}
  13.8,                                    !- September Ground Temperature {C}
  17,                                      !- October Ground Temperature {C}
  16.6,                                    !- November Ground Temperature {C}
  11.1;                                    !- December Ground Temperature {C}

OS:Site:GroundTemperature:Shallow,
  {00000000-0000-0000-0068-000000000001},  !- Handle
  -1.6,                                    !- January Surface Ground Temperature {C}
  -5.4,                                    !- February Surface Ground Temperature {C}
  -6.4,                                    !- March Surface Ground Temperature {C}
  -5.5,                                    !- April Surface Ground Temperature {C}
  -0.4,                                    !- May Surface Ground Temperature {C}
  5.3,                                     !- June Surface Ground Temperature {C}
  10.8,                                    !- July Surface Ground Temperature {C}
  14.7,                                    !- August Surface Ground Temperature {C}
  15.8,                                    !- September Surface Ground Temperature {C}
  14,                                      !- October Surface Ground Temperature {C}
  9.5,                                     !- November Surface Ground Temperature {C}
  4;                                       !- December Surface Ground Temperature {C}

OS:Site:WaterMainsTemperature,
  {00000000-0000-0000-0069-000000000001},  !- Handle
  Correlation,                             !- Calculation Method
  ,                                        !- Temperature Schedule Name
  4.69166666666667,                        !- Annual Average Outdoor Air Temperature {C}
  24.6;                                    !- Maximum Difference In Monthly Average Outdoor Air Temperatures {deltaC}

OS:Sizing:Parameters,
  {00000000-0000-0000-0070-000000000001},  !- Handle
  1.3,                                     !- Heating Sizing Factor
  1.1;                                     !- Cooling Sizing Factor

OS:Sizing:Plant,
  {00000000-0000-0000-0071-000000000001},  !- Handle
  {00000000-0000-0000-0051-000000000001},  !- Plant or Condenser Loop Name
  Heating,                                 !- Loop Type
  60,                                      !- Design Loop Exit Temperature {C}
  5,                                       !- Loop Design Temperature Difference {deltaC}
  NonCoincident,                           !- Sizing Option
  1,                                       !- Zone Timesteps in Averaging Window
  None;                                    !- Coincident Sizing Factor Mode

OS:Sizing:System,
  {00000000-0000-0000-0072-000000000001},  !- Handle
  {00000000-0000-0000-0002-000000000001},  !- AirLoop Name
  Sensible,                                !- Type of Load to Size On
  Autosize,                                !- Design Outdoor Air Flow Rate {m3/s}
  1,                                       !- Central Heating Maximum System Air Flow Ratio
  7,                                       !- Preheat Design Temperature {C}
  0.008,                                   !- Preheat Design Humidity Ratio {kg-H2O/kg-Air}
  13,                                      !- Precool Design Temperature {C}
  0.008,                                   !- Precool Design Humidity Ratio {kg-H2O/kg-Air}
  13,                                      !- Central Cooling Design Supply Air Temperature {C}
  43,                                      !- Central Heating Design Supply Air Temperature {C}
  NonCoincident,                           !- Sizing Option
  No,                                      !- 100% Outdoor Air in Cooling
  No,                                      !- 100% Outdoor Air in Heating
  0.0085,                                  !- Central Cooling Design Supply Air Humidity Ratio {kg-H2O/kg-Air}
  0.008,                                   !- Central Heating Design Supply Air Humidity Ratio {kg-H2O/kg-Air}
  DesignDay,                               !- Cooling Design Air Flow Method
  0,                                       !- Cooling Design Air Flow Rate {m3/s}
  DesignDay,                               !- Heating Design Air Flow Method
  0,                                       !- Heating Design Air Flow Rate {m3/s}
  ZoneSum,                                 !- System Outdoor Air Method
  1,                                       !- Zone Maximum Outdoor Air Fraction {dimensionless}
  0.0099676501,                            !- Cooling Supply Air Flow Rate Per Floor Area {m3/s-m2}
  1,                                       !- Cooling Fraction of Autosized Cooling Supply Air Flow Rate
  3.9475456e-05,                           !- Cooling Supply Air Flow Rate Per Unit Cooling Capacity {m3/s-W}
  0.0099676501,                            !- Heating Supply Air Flow Rate Per Floor Area {m3/s-m2}
  1,                                       !- Heating Fraction of Autosized Heating Supply Air Flow Rate
  1,                                       !- Heating Fraction of Autosized Cooling Supply Air Flow Rate
  3.1588213e-05,                           !- Heating Supply Air Flow Rate Per Unit Heating Capacity {m3/s-W}
  CoolingDesignCapacity,                   !- Cooling Design Capacity Method
  autosize,                                !- Cooling Design Capacity {W}
  234.7,                                   !- Cooling Design Capacity Per Floor Area {W/m2}
  1,                                       !- Fraction of Autosized Cooling Design Capacity
  HeatingDesignCapacity,                   !- Heating Design Capacity Method
  autosize,                                !- Heating Design Capacity {W}
  157,                                     !- Heating Design Capacity Per Floor Area {W/m2}
  1,                                       !- Fraction of Autosized Heating Design Capacity
  OnOff,                                   !- Central Cooling Capacity Control Method
  autosize;                                !- Occupant Diversity

OS:Sizing:System,
  {00000000-0000-0000-0072-000000000002},  !- Handle
  {00000000-0000-0000-0002-000000000003},  !- AirLoop Name
  Sensible,                                !- Type of Load to Size On
  Autosize,                                !- Design Outdoor Air Flow Rate {m3/s}
  1,                                       !- Central Heating Maximum System Air Flow Ratio
  7,                                       !- Preheat Design Temperature {C}
  0.008,                                   !- Preheat Design Humidity Ratio {kg-H2O/kg-Air}
  13,                                      !- Precool Design Temperature {C}
  0.008,                                   !- Precool Design Humidity Ratio {kg-H2O/kg-Air}
  13,                                      !- Central Cooling Design Supply Air Temperature {C}
  43,                                      !- Central Heating Design Supply Air Temperature {C}
  NonCoincident,                           !- Sizing Option
  No,                                      !- 100% Outdoor Air in Cooling
  No,                                      !- 100% Outdoor Air in Heating
  0.0085,                                  !- Central Cooling Design Supply Air Humidity Ratio {kg-H2O/kg-Air}
  0.008,                                   !- Central Heating Design Supply Air Humidity Ratio {kg-H2O/kg-Air}
  DesignDay,                               !- Cooling Design Air Flow Method
  0,                                       !- Cooling Design Air Flow Rate {m3/s}
  DesignDay,                               !- Heating Design Air Flow Method
  0,                                       !- Heating Design Air Flow Rate {m3/s}
  ZoneSum,                                 !- System Outdoor Air Method
  1,                                       !- Zone Maximum Outdoor Air Fraction {dimensionless}
  0.0099676501,                            !- Cooling Supply Air Flow Rate Per Floor Area {m3/s-m2}
  1,                                       !- Cooling Fraction of Autosized Cooling Supply Air Flow Rate
  3.9475456e-05,                           !- Cooling Supply Air Flow Rate Per Unit Cooling Capacity {m3/s-W}
  0.0099676501,                            !- Heating Supply Air Flow Rate Per Floor Area {m3/s-m2}
  1,                                       !- Heating Fraction of Autosized Heating Supply Air Flow Rate
  1,                                       !- Heating Fraction of Autosized Cooling Supply Air Flow Rate
  3.1588213e-05,                           !- Heating Supply Air Flow Rate Per Unit Heating Capacity {m3/s-W}
  CoolingDesignCapacity,                   !- Cooling Design Capacity Method
  autosize,                                !- Cooling Design Capacity {W}
  234.7,                                   !- Cooling Design Capacity Per Floor Area {W/m2}
  1,                                       !- Fraction of Autosized Cooling Design Capacity
  HeatingDesignCapacity,                   !- Heating Design Capacity Method
  autosize,                                !- Heating Design Capacity {W}
  157,                                     !- Heating Design Capacity Per Floor Area {W/m2}
  1,                                       !- Fraction of Autosized Heating Design Capacity
  OnOff,                                   !- Central Cooling Capacity Control Method
  autosize;                                !- Occupant Diversity

OS:Sizing:System,
  {00000000-0000-0000-0072-000000000003},  !- Handle
  {00000000-0000-0000-0002-000000000002},  !- AirLoop Name
  Sensible,                                !- Type of Load to Size On
  Autosize,                                !- Design Outdoor Air Flow Rate {m3/s}
  1,                                       !- Central Heating Maximum System Air Flow Ratio
  7,                                       !- Preheat Design Temperature {C}
  0.008,                                   !- Preheat Design Humidity Ratio {kg-H2O/kg-Air}
  13,                                      !- Precool Design Temperature {C}
  0.008,                                   !- Precool Design Humidity Ratio {kg-H2O/kg-Air}
  13,                                      !- Central Cooling Design Supply Air Temperature {C}
  43,                                      !- Central Heating Design Supply Air Temperature {C}
  NonCoincident,                           !- Sizing Option
  No,                                      !- 100% Outdoor Air in Cooling
  No,                                      !- 100% Outdoor Air in Heating
  0.0085,                                  !- Central Cooling Design Supply Air Humidity Ratio {kg-H2O/kg-Air}
  0.008,                                   !- Central Heating Design Supply Air Humidity Ratio {kg-H2O/kg-Air}
  DesignDay,                               !- Cooling Design Air Flow Method
  0,                                       !- Cooling Design Air Flow Rate {m3/s}
  DesignDay,                               !- Heating Design Air Flow Method
  0,                                       !- Heating Design Air Flow Rate {m3/s}
  ZoneSum,                                 !- System Outdoor Air Method
  1,                                       !- Zone Maximum Outdoor Air Fraction {dimensionless}
  0.0099676501,                            !- Cooling Supply Air Flow Rate Per Floor Area {m3/s-m2}
  1,                                       !- Cooling Fraction of Autosized Cooling Supply Air Flow Rate
  3.9475456e-05,                           !- Cooling Supply Air Flow Rate Per Unit Cooling Capacity {m3/s-W}
  0.0099676501,                            !- Heating Supply Air Flow Rate Per Floor Area {m3/s-m2}
  1,                                       !- Heating Fraction of Autosized Heating Supply Air Flow Rate
  1,                                       !- Heating Fraction of Autosized Cooling Supply Air Flow Rate
  3.1588213e-05,                           !- Heating Supply Air Flow Rate Per Unit Heating Capacity {m3/s-W}
  CoolingDesignCapacity,                   !- Cooling Design Capacity Method
  autosize,                                !- Cooling Design Capacity {W}
  234.7,                                   !- Cooling Design Capacity Per Floor Area {W/m2}
  1,                                       !- Fraction of Autosized Cooling Design Capacity
  HeatingDesignCapacity,                   !- Heating Design Capacity Method
  autosize,                                !- Heating Design Capacity {W}
  157,                                     !- Heating Design Capacity Per Floor Area {W/m2}
  1,                                       !- Fraction of Autosized Heating Design Capacity
  OnOff,                                   !- Central Cooling Capacity Control Method
  autosize;                                !- Occupant Diversity

OS:Sizing:Zone,
  {00000000-0000-0000-0073-000000000001},  !- Handle
  {00000000-0000-0000-0085-000000000001},  !- Zone or ZoneList Name
  TemperatureDifference,                   !- Zone Cooling Design Supply Air Temperature Input Method
  14,                                      !- Zone Cooling Design Supply Air Temperature {C}
  11,                                      !- Zone Cooling Design Supply Air Temperature Difference {deltaC}
  TemperatureDifference,                   !- Zone Heating Design Supply Air Temperature Input Method
  40,                                      !- Zone Heating Design Supply Air Temperature {C}
  21,                                      !- Zone Heating Design Supply Air Temperature Difference {deltaC}
  0.0085,                                  !- Zone Cooling Design Supply Air Humidity Ratio {kg-H2O/kg-air}
  0.008,                                   !- Zone Heating Design Supply Air Humidity Ratio {kg-H2O/kg-air}
  1.3,                                     !- Zone Heating Sizing Factor
  1.1,                                     !- Zone Cooling Sizing Factor
  DesignDay,                               !- Cooling Design Air Flow Method
  ,                                        !- Cooling Design Air Flow Rate {m3/s}
  ,                                        !- Cooling Minimum Air Flow per Zone Floor Area {m3/s-m2}
  ,                                        !- Cooling Minimum Air Flow {m3/s}
  ,                                        !- Cooling Minimum Air Flow Fraction
  DesignDay,                               !- Heating Design Air Flow Method
  ,                                        !- Heating Design Air Flow Rate {m3/s}
  ,                                        !- Heating Maximum Air Flow per Zone Floor Area {m3/s-m2}
  ,                                        !- Heating Maximum Air Flow {m3/s}
  ,                                        !- Heating Maximum Air Flow Fraction
  No,                                      !- Account for Dedicated Outdoor Air System
  NeutralSupplyAir,                        !- Dedicated Outdoor Air System Control Strategy
  autosize,                                !- Dedicated Outdoor Air Low Setpoint Temperature for Design {C}
  autosize,                                !- Dedicated Outdoor Air High Setpoint Temperature for Design {C}
  Sensible Load Only No Latent Load,       !- Zone Load Sizing Method
  HumidityRatioDifference,                 !- Zone Latent Cooling Design Supply Air Humidity Ratio Input Method
  ,                                        !- Zone Dehumidification Design Supply Air Humidity Ratio {kgWater/kgDryAir}
  0.005,                                   !- Zone Cooling Design Supply Air Humidity Ratio Difference {kgWater/kgDryAir}
  HumidityRatioDifference,                 !- Zone Latent Heating Design Supply Air Humidity Ratio Input Method
  ,                                        !- Zone Humidification Design Supply Air Humidity Ratio {kgWater/kgDryAir}
  0.005;                                   !- Zone Humidification Design Supply Air Humidity Ratio Difference {kgWater/kgDryAir}

OS:Sizing:Zone,
  {00000000-0000-0000-0073-000000000002},  !- Handle
  {00000000-0000-0000-0085-000000000003},  !- Zone or ZoneList Name
  TemperatureDifference,                   !- Zone Cooling Design Supply Air Temperature Input Method
  14,                                      !- Zone Cooling Design Supply Air Temperature {C}
  11,                                      !- Zone Cooling Design Supply Air Temperature Difference {deltaC}
  TemperatureDifference,                   !- Zone Heating Design Supply Air Temperature Input Method
  40,                                      !- Zone Heating Design Supply Air Temperature {C}
  21,                                      !- Zone Heating Design Supply Air Temperature Difference {deltaC}
  0.0085,                                  !- Zone Cooling Design Supply Air Humidity Ratio {kg-H2O/kg-air}
  0.008,                                   !- Zone Heating Design Supply Air Humidity Ratio {kg-H2O/kg-air}
  1.3,                                     !- Zone Heating Sizing Factor
  1.1,                                     !- Zone Cooling Sizing Factor
  DesignDay,                               !- Cooling Design Air Flow Method
  ,                                        !- Cooling Design Air Flow Rate {m3/s}
  ,                                        !- Cooling Minimum Air Flow per Zone Floor Area {m3/s-m2}
  ,                                        !- Cooling Minimum Air Flow {m3/s}
  ,                                        !- Cooling Minimum Air Flow Fraction
  DesignDay,                               !- Heating Design Air Flow Method
  ,                                        !- Heating Design Air Flow Rate {m3/s}
  ,                                        !- Heating Maximum Air Flow per Zone Floor Area {m3/s-m2}
  ,                                        !- Heating Maximum Air Flow {m3/s}
  ,                                        !- Heating Maximum Air Flow Fraction
  No,                                      !- Account for Dedicated Outdoor Air System
  NeutralSupplyAir,                        !- Dedicated Outdoor Air System Control Strategy
  autosize,                                !- Dedicated Outdoor Air Low Setpoint Temperature for Design {C}
  autosize,                                !- Dedicated Outdoor Air High Setpoint Temperature for Design {C}
  Sensible Load Only No Latent Load,       !- Zone Load Sizing Method
  HumidityRatioDifference,                 !- Zone Latent Cooling Design Supply Air Humidity Ratio Input Method
  ,                                        !- Zone Dehumidification Design Supply Air Humidity Ratio {kgWater/kgDryAir}
  0.005,                                   !- Zone Cooling Design Supply Air Humidity Ratio Difference {kgWater/kgDryAir}
  HumidityRatioDifference,                 !- Zone Latent Heating Design Supply Air Humidity Ratio Input Method
  ,                                        !- Zone Humidification Design Supply Air Humidity Ratio {kgWater/kgDryAir}
  0.005;                                   !- Zone Humidification Design Supply Air Humidity Ratio Difference {kgWater/kgDryAir}

OS:Sizing:Zone,
  {00000000-0000-0000-0073-000000000003},  !- Handle
  {00000000-0000-0000-0085-000000000002},  !- Zone or ZoneList Name
  TemperatureDifference,                   !- Zone Cooling Design Supply Air Temperature Input Method
  14,                                      !- Zone Cooling Design Supply Air Temperature {C}
  11,                                      !- Zone Cooling Design Supply Air Temperature Difference {deltaC}
  TemperatureDifference,                   !- Zone Heating Design Supply Air Temperature Input Method
  40,                                      !- Zone Heating Design Supply Air Temperature {C}
  21,                                      !- Zone Heating Design Supply Air Temperature Difference {deltaC}
  0.0085,                                  !- Zone Cooling Design Supply Air Humidity Ratio {kg-H2O/kg-air}
  0.008,                                   !- Zone Heating Design Supply Air Humidity Ratio {kg-H2O/kg-air}
  1.3,                                     !- Zone Heating Sizing Factor
  1.1,                                     !- Zone Cooling Sizing Factor
  DesignDay,                               !- Cooling Design Air Flow Method
  ,                                        !- Cooling Design Air Flow Rate {m3/s}
  ,                                        !- Cooling Minimum Air Flow per Zone Floor Area {m3/s-m2}
  ,                                        !- Cooling Minimum Air Flow {m3/s}
  ,                                        !- Cooling Minimum Air Flow Fraction
  DesignDay,                               !- Heating Design Air Flow Method
  ,                                        !- Heating Design Air Flow Rate {m3/s}
  ,                                        !- Heating Maximum Air Flow per Zone Floor Area {m3/s-m2}
  ,                                        !- Heating Maximum Air Flow {m3/s}
  ,                                        !- Heating Maximum Air Flow Fraction
  No,                                      !- Account for Dedicated Outdoor Air System
  NeutralSupplyAir,                        !- Dedicated Outdoor Air System Control Strategy
  autosize,                                !- Dedicated Outdoor Air Low Setpoint Temperature for Design {C}
  autosize,                                !- Dedicated Outdoor Air High Setpoint Temperature for Design {C}
  Sensible Load Only No Latent Load,       !- Zone Load Sizing Method
  HumidityRatioDifference,                 !- Zone Latent Cooling Design Supply Air Humidity Ratio Input Method
  ,                                        !- Zone Dehumidification Design Supply Air Humidity Ratio {kgWater/kgDryAir}
  0.005,                                   !- Zone Cooling Design Supply Air Humidity Ratio Difference {kgWater/kgDryAir}
  HumidityRatioDifference,                 !- Zone Latent Heating Design Supply Air Humidity Ratio Input Method
  ,                                        !- Zone Humidification Design Supply Air Humidity Ratio {kgWater/kgDryAir}
  0.005;                                   !- Zone Humidification Design Supply Air Humidity Ratio Difference {kgWater/kgDryAir}

OS:SizingPeriod:DesignDay,
  {00000000-0000-0000-0074-000000000001},  !- Handle
  Calgary Intl AP Ann Clg .4% Condns DB=>MWB, !- Name
  28.8,                                    !- Maximum Dry-Bulb Temperature {C}
  12.3,                                    !- Daily Dry-Bulb Temperature Range {deltaC}
  88961,                                   !- Barometric Pressure {Pa}
  4.5,                                     !- Wind Speed {m/s}
  160,                                     !- Wind Direction {deg}
  ,                                        !- Sky Clearness
  No,                                      !- Rain Indicator
  No,                                      !- Snow Indicator
  21,                                      !- Day of Month
  7,                                       !- Month
  SummerDesignDay,                         !- Day Type
  No,                                      !- Daylight Saving Time Indicator
  Wetbulb,                                 !- Humidity Condition Type
  ,                                        !- Humidity Condition Day Schedule Name
  16,                                      !- Wetbulb or DewPoint at Maximum Dry-Bulb {C}
  ,                                        !- Humidity Ratio at Maximum Dry-Bulb {kgWater/kgDryAir}
  ,                                        !- Enthalpy at Maximum Dry-Bulb {J/kg}
  DefaultMultipliers,                      !- Dry-Bulb Temperature Range Modifier Type
  ,                                        !- Dry-Bulb Temperature Range Modifier Day Schedule Name
  ASHRAETau,                               !- Solar Model Indicator
  ,                                        !- Beam Solar Day Schedule Name
  ,                                        !- Diffuse Solar Day Schedule Name
  0.34,                                    !- ASHRAE Clear Sky Optical Depth for Beam Irradiance {dimensionless}
  2.419;                                   !- ASHRAE Clear Sky Optical Depth for Diffuse Irradiance {dimensionless}

OS:SizingPeriod:DesignDay,
  {00000000-0000-0000-0074-000000000002},  !- Handle
  Calgary Intl AP Ann Clg .4% Condns WB=>MDB, !- Name
  25.5,                                    !- Maximum Dry-Bulb Temperature {C}
  12.3,                                    !- Daily Dry-Bulb Temperature Range {deltaC}
  88961,                                   !- Barometric Pressure {Pa}
  4.5,                                     !- Wind Speed {m/s}
  160,                                     !- Wind Direction {deg}
  ,                                        !- Sky Clearness
  No,                                      !- Rain Indicator
  No,                                      !- Snow Indicator
  21,                                      !- Day of Month
  7,                                       !- Month
  SummerDesignDay,                         !- Day Type
  No,                                      !- Daylight Saving Time Indicator
  Wetbulb,                                 !- Humidity Condition Type
  ,                                        !- Humidity Condition Day Schedule Name
  17.8,                                    !- Wetbulb or DewPoint at Maximum Dry-Bulb {C}
  ,                                        !- Humidity Ratio at Maximum Dry-Bulb {kgWater/kgDryAir}
  ,                                        !- Enthalpy at Maximum Dry-Bulb {J/kg}
  DefaultMultipliers,                      !- Dry-Bulb Temperature Range Modifier Type
  ,                                        !- Dry-Bulb Temperature Range Modifier Day Schedule Name
  ASHRAETau,                               !- Solar Model Indicator
  ,                                        !- Beam Solar Day Schedule Name
  ,                                        !- Diffuse Solar Day Schedule Name
  0.34,                                    !- ASHRAE Clear Sky Optical Depth for Beam Irradiance {dimensionless}
  2.419;                                   !- ASHRAE Clear Sky Optical Depth for Diffuse Irradiance {dimensionless}

OS:SizingPeriod:DesignDay,
  {00000000-0000-0000-0074-000000000003},  !- Handle
  Calgary Intl AP Ann Htg 99.6% Condns DB, !- Name
  -27.7,                                   !- Maximum Dry-Bulb Temperature {C}
  0,                                       !- Daily Dry-Bulb Temperature Range {deltaC}
  88961,                                   !- Barometric Pressure {Pa}
  2.7,                                     !- Wind Speed {m/s}
  200,                                     !- Wind Direction {deg}
  0,                                       !- Sky Clearness
  No,                                      !- Rain Indicator
  No,                                      !- Snow Indicator
  21,                                      !- Day of Month
  1,                                       !- Month
  WinterDesignDay,                         !- Day Type
  No,                                      !- Daylight Saving Time Indicator
  Wetbulb,                                 !- Humidity Condition Type
  ,                                        !- Humidity Condition Day Schedule Name
  -27.7,                                   !- Wetbulb or DewPoint at Maximum Dry-Bulb {C}
  ,                                        !- Humidity Ratio at Maximum Dry-Bulb {kgWater/kgDryAir}
  ,                                        !- Enthalpy at Maximum Dry-Bulb {J/kg}
  DefaultMultipliers,                      !- Dry-Bulb Temperature Range Modifier Type
  ,                                        !- Dry-Bulb Temperature Range Modifier Day Schedule Name
  ASHRAEClearSky;                          !- Solar Model Indicator

OS:Space,
  {00000000-0000-0000-0075-000000000001},  !- Handle
  Zone1 Office,                            !- Name
  {00000000-0000-0000-0077-000000000001},  !- Space Type Name
  ,                                        !- Default Construction Set Name
  ,                                        !- Default Schedule Set Name
  0,                                       !- Direction of Relative North {deg}
  0,                                       !- X Origin {m}
  0,                                       !- Y Origin {m}
  0,                                       !- Z Origin {m}
  {00000000-0000-0000-0010-000000000001},  !- Building Story Name
  {00000000-0000-0000-0085-000000000001},  !- Thermal Zone Name
  Yes,                                     !- Part of Total Floor Area
  ,                                        !- Design Specification Outdoor Air Object Name
  ,                                        !- Building Unit Name
  Autocalculate;                           !- Volume {m3}

OS:Space,
  {00000000-0000-0000-0075-000000000002},  !- Handle
  Zone2 Fine Storage,                      !- Name
  {00000000-0000-0000-0077-000000000003},  !- Space Type Name
  ,                                        !- Default Construction Set Name
  ,                                        !- Default Schedule Set Name
  -0,                                      !- Direction of Relative North {deg}
  0,                                       !- X Origin {m}
  0,                                       !- Y Origin {m}
  0,                                       !- Z Origin {m}
  {00000000-0000-0000-0010-000000000001},  !- Building Story Name
  {00000000-0000-0000-0085-000000000003},  !- Thermal Zone Name
  Yes,                                     !- Part of Total Floor Area
  ,                                        !- Design Specification Outdoor Air Object Name
  ,                                        !- Building Unit Name
  Autocalculate;                           !- Volume {m3}

OS:Space,
  {00000000-0000-0000-0075-000000000003},  !- Handle
  Zone3 Bulk Storage,                      !- Name
  {00000000-0000-0000-0077-000000000002},  !- Space Type Name
  ,                                        !- Default Construction Set Name
  ,                                        !- Default Schedule Set Name
  -0,                                      !- Direction of Relative North {deg}
  0,                                       !- X Origin {m}
  0,                                       !- Y Origin {m}
  0,                                       !- Z Origin {m}
  {00000000-0000-0000-0010-000000000001},  !- Building Story Name
  {00000000-0000-0000-0085-000000000002},  !- Thermal Zone Name
  Yes,                                     !- Part of Total Floor Area
  ,                                        !- Design Specification Outdoor Air Object Name
  ,                                        !- Building Unit Name
  Autocalculate;                           !- Volume {m3}

OS:SpaceInfiltration:DesignFlowRate,
  {00000000-0000-0000-0076-000000000001},  !- Handle
  Zone1 Office Infiltration,               !- Name
  {00000000-0000-0000-0075-000000000001},  !- Space or SpaceType Name
  {00000000-0000-0000-0055-000000000001},  !- Schedule Name
  Flow/ExteriorArea,                       !- Design Flow Rate Calculation Method
  ,                                        !- Design Flow Rate {m3/s}
  ,                                        !- Flow per Space Floor Area {m3/s-m2}
  0.00048687063771828,                     !- Flow per Exterior Surface Area {m3/s-m2}
  ,                                        !- Air Changes per Hour {1/hr}
  0,                                       !- Constant Term Coefficient
  0,                                       !- Temperature Term Coefficient
  0.224,                                   !- Velocity Term Coefficient
  0;                                       !- Velocity Squared Term Coefficient

OS:SpaceInfiltration:DesignFlowRate,
  {00000000-0000-0000-0076-000000000002},  !- Handle
  Zone2 Fine Storage Infiltration,         !- Name
  {00000000-0000-0000-0075-000000000002},  !- Space or SpaceType Name
  {00000000-0000-0000-0055-000000000001},  !- Schedule Name
  Flow/ExteriorArea,                       !- Design Flow Rate Calculation Method
  ,                                        !- Design Flow Rate {m3/s}
  ,                                        !- Flow per Space Floor Area {m3/s-m2}
  0.00048687063771828,                     !- Flow per Exterior Surface Area {m3/s-m2}
  ,                                        !- Air Changes per Hour {1/hr}
  0,                                       !- Constant Term Coefficient
  0,                                       !- Temperature Term Coefficient
  0.224,                                   !- Velocity Term Coefficient
  0;                                       !- Velocity Squared Term Coefficient

OS:SpaceInfiltration:DesignFlowRate,
  {00000000-0000-0000-0076-000000000003},  !- Handle
  Zone3 Bulk Storage Infiltration,         !- Name
  {00000000-0000-0000-0075-000000000003},  !- Space or SpaceType Name
  {00000000-0000-0000-0055-000000000001},  !- Schedule Name
  Flow/ExteriorArea,                       !- Design Flow Rate Calculation Method
  ,                                        !- Design Flow Rate {m3/s}
  ,                                        !- Flow per Space Floor Area {m3/s-m2}
  0.00048687063771828,                     !- Flow per Exterior Surface Area {m3/s-m2}
  ,                                        !- Air Changes per Hour {1/hr}
  0,                                       !- Constant Term Coefficient
  0,                                       !- Temperature Term Coefficient
  0.224,                                   !- Velocity Term Coefficient
  0;                                       !- Velocity Squared Term Coefficient

OS:SpaceType,
  {00000000-0000-0000-0077-000000000001},  !- Handle
  Space Function Office enclosed <= 25 m2, !- Name
  ,                                        !- Default Construction Set Name
  {00000000-0000-0000-0025-000000000001},  !- Default Schedule Set Name
  {00000000-0000-0000-0054-000000000009},  !- Group Rendering Name
  {00000000-0000-0000-0028-000000000001},  !- Design Specification Outdoor Air Object Name
  ,                                        !- Standards Template
  Space Function,                          !- Standards Building Type
  Office enclosed <= 25 m2;                !- Standards Space Type

OS:SpaceType,
  {00000000-0000-0000-0077-000000000002},  !- Handle
  Space Function Warehouse storage area medium to bulky palletized items, !- Name
  ,                                        !- Default Construction Set Name
  {00000000-0000-0000-0025-000000000002},  !- Default Schedule Set Name
  {00000000-0000-0000-0054-000000000013},  !- Group Rendering Name
  {00000000-0000-0000-0028-000000000002},  !- Design Specification Outdoor Air Object Name
  ,                                        !- Standards Template
  Space Function,                          !- Standards Building Type
  Warehouse storage area medium to bulky palletized items; !- Standards Space Type

OS:SpaceType,
  {00000000-0000-0000-0077-000000000003},  !- Handle
  Space Function Warehouse storage area small hand-carried items(4), !- Name
  ,                                        !- Default Construction Set Name
  {00000000-0000-0000-0025-000000000003},  !- Default Schedule Set Name
  {00000000-0000-0000-0054-000000000015},  !- Group Rendering Name
  {00000000-0000-0000-0028-000000000003},  !- Design Specification Outdoor Air Object Name
  ,                                        !- Standards Template
  Space Function,                          !- Standards Building Type
  Warehouse storage area small hand-carried items(4); !- Standards Space Type

OS:StandardsInformation:Construction,
  {00000000-0000-0000-0078-000000000001},  !- Handle
  {00000000-0000-0000-0017-000000000031},  !- Construction Name
  InteriorPartition,                       !- Intended Surface Type
  ;                                        !- Standards Construction Type

OS:StandardsInformation:Construction,
  {00000000-0000-0000-0078-000000000002},  !- Handle
  {00000000-0000-0000-0017-000000000009},  !- Construction Name
  ExteriorFloor,                           !- Intended Surface Type
  Mass,                                    !- Standards Construction Type
  0,                                       !- Perturbable Layer
  Insulation,                              !- Perturbable Layer Type
  ;                                        !- Other Perturbable Layer Type

OS:StandardsInformation:Construction,
  {00000000-0000-0000-0078-000000000003},  !- Handle
  {00000000-0000-0000-0017-000000000019},  !- Construction Name
  ExteriorWall,                            !- Intended Surface Type
  Mass,                                    !- Standards Construction Type
  2,                                       !- Perturbable Layer
  Insulation,                              !- Perturbable Layer Type
  ;                                        !- Other Perturbable Layer Type

OS:StandardsInformation:Construction,
  {00000000-0000-0000-0078-000000000004},  !- Handle
  {00000000-0000-0000-0017-000000000015},  !- Construction Name
  ExteriorRoof,                            !- Intended Surface Type
  Metal,                                   !- Standards Construction Type
  1,                                       !- Perturbable Layer
  Insulation,                              !- Perturbable Layer Type
  ;                                        !- Other Perturbable Layer Type

OS:StandardsInformation:Construction,
  {00000000-0000-0000-0078-000000000005},  !- Handle
  {00000000-0000-0000-0017-000000000030},  !- Construction Name
  InteriorFloor,                           !- Intended Surface Type
  ;                                        !- Standards Construction Type

OS:StandardsInformation:Construction,
  {00000000-0000-0000-0078-000000000006},  !- Handle
  {00000000-0000-0000-0017-000000000032},  !- Construction Name
  InteriorWall,                            !- Intended Surface Type
  ;                                        !- Standards Construction Type

OS:StandardsInformation:Construction,
  {00000000-0000-0000-0078-000000000007},  !- Handle
  {00000000-0000-0000-0017-000000000028},  !- Construction Name
  InteriorCeiling,                         !- Intended Surface Type
  ;                                        !- Standards Construction Type

OS:StandardsInformation:Construction,
  {00000000-0000-0000-0078-000000000008},  !- Handle
  {00000000-0000-0000-0017-000000000021},  !- Construction Name
  GroundContactFloor,                      !- Intended Surface Type
  Mass,                                    !- Standards Construction Type
  1,                                       !- Perturbable Layer
  Insulation,                              !- Perturbable Layer Type
  ;                                        !- Other Perturbable Layer Type

OS:StandardsInformation:Construction,
  {00000000-0000-0000-0078-000000000009},  !- Handle
  {00000000-0000-0000-0017-000000000026},  !- Construction Name
  GroundContactWall,                       !- Intended Surface Type
  Mass,                                    !- Standards Construction Type
  1,                                       !- Perturbable Layer
  Insulation,                              !- Perturbable Layer Type
  ;                                        !- Other Perturbable Layer Type

OS:StandardsInformation:Construction,
  {00000000-0000-0000-0078-000000000010},  !- Handle
  {00000000-0000-0000-0017-000000000024},  !- Construction Name
  GroundContactRoof,                       !- Intended Surface Type
  Mass,                                    !- Standards Construction Type
  1,                                       !- Perturbable Layer
  Insulation,                              !- Perturbable Layer Type
  ;                                        !- Other Perturbable Layer Type

OS:StandardsInformation:Construction,
  {00000000-0000-0000-0078-000000000011},  !- Handle
  {00000000-0000-0000-0017-000000000007},  !- Construction Name
  ExteriorWindow;                          !- Intended Surface Type

OS:StandardsInformation:Construction,
  {00000000-0000-0000-0078-000000000012},  !- Handle
  {00000000-0000-0000-0017-000000000005},  !- Construction Name
  ExteriorDoor,                            !- Intended Surface Type
  ,                                        !- Standards Construction Type
  1,                                       !- Perturbable Layer
  Insulation,                              !- Perturbable Layer Type
  ;                                        !- Other Perturbable Layer Type

OS:StandardsInformation:Construction,
  {00000000-0000-0000-0078-000000000013},  !- Handle
  {00000000-0000-0000-0017-000000000011},  !- Construction Name
  GlassDoor;                               !- Intended Surface Type

OS:StandardsInformation:Construction,
  {00000000-0000-0000-0078-000000000014},  !- Handle
  {00000000-0000-0000-0017-000000000013},  !- Construction Name
  ExteriorDoor,                            !- Intended Surface Type
  RollUp,                                  !- Standards Construction Type
  0,                                       !- Perturbable Layer
  Insulation,                              !- Perturbable Layer Type
  ;                                        !- Other Perturbable Layer Type

OS:StandardsInformation:Construction,
  {00000000-0000-0000-0078-000000000015},  !- Handle
  {00000000-0000-0000-0017-000000000017},  !- Construction Name
  Skylight;                                !- Intended Surface Type

OS:StandardsInformation:Construction,
  {00000000-0000-0000-0078-000000000016},  !- Handle
  {00000000-0000-0000-0017-000000000003},  !- Construction Name
  TubularDaylightDome;                     !- Intended Surface Type

OS:StandardsInformation:Construction,
  {00000000-0000-0000-0078-000000000017},  !- Handle
  {00000000-0000-0000-0017-000000000001},  !- Construction Name
  TubularDaylightDiffuser;                 !- Intended Surface Type

OS:StandardsInformation:Construction,
  {00000000-0000-0000-0078-000000000018},  !- Handle
  {00000000-0000-0000-0017-000000000033},  !- Construction Name
  InteriorWindow,                          !- Intended Surface Type
  ;                                        !- Standards Construction Type

OS:StandardsInformation:Construction,
  {00000000-0000-0000-0078-000000000019},  !- Handle
  {00000000-0000-0000-0017-000000000029},  !- Construction Name
  InteriorDoor,                            !- Intended Surface Type
  ;                                        !- Standards Construction Type

OS:StandardsInformation:Construction,
  {00000000-0000-0000-0078-000000000020},  !- Handle
  {00000000-0000-0000-0017-000000000010},  !- Construction Name
  ExteriorFloor,                           !- Intended Surface Type
  Mass,                                    !- Standards Construction Type
  0,                                       !- Perturbable Layer
  Insulation,                              !- Perturbable Layer Type
  ;                                        !- Other Perturbable Layer Type

OS:StandardsInformation:Construction,
  {00000000-0000-0000-0078-000000000021},  !- Handle
  {00000000-0000-0000-0017-000000000020},  !- Construction Name
  ExteriorWall,                            !- Intended Surface Type
  Mass,                                    !- Standards Construction Type
  2,                                       !- Perturbable Layer
  Insulation,                              !- Perturbable Layer Type
  ;                                        !- Other Perturbable Layer Type

OS:StandardsInformation:Construction,
  {00000000-0000-0000-0078-000000000022},  !- Handle
  {00000000-0000-0000-0017-000000000016},  !- Construction Name
  ExteriorRoof,                            !- Intended Surface Type
  Metal,                                   !- Standards Construction Type
  1,                                       !- Perturbable Layer
  Insulation,                              !- Perturbable Layer Type
  ;                                        !- Other Perturbable Layer Type

OS:StandardsInformation:Construction,
  {00000000-0000-0000-0078-000000000023},  !- Handle
  {00000000-0000-0000-0017-000000000022},  !- Construction Name
  GroundContactFloor,                      !- Intended Surface Type
  Mass,                                    !- Standards Construction Type
  1,                                       !- Perturbable Layer
  Insulation,                              !- Perturbable Layer Type
  ;                                        !- Other Perturbable Layer Type

OS:StandardsInformation:Construction,
  {00000000-0000-0000-0078-000000000024},  !- Handle
  {00000000-0000-0000-0017-000000000027},  !- Construction Name
  GroundContactWall,                       !- Intended Surface Type
  Mass,                                    !- Standards Construction Type
  1,                                       !- Perturbable Layer
  Insulation,                              !- Perturbable Layer Type
  ;                                        !- Other Perturbable Layer Type

OS:StandardsInformation:Construction,
  {00000000-0000-0000-0078-000000000025},  !- Handle
  {00000000-0000-0000-0017-000000000025},  !- Construction Name
  GroundContactRoof,                       !- Intended Surface Type
  Mass,                                    !- Standards Construction Type
  1,                                       !- Perturbable Layer
  Insulation,                              !- Perturbable Layer Type
  ;                                        !- Other Perturbable Layer Type

OS:StandardsInformation:Construction,
  {00000000-0000-0000-0078-000000000026},  !- Handle
  {00000000-0000-0000-0017-000000000006},  !- Construction Name
  ExteriorDoor,                            !- Intended Surface Type
  ,                                        !- Standards Construction Type
  1,                                       !- Perturbable Layer
  Insulation,                              !- Perturbable Layer Type
  ;                                        !- Other Perturbable Layer Type

OS:StandardsInformation:Construction,
  {00000000-0000-0000-0078-000000000027},  !- Handle
  {00000000-0000-0000-0017-000000000014},  !- Construction Name
  ExteriorDoor,                            !- Intended Surface Type
  RollUp,                                  !- Standards Construction Type
  0,                                       !- Perturbable Layer
  Insulation,                              !- Perturbable Layer Type
  ;                                        !- Other Perturbable Layer Type

OS:StandardsInformation:Material,
  {00000000-0000-0000-0079-000000000001},  !- Handle
  {00000000-0000-0000-0043-000000000020};  !- Material Name

OS:StandardsInformation:Material,
  {00000000-0000-0000-0079-000000000002},  !- Handle
  {00000000-0000-0000-0044-000000000013};  !- Material Name

OS:StandardsInformation:Material,
  {00000000-0000-0000-0079-000000000003},  !- Handle
  {00000000-0000-0000-0043-000000000008};  !- Material Name

OS:StandardsInformation:Material,
  {00000000-0000-0000-0079-000000000004},  !- Handle
  {00000000-0000-0000-0044-000000000007};  !- Material Name

OS:StandardsInformation:Material,
  {00000000-0000-0000-0079-000000000005},  !- Handle
  {00000000-0000-0000-0043-000000000006};  !- Material Name

OS:StandardsInformation:Material,
  {00000000-0000-0000-0079-000000000006},  !- Handle
  {00000000-0000-0000-0043-000000000014};  !- Material Name

OS:StandardsInformation:Material,
  {00000000-0000-0000-0079-000000000007},  !- Handle
  {00000000-0000-0000-0043-000000000002};  !- Material Name

OS:StandardsInformation:Material,
  {00000000-0000-0000-0079-000000000008},  !- Handle
  {00000000-0000-0000-0043-000000000023};  !- Material Name

OS:StandardsInformation:Material,
  {00000000-0000-0000-0079-000000000009},  !- Handle
  {00000000-0000-0000-0043-000000000003};  !- Material Name

OS:StandardsInformation:Material,
  {00000000-0000-0000-0079-000000000010},  !- Handle
  {00000000-0000-0000-0043-000000000018};  !- Material Name

OS:StandardsInformation:Material,
  {00000000-0000-0000-0079-000000000011},  !- Handle
  {00000000-0000-0000-0043-000000000012};  !- Material Name

OS:StandardsInformation:Material,
  {00000000-0000-0000-0079-000000000012},  !- Handle
  {00000000-0000-0000-0095-000000000001};  !- Material Name

OS:StandardsInformation:Material,
  {00000000-0000-0000-0079-000000000013},  !- Handle
  {00000000-0000-0000-0043-000000000017};  !- Material Name

OS:StandardsInformation:Material,
  {00000000-0000-0000-0079-000000000014},  !- Handle
  {00000000-0000-0000-0044-000000000008};  !- Material Name

OS:StandardsInformation:Material,
  {00000000-0000-0000-0079-000000000015},  !- Handle
  {00000000-0000-0000-0043-000000000007};  !- Material Name

OS:StandardsInformation:Material,
  {00000000-0000-0000-0079-000000000016},  !- Handle
  {00000000-0000-0000-0044-000000000003};  !- Material Name

OS:StandardsInformation:Material,
  {00000000-0000-0000-0079-000000000017},  !- Handle
  {00000000-0000-0000-0043-000000000005};  !- Material Name

OS:StandardsInformation:Material,
  {00000000-0000-0000-0079-000000000018},  !- Handle
  {00000000-0000-0000-0043-000000000013};  !- Material Name

OS:StandardsInformation:Material,
  {00000000-0000-0000-0079-000000000019},  !- Handle
  {00000000-0000-0000-0044-000000000009};  !- Material Name

OS:StandardsInformation:Material,
  {00000000-0000-0000-0079-000000000020},  !- Handle
  {00000000-0000-0000-0043-000000000001};  !- Material Name

OS:StandardsInformation:Material,
  {00000000-0000-0000-0079-000000000021},  !- Handle
  {00000000-0000-0000-0043-000000000022};  !- Material Name

OS:StandardsInformation:Material,
  {00000000-0000-0000-0079-000000000022},  !- Handle
  {00000000-0000-0000-0044-000000000010};  !- Material Name

OS:StandardsInformation:Material,
  {00000000-0000-0000-0079-000000000023},  !- Handle
  {00000000-0000-0000-0043-000000000009};  !- Material Name

OS:StandardsInformation:Material,
  {00000000-0000-0000-0079-000000000024},  !- Handle
  {00000000-0000-0000-0044-000000000004};  !- Material Name

OS:StandardsInformation:Material,
  {00000000-0000-0000-0079-000000000025},  !- Handle
  {00000000-0000-0000-0043-000000000010};  !- Material Name

OS:StandardsInformation:Material,
  {00000000-0000-0000-0079-000000000026},  !- Handle
  {00000000-0000-0000-0044-000000000005};  !- Material Name

OS:StandardsInformation:Material,
  {00000000-0000-0000-0079-000000000027},  !- Handle
  {00000000-0000-0000-0043-000000000011};  !- Material Name

OS:StandardsInformation:Material,
  {00000000-0000-0000-0079-000000000028},  !- Handle
  {00000000-0000-0000-0044-000000000006};  !- Material Name

OS:StandardsInformation:Material,
  {00000000-0000-0000-0079-000000000029},  !- Handle
  {00000000-0000-0000-0043-000000000016};  !- Material Name

OS:StandardsInformation:Material,
  {00000000-0000-0000-0079-000000000030},  !- Handle
  {00000000-0000-0000-0044-000000000011};  !- Material Name

OS:StandardsInformation:Material,
  {00000000-0000-0000-0079-000000000031},  !- Handle
  {00000000-0000-0000-0044-000000000012};  !- Material Name

OS:SubSurface,
  {00000000-0000-0000-0080-000000000001},  !- Handle
  Bulk Storage Left Wall_FixedWindow,      !- Name
  FixedWindow,                             !- Sub Surface Type
  {00000000-0000-0000-0017-000000000008},  !- Construction Name
  {00000000-0000-0000-0081-000000000004},  !- Surface Name
  ,                                        !- Outside Boundary Condition Object
  ,                                        !- View Factor to Ground
  ,                                        !- Frame and Divider Name
  ,                                        !- Multiplier
  ,                                        !- Number of Vertices
  0, 100.553694839222, 3.605877488203,     !- X,Y,Z Vertex 1 {m}
  0, 100.553694839222, 0.762,              !- X,Y,Z Vertex 2 {m}
  0, 30.5039135876431, 0.762,              !- X,Y,Z Vertex 3 {m}
  0, 30.5039135876431, 3.605877488203;     !- X,Y,Z Vertex 4 {m}

OS:SubSurface,
  {00000000-0000-0000-0080-000000000002},  !- Handle
  Bulk Storage Rear Wall_FixedWindow,      !- Name
  FixedWindow,                             !- Sub Surface Type
  {00000000-0000-0000-0017-000000000008},  !- Construction Name
  {00000000-0000-0000-0081-000000000005},  !- Surface Name
  ,                                        !- Outside Boundary Condition Object
  ,                                        !- View Factor to Ground
  ,                                        !- Frame and Divider Name
  ,                                        !- Multiplier
  ,                                        !- Number of Vertices
  45.6923703814647, 100.579094839222, 3.60697784757277, !- X,Y,Z Vertex 1 {m}
  45.6923703814647, 100.579094839222, 0.762, !- X,Y,Z Vertex 2 {m}
  0.0254000000000048, 100.579094839222, 0.762, !- X,Y,Z Vertex 3 {m}
  0.0254000000000048, 100.579094839222, 3.60697784757277; !- X,Y,Z Vertex 4 {m}

OS:SubSurface,
  {00000000-0000-0000-0080-000000000003},  !- Handle
  Bulk Storage Right Wall_FixedWindow,     !- Name
  FixedWindow,                             !- Sub Surface Type
  {00000000-0000-0000-0017-000000000008},  !- Construction Name
  {00000000-0000-0000-0081-000000000006},  !- Surface Name
  ,                                        !- Outside Boundary Condition Object
  ,                                        !- View Factor to Ground
  ,                                        !- Frame and Divider Name
  ,                                        !- Multiplier
  ,                                        !- Number of Vertices
  45.7177703814647, 30.5039135876431, 3.605877488203, !- X,Y,Z Vertex 1 {m}
  45.7177703814647, 30.5039135876431, 0.762, !- X,Y,Z Vertex 2 {m}
  45.7177703814647, 100.553694839222, 0.762, !- X,Y,Z Vertex 3 {m}
  45.7177703814647, 100.553694839222, 3.605877488203; !- X,Y,Z Vertex 4 {m}

OS:SubSurface,
  {00000000-0000-0000-0080-000000000004},  !- Handle
  Bulk Storage Roof_Skylight,              !- Name
  Skylight,                                !- Sub Surface Type
  {00000000-0000-0000-0017-000000000018},  !- Construction Name
  {00000000-0000-0000-0081-000000000007},  !- Surface Name
  ,                                        !- Outside Boundary Condition Object
  ,                                        !- View Factor to Ground
  ,                                        !- Frame and Divider Name
  1,                                       !- Multiplier
  ,                                        !- Number of Vertices
  26.0916197364788, 60.5719445766215, 8.53398380454007, !- X,Y,Z Vertex 1 {m}
  26.0916197364788, 70.4856638502435, 8.53398380454007, !- X,Y,Z Vertex 2 {m}
  19.6261506449862, 70.4856638502435, 8.53398380454007, !- X,Y,Z Vertex 3 {m}
  19.6261506449862, 60.5719445766215, 8.53398380454007; !- X,Y,Z Vertex 4 {m}

OS:SubSurface,
  {00000000-0000-0000-0080-000000000005},  !- Handle
  Fine Storage Front Wall_FixedWindow,     !- Name
  FixedWindow,                             !- Sub Surface Type
  {00000000-0000-0000-0017-000000000008},  !- Construction Name
  {00000000-0000-0000-0081-000000000009},  !- Surface Name
  ,                                        !- Outside Boundary Condition Object
  ,                                        !- View Factor to Ground
  ,                                        !- Frame and Divider Name
  ,                                        !- Multiplier
  ,                                        !- Number of Vertices
  25.9321365494966, 0, 3.61112240525708,   !- X,Y,Z Vertex 1 {m}
  25.9321365494966, 0, 0.762,              !- X,Y,Z Vertex 2 {m}
  45.6923703814647, 0, 0.762,              !- X,Y,Z Vertex 3 {m}
  45.6923703814647, 0, 3.61112240525708;   !- X,Y,Z Vertex 4 {m}

OS:SubSurface,
  {00000000-0000-0000-0080-000000000006},  !- Handle
  Fine Storage Left Wall_FixedWindow,      !- Name
  FixedWindow,                             !- Sub Surface Type
  {00000000-0000-0000-0017-000000000008},  !- Construction Name
  {00000000-0000-0000-0081-000000000010},  !- Surface Name
  ,                                        !- Outside Boundary Condition Object
  ,                                        !- View Factor to Ground
  ,                                        !- Frame and Divider Name
  ,                                        !- Multiplier
  ,                                        !- Number of Vertices
  0, 30.4531135876431, 3.61059931700919,   !- X,Y,Z Vertex 1 {m}
  0, 30.4531135876431, 0.762,              !- X,Y,Z Vertex 2 {m}
  0, 9.16895407629293, 0.762,              !- X,Y,Z Vertex 3 {m}
  0, 9.16895407629293, 3.61059931700919;   !- X,Y,Z Vertex 4 {m}

OS:SubSurface,
  {00000000-0000-0000-0080-000000000007},  !- Handle
  Fine Storage Office Front Wall_FixedWindow, !- Name
  FixedWindow,                             !- Sub Surface Type
  {00000000-0000-0000-0017-000000000008},  !- Construction Name
  {00000000-0000-0000-0081-000000000011},  !- Surface Name
  ,                                        !- Outside Boundary Condition Object
  ,                                        !- View Factor to Ground
  ,                                        !- Frame and Divider Name
  ,                                        !- Multiplier
  ,                                        !- Number of Vertices
  0.0254, 0, 6.4526919105121,              !- X,Y,Z Vertex 1 {m}
  0.0254, 0, 5.02899190227003,             !- X,Y,Z Vertex 2 {m}
  25.8813365494966, 0, 5.02899190227003,   !- X,Y,Z Vertex 3 {m}
  25.8813365494966, 0, 6.4526919105121;    !- X,Y,Z Vertex 4 {m}

OS:SubSurface,
  {00000000-0000-0000-0080-000000000008},  !- Handle
  Fine Storage Office Left Wall_FixedWindow, !- Name
  FixedWindow,                             !- Sub Surface Type
  {00000000-0000-0000-0017-000000000008},  !- Construction Name
  {00000000-0000-0000-0081-000000000012},  !- Surface Name
  ,                                        !- Outside Boundary Condition Object
  ,                                        !- View Factor to Ground
  ,                                        !- Frame and Divider Name
  ,                                        !- Multiplier
  ,                                        !- Number of Vertices
  0, 9.11815407629293, 6.45783863023517,   !- X,Y,Z Vertex 1 {m}
  0, 9.11815407629293, 5.02899190227003,   !- X,Y,Z Vertex 2 {m}
  0, 0.0254000000000012, 5.02899190227003, !- X,Y,Z Vertex 3 {m}
  0, 0.0254000000000012, 6.45783863023517; !- X,Y,Z Vertex 4 {m}

OS:SubSurface,
  {00000000-0000-0000-0080-000000000009},  !- Handle
  Fine Storage Right Wall_FixedWindow,     !- Name
  FixedWindow,                             !- Sub Surface Type
  {00000000-0000-0000-0017-000000000008},  !- Construction Name
  {00000000-0000-0000-0081-000000000013},  !- Surface Name
  ,                                        !- Outside Boundary Condition Object
  ,                                        !- View Factor to Ground
  ,                                        !- Frame and Divider Name
  ,                                        !- Multiplier
  ,                                        !- Number of Vertices
  45.7177703814647, 0.0254, 3.60856110679729, !- X,Y,Z Vertex 1 {m}
  45.7177703814647, 0.0254, 0.762,         !- X,Y,Z Vertex 2 {m}
  45.7177703814647, 30.4531135876431, 0.762, !- X,Y,Z Vertex 3 {m}
  45.7177703814647, 30.4531135876431, 3.60856110679729; !- X,Y,Z Vertex 4 {m}

OS:SubSurface,
  {00000000-0000-0000-0080-000000000010},  !- Handle
  Fine Storage Roof_Skylight,              !- Name
  Skylight,                                !- Sub Surface Type
  {00000000-0000-0000-0017-000000000018},  !- Construction Name
  {00000000-0000-0000-0081-000000000014},  !- Surface Name
  ,                                        !- Outside Boundary Condition Object
  ,                                        !- View Factor to Ground
  ,                                        !- Frame and Divider Name
  1,                                       !- Multiplier
  ,                                        !- Number of Vertices
  26.0916197364788, 13.0841004299906, 8.53398380454007, !- X,Y,Z Vertex 1 {m}
  26.0916197364788, 17.3944131576524, 8.53398380454007, !- X,Y,Z Vertex 2 {m}
  19.6261506449862, 17.3944131576524, 8.53398380454007, !- X,Y,Z Vertex 3 {m}
  19.6261506449862, 13.0841004299906, 8.53398380454007; !- X,Y,Z Vertex 4 {m}

OS:SubSurface,
  {00000000-0000-0000-0080-000000000011},  !- Handle
  Office Front Wall_FixedWindow,           !- Name
  FixedWindow,                             !- Sub Surface Type
  {00000000-0000-0000-0017-000000000008},  !- Construction Name
  {00000000-0000-0000-0081-000000000016},  !- Surface Name
  ,                                        !- Outside Boundary Condition Object
  ,                                        !- View Factor to Ground
  ,                                        !- Frame and Divider Name
  ,                                        !- Multiplier
  ,                                        !- Number of Vertices
  0.0254, 0, 2.18570000824207,             !- X,Y,Z Vertex 1 {m}
  0.0254, 0, 0.762,                        !- X,Y,Z Vertex 2 {m}
  25.8813365494966, 0, 0.762,              !- X,Y,Z Vertex 3 {m}
  25.8813365494966, 0, 2.18570000824207;   !- X,Y,Z Vertex 4 {m}

OS:SubSurface,
  {00000000-0000-0000-0080-000000000012},  !- Handle
  Office Left Wall_FixedWindow,            !- Name
  FixedWindow,                             !- Sub Surface Type
  {00000000-0000-0000-0017-000000000008},  !- Construction Name
  {00000000-0000-0000-0081-000000000017},  !- Surface Name
  ,                                        !- Outside Boundary Condition Object
  ,                                        !- View Factor to Ground
  ,                                        !- Frame and Divider Name
  ,                                        !- Multiplier
  ,                                        !- Number of Vertices
  0, 9.11815407629293, 2.19084672796514,   !- X,Y,Z Vertex 1 {m}
  0, 9.11815407629293, 0.762,              !- X,Y,Z Vertex 2 {m}
  0, 0.0254000000000012, 0.762,            !- X,Y,Z Vertex 3 {m}
  0, 0.0254000000000012, 2.19084672796514; !- X,Y,Z Vertex 4 {m}

OS:Surface,
  {00000000-0000-0000-0081-000000000001},  !- Handle
  Bulk Storage Floor,                      !- Name
  Floor,                                   !- Surface Type
  {00000000-0000-0000-0017-000000000023},  !- Construction Name
  {00000000-0000-0000-0075-000000000003},  !- Space Name
  Foundation,                              !- Outside Boundary Condition
  {00000000-0000-0000-0037-000000000001},  !- Outside Boundary Condition Object
  NoSun,                                   !- Sun Exposure
  NoWind,                                  !- Wind Exposure
  ,                                        !- View Factor to Ground
  ,                                        !- Number of Vertices
  45.7177703814647, 100.579094839222, 0,   !- X,Y,Z Vertex 1 {m}
  45.7177703814647, 30.4785135876431, 0,   !- X,Y,Z Vertex 2 {m}
  0, 30.4785135876431, 0,                  !- X,Y,Z Vertex 3 {m}
  0, 100.579094839222, 0;                  !- X,Y,Z Vertex 4 {m}

OS:Surface,
  {00000000-0000-0000-0081-000000000002},  !- Handle
  Bulk Storage Front Wall Reversed,        !- Name
  Wall,                                    !- Surface Type
  ,                                        !- Construction Name
  {00000000-0000-0000-0075-000000000002},  !- Space Name
  Surface,                                 !- Outside Boundary Condition
  {00000000-0000-0000-0081-000000000003},  !- Outside Boundary Condition Object
  NoSun,                                   !- Sun Exposure
  NoWind,                                  !- Wind Exposure
  ,                                        !- View Factor to Ground
  ,                                        !- Number of Vertices
  45.7177703814647, 30.4785135876431, 8.53398380454007, !- X,Y,Z Vertex 1 {m}
  45.7177703814647, 30.4785135876431, 0,   !- X,Y,Z Vertex 2 {m}
  0, 30.4785135876431, 0,                  !- X,Y,Z Vertex 3 {m}
  0, 30.4785135876431, 8.53398380454007;   !- X,Y,Z Vertex 4 {m}

OS:Surface,
  {00000000-0000-0000-0081-000000000003},  !- Handle
  Bulk Storage Front Wall,                 !- Name
  Wall,                                    !- Surface Type
  ,                                        !- Construction Name
  {00000000-0000-0000-0075-000000000003},  !- Space Name
  Surface,                                 !- Outside Boundary Condition
  {00000000-0000-0000-0081-000000000002},  !- Outside Boundary Condition Object
  NoSun,                                   !- Sun Exposure
  NoWind,                                  !- Wind Exposure
  ,                                        !- View Factor to Ground
  ,                                        !- Number of Vertices
  0, 30.4785135876431, 8.53398380454007,   !- X,Y,Z Vertex 1 {m}
  0, 30.4785135876431, 0,                  !- X,Y,Z Vertex 2 {m}
  45.7177703814647, 30.4785135876431, 0,   !- X,Y,Z Vertex 3 {m}
  45.7177703814647, 30.4785135876431, 8.53398380454007; !- X,Y,Z Vertex 4 {m}

OS:Surface,
  {00000000-0000-0000-0081-000000000004},  !- Handle
  Bulk Storage Left Wall,                  !- Name
  Wall,                                    !- Surface Type
  ,                                        !- Construction Name
  {00000000-0000-0000-0075-000000000003},  !- Space Name
  Outdoors,                                !- Outside Boundary Condition
  ,                                        !- Outside Boundary Condition Object
  SunExposed,                              !- Sun Exposure
  WindExposed,                             !- Wind Exposure
  ,                                        !- View Factor to Ground
  ,                                        !- Number of Vertices
  0, 100.579094839222, 8.53398380454007,   !- X,Y,Z Vertex 1 {m}
  0, 100.579094839222, 0,                  !- X,Y,Z Vertex 2 {m}
  0, 30.4785135876431, 0,                  !- X,Y,Z Vertex 3 {m}
  0, 30.4785135876431, 8.53398380454007;   !- X,Y,Z Vertex 4 {m}

OS:Surface,
  {00000000-0000-0000-0081-000000000005},  !- Handle
  Bulk Storage Rear Wall,                  !- Name
  Wall,                                    !- Surface Type
  ,                                        !- Construction Name
  {00000000-0000-0000-0075-000000000003},  !- Space Name
  Outdoors,                                !- Outside Boundary Condition
  ,                                        !- Outside Boundary Condition Object
  SunExposed,                              !- Sun Exposure
  WindExposed,                             !- Wind Exposure
  ,                                        !- View Factor to Ground
  ,                                        !- Number of Vertices
  45.7177703814647, 100.579094839222, 8.53398380454007, !- X,Y,Z Vertex 1 {m}
  45.7177703814647, 100.579094839222, 0,   !- X,Y,Z Vertex 2 {m}
  0, 100.579094839222, 0,                  !- X,Y,Z Vertex 3 {m}
  0, 100.579094839222, 8.53398380454007;   !- X,Y,Z Vertex 4 {m}

OS:Surface,
  {00000000-0000-0000-0081-000000000006},  !- Handle
  Bulk Storage Right Wall,                 !- Name
  Wall,                                    !- Surface Type
  ,                                        !- Construction Name
  {00000000-0000-0000-0075-000000000003},  !- Space Name
  Outdoors,                                !- Outside Boundary Condition
  ,                                        !- Outside Boundary Condition Object
  SunExposed,                              !- Sun Exposure
  WindExposed,                             !- Wind Exposure
  ,                                        !- View Factor to Ground
  ,                                        !- Number of Vertices
  45.7177703814647, 30.4785135876431, 8.53398380454007, !- X,Y,Z Vertex 1 {m}
  45.7177703814647, 30.4785135876431, 0,   !- X,Y,Z Vertex 2 {m}
  45.7177703814647, 100.579094839222, 0,   !- X,Y,Z Vertex 3 {m}
  45.7177703814647, 100.579094839222, 8.53398380454007; !- X,Y,Z Vertex 4 {m}

OS:Surface,
  {00000000-0000-0000-0081-000000000007},  !- Handle
  Bulk Storage Roof,                       !- Name
  RoofCeiling,                             !- Surface Type
  ,                                        !- Construction Name
  {00000000-0000-0000-0075-000000000003},  !- Space Name
  Outdoors,                                !- Outside Boundary Condition
  ,                                        !- Outside Boundary Condition Object
  SunExposed,                              !- Sun Exposure
  WindExposed,                             !- Wind Exposure
  ,                                        !- View Factor to Ground
  ,                                        !- Number of Vertices
  45.7177703814647, 30.4785135876431, 8.53398380454007, !- X,Y,Z Vertex 1 {m}
  45.7177703814647, 100.579094839222, 8.53398380454007, !- X,Y,Z Vertex 2 {m}
  0, 100.579094839222, 8.53398380454007,   !- X,Y,Z Vertex 3 {m}
  0, 30.4785135876431, 8.53398380454007;   !- X,Y,Z Vertex 4 {m}

OS:Surface,
  {00000000-0000-0000-0081-000000000008},  !- Handle
  Fine Storage Floor,                      !- Name
  Floor,                                   !- Surface Type
  {00000000-0000-0000-0017-000000000023},  !- Construction Name
  {00000000-0000-0000-0075-000000000002},  !- Space Name
  Foundation,                              !- Outside Boundary Condition
  {00000000-0000-0000-0037-000000000001},  !- Outside Boundary Condition Object
  NoSun,                                   !- Sun Exposure
  NoWind,                                  !- Wind Exposure
  ,                                        !- View Factor to Ground
  ,                                        !- Number of Vertices
  45.7177703814647, 30.4785135876431, 0,   !- X,Y,Z Vertex 1 {m}
  45.7177703814647, 0, 0,                  !- X,Y,Z Vertex 2 {m}
  25.9067365494966, 0, 0,                  !- X,Y,Z Vertex 3 {m}
  25.9067365494966, 9.14355407629293, 0,   !- X,Y,Z Vertex 4 {m}
  0, 9.14355407629293, 0,                  !- X,Y,Z Vertex 5 {m}
  0, 30.4785135876431, 0;                  !- X,Y,Z Vertex 6 {m}

OS:Surface,
  {00000000-0000-0000-0081-000000000009},  !- Handle
  Fine Storage Front Wall,                 !- Name
  Wall,                                    !- Surface Type
  ,                                        !- Construction Name
  {00000000-0000-0000-0075-000000000002},  !- Space Name
  Outdoors,                                !- Outside Boundary Condition
  ,                                        !- Outside Boundary Condition Object
  SunExposed,                              !- Sun Exposure
  WindExposed,                             !- Wind Exposure
  ,                                        !- View Factor to Ground
  ,                                        !- Number of Vertices
  25.9067365494966, 0, 8.53398380454007,   !- X,Y,Z Vertex 1 {m}
  25.9067365494966, 0, 0,                  !- X,Y,Z Vertex 2 {m}
  45.7177703814647, 0, 0,                  !- X,Y,Z Vertex 3 {m}
  45.7177703814647, 0, 8.53398380454007;   !- X,Y,Z Vertex 4 {m}

OS:Surface,
  {00000000-0000-0000-0081-000000000010},  !- Handle
  Fine Storage Left Wall,                  !- Name
  Wall,                                    !- Surface Type
  ,                                        !- Construction Name
  {00000000-0000-0000-0075-000000000002},  !- Space Name
  Outdoors,                                !- Outside Boundary Condition
  ,                                        !- Outside Boundary Condition Object
  SunExposed,                              !- Sun Exposure
  WindExposed,                             !- Wind Exposure
  ,                                        !- View Factor to Ground
  ,                                        !- Number of Vertices
  0, 30.4785135876431, 8.53398380454007,   !- X,Y,Z Vertex 1 {m}
  0, 30.4785135876431, 0,                  !- X,Y,Z Vertex 2 {m}
  0, 9.14355407629293, 0,                  !- X,Y,Z Vertex 3 {m}
  0, 9.14355407629293, 8.53398380454007;   !- X,Y,Z Vertex 4 {m}

OS:Surface,
  {00000000-0000-0000-0081-000000000011},  !- Handle
  Fine Storage Office Front Wall,          !- Name
  Wall,                                    !- Surface Type
  ,                                        !- Construction Name
  {00000000-0000-0000-0075-000000000002},  !- Space Name
  Outdoors,                                !- Outside Boundary Condition
  ,                                        !- Outside Boundary Condition Object
  SunExposed,                              !- Sun Exposure
  WindExposed,                             !- Wind Exposure
  ,                                        !- View Factor to Ground
  ,                                        !- Number of Vertices
  0, 0, 8.53398380454007,                  !- X,Y,Z Vertex 1 {m}
  0, 0, 4.26699190227003,                  !- X,Y,Z Vertex 2 {m}
  25.9067365494966, 0, 4.26699190227003,   !- X,Y,Z Vertex 3 {m}
  25.9067365494966, 0, 8.53398380454007;   !- X,Y,Z Vertex 4 {m}

OS:Surface,
  {00000000-0000-0000-0081-000000000012},  !- Handle
  Fine Storage Office Left Wall,           !- Name
  Wall,                                    !- Surface Type
  ,                                        !- Construction Name
  {00000000-0000-0000-0075-000000000002},  !- Space Name
  Outdoors,                                !- Outside Boundary Condition
  ,                                        !- Outside Boundary Condition Object
  SunExposed,                              !- Sun Exposure
  WindExposed,                             !- Wind Exposure
  ,                                        !- View Factor to Ground
  ,                                        !- Number of Vertices
  0, 9.14355407629293, 8.53398380454007,   !- X,Y,Z Vertex 1 {m}
  0, 9.14355407629293, 4.26699190227003,   !- X,Y,Z Vertex 2 {m}
  0, 0, 4.26699190227003,                  !- X,Y,Z Vertex 3 {m}
  0, 0, 8.53398380454007;                  !- X,Y,Z Vertex 4 {m}

OS:Surface,
  {00000000-0000-0000-0081-000000000013},  !- Handle
  Fine Storage Right Wall,                 !- Name
  Wall,                                    !- Surface Type
  ,                                        !- Construction Name
  {00000000-0000-0000-0075-000000000002},  !- Space Name
  Outdoors,                                !- Outside Boundary Condition
  ,                                        !- Outside Boundary Condition Object
  SunExposed,                              !- Sun Exposure
  WindExposed,                             !- Wind Exposure
  ,                                        !- View Factor to Ground
  ,                                        !- Number of Vertices
  45.7177703814647, 0, 8.53398380454007,   !- X,Y,Z Vertex 1 {m}
  45.7177703814647, 0, 0,                  !- X,Y,Z Vertex 2 {m}
  45.7177703814647, 30.4785135876431, 0,   !- X,Y,Z Vertex 3 {m}
  45.7177703814647, 30.4785135876431, 8.53398380454007; !- X,Y,Z Vertex 4 {m}

OS:Surface,
  {00000000-0000-0000-0081-000000000014},  !- Handle
  Fine Storage Roof,                       !- Name
  RoofCeiling,                             !- Surface Type
  ,                                        !- Construction Name
  {00000000-0000-0000-0075-000000000002},  !- Space Name
  Outdoors,                                !- Outside Boundary Condition
  ,                                        !- Outside Boundary Condition Object
  SunExposed,                              !- Sun Exposure
  WindExposed,                             !- Wind Exposure
  ,                                        !- View Factor to Ground
  ,                                        !- Number of Vertices
  45.7177703814647, 0, 8.53398380454007,   !- X,Y,Z Vertex 1 {m}
  45.7177703814647, 30.4785135876431, 8.53398380454007, !- X,Y,Z Vertex 2 {m}
  0, 30.4785135876431, 8.53398380454007,   !- X,Y,Z Vertex 3 {m}
  0, 0, 8.53398380454007;                  !- X,Y,Z Vertex 4 {m}

OS:Surface,
  {00000000-0000-0000-0081-000000000015},  !- Handle
  Office Floor,                            !- Name
  Floor,                                   !- Surface Type
  {00000000-0000-0000-0017-000000000023},  !- Construction Name
  {00000000-0000-0000-0075-000000000001},  !- Space Name
  Foundation,                              !- Outside Boundary Condition
  {00000000-0000-0000-0037-000000000001},  !- Outside Boundary Condition Object
  NoSun,                                   !- Sun Exposure
  NoWind,                                  !- Wind Exposure
  ,                                        !- View Factor to Ground
  ,                                        !- Number of Vertices
  25.9067365494966, 9.14355407629293, 0,   !- X,Y,Z Vertex 1 {m}
  25.9067365494966, 0, 0,                  !- X,Y,Z Vertex 2 {m}
  0, 0, 0,                                 !- X,Y,Z Vertex 3 {m}
  0, 9.14355407629293, 0;                  !- X,Y,Z Vertex 4 {m}

OS:Surface,
  {00000000-0000-0000-0081-000000000016},  !- Handle
  Office Front Wall,                       !- Name
  Wall,                                    !- Surface Type
  ,                                        !- Construction Name
  {00000000-0000-0000-0075-000000000001},  !- Space Name
  Outdoors,                                !- Outside Boundary Condition
  ,                                        !- Outside Boundary Condition Object
  SunExposed,                              !- Sun Exposure
  WindExposed,                             !- Wind Exposure
  ,                                        !- View Factor to Ground
  ,                                        !- Number of Vertices
  0, 0, 4.26699190227003,                  !- X,Y,Z Vertex 1 {m}
  0, 0, 0,                                 !- X,Y,Z Vertex 2 {m}
  25.9067365494966, 0, 0,                  !- X,Y,Z Vertex 3 {m}
  25.9067365494966, 0, 4.26699190227003;   !- X,Y,Z Vertex 4 {m}

OS:Surface,
  {00000000-0000-0000-0081-000000000017},  !- Handle
  Office Left Wall,                        !- Name
  Wall,                                    !- Surface Type
  ,                                        !- Construction Name
  {00000000-0000-0000-0075-000000000001},  !- Space Name
  Outdoors,                                !- Outside Boundary Condition
  ,                                        !- Outside Boundary Condition Object
  SunExposed,                              !- Sun Exposure
  WindExposed,                             !- Wind Exposure
  ,                                        !- View Factor to Ground
  ,                                        !- Number of Vertices
  0, 9.14355407629293, 4.26699190227003,   !- X,Y,Z Vertex 1 {m}
  0, 9.14355407629293, 0,                  !- X,Y,Z Vertex 2 {m}
  0, 0, 0,                                 !- X,Y,Z Vertex 3 {m}
  0, 0, 4.26699190227003;                  !- X,Y,Z Vertex 4 {m}

OS:Surface,
  {00000000-0000-0000-0081-000000000018},  !- Handle
  Office Rear Wall Reversed,               !- Name
  Wall,                                    !- Surface Type
  ,                                        !- Construction Name
  {00000000-0000-0000-0075-000000000002},  !- Space Name
  Surface,                                 !- Outside Boundary Condition
  {00000000-0000-0000-0081-000000000019},  !- Outside Boundary Condition Object
  NoSun,                                   !- Sun Exposure
  NoWind,                                  !- Wind Exposure
  ,                                        !- View Factor to Ground
  ,                                        !- Number of Vertices
  0, 9.14355407629293, 4.26699190227003,   !- X,Y,Z Vertex 1 {m}
  0, 9.14355407629293, 0,                  !- X,Y,Z Vertex 2 {m}
  25.9067365494966, 9.14355407629293, 0,   !- X,Y,Z Vertex 3 {m}
  25.9067365494966, 9.14355407629293, 4.26699190227003; !- X,Y,Z Vertex 4 {m}

OS:Surface,
  {00000000-0000-0000-0081-000000000019},  !- Handle
  Office Rear Wall,                        !- Name
  Wall,                                    !- Surface Type
  ,                                        !- Construction Name
  {00000000-0000-0000-0075-000000000001},  !- Space Name
  Surface,                                 !- Outside Boundary Condition
  {00000000-0000-0000-0081-000000000018},  !- Outside Boundary Condition Object
  NoSun,                                   !- Sun Exposure
  NoWind,                                  !- Wind Exposure
  ,                                        !- View Factor to Ground
  ,                                        !- Number of Vertices
  25.9067365494966, 9.14355407629293, 4.26699190227003, !- X,Y,Z Vertex 1 {m}
  25.9067365494966, 9.14355407629293, 0,   !- X,Y,Z Vertex 2 {m}
  0, 9.14355407629293, 0,                  !- X,Y,Z Vertex 3 {m}
  0, 9.14355407629293, 4.26699190227003;   !- X,Y,Z Vertex 4 {m}

OS:Surface,
  {00000000-0000-0000-0081-000000000020},  !- Handle
  Office Right Wall Reversed,              !- Name
  Wall,                                    !- Surface Type
  ,                                        !- Construction Name
  {00000000-0000-0000-0075-000000000002},  !- Space Name
  Surface,                                 !- Outside Boundary Condition
  {00000000-0000-0000-0081-000000000021},  !- Outside Boundary Condition Object
  NoSun,                                   !- Sun Exposure
  NoWind,                                  !- Wind Exposure
  ,                                        !- View Factor to Ground
  ,                                        !- Number of Vertices
  25.9067365494966, 9.14355407629293, 4.26699190227003, !- X,Y,Z Vertex 1 {m}
  25.9067365494966, 9.14355407629293, 0,   !- X,Y,Z Vertex 2 {m}
  25.9067365494966, 0, 0,                  !- X,Y,Z Vertex 3 {m}
  25.9067365494966, 0, 4.26699190227003;   !- X,Y,Z Vertex 4 {m}

OS:Surface,
  {00000000-0000-0000-0081-000000000021},  !- Handle
  Office Right Wall,                       !- Name
  Wall,                                    !- Surface Type
  ,                                        !- Construction Name
  {00000000-0000-0000-0075-000000000001},  !- Space Name
  Surface,                                 !- Outside Boundary Condition
  {00000000-0000-0000-0081-000000000020},  !- Outside Boundary Condition Object
  NoSun,                                   !- Sun Exposure
  NoWind,                                  !- Wind Exposure
  ,                                        !- View Factor to Ground
  ,                                        !- Number of Vertices
  25.9067365494966, 0, 4.26699190227003,   !- X,Y,Z Vertex 1 {m}
  25.9067365494966, 0, 0,                  !- X,Y,Z Vertex 2 {m}
  25.9067365494966, 9.14355407629293, 0,   !- X,Y,Z Vertex 3 {m}
  25.9067365494966, 9.14355407629293, 4.26699190227003; !- X,Y,Z Vertex 4 {m}

OS:Surface,
  {00000000-0000-0000-0081-000000000022},  !- Handle
  Office Roof Reversed,                    !- Name
  Floor,                                   !- Surface Type
  ,                                        !- Construction Name
  {00000000-0000-0000-0075-000000000002},  !- Space Name
  Surface,                                 !- Outside Boundary Condition
  {00000000-0000-0000-0081-000000000023},  !- Outside Boundary Condition Object
  NoSun,                                   !- Sun Exposure
  NoWind,                                  !- Wind Exposure
  ,                                        !- View Factor to Ground
  ,                                        !- Number of Vertices
  25.9067365494966, 9.14355407629293, 4.26699190227003, !- X,Y,Z Vertex 1 {m}
  25.9067365494966, 0, 4.26699190227003,   !- X,Y,Z Vertex 2 {m}
  0, 0, 4.26699190227003,                  !- X,Y,Z Vertex 3 {m}
  0, 9.14355407629293, 4.26699190227003;   !- X,Y,Z Vertex 4 {m}

OS:Surface,
  {00000000-0000-0000-0081-000000000023},  !- Handle
  Office Roof,                             !- Name
  RoofCeiling,                             !- Surface Type
  ,                                        !- Construction Name
  {00000000-0000-0000-0075-000000000001},  !- Space Name
  Surface,                                 !- Outside Boundary Condition
  {00000000-0000-0000-0081-000000000022},  !- Outside Boundary Condition Object
  NoSun,                                   !- Sun Exposure
  NoWind,                                  !- Wind Exposure
  ,                                        !- View Factor to Ground
  ,                                        !- Number of Vertices
  25.9067365494966, 0, 4.26699190227003,   !- X,Y,Z Vertex 1 {m}
  25.9067365494966, 9.14355407629293, 4.26699190227003, !- X,Y,Z Vertex 2 {m}
  0, 9.14355407629293, 4.26699190227003,   !- X,Y,Z Vertex 3 {m}
  0, 0, 4.26699190227003;                  !- X,Y,Z Vertex 4 {m}

OS:SurfaceConvectionAlgorithm:Inside,
  {00000000-0000-0000-0082-000000000001},  !- Handle
  TARP;                                    !- Algorithm

OS:SurfaceConvectionAlgorithm:Outside,
  {00000000-0000-0000-0083-000000000001},  !- Handle
  TARP;                                    !- Algorithm

OS:SurfaceProperty:ExposedFoundationPerimeter,
  {00000000-0000-0000-0084-000000000001},  !- Handle
  {00000000-0000-0000-0081-000000000015},  !- Surface Name
  TotalExposedPerimeter,                   !- Exposed Perimeter Calculation Method
  35.0502906257895;                        !- Total Exposed Perimeter {m}

OS:SurfaceProperty:ExposedFoundationPerimeter,
  {00000000-0000-0000-0084-000000000002},  !- Handle
  {00000000-0000-0000-0081-000000000001},  !- Surface Name
  TotalExposedPerimeter,                   !- Exposed Perimeter Calculation Method
  185.918932884622;                        !- Total Exposed Perimeter {m}

OS:SurfaceProperty:ExposedFoundationPerimeter,
  {00000000-0000-0000-0084-000000000003},  !- Handle
  {00000000-0000-0000-0081-000000000008},  !- Surface Name
  TotalExposedPerimeter,                   !- Exposed Perimeter Calculation Method
  71.6245069309614;                        !- Total Exposed Perimeter {m}

OS:ThermalZone,
  {00000000-0000-0000-0085-000000000001},  !- Handle
  ALL_ST=Office enclosed <= 25 m2_FL=Building Story 1_SCH=A, !- Name
  ,                                        !- Multiplier
  ,                                        !- Ceiling Height {m}
  ,                                        !- Volume {m3}
  ,                                        !- Floor Area {m2}
  ,                                        !- Zone Inside Convection Algorithm
  ,                                        !- Zone Outside Convection Algorithm
  ,                                        !- Zone Conditioning Equipment List Name
  {00000000-0000-0000-0052-000000000001},  !- Zone Air Inlet Port List
  {00000000-0000-0000-0052-000000000002},  !- Zone Air Exhaust Port List
  {00000000-0000-0000-0014-000000000004},  !- Zone Air Node Name
  {00000000-0000-0000-0052-000000000003},  !- Zone Return Air Port List
  ,                                        !- Primary Daylighting Control Name
  ,                                        !- Fraction of Zone Controlled by Primary Daylighting Control
  ,                                        !- Secondary Daylighting Control Name
  ,                                        !- Fraction of Zone Controlled by Secondary Daylighting Control
  ,                                        !- Illuminance Map Name
  {00000000-0000-0000-0054-000000000001},  !- Group Rendering Name
  {00000000-0000-0000-0086-000000000003},  !- Thermostat Name
  No;                                      !- Use Ideal Air Loads

OS:ThermalZone,
  {00000000-0000-0000-0085-000000000002},  !- Handle
  ALL_ST=Warehouse storage area medium to bulky palletized items_FL=Building Story 1_SCH=A, !- Name
  ,                                        !- Multiplier
  ,                                        !- Ceiling Height {m}
  ,                                        !- Volume {m3}
  ,                                        !- Floor Area {m2}
  ,                                        !- Zone Inside Convection Algorithm
  ,                                        !- Zone Outside Convection Algorithm
  ,                                        !- Zone Conditioning Equipment List Name
  {00000000-0000-0000-0052-000000000007},  !- Zone Air Inlet Port List
  {00000000-0000-0000-0052-000000000008},  !- Zone Air Exhaust Port List
  {00000000-0000-0000-0014-000000000006},  !- Zone Air Node Name
  {00000000-0000-0000-0052-000000000009},  !- Zone Return Air Port List
  {00000000-0000-0000-0023-000000000001},  !- Primary Daylighting Control Name
  1,                                       !- Fraction of Zone Controlled by Primary Daylighting Control
  ,                                        !- Secondary Daylighting Control Name
  ,                                        !- Fraction of Zone Controlled by Secondary Daylighting Control
  ,                                        !- Illuminance Map Name
  {00000000-0000-0000-0054-000000000002},  !- Group Rendering Name
  {00000000-0000-0000-0086-000000000007},  !- Thermostat Name
  No;                                      !- Use Ideal Air Loads

OS:ThermalZone,
  {00000000-0000-0000-0085-000000000003},  !- Handle
  ALL_ST=Warehouse storage area small hand-carried items(4)_FL=Building Story 1_SCH=A, !- Name
  ,                                        !- Multiplier
  ,                                        !- Ceiling Height {m}
  ,                                        !- Volume {m3}
  ,                                        !- Floor Area {m2}
  ,                                        !- Zone Inside Convection Algorithm
  ,                                        !- Zone Outside Convection Algorithm
  ,                                        !- Zone Conditioning Equipment List Name
  {00000000-0000-0000-0052-000000000004},  !- Zone Air Inlet Port List
  {00000000-0000-0000-0052-000000000005},  !- Zone Air Exhaust Port List
  {00000000-0000-0000-0014-000000000005},  !- Zone Air Node Name
  {00000000-0000-0000-0052-000000000006},  !- Zone Return Air Port List
  ,                                        !- Primary Daylighting Control Name
  ,                                        !- Fraction of Zone Controlled by Primary Daylighting Control
  ,                                        !- Secondary Daylighting Control Name
  ,                                        !- Fraction of Zone Controlled by Secondary Daylighting Control
  ,                                        !- Illuminance Map Name
  {00000000-0000-0000-0054-000000000003},  !- Group Rendering Name
  {00000000-0000-0000-0086-000000000011},  !- Thermostat Name
  No;                                      !- Use Ideal Air Loads

OS:ThermostatSetpoint:DualSetpoint,
  {00000000-0000-0000-0086-000000000001},  !- Handle
  Space Function Office enclosed <= 25 m2 Thermostat 1, !- Name
  {00000000-0000-0000-0058-000000000013},  !- Heating Setpoint Temperature Schedule Name
  {00000000-0000-0000-0058-000000000012};  !- Cooling Setpoint Temperature Schedule Name

OS:ThermostatSetpoint:DualSetpoint,
  {00000000-0000-0000-0086-000000000002},  !- Handle
  Space Function Office enclosed <= 25 m2 Thermostat 2, !- Name
  {00000000-0000-0000-0058-000000000013},  !- Heating Setpoint Temperature Schedule Name
  {00000000-0000-0000-0058-000000000012};  !- Cooling Setpoint Temperature Schedule Name

OS:ThermostatSetpoint:DualSetpoint,
  {00000000-0000-0000-0086-000000000003},  !- Handle
  Space Function Office enclosed <= 25 m2 Thermostat 3, !- Name
  {00000000-0000-0000-0058-000000000013},  !- Heating Setpoint Temperature Schedule Name
  {00000000-0000-0000-0058-000000000012};  !- Cooling Setpoint Temperature Schedule Name

OS:ThermostatSetpoint:DualSetpoint,
  {00000000-0000-0000-0086-000000000004},  !- Handle
  Space Function Office enclosed <= 25 m2 Thermostat, !- Name
  {00000000-0000-0000-0058-000000000013},  !- Heating Setpoint Temperature Schedule Name
  {00000000-0000-0000-0058-000000000012};  !- Cooling Setpoint Temperature Schedule Name

OS:ThermostatSetpoint:DualSetpoint,
  {00000000-0000-0000-0086-000000000005},  !- Handle
  Space Function Warehouse storage area medium to bulky palletized items Thermostat 1, !- Name
  {00000000-0000-0000-0058-000000000013},  !- Heating Setpoint Temperature Schedule Name
  {00000000-0000-0000-0058-000000000012};  !- Cooling Setpoint Temperature Schedule Name

OS:ThermostatSetpoint:DualSetpoint,
  {00000000-0000-0000-0086-000000000006},  !- Handle
  Space Function Warehouse storage area medium to bulky palletized items Thermostat 2, !- Name
  {00000000-0000-0000-0058-000000000013},  !- Heating Setpoint Temperature Schedule Name
  {00000000-0000-0000-0058-000000000012};  !- Cooling Setpoint Temperature Schedule Name

OS:ThermostatSetpoint:DualSetpoint,
  {00000000-0000-0000-0086-000000000007},  !- Handle
  Space Function Warehouse storage area medium to bulky palletized items Thermostat 3, !- Name
  {00000000-0000-0000-0058-000000000013},  !- Heating Setpoint Temperature Schedule Name
  {00000000-0000-0000-0058-000000000012};  !- Cooling Setpoint Temperature Schedule Name

OS:ThermostatSetpoint:DualSetpoint,
  {00000000-0000-0000-0086-000000000008},  !- Handle
  Space Function Warehouse storage area medium to bulky palletized items Thermostat, !- Name
  {00000000-0000-0000-0058-000000000013},  !- Heating Setpoint Temperature Schedule Name
  {00000000-0000-0000-0058-000000000012};  !- Cooling Setpoint Temperature Schedule Name

OS:ThermostatSetpoint:DualSetpoint,
  {00000000-0000-0000-0086-000000000009},  !- Handle
  Space Function Warehouse storage area small hand-carried items(4) Thermostat 1, !- Name
  {00000000-0000-0000-0058-000000000013},  !- Heating Setpoint Temperature Schedule Name
  {00000000-0000-0000-0058-000000000012};  !- Cooling Setpoint Temperature Schedule Name

OS:ThermostatSetpoint:DualSetpoint,
  {00000000-0000-0000-0086-000000000010},  !- Handle
  Space Function Warehouse storage area small hand-carried items(4) Thermostat 2, !- Name
  {00000000-0000-0000-0058-000000000013},  !- Heating Setpoint Temperature Schedule Name
  {00000000-0000-0000-0058-000000000012};  !- Cooling Setpoint Temperature Schedule Name

OS:ThermostatSetpoint:DualSetpoint,
  {00000000-0000-0000-0086-000000000011},  !- Handle
  Space Function Warehouse storage area small hand-carried items(4) Thermostat 3, !- Name
  {00000000-0000-0000-0058-000000000013},  !- Heating Setpoint Temperature Schedule Name
  {00000000-0000-0000-0058-000000000012};  !- Cooling Setpoint Temperature Schedule Name

OS:ThermostatSetpoint:DualSetpoint,
  {00000000-0000-0000-0086-000000000012},  !- Handle
  Space Function Warehouse storage area small hand-carried items(4) Thermostat, !- Name
  {00000000-0000-0000-0058-000000000013},  !- Heating Setpoint Temperature Schedule Name
  {00000000-0000-0000-0058-000000000012};  !- Cooling Setpoint Temperature Schedule Name

OS:Timestep,
  {00000000-0000-0000-0087-000000000001},  !- Handle
  6;                                       !- Number of Timesteps per Hour

OS:Version,
  {00000000-0000-0000-0088-000000000001},  !- Handle
  3.7.0;                                   !- Version Identifier

OS:WaterHeater:Mixed,
  {00000000-0000-0000-0089-000000000001},  !- Handle
  28gal Electricity Water Heater - 19kBtu/hr 1 Therm Eff, !- Name
  0.104332504296502,                       !- Tank Volume {m3}
  {00000000-0000-0000-0058-000000000017},  !- Setpoint Temperature Schedule Name
  2,                                       !- Deadband Temperature Difference {deltaC}
  60,                                      !- Maximum Temperature Limit {C}
  Cycle,                                   !- Heater Control Type
  5451.37334949225,                        !- Heater Maximum Capacity {W}
  ,                                        !- Heater Minimum Capacity {W}
  ,                                        !- Heater Ignition Minimum Flow Rate {m3/s}
  ,                                        !- Heater Ignition Delay {s}
  Electricity,                             !- Heater Fuel Type
  1,                                       !- Heater Thermal Efficiency
  ,                                        !- Part Load Factor Curve Name
  21.4700149801027,                        !- Off Cycle Parasitic Fuel Consumption Rate {W}
  Electricity,                             !- Off Cycle Parasitic Fuel Type
  0.8,                                     !- Off Cycle Parasitic Heat Fraction to Tank
  21.4700149801027,                        !- On Cycle Parasitic Fuel Consumption Rate {W}
  Electricity,                             !- On Cycle Parasitic Fuel Type
  0,                                       !- On Cycle Parasitic Heat Fraction to Tank
  Schedule,                                !- Ambient Temperature Indicator
  {00000000-0000-0000-0058-000000000018},  !- Ambient Temperature Schedule Name
  ,                                        !- Ambient Temperature Thermal Zone Name
  ,                                        !- Ambient Temperature Outdoor Air Node Name
  1.56513859352487,                        !- Off Cycle Loss Coefficient to Ambient Temperature {W/K}
  ,                                        !- Off Cycle Loss Fraction to Thermal Zone
  1.56513859352487,                        !- On Cycle Loss Coefficient to Ambient Temperature {W/K}
  ,                                        !- On Cycle Loss Fraction to Thermal Zone
  ,                                        !- Peak Use Flow Rate {m3/s}
  ,                                        !- Use Flow Rate Fraction Schedule Name
  ,                                        !- Cold Water Supply Temperature Schedule Name
  {00000000-0000-0000-0014-000000000077},  !- Use Side Inlet Node Name
  {00000000-0000-0000-0014-000000000078},  !- Use Side Outlet Node Name
  1,                                       !- Use Side Effectiveness
  ,                                        !- Source Side Inlet Node Name
  ,                                        !- Source Side Outlet Node Name
  1,                                       !- Source Side Effectiveness
  autosize,                                !- Use Side Design Flow Rate {m3/s}
  autosize,                                !- Source Side Design Flow Rate {m3/s}
  1.5,                                     !- Indirect Water Heating Recovery Time {hr}
  IndirectHeatPrimarySetpoint,             !- Source Side Flow Control Mode
  ,                                        !- Indirect Alternate Setpoint Temperature Schedule Name
  General;                                 !- End-Use Subcategory

OS:WaterHeater:Sizing,
  {00000000-0000-0000-0090-000000000001},  !- Handle
  {00000000-0000-0000-0089-000000000001},  !- WaterHeater Name
  PeakDraw,                                !- Design Mode
  0.538503,                                !- Time Storage Can Meet Peak Draw {hr}
  0,                                       !- Time for Tank Recovery {hr}
  1;                                       !- Nominal Tank Volume for Autosizing Plant Connections {m3}

OS:WaterUse:Connections,
  {00000000-0000-0000-0091-000000000001},  !- Handle
  Zone1 Office WUC 0.09gpm 140F,           !- Name
  {00000000-0000-0000-0014-000000000094},  !- Inlet Node Name
  {00000000-0000-0000-0014-000000000095},  !- Outlet Node Name
  ,                                        !- Supply Water Storage Tank Name
  ,                                        !- Reclamation Water Storage Tank Name
  ,                                        !- Hot Water Supply Temperature Schedule Name
  ,                                        !- Cold Water Supply Temperature Schedule Name
  None,                                    !- Drain Water Heat Exchanger Type
  Plant,                                   !- Drain Water Heat Exchanger Destination
  ,                                        !- Drain Water Heat Exchanger U-Factor Times Area {W/K}
  {00000000-0000-0000-0092-000000000001};  !- Water Use Equipment Name 1

OS:WaterUse:Connections,
  {00000000-0000-0000-0091-000000000002},  !- Handle
  Zone2 Fine Storage WUC 0.15gpm 140F,     !- Name
  {00000000-0000-0000-0014-000000000098},  !- Inlet Node Name
  {00000000-0000-0000-0014-000000000099},  !- Outlet Node Name
  ,                                        !- Supply Water Storage Tank Name
  ,                                        !- Reclamation Water Storage Tank Name
  ,                                        !- Hot Water Supply Temperature Schedule Name
  ,                                        !- Cold Water Supply Temperature Schedule Name
  None,                                    !- Drain Water Heat Exchanger Type
  Plant,                                   !- Drain Water Heat Exchanger Destination
  ,                                        !- Drain Water Heat Exchanger U-Factor Times Area {W/K}
  {00000000-0000-0000-0092-000000000002};  !- Water Use Equipment Name 1

OS:WaterUse:Connections,
  {00000000-0000-0000-0091-000000000003},  !- Handle
  Zone3 Bulk Storage WUC 0.18gpm 140F,     !- Name
  {00000000-0000-0000-0014-000000000102},  !- Inlet Node Name
  {00000000-0000-0000-0014-000000000103},  !- Outlet Node Name
  ,                                        !- Supply Water Storage Tank Name
  ,                                        !- Reclamation Water Storage Tank Name
  ,                                        !- Hot Water Supply Temperature Schedule Name
  ,                                        !- Cold Water Supply Temperature Schedule Name
  None,                                    !- Drain Water Heat Exchanger Type
  Plant,                                   !- Drain Water Heat Exchanger Destination
  ,                                        !- Drain Water Heat Exchanger U-Factor Times Area {W/K}
  {00000000-0000-0000-0092-000000000003};  !- Water Use Equipment Name 1

OS:WaterUse:Equipment,
  {00000000-0000-0000-0092-000000000001},  !- Handle
  Zone1 Office Service Water Use 0.09gpm 140F, !- Name
  {00000000-0000-0000-0093-000000000001},  !- Water Use Equipment Definition Name
  {00000000-0000-0000-0075-000000000001},  !- Space Name
  {00000000-0000-0000-0058-000000000011};  !- Flow Rate Fraction Schedule Name

OS:WaterUse:Equipment,
  {00000000-0000-0000-0092-000000000002},  !- Handle
  Zone2 Fine Storage Service Water Use 0.15gpm 140F, !- Name
  {00000000-0000-0000-0093-000000000002},  !- Water Use Equipment Definition Name
  {00000000-0000-0000-0075-000000000002},  !- Space Name
  {00000000-0000-0000-0058-000000000011};  !- Flow Rate Fraction Schedule Name

OS:WaterUse:Equipment,
  {00000000-0000-0000-0092-000000000003},  !- Handle
  Zone3 Bulk Storage Service Water Use 0.18gpm 140F, !- Name
  {00000000-0000-0000-0093-000000000003},  !- Water Use Equipment Definition Name
  {00000000-0000-0000-0075-000000000003},  !- Space Name
  {00000000-0000-0000-0058-000000000011};  !- Flow Rate Fraction Schedule Name

OS:WaterUse:Equipment:Definition,
  {00000000-0000-0000-0093-000000000001},  !- Handle
  Zone1 office 0.09gpm 140F,               !- Name
  ,                                        !- End-Use Subcategory
  5.66155504446499e-06,                    !- Peak Flow Rate {m3/s}
  {00000000-0000-0000-0058-000000000007},  !- Target Temperature Schedule Name
  {00000000-0000-0000-0058-000000000006},  !- Sensible Fraction Schedule Name
  {00000000-0000-0000-0058-000000000005};  !- Latent Fraction Schedule Name

OS:WaterUse:Equipment:Definition,
  {00000000-0000-0000-0093-000000000002},  !- Handle
  Zone2 fine storage 0.15gpm 140F,         !- Name
  ,                                        !- End-Use Subcategory
  9.62094741841922e-06,                    !- Peak Flow Rate {m3/s}
  {00000000-0000-0000-0058-000000000007},  !- Target Temperature Schedule Name
  {00000000-0000-0000-0058-000000000006},  !- Sensible Fraction Schedule Name
  {00000000-0000-0000-0058-000000000005};  !- Latent Fraction Schedule Name

OS:WaterUse:Equipment:Definition,
  {00000000-0000-0000-0093-000000000003},  !- Handle
  Zone3 bulk storage 0.18gpm 140F,         !- Name
  ,                                        !- End-Use Subcategory
  1.10640895311821e-05,                    !- Peak Flow Rate {m3/s}
  {00000000-0000-0000-0058-000000000007},  !- Target Temperature Schedule Name
  {00000000-0000-0000-0058-000000000006},  !- Sensible Fraction Schedule Name
  {00000000-0000-0000-0058-000000000005};  !- Latent Fraction Schedule Name

OS:WeatherFile,
  {00000000-0000-0000-0094-000000000001},  !- Handle
  Calgary Intl AP,                         !- City
  AB,                                      !- State Province Region
  CAN,                                     !- Country
  CWEC2020,                                !- Data Source
  718770,                                  !- WMO Number
  51.11,                                   !- Latitude {deg}
  -114.02,                                 !- Longitude {deg}
  -7,                                      !- Time Zone {hr}
  1084.1,                                  !- Elevation {m}
  CAN_AB_Calgary.Intl.AP.718770_CWEC2020.epw, !- Url
  1F2D03BB,                                !- Checksum
  ,                                        !- Start Date Actual Year
  Sunday;                                  !- Start Day of Week

OS:WindowMaterial:SimpleGlazingSystem,
  {00000000-0000-0000-0095-000000000001},  !- Handle
  SimpleGlazing,                           !- Name
  2.2,                                     !- U-Factor {W/m2-K}
  0.6,                                     !- Solar Heat Gain Coefficient
  0.21;                                    !- Visible Transmittance

OS:WindowMaterial:SimpleGlazingSystem,
  {00000000-0000-0000-0095-000000000002},  !- Handle
  SimpleGlazing:U=0.173 SHGC=0.600,        !- Name
  1.73,                                    !- U-Factor {W/m2-K}
  0.6,                                     !- Solar Heat Gain Coefficient
  0.21;                                    !- Visible Transmittance

OS:WindowMaterial:SimpleGlazingSystem,
  {00000000-0000-0000-0095-000000000003},  !- Handle
  SimpleGlazing:U=0.241 SHGC=0.600,        !- Name
  2.41,                                    !- U-Factor {W/m2-K}
  0.6,                                     !- Solar Heat Gain Coefficient
  0.21;                                    !- Visible Transmittance

OS:WindowProperty:FrameAndDivider,
  {00000000-0000-0000-0096-000000000001},  !- Handle
  Skylight_Frame,                          !- Name
  0.7129,                                  !- Frame Width {m}
  ,                                        !- Frame Outside Projection {m}
  ,                                        !- Frame Inside Projection {m}
  283.91,                                  !- Frame Conductance {W/m2-K}
  1,                                       !- Ratio of Frame-Edge Glass Conductance to Center-Of-Glass Conductance
  0.7,                                     !- Frame Solar Absorptance
  0.7,                                     !- Frame Visible Absorptance
  0.9,                                     !- Frame Thermal Hemispherical Emissivity
  ,                                        !- Divider Type
  ,                                        !- Divider Width {m}
  ,                                        !- Number of Horizontal Dividers
  ,                                        !- Number of Vertical Dividers
  ,                                        !- Divider Outside Projection {m}
  ,                                        !- Divider Inside Projection {m}
  ,                                        !- Divider Conductance {W/m2-K}
  1,                                       !- Ratio of Divider-Edge Glass Conductance to Center-Of-Glass Conductance
  ,                                        !- Divider Solar Absorptance
  ,                                        !- Divider Visible Absorptance
  0.9,                                     !- Divider Thermal Hemispherical Emissivity
  ,                                        !- Outside Reveal Depth {m}
  ,                                        !- Outside Reveal Solar Absorptance
  ,                                        !- Inside Sill Depth {m}
  ,                                        !- Inside Sill Solar Absorptance
  ,                                        !- Inside Reveal Depth {m}
  ;                                        !- Inside Reveal Solar Absorptance

OS:YearDescription,
  {00000000-0000-0000-0097-000000000001},  !- Handle
  ,                                        !- Calendar Year
  Sunday;                                  !- Day of Week for Start Day

OS:ZoneHVAC:Baseboard:Convective:Electric,
  {00000000-0000-0000-0098-000000000001},  !- Handle
  Zone HVAC Baseboard Convective Electric 1, !- Name
  {00000000-0000-0000-0055-000000000001},  !- Availability Schedule
  autosize,                                !- Nominal Capacity {W}
  1;                                       !- Efficiency

OS:ZoneHVAC:Baseboard:Convective:Electric,
  {00000000-0000-0000-0098-000000000002},  !- Handle
  Zone HVAC Baseboard Convective Electric 2, !- Name
  {00000000-0000-0000-0055-000000000001},  !- Availability Schedule
  autosize,                                !- Nominal Capacity {W}
  1;                                       !- Efficiency

OS:ZoneHVAC:Baseboard:Convective:Electric,
  {00000000-0000-0000-0098-000000000003},  !- Handle
  Zone HVAC Baseboard Convective Electric 3, !- Name
  {00000000-0000-0000-0055-000000000001},  !- Availability Schedule
  autosize,                                !- Nominal Capacity {W}
  1;                                       !- Efficiency

OS:ZoneHVAC:EquipmentList,
  {00000000-0000-0000-0099-000000000001},  !- Handle
  ALL_ST=Office enclosed <= 25 m2_FL=Building Story 1_SCH=A Zone HVAC Equipment List, !- Name
  {00000000-0000-0000-0085-000000000001},  !- Thermal Zone
  ,                                        !- Load Distribution Scheme
  {00000000-0000-0000-0098-000000000001},  !- Zone Equipment 1
  1,                                       !- Zone Equipment Cooling Sequence 1
  1,                                       !- Zone Equipment Heating or No-Load Sequence 1
  ,                                        !- Zone Equipment Sequential Cooling Fraction Schedule Name 1
  ,                                        !- Zone Equipment Sequential Heating Fraction Schedule Name 1
  {00000000-0000-0000-0006-000000000001},  !- Zone Equipment 2
  2,                                       !- Zone Equipment Cooling Sequence 2
  2,                                       !- Zone Equipment Heating or No-Load Sequence 2
  ,                                        !- Zone Equipment Sequential Cooling Fraction Schedule Name 2
  ;                                        !- Zone Equipment Sequential Heating Fraction Schedule Name 2

OS:ZoneHVAC:EquipmentList,
  {00000000-0000-0000-0099-000000000002},  !- Handle
  ALL_ST=Warehouse storage area medium to bulky palletized items_FL=Building Story 1_SCH=A Zone HVAC Equipment List, !- Name
  {00000000-0000-0000-0085-000000000002},  !- Thermal Zone
  ,                                        !- Load Distribution Scheme
  {00000000-0000-0000-0098-000000000003},  !- Zone Equipment 1
  1,                                       !- Zone Equipment Cooling Sequence 1
  1,                                       !- Zone Equipment Heating or No-Load Sequence 1
  ,                                        !- Zone Equipment Sequential Cooling Fraction Schedule Name 1
  ,                                        !- Zone Equipment Sequential Heating Fraction Schedule Name 1
  {00000000-0000-0000-0006-000000000003},  !- Zone Equipment 2
  2,                                       !- Zone Equipment Cooling Sequence 2
  2,                                       !- Zone Equipment Heating or No-Load Sequence 2
  ,                                        !- Zone Equipment Sequential Cooling Fraction Schedule Name 2
  ;                                        !- Zone Equipment Sequential Heating Fraction Schedule Name 2

OS:ZoneHVAC:EquipmentList,
  {00000000-0000-0000-0099-000000000003},  !- Handle
  ALL_ST=Warehouse storage area small hand-carried items(4)_FL=Building Story 1_SCH=A Zone HVAC Equipment List, !- Name
  {00000000-0000-0000-0085-000000000003},  !- Thermal Zone
  ,                                        !- Load Distribution Scheme
  {00000000-0000-0000-0098-000000000002},  !- Zone Equipment 1
  1,                                       !- Zone Equipment Cooling Sequence 1
  1,                                       !- Zone Equipment Heating or No-Load Sequence 1
  ,                                        !- Zone Equipment Sequential Cooling Fraction Schedule Name 1
  ,                                        !- Zone Equipment Sequential Heating Fraction Schedule Name 1
  {00000000-0000-0000-0006-000000000002},  !- Zone Equipment 2
  2,                                       !- Zone Equipment Cooling Sequence 2
  2,                                       !- Zone Equipment Heating or No-Load Sequence 2
  ,                                        !- Zone Equipment Sequential Cooling Fraction Schedule Name 2
  ;                                        !- Zone Equipment Sequential Heating Fraction Schedule Name 2
<|MERGE_RESOLUTION|>--- conflicted
+++ resolved
@@ -2166,23 +2166,6 @@
 OS:EnergyManagementSystem:Program,
   {00000000-0000-0000-0032-000000000001},  !- Handle
   ems_sys_4_mixed_shr_none_sc_dx_sh_c_e_ssf_cv_zh_b_e_zc_none_srf_none__1_OptimumStartProg0, !- Name
-<<<<<<< HEAD
-  IF DaylightSavings==0 && DayOfWeek>1 && Hour==5 && {b1b4b759-9f4f-4d61-829f-99bdfa66d825}<23.9 && {b1b4b759-9f4f-4d61-829f-99bdfa66d825}>1.7, !- Program Line 1
-  SET {46ba2944-302b-4912-97f4-d7580cc40da0} = 29.4, !- Program Line 2
-  SET {f36f2ec2-0160-46bc-bebc-f867ee01cc22} = 15.6, !- Program Line 3
-  ELSEIF DaylightSavings==0 && DayOfWeek==1 && Hour==7 && {b1b4b759-9f4f-4d61-829f-99bdfa66d825}<23.9 && {b1b4b759-9f4f-4d61-829f-99bdfa66d825}>1.7, !- Program Line 4
-  SET {46ba2944-302b-4912-97f4-d7580cc40da0} = 29.4, !- Program Line 5
-  SET {f36f2ec2-0160-46bc-bebc-f867ee01cc22} = 15.6, !- Program Line 6
-  ELSEIF DaylightSavings==1 && DayOfWeek>1 && Hour==4 && {b1b4b759-9f4f-4d61-829f-99bdfa66d825}<23.9 && {b1b4b759-9f4f-4d61-829f-99bdfa66d825}>1.7, !- Program Line 7
-  SET {46ba2944-302b-4912-97f4-d7580cc40da0} = 29.4, !- Program Line 8
-  SET {f36f2ec2-0160-46bc-bebc-f867ee01cc22} = 15.6, !- Program Line 9
-  ELSEIF DaylightSavings==1 && DayOfWeek==1 && Hour==6 && {b1b4b759-9f4f-4d61-829f-99bdfa66d825}<23.9 && {b1b4b759-9f4f-4d61-829f-99bdfa66d825}>1.7, !- Program Line 10
-  SET {46ba2944-302b-4912-97f4-d7580cc40da0} = 29.4, !- Program Line 11
-  SET {f36f2ec2-0160-46bc-bebc-f867ee01cc22} = 15.6, !- Program Line 12
-  ELSE,                                    !- Program Line 13
-  SET {46ba2944-302b-4912-97f4-d7580cc40da0} = NULL, !- Program Line 14
-  SET {f36f2ec2-0160-46bc-bebc-f867ee01cc22} = NULL, !- Program Line 15
-=======
   IF DaylightSavings==0 && DayOfWeek>1 && Hour==5 && {e3a3ba80-5af4-4c0c-88e3-b0561b441a90}<23.9 && {e3a3ba80-5af4-4c0c-88e3-b0561b441a90}>1.7, !- Program Line 1
   SET {6f68f015-2c03-4bad-bf03-10ee64b24dbf} = 29.4, !- Program Line 2
   SET {af31ab9c-3d3b-4c0f-ae43-f356e032fac7} = 15.6, !- Program Line 3
@@ -2198,29 +2181,11 @@
   ELSE,                                    !- Program Line 13
   SET {6f68f015-2c03-4bad-bf03-10ee64b24dbf} = NULL, !- Program Line 14
   SET {af31ab9c-3d3b-4c0f-ae43-f356e032fac7} = NULL, !- Program Line 15
->>>>>>> f531be1f
   ENDIF;                                   !- Program Line 16
 
 OS:EnergyManagementSystem:Program,
   {00000000-0000-0000-0032-000000000002},  !- Handle
   ems_sys_4_mixed_shr_none_sc_dx_sh_c_e_ssf_cv_zh_b_e_zc_none_srf_none__OptimumStartProg0, !- Name
-<<<<<<< HEAD
-  IF DaylightSavings==0 && DayOfWeek>1 && Hour==5 && {21fa3572-32f1-491b-9f73-a7bce1981be2}<23.9 && {21fa3572-32f1-491b-9f73-a7bce1981be2}>1.7, !- Program Line 1
-  SET {985080a4-e52d-439a-8d42-ce8698edcb07} = 29.4, !- Program Line 2
-  SET {2b9e8135-43aa-485c-b6bd-9b82b8632ba8} = 15.6, !- Program Line 3
-  ELSEIF DaylightSavings==0 && DayOfWeek==1 && Hour==7 && {21fa3572-32f1-491b-9f73-a7bce1981be2}<23.9 && {21fa3572-32f1-491b-9f73-a7bce1981be2}>1.7, !- Program Line 4
-  SET {985080a4-e52d-439a-8d42-ce8698edcb07} = 29.4, !- Program Line 5
-  SET {2b9e8135-43aa-485c-b6bd-9b82b8632ba8} = 15.6, !- Program Line 6
-  ELSEIF DaylightSavings==1 && DayOfWeek>1 && Hour==4 && {21fa3572-32f1-491b-9f73-a7bce1981be2}<23.9 && {21fa3572-32f1-491b-9f73-a7bce1981be2}>1.7, !- Program Line 7
-  SET {985080a4-e52d-439a-8d42-ce8698edcb07} = 29.4, !- Program Line 8
-  SET {2b9e8135-43aa-485c-b6bd-9b82b8632ba8} = 15.6, !- Program Line 9
-  ELSEIF DaylightSavings==1 && DayOfWeek==1 && Hour==6 && {21fa3572-32f1-491b-9f73-a7bce1981be2}<23.9 && {21fa3572-32f1-491b-9f73-a7bce1981be2}>1.7, !- Program Line 10
-  SET {985080a4-e52d-439a-8d42-ce8698edcb07} = 29.4, !- Program Line 11
-  SET {2b9e8135-43aa-485c-b6bd-9b82b8632ba8} = 15.6, !- Program Line 12
-  ELSE,                                    !- Program Line 13
-  SET {985080a4-e52d-439a-8d42-ce8698edcb07} = NULL, !- Program Line 14
-  SET {2b9e8135-43aa-485c-b6bd-9b82b8632ba8} = NULL, !- Program Line 15
-=======
   IF DaylightSavings==0 && DayOfWeek>1 && Hour==5 && {32eb468a-d9ba-4569-9a4a-a6fd8e9d5aca}<23.9 && {32eb468a-d9ba-4569-9a4a-a6fd8e9d5aca}>1.7, !- Program Line 1
   SET {047c55f8-3228-43a4-9e8f-b8ea3a5b6686} = 29.4, !- Program Line 2
   SET {3c3ac068-908a-430a-b67b-0c5001f5de07} = 15.6, !- Program Line 3
@@ -2236,7 +2201,6 @@
   ELSE,                                    !- Program Line 13
   SET {047c55f8-3228-43a4-9e8f-b8ea3a5b6686} = NULL, !- Program Line 14
   SET {3c3ac068-908a-430a-b67b-0c5001f5de07} = NULL, !- Program Line 15
->>>>>>> f531be1f
   ENDIF;                                   !- Program Line 16
 
 OS:EnergyManagementSystem:ProgramCallingManager,
