--- conflicted
+++ resolved
@@ -1,49 +1,5 @@
 OS:AdditionalProperties,
   {00000000-0000-0000-0001-000000000001},  !- Handle
-  {00000000-0000-0000-0031-000000000002},  !- Object Name
-  Ref OA per area,                         !- Feature Name 1
-  Double,                                  !- Feature Data Type 1
-  0.17999999999999999,                     !- Feature Value 1
-  Ref OA per person,                       !- Feature Name 2
-  Double,                                  !- Feature Data Type 2
-  7.5,                                     !- Feature Value 2
-  Ref OA ach,                              !- Feature Name 3
-  Double,                                  !- Feature Data Type 3
-  0,                                       !- Feature Value 3
-  Ref occupancy per 1000ft2,               !- Feature Name 4
-  Double,                                  !- Feature Data Type 4
-  70,                                      !- Feature Value 4
-  Ref standard,                            !- Feature Name 5
-  String,                                  !- Feature Data Type 5
-  ASHRAE 62.1-2016 Occupancy,              !- Feature Value 5
-  Ref space type,                          !- Feature Name 6
-  String,                                  !- Feature Data Type 6
-  Restaurant dinng rooms;                  !- Feature Value 6
-
-OS:AdditionalProperties,
-  {00000000-0000-0000-0001-000000000002},  !- Handle
-  {00000000-0000-0000-0031-000000000003},  !- Object Name
-  Ref OA per area,                         !- Feature Name 1
-  Double,                                  !- Feature Data Type 1
-  0.12,                                    !- Feature Value 1
-  Ref OA per person,                       !- Feature Name 2
-  Double,                                  !- Feature Data Type 2
-  7.5,                                     !- Feature Value 2
-  Ref OA ach,                              !- Feature Name 3
-  Double,                                  !- Feature Data Type 3
-  0,                                       !- Feature Value 3
-  Ref occupancy per 1000ft2,               !- Feature Name 4
-  Double,                                  !- Feature Data Type 4
-  20,                                      !- Feature Value 4
-  Ref standard,                            !- Feature Name 5
-  String,                                  !- Feature Data Type 5
-  ASHRAE 62.1-2016 Occupancy,              !- Feature Value 5
-  Ref space type,                          !- Feature Name 6
-  String,                                  !- Feature Data Type 6
-  Kitchen (cooking);                       !- Feature Value 6
-
-OS:AdditionalProperties,
-  {00000000-0000-0000-0001-000000000003},  !- Handle
   {00000000-0000-0000-0060-000000000020},  !- Object Name
   max_occ_in_spaces,                       !- Feature Name 1
   Double,                                  !- Feature Data Type 1
@@ -59,7 +15,7 @@
   2024-01-01 01:00:00 UTC;                 !- Feature Value 4
 
 OS:AdditionalProperties,
-  {00000000-0000-0000-0001-000000000004},  !- Handle
+  {00000000-0000-0000-0001-000000000002},  !- Handle
   {00000000-0000-0000-0060-000000000019},  !- Object Name
   max_occ_in_spaces,                       !- Feature Name 1
   Double,                                  !- Feature Data Type 1
@@ -379,10 +335,10 @@
 
 OS:Coil:Heating:DX:SingleSpeed,
   {00000000-0000-0000-0014-000000000001},  !- Handle
-  CoilHeatingDXSingleSpeed_ashp 1 18 Htg kBtu/hr 7.4HSPF, !- Name
+  CoilHeatingDXSingleSpeed_ashp 1 18 Clg kBtu/hr 3.3COPH, !- Name
   {00000000-0000-0000-0057-000000000001},  !- Availability Schedule Name
   5413.75178417426,                        !- Rated Total Heating Capacity {W}
-  3.658264,                                !- Rated COP {W/W}
+  3.51362196306799,                        !- Rated COP {W/W}
   Autosize,                                !- Rated Air Flow Rate {m3/s}
   773.3,                                   !- Rated Supply Fan Power Per Volume Flow Rate 2017 {W/(m3/s)}
   934.4,                                   !- Rated Supply Fan Power Per Volume Flow Rate 2023 {W/(m3/s)}
@@ -406,15 +362,10 @@
 
 OS:Coil:Heating:DX:SingleSpeed,
   {00000000-0000-0000-0014-000000000002},  !- Handle
-  CoilHeatingDXSingleSpeed_ashp 13 Htg kBtu/hr 7.4HSPF, !- Name
+  CoilHeatingDXSingleSpeed_ashp 13 Clg kBtu/hr 3.3COPH, !- Name
   {00000000-0000-0000-0057-000000000001},  !- Availability Schedule Name
-<<<<<<< HEAD
-  3902.95138650478,                        !- Rated Total Heating Capacity {W}
-  3.658264,                                !- Rated COP {W/W}
-=======
   3903.63089302823,                        !- Rated Total Heating Capacity {W}
   3.51110536174394,                        !- Rated COP {W/W}
->>>>>>> 792ffd62
   Autosize,                                !- Rated Air Flow Rate {m3/s}
   773.3,                                   !- Rated Supply Fan Power Per Volume Flow Rate 2017 {W/(m3/s)}
   934.4,                                   !- Rated Supply Fan Power Per Volume Flow Rate 2023 {W/(m3/s)}
@@ -3022,13 +2973,13 @@
 
 OS:Node,
   {00000000-0000-0000-0045-000000000020},  !- Handle
-  CoilHeatingDXSingleSpeed_ashp 1 18 Htg kBtu/hr 7.4HSPF Outlet Air Node, !- Name
+  CoilHeatingDXSingleSpeed_ashp 1 18 Clg kBtu/hr 3.3COPH Outlet Air Node, !- Name
   {00000000-0000-0000-0017-000000000063},  !- Inlet Port
   {00000000-0000-0000-0017-000000000064};  !- Outlet Port
 
 OS:Node,
   {00000000-0000-0000-0045-000000000021},  !- Handle
-  CoilHeatingDXSingleSpeed_ashp 13 Htg kBtu/hr 7.4HSPF Outlet Air Node, !- Name
+  CoilHeatingDXSingleSpeed_ashp 13 Clg kBtu/hr 3.3COPH Outlet Air Node, !- Name
   {00000000-0000-0000-0017-000000000038},  !- Inlet Port
   {00000000-0000-0000-0017-000000000039};  !- Outlet Port
 
