--- conflicted
+++ resolved
@@ -2098,23 +2098,6 @@
 OS:EnergyManagementSystem:Program,
   {00000000-0000-0000-0032-000000000001},  !- Handle
   ems_sys_4_mixed_shr_none_sc_dx_sh_c_e_ssf_cv_zh_b_e_zc_none_srf_none__1_OptimumStartProg0, !- Name
-<<<<<<< HEAD
-  IF DaylightSavings==0 && DayOfWeek>1 && Hour==5 && {f76a93ce-4ffb-45b4-ac49-0e31c02a9b1f}<23.9 && {f76a93ce-4ffb-45b4-ac49-0e31c02a9b1f}>1.7, !- Program Line 1
-  SET {de730722-fb24-4e6b-a059-14ffe9f5a997} = 29.4, !- Program Line 2
-  SET {53228738-ab15-4555-bacc-a827a87c1545} = 15.6, !- Program Line 3
-  ELSEIF DaylightSavings==0 && DayOfWeek==1 && Hour==7 && {f76a93ce-4ffb-45b4-ac49-0e31c02a9b1f}<23.9 && {f76a93ce-4ffb-45b4-ac49-0e31c02a9b1f}>1.7, !- Program Line 4
-  SET {de730722-fb24-4e6b-a059-14ffe9f5a997} = 29.4, !- Program Line 5
-  SET {53228738-ab15-4555-bacc-a827a87c1545} = 15.6, !- Program Line 6
-  ELSEIF DaylightSavings==1 && DayOfWeek>1 && Hour==4 && {f76a93ce-4ffb-45b4-ac49-0e31c02a9b1f}<23.9 && {f76a93ce-4ffb-45b4-ac49-0e31c02a9b1f}>1.7, !- Program Line 7
-  SET {de730722-fb24-4e6b-a059-14ffe9f5a997} = 29.4, !- Program Line 8
-  SET {53228738-ab15-4555-bacc-a827a87c1545} = 15.6, !- Program Line 9
-  ELSEIF DaylightSavings==1 && DayOfWeek==1 && Hour==6 && {f76a93ce-4ffb-45b4-ac49-0e31c02a9b1f}<23.9 && {f76a93ce-4ffb-45b4-ac49-0e31c02a9b1f}>1.7, !- Program Line 10
-  SET {de730722-fb24-4e6b-a059-14ffe9f5a997} = 29.4, !- Program Line 11
-  SET {53228738-ab15-4555-bacc-a827a87c1545} = 15.6, !- Program Line 12
-  ELSE,                                    !- Program Line 13
-  SET {de730722-fb24-4e6b-a059-14ffe9f5a997} = NULL, !- Program Line 14
-  SET {53228738-ab15-4555-bacc-a827a87c1545} = NULL, !- Program Line 15
-=======
   IF DaylightSavings==0 && DayOfWeek>1 && Hour==5 && {c6efe132-d216-4bea-b325-5bbce11c7262}<23.9 && {c6efe132-d216-4bea-b325-5bbce11c7262}>1.7, !- Program Line 1
   SET {c6ea6af2-6923-4ebb-b142-46947ef74447} = 29.4, !- Program Line 2
   SET {67a1aca3-faf3-4720-b28f-d9afdb865e27} = 15.6, !- Program Line 3
@@ -2130,29 +2113,11 @@
   ELSE,                                    !- Program Line 13
   SET {c6ea6af2-6923-4ebb-b142-46947ef74447} = NULL, !- Program Line 14
   SET {67a1aca3-faf3-4720-b28f-d9afdb865e27} = NULL, !- Program Line 15
->>>>>>> f531be1f
   ENDIF;                                   !- Program Line 16
 
 OS:EnergyManagementSystem:Program,
   {00000000-0000-0000-0032-000000000002},  !- Handle
   ems_sys_4_mixed_shr_none_sc_dx_sh_c_e_ssf_cv_zh_b_e_zc_none_srf_none__OptimumStartProg0, !- Name
-<<<<<<< HEAD
-  IF DaylightSavings==0 && DayOfWeek>1 && Hour==5 && {6fa89e61-12eb-4a66-b14e-b9a72ad8f54a}<23.9 && {6fa89e61-12eb-4a66-b14e-b9a72ad8f54a}>1.7, !- Program Line 1
-  SET {945542ca-ddbe-4803-b777-76078fe2f79f} = 29.4, !- Program Line 2
-  SET {6a0ec447-7925-4684-88fa-aa2f3b6f95b7} = 15.6, !- Program Line 3
-  ELSEIF DaylightSavings==0 && DayOfWeek==1 && Hour==7 && {6fa89e61-12eb-4a66-b14e-b9a72ad8f54a}<23.9 && {6fa89e61-12eb-4a66-b14e-b9a72ad8f54a}>1.7, !- Program Line 4
-  SET {945542ca-ddbe-4803-b777-76078fe2f79f} = 29.4, !- Program Line 5
-  SET {6a0ec447-7925-4684-88fa-aa2f3b6f95b7} = 15.6, !- Program Line 6
-  ELSEIF DaylightSavings==1 && DayOfWeek>1 && Hour==4 && {6fa89e61-12eb-4a66-b14e-b9a72ad8f54a}<23.9 && {6fa89e61-12eb-4a66-b14e-b9a72ad8f54a}>1.7, !- Program Line 7
-  SET {945542ca-ddbe-4803-b777-76078fe2f79f} = 29.4, !- Program Line 8
-  SET {6a0ec447-7925-4684-88fa-aa2f3b6f95b7} = 15.6, !- Program Line 9
-  ELSEIF DaylightSavings==1 && DayOfWeek==1 && Hour==6 && {6fa89e61-12eb-4a66-b14e-b9a72ad8f54a}<23.9 && {6fa89e61-12eb-4a66-b14e-b9a72ad8f54a}>1.7, !- Program Line 10
-  SET {945542ca-ddbe-4803-b777-76078fe2f79f} = 29.4, !- Program Line 11
-  SET {6a0ec447-7925-4684-88fa-aa2f3b6f95b7} = 15.6, !- Program Line 12
-  ELSE,                                    !- Program Line 13
-  SET {945542ca-ddbe-4803-b777-76078fe2f79f} = NULL, !- Program Line 14
-  SET {6a0ec447-7925-4684-88fa-aa2f3b6f95b7} = NULL, !- Program Line 15
-=======
   IF DaylightSavings==0 && DayOfWeek>1 && Hour==5 && {22ad7ade-89a8-4996-bc0f-c3832f6a61c4}<23.9 && {22ad7ade-89a8-4996-bc0f-c3832f6a61c4}>1.7, !- Program Line 1
   SET {b9e2a7ae-fe72-467b-ad2c-f11b3dd654ed} = 29.4, !- Program Line 2
   SET {6ea698f3-a2ee-4952-818f-15846e92da8f} = 15.6, !- Program Line 3
@@ -2168,7 +2133,6 @@
   ELSE,                                    !- Program Line 13
   SET {b9e2a7ae-fe72-467b-ad2c-f11b3dd654ed} = NULL, !- Program Line 14
   SET {6ea698f3-a2ee-4952-818f-15846e92da8f} = NULL, !- Program Line 15
->>>>>>> f531be1f
   ENDIF;                                   !- Program Line 16
 
 OS:EnergyManagementSystem:ProgramCallingManager,
