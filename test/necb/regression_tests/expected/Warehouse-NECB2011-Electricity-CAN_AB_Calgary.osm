OS:AdditionalProperties,
  {00000000-0000-0000-0001-000000000001},  !- Handle
  {00000000-0000-0000-0028-000000000001},  !- Object Name
  Ref OA per area,                         !- Feature Name 1
  Double,                                  !- Feature Data Type 1
  0,                                       !- Feature Value 1
  Ref OA per person,                       !- Feature Name 2
  Double,                                  !- Feature Data Type 2
  20,                                      !- Feature Value 2
  Ref OA ach,                              !- Feature Name 3
  Double,                                  !- Feature Data Type 3
  0,                                       !- Feature Value 3
  Ref occupancy per 1000ft2,               !- Feature Name 4
  Double,                                  !- Feature Data Type 4
  7,                                       !- Feature Value 4
  Ref standard,                            !- Feature Name 5
  String,                                  !- Feature Data Type 5
  ASHRAE 62-2001 Table 2,                  !- Feature Value 5
  Ref space type,                          !- Feature Name 6
  String,                                  !- Feature Data Type 6
  Offices-Office space;                    !- Feature Value 6

OS:AdditionalProperties,
  {00000000-0000-0000-0001-000000000002},  !- Handle
  {00000000-0000-0000-0028-000000000002},  !- Object Name
  Ref OA per area,                         !- Feature Name 1
  Double,                                  !- Feature Data Type 1
  0.050000000000000003,                    !- Feature Value 1
  Ref OA per person,                       !- Feature Name 2
  Double,                                  !- Feature Data Type 2
  0,                                       !- Feature Value 2
  Ref OA ach,                              !- Feature Name 3
  Double,                                  !- Feature Data Type 3
  0,                                       !- Feature Value 3
  Ref occupancy per 1000ft2,               !- Feature Name 4
  Double,                                  !- Feature Data Type 4
  5,                                       !- Feature Value 4
  Ref standard,                            !- Feature Name 5
  String,                                  !- Feature Data Type 5
  ASHRAE 62-2001 Table 2,                  !- Feature Value 5
  Ref space type,                          !- Feature Name 6
  String,                                  !- Feature Data Type 6
  Retail Stores&#44 Sales floors&#44 and Show Room Floors-Warehouses; !- Feature Value 6

OS:AdditionalProperties,
  {00000000-0000-0000-0001-000000000003},  !- Handle
  {00000000-0000-0000-0028-000000000003},  !- Object Name
  Ref OA per area,                         !- Feature Name 1
  Double,                                  !- Feature Data Type 1
  0.050000000000000003,                    !- Feature Value 1
  Ref OA per person,                       !- Feature Name 2
  Double,                                  !- Feature Data Type 2
  0,                                       !- Feature Value 2
  Ref OA ach,                              !- Feature Name 3
  Double,                                  !- Feature Data Type 3
  0,                                       !- Feature Value 3
  Ref occupancy per 1000ft2,               !- Feature Name 4
  Double,                                  !- Feature Data Type 4
  5,                                       !- Feature Value 4
  Ref standard,                            !- Feature Name 5
  String,                                  !- Feature Data Type 5
  ASHRAE 62-2001 Table 2,                  !- Feature Value 5
  Ref space type,                          !- Feature Name 6
  String,                                  !- Feature Data Type 6
  Retail Stores&#44 Sales floors&#44 and Show Room Floors-Warehouses; !- Feature Value 6

OS:AdditionalProperties,
  {00000000-0000-0000-0001-000000000004},  !- Handle
  {00000000-0000-0000-0057-000000000019},  !- Object Name
  max_occ_in_spaces,                       !- Feature Name 1
  Double,                                  !- Feature Data Type 1
  11.856343523309617,                      !- Feature Value 1
  number_of_spaces_included,               !- Feature Name 2
  Integer,                                 !- Feature Data Type 2
  1,                                       !- Feature Value 2
  date_parent_object_last_edited,          !- Feature Name 3
  String,                                  !- Feature Data Type 3
  2024-01-01 01:00:00 UTC,                 !- Feature Value 3
  date_parent_object_created,              !- Feature Name 4
  String,                                  !- Feature Data Type 4
  2024-01-01 01:00:00 UTC;                 !- Feature Value 4

OS:AdditionalProperties,
  {00000000-0000-0000-0001-000000000005},  !- Handle
  {00000000-0000-0000-0057-000000000021},  !- Object Name
  max_occ_in_spaces,                       !- Feature Name 1
  Double,                                  !- Feature Data Type 1
  27.897278878375673,                      !- Feature Value 1
  number_of_spaces_included,               !- Feature Name 2
  Integer,                                 !- Feature Data Type 2
  1,                                       !- Feature Value 2
  date_parent_object_last_edited,          !- Feature Name 3
  String,                                  !- Feature Data Type 3
  2024-01-01 01:00:00 UTC,                 !- Feature Value 3
  date_parent_object_created,              !- Feature Name 4
  String,                                  !- Feature Data Type 4
  2024-01-01 01:00:00 UTC;                 !- Feature Value 4

OS:AdditionalProperties,
  {00000000-0000-0000-0001-000000000006},  !- Handle
  {00000000-0000-0000-0057-000000000020},  !- Object Name
  max_occ_in_spaces,                       !- Feature Name 1
  Double,                                  !- Feature Data Type 1
  32.081870710131746,                      !- Feature Value 1
  number_of_spaces_included,               !- Feature Name 2
  Integer,                                 !- Feature Data Type 2
  1,                                       !- Feature Value 2
  date_parent_object_last_edited,          !- Feature Name 3
  String,                                  !- Feature Data Type 3
  2024-01-01 01:00:00 UTC,                 !- Feature Value 3
  date_parent_object_created,              !- Feature Name 4
  String,                                  !- Feature Data Type 4
  2024-01-01 01:00:00 UTC;                 !- Feature Value 4

OS:AirLoopHVAC,
  {00000000-0000-0000-0002-000000000001},  !- Handle
  sys_3|mixed|shr>none|sc>dx|sh>c-e|ssf>cv|zh>b-e|zc>none|srf>none|, !- Name
  ,                                        !- Controller List Name
  {00000000-0000-0000-0057-000000000019},  !- Availability Schedule
  {00000000-0000-0000-0008-000000000003},  !- Availability Manager List Name
  autosize,                                !- Design Supply Air Flow Rate {m3/s}
  1,                                       !- Design Return Air Flow Fraction of Supply Air Flow
  ,                                        !- Branch List Name
  ,                                        !- Connector List Name
  {00000000-0000-0000-0014-000000000007},  !- Supply Side Inlet Node Name
  {00000000-0000-0000-0014-000000000010},  !- Demand Side Outlet Node Name
  {00000000-0000-0000-0014-000000000009},  !- Demand Side Inlet Node A
  {00000000-0000-0000-0014-000000000008},  !- Supply Side Outlet Node A
  ,                                        !- Demand Side Inlet Node B
  ,                                        !- Supply Side Outlet Node B
  ,                                        !- Return Air Bypass Flow Temperature Setpoint Schedule Name
  {00000000-0000-0000-0004-000000000001},  !- Demand Mixer Name
  {00000000-0000-0000-0005-000000000001},  !- Demand Splitter A Name
  ,                                        !- Demand Splitter B Name
  ;                                        !- Supply Splitter Name

OS:AirLoopHVAC,
  {00000000-0000-0000-0002-000000000002},  !- Handle
  sys_4|mixed|shr>none|sc>dx|sh>c-e|ssf>cv|zh>b-e|zc>none|srf>none| 1, !- Name
  ,                                        !- Controller List Name
  {00000000-0000-0000-0057-000000000020},  !- Availability Schedule
  {00000000-0000-0000-0008-000000000002},  !- Availability Manager List Name
  autosize,                                !- Design Supply Air Flow Rate {m3/s}
  1,                                       !- Design Return Air Flow Fraction of Supply Air Flow
  ,                                        !- Branch List Name
  ,                                        !- Connector List Name
  {00000000-0000-0000-0014-000000000051},  !- Supply Side Inlet Node Name
  {00000000-0000-0000-0014-000000000054},  !- Demand Side Outlet Node Name
  {00000000-0000-0000-0014-000000000053},  !- Demand Side Inlet Node A
  {00000000-0000-0000-0014-000000000052},  !- Supply Side Outlet Node A
  ,                                        !- Demand Side Inlet Node B
  ,                                        !- Supply Side Outlet Node B
  ,                                        !- Return Air Bypass Flow Temperature Setpoint Schedule Name
  {00000000-0000-0000-0004-000000000003},  !- Demand Mixer Name
  {00000000-0000-0000-0005-000000000003},  !- Demand Splitter A Name
  ,                                        !- Demand Splitter B Name
  ;                                        !- Supply Splitter Name

OS:AirLoopHVAC,
  {00000000-0000-0000-0002-000000000003},  !- Handle
  sys_4|mixed|shr>none|sc>dx|sh>c-e|ssf>cv|zh>b-e|zc>none|srf>none|, !- Name
  ,                                        !- Controller List Name
  {00000000-0000-0000-0057-000000000021},  !- Availability Schedule
  {00000000-0000-0000-0008-000000000001},  !- Availability Manager List Name
  autosize,                                !- Design Supply Air Flow Rate {m3/s}
  1,                                       !- Design Return Air Flow Fraction of Supply Air Flow
  ,                                        !- Branch List Name
  ,                                        !- Connector List Name
  {00000000-0000-0000-0014-000000000029},  !- Supply Side Inlet Node Name
  {00000000-0000-0000-0014-000000000032},  !- Demand Side Outlet Node Name
  {00000000-0000-0000-0014-000000000031},  !- Demand Side Inlet Node A
  {00000000-0000-0000-0014-000000000030},  !- Supply Side Outlet Node A
  ,                                        !- Demand Side Inlet Node B
  ,                                        !- Supply Side Outlet Node B
  ,                                        !- Return Air Bypass Flow Temperature Setpoint Schedule Name
  {00000000-0000-0000-0004-000000000002},  !- Demand Mixer Name
  {00000000-0000-0000-0005-000000000002},  !- Demand Splitter A Name
  ,                                        !- Demand Splitter B Name
  ;                                        !- Supply Splitter Name

OS:AirLoopHVAC:OutdoorAirSystem,
  {00000000-0000-0000-0003-000000000001},  !- Handle
  Air Loop HVAC Outdoor Air System 1,      !- Name
  {00000000-0000-0000-0019-000000000001},  !- Controller Name
  ,                                        !- Outdoor Air Equipment List Name
  ,                                        !- Availability Manager List Name
  {00000000-0000-0000-0014-000000000021},  !- Mixed Air Node Name
  {00000000-0000-0000-0014-000000000013},  !- Outdoor Air Stream Node Name
  {00000000-0000-0000-0014-000000000014},  !- Relief Air Stream Node Name
  {00000000-0000-0000-0014-000000000020};  !- Return Air Stream Node Name

OS:AirLoopHVAC:OutdoorAirSystem,
  {00000000-0000-0000-0003-000000000002},  !- Handle
  Air Loop HVAC Outdoor Air System 2,      !- Name
  {00000000-0000-0000-0019-000000000002},  !- Controller Name
  ,                                        !- Outdoor Air Equipment List Name
  ,                                        !- Availability Manager List Name
  {00000000-0000-0000-0014-000000000043},  !- Mixed Air Node Name
  {00000000-0000-0000-0014-000000000035},  !- Outdoor Air Stream Node Name
  {00000000-0000-0000-0014-000000000036},  !- Relief Air Stream Node Name
  {00000000-0000-0000-0014-000000000042};  !- Return Air Stream Node Name

OS:AirLoopHVAC:OutdoorAirSystem,
  {00000000-0000-0000-0003-000000000003},  !- Handle
  Air Loop HVAC Outdoor Air System 3,      !- Name
  {00000000-0000-0000-0019-000000000003},  !- Controller Name
  ,                                        !- Outdoor Air Equipment List Name
  ,                                        !- Availability Manager List Name
  {00000000-0000-0000-0014-000000000065},  !- Mixed Air Node Name
  {00000000-0000-0000-0014-000000000057},  !- Outdoor Air Stream Node Name
  {00000000-0000-0000-0014-000000000058},  !- Relief Air Stream Node Name
  {00000000-0000-0000-0014-000000000064};  !- Return Air Stream Node Name

OS:AirLoopHVAC:ZoneMixer,
  {00000000-0000-0000-0004-000000000001},  !- Handle
  Air Loop HVAC Zone Mixer 1,              !- Name
  {00000000-0000-0000-0014-000000000012},  !- Outlet Node Name
  {00000000-0000-0000-0014-000000000025};  !- Inlet Node Name 1

OS:AirLoopHVAC:ZoneMixer,
  {00000000-0000-0000-0004-000000000002},  !- Handle
  Air Loop HVAC Zone Mixer 2,              !- Name
  {00000000-0000-0000-0014-000000000034},  !- Outlet Node Name
  {00000000-0000-0000-0014-000000000047};  !- Inlet Node Name 1

OS:AirLoopHVAC:ZoneMixer,
  {00000000-0000-0000-0004-000000000003},  !- Handle
  Air Loop HVAC Zone Mixer 3,              !- Name
  {00000000-0000-0000-0014-000000000056},  !- Outlet Node Name
  {00000000-0000-0000-0014-000000000069};  !- Inlet Node Name 1

OS:AirLoopHVAC:ZoneSplitter,
  {00000000-0000-0000-0005-000000000001},  !- Handle
  Air Loop HVAC Zone Splitter 1,           !- Name
  {00000000-0000-0000-0014-000000000011},  !- Inlet Node Name
  {00000000-0000-0000-0014-000000000026};  !- Outlet Node Name 1

OS:AirLoopHVAC:ZoneSplitter,
  {00000000-0000-0000-0005-000000000002},  !- Handle
  Air Loop HVAC Zone Splitter 2,           !- Name
  {00000000-0000-0000-0014-000000000033},  !- Inlet Node Name
  {00000000-0000-0000-0014-000000000048};  !- Outlet Node Name 1

OS:AirLoopHVAC:ZoneSplitter,
  {00000000-0000-0000-0005-000000000003},  !- Handle
  Air Loop HVAC Zone Splitter 3,           !- Name
  {00000000-0000-0000-0014-000000000055},  !- Inlet Node Name
  {00000000-0000-0000-0014-000000000070};  !- Outlet Node Name 1

OS:AirTerminal:SingleDuct:ConstantVolume:NoReheat,
  {00000000-0000-0000-0006-000000000001},  !- Handle
  Air Terminal Single Duct Constant Volume No Reheat 1, !- Name
  {00000000-0000-0000-0054-000000000001},  !- Availability Schedule Name
  {00000000-0000-0000-0014-000000000027},  !- Air Inlet Node Name
  {00000000-0000-0000-0014-000000000028},  !- Air Outlet Node Name
  AutoSize;                                !- Maximum Air Flow Rate {m3/s}

OS:AirTerminal:SingleDuct:ConstantVolume:NoReheat,
  {00000000-0000-0000-0006-000000000002},  !- Handle
  Air Terminal Single Duct Constant Volume No Reheat 2, !- Name
  {00000000-0000-0000-0054-000000000001},  !- Availability Schedule Name
  {00000000-0000-0000-0014-000000000049},  !- Air Inlet Node Name
  {00000000-0000-0000-0014-000000000050},  !- Air Outlet Node Name
  AutoSize;                                !- Maximum Air Flow Rate {m3/s}

OS:AirTerminal:SingleDuct:ConstantVolume:NoReheat,
  {00000000-0000-0000-0006-000000000003},  !- Handle
  Air Terminal Single Duct Constant Volume No Reheat 3, !- Name
  {00000000-0000-0000-0054-000000000001},  !- Availability Schedule Name
  {00000000-0000-0000-0014-000000000071},  !- Air Inlet Node Name
  {00000000-0000-0000-0014-000000000072},  !- Air Outlet Node Name
  AutoSize;                                !- Maximum Air Flow Rate {m3/s}

OS:AvailabilityManager:NightCycle,
  {00000000-0000-0000-0007-000000000001},  !- Handle
  Availability Manager Night Cycle 1,      !- Name
  {00000000-0000-0000-0054-000000000001},  !- Applicability Schedule
  ,                                        !- Fan Schedule
  CycleOnAny,                              !- Control Type
  1,                                       !- Thermostat Tolerance {deltaC}
  ,                                        !- Cycling Run Time Control Type
  3600,                                    !- Cycling Run Time {s}
  {00000000-0000-0000-0044-000000000001},  !- Control Zone or Zone List Name
  {00000000-0000-0000-0044-000000000002},  !- Cooling Control Zone or Zone List Name
  {00000000-0000-0000-0044-000000000003},  !- Heating Control Zone or Zone List Name
  {00000000-0000-0000-0044-000000000004};  !- Heating Zone Fans Only Zone or Zone List Name

OS:AvailabilityManager:NightCycle,
  {00000000-0000-0000-0007-000000000002},  !- Handle
  Availability Manager Night Cycle 2,      !- Name
  {00000000-0000-0000-0054-000000000001},  !- Applicability Schedule
  ,                                        !- Fan Schedule
  CycleOnAny,                              !- Control Type
  1,                                       !- Thermostat Tolerance {deltaC}
  ,                                        !- Cycling Run Time Control Type
  3600,                                    !- Cycling Run Time {s}
  {00000000-0000-0000-0044-000000000005},  !- Control Zone or Zone List Name
  {00000000-0000-0000-0044-000000000006},  !- Cooling Control Zone or Zone List Name
  {00000000-0000-0000-0044-000000000007},  !- Heating Control Zone or Zone List Name
  {00000000-0000-0000-0044-000000000008};  !- Heating Zone Fans Only Zone or Zone List Name

OS:AvailabilityManager:NightCycle,
  {00000000-0000-0000-0007-000000000003},  !- Handle
  Availability Manager Night Cycle 3,      !- Name
  {00000000-0000-0000-0054-000000000001},  !- Applicability Schedule
  ,                                        !- Fan Schedule
  CycleOnAny,                              !- Control Type
  1,                                       !- Thermostat Tolerance {deltaC}
  ,                                        !- Cycling Run Time Control Type
  3600,                                    !- Cycling Run Time {s}
  {00000000-0000-0000-0044-000000000009},  !- Control Zone or Zone List Name
  {00000000-0000-0000-0044-000000000010},  !- Cooling Control Zone or Zone List Name
  {00000000-0000-0000-0044-000000000011},  !- Heating Control Zone or Zone List Name
  {00000000-0000-0000-0044-000000000012};  !- Heating Zone Fans Only Zone or Zone List Name

OS:AvailabilityManagerAssignmentList,
  {00000000-0000-0000-0008-000000000001},  !- Handle
  Air Loop HVAC 1 AvailabilityManagerAssignmentList 1, !- Name
  {00000000-0000-0000-0007-000000000002};  !- Availability Manager Name 1

OS:AvailabilityManagerAssignmentList,
  {00000000-0000-0000-0008-000000000002},  !- Handle
  Air Loop HVAC 1 AvailabilityManagerAssignmentList 2, !- Name
  {00000000-0000-0000-0007-000000000003};  !- Availability Manager Name 1

OS:AvailabilityManagerAssignmentList,
  {00000000-0000-0000-0008-000000000003},  !- Handle
  Air Loop HVAC 1 AvailabilityManagerAssignmentList, !- Name
  {00000000-0000-0000-0007-000000000001};  !- Availability Manager Name 1

OS:AvailabilityManagerAssignmentList,
  {00000000-0000-0000-0008-000000000004},  !- Handle
  Plant Loop 1 AvailabilityManagerAssignmentList; !- Name

OS:Building,
  {00000000-0000-0000-0009-000000000001},  !- Handle
  Warehouse,                               !- Name
  ,                                        !- Building Sector Type
  ,                                        !- North Axis {deg}
  ,                                        !- Nominal Floor to Floor Height {m}
  ,                                        !- Space Type Name
  {00000000-0000-0000-0024-000000000001},  !- Default Construction Set Name
  ,                                        !- Default Schedule Set Name
  1,                                       !- Standards Number of Stories
  1,                                       !- Standards Number of Above Ground Stories
  NECB2011,                                !- Standards Template
  Warehouse,                               !- Standards Building Type
  ,                                        !- Standards Number of Living Units
  ,                                        !- Relocatable
  ;                                        !- Nominal Floor to Ceiling Height {m}

OS:BuildingStory,
  {00000000-0000-0000-0010-000000000001},  !- Handle
  Building Story 1,                        !- Name
  0,                                       !- Nominal Z Coordinate {m}
  ,                                        !- Nominal Floor to Floor Height {m}
  ,                                        !- Default Construction Set Name
  ,                                        !- Default Schedule Set Name
  {00000000-0000-0000-0053-000000000007};  !- Group Rendering Name

OS:ClimateZones,
  {00000000-0000-0000-0011-000000000001},  !- Handle
  ASHRAE,                                  !- Climate Zone Institution Name 1
  ANSI/ASHRAE Standard 169,                !- Climate Zone Document Name 1
  2006,                                    !- Climate Zone Document Year 1
  7;                                       !- Climate Zone Value 1

OS:Coil:Cooling:DX:SingleSpeed,
  {00000000-0000-0000-0012-000000000001},  !- Handle
  CoilCoolingDXSingleSpeed_dx 1 414kBtu/hr 8.39EER, !- Name
  {00000000-0000-0000-0054-000000000001},  !- Availability Schedule Name
  autosize,                                !- Rated Total Cooling Capacity {W}
  autosize,                                !- Rated Sensible Heat Ratio
  2.93052986221016,                        !- Rated COP {W/W}
  autosize,                                !- Rated Air Flow Rate {m3/s}
  773.3,                                   !- Rated Evaporator Fan Power Per Volume Flow Rate 2017 {W/(m3/s)}
  934.4,                                   !- Rated Evaporator Fan Power Per Volume Flow Rate 2023 {W/(m3/s)}
  {00000000-0000-0000-0014-000000000044},  !- Air Inlet Node Name
  {00000000-0000-0000-0014-000000000040},  !- Air Outlet Node Name
  {00000000-0000-0000-0020-000000000007},  !- Total Cooling Capacity Function of Temperature Curve Name
  {00000000-0000-0000-0022-000000000008},  !- Total Cooling Capacity Function of Flow Fraction Curve Name
  {00000000-0000-0000-0020-000000000008},  !- Energy Input Ratio Function of Temperature Curve Name
  {00000000-0000-0000-0022-000000000009},  !- Energy Input Ratio Function of Flow Fraction Curve Name
  {00000000-0000-0000-0021-000000000003},  !- Part Load Fraction Correlation Curve Name
  -25,                                     !- Minimum Outdoor Dry-Bulb Temperature for Compressor Operation {C}
  0,                                       !- Nominal Time for Condensate Removal to Begin {s}
  0,                                       !- Ratio of Initial Moisture Evaporation Rate and Steady State Latent Capacity {dimensionless}
  0,                                       !- Maximum Cycling Rate {cycles/hr}
  0,                                       !- Latent Capacity Time Constant {s}
  ,                                        !- Condenser Air Inlet Node Name
  AirCooled,                               !- Condenser Type
  0.9,                                     !- Evaporative Condenser Effectiveness {dimensionless}
  autosize,                                !- Evaporative Condenser Air Flow Rate {m3/s}
  autosize,                                !- Evaporative Condenser Pump Rated Power Consumption {W}
  0,                                       !- Crankcase Heater Capacity {W}
  ,                                        !- Crankcase Heater Capacity Function of Temperature Curve Name
  10,                                      !- Maximum Outdoor Dry-Bulb Temperature for Crankcase Heater Operation {C}
  ,                                        !- Supply Water Storage Tank Name
  ,                                        !- Condensate Collection Water Storage Tank Name
  0,                                       !- Basin Heater Capacity {W/K}
  2;                                       !- Basin Heater Setpoint Temperature {C}

OS:Coil:Cooling:DX:SingleSpeed,
  {00000000-0000-0000-0012-000000000002},  !- Handle
  CoilCoolingDXSingleSpeed_dx 2 774kBtu/hr 8.12EER, !- Name
  {00000000-0000-0000-0054-000000000001},  !- Availability Schedule Name
  autosize,                                !- Rated Total Cooling Capacity {W}
  autosize,                                !- Rated Sensible Heat Ratio
  2.84061032931641,                        !- Rated COP {W/W}
  autosize,                                !- Rated Air Flow Rate {m3/s}
  773.3,                                   !- Rated Evaporator Fan Power Per Volume Flow Rate 2017 {W/(m3/s)}
  934.4,                                   !- Rated Evaporator Fan Power Per Volume Flow Rate 2023 {W/(m3/s)}
  {00000000-0000-0000-0014-000000000066},  !- Air Inlet Node Name
  {00000000-0000-0000-0014-000000000062},  !- Air Outlet Node Name
  {00000000-0000-0000-0020-000000000007},  !- Total Cooling Capacity Function of Temperature Curve Name
  {00000000-0000-0000-0022-000000000008},  !- Total Cooling Capacity Function of Flow Fraction Curve Name
  {00000000-0000-0000-0020-000000000008},  !- Energy Input Ratio Function of Temperature Curve Name
  {00000000-0000-0000-0022-000000000009},  !- Energy Input Ratio Function of Flow Fraction Curve Name
  {00000000-0000-0000-0021-000000000003},  !- Part Load Fraction Correlation Curve Name
  -25,                                     !- Minimum Outdoor Dry-Bulb Temperature for Compressor Operation {C}
  0,                                       !- Nominal Time for Condensate Removal to Begin {s}
  0,                                       !- Ratio of Initial Moisture Evaporation Rate and Steady State Latent Capacity {dimensionless}
  0,                                       !- Maximum Cycling Rate {cycles/hr}
  0,                                       !- Latent Capacity Time Constant {s}
  ,                                        !- Condenser Air Inlet Node Name
  AirCooled,                               !- Condenser Type
  0.9,                                     !- Evaporative Condenser Effectiveness {dimensionless}
  autosize,                                !- Evaporative Condenser Air Flow Rate {m3/s}
  autosize,                                !- Evaporative Condenser Pump Rated Power Consumption {W}
  0,                                       !- Crankcase Heater Capacity {W}
  ,                                        !- Crankcase Heater Capacity Function of Temperature Curve Name
  10,                                      !- Maximum Outdoor Dry-Bulb Temperature for Crankcase Heater Operation {C}
  ,                                        !- Supply Water Storage Tank Name
  ,                                        !- Condensate Collection Water Storage Tank Name
  0,                                       !- Basin Heater Capacity {W/K}
  2;                                       !- Basin Heater Setpoint Temperature {C}

OS:Coil:Cooling:DX:SingleSpeed,
  {00000000-0000-0000-0012-000000000003},  !- Handle
  CoilCoolingDXSingleSpeed_dx 57kBtu/hr 14.0SEER, !- Name
  {00000000-0000-0000-0054-000000000001},  !- Availability Schedule Name
  autosize,                                !- Rated Total Cooling Capacity {W}
  autosize,                                !- Rated Sensible Heat Ratio
  3.8248,                                  !- Rated COP {W/W}
  autosize,                                !- Rated Air Flow Rate {m3/s}
  773.3,                                   !- Rated Evaporator Fan Power Per Volume Flow Rate 2017 {W/(m3/s)}
  934.4,                                   !- Rated Evaporator Fan Power Per Volume Flow Rate 2023 {W/(m3/s)}
  {00000000-0000-0000-0014-000000000022},  !- Air Inlet Node Name
  {00000000-0000-0000-0014-000000000018},  !- Air Outlet Node Name
  {00000000-0000-0000-0020-000000000007},  !- Total Cooling Capacity Function of Temperature Curve Name
  {00000000-0000-0000-0022-000000000008},  !- Total Cooling Capacity Function of Flow Fraction Curve Name
  {00000000-0000-0000-0020-000000000008},  !- Energy Input Ratio Function of Temperature Curve Name
  {00000000-0000-0000-0022-000000000009},  !- Energy Input Ratio Function of Flow Fraction Curve Name
  {00000000-0000-0000-0021-000000000003},  !- Part Load Fraction Correlation Curve Name
  -25,                                     !- Minimum Outdoor Dry-Bulb Temperature for Compressor Operation {C}
  0,                                       !- Nominal Time for Condensate Removal to Begin {s}
  0,                                       !- Ratio of Initial Moisture Evaporation Rate and Steady State Latent Capacity {dimensionless}
  0,                                       !- Maximum Cycling Rate {cycles/hr}
  0,                                       !- Latent Capacity Time Constant {s}
  ,                                        !- Condenser Air Inlet Node Name
  AirCooled,                               !- Condenser Type
  0.9,                                     !- Evaporative Condenser Effectiveness {dimensionless}
  autosize,                                !- Evaporative Condenser Air Flow Rate {m3/s}
  autosize,                                !- Evaporative Condenser Pump Rated Power Consumption {W}
  0,                                       !- Crankcase Heater Capacity {W}
  ,                                        !- Crankcase Heater Capacity Function of Temperature Curve Name
  10,                                      !- Maximum Outdoor Dry-Bulb Temperature for Crankcase Heater Operation {C}
  ,                                        !- Supply Water Storage Tank Name
  ,                                        !- Condensate Collection Water Storage Tank Name
  0,                                       !- Basin Heater Capacity {W/K}
  2;                                       !- Basin Heater Setpoint Temperature {C}

OS:Coil:Heating:Electric,
  {00000000-0000-0000-0013-000000000001},  !- Handle
  Coil Heating Electric 1,                 !- Name
  {00000000-0000-0000-0054-000000000001},  !- Availability Schedule Name
  ,                                        !- Efficiency
  ,                                        !- Nominal Capacity {W}
  {00000000-0000-0000-0014-000000000019},  !- Air Inlet Node Name
  {00000000-0000-0000-0014-000000000016};  !- Air Outlet Node Name

OS:Coil:Heating:Electric,
  {00000000-0000-0000-0013-000000000002},  !- Handle
  Coil Heating Electric 2,                 !- Name
  {00000000-0000-0000-0054-000000000001},  !- Availability Schedule Name
  ,                                        !- Efficiency
  ,                                        !- Nominal Capacity {W}
  {00000000-0000-0000-0014-000000000041},  !- Air Inlet Node Name
  {00000000-0000-0000-0014-000000000038};  !- Air Outlet Node Name

OS:Coil:Heating:Electric,
  {00000000-0000-0000-0013-000000000003},  !- Handle
  Coil Heating Electric 3,                 !- Name
  {00000000-0000-0000-0054-000000000001},  !- Availability Schedule Name
  ,                                        !- Efficiency
  ,                                        !- Nominal Capacity {W}
  {00000000-0000-0000-0014-000000000063},  !- Air Inlet Node Name
  {00000000-0000-0000-0014-000000000060};  !- Air Outlet Node Name

OS:Connection,
  {00000000-0000-0000-0014-000000000001},  !- Handle
  ,                                        !- Source Object
  11,                                      !- Outlet Port
  ,                                        !- Target Object
  2;                                       !- Inlet Port

OS:Connection,
  {00000000-0000-0000-0014-000000000002},  !- Handle
  ,                                        !- Source Object
  11,                                      !- Outlet Port
  ,                                        !- Target Object
  2;                                       !- Inlet Port

OS:Connection,
  {00000000-0000-0000-0014-000000000003},  !- Handle
  ,                                        !- Source Object
  11,                                      !- Outlet Port
  ,                                        !- Target Object
  2;                                       !- Inlet Port

OS:Connection,
  {00000000-0000-0000-0014-000000000004},  !- Handle
  {00000000-0000-0000-0083-000000000001},  !- Source Object
  11,                                      !- Outlet Port
  {00000000-0000-0000-0045-000000000004},  !- Target Object
  2;                                       !- Inlet Port

OS:Connection,
  {00000000-0000-0000-0014-000000000005},  !- Handle
  {00000000-0000-0000-0083-000000000002},  !- Source Object
  11,                                      !- Outlet Port
  {00000000-0000-0000-0045-000000000006},  !- Target Object
  2;                                       !- Inlet Port

OS:Connection,
  {00000000-0000-0000-0014-000000000006},  !- Handle
  {00000000-0000-0000-0083-000000000003},  !- Source Object
  11,                                      !- Outlet Port
  {00000000-0000-0000-0045-000000000008},  !- Target Object
  2;                                       !- Inlet Port

OS:Connection,
  {00000000-0000-0000-0014-000000000007},  !- Handle
  {00000000-0000-0000-0002-000000000001},  !- Source Object
  9,                                       !- Outlet Port
  {00000000-0000-0000-0045-000000000043},  !- Target Object
  2;                                       !- Inlet Port

OS:Connection,
  {00000000-0000-0000-0014-000000000008},  !- Handle
  {00000000-0000-0000-0045-000000000044},  !- Source Object
  3,                                       !- Outlet Port
  {00000000-0000-0000-0002-000000000001},  !- Target Object
  12;                                      !- Inlet Port

OS:Connection,
  {00000000-0000-0000-0014-000000000009},  !- Handle
  {00000000-0000-0000-0002-000000000001},  !- Source Object
  11,                                      !- Outlet Port
  {00000000-0000-0000-0045-000000000038},  !- Target Object
  2;                                       !- Inlet Port

OS:Connection,
  {00000000-0000-0000-0014-000000000010},  !- Handle
  {00000000-0000-0000-0045-000000000039},  !- Source Object
  3,                                       !- Outlet Port
  {00000000-0000-0000-0002-000000000001},  !- Target Object
  10;                                      !- Inlet Port

OS:Connection,
  {00000000-0000-0000-0014-000000000011},  !- Handle
  {00000000-0000-0000-0045-000000000038},  !- Source Object
  3,                                       !- Outlet Port
  {00000000-0000-0000-0005-000000000001},  !- Target Object
  2;                                       !- Inlet Port

OS:Connection,
  {00000000-0000-0000-0014-000000000012},  !- Handle
  {00000000-0000-0000-0004-000000000001},  !- Source Object
  2,                                       !- Outlet Port
  {00000000-0000-0000-0045-000000000039},  !- Target Object
  2;                                       !- Inlet Port

OS:Connection,
  {00000000-0000-0000-0014-000000000013},  !- Handle
  {00000000-0000-0000-0045-000000000041},  !- Source Object
  3,                                       !- Outlet Port
  {00000000-0000-0000-0003-000000000001},  !- Target Object
  6;                                       !- Inlet Port

OS:Connection,
  {00000000-0000-0000-0014-000000000014},  !- Handle
  {00000000-0000-0000-0003-000000000001},  !- Source Object
  7,                                       !- Outlet Port
  {00000000-0000-0000-0045-000000000042},  !- Target Object
  2;                                       !- Inlet Port

OS:Connection,
  {00000000-0000-0000-0014-000000000015},  !- Handle
  {00000000-0000-0000-0036-000000000001},  !- Source Object
  9,                                       !- Outlet Port
  {00000000-0000-0000-0045-000000000044},  !- Target Object
  2;                                       !- Inlet Port

OS:Connection,
  {00000000-0000-0000-0014-000000000016},  !- Handle
  {00000000-0000-0000-0013-000000000001},  !- Source Object
  6,                                       !- Outlet Port
  {00000000-0000-0000-0045-000000000015},  !- Target Object
  2;                                       !- Inlet Port

OS:Connection,
  {00000000-0000-0000-0014-000000000017},  !- Handle
  {00000000-0000-0000-0045-000000000015},  !- Source Object
  3,                                       !- Outlet Port
  {00000000-0000-0000-0036-000000000001},  !- Target Object
  8;                                       !- Inlet Port

OS:Connection,
  {00000000-0000-0000-0014-000000000018},  !- Handle
  {00000000-0000-0000-0012-000000000003},  !- Source Object
  10,                                      !- Outlet Port
  {00000000-0000-0000-0045-000000000020},  !- Target Object
  2;                                       !- Inlet Port

OS:Connection,
  {00000000-0000-0000-0014-000000000019},  !- Handle
  {00000000-0000-0000-0045-000000000020},  !- Source Object
  3,                                       !- Outlet Port
  {00000000-0000-0000-0013-000000000001},  !- Target Object
  5;                                       !- Inlet Port

OS:Connection,
  {00000000-0000-0000-0014-000000000020},  !- Handle
  {00000000-0000-0000-0045-000000000043},  !- Source Object
  3,                                       !- Outlet Port
  {00000000-0000-0000-0003-000000000001},  !- Target Object
  8;                                       !- Inlet Port

OS:Connection,
  {00000000-0000-0000-0014-000000000021},  !- Handle
  {00000000-0000-0000-0003-000000000001},  !- Source Object
  5,                                       !- Outlet Port
  {00000000-0000-0000-0045-000000000040},  !- Target Object
  2;                                       !- Inlet Port

OS:Connection,
  {00000000-0000-0000-0014-000000000022},  !- Handle
  {00000000-0000-0000-0045-000000000040},  !- Source Object
  3,                                       !- Outlet Port
  {00000000-0000-0000-0012-000000000003},  !- Target Object
  9;                                       !- Inlet Port

OS:Connection,
  {00000000-0000-0000-0014-000000000023},  !- Handle
  {00000000-0000-0000-0045-000000000010},  !- Source Object
  3,                                       !- Outlet Port
  {00000000-0000-0000-0051-000000000001},  !- Target Object
  2;                                       !- Inlet Port

OS:Connection,
  {00000000-0000-0000-0014-000000000024},  !- Handle
  {00000000-0000-0000-0051-000000000003},  !- Source Object
  2,                                       !- Outlet Port
  {00000000-0000-0000-0045-000000000003},  !- Target Object
  2;                                       !- Inlet Port

OS:Connection,
  {00000000-0000-0000-0014-000000000025},  !- Handle
  {00000000-0000-0000-0045-000000000003},  !- Source Object
  3,                                       !- Outlet Port
  {00000000-0000-0000-0004-000000000001},  !- Target Object
  3;                                       !- Inlet Port

OS:Connection,
  {00000000-0000-0000-0014-000000000026},  !- Handle
  {00000000-0000-0000-0005-000000000001},  !- Source Object
  3,                                       !- Outlet Port
  {00000000-0000-0000-0045-000000000009},  !- Target Object
  2;                                       !- Inlet Port

OS:Connection,
  {00000000-0000-0000-0014-000000000027},  !- Handle
  {00000000-0000-0000-0045-000000000009},  !- Source Object
  3,                                       !- Outlet Port
  {00000000-0000-0000-0006-000000000001},  !- Target Object
  3;                                       !- Inlet Port

OS:Connection,
  {00000000-0000-0000-0014-000000000028},  !- Handle
  {00000000-0000-0000-0006-000000000001},  !- Source Object
  4,                                       !- Outlet Port
  {00000000-0000-0000-0045-000000000010},  !- Target Object
  2;                                       !- Inlet Port

OS:Connection,
  {00000000-0000-0000-0014-000000000029},  !- Handle
  {00000000-0000-0000-0002-000000000003},  !- Source Object
  9,                                       !- Outlet Port
  {00000000-0000-0000-0045-000000000057},  !- Target Object
  2;                                       !- Inlet Port

OS:Connection,
  {00000000-0000-0000-0014-000000000030},  !- Handle
  {00000000-0000-0000-0045-000000000058},  !- Source Object
  3,                                       !- Outlet Port
  {00000000-0000-0000-0002-000000000003},  !- Target Object
  12;                                      !- Inlet Port

OS:Connection,
  {00000000-0000-0000-0014-000000000031},  !- Handle
  {00000000-0000-0000-0002-000000000003},  !- Source Object
  11,                                      !- Outlet Port
  {00000000-0000-0000-0045-000000000052},  !- Target Object
  2;                                       !- Inlet Port

OS:Connection,
  {00000000-0000-0000-0014-000000000032},  !- Handle
  {00000000-0000-0000-0045-000000000053},  !- Source Object
  3,                                       !- Outlet Port
  {00000000-0000-0000-0002-000000000003},  !- Target Object
  10;                                      !- Inlet Port

OS:Connection,
  {00000000-0000-0000-0014-000000000033},  !- Handle
  {00000000-0000-0000-0045-000000000052},  !- Source Object
  3,                                       !- Outlet Port
  {00000000-0000-0000-0005-000000000002},  !- Target Object
  2;                                       !- Inlet Port

OS:Connection,
  {00000000-0000-0000-0014-000000000034},  !- Handle
  {00000000-0000-0000-0004-000000000002},  !- Source Object
  2,                                       !- Outlet Port
  {00000000-0000-0000-0045-000000000053},  !- Target Object
  2;                                       !- Inlet Port

OS:Connection,
  {00000000-0000-0000-0014-000000000035},  !- Handle
  {00000000-0000-0000-0045-000000000055},  !- Source Object
  3,                                       !- Outlet Port
  {00000000-0000-0000-0003-000000000002},  !- Target Object
  6;                                       !- Inlet Port

OS:Connection,
  {00000000-0000-0000-0014-000000000036},  !- Handle
  {00000000-0000-0000-0003-000000000002},  !- Source Object
  7,                                       !- Outlet Port
  {00000000-0000-0000-0045-000000000056},  !- Target Object
  2;                                       !- Inlet Port

OS:Connection,
  {00000000-0000-0000-0014-000000000037},  !- Handle
  {00000000-0000-0000-0036-000000000002},  !- Source Object
  9,                                       !- Outlet Port
  {00000000-0000-0000-0045-000000000058},  !- Target Object
  2;                                       !- Inlet Port

OS:Connection,
  {00000000-0000-0000-0014-000000000038},  !- Handle
  {00000000-0000-0000-0013-000000000002},  !- Source Object
  6,                                       !- Outlet Port
  {00000000-0000-0000-0045-000000000016},  !- Target Object
  2;                                       !- Inlet Port

OS:Connection,
  {00000000-0000-0000-0014-000000000039},  !- Handle
  {00000000-0000-0000-0045-000000000016},  !- Source Object
  3,                                       !- Outlet Port
  {00000000-0000-0000-0036-000000000002},  !- Target Object
  8;                                       !- Inlet Port

OS:Connection,
  {00000000-0000-0000-0014-000000000040},  !- Handle
  {00000000-0000-0000-0012-000000000001},  !- Source Object
  10,                                      !- Outlet Port
  {00000000-0000-0000-0045-000000000018},  !- Target Object
  2;                                       !- Inlet Port

OS:Connection,
  {00000000-0000-0000-0014-000000000041},  !- Handle
  {00000000-0000-0000-0045-000000000018},  !- Source Object
  3,                                       !- Outlet Port
  {00000000-0000-0000-0013-000000000002},  !- Target Object
  5;                                       !- Inlet Port

OS:Connection,
  {00000000-0000-0000-0014-000000000042},  !- Handle
  {00000000-0000-0000-0045-000000000057},  !- Source Object
  3,                                       !- Outlet Port
  {00000000-0000-0000-0003-000000000002},  !- Target Object
  8;                                       !- Inlet Port

OS:Connection,
  {00000000-0000-0000-0014-000000000043},  !- Handle
  {00000000-0000-0000-0003-000000000002},  !- Source Object
  5,                                       !- Outlet Port
  {00000000-0000-0000-0045-000000000054},  !- Target Object
  2;                                       !- Inlet Port

OS:Connection,
  {00000000-0000-0000-0014-000000000044},  !- Handle
  {00000000-0000-0000-0045-000000000054},  !- Source Object
  3,                                       !- Outlet Port
  {00000000-0000-0000-0012-000000000001},  !- Target Object
  9;                                       !- Inlet Port

OS:Connection,
  {00000000-0000-0000-0014-000000000045},  !- Handle
  {00000000-0000-0000-0045-000000000012},  !- Source Object
  3,                                       !- Outlet Port
  {00000000-0000-0000-0051-000000000004},  !- Target Object
  2;                                       !- Inlet Port

OS:Connection,
  {00000000-0000-0000-0014-000000000046},  !- Handle
  {00000000-0000-0000-0051-000000000006},  !- Source Object
  2,                                       !- Outlet Port
  {00000000-0000-0000-0045-000000000005},  !- Target Object
  2;                                       !- Inlet Port

OS:Connection,
  {00000000-0000-0000-0014-000000000047},  !- Handle
  {00000000-0000-0000-0045-000000000005},  !- Source Object
  3,                                       !- Outlet Port
  {00000000-0000-0000-0004-000000000002},  !- Target Object
  3;                                       !- Inlet Port

OS:Connection,
  {00000000-0000-0000-0014-000000000048},  !- Handle
  {00000000-0000-0000-0005-000000000002},  !- Source Object
  3,                                       !- Outlet Port
  {00000000-0000-0000-0045-000000000011},  !- Target Object
  2;                                       !- Inlet Port

OS:Connection,
  {00000000-0000-0000-0014-000000000049},  !- Handle
  {00000000-0000-0000-0045-000000000011},  !- Source Object
  3,                                       !- Outlet Port
  {00000000-0000-0000-0006-000000000002},  !- Target Object
  3;                                       !- Inlet Port

OS:Connection,
  {00000000-0000-0000-0014-000000000050},  !- Handle
  {00000000-0000-0000-0006-000000000002},  !- Source Object
  4,                                       !- Outlet Port
  {00000000-0000-0000-0045-000000000012},  !- Target Object
  2;                                       !- Inlet Port

OS:Connection,
  {00000000-0000-0000-0014-000000000051},  !- Handle
  {00000000-0000-0000-0002-000000000002},  !- Source Object
  9,                                       !- Outlet Port
  {00000000-0000-0000-0045-000000000050},  !- Target Object
  2;                                       !- Inlet Port

OS:Connection,
  {00000000-0000-0000-0014-000000000052},  !- Handle
  {00000000-0000-0000-0045-000000000051},  !- Source Object
  3,                                       !- Outlet Port
  {00000000-0000-0000-0002-000000000002},  !- Target Object
  12;                                      !- Inlet Port

OS:Connection,
  {00000000-0000-0000-0014-000000000053},  !- Handle
  {00000000-0000-0000-0002-000000000002},  !- Source Object
  11,                                      !- Outlet Port
  {00000000-0000-0000-0045-000000000045},  !- Target Object
  2;                                       !- Inlet Port

OS:Connection,
  {00000000-0000-0000-0014-000000000054},  !- Handle
  {00000000-0000-0000-0045-000000000046},  !- Source Object
  3,                                       !- Outlet Port
  {00000000-0000-0000-0002-000000000002},  !- Target Object
  10;                                      !- Inlet Port

OS:Connection,
  {00000000-0000-0000-0014-000000000055},  !- Handle
  {00000000-0000-0000-0045-000000000045},  !- Source Object
  3,                                       !- Outlet Port
  {00000000-0000-0000-0005-000000000003},  !- Target Object
  2;                                       !- Inlet Port

OS:Connection,
  {00000000-0000-0000-0014-000000000056},  !- Handle
  {00000000-0000-0000-0004-000000000003},  !- Source Object
  2,                                       !- Outlet Port
  {00000000-0000-0000-0045-000000000046},  !- Target Object
  2;                                       !- Inlet Port

OS:Connection,
  {00000000-0000-0000-0014-000000000057},  !- Handle
  {00000000-0000-0000-0045-000000000048},  !- Source Object
  3,                                       !- Outlet Port
  {00000000-0000-0000-0003-000000000003},  !- Target Object
  6;                                       !- Inlet Port

OS:Connection,
  {00000000-0000-0000-0014-000000000058},  !- Handle
  {00000000-0000-0000-0003-000000000003},  !- Source Object
  7,                                       !- Outlet Port
  {00000000-0000-0000-0045-000000000049},  !- Target Object
  2;                                       !- Inlet Port

OS:Connection,
  {00000000-0000-0000-0014-000000000059},  !- Handle
  {00000000-0000-0000-0036-000000000003},  !- Source Object
  9,                                       !- Outlet Port
  {00000000-0000-0000-0045-000000000051},  !- Target Object
  2;                                       !- Inlet Port

OS:Connection,
  {00000000-0000-0000-0014-000000000060},  !- Handle
  {00000000-0000-0000-0013-000000000003},  !- Source Object
  6,                                       !- Outlet Port
  {00000000-0000-0000-0045-000000000017},  !- Target Object
  2;                                       !- Inlet Port

OS:Connection,
  {00000000-0000-0000-0014-000000000061},  !- Handle
  {00000000-0000-0000-0045-000000000017},  !- Source Object
  3,                                       !- Outlet Port
  {00000000-0000-0000-0036-000000000003},  !- Target Object
  8;                                       !- Inlet Port

OS:Connection,
  {00000000-0000-0000-0014-000000000062},  !- Handle
  {00000000-0000-0000-0012-000000000002},  !- Source Object
  10,                                      !- Outlet Port
  {00000000-0000-0000-0045-000000000019},  !- Target Object
  2;                                       !- Inlet Port

OS:Connection,
  {00000000-0000-0000-0014-000000000063},  !- Handle
  {00000000-0000-0000-0045-000000000019},  !- Source Object
  3,                                       !- Outlet Port
  {00000000-0000-0000-0013-000000000003},  !- Target Object
  5;                                       !- Inlet Port

OS:Connection,
  {00000000-0000-0000-0014-000000000064},  !- Handle
  {00000000-0000-0000-0045-000000000050},  !- Source Object
  3,                                       !- Outlet Port
  {00000000-0000-0000-0003-000000000003},  !- Target Object
  8;                                       !- Inlet Port

OS:Connection,
  {00000000-0000-0000-0014-000000000065},  !- Handle
  {00000000-0000-0000-0003-000000000003},  !- Source Object
  5,                                       !- Outlet Port
  {00000000-0000-0000-0045-000000000047},  !- Target Object
  2;                                       !- Inlet Port

OS:Connection,
  {00000000-0000-0000-0014-000000000066},  !- Handle
  {00000000-0000-0000-0045-000000000047},  !- Source Object
  3,                                       !- Outlet Port
  {00000000-0000-0000-0012-000000000002},  !- Target Object
  9;                                       !- Inlet Port

OS:Connection,
  {00000000-0000-0000-0014-000000000067},  !- Handle
  {00000000-0000-0000-0045-000000000014},  !- Source Object
  3,                                       !- Outlet Port
  {00000000-0000-0000-0051-000000000007},  !- Target Object
  2;                                       !- Inlet Port

OS:Connection,
  {00000000-0000-0000-0014-000000000068},  !- Handle
  {00000000-0000-0000-0051-000000000009},  !- Source Object
  2,                                       !- Outlet Port
  {00000000-0000-0000-0045-000000000007},  !- Target Object
  2;                                       !- Inlet Port

OS:Connection,
  {00000000-0000-0000-0014-000000000069},  !- Handle
  {00000000-0000-0000-0045-000000000007},  !- Source Object
  3,                                       !- Outlet Port
  {00000000-0000-0000-0004-000000000003},  !- Target Object
  3;                                       !- Inlet Port

OS:Connection,
  {00000000-0000-0000-0014-000000000070},  !- Handle
  {00000000-0000-0000-0005-000000000003},  !- Source Object
  3,                                       !- Outlet Port
  {00000000-0000-0000-0045-000000000013},  !- Target Object
  2;                                       !- Inlet Port

OS:Connection,
  {00000000-0000-0000-0014-000000000071},  !- Handle
  {00000000-0000-0000-0045-000000000013},  !- Source Object
  3,                                       !- Outlet Port
  {00000000-0000-0000-0006-000000000003},  !- Target Object
  3;                                       !- Inlet Port

OS:Connection,
  {00000000-0000-0000-0014-000000000072},  !- Handle
  {00000000-0000-0000-0006-000000000003},  !- Source Object
  4,                                       !- Outlet Port
  {00000000-0000-0000-0045-000000000014},  !- Target Object
  2;                                       !- Inlet Port

OS:Connection,
  {00000000-0000-0000-0014-000000000073},  !- Handle
  {00000000-0000-0000-0050-000000000001},  !- Source Object
  14,                                      !- Outlet Port
  {00000000-0000-0000-0045-000000000024},  !- Target Object
  2;                                       !- Inlet Port

OS:Connection,
  {00000000-0000-0000-0014-000000000074},  !- Handle
  {00000000-0000-0000-0016-000000000001},  !- Source Object
  3,                                       !- Outlet Port
  {00000000-0000-0000-0045-000000000001},  !- Target Object
  2;                                       !- Inlet Port

OS:Connection,
  {00000000-0000-0000-0014-000000000075},  !- Handle
  {00000000-0000-0000-0045-000000000025},  !- Source Object
  3,                                       !- Outlet Port
  {00000000-0000-0000-0050-000000000001},  !- Target Object
  15;                                      !- Inlet Port

OS:Connection,
  {00000000-0000-0000-0014-000000000076},  !- Handle
  {00000000-0000-0000-0050-000000000001},  !- Source Object
  17,                                      !- Outlet Port
  {00000000-0000-0000-0045-000000000022},  !- Target Object
  2;                                       !- Inlet Port

OS:Connection,
  {00000000-0000-0000-0014-000000000077},  !- Handle
  {00000000-0000-0000-0045-000000000022},  !- Source Object
  3,                                       !- Outlet Port
  {00000000-0000-0000-0016-000000000002},  !- Target Object
  2;                                       !- Inlet Port

OS:Connection,
  {00000000-0000-0000-0014-000000000078},  !- Handle
  {00000000-0000-0000-0016-000000000002},  !- Source Object
  3,                                       !- Outlet Port
  {00000000-0000-0000-0045-000000000028},  !- Target Object
  2;                                       !- Inlet Port

OS:Connection,
  {00000000-0000-0000-0014-000000000079},  !- Handle
  {00000000-0000-0000-0045-000000000023},  !- Source Object
  3,                                       !- Outlet Port
  {00000000-0000-0000-0050-000000000001},  !- Target Object
  18;                                      !- Inlet Port

OS:Connection,
  {00000000-0000-0000-0014-000000000080},  !- Handle
  {00000000-0000-0000-0045-000000000024},  !- Source Object
  3,                                       !- Outlet Port
  {00000000-0000-0000-0052-000000000001},  !- Target Object
  2;                                       !- Inlet Port

OS:Connection,
  {00000000-0000-0000-0014-000000000081},  !- Handle
  {00000000-0000-0000-0052-000000000001},  !- Source Object
  3,                                       !- Outlet Port
  {00000000-0000-0000-0045-000000000021},  !- Target Object
  2;                                       !- Inlet Port

OS:Connection,
  {00000000-0000-0000-0014-000000000082},  !- Handle
  {00000000-0000-0000-0045-000000000021},  !- Source Object
  3,                                       !- Outlet Port
  {00000000-0000-0000-0016-000000000001},  !- Target Object
  2;                                       !- Inlet Port

OS:Connection,
  {00000000-0000-0000-0014-000000000083},  !- Handle
  {00000000-0000-0000-0045-000000000001},  !- Source Object
  3,                                       !- Outlet Port
  {00000000-0000-0000-0087-000000000001},  !- Target Object
  31;                                      !- Inlet Port

OS:Connection,
  {00000000-0000-0000-0014-000000000084},  !- Handle
  {00000000-0000-0000-0087-000000000001},  !- Source Object
  32,                                      !- Outlet Port
  {00000000-0000-0000-0045-000000000002},  !- Target Object
  2;                                       !- Inlet Port

OS:Connection,
  {00000000-0000-0000-0014-000000000085},  !- Handle
  {00000000-0000-0000-0045-000000000002},  !- Source Object
  3,                                       !- Outlet Port
  {00000000-0000-0000-0015-000000000001},  !- Target Object
  3;                                       !- Inlet Port

OS:Connection,
  {00000000-0000-0000-0014-000000000086},  !- Handle
  {00000000-0000-0000-0016-000000000001},  !- Source Object
  4,                                       !- Outlet Port
  {00000000-0000-0000-0045-000000000026},  !- Target Object
  2;                                       !- Inlet Port

OS:Connection,
  {00000000-0000-0000-0014-000000000087},  !- Handle
  {00000000-0000-0000-0045-000000000026},  !- Source Object
  3,                                       !- Outlet Port
  {00000000-0000-0000-0049-000000000001},  !- Target Object
  2;                                       !- Inlet Port

OS:Connection,
  {00000000-0000-0000-0014-000000000088},  !- Handle
  {00000000-0000-0000-0049-000000000001},  !- Source Object
  3,                                       !- Outlet Port
  {00000000-0000-0000-0045-000000000027},  !- Target Object
  2;                                       !- Inlet Port

OS:Connection,
  {00000000-0000-0000-0014-000000000089},  !- Handle
  {00000000-0000-0000-0045-000000000027},  !- Source Object
  3,                                       !- Outlet Port
  {00000000-0000-0000-0015-000000000001},  !- Target Object
  4;                                       !- Inlet Port

OS:Connection,
  {00000000-0000-0000-0014-000000000090},  !- Handle
  {00000000-0000-0000-0045-000000000028},  !- Source Object
  3,                                       !- Outlet Port
  {00000000-0000-0000-0049-000000000002},  !- Target Object
  2;                                       !- Inlet Port

OS:Connection,
  {00000000-0000-0000-0014-000000000091},  !- Handle
  {00000000-0000-0000-0049-000000000002},  !- Source Object
  3,                                       !- Outlet Port
  {00000000-0000-0000-0045-000000000029},  !- Target Object
  2;                                       !- Inlet Port

OS:Connection,
  {00000000-0000-0000-0014-000000000092},  !- Handle
  {00000000-0000-0000-0045-000000000029},  !- Source Object
  3,                                       !- Outlet Port
  {00000000-0000-0000-0015-000000000002},  !- Target Object
  3;                                       !- Inlet Port

OS:Connection,
  {00000000-0000-0000-0014-000000000093},  !- Handle
  {00000000-0000-0000-0015-000000000001},  !- Source Object
  2,                                       !- Outlet Port
  {00000000-0000-0000-0045-000000000030},  !- Target Object
  2;                                       !- Inlet Port

OS:Connection,
  {00000000-0000-0000-0014-000000000094},  !- Handle
  {00000000-0000-0000-0045-000000000030},  !- Source Object
  3,                                       !- Outlet Port
  {00000000-0000-0000-0049-000000000003},  !- Target Object
  2;                                       !- Inlet Port

OS:Connection,
  {00000000-0000-0000-0014-000000000095},  !- Handle
  {00000000-0000-0000-0049-000000000003},  !- Source Object
  3,                                       !- Outlet Port
  {00000000-0000-0000-0045-000000000025},  !- Target Object
  2;                                       !- Inlet Port

OS:Connection,
  {00000000-0000-0000-0014-000000000096},  !- Handle
  {00000000-0000-0000-0015-000000000002},  !- Source Object
  2,                                       !- Outlet Port
  {00000000-0000-0000-0045-000000000031},  !- Target Object
  2;                                       !- Inlet Port

OS:Connection,
  {00000000-0000-0000-0014-000000000097},  !- Handle
  {00000000-0000-0000-0045-000000000031},  !- Source Object
  3,                                       !- Outlet Port
  {00000000-0000-0000-0049-000000000004},  !- Target Object
  2;                                       !- Inlet Port

OS:Connection,
  {00000000-0000-0000-0014-000000000098},  !- Handle
  {00000000-0000-0000-0049-000000000004},  !- Source Object
  3,                                       !- Outlet Port
  {00000000-0000-0000-0045-000000000023},  !- Target Object
  2;                                       !- Inlet Port

OS:Connection,
  {00000000-0000-0000-0014-000000000099},  !- Handle
  {00000000-0000-0000-0016-000000000002},  !- Source Object
  4,                                       !- Outlet Port
  {00000000-0000-0000-0045-000000000032},  !- Target Object
  2;                                       !- Inlet Port

OS:Connection,
  {00000000-0000-0000-0014-000000000100},  !- Handle
  {00000000-0000-0000-0045-000000000032},  !- Source Object
  3,                                       !- Outlet Port
  {00000000-0000-0000-0089-000000000001},  !- Target Object
  2;                                       !- Inlet Port

OS:Connection,
  {00000000-0000-0000-0014-000000000101},  !- Handle
  {00000000-0000-0000-0089-000000000001},  !- Source Object
  3,                                       !- Outlet Port
  {00000000-0000-0000-0045-000000000033},  !- Target Object
  2;                                       !- Inlet Port

OS:Connection,
  {00000000-0000-0000-0014-000000000102},  !- Handle
  {00000000-0000-0000-0045-000000000033},  !- Source Object
  3,                                       !- Outlet Port
  {00000000-0000-0000-0015-000000000002},  !- Target Object
  4;                                       !- Inlet Port

OS:Connection,
  {00000000-0000-0000-0014-000000000103},  !- Handle
  {00000000-0000-0000-0016-000000000002},  !- Source Object
  5,                                       !- Outlet Port
  {00000000-0000-0000-0045-000000000034},  !- Target Object
  2;                                       !- Inlet Port

OS:Connection,
  {00000000-0000-0000-0014-000000000104},  !- Handle
  {00000000-0000-0000-0045-000000000034},  !- Source Object
  3,                                       !- Outlet Port
  {00000000-0000-0000-0089-000000000002},  !- Target Object
  2;                                       !- Inlet Port

OS:Connection,
  {00000000-0000-0000-0014-000000000105},  !- Handle
  {00000000-0000-0000-0089-000000000002},  !- Source Object
  3,                                       !- Outlet Port
  {00000000-0000-0000-0045-000000000035},  !- Target Object
  2;                                       !- Inlet Port

OS:Connection,
  {00000000-0000-0000-0014-000000000106},  !- Handle
  {00000000-0000-0000-0045-000000000035},  !- Source Object
  3,                                       !- Outlet Port
  {00000000-0000-0000-0015-000000000002},  !- Target Object
  5;                                       !- Inlet Port

OS:Connection,
  {00000000-0000-0000-0014-000000000107},  !- Handle
  {00000000-0000-0000-0016-000000000002},  !- Source Object
  6,                                       !- Outlet Port
  {00000000-0000-0000-0045-000000000036},  !- Target Object
  2;                                       !- Inlet Port

OS:Connection,
  {00000000-0000-0000-0014-000000000108},  !- Handle
  {00000000-0000-0000-0045-000000000036},  !- Source Object
  3,                                       !- Outlet Port
  {00000000-0000-0000-0089-000000000003},  !- Target Object
  2;                                       !- Inlet Port

OS:Connection,
  {00000000-0000-0000-0014-000000000109},  !- Handle
  {00000000-0000-0000-0089-000000000003},  !- Source Object
  3,                                       !- Outlet Port
  {00000000-0000-0000-0045-000000000037},  !- Target Object
  2;                                       !- Inlet Port

OS:Connection,
  {00000000-0000-0000-0014-000000000110},  !- Handle
  {00000000-0000-0000-0045-000000000037},  !- Source Object
  3,                                       !- Outlet Port
  {00000000-0000-0000-0015-000000000002},  !- Target Object
  6;                                       !- Inlet Port

OS:Connector:Mixer,
  {00000000-0000-0000-0015-000000000001},  !- Handle
  Connector Mixer 1,                       !- Name
  {00000000-0000-0000-0014-000000000093},  !- Outlet Branch Name
  {00000000-0000-0000-0014-000000000085},  !- Inlet Branch Name 1
  {00000000-0000-0000-0014-000000000089};  !- Inlet Branch Name 2

OS:Connector:Mixer,
  {00000000-0000-0000-0015-000000000002},  !- Handle
  Connector Mixer 2,                       !- Name
  {00000000-0000-0000-0014-000000000096},  !- Outlet Branch Name
  {00000000-0000-0000-0014-000000000092},  !- Inlet Branch Name 1
  {00000000-0000-0000-0014-000000000102},  !- Inlet Branch Name 2
  {00000000-0000-0000-0014-000000000106},  !- Inlet Branch Name 3
  {00000000-0000-0000-0014-000000000110};  !- Inlet Branch Name 4

OS:Connector:Splitter,
  {00000000-0000-0000-0016-000000000001},  !- Handle
  Connector Splitter 1,                    !- Name
  {00000000-0000-0000-0014-000000000082},  !- Inlet Branch Name
  {00000000-0000-0000-0014-000000000074},  !- Outlet Branch Name 1
  {00000000-0000-0000-0014-000000000086};  !- Outlet Branch Name 2

OS:Connector:Splitter,
  {00000000-0000-0000-0016-000000000002},  !- Handle
  Connector Splitter 2,                    !- Name
  {00000000-0000-0000-0014-000000000077},  !- Inlet Branch Name
  {00000000-0000-0000-0014-000000000078},  !- Outlet Branch Name 1
  {00000000-0000-0000-0014-000000000099},  !- Outlet Branch Name 2
  {00000000-0000-0000-0014-000000000103},  !- Outlet Branch Name 3
  {00000000-0000-0000-0014-000000000107};  !- Outlet Branch Name 4

OS:Construction,
  {00000000-0000-0000-0017-000000000001},  !- Handle
  BTAP-Ext-DaylightDiffuser,               !- Name
  ,                                        !- Surface Rendering Name
  {00000000-0000-0000-0093-000000000001};  !- Layer 1

OS:Construction,
  {00000000-0000-0000-0017-000000000002},  !- Handle
  BTAP-Ext-DaylightDiffuser:U=0.220 SHGC=0.600, !- Name
  ,                                        !- Surface Rendering Name
  {00000000-0000-0000-0093-000000000002};  !- Layer 1

OS:Construction,
  {00000000-0000-0000-0017-000000000003},  !- Handle
  BTAP-Ext-DaylightDomes,                  !- Name
  ,                                        !- Surface Rendering Name
  {00000000-0000-0000-0093-000000000001};  !- Layer 1

OS:Construction,
  {00000000-0000-0000-0017-000000000004},  !- Handle
  BTAP-Ext-DaylightDomes:U=0.220 SHGC=0.600, !- Name
  ,                                        !- Surface Rendering Name
  {00000000-0000-0000-0093-000000000002};  !- Layer 1

OS:Construction,
  {00000000-0000-0000-0017-000000000005},  !- Handle
  BTAP-Ext-Door,                           !- Name
  ,                                        !- Surface Rendering Name
  {00000000-0000-0000-0042-000000000017},  !- Layer 1
  {00000000-0000-0000-0043-000000000013};  !- Layer 2

OS:Construction,
  {00000000-0000-0000-0017-000000000006},  !- Handle
  BTAP-Ext-Door:U-2.2,                     !- Name
  ,                                        !- Surface Rendering Name
  {00000000-0000-0000-0042-000000000016},  !- Layer 1
  {00000000-0000-0000-0043-000000000011};  !- Layer 2

OS:Construction,
  {00000000-0000-0000-0017-000000000007},  !- Handle
  BTAP-Ext-FixedWindow,                    !- Name
  ,                                        !- Surface Rendering Name
  {00000000-0000-0000-0093-000000000001};  !- Layer 1

OS:Construction,
  {00000000-0000-0000-0017-000000000008},  !- Handle
  BTAP-Ext-FixedWindow:U=0.220 SHGC=0.600, !- Name
  ,                                        !- Surface Rendering Name
  {00000000-0000-0000-0093-000000000002};  !- Layer 1

OS:Construction,
  {00000000-0000-0000-0017-000000000009},  !- Handle
  BTAP-Ext-Floor-Mass,                     !- Name
  ,                                        !- Surface Rendering Name
  {00000000-0000-0000-0043-000000000013},  !- Layer 1
  {00000000-0000-0000-0042-000000000008},  !- Layer 2
  {00000000-0000-0000-0043-000000000007};  !- Layer 3

OS:Construction,
  {00000000-0000-0000-0017-000000000010},  !- Handle
  BTAP-Ext-Floor-Mass:U-0.162,             !- Name
  ,                                        !- Surface Rendering Name
  {00000000-0000-0000-0043-000000000008},  !- Layer 1
  {00000000-0000-0000-0042-000000000007},  !- Layer 2
  {00000000-0000-0000-0043-000000000003};  !- Layer 3

OS:Construction,
  {00000000-0000-0000-0017-000000000011},  !- Handle
  BTAP-Ext-GlassDoors,                     !- Name
  ,                                        !- Surface Rendering Name
  {00000000-0000-0000-0093-000000000001};  !- Layer 1

OS:Construction,
  {00000000-0000-0000-0017-000000000012},  !- Handle
  BTAP-Ext-GlassDoors:U=0.220 SHGC=0.600,  !- Name
  ,                                        !- Surface Rendering Name
  {00000000-0000-0000-0093-000000000002};  !- Layer 1

OS:Construction,
  {00000000-0000-0000-0017-000000000013},  !- Handle
  BTAP-Ext-OverHeadDoor,                   !- Name
  ,                                        !- Surface Rendering Name
  {00000000-0000-0000-0043-000000000013};  !- Layer 1

OS:Construction,
  {00000000-0000-0000-0017-000000000014},  !- Handle
  BTAP-Ext-OverHeadDoor:U-2.2,             !- Name
  ,                                        !- Surface Rendering Name
  {00000000-0000-0000-0043-000000000012};  !- Layer 1

OS:Construction,
  {00000000-0000-0000-0017-000000000015},  !- Handle
  BTAP-Ext-Roof-Metal,                     !- Name
  ,                                        !- Surface Rendering Name
  {00000000-0000-0000-0042-000000000023},  !- Layer 1
  {00000000-0000-0000-0043-000000000013};  !- Layer 2

OS:Construction,
  {00000000-0000-0000-0017-000000000016},  !- Handle
  BTAP-Ext-Roof-Metal:U-0.162,             !- Name
  ,                                        !- Surface Rendering Name
  {00000000-0000-0000-0042-000000000022},  !- Layer 1
  {00000000-0000-0000-0043-000000000010};  !- Layer 2

OS:Construction,
  {00000000-0000-0000-0017-000000000017},  !- Handle
  BTAP-Ext-Skylights,                      !- Name
  ,                                        !- Surface Rendering Name
  {00000000-0000-0000-0093-000000000001};  !- Layer 1

OS:Construction,
  {00000000-0000-0000-0017-000000000018},  !- Handle
  BTAP-Ext-Skylights:U=0.220 SHGC=0.600,   !- Name
  ,                                        !- Surface Rendering Name
  {00000000-0000-0000-0093-000000000002};  !- Layer 1

OS:Construction,
  {00000000-0000-0000-0017-000000000019},  !- Handle
  BTAP-Ext-Wall-Mass,                      !- Name
  ,                                        !- Surface Rendering Name
  {00000000-0000-0000-0042-000000000006},  !- Layer 1
  {00000000-0000-0000-0042-000000000014},  !- Layer 2
  {00000000-0000-0000-0043-000000000013},  !- Layer 3
  {00000000-0000-0000-0042-000000000002};  !- Layer 4

OS:Construction,
  {00000000-0000-0000-0017-000000000020},  !- Handle
  BTAP-Ext-Wall-Mass:U-0.21,               !- Name
  ,                                        !- Surface Rendering Name
  {00000000-0000-0000-0042-000000000005},  !- Layer 1
  {00000000-0000-0000-0042-000000000013},  !- Layer 2
  {00000000-0000-0000-0043-000000000009},  !- Layer 3
  {00000000-0000-0000-0042-000000000001};  !- Layer 4

OS:Construction,
  {00000000-0000-0000-0017-000000000021},  !- Handle
  BTAP-Grnd-Floor-Mass,                    !- Name
  ,                                        !- Surface Rendering Name
  {00000000-0000-0000-0042-000000000012},  !- Layer 1
  {00000000-0000-0000-0043-000000000007};  !- Layer 2

OS:Construction,
  {00000000-0000-0000-0017-000000000022},  !- Handle
  BTAP-Grnd-Floor-Mass:U-0.757,            !- Name
  ,                                        !- Surface Rendering Name
  {00000000-0000-0000-0042-000000000009},  !- Layer 1
  {00000000-0000-0000-0043-000000000004};  !- Layer 2

OS:Construction,
  {00000000-0000-0000-0017-000000000023},  !- Handle
  BTAP-Grnd-Floor-Mass:U-0.757_std,        !- Name
  ,                                        !- Surface Rendering Name
  {00000000-0000-0000-0042-000000000009},  !- Layer 1
  {00000000-0000-0000-0042-000000000015};  !- Layer 2

OS:Construction,
  {00000000-0000-0000-0017-000000000024},  !- Handle
  BTAP-Grnd-Roof-Mass,                     !- Name
  ,                                        !- Surface Rendering Name
  {00000000-0000-0000-0042-000000000012},  !- Layer 1
  {00000000-0000-0000-0043-000000000007};  !- Layer 2

OS:Construction,
  {00000000-0000-0000-0017-000000000025},  !- Handle
  BTAP-Grnd-Roof-Mass:U-0.284,             !- Name
  ,                                        !- Surface Rendering Name
  {00000000-0000-0000-0042-000000000011},  !- Layer 1
  {00000000-0000-0000-0043-000000000006};  !- Layer 2

OS:Construction,
  {00000000-0000-0000-0017-000000000026},  !- Handle
  BTAP-Grnd-Wall-Mass,                     !- Name
  ,                                        !- Surface Rendering Name
  {00000000-0000-0000-0042-000000000012},  !- Layer 1
  {00000000-0000-0000-0043-000000000007};  !- Layer 2

OS:Construction,
  {00000000-0000-0000-0017-000000000027},  !- Handle
  BTAP-Grnd-Wall-Mass:U-0.284,             !- Name
  ,                                        !- Surface Rendering Name
  {00000000-0000-0000-0042-000000000010},  !- Layer 1
  {00000000-0000-0000-0043-000000000005};  !- Layer 2

OS:Construction,
  {00000000-0000-0000-0017-000000000028},  !- Handle
  BTAP-Int-Ceiling,                        !- Name
  ,                                        !- Surface Rendering Name
  {00000000-0000-0000-0043-000000000007},  !- Layer 1
  {00000000-0000-0000-0042-000000000003};  !- Layer 2

OS:Construction,
  {00000000-0000-0000-0017-000000000029},  !- Handle
  BTAP-Int-Door,                           !- Name
  ,                                        !- Surface Rendering Name
  {00000000-0000-0000-0042-000000000020};  !- Layer 1

OS:Construction,
  {00000000-0000-0000-0017-000000000030},  !- Handle
  BTAP-Int-Floor,                          !- Name
  ,                                        !- Surface Rendering Name
  {00000000-0000-0000-0042-000000000003},  !- Layer 1
  {00000000-0000-0000-0043-000000000007};  !- Layer 2

OS:Construction,
  {00000000-0000-0000-0017-000000000031},  !- Handle
  BTAP-Int-Partition,                      !- Name
  ,                                        !- Surface Rendering Name
  {00000000-0000-0000-0042-000000000020};  !- Layer 1

OS:Construction,
  {00000000-0000-0000-0017-000000000032},  !- Handle
  BTAP-Int-Wall,                           !- Name
  ,                                        !- Surface Rendering Name
  {00000000-0000-0000-0042-000000000018},  !- Layer 1
  {00000000-0000-0000-0042-000000000018};  !- Layer 2

OS:Construction,
  {00000000-0000-0000-0017-000000000033},  !- Handle
  BTAP-Int-Window,                         !- Name
  ,                                        !- Surface Rendering Name
  {00000000-0000-0000-0093-000000000001};  !- Layer 1

OS:Construction,
  {00000000-0000-0000-0017-000000000034},  !- Handle
  Basement Floor construction,             !- Name
  ,                                        !- Surface Rendering Name
  {00000000-0000-0000-0042-000000000021},  !- Layer 1
  {00000000-0000-0000-0043-000000000001};  !- Layer 2

OS:Construction,
  {00000000-0000-0000-0017-000000000035},  !- Handle
  Basement Wall construction,              !- Name
  ,                                        !- Surface Rendering Name
  {00000000-0000-0000-0042-000000000021};  !- Layer 1

OS:Construction,
  {00000000-0000-0000-0017-000000000036},  !- Handle
  Floor Adiabatic construction,            !- Name
  ,                                        !- Surface Rendering Name
  {00000000-0000-0000-0043-000000000001},  !- Layer 1
  {00000000-0000-0000-0042-000000000004},  !- Layer 2
  {00000000-0000-0000-0043-000000000002};  !- Layer 3

OS:Construction,
  {00000000-0000-0000-0017-000000000037},  !- Handle
  Wall Adiabatic construction,             !- Name
  ,                                        !- Surface Rendering Name
  {00000000-0000-0000-0042-000000000019},  !- Layer 1
  {00000000-0000-0000-0042-000000000019};  !- Layer 2

OS:Controller:MechanicalVentilation,
  {00000000-0000-0000-0018-000000000001},  !- Handle
  Controller Mechanical Ventilation 1,     !- Name
  {00000000-0000-0000-0054-000000000001},  !- Availability Schedule
  ,                                        !- Demand Controlled Ventilation
  ZoneSum;                                 !- System Outdoor Air Method

OS:Controller:MechanicalVentilation,
  {00000000-0000-0000-0018-000000000002},  !- Handle
  Controller Mechanical Ventilation 2,     !- Name
  {00000000-0000-0000-0054-000000000001},  !- Availability Schedule
  ,                                        !- Demand Controlled Ventilation
  ZoneSum;                                 !- System Outdoor Air Method

OS:Controller:MechanicalVentilation,
  {00000000-0000-0000-0018-000000000003},  !- Handle
  Controller Mechanical Ventilation 3,     !- Name
  {00000000-0000-0000-0054-000000000001},  !- Availability Schedule
  ,                                        !- Demand Controlled Ventilation
  ZoneSum;                                 !- System Outdoor Air Method

OS:Controller:OutdoorAir,
  {00000000-0000-0000-0019-000000000001},  !- Handle
  Controller Outdoor Air 1,                !- Name
  ,                                        !- Relief Air Outlet Node Name
  ,                                        !- Return Air Node Name
  ,                                        !- Mixed Air Node Name
  ,                                        !- Actuator Node Name
  autosize,                                !- Minimum Outdoor Air Flow Rate {m3/s}
  Autosize,                                !- Maximum Outdoor Air Flow Rate {m3/s}
  NoEconomizer,                            !- Economizer Control Type
  ModulateFlow,                            !- Economizer Control Action Type
  28,                                      !- Economizer Maximum Limit Dry-Bulb Temperature {C}
  64000,                                   !- Economizer Maximum Limit Enthalpy {J/kg}
  ,                                        !- Economizer Maximum Limit Dewpoint Temperature {C}
  ,                                        !- Electronic Enthalpy Limit Curve Name
  -100,                                    !- Economizer Minimum Limit Dry-Bulb Temperature {C}
  NoLockout,                               !- Lockout Type
  FixedMinimum,                            !- Minimum Limit Type
  {00000000-0000-0000-0057-000000000019},  !- Minimum Outdoor Air Schedule Name
  ,                                        !- Minimum Fraction of Outdoor Air Schedule Name
  ,                                        !- Maximum Fraction of Outdoor Air Schedule Name
  {00000000-0000-0000-0018-000000000001},  !- Controller Mechanical Ventilation
  ,                                        !- Time of Day Economizer Control Schedule Name
  No,                                      !- High Humidity Control
  ,                                        !- Humidistat Control Zone Name
  1,                                       !- High Humidity Outdoor Air Flow Ratio
  Yes,                                     !- Control High Indoor Humidity Based on Outdoor Humidity Ratio
  BypassWhenWithinEconomizerLimits,        !- Heat Recovery Bypass Control Type
  InterlockedWithMechanicalCooling;        !- Economizer Operation Staging

OS:Controller:OutdoorAir,
  {00000000-0000-0000-0019-000000000002},  !- Handle
  Controller Outdoor Air 2,                !- Name
  ,                                        !- Relief Air Outlet Node Name
  ,                                        !- Return Air Node Name
  ,                                        !- Mixed Air Node Name
  ,                                        !- Actuator Node Name
  autosize,                                !- Minimum Outdoor Air Flow Rate {m3/s}
  Autosize,                                !- Maximum Outdoor Air Flow Rate {m3/s}
  DifferentialEnthalpy,                    !- Economizer Control Type
  ModulateFlow,                            !- Economizer Control Action Type
  ,                                        !- Economizer Maximum Limit Dry-Bulb Temperature {C}
  ,                                        !- Economizer Maximum Limit Enthalpy {J/kg}
  ,                                        !- Economizer Maximum Limit Dewpoint Temperature {C}
  ,                                        !- Electronic Enthalpy Limit Curve Name
  ,                                        !- Economizer Minimum Limit Dry-Bulb Temperature {C}
  NoLockout,                               !- Lockout Type
  FixedMinimum,                            !- Minimum Limit Type
  {00000000-0000-0000-0057-000000000021},  !- Minimum Outdoor Air Schedule Name
  ,                                        !- Minimum Fraction of Outdoor Air Schedule Name
  ,                                        !- Maximum Fraction of Outdoor Air Schedule Name
  {00000000-0000-0000-0018-000000000002},  !- Controller Mechanical Ventilation
  ,                                        !- Time of Day Economizer Control Schedule Name
  No,                                      !- High Humidity Control
  ,                                        !- Humidistat Control Zone Name
  1,                                       !- High Humidity Outdoor Air Flow Ratio
  Yes,                                     !- Control High Indoor Humidity Based on Outdoor Humidity Ratio
  BypassWhenWithinEconomizerLimits,        !- Heat Recovery Bypass Control Type
  InterlockedWithMechanicalCooling;        !- Economizer Operation Staging

OS:Controller:OutdoorAir,
  {00000000-0000-0000-0019-000000000003},  !- Handle
  Controller Outdoor Air 3,                !- Name
  ,                                        !- Relief Air Outlet Node Name
  ,                                        !- Return Air Node Name
  ,                                        !- Mixed Air Node Name
  ,                                        !- Actuator Node Name
  autosize,                                !- Minimum Outdoor Air Flow Rate {m3/s}
  Autosize,                                !- Maximum Outdoor Air Flow Rate {m3/s}
  DifferentialEnthalpy,                    !- Economizer Control Type
  ModulateFlow,                            !- Economizer Control Action Type
  ,                                        !- Economizer Maximum Limit Dry-Bulb Temperature {C}
  ,                                        !- Economizer Maximum Limit Enthalpy {J/kg}
  ,                                        !- Economizer Maximum Limit Dewpoint Temperature {C}
  ,                                        !- Electronic Enthalpy Limit Curve Name
  ,                                        !- Economizer Minimum Limit Dry-Bulb Temperature {C}
  NoLockout,                               !- Lockout Type
  FixedMinimum,                            !- Minimum Limit Type
  {00000000-0000-0000-0057-000000000020},  !- Minimum Outdoor Air Schedule Name
  ,                                        !- Minimum Fraction of Outdoor Air Schedule Name
  ,                                        !- Maximum Fraction of Outdoor Air Schedule Name
  {00000000-0000-0000-0018-000000000003},  !- Controller Mechanical Ventilation
  ,                                        !- Time of Day Economizer Control Schedule Name
  No,                                      !- High Humidity Control
  ,                                        !- Humidistat Control Zone Name
  1,                                       !- High Humidity Outdoor Air Flow Ratio
  Yes,                                     !- Control High Indoor Humidity Based on Outdoor Humidity Ratio
  BypassWhenWithinEconomizerLimits,        !- Heat Recovery Bypass Control Type
  InterlockedWithMechanicalCooling;        !- Economizer Operation Staging

OS:Curve:Biquadratic,
  {00000000-0000-0000-0020-000000000001},  !- Handle
  Curve Biquadratic 1,                     !- Name
  0.942587793,                             !- Coefficient1 Constant
  0.009543347,                             !- Coefficient2 x
  0.00068377,                              !- Coefficient3 x**2
  -0.011042676,                            !- Coefficient4 y
  5.249e-06,                               !- Coefficient5 y**2
  -9.72e-06,                               !- Coefficient6 x*y
  17,                                      !- Minimum Value of x
  22,                                      !- Maximum Value of x
  13,                                      !- Minimum Value of y
  46;                                      !- Maximum Value of y

OS:Curve:Biquadratic,
  {00000000-0000-0000-0020-000000000002},  !- Handle
  Curve Biquadratic 2,                     !- Name
  0.342414409,                             !- Coefficient1 Constant
  0.034885008,                             !- Coefficient2 x
  -0.0006237,                              !- Coefficient3 x**2
  0.004977216,                             !- Coefficient4 y
  0.000437951,                             !- Coefficient5 y**2
  -0.000728028,                            !- Coefficient6 x*y
  17,                                      !- Minimum Value of x
  22,                                      !- Maximum Value of x
  13,                                      !- Minimum Value of y
  46;                                      !- Maximum Value of y

OS:Curve:Biquadratic,
  {00000000-0000-0000-0020-000000000003},  !- Handle
  Curve Biquadratic 3,                     !- Name
  0.867905,                                !- Coefficient1 Constant
  0.0142459,                               !- Coefficient2 x
  0.000554364,                             !- Coefficient3 x**2
  -0.00755748,                             !- Coefficient4 y
  3.3048e-05,                              !- Coefficient5 y**2
  -0.000191808,                            !- Coefficient6 x*y
  13,                                      !- Minimum Value of x
  24,                                      !- Maximum Value of x
  24,                                      !- Minimum Value of y
  46;                                      !- Maximum Value of y

OS:Curve:Biquadratic,
  {00000000-0000-0000-0020-000000000004},  !- Handle
  Curve Biquadratic 4,                     !- Name
  0.116936,                                !- Coefficient1 Constant
  0.0284933,                               !- Coefficient2 x
  -0.000411156,                            !- Coefficient3 x**2
  0.0214108,                               !- Coefficient4 y
  0.000161028,                             !- Coefficient5 y**2
  -0.000679104,                            !- Coefficient6 x*y
  13,                                      !- Minimum Value of x
  24,                                      !- Maximum Value of x
  24,                                      !- Minimum Value of y
  46;                                      !- Maximum Value of y

OS:Curve:Biquadratic,
  {00000000-0000-0000-0020-000000000005},  !- Handle
  Curve Biquadratic 5,                     !- Name
  0.867905,                                !- Coefficient1 Constant
  0.0142459,                               !- Coefficient2 x
  0.000554364,                             !- Coefficient3 x**2
  -0.00755748,                             !- Coefficient4 y
  3.3048e-05,                              !- Coefficient5 y**2
  -0.000191808,                            !- Coefficient6 x*y
  13,                                      !- Minimum Value of x
  24,                                      !- Maximum Value of x
  24,                                      !- Minimum Value of y
  46;                                      !- Maximum Value of y

OS:Curve:Biquadratic,
  {00000000-0000-0000-0020-000000000006},  !- Handle
  Curve Biquadratic 6,                     !- Name
  0.116936,                                !- Coefficient1 Constant
  0.0284933,                               !- Coefficient2 x
  -0.000411156,                            !- Coefficient3 x**2
  0.0214108,                               !- Coefficient4 y
  0.000161028,                             !- Coefficient5 y**2
  -0.000679104,                            !- Coefficient6 x*y
  13,                                      !- Minimum Value of x
  24,                                      !- Maximum Value of x
  24,                                      !- Minimum Value of y
  46;                                      !- Maximum Value of y

OS:Curve:Biquadratic,
  {00000000-0000-0000-0020-000000000007},  !- Handle
  DXCOOL-NECB2011-REF-CAPFT,               !- Name
  0.867905,                                !- Coefficient1 Constant
  0.0142459,                               !- Coefficient2 x
  0.00055436,                              !- Coefficient3 x**2
  -0.0075575,                              !- Coefficient4 y
  3.3e-05,                                 !- Coefficient5 y**2
  -0.0001918,                              !- Coefficient6 x*y
  13,                                      !- Minimum Value of x
  24,                                      !- Maximum Value of x
  24,                                      !- Minimum Value of y
  46;                                      !- Maximum Value of y

OS:Curve:Biquadratic,
  {00000000-0000-0000-0020-000000000008},  !- Handle
  DXCOOL-NECB2011-REF-COOLEIRFT,           !- Name
  0.1141714,                               !- Coefficient1 Constant
  0.02818224,                              !- Coefficient2 x
  -0.0004199,                              !- Coefficient3 x**2
  0.02141082,                              !- Coefficient4 y
  0.000161028,                             !- Coefficient5 y**2
  -0.000679104,                            !- Coefficient6 x*y
  13,                                      !- Minimum Value of x
  24,                                      !- Maximum Value of x
  24,                                      !- Minimum Value of y
  46;                                      !- Maximum Value of y

OS:Curve:Cubic,
  {00000000-0000-0000-0021-000000000001},  !- Handle
  Curve Cubic 1,                           !- Name
  0.0277,                                  !- Coefficient1 Constant
  4.9151,                                  !- Coefficient2 x
  -8.184,                                  !- Coefficient3 x**2
  4.2702,                                  !- Coefficient4 x**3
  0.7,                                     !- Minimum Value of x
  1;                                       !- Maximum Value of x

OS:Curve:Cubic,
  {00000000-0000-0000-0021-000000000002},  !- Handle
  Curve Cubic 2,                           !- Name
  0.0277,                                  !- Coefficient1 Constant
  4.9151,                                  !- Coefficient2 x
  -8.184,                                  !- Coefficient3 x**2
  4.2702,                                  !- Coefficient4 x**3
  0.7,                                     !- Minimum Value of x
  1;                                       !- Maximum Value of x

OS:Curve:Cubic,
  {00000000-0000-0000-0021-000000000003},  !- Handle
  DXCOOL-NECB2011-REF-COOLPLFFPLR,         !- Name
  0.0277,                                  !- Coefficient1 Constant
  4.9151,                                  !- Coefficient2 x
  -8.184,                                  !- Coefficient3 x**2
  4.2702,                                  !- Coefficient4 x**3
  0.7,                                     !- Minimum Value of x
  1;                                       !- Maximum Value of x

OS:Curve:Quadratic,
  {00000000-0000-0000-0022-000000000001},  !- Handle
  Curve Quadratic 1,                       !- Name
  0.8,                                     !- Coefficient1 Constant
  0.2,                                     !- Coefficient2 x
  0,                                       !- Coefficient3 x**2
  0.5,                                     !- Minimum Value of x
  1.5;                                     !- Maximum Value of x

OS:Curve:Quadratic,
  {00000000-0000-0000-0022-000000000002},  !- Handle
  Curve Quadratic 2,                       !- Name
  1.1552,                                  !- Coefficient1 Constant
  -0.1808,                                 !- Coefficient2 x
  0.0256,                                  !- Coefficient3 x**2
  0.5,                                     !- Minimum Value of x
  1.5;                                     !- Maximum Value of x

OS:Curve:Quadratic,
  {00000000-0000-0000-0022-000000000003},  !- Handle
  Curve Quadratic 3,                       !- Name
  0.85,                                    !- Coefficient1 Constant
  0.15,                                    !- Coefficient2 x
  0,                                       !- Coefficient3 x**2
  0,                                       !- Minimum Value of x
  1;                                       !- Maximum Value of x

OS:Curve:Quadratic,
  {00000000-0000-0000-0022-000000000004},  !- Handle
  Curve Quadratic 4,                       !- Name
  1,                                       !- Coefficient1 Constant
  0,                                       !- Coefficient2 x
  0,                                       !- Coefficient3 x**2
  0,                                       !- Minimum Value of x
  1;                                       !- Maximum Value of x

OS:Curve:Quadratic,
  {00000000-0000-0000-0022-000000000005},  !- Handle
  Curve Quadratic 5,                       !- Name
  1,                                       !- Coefficient1 Constant
  0,                                       !- Coefficient2 x
  0,                                       !- Coefficient3 x**2
  0,                                       !- Minimum Value of x
  1;                                       !- Maximum Value of x

OS:Curve:Quadratic,
  {00000000-0000-0000-0022-000000000006},  !- Handle
  Curve Quadratic 6,                       !- Name
  1,                                       !- Coefficient1 Constant
  0,                                       !- Coefficient2 x
  0,                                       !- Coefficient3 x**2
  0,                                       !- Minimum Value of x
  1;                                       !- Maximum Value of x

OS:Curve:Quadratic,
  {00000000-0000-0000-0022-000000000007},  !- Handle
  Curve Quadratic 7,                       !- Name
  1,                                       !- Coefficient1 Constant
  0,                                       !- Coefficient2 x
  0,                                       !- Coefficient3 x**2
  0,                                       !- Minimum Value of x
  1;                                       !- Maximum Value of x

OS:Curve:Quadratic,
  {00000000-0000-0000-0022-000000000008},  !- Handle
  DXCOOL-NECB2011-REF-CAPFFLOW,            !- Name
  0.8,                                     !- Coefficient1 Constant
  0.2,                                     !- Coefficient2 x
  0,                                       !- Coefficient3 x**2
  0.5,                                     !- Minimum Value of x
  1.5;                                     !- Maximum Value of x

OS:Curve:Quadratic,
  {00000000-0000-0000-0022-000000000009},  !- Handle
  DXCOOL-NECB2011-REF-COOLEIRFFLOW,        !- Name
  1.1552,                                  !- Coefficient1 Constant
  -0.1808,                                 !- Coefficient2 x
  0.0256,                                  !- Coefficient3 x**2
  0.5,                                     !- Minimum Value of x
  1.5;                                     !- Maximum Value of x

OS:Daylighting:Control,
  {00000000-0000-0000-0023-000000000001},  !- Handle
  Zone1 Office daylighting control,        !- Name
  {00000000-0000-0000-0073-000000000001},  !- Space Name
  12.9533682747483,                        !- Position X-Coordinate {m}
  4.57177703814646,                        !- Position Y-Coordinate {m}
  0.8,                                     !- Position Z-Coordinate {m}
  ,                                        !- Psi Rotation Around X-Axis {deg}
  ,                                        !- Theta Rotation Around Y-Axis {deg}
  ,                                        !- Phi Rotation Around Z-Axis {deg}
  400,                                     !- Illuminance Setpoint {lux}
  Stepped,                                 !- Lighting Control Type
  ,                                        !- Minimum Input Power Fraction for Continuous Dimming Control
  ,                                        !- Minimum Light Output Fraction for Continuous Dimming Control
  2;                                       !- Number of Stepped Control Steps

OS:Daylighting:Control,
  {00000000-0000-0000-0023-000000000002},  !- Handle
  Zone3 Bulk Storage daylighting control,  !- Name
  {00000000-0000-0000-0073-000000000003},  !- Space Name
  22.8588851907324,                        !- Position X-Coordinate {m}
  65.5288042134326,                        !- Position Y-Coordinate {m}
  0.8,                                     !- Position Z-Coordinate {m}
  ,                                        !- Psi Rotation Around X-Axis {deg}
  ,                                        !- Theta Rotation Around Y-Axis {deg}
  ,                                        !- Phi Rotation Around Z-Axis {deg}
  200,                                     !- Illuminance Setpoint {lux}
  Stepped,                                 !- Lighting Control Type
  ,                                        !- Minimum Input Power Fraction for Continuous Dimming Control
  ,                                        !- Minimum Light Output Fraction for Continuous Dimming Control
  2;                                       !- Number of Stepped Control Steps

OS:DefaultConstructionSet,
  {00000000-0000-0000-0024-000000000001},  !- Handle
  BTAP-Mass at hdd = 5000.0,               !- Name
  {00000000-0000-0000-0027-000000000002},  !- Default Exterior Surface Constructions Name
  {00000000-0000-0000-0027-000000000003},  !- Default Interior Surface Constructions Name
  {00000000-0000-0000-0027-000000000001},  !- Default Ground Contact Surface Constructions Name
  {00000000-0000-0000-0026-000000000001},  !- Default Exterior SubSurface Constructions Name
  {00000000-0000-0000-0026-000000000002},  !- Default Interior SubSurface Constructions Name
  {00000000-0000-0000-0017-000000000031},  !- Interior Partition Construction Name
  ,                                        !- Space Shading Construction Name
  ,                                        !- Building Shading Construction Name
  ,                                        !- Site Shading Construction Name
  ;                                        !- Adiabatic Surface Construction Name

OS:DefaultScheduleSet,
  {00000000-0000-0000-0025-000000000001},  !- Handle
  Space Function Office - enclosed Schedule Set, !- Name
  ,                                        !- Hours of Operation Schedule Name
  {00000000-0000-0000-0057-000000000009},  !- Number of People Schedule Name
  {00000000-0000-0000-0057-000000000013},  !- People Activity Level Schedule Name
  {00000000-0000-0000-0057-000000000008},  !- Lighting Schedule Name
  {00000000-0000-0000-0057-000000000007},  !- Electric Equipment Schedule Name
  ,                                        !- Gas Equipment Schedule Name
  ,                                        !- Hot Water Equipment Schedule Name
  ,                                        !- Infiltration Schedule Name
  ,                                        !- Steam Equipment Schedule Name
  ;                                        !- Other Equipment Schedule Name

OS:DefaultScheduleSet,
  {00000000-0000-0000-0025-000000000002},  !- Handle
  Space Function Warehouse - fine Schedule Set, !- Name
  ,                                        !- Hours of Operation Schedule Name
  {00000000-0000-0000-0057-000000000009},  !- Number of People Schedule Name
  {00000000-0000-0000-0057-000000000013},  !- People Activity Level Schedule Name
  {00000000-0000-0000-0057-000000000008},  !- Lighting Schedule Name
  {00000000-0000-0000-0057-000000000007},  !- Electric Equipment Schedule Name
  ,                                        !- Gas Equipment Schedule Name
  ,                                        !- Hot Water Equipment Schedule Name
  ,                                        !- Infiltration Schedule Name
  ,                                        !- Steam Equipment Schedule Name
  ;                                        !- Other Equipment Schedule Name

OS:DefaultScheduleSet,
  {00000000-0000-0000-0025-000000000003},  !- Handle
  Space Function Warehouse - med/blk Schedule Set, !- Name
  ,                                        !- Hours of Operation Schedule Name
  {00000000-0000-0000-0057-000000000009},  !- Number of People Schedule Name
  {00000000-0000-0000-0057-000000000013},  !- People Activity Level Schedule Name
  {00000000-0000-0000-0057-000000000008},  !- Lighting Schedule Name
  {00000000-0000-0000-0057-000000000007},  !- Electric Equipment Schedule Name
  ,                                        !- Gas Equipment Schedule Name
  ,                                        !- Hot Water Equipment Schedule Name
  ,                                        !- Infiltration Schedule Name
  ,                                        !- Steam Equipment Schedule Name
  ;                                        !- Other Equipment Schedule Name

OS:DefaultSubSurfaceConstructions,
  {00000000-0000-0000-0026-000000000001},  !- Handle
  BTAP-Mass at hdd = 5000.0,               !- Name
  {00000000-0000-0000-0017-000000000008},  !- Fixed Window Construction Name
  {00000000-0000-0000-0017-000000000008},  !- Operable Window Construction Name
  {00000000-0000-0000-0017-000000000006},  !- Door Construction Name
  {00000000-0000-0000-0017-000000000012},  !- Glass Door Construction Name
  {00000000-0000-0000-0017-000000000014},  !- Overhead Door Construction Name
  {00000000-0000-0000-0017-000000000018},  !- Skylight Construction Name
  {00000000-0000-0000-0017-000000000004},  !- Tubular Daylight Dome Construction Name
  {00000000-0000-0000-0017-000000000002};  !- Tubular Daylight Diffuser Construction Name

OS:DefaultSubSurfaceConstructions,
  {00000000-0000-0000-0026-000000000002},  !- Handle
  Default Sub Surface Constructions 2,     !- Name
  {00000000-0000-0000-0017-000000000033},  !- Fixed Window Construction Name
  {00000000-0000-0000-0017-000000000033},  !- Operable Window Construction Name
  {00000000-0000-0000-0017-000000000029},  !- Door Construction Name
  ,                                        !- Glass Door Construction Name
  ,                                        !- Overhead Door Construction Name
  ,                                        !- Skylight Construction Name
  ,                                        !- Tubular Daylight Dome Construction Name
  ;                                        !- Tubular Daylight Diffuser Construction Name

OS:DefaultSubSurfaceConstructions,
  {00000000-0000-0000-0026-000000000003},  !- Handle
  NECB2011 - FullSrvRest - WholeBuilding - NECB HDD Method at hdd = 5000.0, !- Name
  {00000000-0000-0000-0017-000000000007},  !- Fixed Window Construction Name
  {00000000-0000-0000-0017-000000000007},  !- Operable Window Construction Name
  {00000000-0000-0000-0017-000000000005},  !- Door Construction Name
  {00000000-0000-0000-0017-000000000011},  !- Glass Door Construction Name
  {00000000-0000-0000-0017-000000000013},  !- Overhead Door Construction Name
  {00000000-0000-0000-0017-000000000017},  !- Skylight Construction Name
  {00000000-0000-0000-0017-000000000003},  !- Tubular Daylight Dome Construction Name
  {00000000-0000-0000-0017-000000000001};  !- Tubular Daylight Diffuser Construction Name

OS:DefaultSurfaceConstructions,
  {00000000-0000-0000-0027-000000000001},  !- Handle
  BTAP-Mass at hdd = 5000.0 1,             !- Name
  {00000000-0000-0000-0017-000000000022},  !- Floor Construction Name
  {00000000-0000-0000-0017-000000000027},  !- Wall Construction Name
  {00000000-0000-0000-0017-000000000025};  !- Roof Ceiling Construction Name

OS:DefaultSurfaceConstructions,
  {00000000-0000-0000-0027-000000000002},  !- Handle
  BTAP-Mass at hdd = 5000.0,               !- Name
  {00000000-0000-0000-0017-000000000010},  !- Floor Construction Name
  {00000000-0000-0000-0017-000000000020},  !- Wall Construction Name
  {00000000-0000-0000-0017-000000000016};  !- Roof Ceiling Construction Name

OS:DefaultSurfaceConstructions,
  {00000000-0000-0000-0027-000000000003},  !- Handle
  Default Surface Constructions 2,         !- Name
  {00000000-0000-0000-0017-000000000030},  !- Floor Construction Name
  {00000000-0000-0000-0017-000000000032},  !- Wall Construction Name
  {00000000-0000-0000-0017-000000000028};  !- Roof Ceiling Construction Name

OS:DefaultSurfaceConstructions,
  {00000000-0000-0000-0027-000000000004},  !- Handle
  NECB2011 - FullSrvRest - WholeBuilding - NECB HDD Method at hdd = 5000.0 1, !- Name
  {00000000-0000-0000-0017-000000000021},  !- Floor Construction Name
  {00000000-0000-0000-0017-000000000026},  !- Wall Construction Name
  {00000000-0000-0000-0017-000000000024};  !- Roof Ceiling Construction Name

OS:DefaultSurfaceConstructions,
  {00000000-0000-0000-0027-000000000005},  !- Handle
  NECB2011 - FullSrvRest - WholeBuilding - NECB HDD Method at hdd = 5000.0, !- Name
  {00000000-0000-0000-0017-000000000009},  !- Floor Construction Name
  {00000000-0000-0000-0017-000000000019},  !- Wall Construction Name
  {00000000-0000-0000-0017-000000000015};  !- Roof Ceiling Construction Name

OS:DesignSpecification:OutdoorAir,
  {00000000-0000-0000-0028-000000000001},  !- Handle
  Space Function Office - enclosed Ventilation, !- Name
  Sum,                                     !- Outdoor Air Method
  0.0142091703329032,                      !- Outdoor Air Flow per Person {m3/s-person}
  ,                                        !- Outdoor Air Flow per Floor Area {m3/s-m2}
  ,                                        !- Outdoor Air Flow Rate {m3/s}
  ,                                        !- Outdoor Air Flow Air Changes per Hour {1/hr}
  ;                                        !- Outdoor Air Flow Rate Fraction Schedule Name

OS:DesignSpecification:OutdoorAir,
  {00000000-0000-0000-0028-000000000002},  !- Handle
  Space Function Warehouse - fine Ventilation, !- Name
  Sum,                                     !- Outdoor Air Method
  ,                                        !- Outdoor Air Flow per Person {m3/s-person}
  0.000254,                                !- Outdoor Air Flow per Floor Area {m3/s-m2}
  ,                                        !- Outdoor Air Flow Rate {m3/s}
  ,                                        !- Outdoor Air Flow Air Changes per Hour {1/hr}
  ;                                        !- Outdoor Air Flow Rate Fraction Schedule Name

OS:DesignSpecification:OutdoorAir,
  {00000000-0000-0000-0028-000000000003},  !- Handle
  Space Function Warehouse - med/blk Ventilation, !- Name
  Sum,                                     !- Outdoor Air Method
  ,                                        !- Outdoor Air Flow per Person {m3/s-person}
  0.000254,                                !- Outdoor Air Flow per Floor Area {m3/s-m2}
  ,                                        !- Outdoor Air Flow Rate {m3/s}
  ,                                        !- Outdoor Air Flow Air Changes per Hour {1/hr}
  ;                                        !- Outdoor Air Flow Rate Fraction Schedule Name

OS:ElectricEquipment,
  {00000000-0000-0000-0029-000000000001},  !- Handle
  Space Function Office - enclosed Elec Equip, !- Name
  {00000000-0000-0000-0030-000000000001},  !- Electric Equipment Definition Name
  {00000000-0000-0000-0075-000000000001},  !- Space or SpaceType Name
  ,                                        !- Schedule Name
  ,                                        !- Multiplier
  General;                                 !- End-Use Subcategory

OS:ElectricEquipment,
  {00000000-0000-0000-0029-000000000002},  !- Handle
  Space Function Warehouse - fine Elec Equip, !- Name
  {00000000-0000-0000-0030-000000000002},  !- Electric Equipment Definition Name
  {00000000-0000-0000-0075-000000000002},  !- Space or SpaceType Name
  ,                                        !- Schedule Name
  ,                                        !- Multiplier
  General;                                 !- End-Use Subcategory

OS:ElectricEquipment,
  {00000000-0000-0000-0029-000000000003},  !- Handle
  Space Function Warehouse - med/blk Elec Equip, !- Name
  {00000000-0000-0000-0030-000000000003},  !- Electric Equipment Definition Name
  {00000000-0000-0000-0075-000000000003},  !- Space or SpaceType Name
  ,                                        !- Schedule Name
  ,                                        !- Multiplier
  General;                                 !- End-Use Subcategory

OS:ElectricEquipment:Definition,
  {00000000-0000-0000-0030-000000000001},  !- Handle
  Space Function Office - enclosed Elec Equip Definition, !- Name
  Watts/Area,                              !- Design Level Calculation Method
  ,                                        !- Design Level {W}
  7.49993758008349,                        !- Watts per Space Floor Area {W/m2}
  ,                                        !- Watts per Person {W/person}
  ,                                        !- Fraction Latent
  0.5;                                     !- Fraction Radiant

OS:ElectricEquipment:Definition,
  {00000000-0000-0000-0030-000000000002},  !- Handle
  Space Function Warehouse - fine Elec Equip Definition, !- Name
  Watts/Area,                              !- Design Level Calculation Method
  ,                                        !- Design Level {W}
  0.999991679497248,                       !- Watts per Space Floor Area {W/m2}
  ,                                        !- Watts per Person {W/person}
  ,                                        !- Fraction Latent
  0.5;                                     !- Fraction Radiant

OS:ElectricEquipment:Definition,
  {00000000-0000-0000-0030-000000000003},  !- Handle
  Space Function Warehouse - med/blk Elec Equip Definition, !- Name
  Watts/Area,                              !- Design Level Calculation Method
  ,                                        !- Design Level {W}
  0.999991679497248,                       !- Watts per Space Floor Area {W/m2}
  ,                                        !- Watts per Person {W/person}
  ,                                        !- Fraction Latent
  0.5;                                     !- Fraction Radiant

OS:EnergyManagementSystem:Actuator,
  {00000000-0000-0000-0031-000000000001},  !- Handle
  ems_sys_4_mixed_shr_none_sc_dx_sh_c_e_ssf_cv_zh_b_e_zc_none_srf_none__1_ClgSch0, !- Name
  {00000000-0000-0000-0057-000000000011},  !- Actuated Component Name
  Schedule:Year,                           !- Actuated Component Type
  Schedule Value,                          !- Actuated Component Control Type
  ;                                        !- Zone or Space Name

OS:EnergyManagementSystem:Actuator,
  {00000000-0000-0000-0031-000000000002},  !- Handle
  ems_sys_4_mixed_shr_none_sc_dx_sh_c_e_ssf_cv_zh_b_e_zc_none_srf_none__1_HtgSch0, !- Name
  {00000000-0000-0000-0057-000000000012},  !- Actuated Component Name
  Schedule:Year,                           !- Actuated Component Type
  Schedule Value,                          !- Actuated Component Control Type
  ;                                        !- Zone or Space Name

OS:EnergyManagementSystem:Actuator,
  {00000000-0000-0000-0031-000000000003},  !- Handle
  ems_sys_4_mixed_shr_none_sc_dx_sh_c_e_ssf_cv_zh_b_e_zc_none_srf_none__ClgSch0, !- Name
  {00000000-0000-0000-0057-000000000011},  !- Actuated Component Name
  Schedule:Year,                           !- Actuated Component Type
  Schedule Value,                          !- Actuated Component Control Type
  ;                                        !- Zone or Space Name

OS:EnergyManagementSystem:Actuator,
  {00000000-0000-0000-0031-000000000004},  !- Handle
  ems_sys_4_mixed_shr_none_sc_dx_sh_c_e_ssf_cv_zh_b_e_zc_none_srf_none__HtgSch0, !- Name
  {00000000-0000-0000-0057-000000000012},  !- Actuated Component Name
  Schedule:Year,                           !- Actuated Component Type
  Schedule Value,                          !- Actuated Component Control Type
  ;                                        !- Zone or Space Name

OS:EnergyManagementSystem:Program,
  {00000000-0000-0000-0032-000000000001},  !- Handle
  ems_sys_4_mixed_shr_none_sc_dx_sh_c_e_ssf_cv_zh_b_e_zc_none_srf_none__1_OptimumStartProg0, !- Name
<<<<<<< HEAD
  IF DaylightSavings==0 && DayOfWeek>1 && Hour==5 && {2004f76c-4170-4bc2-bcc1-73e99d13743e}<23.9 && {2004f76c-4170-4bc2-bcc1-73e99d13743e}>1.7, !- Program Line 1
  SET {aa3b3aa4-3bcf-4bc0-8f87-141c443030d1} = 29.4, !- Program Line 2
  SET {f3f1c3da-7223-4aad-b3d0-b2a92813a446} = 15.6, !- Program Line 3
  ELSEIF DaylightSavings==0 && DayOfWeek==1 && Hour==7 && {2004f76c-4170-4bc2-bcc1-73e99d13743e}<23.9 && {2004f76c-4170-4bc2-bcc1-73e99d13743e}>1.7, !- Program Line 4
  SET {aa3b3aa4-3bcf-4bc0-8f87-141c443030d1} = 29.4, !- Program Line 5
  SET {f3f1c3da-7223-4aad-b3d0-b2a92813a446} = 15.6, !- Program Line 6
  ELSEIF DaylightSavings==1 && DayOfWeek>1 && Hour==4 && {2004f76c-4170-4bc2-bcc1-73e99d13743e}<23.9 && {2004f76c-4170-4bc2-bcc1-73e99d13743e}>1.7, !- Program Line 7
  SET {aa3b3aa4-3bcf-4bc0-8f87-141c443030d1} = 29.4, !- Program Line 8
  SET {f3f1c3da-7223-4aad-b3d0-b2a92813a446} = 15.6, !- Program Line 9
  ELSEIF DaylightSavings==1 && DayOfWeek==1 && Hour==6 && {2004f76c-4170-4bc2-bcc1-73e99d13743e}<23.9 && {2004f76c-4170-4bc2-bcc1-73e99d13743e}>1.7, !- Program Line 10
  SET {aa3b3aa4-3bcf-4bc0-8f87-141c443030d1} = 29.4, !- Program Line 11
  SET {f3f1c3da-7223-4aad-b3d0-b2a92813a446} = 15.6, !- Program Line 12
  ELSE,                                    !- Program Line 13
  SET {aa3b3aa4-3bcf-4bc0-8f87-141c443030d1} = NULL, !- Program Line 14
  SET {f3f1c3da-7223-4aad-b3d0-b2a92813a446} = NULL, !- Program Line 15
=======
  IF DaylightSavings==0 && DayOfWeek>1 && Hour==5 && {75585701-3d80-4854-8742-ea433c0f359c}<23.9 && {75585701-3d80-4854-8742-ea433c0f359c}>1.7, !- Program Line 1
  SET {ee1c660f-d835-4cd1-857a-003aae5efa69} = 29.4, !- Program Line 2
  SET {beaf9a1b-73a3-499a-9a61-1f9848021065} = 15.6, !- Program Line 3
  ELSEIF DaylightSavings==0 && DayOfWeek==1 && Hour==7 && {75585701-3d80-4854-8742-ea433c0f359c}<23.9 && {75585701-3d80-4854-8742-ea433c0f359c}>1.7, !- Program Line 4
  SET {ee1c660f-d835-4cd1-857a-003aae5efa69} = 29.4, !- Program Line 5
  SET {beaf9a1b-73a3-499a-9a61-1f9848021065} = 15.6, !- Program Line 6
  ELSEIF DaylightSavings==1 && DayOfWeek>1 && Hour==4 && {75585701-3d80-4854-8742-ea433c0f359c}<23.9 && {75585701-3d80-4854-8742-ea433c0f359c}>1.7, !- Program Line 7
  SET {ee1c660f-d835-4cd1-857a-003aae5efa69} = 29.4, !- Program Line 8
  SET {beaf9a1b-73a3-499a-9a61-1f9848021065} = 15.6, !- Program Line 9
  ELSEIF DaylightSavings==1 && DayOfWeek==1 && Hour==6 && {75585701-3d80-4854-8742-ea433c0f359c}<23.9 && {75585701-3d80-4854-8742-ea433c0f359c}>1.7, !- Program Line 10
  SET {ee1c660f-d835-4cd1-857a-003aae5efa69} = 29.4, !- Program Line 11
  SET {beaf9a1b-73a3-499a-9a61-1f9848021065} = 15.6, !- Program Line 12
  ELSE,                                    !- Program Line 13
  SET {ee1c660f-d835-4cd1-857a-003aae5efa69} = NULL, !- Program Line 14
  SET {beaf9a1b-73a3-499a-9a61-1f9848021065} = NULL, !- Program Line 15
>>>>>>> 792ffd62
  ENDIF;                                   !- Program Line 16

OS:EnergyManagementSystem:Program,
  {00000000-0000-0000-0032-000000000002},  !- Handle
  ems_sys_4_mixed_shr_none_sc_dx_sh_c_e_ssf_cv_zh_b_e_zc_none_srf_none__OptimumStartProg0, !- Name
<<<<<<< HEAD
  IF DaylightSavings==0 && DayOfWeek>1 && Hour==5 && {d431dba5-8e5a-4f37-84ad-d6ea328bfcb5}<23.9 && {d431dba5-8e5a-4f37-84ad-d6ea328bfcb5}>1.7, !- Program Line 1
  SET {959e4612-8452-4e99-8d96-397afa59c5e3} = 29.4, !- Program Line 2
  SET {6a738c16-c0d5-47ef-8be5-390924790288} = 15.6, !- Program Line 3
  ELSEIF DaylightSavings==0 && DayOfWeek==1 && Hour==7 && {d431dba5-8e5a-4f37-84ad-d6ea328bfcb5}<23.9 && {d431dba5-8e5a-4f37-84ad-d6ea328bfcb5}>1.7, !- Program Line 4
  SET {959e4612-8452-4e99-8d96-397afa59c5e3} = 29.4, !- Program Line 5
  SET {6a738c16-c0d5-47ef-8be5-390924790288} = 15.6, !- Program Line 6
  ELSEIF DaylightSavings==1 && DayOfWeek>1 && Hour==4 && {d431dba5-8e5a-4f37-84ad-d6ea328bfcb5}<23.9 && {d431dba5-8e5a-4f37-84ad-d6ea328bfcb5}>1.7, !- Program Line 7
  SET {959e4612-8452-4e99-8d96-397afa59c5e3} = 29.4, !- Program Line 8
  SET {6a738c16-c0d5-47ef-8be5-390924790288} = 15.6, !- Program Line 9
  ELSEIF DaylightSavings==1 && DayOfWeek==1 && Hour==6 && {d431dba5-8e5a-4f37-84ad-d6ea328bfcb5}<23.9 && {d431dba5-8e5a-4f37-84ad-d6ea328bfcb5}>1.7, !- Program Line 10
  SET {959e4612-8452-4e99-8d96-397afa59c5e3} = 29.4, !- Program Line 11
  SET {6a738c16-c0d5-47ef-8be5-390924790288} = 15.6, !- Program Line 12
  ELSE,                                    !- Program Line 13
  SET {959e4612-8452-4e99-8d96-397afa59c5e3} = NULL, !- Program Line 14
  SET {6a738c16-c0d5-47ef-8be5-390924790288} = NULL, !- Program Line 15
=======
  IF DaylightSavings==0 && DayOfWeek>1 && Hour==5 && {0b22c4ac-9ee5-4e73-b178-eaad8ec6e23e}<23.9 && {0b22c4ac-9ee5-4e73-b178-eaad8ec6e23e}>1.7, !- Program Line 1
  SET {87657b8f-357b-4a5b-b503-e7bd734496b0} = 29.4, !- Program Line 2
  SET {1a3cd9ac-abdd-4eb0-aae6-6940d21f0fa5} = 15.6, !- Program Line 3
  ELSEIF DaylightSavings==0 && DayOfWeek==1 && Hour==7 && {0b22c4ac-9ee5-4e73-b178-eaad8ec6e23e}<23.9 && {0b22c4ac-9ee5-4e73-b178-eaad8ec6e23e}>1.7, !- Program Line 4
  SET {87657b8f-357b-4a5b-b503-e7bd734496b0} = 29.4, !- Program Line 5
  SET {1a3cd9ac-abdd-4eb0-aae6-6940d21f0fa5} = 15.6, !- Program Line 6
  ELSEIF DaylightSavings==1 && DayOfWeek>1 && Hour==4 && {0b22c4ac-9ee5-4e73-b178-eaad8ec6e23e}<23.9 && {0b22c4ac-9ee5-4e73-b178-eaad8ec6e23e}>1.7, !- Program Line 7
  SET {87657b8f-357b-4a5b-b503-e7bd734496b0} = 29.4, !- Program Line 8
  SET {1a3cd9ac-abdd-4eb0-aae6-6940d21f0fa5} = 15.6, !- Program Line 9
  ELSEIF DaylightSavings==1 && DayOfWeek==1 && Hour==6 && {0b22c4ac-9ee5-4e73-b178-eaad8ec6e23e}<23.9 && {0b22c4ac-9ee5-4e73-b178-eaad8ec6e23e}>1.7, !- Program Line 10
  SET {87657b8f-357b-4a5b-b503-e7bd734496b0} = 29.4, !- Program Line 11
  SET {1a3cd9ac-abdd-4eb0-aae6-6940d21f0fa5} = 15.6, !- Program Line 12
  ELSE,                                    !- Program Line 13
  SET {87657b8f-357b-4a5b-b503-e7bd734496b0} = NULL, !- Program Line 14
  SET {1a3cd9ac-abdd-4eb0-aae6-6940d21f0fa5} = NULL, !- Program Line 15
>>>>>>> 792ffd62
  ENDIF;                                   !- Program Line 16

OS:EnergyManagementSystem:ProgramCallingManager,
  {00000000-0000-0000-0033-000000000001},  !- Handle
  ems_sys_4_mixed_shr_none_sc_dx_sh_c_e_ssf_cv_zh_b_e_zc_none_srf_none__1_OptimumStartCallingManager0, !- Name
  BeginTimestepBeforePredictor,            !- EnergyPlus Model Calling Point
  {00000000-0000-0000-0032-000000000001};  !- Program Name 1

OS:EnergyManagementSystem:ProgramCallingManager,
  {00000000-0000-0000-0033-000000000002},  !- Handle
  ems_sys_4_mixed_shr_none_sc_dx_sh_c_e_ssf_cv_zh_b_e_zc_none_srf_none__OptimumStartCallingManager0, !- Name
  BeginTimestepBeforePredictor,            !- EnergyPlus Model Calling Point
  {00000000-0000-0000-0032-000000000002};  !- Program Name 1

OS:EnergyManagementSystem:Sensor,
  {00000000-0000-0000-0034-000000000001},  !- Handle
  OAT,                                     !- Name
  Environment,                             !- Output Variable or Output Meter Index Key Name
  Site Outdoor Air Drybulb Temperature;    !- Output Variable or Output Meter Name

OS:EnergyManagementSystem:Sensor,
  {00000000-0000-0000-0034-000000000002},  !- Handle
  OAT_1,                                   !- Name
  Environment,                             !- Output Variable or Output Meter Index Key Name
  Site Outdoor Air Drybulb Temperature;    !- Output Variable or Output Meter Name

OS:Facility,
  {00000000-0000-0000-0035-000000000001};  !- Handle

OS:Fan:ConstantVolume,
  {00000000-0000-0000-0036-000000000001},  !- Handle
  Fan Constant Volume 1,                   !- Name
  {00000000-0000-0000-0054-000000000001},  !- Availability Schedule Name
  0.39975,                                 !- Fan Total Efficiency
  640,                                     !- Pressure Rise {Pa}
  AutoSize,                                !- Maximum Flow Rate {m3/s}
  0.615,                                   !- Motor Efficiency
  ,                                        !- Motor In Airstream Fraction
  {00000000-0000-0000-0014-000000000017},  !- Air Inlet Node Name
  {00000000-0000-0000-0014-000000000015},  !- Air Outlet Node Name
  ;                                        !- End-Use Subcategory

OS:Fan:ConstantVolume,
  {00000000-0000-0000-0036-000000000002},  !- Handle
  Fan Constant Volume 2,                   !- Name
  {00000000-0000-0000-0054-000000000001},  !- Availability Schedule Name
  0.39975,                                 !- Fan Total Efficiency
  640,                                     !- Pressure Rise {Pa}
  AutoSize,                                !- Maximum Flow Rate {m3/s}
  0.615,                                   !- Motor Efficiency
  ,                                        !- Motor In Airstream Fraction
  {00000000-0000-0000-0014-000000000039},  !- Air Inlet Node Name
  {00000000-0000-0000-0014-000000000037},  !- Air Outlet Node Name
  ;                                        !- End-Use Subcategory

OS:Fan:ConstantVolume,
  {00000000-0000-0000-0036-000000000003},  !- Handle
  Fan Constant Volume 3,                   !- Name
  {00000000-0000-0000-0054-000000000001},  !- Availability Schedule Name
  0.39975,                                 !- Fan Total Efficiency
  640,                                     !- Pressure Rise {Pa}
  AutoSize,                                !- Maximum Flow Rate {m3/s}
  0.615,                                   !- Motor Efficiency
  ,                                        !- Motor In Airstream Fraction
  {00000000-0000-0000-0014-000000000061},  !- Air Inlet Node Name
  {00000000-0000-0000-0014-000000000059},  !- Air Outlet Node Name
  ;                                        !- End-Use Subcategory

OS:Foundation:Kiva,
  {00000000-0000-0000-0037-000000000001},  !- Handle
  Bldg Kiva Foundation,                    !- Name
  ,                                        !- Initial Indoor Air Temperature {C}
  ,                                        !- Interior Horizontal Insulation Material Name
  ,                                        !- Interior Horizontal Insulation Depth {m}
  ,                                        !- Interior Horizontal Insulation Width {m}
  ,                                        !- Interior Vertical Insulation Material Name
  ,                                        !- Interior Vertical Insulation Depth {m}
  ,                                        !- Exterior Horizontal Insulation Material Name
  ,                                        !- Exterior Horizontal Insulation Depth {m}
  ,                                        !- Exterior Horizontal Insulation Width {m}
  ,                                        !- Exterior Vertical Insulation Material Name
  ,                                        !- Exterior Vertical Insulation Depth {m}
  0,                                       !- Wall Height Above Grade {m}
  0,                                       !- Wall Depth Below Slab {m}
  ,                                        !- Footing Wall Construction Name
  ,                                        !- Footing Material Name
  ;                                        !- Footing Depth {m}

OS:Foundation:Kiva:Settings,
  {00000000-0000-0000-0038-000000000001},  !- Handle
  ,                                        !- Soil Conductivity {W/m-K}
  ,                                        !- Soil Density {kg/m3}
  ,                                        !- Soil Specific Heat {J/kg-K}
  ,                                        !- Ground Solar Absorptivity {dimensionless}
  ,                                        !- Ground Thermal Absorptivity {dimensionless}
  ,                                        !- Ground Surface Roughness {m}
  ,                                        !- Far-Field Width {m}
  ,                                        !- Deep-Ground Boundary Condition
  ,                                        !- Deep-Ground Depth {m}
  ,                                        !- Minimum Cell Dimension {m}
  ,                                        !- Maximum Cell Growth Coefficient {dimensionless}
  ;                                        !- Simulation Timestep

OS:LifeCycleCost:Parameters,
  {00000000-0000-0000-0039-000000000001},  !- Handle
  FEMP,                                    !- Analysis Type
  ,                                        !- Discounting Convention
  ,                                        !- Inflation Approach
  ,                                        !- Real Discount Rate
  ,                                        !- Nominal Discount Rate
  ,                                        !- Inflation
  ,                                        !- Base Date Month
  ,                                        !- Base Date Year
  ,                                        !- Service Date Month
  ,                                        !- Service Date Year
  ,                                        !- Length of Study Period in Years
  ,                                        !- Tax Rate
  ,                                        !- Depreciation Method
  Yes;                                     !- Use NIST Fuel Escalation Rates

OS:Lights,
  {00000000-0000-0000-0040-000000000001},  !- Handle
  Space Function Office - enclosed Lights, !- Name
  {00000000-0000-0000-0041-000000000001},  !- Lights Definition Name
  {00000000-0000-0000-0075-000000000001},  !- Space or SpaceType Name
  ,                                        !- Schedule Name
  1,                                       !- Fraction Replaceable
  ,                                        !- Multiplier
  General;                                 !- End-Use Subcategory

OS:Lights,
  {00000000-0000-0000-0040-000000000002},  !- Handle
  Space Function Warehouse - fine Lights,  !- Name
  {00000000-0000-0000-0041-000000000002},  !- Lights Definition Name
  {00000000-0000-0000-0075-000000000002},  !- Space or SpaceType Name
  ,                                        !- Schedule Name
  1,                                       !- Fraction Replaceable
  ,                                        !- Multiplier
  General;                                 !- End-Use Subcategory

OS:Lights,
  {00000000-0000-0000-0040-000000000003},  !- Handle
  Space Function Warehouse - med/blk Lights, !- Name
  {00000000-0000-0000-0041-000000000003},  !- Lights Definition Name
  {00000000-0000-0000-0075-000000000003},  !- Space or SpaceType Name
  ,                                        !- Schedule Name
  1,                                       !- Fraction Replaceable
  ,                                        !- Multiplier
  General;                                 !- End-Use Subcategory

OS:Lights:Definition,
  {00000000-0000-0000-0041-000000000001},  !- Handle
  Space Function Office - enclosed Lights Definition, !- Name
  Watts/Area,                              !- Design Level Calculation Method
  ,                                        !- Lighting Level {W}
  11.8999009612603,                        !- Watts per Space Floor Area {W/m2}
  ,                                        !- Watts per Person {W/person}
  0.5,                                     !- Fraction Radiant
  0.2;                                     !- Fraction Visible

OS:Lights:Definition,
  {00000000-0000-0000-0041-000000000002},  !- Handle
  Space Function Warehouse - fine Lights Definition, !- Name
  Watts/Area,                              !- Design Level Calculation Method
  ,                                        !- Lighting Level {W}
  10.1999151158025,                        !- Watts per Space Floor Area {W/m2}
  ,                                        !- Watts per Person {W/person}
  0.5,                                     !- Fraction Radiant
  0.2;                                     !- Fraction Visible

OS:Lights:Definition,
  {00000000-0000-0000-0041-000000000003},  !- Handle
  Space Function Warehouse - med/blk Lights Definition, !- Name
  Watts/Area,                              !- Design Level Calculation Method
  ,                                        !- Lighting Level {W}
  6.39994674017126,                        !- Watts per Space Floor Area {W/m2}
  ,                                        !- Watts per Person {W/person}
  0.5,                                     !- Fraction Radiant
  0.2;                                     !- Fraction Visible

OS:Material,
  {00000000-0000-0000-0042-000000000001},  !- Handle
  1/2IN Gypsum 1,                          !- Name
  Smooth,                                  !- Roughness
  0.0127,                                  !- Thickness {m}
  0.16,                                    !- Conductivity {W/m-K}
  784.9,                                   !- Density {kg/m3}
  830.000000000001,                        !- Specific Heat {J/kg-K}
  0.9,                                     !- Thermal Absorptance
  0.4,                                     !- Solar Absorptance
  0.4;                                     !- Visible Absorptance

OS:Material,
  {00000000-0000-0000-0042-000000000002},  !- Handle
  1/2IN Gypsum,                            !- Name
  Smooth,                                  !- Roughness
  0.0127,                                  !- Thickness {m}
  0.16,                                    !- Conductivity {W/m-K}
  784.9,                                   !- Density {kg/m3}
  830.000000000001,                        !- Specific Heat {J/kg-K}
  0.9,                                     !- Thermal Absorptance
  0.4,                                     !- Solar Absorptance
  0.4;                                     !- Visible Absorptance

OS:Material,
  {00000000-0000-0000-0042-000000000003},  !- Handle
  100mm Normalweight concrete floor 1,     !- Name
  MediumSmooth,                            !- Roughness
  0.1016,                                  !- Thickness {m}
  2.31,                                    !- Conductivity {W/m-K}
  2322,                                    !- Density {kg/m3}
  832;                                     !- Specific Heat {J/kg-K}

OS:Material,
  {00000000-0000-0000-0042-000000000004},  !- Handle
  100mm Normalweight concrete floor,       !- Name
  MediumSmooth,                            !- Roughness
  0.1016,                                  !- Thickness {m}
  2.31,                                    !- Conductivity {W/m-K}
  2322,                                    !- Density {kg/m3}
  832;                                     !- Specific Heat {J/kg-K}

OS:Material,
  {00000000-0000-0000-0042-000000000005},  !- Handle
  1IN Stucco 1,                            !- Name
  Smooth,                                  !- Roughness
  0.0253,                                  !- Thickness {m}
  0.691799999999999,                       !- Conductivity {W/m-K}
  1858,                                    !- Density {kg/m3}
  836.999999999999,                        !- Specific Heat {J/kg-K}
  0.9,                                     !- Thermal Absorptance
  0.7,                                     !- Solar Absorptance
  0.92;                                    !- Visible Absorptance

OS:Material,
  {00000000-0000-0000-0042-000000000006},  !- Handle
  1IN Stucco,                              !- Name
  Smooth,                                  !- Roughness
  0.0253,                                  !- Thickness {m}
  0.691799999999999,                       !- Conductivity {W/m-K}
  1858,                                    !- Density {kg/m3}
  836.999999999999,                        !- Specific Heat {J/kg-K}
  0.9,                                     !- Thermal Absorptance
  0.7,                                     !- Solar Absorptance
  0.92;                                    !- Visible Absorptance

OS:Material,
  {00000000-0000-0000-0042-000000000007},  !- Handle
  4 in. Normalweight Concrete Floor 1,     !- Name
  MediumRough,                             !- Roughness
  0.1016,                                  !- Thickness {m}
  2.31,                                    !- Conductivity {W/m-K}
  2321.99999999999,                        !- Density {kg/m3}
  831.999999999997,                        !- Specific Heat {J/kg-K}
  0.9,                                     !- Thermal Absorptance
  0.7,                                     !- Solar Absorptance
  0.7;                                     !- Visible Absorptance

OS:Material,
  {00000000-0000-0000-0042-000000000008},  !- Handle
  4 in. Normalweight Concrete Floor,       !- Name
  MediumRough,                             !- Roughness
  0.1016,                                  !- Thickness {m}
  2.31,                                    !- Conductivity {W/m-K}
  2321.99999999999,                        !- Density {kg/m3}
  831.999999999997,                        !- Specific Heat {J/kg-K}
  0.9,                                     !- Thermal Absorptance
  0.7,                                     !- Solar Absorptance
  0.7;                                     !- Visible Absorptance

OS:Material,
  {00000000-0000-0000-0042-000000000009},  !- Handle
  6 in. Normalweight Concrete Floor 1,     !- Name
  MediumRough,                             !- Roughness
  0.1524,                                  !- Thickness {m}
  2.31,                                    !- Conductivity {W/m-K}
  2321.99999999999,                        !- Density {kg/m3}
  831.999999999997,                        !- Specific Heat {J/kg-K}
  0.9,                                     !- Thermal Absorptance
  0.7,                                     !- Solar Absorptance
  0.7;                                     !- Visible Absorptance

OS:Material,
  {00000000-0000-0000-0042-000000000010},  !- Handle
  6 in. Normalweight Concrete Floor 2,     !- Name
  MediumRough,                             !- Roughness
  0.1524,                                  !- Thickness {m}
  2.31,                                    !- Conductivity {W/m-K}
  2321.99999999999,                        !- Density {kg/m3}
  831.999999999997,                        !- Specific Heat {J/kg-K}
  0.9,                                     !- Thermal Absorptance
  0.7,                                     !- Solar Absorptance
  0.7;                                     !- Visible Absorptance

OS:Material,
  {00000000-0000-0000-0042-000000000011},  !- Handle
  6 in. Normalweight Concrete Floor 3,     !- Name
  MediumRough,                             !- Roughness
  0.1524,                                  !- Thickness {m}
  2.31,                                    !- Conductivity {W/m-K}
  2321.99999999999,                        !- Density {kg/m3}
  831.999999999997,                        !- Specific Heat {J/kg-K}
  0.9,                                     !- Thermal Absorptance
  0.7,                                     !- Solar Absorptance
  0.7;                                     !- Visible Absorptance

OS:Material,
  {00000000-0000-0000-0042-000000000012},  !- Handle
  6 in. Normalweight Concrete Floor,       !- Name
  MediumRough,                             !- Roughness
  0.1524,                                  !- Thickness {m}
  2.31,                                    !- Conductivity {W/m-K}
  2321.99999999999,                        !- Density {kg/m3}
  831.999999999997,                        !- Specific Heat {J/kg-K}
  0.9,                                     !- Thermal Absorptance
  0.7,                                     !- Solar Absorptance
  0.7;                                     !- Visible Absorptance

OS:Material,
  {00000000-0000-0000-0042-000000000013},  !- Handle
  8IN CONCRETE HW RefBldg 1,               !- Name
  Rough,                                   !- Roughness
  0.2032,                                  !- Thickness {m}
  1.311,                                   !- Conductivity {W/m-K}
  2240,                                    !- Density {kg/m3}
  836.800000000001,                        !- Specific Heat {J/kg-K}
  0.9,                                     !- Thermal Absorptance
  0.7,                                     !- Solar Absorptance
  0.7;                                     !- Visible Absorptance

OS:Material,
  {00000000-0000-0000-0042-000000000014},  !- Handle
  8IN CONCRETE HW RefBldg,                 !- Name
  Rough,                                   !- Roughness
  0.2032,                                  !- Thickness {m}
  1.311,                                   !- Conductivity {W/m-K}
  2240,                                    !- Density {kg/m3}
  836.800000000001,                        !- Specific Heat {J/kg-K}
  0.9,                                     !- Thermal Absorptance
  0.7,                                     !- Solar Absorptance
  0.7;                                     !- Visible Absorptance

OS:Material,
  {00000000-0000-0000-0042-000000000015},  !- Handle
  Expanded Polystyrene,                    !- Name
  MediumSmooth,                            !- Roughness
  0.0363958681740979,                      !- Thickness {m}
  0.029,                                   !- Conductivity {W/m-K}
  29,                                      !- Density {kg/m3}
  1210;                                    !- Specific Heat {J/kg-K}

OS:Material,
  {00000000-0000-0000-0042-000000000016},  !- Handle
  F08 Metal surface 1,                     !- Name
  Smooth,                                  !- Roughness
  0.0008,                                  !- Thickness {m}
  45.2800000000001,                        !- Conductivity {W/m-K}
  7823.99999999999,                        !- Density {kg/m3}
  500,                                     !- Specific Heat {J/kg-K}
  0.9,                                     !- Thermal Absorptance
  0.7,                                     !- Solar Absorptance
  0.7;                                     !- Visible Absorptance

OS:Material,
  {00000000-0000-0000-0042-000000000017},  !- Handle
  F08 Metal surface,                       !- Name
  Smooth,                                  !- Roughness
  0.0008,                                  !- Thickness {m}
  45.2800000000001,                        !- Conductivity {W/m-K}
  7823.99999999999,                        !- Density {kg/m3}
  500,                                     !- Specific Heat {J/kg-K}
  0.9,                                     !- Thermal Absorptance
  0.7,                                     !- Solar Absorptance
  0.7;                                     !- Visible Absorptance

OS:Material,
  {00000000-0000-0000-0042-000000000018},  !- Handle
  G01 13mm gypsum board 1,                 !- Name
  Smooth,                                  !- Roughness
  0.0127,                                  !- Thickness {m}
  0.16,                                    !- Conductivity {W/m-K}
  800,                                     !- Density {kg/m3}
  1090,                                    !- Specific Heat {J/kg-K}
  0.9,                                     !- Thermal Absorptance
  0.7,                                     !- Solar Absorptance
  0.5;                                     !- Visible Absorptance

OS:Material,
  {00000000-0000-0000-0042-000000000019},  !- Handle
  G01 13mm gypsum board,                   !- Name
  Smooth,                                  !- Roughness
  0.0127,                                  !- Thickness {m}
  0.16,                                    !- Conductivity {W/m-K}
  800,                                     !- Density {kg/m3}
  1090,                                    !- Specific Heat {J/kg-K}
  0.9,                                     !- Thermal Absorptance
  0.7,                                     !- Solar Absorptance
  0.5;                                     !- Visible Absorptance

OS:Material,
  {00000000-0000-0000-0042-000000000020},  !- Handle
  G05 25mm wood,                           !- Name
  MediumSmooth,                            !- Roughness
  0.0254,                                  !- Thickness {m}
  0.15,                                    !- Conductivity {W/m-K}
  608,                                     !- Density {kg/m3}
  1630,                                    !- Specific Heat {J/kg-K}
  0.9,                                     !- Thermal Absorptance
  0.5,                                     !- Solar Absorptance
  0.5;                                     !- Visible Absorptance

OS:Material,
  {00000000-0000-0000-0042-000000000021},  !- Handle
  M10 200mm concrete block basement wall,  !- Name
  MediumRough,                             !- Roughness
  0.2032,                                  !- Thickness {m}
  1.326,                                   !- Conductivity {W/m-K}
  1842,                                    !- Density {kg/m3}
  912;                                     !- Specific Heat {J/kg-K}

OS:Material,
  {00000000-0000-0000-0042-000000000022},  !- Handle
  Metal Roof Surface 1,                    !- Name
  Smooth,                                  !- Roughness
  0.000799999999999998,                    !- Thickness {m}
  45.2799999999999,                        !- Conductivity {W/m-K}
  7823.99999999999,                        !- Density {kg/m3}
  499.999999999996,                        !- Specific Heat {J/kg-K}
  0.9,                                     !- Thermal Absorptance
  0.7,                                     !- Solar Absorptance
  0.7;                                     !- Visible Absorptance

OS:Material,
  {00000000-0000-0000-0042-000000000023},  !- Handle
  Metal Roof Surface,                      !- Name
  Smooth,                                  !- Roughness
  0.000799999999999998,                    !- Thickness {m}
  45.2799999999999,                        !- Conductivity {W/m-K}
  7823.99999999999,                        !- Density {kg/m3}
  499.999999999996,                        !- Specific Heat {J/kg-K}
  0.9,                                     !- Thermal Absorptance
  0.7,                                     !- Solar Absorptance
  0.7;                                     !- Visible Absorptance

OS:Material:NoMass,
  {00000000-0000-0000-0043-000000000001},  !- Handle
  CP02 CARPET PAD,                         !- Name
  VeryRough,                               !- Roughness
  0.21648,                                 !- Thermal Resistance {m2-K/W}
  0.9,                                     !- Thermal Absorptance
  0.7,                                     !- Solar Absorptance
  0.8;                                     !- Visible Absorptance

OS:Material:NoMass,
  {00000000-0000-0000-0043-000000000002},  !- Handle
  Nonres_Floor_Insulation,                 !- Name
  MediumSmooth,                            !- Roughness
  2.88291975297193,                        !- Thermal Resistance {m2-K/W}
  0.9,                                     !- Thermal Absorptance
  0.7,                                     !- Solar Absorptance
  0.7;                                     !- Visible Absorptance

OS:Material:NoMass,
  {00000000-0000-0000-0043-000000000003},  !- Handle
  Typical Carpet Pad 1,                    !- Name
  Smooth,                                  !- Roughness
  0.216479986995276,                       !- Thermal Resistance {m2-K/W}
  0.9,                                     !- Thermal Absorptance
  0.7,                                     !- Solar Absorptance
  0.8;                                     !- Visible Absorptance

OS:Material:NoMass,
  {00000000-0000-0000-0043-000000000004},  !- Handle
  Typical Carpet Pad 2,                    !- Name
  Smooth,                                  !- Roughness
  1.25502993703786,                        !- Thermal Resistance {m2-K/W}
  0.9,                                     !- Thermal Absorptance
  0.7,                                     !- Solar Absorptance
  0.8;                                     !- Visible Absorptance

OS:Material:NoMass,
  {00000000-0000-0000-0043-000000000005},  !- Handle
  Typical Carpet Pad 3,                    !- Name
  Smooth,                                  !- Roughness
  3.45515273458935,                        !- Thermal Resistance {m2-K/W}
  0.9,                                     !- Thermal Absorptance
  0.7,                                     !- Solar Absorptance
  0.8;                                     !- Visible Absorptance

OS:Material:NoMass,
  {00000000-0000-0000-0043-000000000006},  !- Handle
  Typical Carpet Pad 4,                    !- Name
  Smooth,                                  !- Roughness
  3.45515273458935,                        !- Thermal Resistance {m2-K/W}
  0.9,                                     !- Thermal Absorptance
  0.7,                                     !- Solar Absorptance
  0.8;                                     !- Visible Absorptance

OS:Material:NoMass,
  {00000000-0000-0000-0043-000000000007},  !- Handle
  Typical Carpet Pad,                      !- Name
  Smooth,                                  !- Roughness
  0.216479986995276,                       !- Thermal Resistance {m2-K/W}
  0.9,                                     !- Thermal Absorptance
  0.7,                                     !- Solar Absorptance
  0.8;                                     !- Visible Absorptance

OS:Material:NoMass,
  {00000000-0000-0000-0043-000000000008},  !- Handle
  Typical Insulation 1,                    !- Name
  Smooth,                                  !- Roughness
  5.91237683519488,                        !- Thermal Resistance {m2-K/W}
  0.9,                                     !- Thermal Absorptance
  0.7,                                     !- Solar Absorptance
  0.7;                                     !- Visible Absorptance

OS:Material:NoMass,
  {00000000-0000-0000-0043-000000000009},  !- Handle
  Typical Insulation 2,                    !- Name
  Smooth,                                  !- Roughness
  4.49096231241638,                        !- Thermal Resistance {m2-K/W}
  0.9,                                     !- Thermal Absorptance
  0.7,                                     !- Solar Absorptance
  0.7;                                     !- Visible Absorptance

OS:Material:NoMass,
  {00000000-0000-0000-0043-000000000010},  !- Handle
  Typical Insulation 3,                    !- Name
  Smooth,                                  !- Roughness
  6.17282183832832,                        !- Thermal Resistance {m2-K/W}
  0.9,                                     !- Thermal Absorptance
  0.7,                                     !- Solar Absorptance
  0.7;                                     !- Visible Absorptance

OS:Material:NoMass,
  {00000000-0000-0000-0043-000000000011},  !- Handle
  Typical Insulation 4,                    !- Name
  Smooth,                                  !- Roughness
  0.454527786700932,                       !- Thermal Resistance {m2-K/W}
  0.9,                                     !- Thermal Absorptance
  0.7,                                     !- Solar Absorptance
  0.7;                                     !- Visible Absorptance

OS:Material:NoMass,
  {00000000-0000-0000-0043-000000000012},  !- Handle
  Typical Insulation 5,                    !- Name
  Smooth,                                  !- Roughness
  0.454545454545455,                       !- Thermal Resistance {m2-K/W}
  0.9,                                     !- Thermal Absorptance
  0.7,                                     !- Solar Absorptance
  0.7;                                     !- Visible Absorptance

OS:Material:NoMass,
  {00000000-0000-0000-0043-000000000013},  !- Handle
  Typical Insulation,                      !- Name
  Smooth,                                  !- Roughness
  0.101874652714525,                       !- Thermal Resistance {m2-K/W}
  0.9,                                     !- Thermal Absorptance
  0.7,                                     !- Solar Absorptance
  0.7;                                     !- Visible Absorptance

OS:ModelObjectList,
  {00000000-0000-0000-0044-000000000001},  !- Handle
  Availability Manager Night Cycle 1 Control Zone List; !- Name

OS:ModelObjectList,
  {00000000-0000-0000-0044-000000000002},  !- Handle
  Availability Manager Night Cycle 1 Cooling Control Zone List; !- Name

OS:ModelObjectList,
  {00000000-0000-0000-0044-000000000003},  !- Handle
  Availability Manager Night Cycle 1 Heating Control Zone List; !- Name

OS:ModelObjectList,
  {00000000-0000-0000-0044-000000000004},  !- Handle
  Availability Manager Night Cycle 1 Heating Zone Fans Only Zone List; !- Name

OS:ModelObjectList,
  {00000000-0000-0000-0044-000000000005},  !- Handle
  Availability Manager Night Cycle 2 Control Zone List; !- Name

OS:ModelObjectList,
  {00000000-0000-0000-0044-000000000006},  !- Handle
  Availability Manager Night Cycle 2 Cooling Control Zone List; !- Name

OS:ModelObjectList,
  {00000000-0000-0000-0044-000000000007},  !- Handle
  Availability Manager Night Cycle 2 Heating Control Zone List; !- Name

OS:ModelObjectList,
  {00000000-0000-0000-0044-000000000008},  !- Handle
  Availability Manager Night Cycle 2 Heating Zone Fans Only Zone List; !- Name

OS:ModelObjectList,
  {00000000-0000-0000-0044-000000000009},  !- Handle
  Availability Manager Night Cycle 3 Control Zone List; !- Name

OS:ModelObjectList,
  {00000000-0000-0000-0044-000000000010},  !- Handle
  Availability Manager Night Cycle 3 Cooling Control Zone List; !- Name

OS:ModelObjectList,
  {00000000-0000-0000-0044-000000000011},  !- Handle
  Availability Manager Night Cycle 3 Heating Control Zone List; !- Name

OS:ModelObjectList,
  {00000000-0000-0000-0044-000000000012},  !- Handle
  Availability Manager Night Cycle 3 Heating Zone Fans Only Zone List; !- Name

OS:Node,
  {00000000-0000-0000-0045-000000000001},  !- Handle
  28gal Electricity Water Heater - 19kBtu/hr 1 Therm Eff Supply Inlet Water Node, !- Name
  {00000000-0000-0000-0014-000000000074},  !- Inlet Port
  {00000000-0000-0000-0014-000000000083};  !- Outlet Port

OS:Node,
  {00000000-0000-0000-0045-000000000002},  !- Handle
  28gal Electricity Water Heater - 19kBtu/hr 1 Therm Eff Supply Outlet Water Node, !- Name
  {00000000-0000-0000-0014-000000000084},  !- Inlet Port
  {00000000-0000-0000-0014-000000000085};  !- Outlet Port

OS:Node,
  {00000000-0000-0000-0045-000000000003},  !- Handle
  ALL_ST=Office - enclosed_FL=Building Story 1_SCH=A Return Air Node, !- Name
  {00000000-0000-0000-0014-000000000024},  !- Inlet Port
  {00000000-0000-0000-0014-000000000025};  !- Outlet Port

OS:Node,
  {00000000-0000-0000-0045-000000000004},  !- Handle
  ALL_ST=Office - enclosed_FL=Building Story 1_SCH=A Zone Air Node, !- Name
  {00000000-0000-0000-0014-000000000004},  !- Inlet Port
  ;                                        !- Outlet Port

OS:Node,
  {00000000-0000-0000-0045-000000000005},  !- Handle
  ALL_ST=Warehouse - fine_FL=Building Story 1_SCH=A Return Air Node, !- Name
  {00000000-0000-0000-0014-000000000046},  !- Inlet Port
  {00000000-0000-0000-0014-000000000047};  !- Outlet Port

OS:Node,
  {00000000-0000-0000-0045-000000000006},  !- Handle
  ALL_ST=Warehouse - fine_FL=Building Story 1_SCH=A Zone Air Node, !- Name
  {00000000-0000-0000-0014-000000000005},  !- Inlet Port
  ;                                        !- Outlet Port

OS:Node,
  {00000000-0000-0000-0045-000000000007},  !- Handle
  ALL_ST=Warehouse - med/blk_FL=Building Story 1_SCH=A Return Air Node, !- Name
  {00000000-0000-0000-0014-000000000068},  !- Inlet Port
  {00000000-0000-0000-0014-000000000069};  !- Outlet Port

OS:Node,
  {00000000-0000-0000-0045-000000000008},  !- Handle
  ALL_ST=Warehouse - med/blk_FL=Building Story 1_SCH=A Zone Air Node, !- Name
  {00000000-0000-0000-0014-000000000006},  !- Inlet Port
  ;                                        !- Outlet Port

OS:Node,
  {00000000-0000-0000-0045-000000000009},  !- Handle
  Air Terminal Single Duct Constant Volume No Reheat 1 Inlet Air Node, !- Name
  {00000000-0000-0000-0014-000000000026},  !- Inlet Port
  {00000000-0000-0000-0014-000000000027};  !- Outlet Port

OS:Node,
  {00000000-0000-0000-0045-000000000010},  !- Handle
  Air Terminal Single Duct Constant Volume No Reheat 1 Outlet Air Node, !- Name
  {00000000-0000-0000-0014-000000000028},  !- Inlet Port
  {00000000-0000-0000-0014-000000000023};  !- Outlet Port

OS:Node,
  {00000000-0000-0000-0045-000000000011},  !- Handle
  Air Terminal Single Duct Constant Volume No Reheat 2 Inlet Air Node, !- Name
  {00000000-0000-0000-0014-000000000048},  !- Inlet Port
  {00000000-0000-0000-0014-000000000049};  !- Outlet Port

OS:Node,
  {00000000-0000-0000-0045-000000000012},  !- Handle
  Air Terminal Single Duct Constant Volume No Reheat 2 Outlet Air Node, !- Name
  {00000000-0000-0000-0014-000000000050},  !- Inlet Port
  {00000000-0000-0000-0014-000000000045};  !- Outlet Port

OS:Node,
  {00000000-0000-0000-0045-000000000013},  !- Handle
  Air Terminal Single Duct Constant Volume No Reheat 3 Inlet Air Node, !- Name
  {00000000-0000-0000-0014-000000000070},  !- Inlet Port
  {00000000-0000-0000-0014-000000000071};  !- Outlet Port

OS:Node,
  {00000000-0000-0000-0045-000000000014},  !- Handle
  Air Terminal Single Duct Constant Volume No Reheat 3 Outlet Air Node, !- Name
  {00000000-0000-0000-0014-000000000072},  !- Inlet Port
  {00000000-0000-0000-0014-000000000067};  !- Outlet Port

OS:Node,
  {00000000-0000-0000-0045-000000000015},  !- Handle
  Coil Heating Electric 1 Outlet Air Node, !- Name
  {00000000-0000-0000-0014-000000000016},  !- Inlet Port
  {00000000-0000-0000-0014-000000000017};  !- Outlet Port

OS:Node,
  {00000000-0000-0000-0045-000000000016},  !- Handle
  Coil Heating Electric 2 Outlet Air Node, !- Name
  {00000000-0000-0000-0014-000000000038},  !- Inlet Port
  {00000000-0000-0000-0014-000000000039};  !- Outlet Port

OS:Node,
  {00000000-0000-0000-0045-000000000017},  !- Handle
  Coil Heating Electric 3 Outlet Air Node, !- Name
  {00000000-0000-0000-0014-000000000060},  !- Inlet Port
  {00000000-0000-0000-0014-000000000061};  !- Outlet Port

OS:Node,
  {00000000-0000-0000-0045-000000000018},  !- Handle
  CoilCoolingDXSingleSpeed_dx 1 414kBtu/hr 8.39EER Outlet Air Node, !- Name
  {00000000-0000-0000-0014-000000000040},  !- Inlet Port
  {00000000-0000-0000-0014-000000000041};  !- Outlet Port

OS:Node,
  {00000000-0000-0000-0045-000000000019},  !- Handle
  CoilCoolingDXSingleSpeed_dx 2 774kBtu/hr 8.12EER Outlet Air Node, !- Name
  {00000000-0000-0000-0014-000000000062},  !- Inlet Port
  {00000000-0000-0000-0014-000000000063};  !- Outlet Port

OS:Node,
  {00000000-0000-0000-0045-000000000020},  !- Handle
  CoilCoolingDXSingleSpeed_dx 57kBtu/hr 14.0SEER Outlet Air Node, !- Name
  {00000000-0000-0000-0014-000000000018},  !- Inlet Port
  {00000000-0000-0000-0014-000000000019};  !- Outlet Port

OS:Node,
  {00000000-0000-0000-0045-000000000021},  !- Handle
  Main Service Water Loop Circulator Pump Outlet Water Node, !- Name
  {00000000-0000-0000-0014-000000000081},  !- Inlet Port
  {00000000-0000-0000-0014-000000000082};  !- Outlet Port

OS:Node,
  {00000000-0000-0000-0045-000000000022},  !- Handle
  Main Service Water Loop Demand Inlet Node, !- Name
  {00000000-0000-0000-0014-000000000076},  !- Inlet Port
  {00000000-0000-0000-0014-000000000077};  !- Outlet Port

OS:Node,
  {00000000-0000-0000-0045-000000000023},  !- Handle
  Main Service Water Loop Demand Outlet Node, !- Name
  {00000000-0000-0000-0014-000000000098},  !- Inlet Port
  {00000000-0000-0000-0014-000000000079};  !- Outlet Port

OS:Node,
  {00000000-0000-0000-0045-000000000024},  !- Handle
  Main Service Water Loop Supply Inlet Node, !- Name
  {00000000-0000-0000-0014-000000000073},  !- Inlet Port
  {00000000-0000-0000-0014-000000000080};  !- Outlet Port

OS:Node,
  {00000000-0000-0000-0045-000000000025},  !- Handle
  Main Service Water Loop Supply Outlet Node, !- Name
  {00000000-0000-0000-0014-000000000095},  !- Inlet Port
  {00000000-0000-0000-0014-000000000075};  !- Outlet Port

OS:Node,
  {00000000-0000-0000-0045-000000000026},  !- Handle
  Pipe Adiabatic 1 Inlet Water Node,       !- Name
  {00000000-0000-0000-0014-000000000086},  !- Inlet Port
  {00000000-0000-0000-0014-000000000087};  !- Outlet Port

OS:Node,
  {00000000-0000-0000-0045-000000000027},  !- Handle
  Pipe Adiabatic 1 Outlet Water Node,      !- Name
  {00000000-0000-0000-0014-000000000088},  !- Inlet Port
  {00000000-0000-0000-0014-000000000089};  !- Outlet Port

OS:Node,
  {00000000-0000-0000-0045-000000000028},  !- Handle
  Pipe Adiabatic 2 Inlet Water Node,       !- Name
  {00000000-0000-0000-0014-000000000078},  !- Inlet Port
  {00000000-0000-0000-0014-000000000090};  !- Outlet Port

OS:Node,
  {00000000-0000-0000-0045-000000000029},  !- Handle
  Pipe Adiabatic 2 Outlet Water Node,      !- Name
  {00000000-0000-0000-0014-000000000091},  !- Inlet Port
  {00000000-0000-0000-0014-000000000092};  !- Outlet Port

OS:Node,
  {00000000-0000-0000-0045-000000000030},  !- Handle
  Pipe Adiabatic 3 Inlet Water Node,       !- Name
  {00000000-0000-0000-0014-000000000093},  !- Inlet Port
  {00000000-0000-0000-0014-000000000094};  !- Outlet Port

OS:Node,
  {00000000-0000-0000-0045-000000000031},  !- Handle
  Pipe Adiabatic 4 Inlet Water Node,       !- Name
  {00000000-0000-0000-0014-000000000096},  !- Inlet Port
  {00000000-0000-0000-0014-000000000097};  !- Outlet Port

OS:Node,
  {00000000-0000-0000-0045-000000000032},  !- Handle
  Zone1 Office WUC 0.09gpm 140F Inlet Water Node, !- Name
  {00000000-0000-0000-0014-000000000099},  !- Inlet Port
  {00000000-0000-0000-0014-000000000100};  !- Outlet Port

OS:Node,
  {00000000-0000-0000-0045-000000000033},  !- Handle
  Zone1 Office WUC 0.09gpm 140F Outlet Water Node, !- Name
  {00000000-0000-0000-0014-000000000101},  !- Inlet Port
  {00000000-0000-0000-0014-000000000102};  !- Outlet Port

OS:Node,
  {00000000-0000-0000-0045-000000000034},  !- Handle
  Zone2 Fine Storage WUC 0.15gpm 140F Inlet Water Node, !- Name
  {00000000-0000-0000-0014-000000000103},  !- Inlet Port
  {00000000-0000-0000-0014-000000000104};  !- Outlet Port

OS:Node,
  {00000000-0000-0000-0045-000000000035},  !- Handle
  Zone2 Fine Storage WUC 0.15gpm 140F Outlet Water Node, !- Name
  {00000000-0000-0000-0014-000000000105},  !- Inlet Port
  {00000000-0000-0000-0014-000000000106};  !- Outlet Port

OS:Node,
  {00000000-0000-0000-0045-000000000036},  !- Handle
  Zone3 Bulk Storage WUC 0.18gpm 140F Inlet Water Node, !- Name
  {00000000-0000-0000-0014-000000000107},  !- Inlet Port
  {00000000-0000-0000-0014-000000000108};  !- Outlet Port

OS:Node,
  {00000000-0000-0000-0045-000000000037},  !- Handle
  Zone3 Bulk Storage WUC 0.18gpm 140F Outlet Water Node, !- Name
  {00000000-0000-0000-0014-000000000109},  !- Inlet Port
  {00000000-0000-0000-0014-000000000110};  !- Outlet Port

OS:Node,
  {00000000-0000-0000-0045-000000000038},  !- Handle
  sys_3|mixed|shr>none|sc>dx|sh>c-e|ssf>cv|zh>b-e|zc>none|srf>none| Demand Inlet Node, !- Name
  {00000000-0000-0000-0014-000000000009},  !- Inlet Port
  {00000000-0000-0000-0014-000000000011};  !- Outlet Port

OS:Node,
  {00000000-0000-0000-0045-000000000039},  !- Handle
  sys_3|mixed|shr>none|sc>dx|sh>c-e|ssf>cv|zh>b-e|zc>none|srf>none| Demand Outlet Node, !- Name
  {00000000-0000-0000-0014-000000000012},  !- Inlet Port
  {00000000-0000-0000-0014-000000000010};  !- Outlet Port

OS:Node,
  {00000000-0000-0000-0045-000000000040},  !- Handle
  sys_3|mixed|shr>none|sc>dx|sh>c-e|ssf>cv|zh>b-e|zc>none|srf>none| Mixed Air Node, !- Name
  {00000000-0000-0000-0014-000000000021},  !- Inlet Port
  {00000000-0000-0000-0014-000000000022};  !- Outlet Port

OS:Node,
  {00000000-0000-0000-0045-000000000041},  !- Handle
  sys_3|mixed|shr>none|sc>dx|sh>c-e|ssf>cv|zh>b-e|zc>none|srf>none| Outdoor Air Node, !- Name
  ,                                        !- Inlet Port
  {00000000-0000-0000-0014-000000000013};  !- Outlet Port

OS:Node,
  {00000000-0000-0000-0045-000000000042},  !- Handle
  sys_3|mixed|shr>none|sc>dx|sh>c-e|ssf>cv|zh>b-e|zc>none|srf>none| Relief Air Node, !- Name
  {00000000-0000-0000-0014-000000000014},  !- Inlet Port
  ;                                        !- Outlet Port

OS:Node,
  {00000000-0000-0000-0045-000000000043},  !- Handle
  sys_3|mixed|shr>none|sc>dx|sh>c-e|ssf>cv|zh>b-e|zc>none|srf>none| Supply Inlet Node, !- Name
  {00000000-0000-0000-0014-000000000007},  !- Inlet Port
  {00000000-0000-0000-0014-000000000020};  !- Outlet Port

OS:Node,
  {00000000-0000-0000-0045-000000000044},  !- Handle
  sys_3|mixed|shr>none|sc>dx|sh>c-e|ssf>cv|zh>b-e|zc>none|srf>none| Supply Outlet Node, !- Name
  {00000000-0000-0000-0014-000000000015},  !- Inlet Port
  {00000000-0000-0000-0014-000000000008};  !- Outlet Port

OS:Node,
  {00000000-0000-0000-0045-000000000045},  !- Handle
  sys_4|mixed|shr>none|sc>dx|sh>c-e|ssf>cv|zh>b-e|zc>none|srf>none| 1 Demand Inlet Node, !- Name
  {00000000-0000-0000-0014-000000000053},  !- Inlet Port
  {00000000-0000-0000-0014-000000000055};  !- Outlet Port

OS:Node,
  {00000000-0000-0000-0045-000000000046},  !- Handle
  sys_4|mixed|shr>none|sc>dx|sh>c-e|ssf>cv|zh>b-e|zc>none|srf>none| 1 Demand Outlet Node, !- Name
  {00000000-0000-0000-0014-000000000056},  !- Inlet Port
  {00000000-0000-0000-0014-000000000054};  !- Outlet Port

OS:Node,
  {00000000-0000-0000-0045-000000000047},  !- Handle
  sys_4|mixed|shr>none|sc>dx|sh>c-e|ssf>cv|zh>b-e|zc>none|srf>none| 1 Mixed Air Node, !- Name
  {00000000-0000-0000-0014-000000000065},  !- Inlet Port
  {00000000-0000-0000-0014-000000000066};  !- Outlet Port

OS:Node,
  {00000000-0000-0000-0045-000000000048},  !- Handle
  sys_4|mixed|shr>none|sc>dx|sh>c-e|ssf>cv|zh>b-e|zc>none|srf>none| 1 Outdoor Air Node, !- Name
  ,                                        !- Inlet Port
  {00000000-0000-0000-0014-000000000057};  !- Outlet Port

OS:Node,
  {00000000-0000-0000-0045-000000000049},  !- Handle
  sys_4|mixed|shr>none|sc>dx|sh>c-e|ssf>cv|zh>b-e|zc>none|srf>none| 1 Relief Air Node, !- Name
  {00000000-0000-0000-0014-000000000058},  !- Inlet Port
  ;                                        !- Outlet Port

OS:Node,
  {00000000-0000-0000-0045-000000000050},  !- Handle
  sys_4|mixed|shr>none|sc>dx|sh>c-e|ssf>cv|zh>b-e|zc>none|srf>none| 1 Supply Inlet Node, !- Name
  {00000000-0000-0000-0014-000000000051},  !- Inlet Port
  {00000000-0000-0000-0014-000000000064};  !- Outlet Port

OS:Node,
  {00000000-0000-0000-0045-000000000051},  !- Handle
  sys_4|mixed|shr>none|sc>dx|sh>c-e|ssf>cv|zh>b-e|zc>none|srf>none| 1 Supply Outlet Node, !- Name
  {00000000-0000-0000-0014-000000000059},  !- Inlet Port
  {00000000-0000-0000-0014-000000000052};  !- Outlet Port

OS:Node,
  {00000000-0000-0000-0045-000000000052},  !- Handle
  sys_4|mixed|shr>none|sc>dx|sh>c-e|ssf>cv|zh>b-e|zc>none|srf>none| Demand Inlet Node, !- Name
  {00000000-0000-0000-0014-000000000031},  !- Inlet Port
  {00000000-0000-0000-0014-000000000033};  !- Outlet Port

OS:Node,
  {00000000-0000-0000-0045-000000000053},  !- Handle
  sys_4|mixed|shr>none|sc>dx|sh>c-e|ssf>cv|zh>b-e|zc>none|srf>none| Demand Outlet Node, !- Name
  {00000000-0000-0000-0014-000000000034},  !- Inlet Port
  {00000000-0000-0000-0014-000000000032};  !- Outlet Port

OS:Node,
  {00000000-0000-0000-0045-000000000054},  !- Handle
  sys_4|mixed|shr>none|sc>dx|sh>c-e|ssf>cv|zh>b-e|zc>none|srf>none| Mixed Air Node, !- Name
  {00000000-0000-0000-0014-000000000043},  !- Inlet Port
  {00000000-0000-0000-0014-000000000044};  !- Outlet Port

OS:Node,
  {00000000-0000-0000-0045-000000000055},  !- Handle
  sys_4|mixed|shr>none|sc>dx|sh>c-e|ssf>cv|zh>b-e|zc>none|srf>none| Outdoor Air Node, !- Name
  ,                                        !- Inlet Port
  {00000000-0000-0000-0014-000000000035};  !- Outlet Port

OS:Node,
  {00000000-0000-0000-0045-000000000056},  !- Handle
  sys_4|mixed|shr>none|sc>dx|sh>c-e|ssf>cv|zh>b-e|zc>none|srf>none| Relief Air Node, !- Name
  {00000000-0000-0000-0014-000000000036},  !- Inlet Port
  ;                                        !- Outlet Port

OS:Node,
  {00000000-0000-0000-0045-000000000057},  !- Handle
  sys_4|mixed|shr>none|sc>dx|sh>c-e|ssf>cv|zh>b-e|zc>none|srf>none| Supply Inlet Node, !- Name
  {00000000-0000-0000-0014-000000000029},  !- Inlet Port
  {00000000-0000-0000-0014-000000000042};  !- Outlet Port

OS:Node,
  {00000000-0000-0000-0045-000000000058},  !- Handle
  sys_4|mixed|shr>none|sc>dx|sh>c-e|ssf>cv|zh>b-e|zc>none|srf>none| Supply Outlet Node, !- Name
  {00000000-0000-0000-0014-000000000037},  !- Inlet Port
  {00000000-0000-0000-0014-000000000030};  !- Outlet Port

OS:OutputControl:ReportingTolerances,
  {00000000-0000-0000-0046-000000000001},  !- Handle
  1,                                       !- Tolerance for Time Heating Setpoint Not Met {deltaC}
  1;                                       !- Tolerance for Time Cooling Setpoint Not Met {deltaC}

OS:People,
  {00000000-0000-0000-0047-000000000001},  !- Handle
  Space Function Office - enclosed People, !- Name
  {00000000-0000-0000-0048-000000000001},  !- People Definition Name
  {00000000-0000-0000-0075-000000000001},  !- Space or SpaceType Name
  ,                                        !- Number of People Schedule Name
  ,                                        !- Activity Level Schedule Name
  ,                                        !- Surface Name/Angle Factor List Name
  {00000000-0000-0000-0057-000000000018},  !- Work Efficiency Schedule Name
  {00000000-0000-0000-0057-000000000002},  !- Clothing Insulation Schedule Name
  {00000000-0000-0000-0057-000000000001},  !- Air Velocity Schedule Name
  1;                                       !- Multiplier

OS:People,
  {00000000-0000-0000-0047-000000000002},  !- Handle
  Space Function Warehouse - fine People,  !- Name
  {00000000-0000-0000-0048-000000000002},  !- People Definition Name
  {00000000-0000-0000-0075-000000000002},  !- Space or SpaceType Name
  ,                                        !- Number of People Schedule Name
  ,                                        !- Activity Level Schedule Name
  ,                                        !- Surface Name/Angle Factor List Name
  {00000000-0000-0000-0057-000000000018},  !- Work Efficiency Schedule Name
  {00000000-0000-0000-0057-000000000002},  !- Clothing Insulation Schedule Name
  {00000000-0000-0000-0057-000000000001},  !- Air Velocity Schedule Name
  1;                                       !- Multiplier

OS:People,
  {00000000-0000-0000-0047-000000000003},  !- Handle
  Space Function Warehouse - med/blk People, !- Name
  {00000000-0000-0000-0048-000000000003},  !- People Definition Name
  {00000000-0000-0000-0075-000000000003},  !- Space or SpaceType Name
  ,                                        !- Number of People Schedule Name
  ,                                        !- Activity Level Schedule Name
  ,                                        !- Surface Name/Angle Factor List Name
  {00000000-0000-0000-0057-000000000018},  !- Work Efficiency Schedule Name
  {00000000-0000-0000-0057-000000000002},  !- Clothing Insulation Schedule Name
  {00000000-0000-0000-0057-000000000001},  !- Air Velocity Schedule Name
  1;                                       !- Multiplier

OS:People:Definition,
  {00000000-0000-0000-0048-000000000001},  !- Handle
  Space Function Office - enclosed People Definition, !- Name
  People/Area,                             !- Number of People Calculation Method
  ,                                        !- Number of People {people}
  0.0500521834377002,                      !- People per Space Floor Area {person/m2}
  ,                                        !- Space Floor Area per Person {m2/person}
  0.3;                                     !- Fraction Radiant

OS:People:Definition,
  {00000000-0000-0000-0048-000000000002},  !- Handle
  Space Function Warehouse - fine People Definition, !- Name
  People/Area,                             !- Number of People Calculation Method
  ,                                        !- Number of People {people}
  0.0200208733750801,                      !- People per Space Floor Area {person/m2}
  ,                                        !- Space Floor Area per Person {m2/person}
  0.3;                                     !- Fraction Radiant

OS:People:Definition,
  {00000000-0000-0000-0048-000000000003},  !- Handle
  Space Function Warehouse - med/blk People Definition, !- Name
  People/Area,                             !- Number of People Calculation Method
  ,                                        !- Number of People {people}
  0.01001043668754,                        !- People per Space Floor Area {person/m2}
  ,                                        !- Space Floor Area per Person {m2/person}
  0.3;                                     !- Fraction Radiant

OS:Pipe:Adiabatic,
  {00000000-0000-0000-0049-000000000001},  !- Handle
  Pipe Adiabatic 1,                        !- Name
  {00000000-0000-0000-0014-000000000087},  !- Inlet Node Name
  {00000000-0000-0000-0014-000000000088};  !- Outlet Node Name

OS:Pipe:Adiabatic,
  {00000000-0000-0000-0049-000000000002},  !- Handle
  Pipe Adiabatic 2,                        !- Name
  {00000000-0000-0000-0014-000000000090},  !- Inlet Node Name
  {00000000-0000-0000-0014-000000000091};  !- Outlet Node Name

OS:Pipe:Adiabatic,
  {00000000-0000-0000-0049-000000000003},  !- Handle
  Pipe Adiabatic 3,                        !- Name
  {00000000-0000-0000-0014-000000000094},  !- Inlet Node Name
  {00000000-0000-0000-0014-000000000095};  !- Outlet Node Name

OS:Pipe:Adiabatic,
  {00000000-0000-0000-0049-000000000004},  !- Handle
  Pipe Adiabatic 4,                        !- Name
  {00000000-0000-0000-0014-000000000097},  !- Inlet Node Name
  {00000000-0000-0000-0014-000000000098};  !- Outlet Node Name

OS:PlantLoop,
  {00000000-0000-0000-0050-000000000001},  !- Handle
  Main Service Water Loop,                 !- Name
  ,                                        !- Fluid Type
  0,                                       !- Glycol Concentration
  ,                                        !- User Defined Fluid Type
  ,                                        !- Plant Equipment Operation Heating Load
  ,                                        !- Plant Equipment Operation Cooling Load
  ,                                        !- Primary Plant Equipment Operation Scheme
  {00000000-0000-0000-0045-000000000025},  !- Loop Temperature Setpoint Node Name
  60,                                      !- Maximum Loop Temperature {C}
  51.66667,                                !- Minimum Loop Temperature {C}
  ,                                        !- Maximum Loop Flow Rate {m3/s}
  ,                                        !- Minimum Loop Flow Rate {m3/s}
  Autocalculate,                           !- Plant Loop Volume {m3}
  {00000000-0000-0000-0014-000000000073},  !- Plant Side Inlet Node Name
  {00000000-0000-0000-0014-000000000075},  !- Plant Side Outlet Node Name
  ,                                        !- Plant Side Branch List Name
  {00000000-0000-0000-0014-000000000076},  !- Demand Side Inlet Node Name
  {00000000-0000-0000-0014-000000000079},  !- Demand Side Outlet Node Name
  ,                                        !- Demand Side Branch List Name
  ,                                        !- Demand Side Connector List Name
  Optimal,                                 !- Load Distribution Scheme
  {00000000-0000-0000-0008-000000000004},  !- Availability Manager List Name
  ,                                        !- Plant Loop Demand Calculation Scheme
  ,                                        !- Common Pipe Simulation
  ,                                        !- Pressure Simulation Type
  ,                                        !- Plant Equipment Operation Heating Load Schedule
  ,                                        !- Plant Equipment Operation Cooling Load Schedule
  ,                                        !- Primary Plant Equipment Operation Scheme Schedule
  ,                                        !- Component Setpoint Operation Scheme Schedule
  {00000000-0000-0000-0015-000000000002},  !- Demand Mixer Name
  {00000000-0000-0000-0016-000000000002},  !- Demand Splitter Name
  {00000000-0000-0000-0015-000000000001},  !- Supply Mixer Name
  {00000000-0000-0000-0016-000000000001};  !- Supply Splitter Name

OS:PortList,
  {00000000-0000-0000-0051-000000000001},  !- Handle
  {00000000-0000-0000-0083-000000000001},  !- HVAC Component
  {00000000-0000-0000-0014-000000000023};  !- Port 1

OS:PortList,
  {00000000-0000-0000-0051-000000000002},  !- Handle
  {00000000-0000-0000-0083-000000000001};  !- HVAC Component

OS:PortList,
  {00000000-0000-0000-0051-000000000003},  !- Handle
  {00000000-0000-0000-0083-000000000001},  !- HVAC Component
  {00000000-0000-0000-0014-000000000024};  !- Port 1

OS:PortList,
  {00000000-0000-0000-0051-000000000004},  !- Handle
  {00000000-0000-0000-0083-000000000002},  !- HVAC Component
  {00000000-0000-0000-0014-000000000045};  !- Port 1

OS:PortList,
  {00000000-0000-0000-0051-000000000005},  !- Handle
  {00000000-0000-0000-0083-000000000002};  !- HVAC Component

OS:PortList,
  {00000000-0000-0000-0051-000000000006},  !- Handle
  {00000000-0000-0000-0083-000000000002},  !- HVAC Component
  {00000000-0000-0000-0014-000000000046};  !- Port 1

OS:PortList,
  {00000000-0000-0000-0051-000000000007},  !- Handle
  {00000000-0000-0000-0083-000000000003},  !- HVAC Component
  {00000000-0000-0000-0014-000000000067};  !- Port 1

OS:PortList,
  {00000000-0000-0000-0051-000000000008},  !- Handle
  {00000000-0000-0000-0083-000000000003};  !- HVAC Component

OS:PortList,
  {00000000-0000-0000-0051-000000000009},  !- Handle
  {00000000-0000-0000-0083-000000000003},  !- HVAC Component
  {00000000-0000-0000-0014-000000000068};  !- Port 1

OS:Pump:ConstantSpeed,
  {00000000-0000-0000-0052-000000000001},  !- Handle
  Main Service Water Loop Circulator Pump, !- Name
  {00000000-0000-0000-0014-000000000080},  !- Inlet Node Name
  {00000000-0000-0000-0014-000000000081},  !- Outlet Node Name
  autosize,                                !- Rated Flow Rate {m3/s}
  1901286.4163404,                         !- Rated Pump Head {Pa}
  autosize,                                !- Rated Power Consumption {W}
  0.855,                                   !- Motor Efficiency
  0,                                       !- Fraction of Motor Inefficiencies to Fluid Stream
  Intermittent,                            !- Pump Control Type
  ,                                        !- Pump Flow Rate Schedule
  ,                                        !- Pump Curve
  ,                                        !- Impeller Diameter {m}
  ,                                        !- Rotational Speed {rev/min}
  ,                                        !- Zone
  ,                                        !- Skin Loss Radiative Fraction
  PowerPerFlowPerPressure,                 !- Design Power Sizing Method
  348701.1,                                !- Design Electric Power per Unit Flow Rate {W/(m3/s)}
  1.282051282,                             !- Design Shaft Power per Unit Flow Rate per Unit Head {W-s/m3-Pa}
  General;                                 !- End-Use Subcategory

OS:Rendering:Color,
  {00000000-0000-0000-0053-000000000001},  !- Handle
  ALL_ST=Office - enclosed_FL=Building Story 1_SCH=A, !- Name
  47,                                      !- Rendering Red Value
  211,                                     !- Rendering Green Value
  38;                                      !- Rendering Blue Value

OS:Rendering:Color,
  {00000000-0000-0000-0053-000000000002},  !- Handle
  ALL_ST=Warehouse - fine_FL=Building Story 1_SCH=A, !- Name
  53,                                      !- Rendering Red Value
  204,                                     !- Rendering Green Value
  116;                                     !- Rendering Blue Value

OS:Rendering:Color,
  {00000000-0000-0000-0053-000000000003},  !- Handle
  ALL_ST=Warehouse - med/blk_FL=Building Story 1_SCH=A, !- Name
  152,                                     !- Rendering Red Value
  249,                                     !- Rendering Green Value
  143;                                     !- Rendering Blue Value

OS:Rendering:Color,
  {00000000-0000-0000-0053-000000000004},  !- Handle
  Rendering Color 1,                       !- Name
  210,                                     !- Rendering Red Value
  140,                                     !- Rendering Green Value
  180;                                     !- Rendering Blue Value

OS:Rendering:Color,
  {00000000-0000-0000-0053-000000000005},  !- Handle
  Rendering Color 2,                       !- Name
  173,                                     !- Rendering Red Value
  230,                                     !- Rendering Green Value
  216;                                     !- Rendering Blue Value

OS:Rendering:Color,
  {00000000-0000-0000-0053-000000000006},  !- Handle
  Rendering Color 3,                       !- Name
  0,                                       !- Rendering Red Value
  209,                                     !- Rendering Green Value
  206;                                     !- Rendering Blue Value

OS:Rendering:Color,
  {00000000-0000-0000-0053-000000000007},  !- Handle
  Rendering Color 4,                       !- Name
  34,                                      !- Rendering Red Value
  34,                                      !- Rendering Green Value
  139;                                     !- Rendering Blue Value

OS:Rendering:Color,
  {00000000-0000-0000-0053-000000000008},  !- Handle
  Space Function Office - enclosed 1,      !- Name
  255,                                     !- Rendering Red Value
  255,                                     !- Rendering Green Value
  255;                                     !- Rendering Blue Value

OS:Rendering:Color,
  {00000000-0000-0000-0053-000000000009},  !- Handle
  Space Function Office - enclosed 2,      !- Name
  177,                                     !- Rendering Red Value
  23,                                      !- Rendering Green Value
  233;                                     !- Rendering Blue Value

OS:Rendering:Color,
  {00000000-0000-0000-0053-000000000010},  !- Handle
  Space Function Office - enclosed,        !- Name
  255,                                     !- Rendering Red Value
  255,                                     !- Rendering Green Value
  255;                                     !- Rendering Blue Value

OS:Rendering:Color,
  {00000000-0000-0000-0053-000000000011},  !- Handle
  Space Function Warehouse - fine 1,       !- Name
  255,                                     !- Rendering Red Value
  255,                                     !- Rendering Green Value
  255;                                     !- Rendering Blue Value

OS:Rendering:Color,
  {00000000-0000-0000-0053-000000000012},  !- Handle
  Space Function Warehouse - fine 2,       !- Name
  154,                                     !- Rendering Red Value
  30,                                      !- Rendering Green Value
  171;                                     !- Rendering Blue Value

OS:Rendering:Color,
  {00000000-0000-0000-0053-000000000013},  !- Handle
  Space Function Warehouse - fine,         !- Name
  255,                                     !- Rendering Red Value
  255,                                     !- Rendering Green Value
  255;                                     !- Rendering Blue Value

OS:Rendering:Color,
  {00000000-0000-0000-0053-000000000014},  !- Handle
  Space Function Warehouse - med/blk 1,    !- Name
  255,                                     !- Rendering Red Value
  255,                                     !- Rendering Green Value
  255;                                     !- Rendering Blue Value

OS:Rendering:Color,
  {00000000-0000-0000-0053-000000000015},  !- Handle
  Space Function Warehouse - med/blk 2,    !- Name
  158,                                     !- Rendering Red Value
  236,                                     !- Rendering Green Value
  124;                                     !- Rendering Blue Value

OS:Rendering:Color,
  {00000000-0000-0000-0053-000000000016},  !- Handle
  Space Function Warehouse - med/blk,      !- Name
  255,                                     !- Rendering Red Value
  255,                                     !- Rendering Green Value
  255;                                     !- Rendering Blue Value

OS:Schedule:Constant,
  {00000000-0000-0000-0054-000000000001},  !- Handle
  Always On Discrete,                      !- Name
  {00000000-0000-0000-0058-000000000005},  !- Schedule Type Limits Name
  1;                                       !- Value

OS:Schedule:Day,
  {00000000-0000-0000-0055-000000000001},  !- Handle
  Air Velocity Schedule Default,           !- Name
  {00000000-0000-0000-0058-000000000007},  !- Schedule Type Limits Name
  ,                                        !- Interpolate to Timestep
  24,                                      !- Hour 1
  0,                                       !- Minute 1
  0.2;                                     !- Value Until Time 1

OS:Schedule:Day,
  {00000000-0000-0000-0055-000000000002},  !- Handle
  Clothing Schedule Default Winter Clothes, !- Name
  {00000000-0000-0000-0058-000000000003},  !- Schedule Type Limits Name
  ,                                        !- Interpolate to Timestep
  24,                                      !- Hour 1
  0,                                       !- Minute 1
  1;                                       !- Value Until Time 1

OS:Schedule:Day,
  {00000000-0000-0000-0055-000000000003},  !- Handle
  Clothing Schedule Summer Clothes,        !- Name
  {00000000-0000-0000-0058-000000000003},  !- Schedule Type Limits Name
  ,                                        !- Interpolate to Timestep
  24,                                      !- Hour 1
  0,                                       !- Minute 1
  0.5;                                     !- Value Until Time 1

OS:Schedule:Day,
  {00000000-0000-0000-0055-000000000004},  !- Handle
  Economizer Max OA Fraction 100 pct Default, !- Name
  ,                                        !- Schedule Type Limits Name
  ,                                        !- Interpolate to Timestep
  24,                                      !- Hour 1
  0,                                       !- Minute 1
  1;                                       !- Value Until Time 1

OS:Schedule:Day,
  {00000000-0000-0000-0055-000000000005},  !- Handle
  Fraction Latent - 0.05 Default,          !- Name
  {00000000-0000-0000-0058-000000000004},  !- Schedule Type Limits Name
  ,                                        !- Interpolate to Timestep
  24,                                      !- Hour 1
  0,                                       !- Minute 1
  0.05;                                    !- Value Until Time 1

OS:Schedule:Day,
  {00000000-0000-0000-0055-000000000006},  !- Handle
  Fraction Sensible - 0.2 Default,         !- Name
  {00000000-0000-0000-0058-000000000004},  !- Schedule Type Limits Name
  ,                                        !- Interpolate to Timestep
  24,                                      !- Hour 1
  0,                                       !- Minute 1
  0.2;                                     !- Value Until Time 1

OS:Schedule:Day,
  {00000000-0000-0000-0055-000000000007},  !- Handle
  Mixed Water At Faucet Temp - 140F Default, !- Name
  {00000000-0000-0000-0058-000000000006},  !- Schedule Type Limits Name
  ,                                        !- Interpolate to Timestep
  24,                                      !- Hour 1
  0,                                       !- Minute 1
  60;                                      !- Value Until Time 1

OS:Schedule:Day,
  {00000000-0000-0000-0055-000000000008},  !- Handle
  NECB-A-Electric-Equipment Default,       !- Name
  {00000000-0000-0000-0058-000000000004},  !- Schedule Type Limits Name
  No,                                      !- Interpolate to Timestep
  7,                                       !- Hour 1
  0,                                       !- Minute 1
  0.2,                                     !- Value Until Time 1
  8,                                       !- Hour 2
  0,                                       !- Minute 2
  0.3,                                     !- Value Until Time 2
  9,                                       !- Hour 3
  0,                                       !- Minute 3
  0.8,                                     !- Value Until Time 3
  18,                                      !- Hour 4
  0,                                       !- Minute 4
  0.9,                                     !- Value Until Time 4
  19,                                      !- Hour 5
  0,                                       !- Minute 5
  0.5,                                     !- Value Until Time 5
  21,                                      !- Hour 6
  0,                                       !- Minute 6
  0.3,                                     !- Value Until Time 6
  24,                                      !- Hour 7
  0,                                       !- Minute 7
  0.2;                                     !- Value Until Time 7

OS:Schedule:Day,
  {00000000-0000-0000-0055-000000000009},  !- Handle
  NECB-A-Electric-Equipment Default|Wkdy Day, !- Name
  {00000000-0000-0000-0058-000000000004},  !- Schedule Type Limits Name
  No,                                      !- Interpolate to Timestep
  7,                                       !- Hour 1
  0,                                       !- Minute 1
  0.2,                                     !- Value Until Time 1
  8,                                       !- Hour 2
  0,                                       !- Minute 2
  0.3,                                     !- Value Until Time 2
  9,                                       !- Hour 3
  0,                                       !- Minute 3
  0.8,                                     !- Value Until Time 3
  18,                                      !- Hour 4
  0,                                       !- Minute 4
  0.9,                                     !- Value Until Time 4
  19,                                      !- Hour 5
  0,                                       !- Minute 5
  0.5,                                     !- Value Until Time 5
  21,                                      !- Hour 6
  0,                                       !- Minute 6
  0.3,                                     !- Value Until Time 6
  24,                                      !- Hour 7
  0,                                       !- Minute 7
  0.2;                                     !- Value Until Time 7

OS:Schedule:Day,
  {00000000-0000-0000-0055-000000000010},  !- Handle
  NECB-A-Electric-Equipment Sat Day,       !- Name
  {00000000-0000-0000-0058-000000000004},  !- Schedule Type Limits Name
  No,                                      !- Interpolate to Timestep
  24,                                      !- Hour 1
  0,                                       !- Minute 1
  0.2;                                     !- Value Until Time 1

OS:Schedule:Day,
  {00000000-0000-0000-0055-000000000011},  !- Handle
  NECB-A-Electric-Equipment Sun|Hol Day,   !- Name
  {00000000-0000-0000-0058-000000000004},  !- Schedule Type Limits Name
  No,                                      !- Interpolate to Timestep
  24,                                      !- Hour 1
  0,                                       !- Minute 1
  0.2;                                     !- Value Until Time 1

OS:Schedule:Day,
  {00000000-0000-0000-0055-000000000012},  !- Handle
  NECB-A-Lighting Default,                 !- Name
  {00000000-0000-0000-0058-000000000004},  !- Schedule Type Limits Name
  No,                                      !- Interpolate to Timestep
  7,                                       !- Hour 1
  0,                                       !- Minute 1
  0.05,                                    !- Value Until Time 1
  8,                                       !- Hour 2
  0,                                       !- Minute 2
  0.3,                                     !- Value Until Time 2
  9,                                       !- Hour 3
  0,                                       !- Minute 3
  0.8,                                     !- Value Until Time 3
  17,                                      !- Hour 4
  0,                                       !- Minute 4
  0.9,                                     !- Value Until Time 4
  18,                                      !- Hour 5
  0,                                       !- Minute 5
  0.8,                                     !- Value Until Time 5
  19,                                      !- Hour 6
  0,                                       !- Minute 6
  0.5,                                     !- Value Until Time 6
  21,                                      !- Hour 7
  0,                                       !- Minute 7
  0.3,                                     !- Value Until Time 7
  23,                                      !- Hour 8
  0,                                       !- Minute 8
  0.1,                                     !- Value Until Time 8
  24,                                      !- Hour 9
  0,                                       !- Minute 9
  0.05;                                    !- Value Until Time 9

OS:Schedule:Day,
  {00000000-0000-0000-0055-000000000013},  !- Handle
  NECB-A-Lighting Default|Wkdy Day,        !- Name
  {00000000-0000-0000-0058-000000000004},  !- Schedule Type Limits Name
  No,                                      !- Interpolate to Timestep
  7,                                       !- Hour 1
  0,                                       !- Minute 1
  0.05,                                    !- Value Until Time 1
  8,                                       !- Hour 2
  0,                                       !- Minute 2
  0.3,                                     !- Value Until Time 2
  9,                                       !- Hour 3
  0,                                       !- Minute 3
  0.8,                                     !- Value Until Time 3
  17,                                      !- Hour 4
  0,                                       !- Minute 4
  0.9,                                     !- Value Until Time 4
  18,                                      !- Hour 5
  0,                                       !- Minute 5
  0.8,                                     !- Value Until Time 5
  19,                                      !- Hour 6
  0,                                       !- Minute 6
  0.5,                                     !- Value Until Time 6
  21,                                      !- Hour 7
  0,                                       !- Minute 7
  0.3,                                     !- Value Until Time 7
  23,                                      !- Hour 8
  0,                                       !- Minute 8
  0.1,                                     !- Value Until Time 8
  24,                                      !- Hour 9
  0,                                       !- Minute 9
  0.05;                                    !- Value Until Time 9

OS:Schedule:Day,
  {00000000-0000-0000-0055-000000000014},  !- Handle
  NECB-A-Lighting Sat Day,                 !- Name
  {00000000-0000-0000-0058-000000000004},  !- Schedule Type Limits Name
  No,                                      !- Interpolate to Timestep
  24,                                      !- Hour 1
  0,                                       !- Minute 1
  0.05;                                    !- Value Until Time 1

OS:Schedule:Day,
  {00000000-0000-0000-0055-000000000015},  !- Handle
  NECB-A-Lighting Sun|Hol Day,             !- Name
  {00000000-0000-0000-0058-000000000004},  !- Schedule Type Limits Name
  No,                                      !- Interpolate to Timestep
  24,                                      !- Hour 1
  0,                                       !- Minute 1
  0.05;                                    !- Value Until Time 1

OS:Schedule:Day,
  {00000000-0000-0000-0055-000000000016},  !- Handle
  NECB-A-Occupancy Default,                !- Name
  {00000000-0000-0000-0058-000000000004},  !- Schedule Type Limits Name
  No,                                      !- Interpolate to Timestep
  7,                                       !- Hour 1
  0,                                       !- Minute 1
  0,                                       !- Value Until Time 1
  8,                                       !- Hour 2
  0,                                       !- Minute 2
  0.1,                                     !- Value Until Time 2
  9,                                       !- Hour 3
  0,                                       !- Minute 3
  0.7,                                     !- Value Until Time 3
  12,                                      !- Hour 4
  0,                                       !- Minute 4
  0.9,                                     !- Value Until Time 4
  14,                                      !- Hour 5
  0,                                       !- Minute 5
  0.5,                                     !- Value Until Time 5
  17,                                      !- Hour 6
  0,                                       !- Minute 6
  0.9,                                     !- Value Until Time 6
  18,                                      !- Hour 7
  0,                                       !- Minute 7
  0.7,                                     !- Value Until Time 7
  19,                                      !- Hour 8
  0,                                       !- Minute 8
  0.3,                                     !- Value Until Time 8
  23,                                      !- Hour 9
  0,                                       !- Minute 9
  0.1,                                     !- Value Until Time 9
  24,                                      !- Hour 10
  0,                                       !- Minute 10
  0;                                       !- Value Until Time 10

OS:Schedule:Day,
  {00000000-0000-0000-0055-000000000017},  !- Handle
  NECB-A-Occupancy Default|Wkdy Day,       !- Name
  {00000000-0000-0000-0058-000000000004},  !- Schedule Type Limits Name
  No,                                      !- Interpolate to Timestep
  7,                                       !- Hour 1
  0,                                       !- Minute 1
  0,                                       !- Value Until Time 1
  8,                                       !- Hour 2
  0,                                       !- Minute 2
  0.1,                                     !- Value Until Time 2
  9,                                       !- Hour 3
  0,                                       !- Minute 3
  0.7,                                     !- Value Until Time 3
  12,                                      !- Hour 4
  0,                                       !- Minute 4
  0.9,                                     !- Value Until Time 4
  14,                                      !- Hour 5
  0,                                       !- Minute 5
  0.5,                                     !- Value Until Time 5
  17,                                      !- Hour 6
  0,                                       !- Minute 6
  0.9,                                     !- Value Until Time 6
  18,                                      !- Hour 7
  0,                                       !- Minute 7
  0.7,                                     !- Value Until Time 7
  19,                                      !- Hour 8
  0,                                       !- Minute 8
  0.3,                                     !- Value Until Time 8
  23,                                      !- Hour 9
  0,                                       !- Minute 9
  0.1,                                     !- Value Until Time 9
  24,                                      !- Hour 10
  0,                                       !- Minute 10
  0;                                       !- Value Until Time 10

OS:Schedule:Day,
  {00000000-0000-0000-0055-000000000018},  !- Handle
  NECB-A-Occupancy Sat Day,                !- Name
  {00000000-0000-0000-0058-000000000004},  !- Schedule Type Limits Name
  No,                                      !- Interpolate to Timestep
  24,                                      !- Hour 1
  0,                                       !- Minute 1
  0;                                       !- Value Until Time 1

OS:Schedule:Day,
  {00000000-0000-0000-0055-000000000019},  !- Handle
  NECB-A-Occupancy Sun|Hol Day,            !- Name
  {00000000-0000-0000-0058-000000000004},  !- Schedule Type Limits Name
  No,                                      !- Interpolate to Timestep
  24,                                      !- Hour 1
  0,                                       !- Minute 1
  0;                                       !- Value Until Time 1

OS:Schedule:Day,
  {00000000-0000-0000-0055-000000000020},  !- Handle
  NECB-A-Service Water Heating Default,    !- Name
  {00000000-0000-0000-0058-000000000004},  !- Schedule Type Limits Name
  No,                                      !- Interpolate to Timestep
  7,                                       !- Hour 1
  0,                                       !- Minute 1
  0.05,                                    !- Value Until Time 1
  8,                                       !- Hour 2
  0,                                       !- Minute 2
  0.1,                                     !- Value Until Time 2
  10,                                      !- Hour 3
  0,                                       !- Minute 3
  0.5,                                     !- Value Until Time 3
  16,                                      !- Hour 4
  0,                                       !- Minute 4
  0.9,                                     !- Value Until Time 4
  17,                                      !- Hour 5
  0,                                       !- Minute 5
  0.7,                                     !- Value Until Time 5
  18,                                      !- Hour 6
  0,                                       !- Minute 6
  0.5,                                     !- Value Until Time 6
  19,                                      !- Hour 7
  0,                                       !- Minute 7
  0.3,                                     !- Value Until Time 7
  22,                                      !- Hour 8
  0,                                       !- Minute 8
  0.2,                                     !- Value Until Time 8
  24,                                      !- Hour 9
  0,                                       !- Minute 9
  0.05;                                    !- Value Until Time 9

OS:Schedule:Day,
  {00000000-0000-0000-0055-000000000021},  !- Handle
  NECB-A-Service Water Heating Default|Wkdy Day, !- Name
  {00000000-0000-0000-0058-000000000004},  !- Schedule Type Limits Name
  No,                                      !- Interpolate to Timestep
  7,                                       !- Hour 1
  0,                                       !- Minute 1
  0.05,                                    !- Value Until Time 1
  8,                                       !- Hour 2
  0,                                       !- Minute 2
  0.1,                                     !- Value Until Time 2
  10,                                      !- Hour 3
  0,                                       !- Minute 3
  0.5,                                     !- Value Until Time 3
  16,                                      !- Hour 4
  0,                                       !- Minute 4
  0.9,                                     !- Value Until Time 4
  17,                                      !- Hour 5
  0,                                       !- Minute 5
  0.7,                                     !- Value Until Time 5
  18,                                      !- Hour 6
  0,                                       !- Minute 6
  0.5,                                     !- Value Until Time 6
  19,                                      !- Hour 7
  0,                                       !- Minute 7
  0.3,                                     !- Value Until Time 7
  22,                                      !- Hour 8
  0,                                       !- Minute 8
  0.2,                                     !- Value Until Time 8
  24,                                      !- Hour 9
  0,                                       !- Minute 9
  0.05;                                    !- Value Until Time 9

OS:Schedule:Day,
  {00000000-0000-0000-0055-000000000022},  !- Handle
  NECB-A-Service Water Heating Sat Day,    !- Name
  {00000000-0000-0000-0058-000000000004},  !- Schedule Type Limits Name
  No,                                      !- Interpolate to Timestep
  24,                                      !- Hour 1
  0,                                       !- Minute 1
  0.05;                                    !- Value Until Time 1

OS:Schedule:Day,
  {00000000-0000-0000-0055-000000000023},  !- Handle
  NECB-A-Service Water Heating Sun|Hol Day, !- Name
  {00000000-0000-0000-0058-000000000004},  !- Schedule Type Limits Name
  No,                                      !- Interpolate to Timestep
  24,                                      !- Hour 1
  0,                                       !- Minute 1
  0.05;                                    !- Value Until Time 1

OS:Schedule:Day,
  {00000000-0000-0000-0055-000000000024},  !- Handle
  NECB-A-Thermostat Setpoint-Cooling Default, !- Name
  {00000000-0000-0000-0058-000000000006},  !- Schedule Type Limits Name
  No,                                      !- Interpolate to Timestep
  6,                                       !- Hour 1
  0,                                       !- Minute 1
  35,                                      !- Value Until Time 1
  21,                                      !- Hour 2
  0,                                       !- Minute 2
  24,                                      !- Value Until Time 2
  24,                                      !- Hour 3
  0,                                       !- Minute 3
  35;                                      !- Value Until Time 3

OS:Schedule:Day,
  {00000000-0000-0000-0055-000000000025},  !- Handle
  NECB-A-Thermostat Setpoint-Cooling Default|Wkdy Day, !- Name
  {00000000-0000-0000-0058-000000000006},  !- Schedule Type Limits Name
  No,                                      !- Interpolate to Timestep
  6,                                       !- Hour 1
  0,                                       !- Minute 1
  35,                                      !- Value Until Time 1
  21,                                      !- Hour 2
  0,                                       !- Minute 2
  24,                                      !- Value Until Time 2
  24,                                      !- Hour 3
  0,                                       !- Minute 3
  35;                                      !- Value Until Time 3

OS:Schedule:Day,
  {00000000-0000-0000-0055-000000000026},  !- Handle
  NECB-A-Thermostat Setpoint-Cooling Sat Day, !- Name
  {00000000-0000-0000-0058-000000000006},  !- Schedule Type Limits Name
  No,                                      !- Interpolate to Timestep
  24,                                      !- Hour 1
  0,                                       !- Minute 1
  35;                                      !- Value Until Time 1

OS:Schedule:Day,
  {00000000-0000-0000-0055-000000000027},  !- Handle
  NECB-A-Thermostat Setpoint-Cooling Sun|Hol Day, !- Name
  {00000000-0000-0000-0058-000000000006},  !- Schedule Type Limits Name
  No,                                      !- Interpolate to Timestep
  24,                                      !- Hour 1
  0,                                       !- Minute 1
  35;                                      !- Value Until Time 1

OS:Schedule:Day,
  {00000000-0000-0000-0055-000000000028},  !- Handle
  NECB-A-Thermostat Setpoint-Heating Default, !- Name
  {00000000-0000-0000-0058-000000000006},  !- Schedule Type Limits Name
  No,                                      !- Interpolate to Timestep
  6,                                       !- Hour 1
  0,                                       !- Minute 1
  18,                                      !- Value Until Time 1
  7,                                       !- Hour 2
  0,                                       !- Minute 2
  20,                                      !- Value Until Time 2
  21,                                      !- Hour 3
  0,                                       !- Minute 3
  22,                                      !- Value Until Time 3
  24,                                      !- Hour 4
  0,                                       !- Minute 4
  18;                                      !- Value Until Time 4

OS:Schedule:Day,
  {00000000-0000-0000-0055-000000000029},  !- Handle
  NECB-A-Thermostat Setpoint-Heating Default|Wkdy Day, !- Name
  {00000000-0000-0000-0058-000000000006},  !- Schedule Type Limits Name
  No,                                      !- Interpolate to Timestep
  6,                                       !- Hour 1
  0,                                       !- Minute 1
  18,                                      !- Value Until Time 1
  7,                                       !- Hour 2
  0,                                       !- Minute 2
  20,                                      !- Value Until Time 2
  21,                                      !- Hour 3
  0,                                       !- Minute 3
  22,                                      !- Value Until Time 3
  24,                                      !- Hour 4
  0,                                       !- Minute 4
  18;                                      !- Value Until Time 4

OS:Schedule:Day,
  {00000000-0000-0000-0055-000000000030},  !- Handle
  NECB-A-Thermostat Setpoint-Heating Sat Day, !- Name
  {00000000-0000-0000-0058-000000000006},  !- Schedule Type Limits Name
  No,                                      !- Interpolate to Timestep
  24,                                      !- Hour 1
  0,                                       !- Minute 1
  18;                                      !- Value Until Time 1

OS:Schedule:Day,
  {00000000-0000-0000-0055-000000000031},  !- Handle
  NECB-A-Thermostat Setpoint-Heating Sun|Hol Day, !- Name
  {00000000-0000-0000-0058-000000000006},  !- Schedule Type Limits Name
  No,                                      !- Interpolate to Timestep
  24,                                      !- Hour 1
  0,                                       !- Minute 1
  18;                                      !- Value Until Time 1

OS:Schedule:Day,
  {00000000-0000-0000-0055-000000000032},  !- Handle
  NECB-Activity Default,                   !- Name
  {00000000-0000-0000-0058-000000000001},  !- Schedule Type Limits Name
  No,                                      !- Interpolate to Timestep
  24,                                      !- Hour 1
  0,                                       !- Minute 1
  130;                                     !- Value Until Time 1

OS:Schedule:Day,
  {00000000-0000-0000-0055-000000000033},  !- Handle
  NECB-Activity Summer Design Day,         !- Name
  {00000000-0000-0000-0058-000000000001},  !- Schedule Type Limits Name
  No,                                      !- Interpolate to Timestep
  24,                                      !- Hour 1
  0,                                       !- Minute 1
  130;                                     !- Value Until Time 1

OS:Schedule:Day,
  {00000000-0000-0000-0055-000000000034},  !- Handle
  NECB-Activity Winter Design Day,         !- Name
  {00000000-0000-0000-0058-000000000001},  !- Schedule Type Limits Name
  No,                                      !- Interpolate to Timestep
  24,                                      !- Hour 1
  0,                                       !- Minute 1
  130;                                     !- Value Until Time 1

OS:Schedule:Day,
  {00000000-0000-0000-0055-000000000035},  !- Handle
  Schedule Day 1,                          !- Name
  ,                                        !- Schedule Type Limits Name
  ,                                        !- Interpolate to Timestep
  24,                                      !- Hour 1
  0,                                       !- Minute 1
  0;                                       !- Value Until Time 1

OS:Schedule:Day,
  {00000000-0000-0000-0055-000000000036},  !- Handle
  Schedule Day 10,                         !- Name
  {00000000-0000-0000-0058-000000000004},  !- Schedule Type Limits Name
  ,                                        !- Interpolate to Timestep
  24,                                      !- Hour 1
  0,                                       !- Minute 1
  0;                                       !- Value Until Time 1

OS:Schedule:Day,
  {00000000-0000-0000-0055-000000000037},  !- Handle
  Schedule Day 2,                          !- Name
  ,                                        !- Schedule Type Limits Name
  ,                                        !- Interpolate to Timestep
  24,                                      !- Hour 1
  0,                                       !- Minute 1
  0;                                       !- Value Until Time 1

OS:Schedule:Day,
  {00000000-0000-0000-0055-000000000038},  !- Handle
  Schedule Day 3,                          !- Name
  {00000000-0000-0000-0058-000000000006},  !- Schedule Type Limits Name
  ,                                        !- Interpolate to Timestep
  24,                                      !- Hour 1
  0,                                       !- Minute 1
  22;                                      !- Value Until Time 1

OS:Schedule:Day,
  {00000000-0000-0000-0055-000000000039},  !- Handle
  Schedule Day 4,                          !- Name
  {00000000-0000-0000-0058-000000000006},  !- Schedule Type Limits Name
  ,                                        !- Interpolate to Timestep
  24,                                      !- Hour 1
  0,                                       !- Minute 1
  60;                                      !- Value Until Time 1

OS:Schedule:Day,
  {00000000-0000-0000-0055-000000000040},  !- Handle
  Schedule Day 5,                          !- Name
  {00000000-0000-0000-0058-000000000004},  !- Schedule Type Limits Name
  ,                                        !- Interpolate to Timestep
  24,                                      !- Hour 1
  0,                                       !- Minute 1
  0;                                       !- Value Until Time 1

OS:Schedule:Day,
  {00000000-0000-0000-0055-000000000041},  !- Handle
  Schedule Day 6,                          !- Name
  {00000000-0000-0000-0058-000000000004},  !- Schedule Type Limits Name
  ,                                        !- Interpolate to Timestep
  24,                                      !- Hour 1
  0,                                       !- Minute 1
  0;                                       !- Value Until Time 1

OS:Schedule:Day,
  {00000000-0000-0000-0055-000000000042},  !- Handle
  Schedule Day 7,                          !- Name
  {00000000-0000-0000-0058-000000000004},  !- Schedule Type Limits Name
  ,                                        !- Interpolate to Timestep
  24,                                      !- Hour 1
  0,                                       !- Minute 1
  0;                                       !- Value Until Time 1

OS:Schedule:Day,
  {00000000-0000-0000-0055-000000000043},  !- Handle
  Schedule Day 8,                          !- Name
  {00000000-0000-0000-0058-000000000004},  !- Schedule Type Limits Name
  ,                                        !- Interpolate to Timestep
  24,                                      !- Hour 1
  0,                                       !- Minute 1
  0;                                       !- Value Until Time 1

OS:Schedule:Day,
  {00000000-0000-0000-0055-000000000044},  !- Handle
  Schedule Day 9,                          !- Name
  {00000000-0000-0000-0058-000000000004},  !- Schedule Type Limits Name
  ,                                        !- Interpolate to Timestep
  24,                                      !- Hour 1
  0,                                       !- Minute 1
  0;                                       !- Value Until Time 1

OS:Schedule:Day,
  {00000000-0000-0000-0055-000000000045},  !- Handle
  Service Water Loop Temp - 140F Default,  !- Name
  {00000000-0000-0000-0058-000000000006},  !- Schedule Type Limits Name
  ,                                        !- Interpolate to Timestep
  24,                                      !- Hour 1
  0,                                       !- Minute 1
  60;                                      !- Value Until Time 1

OS:Schedule:Day,
  {00000000-0000-0000-0055-000000000046},  !- Handle
  Water Heater Ambient Temp Schedule 71.6F Default, !- Name
  {00000000-0000-0000-0058-000000000006},  !- Schedule Type Limits Name
  ,                                        !- Interpolate to Timestep
  24,                                      !- Hour 1
  0,                                       !- Minute 1
  22.0000000000001;                        !- Value Until Time 1

OS:Schedule:Day,
  {00000000-0000-0000-0055-000000000047},  !- Handle
  Work Efficiency Schedule Default,        !- Name
  {00000000-0000-0000-0058-000000000004},  !- Schedule Type Limits Name
  ,                                        !- Interpolate to Timestep
  24,                                      !- Hour 1
  0,                                       !- Minute 1
  0;                                       !- Value Until Time 1

OS:Schedule:Day,
  {00000000-0000-0000-0055-000000000048},  !- Handle
  sys_3|mixed|shr>none|sc>dx|sh>c-e|ssf>cv|zh>b-e|zc>none|srf>none| Occ Sch Default, !- Name
  {00000000-0000-0000-0058-000000000004},  !- Schedule Type Limits Name
  ,                                        !- Interpolate to Timestep
  8,                                       !- Hour 1
  0,                                       !- Minute 1
  0,                                       !- Value Until Time 1
  19,                                      !- Hour 2
  0,                                       !- Minute 2
  1,                                       !- Value Until Time 2
  24,                                      !- Hour 3
  0,                                       !- Minute 3
  0;                                       !- Value Until Time 3

OS:Schedule:Day,
  {00000000-0000-0000-0055-000000000049},  !- Handle
  sys_3|mixed|shr>none|sc>dx|sh>c-e|ssf>cv|zh>b-e|zc>none|srf>none| Occ Sch Summer Design Day, !- Name
  {00000000-0000-0000-0058-000000000004},  !- Schedule Type Limits Name
  ,                                        !- Interpolate to Timestep
  24,                                      !- Hour 1
  0,                                       !- Minute 1
  1;                                       !- Value Until Time 1

OS:Schedule:Day,
  {00000000-0000-0000-0055-000000000050},  !- Handle
  sys_3|mixed|shr>none|sc>dx|sh>c-e|ssf>cv|zh>b-e|zc>none|srf>none| Occ Sch Winter Design Day, !- Name
  {00000000-0000-0000-0058-000000000004},  !- Schedule Type Limits Name
  ,                                        !- Interpolate to Timestep
  24,                                      !- Hour 1
  0,                                       !- Minute 1
  1;                                       !- Value Until Time 1

OS:Schedule:Day,
  {00000000-0000-0000-0055-000000000051},  !- Handle
  sys_4|mixed|shr>none|sc>dx|sh>c-e|ssf>cv|zh>b-e|zc>none|srf>none| 1 Occ Sch Default, !- Name
  {00000000-0000-0000-0058-000000000004},  !- Schedule Type Limits Name
  ,                                        !- Interpolate to Timestep
  8,                                       !- Hour 1
  0,                                       !- Minute 1
  0,                                       !- Value Until Time 1
  19,                                      !- Hour 2
  0,                                       !- Minute 2
  1,                                       !- Value Until Time 2
  24,                                      !- Hour 3
  0,                                       !- Minute 3
  0;                                       !- Value Until Time 3

OS:Schedule:Day,
  {00000000-0000-0000-0055-000000000052},  !- Handle
  sys_4|mixed|shr>none|sc>dx|sh>c-e|ssf>cv|zh>b-e|zc>none|srf>none| 1 Occ Sch Summer Design Day, !- Name
  {00000000-0000-0000-0058-000000000004},  !- Schedule Type Limits Name
  ,                                        !- Interpolate to Timestep
  24,                                      !- Hour 1
  0,                                       !- Minute 1
  1;                                       !- Value Until Time 1

OS:Schedule:Day,
  {00000000-0000-0000-0055-000000000053},  !- Handle
  sys_4|mixed|shr>none|sc>dx|sh>c-e|ssf>cv|zh>b-e|zc>none|srf>none| 1 Occ Sch Winter Design Day, !- Name
  {00000000-0000-0000-0058-000000000004},  !- Schedule Type Limits Name
  ,                                        !- Interpolate to Timestep
  24,                                      !- Hour 1
  0,                                       !- Minute 1
  1;                                       !- Value Until Time 1

OS:Schedule:Day,
  {00000000-0000-0000-0055-000000000054},  !- Handle
  sys_4|mixed|shr>none|sc>dx|sh>c-e|ssf>cv|zh>b-e|zc>none|srf>none| Occ Sch Default, !- Name
  {00000000-0000-0000-0058-000000000004},  !- Schedule Type Limits Name
  ,                                        !- Interpolate to Timestep
  8,                                       !- Hour 1
  0,                                       !- Minute 1
  0,                                       !- Value Until Time 1
  19,                                      !- Hour 2
  0,                                       !- Minute 2
  1,                                       !- Value Until Time 2
  24,                                      !- Hour 3
  0,                                       !- Minute 3
  0;                                       !- Value Until Time 3

OS:Schedule:Day,
  {00000000-0000-0000-0055-000000000055},  !- Handle
  sys_4|mixed|shr>none|sc>dx|sh>c-e|ssf>cv|zh>b-e|zc>none|srf>none| Occ Sch Summer Design Day, !- Name
  {00000000-0000-0000-0058-000000000004},  !- Schedule Type Limits Name
  ,                                        !- Interpolate to Timestep
  24,                                      !- Hour 1
  0,                                       !- Minute 1
  1;                                       !- Value Until Time 1

OS:Schedule:Day,
  {00000000-0000-0000-0055-000000000056},  !- Handle
  sys_4|mixed|shr>none|sc>dx|sh>c-e|ssf>cv|zh>b-e|zc>none|srf>none| Occ Sch Winter Design Day, !- Name
  {00000000-0000-0000-0058-000000000004},  !- Schedule Type Limits Name
  ,                                        !- Interpolate to Timestep
  24,                                      !- Hour 1
  0,                                       !- Minute 1
  1;                                       !- Value Until Time 1

OS:Schedule:Rule,
  {00000000-0000-0000-0056-000000000001},  !- Handle
  Schedule Rule 1,                         !- Name
  {00000000-0000-0000-0057-000000000002},  !- Schedule Ruleset Name
  0,                                       !- Rule Order
  {00000000-0000-0000-0055-000000000003},  !- Day Schedule Name
  ,                                        !- Apply Sunday
  ,                                        !- Apply Monday
  ,                                        !- Apply Tuesday
  ,                                        !- Apply Wednesday
  ,                                        !- Apply Thursday
  ,                                        !- Apply Friday
  ,                                        !- Apply Saturday
  DateRange,                               !- Date Specification Type
  5,                                       !- Start Month
  1,                                       !- Start Day
  9,                                       !- End Month
  30;                                      !- End Day

OS:Schedule:Rule,
  {00000000-0000-0000-0056-000000000002},  !- Handle
  Schedule Rule 10,                        !- Name
  {00000000-0000-0000-0057-000000000007},  !- Schedule Ruleset Name
  0,                                       !- Rule Order
  {00000000-0000-0000-0055-000000000011},  !- Day Schedule Name
  Yes,                                     !- Apply Sunday
  ,                                        !- Apply Monday
  ,                                        !- Apply Tuesday
  ,                                        !- Apply Wednesday
  ,                                        !- Apply Thursday
  ,                                        !- Apply Friday
  ,                                        !- Apply Saturday
  DateRange,                               !- Date Specification Type
  1,                                       !- Start Month
  1,                                       !- Start Day
  12,                                      !- End Month
  31;                                      !- End Day

OS:Schedule:Rule,
  {00000000-0000-0000-0056-000000000003},  !- Handle
  Schedule Rule 11,                        !- Name
  {00000000-0000-0000-0057-000000000012},  !- Schedule Ruleset Name
  2,                                       !- Rule Order
  {00000000-0000-0000-0055-000000000029},  !- Day Schedule Name
  ,                                        !- Apply Sunday
  Yes,                                     !- Apply Monday
  Yes,                                     !- Apply Tuesday
  Yes,                                     !- Apply Wednesday
  Yes,                                     !- Apply Thursday
  Yes,                                     !- Apply Friday
  ,                                        !- Apply Saturday
  DateRange,                               !- Date Specification Type
  1,                                       !- Start Month
  1,                                       !- Start Day
  12,                                      !- End Month
  31;                                      !- End Day

OS:Schedule:Rule,
  {00000000-0000-0000-0056-000000000004},  !- Handle
  Schedule Rule 12,                        !- Name
  {00000000-0000-0000-0057-000000000012},  !- Schedule Ruleset Name
  1,                                       !- Rule Order
  {00000000-0000-0000-0055-000000000030},  !- Day Schedule Name
  ,                                        !- Apply Sunday
  ,                                        !- Apply Monday
  ,                                        !- Apply Tuesday
  ,                                        !- Apply Wednesday
  ,                                        !- Apply Thursday
  ,                                        !- Apply Friday
  Yes,                                     !- Apply Saturday
  DateRange,                               !- Date Specification Type
  1,                                       !- Start Month
  1,                                       !- Start Day
  12,                                      !- End Month
  31;                                      !- End Day

OS:Schedule:Rule,
  {00000000-0000-0000-0056-000000000005},  !- Handle
  Schedule Rule 13,                        !- Name
  {00000000-0000-0000-0057-000000000012},  !- Schedule Ruleset Name
  0,                                       !- Rule Order
  {00000000-0000-0000-0055-000000000031},  !- Day Schedule Name
  Yes,                                     !- Apply Sunday
  ,                                        !- Apply Monday
  ,                                        !- Apply Tuesday
  ,                                        !- Apply Wednesday
  ,                                        !- Apply Thursday
  ,                                        !- Apply Friday
  ,                                        !- Apply Saturday
  DateRange,                               !- Date Specification Type
  1,                                       !- Start Month
  1,                                       !- Start Day
  12,                                      !- End Month
  31;                                      !- End Day

OS:Schedule:Rule,
  {00000000-0000-0000-0056-000000000006},  !- Handle
  Schedule Rule 14,                        !- Name
  {00000000-0000-0000-0057-000000000011},  !- Schedule Ruleset Name
  2,                                       !- Rule Order
  {00000000-0000-0000-0055-000000000025},  !- Day Schedule Name
  ,                                        !- Apply Sunday
  Yes,                                     !- Apply Monday
  Yes,                                     !- Apply Tuesday
  Yes,                                     !- Apply Wednesday
  Yes,                                     !- Apply Thursday
  Yes,                                     !- Apply Friday
  ,                                        !- Apply Saturday
  DateRange,                               !- Date Specification Type
  1,                                       !- Start Month
  1,                                       !- Start Day
  12,                                      !- End Month
  31;                                      !- End Day

OS:Schedule:Rule,
  {00000000-0000-0000-0056-000000000007},  !- Handle
  Schedule Rule 15,                        !- Name
  {00000000-0000-0000-0057-000000000011},  !- Schedule Ruleset Name
  1,                                       !- Rule Order
  {00000000-0000-0000-0055-000000000026},  !- Day Schedule Name
  ,                                        !- Apply Sunday
  ,                                        !- Apply Monday
  ,                                        !- Apply Tuesday
  ,                                        !- Apply Wednesday
  ,                                        !- Apply Thursday
  ,                                        !- Apply Friday
  Yes,                                     !- Apply Saturday
  DateRange,                               !- Date Specification Type
  1,                                       !- Start Month
  1,                                       !- Start Day
  12,                                      !- End Month
  31;                                      !- End Day

OS:Schedule:Rule,
  {00000000-0000-0000-0056-000000000008},  !- Handle
  Schedule Rule 16,                        !- Name
  {00000000-0000-0000-0057-000000000011},  !- Schedule Ruleset Name
  0,                                       !- Rule Order
  {00000000-0000-0000-0055-000000000027},  !- Day Schedule Name
  Yes,                                     !- Apply Sunday
  ,                                        !- Apply Monday
  ,                                        !- Apply Tuesday
  ,                                        !- Apply Wednesday
  ,                                        !- Apply Thursday
  ,                                        !- Apply Friday
  ,                                        !- Apply Saturday
  DateRange,                               !- Date Specification Type
  1,                                       !- Start Month
  1,                                       !- Start Day
  12,                                      !- End Month
  31;                                      !- End Day

OS:Schedule:Rule,
  {00000000-0000-0000-0056-000000000009},  !- Handle
  Schedule Rule 17,                        !- Name
  {00000000-0000-0000-0057-000000000010},  !- Schedule Ruleset Name
  2,                                       !- Rule Order
  {00000000-0000-0000-0055-000000000021},  !- Day Schedule Name
  ,                                        !- Apply Sunday
  Yes,                                     !- Apply Monday
  Yes,                                     !- Apply Tuesday
  Yes,                                     !- Apply Wednesday
  Yes,                                     !- Apply Thursday
  Yes,                                     !- Apply Friday
  ,                                        !- Apply Saturday
  DateRange,                               !- Date Specification Type
  1,                                       !- Start Month
  1,                                       !- Start Day
  12,                                      !- End Month
  31;                                      !- End Day

OS:Schedule:Rule,
  {00000000-0000-0000-0056-000000000010},  !- Handle
  Schedule Rule 18,                        !- Name
  {00000000-0000-0000-0057-000000000010},  !- Schedule Ruleset Name
  1,                                       !- Rule Order
  {00000000-0000-0000-0055-000000000022},  !- Day Schedule Name
  ,                                        !- Apply Sunday
  ,                                        !- Apply Monday
  ,                                        !- Apply Tuesday
  ,                                        !- Apply Wednesday
  ,                                        !- Apply Thursday
  ,                                        !- Apply Friday
  Yes,                                     !- Apply Saturday
  DateRange,                               !- Date Specification Type
  1,                                       !- Start Month
  1,                                       !- Start Day
  12,                                      !- End Month
  31;                                      !- End Day

OS:Schedule:Rule,
  {00000000-0000-0000-0056-000000000011},  !- Handle
  Schedule Rule 19,                        !- Name
  {00000000-0000-0000-0057-000000000010},  !- Schedule Ruleset Name
  0,                                       !- Rule Order
  {00000000-0000-0000-0055-000000000023},  !- Day Schedule Name
  Yes,                                     !- Apply Sunday
  ,                                        !- Apply Monday
  ,                                        !- Apply Tuesday
  ,                                        !- Apply Wednesday
  ,                                        !- Apply Thursday
  ,                                        !- Apply Friday
  ,                                        !- Apply Saturday
  DateRange,                               !- Date Specification Type
  1,                                       !- Start Month
  1,                                       !- Start Day
  12,                                      !- End Month
  31;                                      !- End Day

OS:Schedule:Rule,
  {00000000-0000-0000-0056-000000000012},  !- Handle
  Schedule Rule 2,                         !- Name
  {00000000-0000-0000-0057-000000000009},  !- Schedule Ruleset Name
  2,                                       !- Rule Order
  {00000000-0000-0000-0055-000000000017},  !- Day Schedule Name
  ,                                        !- Apply Sunday
  Yes,                                     !- Apply Monday
  Yes,                                     !- Apply Tuesday
  Yes,                                     !- Apply Wednesday
  Yes,                                     !- Apply Thursday
  Yes,                                     !- Apply Friday
  ,                                        !- Apply Saturday
  DateRange,                               !- Date Specification Type
  1,                                       !- Start Month
  1,                                       !- Start Day
  12,                                      !- End Month
  31;                                      !- End Day

OS:Schedule:Rule,
  {00000000-0000-0000-0056-000000000013},  !- Handle
  Schedule Rule 20,                        !- Name
  {00000000-0000-0000-0057-000000000019},  !- Schedule Ruleset Name
  1,                                       !- Rule Order
  {00000000-0000-0000-0055-000000000040},  !- Day Schedule Name
  ,                                        !- Apply Sunday
  ,                                        !- Apply Monday
  ,                                        !- Apply Tuesday
  ,                                        !- Apply Wednesday
  ,                                        !- Apply Thursday
  ,                                        !- Apply Friday
  Yes,                                     !- Apply Saturday
  DateRange,                               !- Date Specification Type
  1,                                       !- Start Month
  7,                                       !- Start Day
  12,                                      !- End Month
  30;                                      !- End Day

OS:Schedule:Rule,
  {00000000-0000-0000-0056-000000000014},  !- Handle
  Schedule Rule 21,                        !- Name
  {00000000-0000-0000-0057-000000000019},  !- Schedule Ruleset Name
  0,                                       !- Rule Order
  {00000000-0000-0000-0055-000000000041},  !- Day Schedule Name
  Yes,                                     !- Apply Sunday
  ,                                        !- Apply Monday
  ,                                        !- Apply Tuesday
  ,                                        !- Apply Wednesday
  ,                                        !- Apply Thursday
  ,                                        !- Apply Friday
  ,                                        !- Apply Saturday
  DateRange,                               !- Date Specification Type
  1,                                       !- Start Month
  1,                                       !- Start Day
  12,                                      !- End Month
  31;                                      !- End Day

OS:Schedule:Rule,
  {00000000-0000-0000-0056-000000000015},  !- Handle
  Schedule Rule 22,                        !- Name
  {00000000-0000-0000-0057-000000000021},  !- Schedule Ruleset Name
  1,                                       !- Rule Order
  {00000000-0000-0000-0055-000000000042},  !- Day Schedule Name
  ,                                        !- Apply Sunday
  ,                                        !- Apply Monday
  ,                                        !- Apply Tuesday
  ,                                        !- Apply Wednesday
  ,                                        !- Apply Thursday
  ,                                        !- Apply Friday
  Yes,                                     !- Apply Saturday
  DateRange,                               !- Date Specification Type
  1,                                       !- Start Month
  7,                                       !- Start Day
  12,                                      !- End Month
  30;                                      !- End Day

OS:Schedule:Rule,
  {00000000-0000-0000-0056-000000000016},  !- Handle
  Schedule Rule 23,                        !- Name
  {00000000-0000-0000-0057-000000000021},  !- Schedule Ruleset Name
  0,                                       !- Rule Order
  {00000000-0000-0000-0055-000000000043},  !- Day Schedule Name
  Yes,                                     !- Apply Sunday
  ,                                        !- Apply Monday
  ,                                        !- Apply Tuesday
  ,                                        !- Apply Wednesday
  ,                                        !- Apply Thursday
  ,                                        !- Apply Friday
  ,                                        !- Apply Saturday
  DateRange,                               !- Date Specification Type
  1,                                       !- Start Month
  1,                                       !- Start Day
  12,                                      !- End Month
  31;                                      !- End Day

OS:Schedule:Rule,
  {00000000-0000-0000-0056-000000000017},  !- Handle
  Schedule Rule 24,                        !- Name
  {00000000-0000-0000-0057-000000000020},  !- Schedule Ruleset Name
  1,                                       !- Rule Order
  {00000000-0000-0000-0055-000000000044},  !- Day Schedule Name
  ,                                        !- Apply Sunday
  ,                                        !- Apply Monday
  ,                                        !- Apply Tuesday
  ,                                        !- Apply Wednesday
  ,                                        !- Apply Thursday
  ,                                        !- Apply Friday
  Yes,                                     !- Apply Saturday
  DateRange,                               !- Date Specification Type
  1,                                       !- Start Month
  7,                                       !- Start Day
  12,                                      !- End Month
  30;                                      !- End Day

OS:Schedule:Rule,
  {00000000-0000-0000-0056-000000000018},  !- Handle
  Schedule Rule 25,                        !- Name
  {00000000-0000-0000-0057-000000000020},  !- Schedule Ruleset Name
  0,                                       !- Rule Order
  {00000000-0000-0000-0055-000000000036},  !- Day Schedule Name
  Yes,                                     !- Apply Sunday
  ,                                        !- Apply Monday
  ,                                        !- Apply Tuesday
  ,                                        !- Apply Wednesday
  ,                                        !- Apply Thursday
  ,                                        !- Apply Friday
  ,                                        !- Apply Saturday
  DateRange,                               !- Date Specification Type
  1,                                       !- Start Month
  1,                                       !- Start Day
  12,                                      !- End Month
  31;                                      !- End Day

OS:Schedule:Rule,
  {00000000-0000-0000-0056-000000000019},  !- Handle
  Schedule Rule 3,                         !- Name
  {00000000-0000-0000-0057-000000000009},  !- Schedule Ruleset Name
  1,                                       !- Rule Order
  {00000000-0000-0000-0055-000000000018},  !- Day Schedule Name
  ,                                        !- Apply Sunday
  ,                                        !- Apply Monday
  ,                                        !- Apply Tuesday
  ,                                        !- Apply Wednesday
  ,                                        !- Apply Thursday
  ,                                        !- Apply Friday
  Yes,                                     !- Apply Saturday
  DateRange,                               !- Date Specification Type
  1,                                       !- Start Month
  1,                                       !- Start Day
  12,                                      !- End Month
  31;                                      !- End Day

OS:Schedule:Rule,
  {00000000-0000-0000-0056-000000000020},  !- Handle
  Schedule Rule 4,                         !- Name
  {00000000-0000-0000-0057-000000000009},  !- Schedule Ruleset Name
  0,                                       !- Rule Order
  {00000000-0000-0000-0055-000000000019},  !- Day Schedule Name
  Yes,                                     !- Apply Sunday
  ,                                        !- Apply Monday
  ,                                        !- Apply Tuesday
  ,                                        !- Apply Wednesday
  ,                                        !- Apply Thursday
  ,                                        !- Apply Friday
  ,                                        !- Apply Saturday
  DateRange,                               !- Date Specification Type
  1,                                       !- Start Month
  1,                                       !- Start Day
  12,                                      !- End Month
  31;                                      !- End Day

OS:Schedule:Rule,
  {00000000-0000-0000-0056-000000000021},  !- Handle
  Schedule Rule 5,                         !- Name
  {00000000-0000-0000-0057-000000000008},  !- Schedule Ruleset Name
  2,                                       !- Rule Order
  {00000000-0000-0000-0055-000000000013},  !- Day Schedule Name
  ,                                        !- Apply Sunday
  Yes,                                     !- Apply Monday
  Yes,                                     !- Apply Tuesday
  Yes,                                     !- Apply Wednesday
  Yes,                                     !- Apply Thursday
  Yes,                                     !- Apply Friday
  ,                                        !- Apply Saturday
  DateRange,                               !- Date Specification Type
  1,                                       !- Start Month
  1,                                       !- Start Day
  12,                                      !- End Month
  31;                                      !- End Day

OS:Schedule:Rule,
  {00000000-0000-0000-0056-000000000022},  !- Handle
  Schedule Rule 6,                         !- Name
  {00000000-0000-0000-0057-000000000008},  !- Schedule Ruleset Name
  1,                                       !- Rule Order
  {00000000-0000-0000-0055-000000000014},  !- Day Schedule Name
  ,                                        !- Apply Sunday
  ,                                        !- Apply Monday
  ,                                        !- Apply Tuesday
  ,                                        !- Apply Wednesday
  ,                                        !- Apply Thursday
  ,                                        !- Apply Friday
  Yes,                                     !- Apply Saturday
  DateRange,                               !- Date Specification Type
  1,                                       !- Start Month
  1,                                       !- Start Day
  12,                                      !- End Month
  31;                                      !- End Day

OS:Schedule:Rule,
  {00000000-0000-0000-0056-000000000023},  !- Handle
  Schedule Rule 7,                         !- Name
  {00000000-0000-0000-0057-000000000008},  !- Schedule Ruleset Name
  0,                                       !- Rule Order
  {00000000-0000-0000-0055-000000000015},  !- Day Schedule Name
  Yes,                                     !- Apply Sunday
  ,                                        !- Apply Monday
  ,                                        !- Apply Tuesday
  ,                                        !- Apply Wednesday
  ,                                        !- Apply Thursday
  ,                                        !- Apply Friday
  ,                                        !- Apply Saturday
  DateRange,                               !- Date Specification Type
  1,                                       !- Start Month
  1,                                       !- Start Day
  12,                                      !- End Month
  31;                                      !- End Day

OS:Schedule:Rule,
  {00000000-0000-0000-0056-000000000024},  !- Handle
  Schedule Rule 8,                         !- Name
  {00000000-0000-0000-0057-000000000007},  !- Schedule Ruleset Name
  2,                                       !- Rule Order
  {00000000-0000-0000-0055-000000000009},  !- Day Schedule Name
  ,                                        !- Apply Sunday
  Yes,                                     !- Apply Monday
  Yes,                                     !- Apply Tuesday
  Yes,                                     !- Apply Wednesday
  Yes,                                     !- Apply Thursday
  Yes,                                     !- Apply Friday
  ,                                        !- Apply Saturday
  DateRange,                               !- Date Specification Type
  1,                                       !- Start Month
  1,                                       !- Start Day
  12,                                      !- End Month
  31;                                      !- End Day

OS:Schedule:Rule,
  {00000000-0000-0000-0056-000000000025},  !- Handle
  Schedule Rule 9,                         !- Name
  {00000000-0000-0000-0057-000000000007},  !- Schedule Ruleset Name
  1,                                       !- Rule Order
  {00000000-0000-0000-0055-000000000010},  !- Day Schedule Name
  ,                                        !- Apply Sunday
  ,                                        !- Apply Monday
  ,                                        !- Apply Tuesday
  ,                                        !- Apply Wednesday
  ,                                        !- Apply Thursday
  ,                                        !- Apply Friday
  Yes,                                     !- Apply Saturday
  DateRange,                               !- Date Specification Type
  1,                                       !- Start Month
  1,                                       !- Start Day
  12,                                      !- End Month
  31;                                      !- End Day

OS:Schedule:Ruleset,
  {00000000-0000-0000-0057-000000000001},  !- Handle
  Air Velocity Schedule,                   !- Name
  {00000000-0000-0000-0058-000000000007},  !- Schedule Type Limits Name
  {00000000-0000-0000-0055-000000000001};  !- Default Day Schedule Name

OS:Schedule:Ruleset,
  {00000000-0000-0000-0057-000000000002},  !- Handle
  Clothing Schedule,                       !- Name
  {00000000-0000-0000-0058-000000000003},  !- Schedule Type Limits Name
  {00000000-0000-0000-0055-000000000002};  !- Default Day Schedule Name

OS:Schedule:Ruleset,
  {00000000-0000-0000-0057-000000000003},  !- Handle
  Economizer Max OA Fraction 100 pct,      !- Name
  ,                                        !- Schedule Type Limits Name
  {00000000-0000-0000-0055-000000000004};  !- Default Day Schedule Name

OS:Schedule:Ruleset,
  {00000000-0000-0000-0057-000000000004},  !- Handle
  Fraction Latent - 0.05,                  !- Name
  {00000000-0000-0000-0058-000000000004},  !- Schedule Type Limits Name
  {00000000-0000-0000-0055-000000000005};  !- Default Day Schedule Name

OS:Schedule:Ruleset,
  {00000000-0000-0000-0057-000000000005},  !- Handle
  Fraction Sensible - 0.2,                 !- Name
  {00000000-0000-0000-0058-000000000004},  !- Schedule Type Limits Name
  {00000000-0000-0000-0055-000000000006};  !- Default Day Schedule Name

OS:Schedule:Ruleset,
  {00000000-0000-0000-0057-000000000006},  !- Handle
  Mixed Water At Faucet Temp - 140F,       !- Name
  {00000000-0000-0000-0058-000000000006},  !- Schedule Type Limits Name
  {00000000-0000-0000-0055-000000000007};  !- Default Day Schedule Name

OS:Schedule:Ruleset,
  {00000000-0000-0000-0057-000000000007},  !- Handle
  NECB-A-Electric-Equipment,               !- Name
  {00000000-0000-0000-0058-000000000004},  !- Schedule Type Limits Name
  {00000000-0000-0000-0055-000000000008};  !- Default Day Schedule Name

OS:Schedule:Ruleset,
  {00000000-0000-0000-0057-000000000008},  !- Handle
  NECB-A-Lighting,                         !- Name
  {00000000-0000-0000-0058-000000000004},  !- Schedule Type Limits Name
  {00000000-0000-0000-0055-000000000012};  !- Default Day Schedule Name

OS:Schedule:Ruleset,
  {00000000-0000-0000-0057-000000000009},  !- Handle
  NECB-A-Occupancy,                        !- Name
  {00000000-0000-0000-0058-000000000004},  !- Schedule Type Limits Name
  {00000000-0000-0000-0055-000000000016};  !- Default Day Schedule Name

OS:Schedule:Ruleset,
  {00000000-0000-0000-0057-000000000010},  !- Handle
  NECB-A-Service Water Heating,            !- Name
  {00000000-0000-0000-0058-000000000004},  !- Schedule Type Limits Name
  {00000000-0000-0000-0055-000000000020};  !- Default Day Schedule Name

OS:Schedule:Ruleset,
  {00000000-0000-0000-0057-000000000011},  !- Handle
  NECB-A-Thermostat Setpoint-Cooling,      !- Name
  {00000000-0000-0000-0058-000000000006},  !- Schedule Type Limits Name
  {00000000-0000-0000-0055-000000000024};  !- Default Day Schedule Name

OS:Schedule:Ruleset,
  {00000000-0000-0000-0057-000000000012},  !- Handle
  NECB-A-Thermostat Setpoint-Heating,      !- Name
  {00000000-0000-0000-0058-000000000006},  !- Schedule Type Limits Name
  {00000000-0000-0000-0055-000000000028};  !- Default Day Schedule Name

OS:Schedule:Ruleset,
  {00000000-0000-0000-0057-000000000013},  !- Handle
  NECB-Activity,                           !- Name
  {00000000-0000-0000-0058-000000000001},  !- Schedule Type Limits Name
  {00000000-0000-0000-0055-000000000032},  !- Default Day Schedule Name
  {00000000-0000-0000-0055-000000000033},  !- Summer Design Day Schedule Name
  {00000000-0000-0000-0055-000000000034};  !- Winter Design Day Schedule Name

OS:Schedule:Ruleset,
  {00000000-0000-0000-0057-000000000014},  !- Handle
  Schedule Ruleset 1,                      !- Name
  {00000000-0000-0000-0058-000000000006},  !- Schedule Type Limits Name
  {00000000-0000-0000-0055-000000000038};  !- Default Day Schedule Name

OS:Schedule:Ruleset,
  {00000000-0000-0000-0057-000000000015},  !- Handle
  Schedule Ruleset 2,                      !- Name
  {00000000-0000-0000-0058-000000000006},  !- Schedule Type Limits Name
  {00000000-0000-0000-0055-000000000039};  !- Default Day Schedule Name

OS:Schedule:Ruleset,
  {00000000-0000-0000-0057-000000000016},  !- Handle
  Service Water Loop Temp - 140F,          !- Name
  {00000000-0000-0000-0058-000000000006},  !- Schedule Type Limits Name
  {00000000-0000-0000-0055-000000000045};  !- Default Day Schedule Name

OS:Schedule:Ruleset,
  {00000000-0000-0000-0057-000000000017},  !- Handle
  Water Heater Ambient Temp Schedule 71.6F, !- Name
  {00000000-0000-0000-0058-000000000006},  !- Schedule Type Limits Name
  {00000000-0000-0000-0055-000000000046};  !- Default Day Schedule Name

OS:Schedule:Ruleset,
  {00000000-0000-0000-0057-000000000018},  !- Handle
  Work Efficiency Schedule,                !- Name
  {00000000-0000-0000-0058-000000000004},  !- Schedule Type Limits Name
  {00000000-0000-0000-0055-000000000047};  !- Default Day Schedule Name

OS:Schedule:Ruleset,
  {00000000-0000-0000-0057-000000000019},  !- Handle
  sys_3|mixed|shr>none|sc>dx|sh>c-e|ssf>cv|zh>b-e|zc>none|srf>none| Occ Sch, !- Name
  {00000000-0000-0000-0058-000000000004},  !- Schedule Type Limits Name
  {00000000-0000-0000-0055-000000000048},  !- Default Day Schedule Name
  {00000000-0000-0000-0055-000000000049},  !- Summer Design Day Schedule Name
  {00000000-0000-0000-0055-000000000050};  !- Winter Design Day Schedule Name

OS:Schedule:Ruleset,
  {00000000-0000-0000-0057-000000000020},  !- Handle
  sys_4|mixed|shr>none|sc>dx|sh>c-e|ssf>cv|zh>b-e|zc>none|srf>none| 1 Occ Sch, !- Name
  {00000000-0000-0000-0058-000000000004},  !- Schedule Type Limits Name
  {00000000-0000-0000-0055-000000000051},  !- Default Day Schedule Name
  {00000000-0000-0000-0055-000000000052},  !- Summer Design Day Schedule Name
  {00000000-0000-0000-0055-000000000053};  !- Winter Design Day Schedule Name

OS:Schedule:Ruleset,
  {00000000-0000-0000-0057-000000000021},  !- Handle
  sys_4|mixed|shr>none|sc>dx|sh>c-e|ssf>cv|zh>b-e|zc>none|srf>none| Occ Sch, !- Name
  {00000000-0000-0000-0058-000000000004},  !- Schedule Type Limits Name
  {00000000-0000-0000-0055-000000000054},  !- Default Day Schedule Name
  {00000000-0000-0000-0055-000000000055},  !- Summer Design Day Schedule Name
  {00000000-0000-0000-0055-000000000056};  !- Winter Design Day Schedule Name

OS:ScheduleTypeLimits,
  {00000000-0000-0000-0058-000000000001},  !- Handle
  ActivityLevel,                           !- Name
  0,                                       !- Lower Limit Value
  ,                                        !- Upper Limit Value
  Continuous,                              !- Numeric Type
  ActivityLevel;                           !- Unit Type

OS:ScheduleTypeLimits,
  {00000000-0000-0000-0058-000000000002},  !- Handle
  Always On Discrete Limits,               !- Name
  0,                                       !- Lower Limit Value
  1,                                       !- Upper Limit Value
  Discrete,                                !- Numeric Type
  Availability;                            !- Unit Type

OS:ScheduleTypeLimits,
  {00000000-0000-0000-0058-000000000003},  !- Handle
  ClothingInsulation,                      !- Name
  0,                                       !- Lower Limit Value
  ,                                        !- Upper Limit Value
  Continuous,                              !- Numeric Type
  ClothingInsulation;                      !- Unit Type

OS:ScheduleTypeLimits,
  {00000000-0000-0000-0058-000000000004},  !- Handle
  Fractional,                              !- Name
  0,                                       !- Lower Limit Value
  1,                                       !- Upper Limit Value
  Continuous;                              !- Numeric Type

OS:ScheduleTypeLimits,
  {00000000-0000-0000-0058-000000000005},  !- Handle
  OnOff,                                   !- Name
  0,                                       !- Lower Limit Value
  1,                                       !- Upper Limit Value
  Discrete,                                !- Numeric Type
  Availability;                            !- Unit Type

OS:ScheduleTypeLimits,
  {00000000-0000-0000-0058-000000000006},  !- Handle
  Temperature,                             !- Name
  ,                                        !- Lower Limit Value
  ,                                        !- Upper Limit Value
  Continuous,                              !- Numeric Type
  Temperature;                             !- Unit Type

OS:ScheduleTypeLimits,
  {00000000-0000-0000-0058-000000000007},  !- Handle
  Velocity,                                !- Name
  0,                                       !- Lower Limit Value
  ,                                        !- Upper Limit Value
  Continuous,                              !- Numeric Type
  Velocity;                                !- Unit Type

OS:SetpointManager:Scheduled,
  {00000000-0000-0000-0059-000000000001},  !- Handle
  Service hot water setpoint manager,      !- Name
  Temperature,                             !- Control Variable
  {00000000-0000-0000-0057-000000000016},  !- Schedule Name
  {00000000-0000-0000-0045-000000000025};  !- Setpoint Node or NodeList Name

OS:SetpointManager:SingleZone:Reheat,
  {00000000-0000-0000-0060-000000000001},  !- Handle
  Setpoint Manager Single Zone Reheat 1,   !- Name
  13,                                      !- Minimum Supply Air Temperature {C}
  43,                                      !- Maximum Supply Air Temperature {C}
  {00000000-0000-0000-0083-000000000001},  !- Control Zone Name
  {00000000-0000-0000-0045-000000000044};  !- Setpoint Node or NodeList Name

OS:SetpointManager:SingleZone:Reheat,
  {00000000-0000-0000-0060-000000000002},  !- Handle
  Setpoint Manager Single Zone Reheat 2,   !- Name
  13,                                      !- Minimum Supply Air Temperature {C}
  43,                                      !- Maximum Supply Air Temperature {C}
  {00000000-0000-0000-0083-000000000002},  !- Control Zone Name
  {00000000-0000-0000-0045-000000000058};  !- Setpoint Node or NodeList Name

OS:SetpointManager:SingleZone:Reheat,
  {00000000-0000-0000-0060-000000000003},  !- Handle
  Setpoint Manager Single Zone Reheat 3,   !- Name
  13,                                      !- Minimum Supply Air Temperature {C}
  43,                                      !- Maximum Supply Air Temperature {C}
  {00000000-0000-0000-0083-000000000003},  !- Control Zone Name
  {00000000-0000-0000-0045-000000000051};  !- Setpoint Node or NodeList Name

OS:SimulationControl,
  {00000000-0000-0000-0061-000000000001},  !- Handle
  Yes,                                     !- Do Zone Sizing Calculation
  Yes,                                     !- Do System Sizing Calculation
  Yes,                                     !- Do Plant Sizing Calculation
  No,                                      !- Run Simulation for Sizing Periods
  Yes,                                     !- Run Simulation for Weather File Run Periods
  ,                                        !- Loads Convergence Tolerance Value {W}
  ,                                        !- Temperature Convergence Tolerance Value {deltaC}
  ,                                        !- Solar Distribution
  ,                                        !- Maximum Number of Warmup Days
  ,                                        !- Minimum Number of Warmup Days
  No,                                      !- Do HVAC Sizing Simulation for Sizing Periods
  1;                                       !- Maximum Number of HVAC Sizing Simulation Passes

OS:Site,
  {00000000-0000-0000-0062-000000000001},  !- Handle
  Calgary Intl AP_AB_CAN,                  !- Name
  51.11,                                   !- Latitude {deg}
  -114.02,                                 !- Longitude {deg}
  -7,                                      !- Time Zone {hr}
  1084.1,                                  !- Elevation {m}
  ;                                        !- Terrain

OS:Site:GroundTemperature:BuildingSurface,
  {00000000-0000-0000-0063-000000000001},  !- Handle
  19.527,                                  !- January Ground Temperature {C}
  19.502,                                  !- February Ground Temperature {C}
  19.536,                                  !- March Ground Temperature {C}
  19.598,                                  !- April Ground Temperature {C}
  20.002,                                  !- May Ground Temperature {C}
  21.64,                                   !- June Ground Temperature {C}
  22.225,                                  !- July Ground Temperature {C}
  22.375,                                  !- August Ground Temperature {C}
  21.449,                                  !- September Ground Temperature {C}
  20.121,                                  !- October Ground Temperature {C}
  19.802,                                  !- November Ground Temperature {C}
  19.633;                                  !- December Ground Temperature {C}

OS:Site:GroundTemperature:Deep,
  {00000000-0000-0000-0064-000000000001},  !- Handle
  4,                                       !- January Deep Ground Temperature {C}
  1.3,                                     !- February Deep Ground Temperature {C}
  -0.4,                                    !- March Deep Ground Temperature {C}
  -0.9,                                    !- April Deep Ground Temperature {C}
  0.1,                                     !- May Deep Ground Temperature {C}
  2.3,                                     !- June Deep Ground Temperature {C}
  5.2,                                     !- July Deep Ground Temperature {C}
  8,                                       !- August Deep Ground Temperature {C}
  9.9,                                     !- September Deep Ground Temperature {C}
  10.3,                                    !- October Deep Ground Temperature {C}
  9.2,                                     !- November Deep Ground Temperature {C}
  7;                                       !- December Deep Ground Temperature {C}

OS:Site:GroundTemperature:FCfactorMethod,
  {00000000-0000-0000-0065-000000000001},  !- Handle
  5.5,                                     !- January Ground Temperature {C}
  -2,                                      !- February Ground Temperature {C}
  -7.6,                                    !- March Ground Temperature {C}
  -6.3,                                    !- April Ground Temperature {C}
  -6.6,                                    !- May Ground Temperature {C}
  -0.3,                                    !- June Ground Temperature {C}
  4.9,                                     !- July Ground Temperature {C}
  10.2,                                    !- August Ground Temperature {C}
  13.8,                                    !- September Ground Temperature {C}
  17,                                      !- October Ground Temperature {C}
  16.6,                                    !- November Ground Temperature {C}
  11.1;                                    !- December Ground Temperature {C}

OS:Site:GroundTemperature:Shallow,
  {00000000-0000-0000-0066-000000000001},  !- Handle
  -1.6,                                    !- January Surface Ground Temperature {C}
  -5.4,                                    !- February Surface Ground Temperature {C}
  -6.4,                                    !- March Surface Ground Temperature {C}
  -5.5,                                    !- April Surface Ground Temperature {C}
  -0.4,                                    !- May Surface Ground Temperature {C}
  5.3,                                     !- June Surface Ground Temperature {C}
  10.8,                                    !- July Surface Ground Temperature {C}
  14.7,                                    !- August Surface Ground Temperature {C}
  15.8,                                    !- September Surface Ground Temperature {C}
  14,                                      !- October Surface Ground Temperature {C}
  9.5,                                     !- November Surface Ground Temperature {C}
  4;                                       !- December Surface Ground Temperature {C}

OS:Site:WaterMainsTemperature,
  {00000000-0000-0000-0067-000000000001},  !- Handle
  Correlation,                             !- Calculation Method
  ,                                        !- Temperature Schedule Name
  4.69166666666667,                        !- Annual Average Outdoor Air Temperature {C}
  24.6;                                    !- Maximum Difference In Monthly Average Outdoor Air Temperatures {deltaC}

OS:Sizing:Parameters,
  {00000000-0000-0000-0068-000000000001},  !- Handle
  1.3,                                     !- Heating Sizing Factor
  1.1;                                     !- Cooling Sizing Factor

OS:Sizing:Plant,
  {00000000-0000-0000-0069-000000000001},  !- Handle
  {00000000-0000-0000-0050-000000000001},  !- Plant or Condenser Loop Name
  Heating,                                 !- Loop Type
  60,                                      !- Design Loop Exit Temperature {C}
  5,                                       !- Loop Design Temperature Difference {deltaC}
  NonCoincident,                           !- Sizing Option
  1,                                       !- Zone Timesteps in Averaging Window
  None;                                    !- Coincident Sizing Factor Mode

OS:Sizing:System,
  {00000000-0000-0000-0070-000000000001},  !- Handle
  {00000000-0000-0000-0002-000000000001},  !- AirLoop Name
  Sensible,                                !- Type of Load to Size On
  Autosize,                                !- Design Outdoor Air Flow Rate {m3/s}
  1,                                       !- Central Heating Maximum System Air Flow Ratio
  7,                                       !- Preheat Design Temperature {C}
  0.008,                                   !- Preheat Design Humidity Ratio {kg-H2O/kg-Air}
  13,                                      !- Precool Design Temperature {C}
  0.008,                                   !- Precool Design Humidity Ratio {kg-H2O/kg-Air}
  13,                                      !- Central Cooling Design Supply Air Temperature {C}
  43,                                      !- Central Heating Design Supply Air Temperature {C}
  NonCoincident,                           !- Sizing Option
  No,                                      !- 100% Outdoor Air in Cooling
  No,                                      !- 100% Outdoor Air in Heating
  0.0085,                                  !- Central Cooling Design Supply Air Humidity Ratio {kg-H2O/kg-Air}
  0.008,                                   !- Central Heating Design Supply Air Humidity Ratio {kg-H2O/kg-Air}
  DesignDay,                               !- Cooling Design Air Flow Method
  0,                                       !- Cooling Design Air Flow Rate {m3/s}
  DesignDay,                               !- Heating Design Air Flow Method
  0,                                       !- Heating Design Air Flow Rate {m3/s}
  ZoneSum,                                 !- System Outdoor Air Method
  1,                                       !- Zone Maximum Outdoor Air Fraction {dimensionless}
  0.0099676501,                            !- Cooling Supply Air Flow Rate Per Floor Area {m3/s-m2}
  1,                                       !- Cooling Fraction of Autosized Cooling Supply Air Flow Rate
  3.9475456e-05,                           !- Cooling Supply Air Flow Rate Per Unit Cooling Capacity {m3/s-W}
  0.0099676501,                            !- Heating Supply Air Flow Rate Per Floor Area {m3/s-m2}
  1,                                       !- Heating Fraction of Autosized Heating Supply Air Flow Rate
  1,                                       !- Heating Fraction of Autosized Cooling Supply Air Flow Rate
  3.1588213e-05,                           !- Heating Supply Air Flow Rate Per Unit Heating Capacity {m3/s-W}
  CoolingDesignCapacity,                   !- Cooling Design Capacity Method
  autosize,                                !- Cooling Design Capacity {W}
  234.7,                                   !- Cooling Design Capacity Per Floor Area {W/m2}
  1,                                       !- Fraction of Autosized Cooling Design Capacity
  HeatingDesignCapacity,                   !- Heating Design Capacity Method
  autosize,                                !- Heating Design Capacity {W}
  157,                                     !- Heating Design Capacity Per Floor Area {W/m2}
  1,                                       !- Fraction of Autosized Heating Design Capacity
  OnOff,                                   !- Central Cooling Capacity Control Method
  autosize;                                !- Occupant Diversity

OS:Sizing:System,
  {00000000-0000-0000-0070-000000000002},  !- Handle
  {00000000-0000-0000-0002-000000000003},  !- AirLoop Name
  Sensible,                                !- Type of Load to Size On
  Autosize,                                !- Design Outdoor Air Flow Rate {m3/s}
  1,                                       !- Central Heating Maximum System Air Flow Ratio
  7,                                       !- Preheat Design Temperature {C}
  0.008,                                   !- Preheat Design Humidity Ratio {kg-H2O/kg-Air}
  13,                                      !- Precool Design Temperature {C}
  0.008,                                   !- Precool Design Humidity Ratio {kg-H2O/kg-Air}
  13,                                      !- Central Cooling Design Supply Air Temperature {C}
  43,                                      !- Central Heating Design Supply Air Temperature {C}
  NonCoincident,                           !- Sizing Option
  No,                                      !- 100% Outdoor Air in Cooling
  No,                                      !- 100% Outdoor Air in Heating
  0.0085,                                  !- Central Cooling Design Supply Air Humidity Ratio {kg-H2O/kg-Air}
  0.008,                                   !- Central Heating Design Supply Air Humidity Ratio {kg-H2O/kg-Air}
  DesignDay,                               !- Cooling Design Air Flow Method
  0,                                       !- Cooling Design Air Flow Rate {m3/s}
  DesignDay,                               !- Heating Design Air Flow Method
  0,                                       !- Heating Design Air Flow Rate {m3/s}
  ZoneSum,                                 !- System Outdoor Air Method
  1,                                       !- Zone Maximum Outdoor Air Fraction {dimensionless}
  0.0099676501,                            !- Cooling Supply Air Flow Rate Per Floor Area {m3/s-m2}
  1,                                       !- Cooling Fraction of Autosized Cooling Supply Air Flow Rate
  3.9475456e-05,                           !- Cooling Supply Air Flow Rate Per Unit Cooling Capacity {m3/s-W}
  0.0099676501,                            !- Heating Supply Air Flow Rate Per Floor Area {m3/s-m2}
  1,                                       !- Heating Fraction of Autosized Heating Supply Air Flow Rate
  1,                                       !- Heating Fraction of Autosized Cooling Supply Air Flow Rate
  3.1588213e-05,                           !- Heating Supply Air Flow Rate Per Unit Heating Capacity {m3/s-W}
  CoolingDesignCapacity,                   !- Cooling Design Capacity Method
  autosize,                                !- Cooling Design Capacity {W}
  234.7,                                   !- Cooling Design Capacity Per Floor Area {W/m2}
  1,                                       !- Fraction of Autosized Cooling Design Capacity
  HeatingDesignCapacity,                   !- Heating Design Capacity Method
  autosize,                                !- Heating Design Capacity {W}
  157,                                     !- Heating Design Capacity Per Floor Area {W/m2}
  1,                                       !- Fraction of Autosized Heating Design Capacity
  OnOff,                                   !- Central Cooling Capacity Control Method
  autosize;                                !- Occupant Diversity

OS:Sizing:System,
  {00000000-0000-0000-0070-000000000003},  !- Handle
  {00000000-0000-0000-0002-000000000002},  !- AirLoop Name
  Sensible,                                !- Type of Load to Size On
  Autosize,                                !- Design Outdoor Air Flow Rate {m3/s}
  1,                                       !- Central Heating Maximum System Air Flow Ratio
  7,                                       !- Preheat Design Temperature {C}
  0.008,                                   !- Preheat Design Humidity Ratio {kg-H2O/kg-Air}
  13,                                      !- Precool Design Temperature {C}
  0.008,                                   !- Precool Design Humidity Ratio {kg-H2O/kg-Air}
  13,                                      !- Central Cooling Design Supply Air Temperature {C}
  43,                                      !- Central Heating Design Supply Air Temperature {C}
  NonCoincident,                           !- Sizing Option
  No,                                      !- 100% Outdoor Air in Cooling
  No,                                      !- 100% Outdoor Air in Heating
  0.0085,                                  !- Central Cooling Design Supply Air Humidity Ratio {kg-H2O/kg-Air}
  0.008,                                   !- Central Heating Design Supply Air Humidity Ratio {kg-H2O/kg-Air}
  DesignDay,                               !- Cooling Design Air Flow Method
  0,                                       !- Cooling Design Air Flow Rate {m3/s}
  DesignDay,                               !- Heating Design Air Flow Method
  0,                                       !- Heating Design Air Flow Rate {m3/s}
  ZoneSum,                                 !- System Outdoor Air Method
  1,                                       !- Zone Maximum Outdoor Air Fraction {dimensionless}
  0.0099676501,                            !- Cooling Supply Air Flow Rate Per Floor Area {m3/s-m2}
  1,                                       !- Cooling Fraction of Autosized Cooling Supply Air Flow Rate
  3.9475456e-05,                           !- Cooling Supply Air Flow Rate Per Unit Cooling Capacity {m3/s-W}
  0.0099676501,                            !- Heating Supply Air Flow Rate Per Floor Area {m3/s-m2}
  1,                                       !- Heating Fraction of Autosized Heating Supply Air Flow Rate
  1,                                       !- Heating Fraction of Autosized Cooling Supply Air Flow Rate
  3.1588213e-05,                           !- Heating Supply Air Flow Rate Per Unit Heating Capacity {m3/s-W}
  CoolingDesignCapacity,                   !- Cooling Design Capacity Method
  autosize,                                !- Cooling Design Capacity {W}
  234.7,                                   !- Cooling Design Capacity Per Floor Area {W/m2}
  1,                                       !- Fraction of Autosized Cooling Design Capacity
  HeatingDesignCapacity,                   !- Heating Design Capacity Method
  autosize,                                !- Heating Design Capacity {W}
  157,                                     !- Heating Design Capacity Per Floor Area {W/m2}
  1,                                       !- Fraction of Autosized Heating Design Capacity
  OnOff,                                   !- Central Cooling Capacity Control Method
  autosize;                                !- Occupant Diversity

OS:Sizing:Zone,
  {00000000-0000-0000-0071-000000000001},  !- Handle
  {00000000-0000-0000-0083-000000000001},  !- Zone or ZoneList Name
  TemperatureDifference,                   !- Zone Cooling Design Supply Air Temperature Input Method
  14,                                      !- Zone Cooling Design Supply Air Temperature {C}
  11,                                      !- Zone Cooling Design Supply Air Temperature Difference {deltaC}
  TemperatureDifference,                   !- Zone Heating Design Supply Air Temperature Input Method
  40,                                      !- Zone Heating Design Supply Air Temperature {C}
  21,                                      !- Zone Heating Design Supply Air Temperature Difference {deltaC}
  0.0085,                                  !- Zone Cooling Design Supply Air Humidity Ratio {kg-H2O/kg-air}
  0.008,                                   !- Zone Heating Design Supply Air Humidity Ratio {kg-H2O/kg-air}
  1.3,                                     !- Zone Heating Sizing Factor
  1.1,                                     !- Zone Cooling Sizing Factor
  DesignDay,                               !- Cooling Design Air Flow Method
  ,                                        !- Cooling Design Air Flow Rate {m3/s}
  ,                                        !- Cooling Minimum Air Flow per Zone Floor Area {m3/s-m2}
  ,                                        !- Cooling Minimum Air Flow {m3/s}
  ,                                        !- Cooling Minimum Air Flow Fraction
  DesignDay,                               !- Heating Design Air Flow Method
  ,                                        !- Heating Design Air Flow Rate {m3/s}
  ,                                        !- Heating Maximum Air Flow per Zone Floor Area {m3/s-m2}
  ,                                        !- Heating Maximum Air Flow {m3/s}
  ,                                        !- Heating Maximum Air Flow Fraction
  No,                                      !- Account for Dedicated Outdoor Air System
  NeutralSupplyAir,                        !- Dedicated Outdoor Air System Control Strategy
  autosize,                                !- Dedicated Outdoor Air Low Setpoint Temperature for Design {C}
  autosize,                                !- Dedicated Outdoor Air High Setpoint Temperature for Design {C}
  Sensible Load Only No Latent Load,       !- Zone Load Sizing Method
  HumidityRatioDifference,                 !- Zone Latent Cooling Design Supply Air Humidity Ratio Input Method
  ,                                        !- Zone Dehumidification Design Supply Air Humidity Ratio {kgWater/kgDryAir}
  0.005,                                   !- Zone Cooling Design Supply Air Humidity Ratio Difference {kgWater/kgDryAir}
  HumidityRatioDifference,                 !- Zone Latent Heating Design Supply Air Humidity Ratio Input Method
  ,                                        !- Zone Humidification Design Supply Air Humidity Ratio {kgWater/kgDryAir}
  0.005,                                   !- Zone Humidification Design Supply Air Humidity Ratio Difference {kgWater/kgDryAir}
  ,                                        !- Zone Humidistat Dehumidification Set Point Schedule Name
  ,                                        !- Zone Humidistat Humidification Set Point Schedule Name
  ,                                        !- Design Zone Air Distribution Effectiveness in Cooling Mode
  ,                                        !- Design Zone Air Distribution Effectiveness in Heating Mode
  ,                                        !- Design Zone Secondary Recirculation Fraction {dimensionless}
  ,                                        !- Design Minimum Zone Ventilation Efficiency {dimensionless}
  Coincident;                              !- Sizing Option

OS:Sizing:Zone,
  {00000000-0000-0000-0071-000000000002},  !- Handle
  {00000000-0000-0000-0083-000000000002},  !- Zone or ZoneList Name
  TemperatureDifference,                   !- Zone Cooling Design Supply Air Temperature Input Method
  14,                                      !- Zone Cooling Design Supply Air Temperature {C}
  11,                                      !- Zone Cooling Design Supply Air Temperature Difference {deltaC}
  TemperatureDifference,                   !- Zone Heating Design Supply Air Temperature Input Method
  40,                                      !- Zone Heating Design Supply Air Temperature {C}
  21,                                      !- Zone Heating Design Supply Air Temperature Difference {deltaC}
  0.0085,                                  !- Zone Cooling Design Supply Air Humidity Ratio {kg-H2O/kg-air}
  0.008,                                   !- Zone Heating Design Supply Air Humidity Ratio {kg-H2O/kg-air}
  1.3,                                     !- Zone Heating Sizing Factor
  1.1,                                     !- Zone Cooling Sizing Factor
  DesignDay,                               !- Cooling Design Air Flow Method
  ,                                        !- Cooling Design Air Flow Rate {m3/s}
  ,                                        !- Cooling Minimum Air Flow per Zone Floor Area {m3/s-m2}
  ,                                        !- Cooling Minimum Air Flow {m3/s}
  ,                                        !- Cooling Minimum Air Flow Fraction
  DesignDay,                               !- Heating Design Air Flow Method
  ,                                        !- Heating Design Air Flow Rate {m3/s}
  ,                                        !- Heating Maximum Air Flow per Zone Floor Area {m3/s-m2}
  ,                                        !- Heating Maximum Air Flow {m3/s}
  ,                                        !- Heating Maximum Air Flow Fraction
  No,                                      !- Account for Dedicated Outdoor Air System
  NeutralSupplyAir,                        !- Dedicated Outdoor Air System Control Strategy
  autosize,                                !- Dedicated Outdoor Air Low Setpoint Temperature for Design {C}
  autosize,                                !- Dedicated Outdoor Air High Setpoint Temperature for Design {C}
  Sensible Load Only No Latent Load,       !- Zone Load Sizing Method
  HumidityRatioDifference,                 !- Zone Latent Cooling Design Supply Air Humidity Ratio Input Method
  ,                                        !- Zone Dehumidification Design Supply Air Humidity Ratio {kgWater/kgDryAir}
  0.005,                                   !- Zone Cooling Design Supply Air Humidity Ratio Difference {kgWater/kgDryAir}
  HumidityRatioDifference,                 !- Zone Latent Heating Design Supply Air Humidity Ratio Input Method
  ,                                        !- Zone Humidification Design Supply Air Humidity Ratio {kgWater/kgDryAir}
  0.005,                                   !- Zone Humidification Design Supply Air Humidity Ratio Difference {kgWater/kgDryAir}
  ,                                        !- Zone Humidistat Dehumidification Set Point Schedule Name
  ,                                        !- Zone Humidistat Humidification Set Point Schedule Name
  ,                                        !- Design Zone Air Distribution Effectiveness in Cooling Mode
  ,                                        !- Design Zone Air Distribution Effectiveness in Heating Mode
  ,                                        !- Design Zone Secondary Recirculation Fraction {dimensionless}
  ,                                        !- Design Minimum Zone Ventilation Efficiency {dimensionless}
  Coincident;                              !- Sizing Option

OS:Sizing:Zone,
  {00000000-0000-0000-0071-000000000003},  !- Handle
  {00000000-0000-0000-0083-000000000003},  !- Zone or ZoneList Name
  TemperatureDifference,                   !- Zone Cooling Design Supply Air Temperature Input Method
  14,                                      !- Zone Cooling Design Supply Air Temperature {C}
  11,                                      !- Zone Cooling Design Supply Air Temperature Difference {deltaC}
  TemperatureDifference,                   !- Zone Heating Design Supply Air Temperature Input Method
  40,                                      !- Zone Heating Design Supply Air Temperature {C}
  21,                                      !- Zone Heating Design Supply Air Temperature Difference {deltaC}
  0.0085,                                  !- Zone Cooling Design Supply Air Humidity Ratio {kg-H2O/kg-air}
  0.008,                                   !- Zone Heating Design Supply Air Humidity Ratio {kg-H2O/kg-air}
  1.3,                                     !- Zone Heating Sizing Factor
  1.1,                                     !- Zone Cooling Sizing Factor
  DesignDay,                               !- Cooling Design Air Flow Method
  ,                                        !- Cooling Design Air Flow Rate {m3/s}
  ,                                        !- Cooling Minimum Air Flow per Zone Floor Area {m3/s-m2}
  ,                                        !- Cooling Minimum Air Flow {m3/s}
  ,                                        !- Cooling Minimum Air Flow Fraction
  DesignDay,                               !- Heating Design Air Flow Method
  ,                                        !- Heating Design Air Flow Rate {m3/s}
  ,                                        !- Heating Maximum Air Flow per Zone Floor Area {m3/s-m2}
  ,                                        !- Heating Maximum Air Flow {m3/s}
  ,                                        !- Heating Maximum Air Flow Fraction
  No,                                      !- Account for Dedicated Outdoor Air System
  NeutralSupplyAir,                        !- Dedicated Outdoor Air System Control Strategy
  autosize,                                !- Dedicated Outdoor Air Low Setpoint Temperature for Design {C}
  autosize,                                !- Dedicated Outdoor Air High Setpoint Temperature for Design {C}
  Sensible Load Only No Latent Load,       !- Zone Load Sizing Method
  HumidityRatioDifference,                 !- Zone Latent Cooling Design Supply Air Humidity Ratio Input Method
  ,                                        !- Zone Dehumidification Design Supply Air Humidity Ratio {kgWater/kgDryAir}
  0.005,                                   !- Zone Cooling Design Supply Air Humidity Ratio Difference {kgWater/kgDryAir}
  HumidityRatioDifference,                 !- Zone Latent Heating Design Supply Air Humidity Ratio Input Method
  ,                                        !- Zone Humidification Design Supply Air Humidity Ratio {kgWater/kgDryAir}
  0.005,                                   !- Zone Humidification Design Supply Air Humidity Ratio Difference {kgWater/kgDryAir}
  ,                                        !- Zone Humidistat Dehumidification Set Point Schedule Name
  ,                                        !- Zone Humidistat Humidification Set Point Schedule Name
  ,                                        !- Design Zone Air Distribution Effectiveness in Cooling Mode
  ,                                        !- Design Zone Air Distribution Effectiveness in Heating Mode
  ,                                        !- Design Zone Secondary Recirculation Fraction {dimensionless}
  ,                                        !- Design Minimum Zone Ventilation Efficiency {dimensionless}
  Coincident;                              !- Sizing Option

OS:SizingPeriod:DesignDay,
  {00000000-0000-0000-0072-000000000001},  !- Handle
  Calgary Intl AP Ann Clg .4% Condns DB=>MWB, !- Name
  28.8,                                    !- Maximum Dry-Bulb Temperature {C}
  12.3,                                    !- Daily Dry-Bulb Temperature Range {deltaC}
  88961,                                   !- Barometric Pressure {Pa}
  4.5,                                     !- Wind Speed {m/s}
  160,                                     !- Wind Direction {deg}
  ,                                        !- Sky Clearness
  No,                                      !- Rain Indicator
  No,                                      !- Snow Indicator
  21,                                      !- Day of Month
  7,                                       !- Month
  SummerDesignDay,                         !- Day Type
  No,                                      !- Daylight Saving Time Indicator
  Wetbulb,                                 !- Humidity Condition Type
  ,                                        !- Humidity Condition Day Schedule Name
  16,                                      !- Wetbulb or DewPoint at Maximum Dry-Bulb {C}
  ,                                        !- Humidity Ratio at Maximum Dry-Bulb {kgWater/kgDryAir}
  ,                                        !- Enthalpy at Maximum Dry-Bulb {J/kg}
  DefaultMultipliers,                      !- Dry-Bulb Temperature Range Modifier Type
  ,                                        !- Dry-Bulb Temperature Range Modifier Day Schedule Name
  ASHRAETau,                               !- Solar Model Indicator
  ,                                        !- Beam Solar Day Schedule Name
  ,                                        !- Diffuse Solar Day Schedule Name
  0.34,                                    !- ASHRAE Clear Sky Optical Depth for Beam Irradiance {dimensionless}
  2.419;                                   !- ASHRAE Clear Sky Optical Depth for Diffuse Irradiance {dimensionless}

OS:SizingPeriod:DesignDay,
  {00000000-0000-0000-0072-000000000002},  !- Handle
  Calgary Intl AP Ann Clg .4% Condns WB=>MDB, !- Name
  25.5,                                    !- Maximum Dry-Bulb Temperature {C}
  12.3,                                    !- Daily Dry-Bulb Temperature Range {deltaC}
  88961,                                   !- Barometric Pressure {Pa}
  4.5,                                     !- Wind Speed {m/s}
  160,                                     !- Wind Direction {deg}
  ,                                        !- Sky Clearness
  No,                                      !- Rain Indicator
  No,                                      !- Snow Indicator
  21,                                      !- Day of Month
  7,                                       !- Month
  SummerDesignDay,                         !- Day Type
  No,                                      !- Daylight Saving Time Indicator
  Wetbulb,                                 !- Humidity Condition Type
  ,                                        !- Humidity Condition Day Schedule Name
  17.8,                                    !- Wetbulb or DewPoint at Maximum Dry-Bulb {C}
  ,                                        !- Humidity Ratio at Maximum Dry-Bulb {kgWater/kgDryAir}
  ,                                        !- Enthalpy at Maximum Dry-Bulb {J/kg}
  DefaultMultipliers,                      !- Dry-Bulb Temperature Range Modifier Type
  ,                                        !- Dry-Bulb Temperature Range Modifier Day Schedule Name
  ASHRAETau,                               !- Solar Model Indicator
  ,                                        !- Beam Solar Day Schedule Name
  ,                                        !- Diffuse Solar Day Schedule Name
  0.34,                                    !- ASHRAE Clear Sky Optical Depth for Beam Irradiance {dimensionless}
  2.419;                                   !- ASHRAE Clear Sky Optical Depth for Diffuse Irradiance {dimensionless}

OS:SizingPeriod:DesignDay,
  {00000000-0000-0000-0072-000000000003},  !- Handle
  Calgary Intl AP Ann Htg 99.6% Condns DB, !- Name
  -27.7,                                   !- Maximum Dry-Bulb Temperature {C}
  0,                                       !- Daily Dry-Bulb Temperature Range {deltaC}
  88961,                                   !- Barometric Pressure {Pa}
  2.7,                                     !- Wind Speed {m/s}
  200,                                     !- Wind Direction {deg}
  0,                                       !- Sky Clearness
  No,                                      !- Rain Indicator
  No,                                      !- Snow Indicator
  21,                                      !- Day of Month
  1,                                       !- Month
  WinterDesignDay,                         !- Day Type
  No,                                      !- Daylight Saving Time Indicator
  Wetbulb,                                 !- Humidity Condition Type
  ,                                        !- Humidity Condition Day Schedule Name
  -27.7,                                   !- Wetbulb or DewPoint at Maximum Dry-Bulb {C}
  ,                                        !- Humidity Ratio at Maximum Dry-Bulb {kgWater/kgDryAir}
  ,                                        !- Enthalpy at Maximum Dry-Bulb {J/kg}
  DefaultMultipliers,                      !- Dry-Bulb Temperature Range Modifier Type
  ,                                        !- Dry-Bulb Temperature Range Modifier Day Schedule Name
  ASHRAEClearSky;                          !- Solar Model Indicator

OS:Space,
  {00000000-0000-0000-0073-000000000001},  !- Handle
  Zone1 Office,                            !- Name
  {00000000-0000-0000-0075-000000000001},  !- Space Type Name
  ,                                        !- Default Construction Set Name
  ,                                        !- Default Schedule Set Name
  0,                                       !- Direction of Relative North {deg}
  0,                                       !- X Origin {m}
  0,                                       !- Y Origin {m}
  0,                                       !- Z Origin {m}
  {00000000-0000-0000-0010-000000000001},  !- Building Story Name
  {00000000-0000-0000-0083-000000000001},  !- Thermal Zone Name
  Yes,                                     !- Part of Total Floor Area
  ,                                        !- Design Specification Outdoor Air Object Name
  ,                                        !- Building Unit Name
  Autocalculate;                           !- Volume {m3}

OS:Space,
  {00000000-0000-0000-0073-000000000002},  !- Handle
  Zone2 Fine Storage,                      !- Name
  {00000000-0000-0000-0075-000000000002},  !- Space Type Name
  ,                                        !- Default Construction Set Name
  ,                                        !- Default Schedule Set Name
  -0,                                      !- Direction of Relative North {deg}
  0,                                       !- X Origin {m}
  0,                                       !- Y Origin {m}
  0,                                       !- Z Origin {m}
  {00000000-0000-0000-0010-000000000001},  !- Building Story Name
  {00000000-0000-0000-0083-000000000002},  !- Thermal Zone Name
  Yes,                                     !- Part of Total Floor Area
  ,                                        !- Design Specification Outdoor Air Object Name
  ,                                        !- Building Unit Name
  Autocalculate;                           !- Volume {m3}

OS:Space,
  {00000000-0000-0000-0073-000000000003},  !- Handle
  Zone3 Bulk Storage,                      !- Name
  {00000000-0000-0000-0075-000000000003},  !- Space Type Name
  ,                                        !- Default Construction Set Name
  ,                                        !- Default Schedule Set Name
  -0,                                      !- Direction of Relative North {deg}
  0,                                       !- X Origin {m}
  0,                                       !- Y Origin {m}
  0,                                       !- Z Origin {m}
  {00000000-0000-0000-0010-000000000001},  !- Building Story Name
  {00000000-0000-0000-0083-000000000003},  !- Thermal Zone Name
  Yes,                                     !- Part of Total Floor Area
  ,                                        !- Design Specification Outdoor Air Object Name
  ,                                        !- Building Unit Name
  Autocalculate;                           !- Volume {m3}

OS:SpaceInfiltration:DesignFlowRate,
  {00000000-0000-0000-0074-000000000001},  !- Handle
  Zone1 Office Infiltration,               !- Name
  {00000000-0000-0000-0073-000000000001},  !- Space or SpaceType Name
  {00000000-0000-0000-0054-000000000001},  !- Schedule Name
  Flow/ExteriorArea,                       !- Design Flow Rate Calculation Method
  ,                                        !- Design Flow Rate {m3/s}
  ,                                        !- Flow per Space Floor Area {m3/s-m2}
  0.00025,                                 !- Flow per Exterior Surface Area {m3/s-m2}
  ,                                        !- Air Changes per Hour {1/hr}
  0,                                       !- Constant Term Coefficient
  0,                                       !- Temperature Term Coefficient
  0.224,                                   !- Velocity Term Coefficient
  0;                                       !- Velocity Squared Term Coefficient

OS:SpaceInfiltration:DesignFlowRate,
  {00000000-0000-0000-0074-000000000002},  !- Handle
  Zone2 Fine Storage Infiltration,         !- Name
  {00000000-0000-0000-0073-000000000002},  !- Space or SpaceType Name
  {00000000-0000-0000-0054-000000000001},  !- Schedule Name
  Flow/ExteriorArea,                       !- Design Flow Rate Calculation Method
  ,                                        !- Design Flow Rate {m3/s}
  ,                                        !- Flow per Space Floor Area {m3/s-m2}
  0.00025,                                 !- Flow per Exterior Surface Area {m3/s-m2}
  ,                                        !- Air Changes per Hour {1/hr}
  0,                                       !- Constant Term Coefficient
  0,                                       !- Temperature Term Coefficient
  0.224,                                   !- Velocity Term Coefficient
  0;                                       !- Velocity Squared Term Coefficient

OS:SpaceInfiltration:DesignFlowRate,
  {00000000-0000-0000-0074-000000000003},  !- Handle
  Zone3 Bulk Storage Infiltration,         !- Name
  {00000000-0000-0000-0073-000000000003},  !- Space or SpaceType Name
  {00000000-0000-0000-0054-000000000001},  !- Schedule Name
  Flow/ExteriorArea,                       !- Design Flow Rate Calculation Method
  ,                                        !- Design Flow Rate {m3/s}
  ,                                        !- Flow per Space Floor Area {m3/s-m2}
  0.00025,                                 !- Flow per Exterior Surface Area {m3/s-m2}
  ,                                        !- Air Changes per Hour {1/hr}
  0,                                       !- Constant Term Coefficient
  0,                                       !- Temperature Term Coefficient
  0.224,                                   !- Velocity Term Coefficient
  0;                                       !- Velocity Squared Term Coefficient

OS:SpaceType,
  {00000000-0000-0000-0075-000000000001},  !- Handle
  Space Function Office - enclosed,        !- Name
  ,                                        !- Default Construction Set Name
  {00000000-0000-0000-0025-000000000001},  !- Default Schedule Set Name
  {00000000-0000-0000-0053-000000000009},  !- Group Rendering Name
  {00000000-0000-0000-0028-000000000001},  !- Design Specification Outdoor Air Object Name
  ,                                        !- Standards Template
  Space Function,                          !- Standards Building Type
  Office - enclosed;                       !- Standards Space Type

OS:SpaceType,
  {00000000-0000-0000-0075-000000000002},  !- Handle
  Space Function Warehouse - fine,         !- Name
  ,                                        !- Default Construction Set Name
  {00000000-0000-0000-0025-000000000002},  !- Default Schedule Set Name
  {00000000-0000-0000-0053-000000000012},  !- Group Rendering Name
  {00000000-0000-0000-0028-000000000002},  !- Design Specification Outdoor Air Object Name
  ,                                        !- Standards Template
  Space Function,                          !- Standards Building Type
  Warehouse - fine;                        !- Standards Space Type

OS:SpaceType,
  {00000000-0000-0000-0075-000000000003},  !- Handle
  Space Function Warehouse - med/blk,      !- Name
  ,                                        !- Default Construction Set Name
  {00000000-0000-0000-0025-000000000003},  !- Default Schedule Set Name
  {00000000-0000-0000-0053-000000000015},  !- Group Rendering Name
  {00000000-0000-0000-0028-000000000003},  !- Design Specification Outdoor Air Object Name
  ,                                        !- Standards Template
  Space Function,                          !- Standards Building Type
  Warehouse - med/blk;                     !- Standards Space Type

OS:StandardsInformation:Construction,
  {00000000-0000-0000-0076-000000000001},  !- Handle
  {00000000-0000-0000-0017-000000000031},  !- Construction Name
  InteriorPartition,                       !- Intended Surface Type
  ;                                        !- Standards Construction Type

OS:StandardsInformation:Construction,
  {00000000-0000-0000-0076-000000000002},  !- Handle
  {00000000-0000-0000-0017-000000000009},  !- Construction Name
  ExteriorFloor,                           !- Intended Surface Type
  Mass,                                    !- Standards Construction Type
  0,                                       !- Perturbable Layer
  Insulation,                              !- Perturbable Layer Type
  ;                                        !- Other Perturbable Layer Type

OS:StandardsInformation:Construction,
  {00000000-0000-0000-0076-000000000003},  !- Handle
  {00000000-0000-0000-0017-000000000019},  !- Construction Name
  ExteriorWall,                            !- Intended Surface Type
  Mass,                                    !- Standards Construction Type
  2,                                       !- Perturbable Layer
  Insulation,                              !- Perturbable Layer Type
  ;                                        !- Other Perturbable Layer Type

OS:StandardsInformation:Construction,
  {00000000-0000-0000-0076-000000000004},  !- Handle
  {00000000-0000-0000-0017-000000000015},  !- Construction Name
  ExteriorRoof,                            !- Intended Surface Type
  Metal,                                   !- Standards Construction Type
  1,                                       !- Perturbable Layer
  Insulation,                              !- Perturbable Layer Type
  ;                                        !- Other Perturbable Layer Type

OS:StandardsInformation:Construction,
  {00000000-0000-0000-0076-000000000005},  !- Handle
  {00000000-0000-0000-0017-000000000030},  !- Construction Name
  InteriorFloor,                           !- Intended Surface Type
  ;                                        !- Standards Construction Type

OS:StandardsInformation:Construction,
  {00000000-0000-0000-0076-000000000006},  !- Handle
  {00000000-0000-0000-0017-000000000032},  !- Construction Name
  InteriorWall,                            !- Intended Surface Type
  ;                                        !- Standards Construction Type

OS:StandardsInformation:Construction,
  {00000000-0000-0000-0076-000000000007},  !- Handle
  {00000000-0000-0000-0017-000000000028},  !- Construction Name
  InteriorCeiling,                         !- Intended Surface Type
  ;                                        !- Standards Construction Type

OS:StandardsInformation:Construction,
  {00000000-0000-0000-0076-000000000008},  !- Handle
  {00000000-0000-0000-0017-000000000021},  !- Construction Name
  GroundContactFloor,                      !- Intended Surface Type
  Mass,                                    !- Standards Construction Type
  1,                                       !- Perturbable Layer
  Insulation,                              !- Perturbable Layer Type
  ;                                        !- Other Perturbable Layer Type

OS:StandardsInformation:Construction,
  {00000000-0000-0000-0076-000000000009},  !- Handle
  {00000000-0000-0000-0017-000000000026},  !- Construction Name
  GroundContactWall,                       !- Intended Surface Type
  Mass,                                    !- Standards Construction Type
  1,                                       !- Perturbable Layer
  Insulation,                              !- Perturbable Layer Type
  ;                                        !- Other Perturbable Layer Type

OS:StandardsInformation:Construction,
  {00000000-0000-0000-0076-000000000010},  !- Handle
  {00000000-0000-0000-0017-000000000024},  !- Construction Name
  GroundContactRoof,                       !- Intended Surface Type
  Mass,                                    !- Standards Construction Type
  1,                                       !- Perturbable Layer
  Insulation,                              !- Perturbable Layer Type
  ;                                        !- Other Perturbable Layer Type

OS:StandardsInformation:Construction,
  {00000000-0000-0000-0076-000000000011},  !- Handle
  {00000000-0000-0000-0017-000000000007},  !- Construction Name
  ExteriorWindow;                          !- Intended Surface Type

OS:StandardsInformation:Construction,
  {00000000-0000-0000-0076-000000000012},  !- Handle
  {00000000-0000-0000-0017-000000000005},  !- Construction Name
  ExteriorDoor,                            !- Intended Surface Type
  ,                                        !- Standards Construction Type
  1,                                       !- Perturbable Layer
  Insulation,                              !- Perturbable Layer Type
  ;                                        !- Other Perturbable Layer Type

OS:StandardsInformation:Construction,
  {00000000-0000-0000-0076-000000000013},  !- Handle
  {00000000-0000-0000-0017-000000000011},  !- Construction Name
  GlassDoor;                               !- Intended Surface Type

OS:StandardsInformation:Construction,
  {00000000-0000-0000-0076-000000000014},  !- Handle
  {00000000-0000-0000-0017-000000000013},  !- Construction Name
  ExteriorDoor,                            !- Intended Surface Type
  RollUp,                                  !- Standards Construction Type
  0,                                       !- Perturbable Layer
  Insulation,                              !- Perturbable Layer Type
  ;                                        !- Other Perturbable Layer Type

OS:StandardsInformation:Construction,
  {00000000-0000-0000-0076-000000000015},  !- Handle
  {00000000-0000-0000-0017-000000000017},  !- Construction Name
  Skylight;                                !- Intended Surface Type

OS:StandardsInformation:Construction,
  {00000000-0000-0000-0076-000000000016},  !- Handle
  {00000000-0000-0000-0017-000000000003},  !- Construction Name
  TubularDaylightDome;                     !- Intended Surface Type

OS:StandardsInformation:Construction,
  {00000000-0000-0000-0076-000000000017},  !- Handle
  {00000000-0000-0000-0017-000000000001},  !- Construction Name
  TubularDaylightDiffuser;                 !- Intended Surface Type

OS:StandardsInformation:Construction,
  {00000000-0000-0000-0076-000000000018},  !- Handle
  {00000000-0000-0000-0017-000000000033},  !- Construction Name
  InteriorWindow,                          !- Intended Surface Type
  ;                                        !- Standards Construction Type

OS:StandardsInformation:Construction,
  {00000000-0000-0000-0076-000000000019},  !- Handle
  {00000000-0000-0000-0017-000000000029},  !- Construction Name
  InteriorDoor,                            !- Intended Surface Type
  ;                                        !- Standards Construction Type

OS:StandardsInformation:Construction,
  {00000000-0000-0000-0076-000000000020},  !- Handle
  {00000000-0000-0000-0017-000000000010},  !- Construction Name
  ExteriorFloor,                           !- Intended Surface Type
  Mass,                                    !- Standards Construction Type
  0,                                       !- Perturbable Layer
  Insulation,                              !- Perturbable Layer Type
  ;                                        !- Other Perturbable Layer Type

OS:StandardsInformation:Construction,
  {00000000-0000-0000-0076-000000000021},  !- Handle
  {00000000-0000-0000-0017-000000000020},  !- Construction Name
  ExteriorWall,                            !- Intended Surface Type
  Mass,                                    !- Standards Construction Type
  2,                                       !- Perturbable Layer
  Insulation,                              !- Perturbable Layer Type
  ;                                        !- Other Perturbable Layer Type

OS:StandardsInformation:Construction,
  {00000000-0000-0000-0076-000000000022},  !- Handle
  {00000000-0000-0000-0017-000000000016},  !- Construction Name
  ExteriorRoof,                            !- Intended Surface Type
  Metal,                                   !- Standards Construction Type
  1,                                       !- Perturbable Layer
  Insulation,                              !- Perturbable Layer Type
  ;                                        !- Other Perturbable Layer Type

OS:StandardsInformation:Construction,
  {00000000-0000-0000-0076-000000000023},  !- Handle
  {00000000-0000-0000-0017-000000000022},  !- Construction Name
  GroundContactFloor,                      !- Intended Surface Type
  Mass,                                    !- Standards Construction Type
  1,                                       !- Perturbable Layer
  Insulation,                              !- Perturbable Layer Type
  ;                                        !- Other Perturbable Layer Type

OS:StandardsInformation:Construction,
  {00000000-0000-0000-0076-000000000024},  !- Handle
  {00000000-0000-0000-0017-000000000027},  !- Construction Name
  GroundContactWall,                       !- Intended Surface Type
  Mass,                                    !- Standards Construction Type
  1,                                       !- Perturbable Layer
  Insulation,                              !- Perturbable Layer Type
  ;                                        !- Other Perturbable Layer Type

OS:StandardsInformation:Construction,
  {00000000-0000-0000-0076-000000000025},  !- Handle
  {00000000-0000-0000-0017-000000000025},  !- Construction Name
  GroundContactRoof,                       !- Intended Surface Type
  Mass,                                    !- Standards Construction Type
  1,                                       !- Perturbable Layer
  Insulation,                              !- Perturbable Layer Type
  ;                                        !- Other Perturbable Layer Type

OS:StandardsInformation:Construction,
  {00000000-0000-0000-0076-000000000026},  !- Handle
  {00000000-0000-0000-0017-000000000006},  !- Construction Name
  ExteriorDoor,                            !- Intended Surface Type
  ,                                        !- Standards Construction Type
  1,                                       !- Perturbable Layer
  Insulation,                              !- Perturbable Layer Type
  ;                                        !- Other Perturbable Layer Type

OS:StandardsInformation:Construction,
  {00000000-0000-0000-0076-000000000027},  !- Handle
  {00000000-0000-0000-0017-000000000014},  !- Construction Name
  ExteriorDoor,                            !- Intended Surface Type
  RollUp,                                  !- Standards Construction Type
  0,                                       !- Perturbable Layer
  Insulation,                              !- Perturbable Layer Type
  ;                                        !- Other Perturbable Layer Type

OS:StandardsInformation:Material,
  {00000000-0000-0000-0077-000000000001},  !- Handle
  {00000000-0000-0000-0042-000000000020};  !- Material Name

OS:StandardsInformation:Material,
  {00000000-0000-0000-0077-000000000002},  !- Handle
  {00000000-0000-0000-0043-000000000013};  !- Material Name

OS:StandardsInformation:Material,
  {00000000-0000-0000-0077-000000000003},  !- Handle
  {00000000-0000-0000-0042-000000000008};  !- Material Name

OS:StandardsInformation:Material,
  {00000000-0000-0000-0077-000000000004},  !- Handle
  {00000000-0000-0000-0043-000000000007};  !- Material Name

OS:StandardsInformation:Material,
  {00000000-0000-0000-0077-000000000005},  !- Handle
  {00000000-0000-0000-0042-000000000006};  !- Material Name

OS:StandardsInformation:Material,
  {00000000-0000-0000-0077-000000000006},  !- Handle
  {00000000-0000-0000-0042-000000000014};  !- Material Name

OS:StandardsInformation:Material,
  {00000000-0000-0000-0077-000000000007},  !- Handle
  {00000000-0000-0000-0042-000000000002};  !- Material Name

OS:StandardsInformation:Material,
  {00000000-0000-0000-0077-000000000008},  !- Handle
  {00000000-0000-0000-0042-000000000023};  !- Material Name

OS:StandardsInformation:Material,
  {00000000-0000-0000-0077-000000000009},  !- Handle
  {00000000-0000-0000-0042-000000000003};  !- Material Name

OS:StandardsInformation:Material,
  {00000000-0000-0000-0077-000000000010},  !- Handle
  {00000000-0000-0000-0042-000000000018};  !- Material Name

OS:StandardsInformation:Material,
  {00000000-0000-0000-0077-000000000011},  !- Handle
  {00000000-0000-0000-0042-000000000012};  !- Material Name

OS:StandardsInformation:Material,
  {00000000-0000-0000-0077-000000000012},  !- Handle
  {00000000-0000-0000-0093-000000000001};  !- Material Name

OS:StandardsInformation:Material,
  {00000000-0000-0000-0077-000000000013},  !- Handle
  {00000000-0000-0000-0042-000000000017};  !- Material Name

OS:StandardsInformation:Material,
  {00000000-0000-0000-0077-000000000014},  !- Handle
  {00000000-0000-0000-0043-000000000008};  !- Material Name

OS:StandardsInformation:Material,
  {00000000-0000-0000-0077-000000000015},  !- Handle
  {00000000-0000-0000-0042-000000000007};  !- Material Name

OS:StandardsInformation:Material,
  {00000000-0000-0000-0077-000000000016},  !- Handle
  {00000000-0000-0000-0043-000000000003};  !- Material Name

OS:StandardsInformation:Material,
  {00000000-0000-0000-0077-000000000017},  !- Handle
  {00000000-0000-0000-0042-000000000005};  !- Material Name

OS:StandardsInformation:Material,
  {00000000-0000-0000-0077-000000000018},  !- Handle
  {00000000-0000-0000-0042-000000000013};  !- Material Name

OS:StandardsInformation:Material,
  {00000000-0000-0000-0077-000000000019},  !- Handle
  {00000000-0000-0000-0043-000000000009};  !- Material Name

OS:StandardsInformation:Material,
  {00000000-0000-0000-0077-000000000020},  !- Handle
  {00000000-0000-0000-0042-000000000001};  !- Material Name

OS:StandardsInformation:Material,
  {00000000-0000-0000-0077-000000000021},  !- Handle
  {00000000-0000-0000-0042-000000000022};  !- Material Name

OS:StandardsInformation:Material,
  {00000000-0000-0000-0077-000000000022},  !- Handle
  {00000000-0000-0000-0043-000000000010};  !- Material Name

OS:StandardsInformation:Material,
  {00000000-0000-0000-0077-000000000023},  !- Handle
  {00000000-0000-0000-0042-000000000009};  !- Material Name

OS:StandardsInformation:Material,
  {00000000-0000-0000-0077-000000000024},  !- Handle
  {00000000-0000-0000-0043-000000000004};  !- Material Name

OS:StandardsInformation:Material,
  {00000000-0000-0000-0077-000000000025},  !- Handle
  {00000000-0000-0000-0042-000000000010};  !- Material Name

OS:StandardsInformation:Material,
  {00000000-0000-0000-0077-000000000026},  !- Handle
  {00000000-0000-0000-0043-000000000005};  !- Material Name

OS:StandardsInformation:Material,
  {00000000-0000-0000-0077-000000000027},  !- Handle
  {00000000-0000-0000-0042-000000000011};  !- Material Name

OS:StandardsInformation:Material,
  {00000000-0000-0000-0077-000000000028},  !- Handle
  {00000000-0000-0000-0043-000000000006};  !- Material Name

OS:StandardsInformation:Material,
  {00000000-0000-0000-0077-000000000029},  !- Handle
  {00000000-0000-0000-0042-000000000016};  !- Material Name

OS:StandardsInformation:Material,
  {00000000-0000-0000-0077-000000000030},  !- Handle
  {00000000-0000-0000-0043-000000000011};  !- Material Name

OS:StandardsInformation:Material,
  {00000000-0000-0000-0077-000000000031},  !- Handle
  {00000000-0000-0000-0043-000000000012};  !- Material Name

OS:SubSurface,
  {00000000-0000-0000-0078-000000000001},  !- Handle
  Bulk Storage Left Wall_FixedWindow,      !- Name
  FixedWindow,                             !- Sub Surface Type
  {00000000-0000-0000-0017-000000000008},  !- Construction Name
  {00000000-0000-0000-0079-000000000004},  !- Surface Name
  ,                                        !- Outside Boundary Condition Object
  ,                                        !- View Factor to Ground
  ,                                        !- Frame and Divider Name
  ,                                        !- Multiplier
  ,                                        !- Number of Vertices
  0, 100.553694839222, 3.605877488203,     !- X,Y,Z Vertex 1 {m}
  0, 100.553694839222, 0.762,              !- X,Y,Z Vertex 2 {m}
  0, 30.5039135876431, 0.762,              !- X,Y,Z Vertex 3 {m}
  0, 30.5039135876431, 3.605877488203;     !- X,Y,Z Vertex 4 {m}

OS:SubSurface,
  {00000000-0000-0000-0078-000000000002},  !- Handle
  Bulk Storage Rear Wall_FixedWindow,      !- Name
  FixedWindow,                             !- Sub Surface Type
  {00000000-0000-0000-0017-000000000008},  !- Construction Name
  {00000000-0000-0000-0079-000000000005},  !- Surface Name
  ,                                        !- Outside Boundary Condition Object
  ,                                        !- View Factor to Ground
  ,                                        !- Frame and Divider Name
  ,                                        !- Multiplier
  ,                                        !- Number of Vertices
  45.6923703814647, 100.579094839222, 3.60697784757277, !- X,Y,Z Vertex 1 {m}
  45.6923703814647, 100.579094839222, 0.762, !- X,Y,Z Vertex 2 {m}
  0.0254000000000048, 100.579094839222, 0.762, !- X,Y,Z Vertex 3 {m}
  0.0254000000000048, 100.579094839222, 3.60697784757277; !- X,Y,Z Vertex 4 {m}

OS:SubSurface,
  {00000000-0000-0000-0078-000000000003},  !- Handle
  Bulk Storage Right Wall_FixedWindow,     !- Name
  FixedWindow,                             !- Sub Surface Type
  {00000000-0000-0000-0017-000000000008},  !- Construction Name
  {00000000-0000-0000-0079-000000000006},  !- Surface Name
  ,                                        !- Outside Boundary Condition Object
  ,                                        !- View Factor to Ground
  ,                                        !- Frame and Divider Name
  ,                                        !- Multiplier
  ,                                        !- Number of Vertices
  45.7177703814647, 30.5039135876431, 3.605877488203, !- X,Y,Z Vertex 1 {m}
  45.7177703814647, 30.5039135876431, 0.762, !- X,Y,Z Vertex 2 {m}
  45.7177703814647, 100.553694839222, 0.762, !- X,Y,Z Vertex 3 {m}
  45.7177703814647, 100.553694839222, 3.605877488203; !- X,Y,Z Vertex 4 {m}

OS:SubSurface,
  {00000000-0000-0000-0078-000000000004},  !- Handle
  Bulk Storage Roof_Skylight,              !- Name
  Skylight,                                !- Sub Surface Type
  {00000000-0000-0000-0017-000000000018},  !- Construction Name
  {00000000-0000-0000-0079-000000000007},  !- Surface Name
  ,                                        !- Outside Boundary Condition Object
  ,                                        !- View Factor to Ground
  ,                                        !- Frame and Divider Name
  1,                                       !- Multiplier
  ,                                        !- Number of Vertices
  27.9702873083666, 57.6913209663936, 8.53398380454007, !- X,Y,Z Vertex 1 {m}
  27.9702873083666, 73.3662874604714, 8.53398380454007, !- X,Y,Z Vertex 2 {m}
  17.7474830730984, 73.3662874604714, 8.53398380454007, !- X,Y,Z Vertex 3 {m}
  17.7474830730984, 57.6913209663936, 8.53398380454007; !- X,Y,Z Vertex 4 {m}

OS:SubSurface,
  {00000000-0000-0000-0078-000000000005},  !- Handle
  Fine Storage Front Wall_FixedWindow,     !- Name
  FixedWindow,                             !- Sub Surface Type
  {00000000-0000-0000-0017-000000000008},  !- Construction Name
  {00000000-0000-0000-0079-000000000009},  !- Surface Name
  ,                                        !- Outside Boundary Condition Object
  ,                                        !- View Factor to Ground
  ,                                        !- Frame and Divider Name
  ,                                        !- Multiplier
  ,                                        !- Number of Vertices
  25.9321365494966, 0, 3.61112240525708,   !- X,Y,Z Vertex 1 {m}
  25.9321365494966, 0, 0.762,              !- X,Y,Z Vertex 2 {m}
  45.6923703814647, 0, 0.762,              !- X,Y,Z Vertex 3 {m}
  45.6923703814647, 0, 3.61112240525708;   !- X,Y,Z Vertex 4 {m}

OS:SubSurface,
  {00000000-0000-0000-0078-000000000006},  !- Handle
  Fine Storage Left Wall_FixedWindow,      !- Name
  FixedWindow,                             !- Sub Surface Type
  {00000000-0000-0000-0017-000000000008},  !- Construction Name
  {00000000-0000-0000-0079-000000000010},  !- Surface Name
  ,                                        !- Outside Boundary Condition Object
  ,                                        !- View Factor to Ground
  ,                                        !- Frame and Divider Name
  ,                                        !- Multiplier
  ,                                        !- Number of Vertices
  0, 30.4531135876431, 3.61059931700919,   !- X,Y,Z Vertex 1 {m}
  0, 30.4531135876431, 0.762,              !- X,Y,Z Vertex 2 {m}
  0, 9.16895407629293, 0.762,              !- X,Y,Z Vertex 3 {m}
  0, 9.16895407629293, 3.61059931700919;   !- X,Y,Z Vertex 4 {m}

OS:SubSurface,
  {00000000-0000-0000-0078-000000000007},  !- Handle
  Fine Storage Office Front Wall_FixedWindow, !- Name
  FixedWindow,                             !- Sub Surface Type
  {00000000-0000-0000-0017-000000000008},  !- Construction Name
  {00000000-0000-0000-0079-000000000011},  !- Surface Name
  ,                                        !- Outside Boundary Condition Object
  ,                                        !- View Factor to Ground
  ,                                        !- Frame and Divider Name
  ,                                        !- Multiplier
  ,                                        !- Number of Vertices
  0.0254, 0, 6.4526919105121,              !- X,Y,Z Vertex 1 {m}
  0.0254, 0, 5.02899190227003,             !- X,Y,Z Vertex 2 {m}
  25.8813365494966, 0, 5.02899190227003,   !- X,Y,Z Vertex 3 {m}
  25.8813365494966, 0, 6.4526919105121;    !- X,Y,Z Vertex 4 {m}

OS:SubSurface,
  {00000000-0000-0000-0078-000000000008},  !- Handle
  Fine Storage Office Left Wall_FixedWindow, !- Name
  FixedWindow,                             !- Sub Surface Type
  {00000000-0000-0000-0017-000000000008},  !- Construction Name
  {00000000-0000-0000-0079-000000000012},  !- Surface Name
  ,                                        !- Outside Boundary Condition Object
  ,                                        !- View Factor to Ground
  ,                                        !- Frame and Divider Name
  ,                                        !- Multiplier
  ,                                        !- Number of Vertices
  0, 9.11815407629293, 6.45783863023517,   !- X,Y,Z Vertex 1 {m}
  0, 9.11815407629293, 5.02899190227003,   !- X,Y,Z Vertex 2 {m}
  0, 0.0254000000000012, 5.02899190227003, !- X,Y,Z Vertex 3 {m}
  0, 0.0254000000000012, 6.45783863023517; !- X,Y,Z Vertex 4 {m}

OS:SubSurface,
  {00000000-0000-0000-0078-000000000009},  !- Handle
  Fine Storage Right Wall_FixedWindow,     !- Name
  FixedWindow,                             !- Sub Surface Type
  {00000000-0000-0000-0017-000000000008},  !- Construction Name
  {00000000-0000-0000-0079-000000000013},  !- Surface Name
  ,                                        !- Outside Boundary Condition Object
  ,                                        !- View Factor to Ground
  ,                                        !- Frame and Divider Name
  ,                                        !- Multiplier
  ,                                        !- Number of Vertices
  45.7177703814647, 0.0254, 3.60856110679729, !- X,Y,Z Vertex 1 {m}
  45.7177703814647, 0.0254, 0.762,         !- X,Y,Z Vertex 2 {m}
  45.7177703814647, 30.4531135876431, 0.762, !- X,Y,Z Vertex 3 {m}
  45.7177703814647, 30.4531135876431, 3.60856110679729; !- X,Y,Z Vertex 4 {m}

OS:SubSurface,
  {00000000-0000-0000-0078-000000000010},  !- Handle
  Fine Storage Roof_Skylight,              !- Name
  Skylight,                                !- Sub Surface Type
  {00000000-0000-0000-0017-000000000018},  !- Construction Name
  {00000000-0000-0000-0079-000000000014},  !- Surface Name
  ,                                        !- Outside Boundary Condition Object
  ,                                        !- View Factor to Ground
  ,                                        !- Frame and Divider Name
  1,                                       !- Multiplier
  ,                                        !- Number of Vertices
  27.9702873083666, 11.8316553820655, 8.53398380454007, !- X,Y,Z Vertex 1 {m}
  27.9702873083666, 18.6468582055775, 8.53398380454007, !- X,Y,Z Vertex 2 {m}
  17.7474830730984, 18.6468582055775, 8.53398380454007, !- X,Y,Z Vertex 3 {m}
  17.7474830730984, 11.8316553820655, 8.53398380454007; !- X,Y,Z Vertex 4 {m}

OS:SubSurface,
  {00000000-0000-0000-0078-000000000011},  !- Handle
  Office Front Wall_FixedWindow,           !- Name
  FixedWindow,                             !- Sub Surface Type
  {00000000-0000-0000-0017-000000000008},  !- Construction Name
  {00000000-0000-0000-0079-000000000016},  !- Surface Name
  ,                                        !- Outside Boundary Condition Object
  ,                                        !- View Factor to Ground
  ,                                        !- Frame and Divider Name
  ,                                        !- Multiplier
  ,                                        !- Number of Vertices
  0.0254, 0, 2.18570000824207,             !- X,Y,Z Vertex 1 {m}
  0.0254, 0, 0.762,                        !- X,Y,Z Vertex 2 {m}
  25.8813365494966, 0, 0.762,              !- X,Y,Z Vertex 3 {m}
  25.8813365494966, 0, 2.18570000824207;   !- X,Y,Z Vertex 4 {m}

OS:SubSurface,
  {00000000-0000-0000-0078-000000000012},  !- Handle
  Office Left Wall_FixedWindow,            !- Name
  FixedWindow,                             !- Sub Surface Type
  {00000000-0000-0000-0017-000000000008},  !- Construction Name
  {00000000-0000-0000-0079-000000000017},  !- Surface Name
  ,                                        !- Outside Boundary Condition Object
  ,                                        !- View Factor to Ground
  ,                                        !- Frame and Divider Name
  ,                                        !- Multiplier
  ,                                        !- Number of Vertices
  0, 9.11815407629293, 2.19084672796514,   !- X,Y,Z Vertex 1 {m}
  0, 9.11815407629293, 0.762,              !- X,Y,Z Vertex 2 {m}
  0, 0.0254000000000012, 0.762,            !- X,Y,Z Vertex 3 {m}
  0, 0.0254000000000012, 2.19084672796514; !- X,Y,Z Vertex 4 {m}

OS:Surface,
  {00000000-0000-0000-0079-000000000001},  !- Handle
  Bulk Storage Floor,                      !- Name
  Floor,                                   !- Surface Type
  {00000000-0000-0000-0017-000000000023},  !- Construction Name
  {00000000-0000-0000-0073-000000000003},  !- Space Name
  Foundation,                              !- Outside Boundary Condition
  {00000000-0000-0000-0037-000000000001},  !- Outside Boundary Condition Object
  NoSun,                                   !- Sun Exposure
  NoWind,                                  !- Wind Exposure
  ,                                        !- View Factor to Ground
  ,                                        !- Number of Vertices
  45.7177703814647, 100.579094839222, 0,   !- X,Y,Z Vertex 1 {m}
  45.7177703814647, 30.4785135876431, 0,   !- X,Y,Z Vertex 2 {m}
  0, 30.4785135876431, 0,                  !- X,Y,Z Vertex 3 {m}
  0, 100.579094839222, 0;                  !- X,Y,Z Vertex 4 {m}

OS:Surface,
  {00000000-0000-0000-0079-000000000002},  !- Handle
  Bulk Storage Front Wall Reversed,        !- Name
  Wall,                                    !- Surface Type
  ,                                        !- Construction Name
  {00000000-0000-0000-0073-000000000002},  !- Space Name
  Surface,                                 !- Outside Boundary Condition
  {00000000-0000-0000-0079-000000000003},  !- Outside Boundary Condition Object
  NoSun,                                   !- Sun Exposure
  NoWind,                                  !- Wind Exposure
  ,                                        !- View Factor to Ground
  ,                                        !- Number of Vertices
  45.7177703814647, 30.4785135876431, 8.53398380454007, !- X,Y,Z Vertex 1 {m}
  45.7177703814647, 30.4785135876431, 0,   !- X,Y,Z Vertex 2 {m}
  0, 30.4785135876431, 0,                  !- X,Y,Z Vertex 3 {m}
  0, 30.4785135876431, 8.53398380454007;   !- X,Y,Z Vertex 4 {m}

OS:Surface,
  {00000000-0000-0000-0079-000000000003},  !- Handle
  Bulk Storage Front Wall,                 !- Name
  Wall,                                    !- Surface Type
  ,                                        !- Construction Name
  {00000000-0000-0000-0073-000000000003},  !- Space Name
  Surface,                                 !- Outside Boundary Condition
  {00000000-0000-0000-0079-000000000002},  !- Outside Boundary Condition Object
  NoSun,                                   !- Sun Exposure
  NoWind,                                  !- Wind Exposure
  ,                                        !- View Factor to Ground
  ,                                        !- Number of Vertices
  0, 30.4785135876431, 8.53398380454007,   !- X,Y,Z Vertex 1 {m}
  0, 30.4785135876431, 0,                  !- X,Y,Z Vertex 2 {m}
  45.7177703814647, 30.4785135876431, 0,   !- X,Y,Z Vertex 3 {m}
  45.7177703814647, 30.4785135876431, 8.53398380454007; !- X,Y,Z Vertex 4 {m}

OS:Surface,
  {00000000-0000-0000-0079-000000000004},  !- Handle
  Bulk Storage Left Wall,                  !- Name
  Wall,                                    !- Surface Type
  ,                                        !- Construction Name
  {00000000-0000-0000-0073-000000000003},  !- Space Name
  Outdoors,                                !- Outside Boundary Condition
  ,                                        !- Outside Boundary Condition Object
  SunExposed,                              !- Sun Exposure
  WindExposed,                             !- Wind Exposure
  ,                                        !- View Factor to Ground
  ,                                        !- Number of Vertices
  0, 100.579094839222, 8.53398380454007,   !- X,Y,Z Vertex 1 {m}
  0, 100.579094839222, 0,                  !- X,Y,Z Vertex 2 {m}
  0, 30.4785135876431, 0,                  !- X,Y,Z Vertex 3 {m}
  0, 30.4785135876431, 8.53398380454007;   !- X,Y,Z Vertex 4 {m}

OS:Surface,
  {00000000-0000-0000-0079-000000000005},  !- Handle
  Bulk Storage Rear Wall,                  !- Name
  Wall,                                    !- Surface Type
  ,                                        !- Construction Name
  {00000000-0000-0000-0073-000000000003},  !- Space Name
  Outdoors,                                !- Outside Boundary Condition
  ,                                        !- Outside Boundary Condition Object
  SunExposed,                              !- Sun Exposure
  WindExposed,                             !- Wind Exposure
  ,                                        !- View Factor to Ground
  ,                                        !- Number of Vertices
  45.7177703814647, 100.579094839222, 8.53398380454007, !- X,Y,Z Vertex 1 {m}
  45.7177703814647, 100.579094839222, 0,   !- X,Y,Z Vertex 2 {m}
  0, 100.579094839222, 0,                  !- X,Y,Z Vertex 3 {m}
  0, 100.579094839222, 8.53398380454007;   !- X,Y,Z Vertex 4 {m}

OS:Surface,
  {00000000-0000-0000-0079-000000000006},  !- Handle
  Bulk Storage Right Wall,                 !- Name
  Wall,                                    !- Surface Type
  ,                                        !- Construction Name
  {00000000-0000-0000-0073-000000000003},  !- Space Name
  Outdoors,                                !- Outside Boundary Condition
  ,                                        !- Outside Boundary Condition Object
  SunExposed,                              !- Sun Exposure
  WindExposed,                             !- Wind Exposure
  ,                                        !- View Factor to Ground
  ,                                        !- Number of Vertices
  45.7177703814647, 30.4785135876431, 8.53398380454007, !- X,Y,Z Vertex 1 {m}
  45.7177703814647, 30.4785135876431, 0,   !- X,Y,Z Vertex 2 {m}
  45.7177703814647, 100.579094839222, 0,   !- X,Y,Z Vertex 3 {m}
  45.7177703814647, 100.579094839222, 8.53398380454007; !- X,Y,Z Vertex 4 {m}

OS:Surface,
  {00000000-0000-0000-0079-000000000007},  !- Handle
  Bulk Storage Roof,                       !- Name
  RoofCeiling,                             !- Surface Type
  ,                                        !- Construction Name
  {00000000-0000-0000-0073-000000000003},  !- Space Name
  Outdoors,                                !- Outside Boundary Condition
  ,                                        !- Outside Boundary Condition Object
  SunExposed,                              !- Sun Exposure
  WindExposed,                             !- Wind Exposure
  ,                                        !- View Factor to Ground
  ,                                        !- Number of Vertices
  45.7177703814647, 30.4785135876431, 8.53398380454007, !- X,Y,Z Vertex 1 {m}
  45.7177703814647, 100.579094839222, 8.53398380454007, !- X,Y,Z Vertex 2 {m}
  0, 100.579094839222, 8.53398380454007,   !- X,Y,Z Vertex 3 {m}
  0, 30.4785135876431, 8.53398380454007;   !- X,Y,Z Vertex 4 {m}

OS:Surface,
  {00000000-0000-0000-0079-000000000008},  !- Handle
  Fine Storage Floor,                      !- Name
  Floor,                                   !- Surface Type
  {00000000-0000-0000-0017-000000000023},  !- Construction Name
  {00000000-0000-0000-0073-000000000002},  !- Space Name
  Foundation,                              !- Outside Boundary Condition
  {00000000-0000-0000-0037-000000000001},  !- Outside Boundary Condition Object
  NoSun,                                   !- Sun Exposure
  NoWind,                                  !- Wind Exposure
  ,                                        !- View Factor to Ground
  ,                                        !- Number of Vertices
  45.7177703814647, 30.4785135876431, 0,   !- X,Y,Z Vertex 1 {m}
  45.7177703814647, 0, 0,                  !- X,Y,Z Vertex 2 {m}
  25.9067365494966, 0, 0,                  !- X,Y,Z Vertex 3 {m}
  25.9067365494966, 9.14355407629293, 0,   !- X,Y,Z Vertex 4 {m}
  0, 9.14355407629293, 0,                  !- X,Y,Z Vertex 5 {m}
  0, 30.4785135876431, 0;                  !- X,Y,Z Vertex 6 {m}

OS:Surface,
  {00000000-0000-0000-0079-000000000009},  !- Handle
  Fine Storage Front Wall,                 !- Name
  Wall,                                    !- Surface Type
  ,                                        !- Construction Name
  {00000000-0000-0000-0073-000000000002},  !- Space Name
  Outdoors,                                !- Outside Boundary Condition
  ,                                        !- Outside Boundary Condition Object
  SunExposed,                              !- Sun Exposure
  WindExposed,                             !- Wind Exposure
  ,                                        !- View Factor to Ground
  ,                                        !- Number of Vertices
  25.9067365494966, 0, 8.53398380454007,   !- X,Y,Z Vertex 1 {m}
  25.9067365494966, 0, 0,                  !- X,Y,Z Vertex 2 {m}
  45.7177703814647, 0, 0,                  !- X,Y,Z Vertex 3 {m}
  45.7177703814647, 0, 8.53398380454007;   !- X,Y,Z Vertex 4 {m}

OS:Surface,
  {00000000-0000-0000-0079-000000000010},  !- Handle
  Fine Storage Left Wall,                  !- Name
  Wall,                                    !- Surface Type
  ,                                        !- Construction Name
  {00000000-0000-0000-0073-000000000002},  !- Space Name
  Outdoors,                                !- Outside Boundary Condition
  ,                                        !- Outside Boundary Condition Object
  SunExposed,                              !- Sun Exposure
  WindExposed,                             !- Wind Exposure
  ,                                        !- View Factor to Ground
  ,                                        !- Number of Vertices
  0, 30.4785135876431, 8.53398380454007,   !- X,Y,Z Vertex 1 {m}
  0, 30.4785135876431, 0,                  !- X,Y,Z Vertex 2 {m}
  0, 9.14355407629293, 0,                  !- X,Y,Z Vertex 3 {m}
  0, 9.14355407629293, 8.53398380454007;   !- X,Y,Z Vertex 4 {m}

OS:Surface,
  {00000000-0000-0000-0079-000000000011},  !- Handle
  Fine Storage Office Front Wall,          !- Name
  Wall,                                    !- Surface Type
  ,                                        !- Construction Name
  {00000000-0000-0000-0073-000000000002},  !- Space Name
  Outdoors,                                !- Outside Boundary Condition
  ,                                        !- Outside Boundary Condition Object
  SunExposed,                              !- Sun Exposure
  WindExposed,                             !- Wind Exposure
  ,                                        !- View Factor to Ground
  ,                                        !- Number of Vertices
  0, 0, 8.53398380454007,                  !- X,Y,Z Vertex 1 {m}
  0, 0, 4.26699190227003,                  !- X,Y,Z Vertex 2 {m}
  25.9067365494966, 0, 4.26699190227003,   !- X,Y,Z Vertex 3 {m}
  25.9067365494966, 0, 8.53398380454007;   !- X,Y,Z Vertex 4 {m}

OS:Surface,
  {00000000-0000-0000-0079-000000000012},  !- Handle
  Fine Storage Office Left Wall,           !- Name
  Wall,                                    !- Surface Type
  ,                                        !- Construction Name
  {00000000-0000-0000-0073-000000000002},  !- Space Name
  Outdoors,                                !- Outside Boundary Condition
  ,                                        !- Outside Boundary Condition Object
  SunExposed,                              !- Sun Exposure
  WindExposed,                             !- Wind Exposure
  ,                                        !- View Factor to Ground
  ,                                        !- Number of Vertices
  0, 9.14355407629293, 8.53398380454007,   !- X,Y,Z Vertex 1 {m}
  0, 9.14355407629293, 4.26699190227003,   !- X,Y,Z Vertex 2 {m}
  0, 0, 4.26699190227003,                  !- X,Y,Z Vertex 3 {m}
  0, 0, 8.53398380454007;                  !- X,Y,Z Vertex 4 {m}

OS:Surface,
  {00000000-0000-0000-0079-000000000013},  !- Handle
  Fine Storage Right Wall,                 !- Name
  Wall,                                    !- Surface Type
  ,                                        !- Construction Name
  {00000000-0000-0000-0073-000000000002},  !- Space Name
  Outdoors,                                !- Outside Boundary Condition
  ,                                        !- Outside Boundary Condition Object
  SunExposed,                              !- Sun Exposure
  WindExposed,                             !- Wind Exposure
  ,                                        !- View Factor to Ground
  ,                                        !- Number of Vertices
  45.7177703814647, 0, 8.53398380454007,   !- X,Y,Z Vertex 1 {m}
  45.7177703814647, 0, 0,                  !- X,Y,Z Vertex 2 {m}
  45.7177703814647, 30.4785135876431, 0,   !- X,Y,Z Vertex 3 {m}
  45.7177703814647, 30.4785135876431, 8.53398380454007; !- X,Y,Z Vertex 4 {m}

OS:Surface,
  {00000000-0000-0000-0079-000000000014},  !- Handle
  Fine Storage Roof,                       !- Name
  RoofCeiling,                             !- Surface Type
  ,                                        !- Construction Name
  {00000000-0000-0000-0073-000000000002},  !- Space Name
  Outdoors,                                !- Outside Boundary Condition
  ,                                        !- Outside Boundary Condition Object
  SunExposed,                              !- Sun Exposure
  WindExposed,                             !- Wind Exposure
  ,                                        !- View Factor to Ground
  ,                                        !- Number of Vertices
  45.7177703814647, 0, 8.53398380454007,   !- X,Y,Z Vertex 1 {m}
  45.7177703814647, 30.4785135876431, 8.53398380454007, !- X,Y,Z Vertex 2 {m}
  0, 30.4785135876431, 8.53398380454007,   !- X,Y,Z Vertex 3 {m}
  0, 0, 8.53398380454007;                  !- X,Y,Z Vertex 4 {m}

OS:Surface,
  {00000000-0000-0000-0079-000000000015},  !- Handle
  Office Floor,                            !- Name
  Floor,                                   !- Surface Type
  {00000000-0000-0000-0017-000000000023},  !- Construction Name
  {00000000-0000-0000-0073-000000000001},  !- Space Name
  Foundation,                              !- Outside Boundary Condition
  {00000000-0000-0000-0037-000000000001},  !- Outside Boundary Condition Object
  NoSun,                                   !- Sun Exposure
  NoWind,                                  !- Wind Exposure
  ,                                        !- View Factor to Ground
  ,                                        !- Number of Vertices
  25.9067365494966, 9.14355407629293, 0,   !- X,Y,Z Vertex 1 {m}
  25.9067365494966, 0, 0,                  !- X,Y,Z Vertex 2 {m}
  0, 0, 0,                                 !- X,Y,Z Vertex 3 {m}
  0, 9.14355407629293, 0;                  !- X,Y,Z Vertex 4 {m}

OS:Surface,
  {00000000-0000-0000-0079-000000000016},  !- Handle
  Office Front Wall,                       !- Name
  Wall,                                    !- Surface Type
  ,                                        !- Construction Name
  {00000000-0000-0000-0073-000000000001},  !- Space Name
  Outdoors,                                !- Outside Boundary Condition
  ,                                        !- Outside Boundary Condition Object
  SunExposed,                              !- Sun Exposure
  WindExposed,                             !- Wind Exposure
  ,                                        !- View Factor to Ground
  ,                                        !- Number of Vertices
  0, 0, 4.26699190227003,                  !- X,Y,Z Vertex 1 {m}
  0, 0, 0,                                 !- X,Y,Z Vertex 2 {m}
  25.9067365494966, 0, 0,                  !- X,Y,Z Vertex 3 {m}
  25.9067365494966, 0, 4.26699190227003;   !- X,Y,Z Vertex 4 {m}

OS:Surface,
  {00000000-0000-0000-0079-000000000017},  !- Handle
  Office Left Wall,                        !- Name
  Wall,                                    !- Surface Type
  ,                                        !- Construction Name
  {00000000-0000-0000-0073-000000000001},  !- Space Name
  Outdoors,                                !- Outside Boundary Condition
  ,                                        !- Outside Boundary Condition Object
  SunExposed,                              !- Sun Exposure
  WindExposed,                             !- Wind Exposure
  ,                                        !- View Factor to Ground
  ,                                        !- Number of Vertices
  0, 9.14355407629293, 4.26699190227003,   !- X,Y,Z Vertex 1 {m}
  0, 9.14355407629293, 0,                  !- X,Y,Z Vertex 2 {m}
  0, 0, 0,                                 !- X,Y,Z Vertex 3 {m}
  0, 0, 4.26699190227003;                  !- X,Y,Z Vertex 4 {m}

OS:Surface,
  {00000000-0000-0000-0079-000000000018},  !- Handle
  Office Rear Wall Reversed,               !- Name
  Wall,                                    !- Surface Type
  ,                                        !- Construction Name
  {00000000-0000-0000-0073-000000000002},  !- Space Name
  Surface,                                 !- Outside Boundary Condition
  {00000000-0000-0000-0079-000000000019},  !- Outside Boundary Condition Object
  NoSun,                                   !- Sun Exposure
  NoWind,                                  !- Wind Exposure
  ,                                        !- View Factor to Ground
  ,                                        !- Number of Vertices
  0, 9.14355407629293, 4.26699190227003,   !- X,Y,Z Vertex 1 {m}
  0, 9.14355407629293, 0,                  !- X,Y,Z Vertex 2 {m}
  25.9067365494966, 9.14355407629293, 0,   !- X,Y,Z Vertex 3 {m}
  25.9067365494966, 9.14355407629293, 4.26699190227003; !- X,Y,Z Vertex 4 {m}

OS:Surface,
  {00000000-0000-0000-0079-000000000019},  !- Handle
  Office Rear Wall,                        !- Name
  Wall,                                    !- Surface Type
  ,                                        !- Construction Name
  {00000000-0000-0000-0073-000000000001},  !- Space Name
  Surface,                                 !- Outside Boundary Condition
  {00000000-0000-0000-0079-000000000018},  !- Outside Boundary Condition Object
  NoSun,                                   !- Sun Exposure
  NoWind,                                  !- Wind Exposure
  ,                                        !- View Factor to Ground
  ,                                        !- Number of Vertices
  25.9067365494966, 9.14355407629293, 4.26699190227003, !- X,Y,Z Vertex 1 {m}
  25.9067365494966, 9.14355407629293, 0,   !- X,Y,Z Vertex 2 {m}
  0, 9.14355407629293, 0,                  !- X,Y,Z Vertex 3 {m}
  0, 9.14355407629293, 4.26699190227003;   !- X,Y,Z Vertex 4 {m}

OS:Surface,
  {00000000-0000-0000-0079-000000000020},  !- Handle
  Office Right Wall Reversed,              !- Name
  Wall,                                    !- Surface Type
  ,                                        !- Construction Name
  {00000000-0000-0000-0073-000000000002},  !- Space Name
  Surface,                                 !- Outside Boundary Condition
  {00000000-0000-0000-0079-000000000021},  !- Outside Boundary Condition Object
  NoSun,                                   !- Sun Exposure
  NoWind,                                  !- Wind Exposure
  ,                                        !- View Factor to Ground
  ,                                        !- Number of Vertices
  25.9067365494966, 9.14355407629293, 4.26699190227003, !- X,Y,Z Vertex 1 {m}
  25.9067365494966, 9.14355407629293, 0,   !- X,Y,Z Vertex 2 {m}
  25.9067365494966, 0, 0,                  !- X,Y,Z Vertex 3 {m}
  25.9067365494966, 0, 4.26699190227003;   !- X,Y,Z Vertex 4 {m}

OS:Surface,
  {00000000-0000-0000-0079-000000000021},  !- Handle
  Office Right Wall,                       !- Name
  Wall,                                    !- Surface Type
  ,                                        !- Construction Name
  {00000000-0000-0000-0073-000000000001},  !- Space Name
  Surface,                                 !- Outside Boundary Condition
  {00000000-0000-0000-0079-000000000020},  !- Outside Boundary Condition Object
  NoSun,                                   !- Sun Exposure
  NoWind,                                  !- Wind Exposure
  ,                                        !- View Factor to Ground
  ,                                        !- Number of Vertices
  25.9067365494966, 0, 4.26699190227003,   !- X,Y,Z Vertex 1 {m}
  25.9067365494966, 0, 0,                  !- X,Y,Z Vertex 2 {m}
  25.9067365494966, 9.14355407629293, 0,   !- X,Y,Z Vertex 3 {m}
  25.9067365494966, 9.14355407629293, 4.26699190227003; !- X,Y,Z Vertex 4 {m}

OS:Surface,
  {00000000-0000-0000-0079-000000000022},  !- Handle
  Office Roof Reversed,                    !- Name
  Floor,                                   !- Surface Type
  ,                                        !- Construction Name
  {00000000-0000-0000-0073-000000000002},  !- Space Name
  Surface,                                 !- Outside Boundary Condition
  {00000000-0000-0000-0079-000000000023},  !- Outside Boundary Condition Object
  NoSun,                                   !- Sun Exposure
  NoWind,                                  !- Wind Exposure
  ,                                        !- View Factor to Ground
  ,                                        !- Number of Vertices
  25.9067365494966, 9.14355407629293, 4.26699190227003, !- X,Y,Z Vertex 1 {m}
  25.9067365494966, 0, 4.26699190227003,   !- X,Y,Z Vertex 2 {m}
  0, 0, 4.26699190227003,                  !- X,Y,Z Vertex 3 {m}
  0, 9.14355407629293, 4.26699190227003;   !- X,Y,Z Vertex 4 {m}

OS:Surface,
  {00000000-0000-0000-0079-000000000023},  !- Handle
  Office Roof,                             !- Name
  RoofCeiling,                             !- Surface Type
  ,                                        !- Construction Name
  {00000000-0000-0000-0073-000000000001},  !- Space Name
  Surface,                                 !- Outside Boundary Condition
  {00000000-0000-0000-0079-000000000022},  !- Outside Boundary Condition Object
  NoSun,                                   !- Sun Exposure
  NoWind,                                  !- Wind Exposure
  ,                                        !- View Factor to Ground
  ,                                        !- Number of Vertices
  25.9067365494966, 0, 4.26699190227003,   !- X,Y,Z Vertex 1 {m}
  25.9067365494966, 9.14355407629293, 4.26699190227003, !- X,Y,Z Vertex 2 {m}
  0, 9.14355407629293, 4.26699190227003,   !- X,Y,Z Vertex 3 {m}
  0, 0, 4.26699190227003;                  !- X,Y,Z Vertex 4 {m}

OS:SurfaceConvectionAlgorithm:Inside,
  {00000000-0000-0000-0080-000000000001},  !- Handle
  TARP;                                    !- Algorithm

OS:SurfaceConvectionAlgorithm:Outside,
  {00000000-0000-0000-0081-000000000001},  !- Handle
  TARP;                                    !- Algorithm

OS:SurfaceProperty:ExposedFoundationPerimeter,
  {00000000-0000-0000-0082-000000000001},  !- Handle
  {00000000-0000-0000-0079-000000000015},  !- Surface Name
  TotalExposedPerimeter,                   !- Exposed Perimeter Calculation Method
  35.0502906257895;                        !- Total Exposed Perimeter {m}

OS:SurfaceProperty:ExposedFoundationPerimeter,
  {00000000-0000-0000-0082-000000000002},  !- Handle
  {00000000-0000-0000-0079-000000000008},  !- Surface Name
  TotalExposedPerimeter,                   !- Exposed Perimeter Calculation Method
  71.6245069309614;                        !- Total Exposed Perimeter {m}

OS:SurfaceProperty:ExposedFoundationPerimeter,
  {00000000-0000-0000-0082-000000000003},  !- Handle
  {00000000-0000-0000-0079-000000000001},  !- Surface Name
  TotalExposedPerimeter,                   !- Exposed Perimeter Calculation Method
  185.918932884622;                        !- Total Exposed Perimeter {m}

OS:ThermalZone,
  {00000000-0000-0000-0083-000000000001},  !- Handle
  ALL_ST=Office - enclosed_FL=Building Story 1_SCH=A, !- Name
  ,                                        !- Multiplier
  ,                                        !- Ceiling Height {m}
  ,                                        !- Volume {m3}
  ,                                        !- Floor Area {m2}
  ,                                        !- Zone Inside Convection Algorithm
  ,                                        !- Zone Outside Convection Algorithm
  ,                                        !- Zone Conditioning Equipment List Name
  {00000000-0000-0000-0051-000000000001},  !- Zone Air Inlet Port List
  {00000000-0000-0000-0051-000000000002},  !- Zone Air Exhaust Port List
  {00000000-0000-0000-0014-000000000004},  !- Zone Air Node Name
  {00000000-0000-0000-0051-000000000003},  !- Zone Return Air Port List
  {00000000-0000-0000-0023-000000000001},  !- Primary Daylighting Control Name
  1,                                       !- Fraction of Zone Controlled by Primary Daylighting Control
  ,                                        !- Secondary Daylighting Control Name
  ,                                        !- Fraction of Zone Controlled by Secondary Daylighting Control
  ,                                        !- Illuminance Map Name
  {00000000-0000-0000-0053-000000000001},  !- Group Rendering Name
  {00000000-0000-0000-0084-000000000003},  !- Thermostat Name
  No;                                      !- Use Ideal Air Loads

OS:ThermalZone,
  {00000000-0000-0000-0083-000000000002},  !- Handle
  ALL_ST=Warehouse - fine_FL=Building Story 1_SCH=A, !- Name
  ,                                        !- Multiplier
  ,                                        !- Ceiling Height {m}
  ,                                        !- Volume {m3}
  ,                                        !- Floor Area {m2}
  ,                                        !- Zone Inside Convection Algorithm
  ,                                        !- Zone Outside Convection Algorithm
  ,                                        !- Zone Conditioning Equipment List Name
  {00000000-0000-0000-0051-000000000004},  !- Zone Air Inlet Port List
  {00000000-0000-0000-0051-000000000005},  !- Zone Air Exhaust Port List
  {00000000-0000-0000-0014-000000000005},  !- Zone Air Node Name
  {00000000-0000-0000-0051-000000000006},  !- Zone Return Air Port List
  ,                                        !- Primary Daylighting Control Name
  ,                                        !- Fraction of Zone Controlled by Primary Daylighting Control
  ,                                        !- Secondary Daylighting Control Name
  ,                                        !- Fraction of Zone Controlled by Secondary Daylighting Control
  ,                                        !- Illuminance Map Name
  {00000000-0000-0000-0053-000000000002},  !- Group Rendering Name
  {00000000-0000-0000-0084-000000000007},  !- Thermostat Name
  No;                                      !- Use Ideal Air Loads

OS:ThermalZone,
  {00000000-0000-0000-0083-000000000003},  !- Handle
  ALL_ST=Warehouse - med/blk_FL=Building Story 1_SCH=A, !- Name
  ,                                        !- Multiplier
  ,                                        !- Ceiling Height {m}
  ,                                        !- Volume {m3}
  ,                                        !- Floor Area {m2}
  ,                                        !- Zone Inside Convection Algorithm
  ,                                        !- Zone Outside Convection Algorithm
  ,                                        !- Zone Conditioning Equipment List Name
  {00000000-0000-0000-0051-000000000007},  !- Zone Air Inlet Port List
  {00000000-0000-0000-0051-000000000008},  !- Zone Air Exhaust Port List
  {00000000-0000-0000-0014-000000000006},  !- Zone Air Node Name
  {00000000-0000-0000-0051-000000000009},  !- Zone Return Air Port List
  {00000000-0000-0000-0023-000000000002},  !- Primary Daylighting Control Name
  1,                                       !- Fraction of Zone Controlled by Primary Daylighting Control
  ,                                        !- Secondary Daylighting Control Name
  ,                                        !- Fraction of Zone Controlled by Secondary Daylighting Control
  ,                                        !- Illuminance Map Name
  {00000000-0000-0000-0053-000000000003},  !- Group Rendering Name
  {00000000-0000-0000-0084-000000000011},  !- Thermostat Name
  No;                                      !- Use Ideal Air Loads

OS:ThermostatSetpoint:DualSetpoint,
  {00000000-0000-0000-0084-000000000001},  !- Handle
  Space Function Office - enclosed Thermostat 1, !- Name
  {00000000-0000-0000-0057-000000000012},  !- Heating Setpoint Temperature Schedule Name
  {00000000-0000-0000-0057-000000000011};  !- Cooling Setpoint Temperature Schedule Name

OS:ThermostatSetpoint:DualSetpoint,
  {00000000-0000-0000-0084-000000000002},  !- Handle
  Space Function Office - enclosed Thermostat 2, !- Name
  {00000000-0000-0000-0057-000000000012},  !- Heating Setpoint Temperature Schedule Name
  {00000000-0000-0000-0057-000000000011};  !- Cooling Setpoint Temperature Schedule Name

OS:ThermostatSetpoint:DualSetpoint,
  {00000000-0000-0000-0084-000000000003},  !- Handle
  Space Function Office - enclosed Thermostat 3, !- Name
  {00000000-0000-0000-0057-000000000012},  !- Heating Setpoint Temperature Schedule Name
  {00000000-0000-0000-0057-000000000011};  !- Cooling Setpoint Temperature Schedule Name

OS:ThermostatSetpoint:DualSetpoint,
  {00000000-0000-0000-0084-000000000004},  !- Handle
  Space Function Office - enclosed Thermostat, !- Name
  {00000000-0000-0000-0057-000000000012},  !- Heating Setpoint Temperature Schedule Name
  {00000000-0000-0000-0057-000000000011};  !- Cooling Setpoint Temperature Schedule Name

OS:ThermostatSetpoint:DualSetpoint,
  {00000000-0000-0000-0084-000000000005},  !- Handle
  Space Function Warehouse - fine Thermostat 1, !- Name
  {00000000-0000-0000-0057-000000000012},  !- Heating Setpoint Temperature Schedule Name
  {00000000-0000-0000-0057-000000000011};  !- Cooling Setpoint Temperature Schedule Name

OS:ThermostatSetpoint:DualSetpoint,
  {00000000-0000-0000-0084-000000000006},  !- Handle
  Space Function Warehouse - fine Thermostat 2, !- Name
  {00000000-0000-0000-0057-000000000012},  !- Heating Setpoint Temperature Schedule Name
  {00000000-0000-0000-0057-000000000011};  !- Cooling Setpoint Temperature Schedule Name

OS:ThermostatSetpoint:DualSetpoint,
  {00000000-0000-0000-0084-000000000007},  !- Handle
  Space Function Warehouse - fine Thermostat 3, !- Name
  {00000000-0000-0000-0057-000000000012},  !- Heating Setpoint Temperature Schedule Name
  {00000000-0000-0000-0057-000000000011};  !- Cooling Setpoint Temperature Schedule Name

OS:ThermostatSetpoint:DualSetpoint,
  {00000000-0000-0000-0084-000000000008},  !- Handle
  Space Function Warehouse - fine Thermostat, !- Name
  {00000000-0000-0000-0057-000000000012},  !- Heating Setpoint Temperature Schedule Name
  {00000000-0000-0000-0057-000000000011};  !- Cooling Setpoint Temperature Schedule Name

OS:ThermostatSetpoint:DualSetpoint,
  {00000000-0000-0000-0084-000000000009},  !- Handle
  Space Function Warehouse - med/blk Thermostat 1, !- Name
  {00000000-0000-0000-0057-000000000012},  !- Heating Setpoint Temperature Schedule Name
  {00000000-0000-0000-0057-000000000011};  !- Cooling Setpoint Temperature Schedule Name

OS:ThermostatSetpoint:DualSetpoint,
  {00000000-0000-0000-0084-000000000010},  !- Handle
  Space Function Warehouse - med/blk Thermostat 2, !- Name
  {00000000-0000-0000-0057-000000000012},  !- Heating Setpoint Temperature Schedule Name
  {00000000-0000-0000-0057-000000000011};  !- Cooling Setpoint Temperature Schedule Name

OS:ThermostatSetpoint:DualSetpoint,
  {00000000-0000-0000-0084-000000000011},  !- Handle
  Space Function Warehouse - med/blk Thermostat 3, !- Name
  {00000000-0000-0000-0057-000000000012},  !- Heating Setpoint Temperature Schedule Name
  {00000000-0000-0000-0057-000000000011};  !- Cooling Setpoint Temperature Schedule Name

OS:ThermostatSetpoint:DualSetpoint,
  {00000000-0000-0000-0084-000000000012},  !- Handle
  Space Function Warehouse - med/blk Thermostat, !- Name
  {00000000-0000-0000-0057-000000000012},  !- Heating Setpoint Temperature Schedule Name
  {00000000-0000-0000-0057-000000000011};  !- Cooling Setpoint Temperature Schedule Name

OS:Timestep,
  {00000000-0000-0000-0085-000000000001},  !- Handle
  6;                                       !- Number of Timesteps per Hour

OS:Version,
  {00000000-0000-0000-0086-000000000001},  !- Handle
  3.9.0;                                   !- Version Identifier

OS:WaterHeater:Mixed,
  {00000000-0000-0000-0087-000000000001},  !- Handle
  28gal Electricity Water Heater - 19kBtu/hr 1 Therm Eff, !- Name
  0.105773176025519,                       !- Tank Volume {m3}
  {00000000-0000-0000-0057-000000000016},  !- Setpoint Temperature Schedule Name
  2,                                       !- Deadband Temperature Difference {deltaC}
  60,                                      !- Maximum Temperature Limit {C}
  Cycle,                                   !- Heater Control Type
  5526.64844733339,                        !- Heater Maximum Capacity {W}
  ,                                        !- Heater Minimum Capacity {W}
  ,                                        !- Heater Ignition Minimum Flow Rate {m3/s}
  ,                                        !- Heater Ignition Delay {s}
  Electricity,                             !- Heater Fuel Type
  1,                                       !- Heater Thermal Efficiency
  ,                                        !- Part Load Factor Curve Name
  21.6672081859205,                        !- Off Cycle Parasitic Fuel Consumption Rate {W}
  Electricity,                             !- Off Cycle Parasitic Fuel Type
  0.8,                                     !- Off Cycle Parasitic Heat Fraction to Tank
  21.6672081859205,                        !- On Cycle Parasitic Fuel Consumption Rate {W}
  Electricity,                             !- On Cycle Parasitic Fuel Type
  0,                                       !- On Cycle Parasitic Heat Fraction to Tank
  Schedule,                                !- Ambient Temperature Indicator
  {00000000-0000-0000-0057-000000000017},  !- Ambient Temperature Schedule Name
  ,                                        !- Ambient Temperature Thermal Zone Name
  ,                                        !- Ambient Temperature Outdoor Air Node Name
  1.57254776241695,                        !- Off Cycle Loss Coefficient to Ambient Temperature {W/K}
  ,                                        !- Off Cycle Loss Fraction to Thermal Zone
  1.57254776241695,                        !- On Cycle Loss Coefficient to Ambient Temperature {W/K}
  ,                                        !- On Cycle Loss Fraction to Thermal Zone
  ,                                        !- Peak Use Flow Rate {m3/s}
  ,                                        !- Use Flow Rate Fraction Schedule Name
  ,                                        !- Cold Water Supply Temperature Schedule Name
  {00000000-0000-0000-0014-000000000083},  !- Use Side Inlet Node Name
  {00000000-0000-0000-0014-000000000084},  !- Use Side Outlet Node Name
  1,                                       !- Use Side Effectiveness
  ,                                        !- Source Side Inlet Node Name
  ,                                        !- Source Side Outlet Node Name
  1,                                       !- Source Side Effectiveness
  autosize,                                !- Use Side Design Flow Rate {m3/s}
  autosize,                                !- Source Side Design Flow Rate {m3/s}
  1.5,                                     !- Indirect Water Heating Recovery Time {hr}
  IndirectHeatPrimarySetpoint,             !- Source Side Flow Control Mode
  ,                                        !- Indirect Alternate Setpoint Temperature Schedule Name
  General;                                 !- End-Use Subcategory

OS:WaterHeater:Sizing,
  {00000000-0000-0000-0088-000000000001},  !- Handle
  {00000000-0000-0000-0087-000000000001},  !- WaterHeater Name
  PeakDraw,                                !- Design Mode
  0.538503,                                !- Time Storage Can Meet Peak Draw {hr}
  0,                                       !- Time for Tank Recovery {hr}
  1;                                       !- Nominal Tank Volume for Autosizing Plant Connections {m3}

OS:WaterUse:Connections,
  {00000000-0000-0000-0089-000000000001},  !- Handle
  Zone1 Office WUC 0.09gpm 140F,           !- Name
  {00000000-0000-0000-0014-000000000100},  !- Inlet Node Name
  {00000000-0000-0000-0014-000000000101},  !- Outlet Node Name
  ,                                        !- Supply Water Storage Tank Name
  ,                                        !- Reclamation Water Storage Tank Name
  ,                                        !- Hot Water Supply Temperature Schedule Name
  ,                                        !- Cold Water Supply Temperature Schedule Name
  None,                                    !- Drain Water Heat Exchanger Type
  Plant,                                   !- Drain Water Heat Exchanger Destination
  ,                                        !- Drain Water Heat Exchanger U-Factor Times Area {W/K}
  {00000000-0000-0000-0090-000000000001};  !- Water Use Equipment Name 1

OS:WaterUse:Connections,
  {00000000-0000-0000-0089-000000000002},  !- Handle
  Zone2 Fine Storage WUC 0.15gpm 140F,     !- Name
  {00000000-0000-0000-0014-000000000104},  !- Inlet Node Name
  {00000000-0000-0000-0014-000000000105},  !- Outlet Node Name
  ,                                        !- Supply Water Storage Tank Name
  ,                                        !- Reclamation Water Storage Tank Name
  ,                                        !- Hot Water Supply Temperature Schedule Name
  ,                                        !- Cold Water Supply Temperature Schedule Name
  None,                                    !- Drain Water Heat Exchanger Type
  Plant,                                   !- Drain Water Heat Exchanger Destination
  ,                                        !- Drain Water Heat Exchanger U-Factor Times Area {W/K}
  {00000000-0000-0000-0090-000000000002};  !- Water Use Equipment Name 1

OS:WaterUse:Connections,
  {00000000-0000-0000-0089-000000000003},  !- Handle
  Zone3 Bulk Storage WUC 0.18gpm 140F,     !- Name
  {00000000-0000-0000-0014-000000000108},  !- Inlet Node Name
  {00000000-0000-0000-0014-000000000109},  !- Outlet Node Name
  ,                                        !- Supply Water Storage Tank Name
  ,                                        !- Reclamation Water Storage Tank Name
  ,                                        !- Hot Water Supply Temperature Schedule Name
  ,                                        !- Cold Water Supply Temperature Schedule Name
  None,                                    !- Drain Water Heat Exchanger Type
  Plant,                                   !- Drain Water Heat Exchanger Destination
  ,                                        !- Drain Water Heat Exchanger U-Factor Times Area {W/K}
  {00000000-0000-0000-0090-000000000003};  !- Water Use Equipment Name 1

OS:WaterUse:Equipment,
  {00000000-0000-0000-0090-000000000001},  !- Handle
  Zone1 Office Service Water Use 0.09gpm 140F, !- Name
  {00000000-0000-0000-0091-000000000001},  !- Water Use Equipment Definition Name
  {00000000-0000-0000-0073-000000000001},  !- Space Name
  {00000000-0000-0000-0057-000000000010};  !- Flow Rate Fraction Schedule Name

OS:WaterUse:Equipment,
  {00000000-0000-0000-0090-000000000002},  !- Handle
  Zone2 Fine Storage Service Water Use 0.15gpm 140F, !- Name
  {00000000-0000-0000-0091-000000000002},  !- Water Use Equipment Definition Name
  {00000000-0000-0000-0073-000000000002},  !- Space Name
  {00000000-0000-0000-0057-000000000010};  !- Flow Rate Fraction Schedule Name

OS:WaterUse:Equipment,
  {00000000-0000-0000-0090-000000000003},  !- Handle
  Zone3 Bulk Storage Service Water Use 0.18gpm 140F, !- Name
  {00000000-0000-0000-0091-000000000003},  !- Water Use Equipment Definition Name
  {00000000-0000-0000-0073-000000000003},  !- Space Name
  {00000000-0000-0000-0057-000000000010};  !- Flow Rate Fraction Schedule Name

OS:WaterUse:Equipment:Definition,
  {00000000-0000-0000-0091-000000000001},  !- Handle
  Zone1 office 0.09gpm 140F,               !- Name
  ,                                        !- End-Use Subcategory
  5.73409412398431e-06,                    !- Peak Flow Rate {m3/s}
  {00000000-0000-0000-0057-000000000006},  !- Target Temperature Schedule Name
  {00000000-0000-0000-0057-000000000005},  !- Sensible Fraction Schedule Name
  {00000000-0000-0000-0057-000000000004};  !- Latent Fraction Schedule Name

OS:WaterUse:Equipment:Definition,
  {00000000-0000-0000-0091-000000000002},  !- Handle
  Zone2 fine storage 0.15gpm 140F,         !- Name
  ,                                        !- End-Use Subcategory
  9.75642040105023e-06,                    !- Peak Flow Rate {m3/s}
  {00000000-0000-0000-0057-000000000006},  !- Target Temperature Schedule Name
  {00000000-0000-0000-0057-000000000005},  !- Sensible Fraction Schedule Name
  {00000000-0000-0000-0057-000000000004};  !- Latent Fraction Schedule Name

OS:WaterUse:Equipment:Definition,
  {00000000-0000-0000-0091-000000000003},  !- Handle
  Zone3 bulk storage 0.18gpm 140F,         !- Name
  ,                                        !- End-Use Subcategory
  1.12198834612077e-05,                    !- Peak Flow Rate {m3/s}
  {00000000-0000-0000-0057-000000000006},  !- Target Temperature Schedule Name
  {00000000-0000-0000-0057-000000000005},  !- Sensible Fraction Schedule Name
  {00000000-0000-0000-0057-000000000004};  !- Latent Fraction Schedule Name

OS:WeatherFile,
  {00000000-0000-0000-0092-000000000001},  !- Handle
  Calgary Intl AP,                         !- City
  AB,                                      !- State Province Region
  CAN,                                     !- Country
  CWEC2020,                                !- Data Source
  718770,                                  !- WMO Number
  51.11,                                   !- Latitude {deg}
  -114.02,                                 !- Longitude {deg}
  -7,                                      !- Time Zone {hr}
  1084.1,                                  !- Elevation {m}
  CAN_AB_Calgary.Intl.AP.718770_CWEC2020.epw, !- Url
  1F2D03BB,                                !- Checksum
  ,                                        !- Start Date Actual Year
  Sunday;                                  !- Start Day of Week

OS:WindowMaterial:SimpleGlazingSystem,
  {00000000-0000-0000-0093-000000000001},  !- Handle
  SimpleGlazing,                           !- Name
  2.2,                                     !- U-Factor {W/m2-K}
  0.6,                                     !- Solar Heat Gain Coefficient
  0.21;                                    !- Visible Transmittance

OS:WindowMaterial:SimpleGlazingSystem,
  {00000000-0000-0000-0093-000000000002},  !- Handle
  SimpleGlazing:U=0.220 SHGC=0.600,        !- Name
  2.2,                                     !- U-Factor {W/m2-K}
  0.6,                                     !- Solar Heat Gain Coefficient
  0.21;                                    !- Visible Transmittance

OS:WindowProperty:FrameAndDivider,
  {00000000-0000-0000-0094-000000000001},  !- Handle
  Skylight_Frame,                          !- Name
  0.7129,                                  !- Frame Width {m}
  ,                                        !- Frame Outside Projection {m}
  ,                                        !- Frame Inside Projection {m}
  283.91,                                  !- Frame Conductance {W/m2-K}
  1,                                       !- Ratio of Frame-Edge Glass Conductance to Center-Of-Glass Conductance
  0.7,                                     !- Frame Solar Absorptance
  0.7,                                     !- Frame Visible Absorptance
  0.9,                                     !- Frame Thermal Hemispherical Emissivity
  ,                                        !- Divider Type
  ,                                        !- Divider Width {m}
  ,                                        !- Number of Horizontal Dividers
  ,                                        !- Number of Vertical Dividers
  ,                                        !- Divider Outside Projection {m}
  ,                                        !- Divider Inside Projection {m}
  ,                                        !- Divider Conductance {W/m2-K}
  1,                                       !- Ratio of Divider-Edge Glass Conductance to Center-Of-Glass Conductance
  ,                                        !- Divider Solar Absorptance
  ,                                        !- Divider Visible Absorptance
  0.9,                                     !- Divider Thermal Hemispherical Emissivity
  ,                                        !- Outside Reveal Depth {m}
  ,                                        !- Outside Reveal Solar Absorptance
  ,                                        !- Inside Sill Depth {m}
  ,                                        !- Inside Sill Solar Absorptance
  ,                                        !- Inside Reveal Depth {m}
  ;                                        !- Inside Reveal Solar Absorptance

OS:YearDescription,
  {00000000-0000-0000-0095-000000000001},  !- Handle
  ,                                        !- Calendar Year
  Sunday;                                  !- Day of Week for Start Day

OS:ZoneHVAC:Baseboard:Convective:Electric,
  {00000000-0000-0000-0096-000000000001},  !- Handle
  Zone HVAC Baseboard Convective Electric 1, !- Name
  {00000000-0000-0000-0054-000000000001},  !- Availability Schedule
  autosize,                                !- Nominal Capacity {W}
  1;                                       !- Efficiency

OS:ZoneHVAC:Baseboard:Convective:Electric,
  {00000000-0000-0000-0096-000000000002},  !- Handle
  Zone HVAC Baseboard Convective Electric 2, !- Name
  {00000000-0000-0000-0054-000000000001},  !- Availability Schedule
  autosize,                                !- Nominal Capacity {W}
  1;                                       !- Efficiency

OS:ZoneHVAC:Baseboard:Convective:Electric,
  {00000000-0000-0000-0096-000000000003},  !- Handle
  Zone HVAC Baseboard Convective Electric 3, !- Name
  {00000000-0000-0000-0054-000000000001},  !- Availability Schedule
  autosize,                                !- Nominal Capacity {W}
  1;                                       !- Efficiency

OS:ZoneHVAC:EquipmentList,
  {00000000-0000-0000-0097-000000000001},  !- Handle
  ALL_ST=Office - enclosed_FL=Building Story 1_SCH=A Zone HVAC Equipment List, !- Name
  {00000000-0000-0000-0083-000000000001},  !- Thermal Zone
  ,                                        !- Load Distribution Scheme
  {00000000-0000-0000-0096-000000000001},  !- Zone Equipment 1
  1,                                       !- Zone Equipment Cooling Sequence 1
  1,                                       !- Zone Equipment Heating or No-Load Sequence 1
  ,                                        !- Zone Equipment Sequential Cooling Fraction Schedule Name 1
  ,                                        !- Zone Equipment Sequential Heating Fraction Schedule Name 1
  {00000000-0000-0000-0006-000000000001},  !- Zone Equipment 2
  2,                                       !- Zone Equipment Cooling Sequence 2
  2,                                       !- Zone Equipment Heating or No-Load Sequence 2
  ,                                        !- Zone Equipment Sequential Cooling Fraction Schedule Name 2
  ;                                        !- Zone Equipment Sequential Heating Fraction Schedule Name 2

OS:ZoneHVAC:EquipmentList,
  {00000000-0000-0000-0097-000000000002},  !- Handle
  ALL_ST=Warehouse - fine_FL=Building Story 1_SCH=A Zone HVAC Equipment List, !- Name
  {00000000-0000-0000-0083-000000000002},  !- Thermal Zone
  ,                                        !- Load Distribution Scheme
  {00000000-0000-0000-0096-000000000002},  !- Zone Equipment 1
  1,                                       !- Zone Equipment Cooling Sequence 1
  1,                                       !- Zone Equipment Heating or No-Load Sequence 1
  ,                                        !- Zone Equipment Sequential Cooling Fraction Schedule Name 1
  ,                                        !- Zone Equipment Sequential Heating Fraction Schedule Name 1
  {00000000-0000-0000-0006-000000000002},  !- Zone Equipment 2
  2,                                       !- Zone Equipment Cooling Sequence 2
  2,                                       !- Zone Equipment Heating or No-Load Sequence 2
  ,                                        !- Zone Equipment Sequential Cooling Fraction Schedule Name 2
  ;                                        !- Zone Equipment Sequential Heating Fraction Schedule Name 2

OS:ZoneHVAC:EquipmentList,
  {00000000-0000-0000-0097-000000000003},  !- Handle
  ALL_ST=Warehouse - med/blk_FL=Building Story 1_SCH=A Zone HVAC Equipment List, !- Name
  {00000000-0000-0000-0083-000000000003},  !- Thermal Zone
  ,                                        !- Load Distribution Scheme
  {00000000-0000-0000-0096-000000000003},  !- Zone Equipment 1
  1,                                       !- Zone Equipment Cooling Sequence 1
  1,                                       !- Zone Equipment Heating or No-Load Sequence 1
  ,                                        !- Zone Equipment Sequential Cooling Fraction Schedule Name 1
  ,                                        !- Zone Equipment Sequential Heating Fraction Schedule Name 1
  {00000000-0000-0000-0006-000000000003},  !- Zone Equipment 2
  2,                                       !- Zone Equipment Cooling Sequence 2
  2,                                       !- Zone Equipment Heating or No-Load Sequence 2
  ,                                        !- Zone Equipment Sequential Cooling Fraction Schedule Name 2
  ;                                        !- Zone Equipment Sequential Heating Fraction Schedule Name 2
<|MERGE_RESOLUTION|>--- conflicted
+++ resolved
@@ -1,71 +1,5 @@
 OS:AdditionalProperties,
   {00000000-0000-0000-0001-000000000001},  !- Handle
-  {00000000-0000-0000-0028-000000000001},  !- Object Name
-  Ref OA per area,                         !- Feature Name 1
-  Double,                                  !- Feature Data Type 1
-  0,                                       !- Feature Value 1
-  Ref OA per person,                       !- Feature Name 2
-  Double,                                  !- Feature Data Type 2
-  20,                                      !- Feature Value 2
-  Ref OA ach,                              !- Feature Name 3
-  Double,                                  !- Feature Data Type 3
-  0,                                       !- Feature Value 3
-  Ref occupancy per 1000ft2,               !- Feature Name 4
-  Double,                                  !- Feature Data Type 4
-  7,                                       !- Feature Value 4
-  Ref standard,                            !- Feature Name 5
-  String,                                  !- Feature Data Type 5
-  ASHRAE 62-2001 Table 2,                  !- Feature Value 5
-  Ref space type,                          !- Feature Name 6
-  String,                                  !- Feature Data Type 6
-  Offices-Office space;                    !- Feature Value 6
-
-OS:AdditionalProperties,
-  {00000000-0000-0000-0001-000000000002},  !- Handle
-  {00000000-0000-0000-0028-000000000002},  !- Object Name
-  Ref OA per area,                         !- Feature Name 1
-  Double,                                  !- Feature Data Type 1
-  0.050000000000000003,                    !- Feature Value 1
-  Ref OA per person,                       !- Feature Name 2
-  Double,                                  !- Feature Data Type 2
-  0,                                       !- Feature Value 2
-  Ref OA ach,                              !- Feature Name 3
-  Double,                                  !- Feature Data Type 3
-  0,                                       !- Feature Value 3
-  Ref occupancy per 1000ft2,               !- Feature Name 4
-  Double,                                  !- Feature Data Type 4
-  5,                                       !- Feature Value 4
-  Ref standard,                            !- Feature Name 5
-  String,                                  !- Feature Data Type 5
-  ASHRAE 62-2001 Table 2,                  !- Feature Value 5
-  Ref space type,                          !- Feature Name 6
-  String,                                  !- Feature Data Type 6
-  Retail Stores&#44 Sales floors&#44 and Show Room Floors-Warehouses; !- Feature Value 6
-
-OS:AdditionalProperties,
-  {00000000-0000-0000-0001-000000000003},  !- Handle
-  {00000000-0000-0000-0028-000000000003},  !- Object Name
-  Ref OA per area,                         !- Feature Name 1
-  Double,                                  !- Feature Data Type 1
-  0.050000000000000003,                    !- Feature Value 1
-  Ref OA per person,                       !- Feature Name 2
-  Double,                                  !- Feature Data Type 2
-  0,                                       !- Feature Value 2
-  Ref OA ach,                              !- Feature Name 3
-  Double,                                  !- Feature Data Type 3
-  0,                                       !- Feature Value 3
-  Ref occupancy per 1000ft2,               !- Feature Name 4
-  Double,                                  !- Feature Data Type 4
-  5,                                       !- Feature Value 4
-  Ref standard,                            !- Feature Name 5
-  String,                                  !- Feature Data Type 5
-  ASHRAE 62-2001 Table 2,                  !- Feature Value 5
-  Ref space type,                          !- Feature Name 6
-  String,                                  !- Feature Data Type 6
-  Retail Stores&#44 Sales floors&#44 and Show Room Floors-Warehouses; !- Feature Value 6
-
-OS:AdditionalProperties,
-  {00000000-0000-0000-0001-000000000004},  !- Handle
   {00000000-0000-0000-0057-000000000019},  !- Object Name
   max_occ_in_spaces,                       !- Feature Name 1
   Double,                                  !- Feature Data Type 1
@@ -81,7 +15,7 @@
   2024-01-01 01:00:00 UTC;                 !- Feature Value 4
 
 OS:AdditionalProperties,
-  {00000000-0000-0000-0001-000000000005},  !- Handle
+  {00000000-0000-0000-0001-000000000002},  !- Handle
   {00000000-0000-0000-0057-000000000021},  !- Object Name
   max_occ_in_spaces,                       !- Feature Name 1
   Double,                                  !- Feature Data Type 1
@@ -97,7 +31,7 @@
   2024-01-01 01:00:00 UTC;                 !- Feature Value 4
 
 OS:AdditionalProperties,
-  {00000000-0000-0000-0001-000000000006},  !- Handle
+  {00000000-0000-0000-0001-000000000003},  !- Handle
   {00000000-0000-0000-0057-000000000020},  !- Object Name
   max_occ_in_spaces,                       !- Feature Name 1
   Double,                                  !- Feature Data Type 1
@@ -2164,23 +2098,6 @@
 OS:EnergyManagementSystem:Program,
   {00000000-0000-0000-0032-000000000001},  !- Handle
   ems_sys_4_mixed_shr_none_sc_dx_sh_c_e_ssf_cv_zh_b_e_zc_none_srf_none__1_OptimumStartProg0, !- Name
-<<<<<<< HEAD
-  IF DaylightSavings==0 && DayOfWeek>1 && Hour==5 && {2004f76c-4170-4bc2-bcc1-73e99d13743e}<23.9 && {2004f76c-4170-4bc2-bcc1-73e99d13743e}>1.7, !- Program Line 1
-  SET {aa3b3aa4-3bcf-4bc0-8f87-141c443030d1} = 29.4, !- Program Line 2
-  SET {f3f1c3da-7223-4aad-b3d0-b2a92813a446} = 15.6, !- Program Line 3
-  ELSEIF DaylightSavings==0 && DayOfWeek==1 && Hour==7 && {2004f76c-4170-4bc2-bcc1-73e99d13743e}<23.9 && {2004f76c-4170-4bc2-bcc1-73e99d13743e}>1.7, !- Program Line 4
-  SET {aa3b3aa4-3bcf-4bc0-8f87-141c443030d1} = 29.4, !- Program Line 5
-  SET {f3f1c3da-7223-4aad-b3d0-b2a92813a446} = 15.6, !- Program Line 6
-  ELSEIF DaylightSavings==1 && DayOfWeek>1 && Hour==4 && {2004f76c-4170-4bc2-bcc1-73e99d13743e}<23.9 && {2004f76c-4170-4bc2-bcc1-73e99d13743e}>1.7, !- Program Line 7
-  SET {aa3b3aa4-3bcf-4bc0-8f87-141c443030d1} = 29.4, !- Program Line 8
-  SET {f3f1c3da-7223-4aad-b3d0-b2a92813a446} = 15.6, !- Program Line 9
-  ELSEIF DaylightSavings==1 && DayOfWeek==1 && Hour==6 && {2004f76c-4170-4bc2-bcc1-73e99d13743e}<23.9 && {2004f76c-4170-4bc2-bcc1-73e99d13743e}>1.7, !- Program Line 10
-  SET {aa3b3aa4-3bcf-4bc0-8f87-141c443030d1} = 29.4, !- Program Line 11
-  SET {f3f1c3da-7223-4aad-b3d0-b2a92813a446} = 15.6, !- Program Line 12
-  ELSE,                                    !- Program Line 13
-  SET {aa3b3aa4-3bcf-4bc0-8f87-141c443030d1} = NULL, !- Program Line 14
-  SET {f3f1c3da-7223-4aad-b3d0-b2a92813a446} = NULL, !- Program Line 15
-=======
   IF DaylightSavings==0 && DayOfWeek>1 && Hour==5 && {75585701-3d80-4854-8742-ea433c0f359c}<23.9 && {75585701-3d80-4854-8742-ea433c0f359c}>1.7, !- Program Line 1
   SET {ee1c660f-d835-4cd1-857a-003aae5efa69} = 29.4, !- Program Line 2
   SET {beaf9a1b-73a3-499a-9a61-1f9848021065} = 15.6, !- Program Line 3
@@ -2196,29 +2113,11 @@
   ELSE,                                    !- Program Line 13
   SET {ee1c660f-d835-4cd1-857a-003aae5efa69} = NULL, !- Program Line 14
   SET {beaf9a1b-73a3-499a-9a61-1f9848021065} = NULL, !- Program Line 15
->>>>>>> 792ffd62
   ENDIF;                                   !- Program Line 16
 
 OS:EnergyManagementSystem:Program,
   {00000000-0000-0000-0032-000000000002},  !- Handle
   ems_sys_4_mixed_shr_none_sc_dx_sh_c_e_ssf_cv_zh_b_e_zc_none_srf_none__OptimumStartProg0, !- Name
-<<<<<<< HEAD
-  IF DaylightSavings==0 && DayOfWeek>1 && Hour==5 && {d431dba5-8e5a-4f37-84ad-d6ea328bfcb5}<23.9 && {d431dba5-8e5a-4f37-84ad-d6ea328bfcb5}>1.7, !- Program Line 1
-  SET {959e4612-8452-4e99-8d96-397afa59c5e3} = 29.4, !- Program Line 2
-  SET {6a738c16-c0d5-47ef-8be5-390924790288} = 15.6, !- Program Line 3
-  ELSEIF DaylightSavings==0 && DayOfWeek==1 && Hour==7 && {d431dba5-8e5a-4f37-84ad-d6ea328bfcb5}<23.9 && {d431dba5-8e5a-4f37-84ad-d6ea328bfcb5}>1.7, !- Program Line 4
-  SET {959e4612-8452-4e99-8d96-397afa59c5e3} = 29.4, !- Program Line 5
-  SET {6a738c16-c0d5-47ef-8be5-390924790288} = 15.6, !- Program Line 6
-  ELSEIF DaylightSavings==1 && DayOfWeek>1 && Hour==4 && {d431dba5-8e5a-4f37-84ad-d6ea328bfcb5}<23.9 && {d431dba5-8e5a-4f37-84ad-d6ea328bfcb5}>1.7, !- Program Line 7
-  SET {959e4612-8452-4e99-8d96-397afa59c5e3} = 29.4, !- Program Line 8
-  SET {6a738c16-c0d5-47ef-8be5-390924790288} = 15.6, !- Program Line 9
-  ELSEIF DaylightSavings==1 && DayOfWeek==1 && Hour==6 && {d431dba5-8e5a-4f37-84ad-d6ea328bfcb5}<23.9 && {d431dba5-8e5a-4f37-84ad-d6ea328bfcb5}>1.7, !- Program Line 10
-  SET {959e4612-8452-4e99-8d96-397afa59c5e3} = 29.4, !- Program Line 11
-  SET {6a738c16-c0d5-47ef-8be5-390924790288} = 15.6, !- Program Line 12
-  ELSE,                                    !- Program Line 13
-  SET {959e4612-8452-4e99-8d96-397afa59c5e3} = NULL, !- Program Line 14
-  SET {6a738c16-c0d5-47ef-8be5-390924790288} = NULL, !- Program Line 15
-=======
   IF DaylightSavings==0 && DayOfWeek>1 && Hour==5 && {0b22c4ac-9ee5-4e73-b178-eaad8ec6e23e}<23.9 && {0b22c4ac-9ee5-4e73-b178-eaad8ec6e23e}>1.7, !- Program Line 1
   SET {87657b8f-357b-4a5b-b503-e7bd734496b0} = 29.4, !- Program Line 2
   SET {1a3cd9ac-abdd-4eb0-aae6-6940d21f0fa5} = 15.6, !- Program Line 3
@@ -2234,7 +2133,6 @@
   ELSE,                                    !- Program Line 13
   SET {87657b8f-357b-4a5b-b503-e7bd734496b0} = NULL, !- Program Line 14
   SET {1a3cd9ac-abdd-4eb0-aae6-6940d21f0fa5} = NULL, !- Program Line 15
->>>>>>> 792ffd62
   ENDIF;                                   !- Program Line 16
 
 OS:EnergyManagementSystem:ProgramCallingManager,
