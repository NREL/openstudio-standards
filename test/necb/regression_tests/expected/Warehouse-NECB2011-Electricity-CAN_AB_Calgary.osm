--- conflicted
+++ resolved
@@ -2098,23 +2098,6 @@
 OS:EnergyManagementSystem:Program,
   {00000000-0000-0000-0032-000000000001},  !- Handle
   ems_sys_4_mixed_shr_none_sc_dx_sh_c_e_ssf_cv_zh_b_e_zc_none_srf_none__1_OptimumStartProg0, !- Name
-<<<<<<< HEAD
-  IF DaylightSavings==0 && DayOfWeek>1 && Hour==5 && {67ba66ea-9d60-4c98-b1c5-d3c66b3d24cc}<23.9 && {67ba66ea-9d60-4c98-b1c5-d3c66b3d24cc}>1.7, !- Program Line 1
-  SET {28b96fdd-1af2-416f-8b07-0e3a9d28f7e4} = 29.4, !- Program Line 2
-  SET {c1fe90c5-2ed1-456b-a204-2d8ef65520f1} = 15.6, !- Program Line 3
-  ELSEIF DaylightSavings==0 && DayOfWeek==1 && Hour==7 && {67ba66ea-9d60-4c98-b1c5-d3c66b3d24cc}<23.9 && {67ba66ea-9d60-4c98-b1c5-d3c66b3d24cc}>1.7, !- Program Line 4
-  SET {28b96fdd-1af2-416f-8b07-0e3a9d28f7e4} = 29.4, !- Program Line 5
-  SET {c1fe90c5-2ed1-456b-a204-2d8ef65520f1} = 15.6, !- Program Line 6
-  ELSEIF DaylightSavings==1 && DayOfWeek>1 && Hour==4 && {67ba66ea-9d60-4c98-b1c5-d3c66b3d24cc}<23.9 && {67ba66ea-9d60-4c98-b1c5-d3c66b3d24cc}>1.7, !- Program Line 7
-  SET {28b96fdd-1af2-416f-8b07-0e3a9d28f7e4} = 29.4, !- Program Line 8
-  SET {c1fe90c5-2ed1-456b-a204-2d8ef65520f1} = 15.6, !- Program Line 9
-  ELSEIF DaylightSavings==1 && DayOfWeek==1 && Hour==6 && {67ba66ea-9d60-4c98-b1c5-d3c66b3d24cc}<23.9 && {67ba66ea-9d60-4c98-b1c5-d3c66b3d24cc}>1.7, !- Program Line 10
-  SET {28b96fdd-1af2-416f-8b07-0e3a9d28f7e4} = 29.4, !- Program Line 11
-  SET {c1fe90c5-2ed1-456b-a204-2d8ef65520f1} = 15.6, !- Program Line 12
-  ELSE,                                    !- Program Line 13
-  SET {28b96fdd-1af2-416f-8b07-0e3a9d28f7e4} = NULL, !- Program Line 14
-  SET {c1fe90c5-2ed1-456b-a204-2d8ef65520f1} = NULL, !- Program Line 15
-=======
   IF DaylightSavings==0 && DayOfWeek>1 && Hour==5 && {98afb36a-57d7-4a79-b7e7-5b43d95ad85b}<23.9 && {98afb36a-57d7-4a79-b7e7-5b43d95ad85b}>1.7, !- Program Line 1
   SET {097e01c1-db97-4943-a91a-c05531fa7f9d} = 29.4, !- Program Line 2
   SET {2cf6a1a8-416d-4f19-91fe-d1c3ea1935e1} = 15.6, !- Program Line 3
@@ -2130,29 +2113,11 @@
   ELSE,                                    !- Program Line 13
   SET {097e01c1-db97-4943-a91a-c05531fa7f9d} = NULL, !- Program Line 14
   SET {2cf6a1a8-416d-4f19-91fe-d1c3ea1935e1} = NULL, !- Program Line 15
->>>>>>> 7c8cac34
   ENDIF;                                   !- Program Line 16
 
 OS:EnergyManagementSystem:Program,
   {00000000-0000-0000-0032-000000000002},  !- Handle
   ems_sys_4_mixed_shr_none_sc_dx_sh_c_e_ssf_cv_zh_b_e_zc_none_srf_none__OptimumStartProg0, !- Name
-<<<<<<< HEAD
-  IF DaylightSavings==0 && DayOfWeek>1 && Hour==5 && {702740e3-c2f1-4304-b10b-f0e19c201a8a}<23.9 && {702740e3-c2f1-4304-b10b-f0e19c201a8a}>1.7, !- Program Line 1
-  SET {aba15a82-649d-4239-aa32-ca587b8885bf} = 29.4, !- Program Line 2
-  SET {793ebec6-ad0b-48ee-bf8d-f8ed3e567f71} = 15.6, !- Program Line 3
-  ELSEIF DaylightSavings==0 && DayOfWeek==1 && Hour==7 && {702740e3-c2f1-4304-b10b-f0e19c201a8a}<23.9 && {702740e3-c2f1-4304-b10b-f0e19c201a8a}>1.7, !- Program Line 4
-  SET {aba15a82-649d-4239-aa32-ca587b8885bf} = 29.4, !- Program Line 5
-  SET {793ebec6-ad0b-48ee-bf8d-f8ed3e567f71} = 15.6, !- Program Line 6
-  ELSEIF DaylightSavings==1 && DayOfWeek>1 && Hour==4 && {702740e3-c2f1-4304-b10b-f0e19c201a8a}<23.9 && {702740e3-c2f1-4304-b10b-f0e19c201a8a}>1.7, !- Program Line 7
-  SET {aba15a82-649d-4239-aa32-ca587b8885bf} = 29.4, !- Program Line 8
-  SET {793ebec6-ad0b-48ee-bf8d-f8ed3e567f71} = 15.6, !- Program Line 9
-  ELSEIF DaylightSavings==1 && DayOfWeek==1 && Hour==6 && {702740e3-c2f1-4304-b10b-f0e19c201a8a}<23.9 && {702740e3-c2f1-4304-b10b-f0e19c201a8a}>1.7, !- Program Line 10
-  SET {aba15a82-649d-4239-aa32-ca587b8885bf} = 29.4, !- Program Line 11
-  SET {793ebec6-ad0b-48ee-bf8d-f8ed3e567f71} = 15.6, !- Program Line 12
-  ELSE,                                    !- Program Line 13
-  SET {aba15a82-649d-4239-aa32-ca587b8885bf} = NULL, !- Program Line 14
-  SET {793ebec6-ad0b-48ee-bf8d-f8ed3e567f71} = NULL, !- Program Line 15
-=======
   IF DaylightSavings==0 && DayOfWeek>1 && Hour==5 && {04bd5e98-c21e-41d2-b3b5-92a042bbe186}<23.9 && {04bd5e98-c21e-41d2-b3b5-92a042bbe186}>1.7, !- Program Line 1
   SET {fed818be-ef5e-41d7-b1f3-4b97a52f82e9} = 29.4, !- Program Line 2
   SET {901f3092-b25f-40c9-86cb-a76b34bd89e2} = 15.6, !- Program Line 3
@@ -2168,7 +2133,6 @@
   ELSE,                                    !- Program Line 13
   SET {fed818be-ef5e-41d7-b1f3-4b97a52f82e9} = NULL, !- Program Line 14
   SET {901f3092-b25f-40c9-86cb-a76b34bd89e2} = NULL, !- Program Line 15
->>>>>>> 7c8cac34
   ENDIF;                                   !- Program Line 16
 
 OS:EnergyManagementSystem:ProgramCallingManager,
