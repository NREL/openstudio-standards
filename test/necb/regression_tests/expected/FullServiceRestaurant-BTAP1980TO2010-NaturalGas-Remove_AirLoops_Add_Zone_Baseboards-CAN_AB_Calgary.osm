OS:AdditionalProperties,
  {00000000-0000-0000-0001-000000000001},  !- Handle
  {00000000-0000-0000-0018-000000000002},  !- Object Name
  Ref OA per area,                         !- Feature Name 1
  Double,                                  !- Feature Data Type 1
  0,                                       !- Feature Value 1
  Ref OA per person,                       !- Feature Name 2
  Double,                                  !- Feature Data Type 2
  20,                                      !- Feature Value 2
  Ref OA ach,                              !- Feature Name 3
  Double,                                  !- Feature Data Type 3
  0,                                       !- Feature Value 3
  Ref occupancy per 1000ft2,               !- Feature Name 4
  Double,                                  !- Feature Data Type 4
  70,                                      !- Feature Value 4
  Ref standard,                            !- Feature Name 5
  String,                                  !- Feature Data Type 5
  ASHRAE 62.1-2010 Occupancy (See NECB2011 ASHRAE Space Types), !- Feature Value 5
  Ref space type,                          !- Feature Name 6
  String,                                  !- Feature Data Type 6
  Food and Beverage Service-Dining rooms;  !- Feature Value 6

OS:AdditionalProperties,
  {00000000-0000-0000-0001-000000000002},  !- Handle
  {00000000-0000-0000-0018-000000000003},  !- Object Name
  Ref OA per area,                         !- Feature Name 1
  Double,                                  !- Feature Data Type 1
  0,                                       !- Feature Value 1
  Ref OA per person,                       !- Feature Name 2
  Double,                                  !- Feature Data Type 2
  15,                                      !- Feature Value 2
  Ref OA ach,                              !- Feature Name 3
  Double,                                  !- Feature Data Type 3
  0,                                       !- Feature Value 3
  Ref occupancy per 1000ft2,               !- Feature Name 4
  Double,                                  !- Feature Data Type 4
  20,                                      !- Feature Value 4
  Ref standard,                            !- Feature Name 5
  String,                                  !- Feature Data Type 5
  ASHRAE 62.1-2010 Occupancy (See NECB2011 ASHRAE Space Types), !- Feature Value 5
  Ref space type,                          !- Feature Name 6
  String,                                  !- Feature Data Type 6
  Food and Beverage Serices-Kitchens (cooking); !- Feature Value 6

OS:AvailabilityManagerAssignmentList,
  {00000000-0000-0000-0002-000000000001},  !- Handle
  Plant Loop 1 AvailabilityManagerAssignmentList 1; !- Name

OS:AvailabilityManagerAssignmentList,
  {00000000-0000-0000-0002-000000000002},  !- Handle
  Plant Loop 1 AvailabilityManagerAssignmentList; !- Name

OS:Boiler:HotWater,
  {00000000-0000-0000-0003-000000000001},  !- Handle
  Primary Boiler 111kBtu/hr 0.8 Thermal Eff, !- Name
  NaturalGas,                              !- Fuel Type
  32428.5219288957,                        !- Nominal Capacity {W}
  0.8,                                     !- Nominal Thermal Efficiency
  ,                                        !- Efficiency Curve Temperature Evaluation Variable
  {00000000-0000-0000-0013-000000000001},  !- Normalized Boiler Efficiency Curve Name
  ,                                        !- Design Water Flow Rate {m3/s}
  ,                                        !- Minimum Part Load Ratio
  ,                                        !- Maximum Part Load Ratio
  ,                                        !- Optimum Part Load Ratio
  {00000000-0000-0000-0008-000000000053},  !- Boiler Water Inlet Node Name
  {00000000-0000-0000-0008-000000000054},  !- Boiler Water Outlet Node Name
  99,                                      !- Water Outlet Upper Temperature Limit {C}
  ConstantFlow,                            !- Boiler Flow Mode
  0,                                       !- On Cycle Parasitic Electric Load {W}
  0,                                       !- Off Cycle Parasitic Fuel Load {W}
  1,                                       !- Sizing Factor
  General;                                 !- End-Use Subcategory

OS:Boiler:HotWater,
  {00000000-0000-0000-0003-000000000002},  !- Handle
  Secondary Boiler 0kBtu/hr 0.8 Thermal Eff, !- Name
  NaturalGas,                              !- Fuel Type
  0.001,                                   !- Nominal Capacity {W}
  0.8,                                     !- Nominal Thermal Efficiency
  ,                                        !- Efficiency Curve Temperature Evaluation Variable
  {00000000-0000-0000-0013-000000000001},  !- Normalized Boiler Efficiency Curve Name
  ,                                        !- Design Water Flow Rate {m3/s}
  ,                                        !- Minimum Part Load Ratio
  ,                                        !- Maximum Part Load Ratio
  ,                                        !- Optimum Part Load Ratio
  {00000000-0000-0000-0008-000000000057},  !- Boiler Water Inlet Node Name
  {00000000-0000-0000-0008-000000000058},  !- Boiler Water Outlet Node Name
  99,                                      !- Water Outlet Upper Temperature Limit {C}
  ConstantFlow,                            !- Boiler Flow Mode
  0,                                       !- On Cycle Parasitic Electric Load {W}
  0,                                       !- Off Cycle Parasitic Fuel Load {W}
  1,                                       !- Sizing Factor
  General;                                 !- End-Use Subcategory

OS:Building,
  {00000000-0000-0000-0004-000000000001},  !- Handle
  FullServiceRestaurant,                   !- Name
  ,                                        !- Building Sector Type
  0,                                       !- North Axis {deg}
  ,                                        !- Nominal Floor to Floor Height {m}
  ,                                        !- Space Type Name
  {00000000-0000-0000-0014-000000000001},  !- Default Construction Set Name
  ,                                        !- Default Schedule Set Name
  1,                                       !- Standards Number of Stories
  1,                                       !- Standards Number of Above Ground Stories
  BTAP1980TO2010,                          !- Standards Template
  FullServiceRestaurant;                   !- Standards Building Type

OS:BuildingStory,
  {00000000-0000-0000-0005-000000000001},  !- Handle
  Building Story 1,                        !- Name
  0,                                       !- Nominal Z Coordinate {m}
  ,                                        !- Nominal Floor to Floor Height {m}
  ,                                        !- Default Construction Set Name
  ,                                        !- Default Schedule Set Name
  ;                                        !- Group Rendering Name

OS:BuildingStory,
  {00000000-0000-0000-0005-000000000002},  !- Handle
  Building Story 2,                        !- Name
  3.0488,                                  !- Nominal Z Coordinate {m}
  ,                                        !- Nominal Floor to Floor Height {m}
  ,                                        !- Default Construction Set Name
  ,                                        !- Default Schedule Set Name
  ;                                        !- Group Rendering Name

OS:ClimateZones,
  {00000000-0000-0000-0006-000000000001},  !- Handle
  ASHRAE,                                  !- Climate Zone Institution Name 1
  ANSI/ASHRAE Standard 169,                !- Climate Zone Document Name 1
  2006,                                    !- Climate Zone Document Year 1
  7;                                       !- Climate Zone Value 1

OS:Coil:Heating:Water:Baseboard,
  {00000000-0000-0000-0007-000000000001},  !- Handle
  Coil Heating Water Baseboard 1,          !- Name
  HeatingDesignCapacity,                   !- Heating Design Capacity Method
  autosize,                                !- Heating Design Capacity {W}
  0,                                       !- Heating Design Capacity Per Floor Area {W/m2}
  0.8,                                     !- Fraction of Autosized Heating Design Capacity
  ,                                        !- U-Factor Times Area Value {W/K}
  ,                                        !- Maximum Water Flow Rate {m3/s}
  ,                                        !- Convergence Tolerance
  {00000000-0000-0000-0008-000000000067},  !- Water Inlet Node Name
  {00000000-0000-0000-0008-000000000068};  !- Water Outlet Node Name

OS:Coil:Heating:Water:Baseboard,
  {00000000-0000-0000-0007-000000000002},  !- Handle
  Coil Heating Water Baseboard 2,          !- Name
  HeatingDesignCapacity,                   !- Heating Design Capacity Method
  autosize,                                !- Heating Design Capacity {W}
  0,                                       !- Heating Design Capacity Per Floor Area {W/m2}
  0.8,                                     !- Fraction of Autosized Heating Design Capacity
  ,                                        !- U-Factor Times Area Value {W/K}
  ,                                        !- Maximum Water Flow Rate {m3/s}
  ,                                        !- Convergence Tolerance
  {00000000-0000-0000-0008-000000000071},  !- Water Inlet Node Name
  {00000000-0000-0000-0008-000000000072};  !- Water Outlet Node Name

OS:Connection,
  {00000000-0000-0000-0008-000000000001},  !- Handle
  {00000000-0000-0000-0070-000000000001},  !- Source Object
  11,                                      !- Outlet Port
  {00000000-0000-0000-0029-000000000003},  !- Target Object
  2;                                       !- Inlet Port

OS:Connection,
  {00000000-0000-0000-0008-000000000002},  !- Handle
  {00000000-0000-0000-0070-000000000002},  !- Source Object
  11,                                      !- Outlet Port
  {00000000-0000-0000-0029-000000000004},  !- Target Object
  2;                                       !- Inlet Port

OS:Connection,
  {00000000-0000-0000-0008-000000000003},  !- Handle
  {00000000-0000-0000-0070-000000000003},  !- Source Object
  11,                                      !- Outlet Port
  {00000000-0000-0000-0029-000000000005},  !- Target Object
  2;                                       !- Inlet Port

OS:Connection,
  {00000000-0000-0000-0008-000000000004},  !- Handle
  ,                                        !- Source Object
  3,                                       !- Outlet Port
  {00000000-0000-0000-0036-000000000004},  !- Target Object
  2;                                       !- Inlet Port

OS:Connection,
  {00000000-0000-0000-0008-000000000005},  !- Handle
  {00000000-0000-0000-0036-000000000006},  !- Source Object
  2,                                       !- Outlet Port
  ,                                        !- Target Object
  2;                                       !- Inlet Port

OS:Connection,
  {00000000-0000-0000-0008-000000000006},  !- Handle
  ,                                        !- Source Object
  3,                                       !- Outlet Port
  {00000000-0000-0000-0036-000000000007},  !- Target Object
  2;                                       !- Inlet Port

OS:Connection,
  {00000000-0000-0000-0008-000000000007},  !- Handle
  {00000000-0000-0000-0036-000000000009},  !- Source Object
  2,                                       !- Outlet Port
  ,                                        !- Target Object
  2;                                       !- Inlet Port

OS:Connection,
  {00000000-0000-0000-0008-000000000008},  !- Handle
  {00000000-0000-0000-0035-000000000002},  !- Source Object
  14,                                      !- Outlet Port
  {00000000-0000-0000-0029-000000000021},  !- Target Object
  2;                                       !- Inlet Port

OS:Connection,
  {00000000-0000-0000-0008-000000000009},  !- Handle
  {00000000-0000-0000-0010-000000000003},  !- Source Object
  3,                                       !- Outlet Port
  {00000000-0000-0000-0029-000000000001},  !- Target Object
  2;                                       !- Inlet Port

OS:Connection,
  {00000000-0000-0000-0008-000000000010},  !- Handle
  {00000000-0000-0000-0029-000000000022},  !- Source Object
  3,                                       !- Outlet Port
  {00000000-0000-0000-0035-000000000002},  !- Target Object
  15;                                      !- Inlet Port

OS:Connection,
  {00000000-0000-0000-0008-000000000011},  !- Handle
  {00000000-0000-0000-0035-000000000002},  !- Source Object
  17,                                      !- Outlet Port
  {00000000-0000-0000-0029-000000000019},  !- Target Object
  2;                                       !- Inlet Port

OS:Connection,
  {00000000-0000-0000-0008-000000000012},  !- Handle
  {00000000-0000-0000-0029-000000000019},  !- Source Object
  3,                                       !- Outlet Port
  {00000000-0000-0000-0010-000000000004},  !- Target Object
  2;                                       !- Inlet Port

OS:Connection,
  {00000000-0000-0000-0008-000000000013},  !- Handle
  {00000000-0000-0000-0010-000000000004},  !- Source Object
  3,                                       !- Outlet Port
  {00000000-0000-0000-0029-000000000028},  !- Target Object
  2;                                       !- Inlet Port

OS:Connection,
  {00000000-0000-0000-0008-000000000014},  !- Handle
  {00000000-0000-0000-0029-000000000020},  !- Source Object
  3,                                       !- Outlet Port
  {00000000-0000-0000-0035-000000000002},  !- Target Object
  18;                                      !- Inlet Port

OS:Connection,
  {00000000-0000-0000-0008-000000000015},  !- Handle
  {00000000-0000-0000-0029-000000000021},  !- Source Object
  3,                                       !- Outlet Port
  {00000000-0000-0000-0037-000000000001},  !- Target Object
  2;                                       !- Inlet Port

OS:Connection,
  {00000000-0000-0000-0008-000000000016},  !- Handle
  {00000000-0000-0000-0037-000000000001},  !- Source Object
  3,                                       !- Outlet Port
  {00000000-0000-0000-0029-000000000018},  !- Target Object
  2;                                       !- Inlet Port

OS:Connection,
  {00000000-0000-0000-0008-000000000017},  !- Handle
  {00000000-0000-0000-0029-000000000018},  !- Source Object
  3,                                       !- Outlet Port
  {00000000-0000-0000-0010-000000000003},  !- Target Object
  2;                                       !- Inlet Port

OS:Connection,
  {00000000-0000-0000-0008-000000000018},  !- Handle
  {00000000-0000-0000-0029-000000000001},  !- Source Object
  3,                                       !- Outlet Port
  {00000000-0000-0000-0074-000000000001},  !- Target Object
  31;                                      !- Inlet Port

OS:Connection,
  {00000000-0000-0000-0008-000000000019},  !- Handle
  {00000000-0000-0000-0074-000000000001},  !- Source Object
  32,                                      !- Outlet Port
  {00000000-0000-0000-0029-000000000002},  !- Target Object
  2;                                       !- Inlet Port

OS:Connection,
  {00000000-0000-0000-0008-000000000020},  !- Handle
  {00000000-0000-0000-0029-000000000002},  !- Source Object
  3,                                       !- Outlet Port
  {00000000-0000-0000-0009-000000000003},  !- Target Object
  3;                                       !- Inlet Port

OS:Connection,
  {00000000-0000-0000-0008-000000000021},  !- Handle
  {00000000-0000-0000-0010-000000000003},  !- Source Object
  4,                                       !- Outlet Port
  {00000000-0000-0000-0029-000000000026},  !- Target Object
  2;                                       !- Inlet Port

OS:Connection,
  {00000000-0000-0000-0008-000000000022},  !- Handle
  {00000000-0000-0000-0029-000000000026},  !- Source Object
  3,                                       !- Outlet Port
  {00000000-0000-0000-0034-000000000003},  !- Target Object
  2;                                       !- Inlet Port

OS:Connection,
  {00000000-0000-0000-0008-000000000023},  !- Handle
  {00000000-0000-0000-0034-000000000003},  !- Source Object
  3,                                       !- Outlet Port
  {00000000-0000-0000-0029-000000000027},  !- Target Object
  2;                                       !- Inlet Port

OS:Connection,
  {00000000-0000-0000-0008-000000000024},  !- Handle
  {00000000-0000-0000-0029-000000000027},  !- Source Object
  3,                                       !- Outlet Port
  {00000000-0000-0000-0009-000000000003},  !- Target Object
  4;                                       !- Inlet Port

OS:Connection,
  {00000000-0000-0000-0008-000000000025},  !- Handle
  {00000000-0000-0000-0029-000000000028},  !- Source Object
  3,                                       !- Outlet Port
  {00000000-0000-0000-0034-000000000004},  !- Target Object
  2;                                       !- Inlet Port

OS:Connection,
  {00000000-0000-0000-0008-000000000026},  !- Handle
  {00000000-0000-0000-0034-000000000004},  !- Source Object
  3,                                       !- Outlet Port
  {00000000-0000-0000-0029-000000000029},  !- Target Object
  2;                                       !- Inlet Port

OS:Connection,
  {00000000-0000-0000-0008-000000000027},  !- Handle
  {00000000-0000-0000-0029-000000000029},  !- Source Object
  3,                                       !- Outlet Port
  {00000000-0000-0000-0009-000000000004},  !- Target Object
  3;                                       !- Inlet Port

OS:Connection,
  {00000000-0000-0000-0008-000000000028},  !- Handle
  {00000000-0000-0000-0009-000000000003},  !- Source Object
  2,                                       !- Outlet Port
  {00000000-0000-0000-0029-000000000030},  !- Target Object
  2;                                       !- Inlet Port

OS:Connection,
  {00000000-0000-0000-0008-000000000029},  !- Handle
  {00000000-0000-0000-0029-000000000030},  !- Source Object
  3,                                       !- Outlet Port
  {00000000-0000-0000-0034-000000000005},  !- Target Object
  2;                                       !- Inlet Port

OS:Connection,
  {00000000-0000-0000-0008-000000000030},  !- Handle
  {00000000-0000-0000-0034-000000000005},  !- Source Object
  3,                                       !- Outlet Port
  {00000000-0000-0000-0029-000000000022},  !- Target Object
  2;                                       !- Inlet Port

OS:Connection,
  {00000000-0000-0000-0008-000000000031},  !- Handle
  {00000000-0000-0000-0009-000000000004},  !- Source Object
  2,                                       !- Outlet Port
  {00000000-0000-0000-0029-000000000031},  !- Target Object
  2;                                       !- Inlet Port

OS:Connection,
  {00000000-0000-0000-0008-000000000032},  !- Handle
  {00000000-0000-0000-0029-000000000031},  !- Source Object
  3,                                       !- Outlet Port
  {00000000-0000-0000-0034-000000000006},  !- Target Object
  2;                                       !- Inlet Port

OS:Connection,
  {00000000-0000-0000-0008-000000000033},  !- Handle
  {00000000-0000-0000-0034-000000000006},  !- Source Object
  3,                                       !- Outlet Port
  {00000000-0000-0000-0029-000000000020},  !- Target Object
  2;                                       !- Inlet Port

OS:Connection,
  {00000000-0000-0000-0008-000000000034},  !- Handle
  {00000000-0000-0000-0010-000000000004},  !- Source Object
  4,                                       !- Outlet Port
  {00000000-0000-0000-0029-000000000010},  !- Target Object
  2;                                       !- Inlet Port

OS:Connection,
  {00000000-0000-0000-0008-000000000035},  !- Handle
  {00000000-0000-0000-0029-000000000010},  !- Source Object
  3,                                       !- Outlet Port
  {00000000-0000-0000-0076-000000000001},  !- Target Object
  2;                                       !- Inlet Port

OS:Connection,
  {00000000-0000-0000-0008-000000000036},  !- Handle
  {00000000-0000-0000-0076-000000000001},  !- Source Object
  3,                                       !- Outlet Port
  {00000000-0000-0000-0029-000000000011},  !- Target Object
  2;                                       !- Inlet Port

OS:Connection,
  {00000000-0000-0000-0008-000000000037},  !- Handle
  {00000000-0000-0000-0029-000000000011},  !- Source Object
  3,                                       !- Outlet Port
  {00000000-0000-0000-0009-000000000004},  !- Target Object
  4;                                       !- Inlet Port

OS:Connection,
  {00000000-0000-0000-0008-000000000038},  !- Handle
  {00000000-0000-0000-0010-000000000004},  !- Source Object
  5,                                       !- Outlet Port
  {00000000-0000-0000-0029-000000000016},  !- Target Object
  2;                                       !- Inlet Port

OS:Connection,
  {00000000-0000-0000-0008-000000000039},  !- Handle
  {00000000-0000-0000-0029-000000000016},  !- Source Object
  3,                                       !- Outlet Port
  {00000000-0000-0000-0076-000000000002},  !- Target Object
  2;                                       !- Inlet Port

OS:Connection,
  {00000000-0000-0000-0008-000000000040},  !- Handle
  {00000000-0000-0000-0076-000000000002},  !- Source Object
  3,                                       !- Outlet Port
  {00000000-0000-0000-0029-000000000017},  !- Target Object
  2;                                       !- Inlet Port

OS:Connection,
  {00000000-0000-0000-0008-000000000041},  !- Handle
  {00000000-0000-0000-0029-000000000017},  !- Source Object
  3,                                       !- Outlet Port
  {00000000-0000-0000-0009-000000000004},  !- Target Object
  5;                                       !- Inlet Port

OS:Connection,
  {00000000-0000-0000-0008-000000000042},  !- Handle
  {00000000-0000-0000-0035-000000000001},  !- Source Object
  14,                                      !- Outlet Port
  {00000000-0000-0000-0029-000000000014},  !- Target Object
  2;                                       !- Inlet Port

OS:Connection,
  {00000000-0000-0000-0008-000000000043},  !- Handle
  {00000000-0000-0000-0010-000000000001},  !- Source Object
  3,                                       !- Outlet Port
  {00000000-0000-0000-0029-000000000032},  !- Target Object
  2;                                       !- Inlet Port

OS:Connection,
  {00000000-0000-0000-0008-000000000044},  !- Handle
  {00000000-0000-0000-0029-000000000015},  !- Source Object
  3,                                       !- Outlet Port
  {00000000-0000-0000-0035-000000000001},  !- Target Object
  15;                                      !- Inlet Port

OS:Connection,
  {00000000-0000-0000-0008-000000000045},  !- Handle
  {00000000-0000-0000-0035-000000000001},  !- Source Object
  17,                                      !- Outlet Port
  {00000000-0000-0000-0029-000000000012},  !- Target Object
  2;                                       !- Inlet Port

OS:Connection,
  {00000000-0000-0000-0008-000000000046},  !- Handle
  {00000000-0000-0000-0029-000000000012},  !- Source Object
  3,                                       !- Outlet Port
  {00000000-0000-0000-0010-000000000002},  !- Target Object
  2;                                       !- Inlet Port

OS:Connection,
  {00000000-0000-0000-0008-000000000047},  !- Handle
  {00000000-0000-0000-0010-000000000002},  !- Source Object
  3,                                       !- Outlet Port
  {00000000-0000-0000-0029-000000000006},  !- Target Object
  2;                                       !- Inlet Port

OS:Connection,
  {00000000-0000-0000-0008-000000000048},  !- Handle
  {00000000-0000-0000-0009-000000000002},  !- Source Object
  2,                                       !- Outlet Port
  {00000000-0000-0000-0029-000000000013},  !- Target Object
  2;                                       !- Inlet Port

OS:Connection,
  {00000000-0000-0000-0008-000000000049},  !- Handle
  {00000000-0000-0000-0029-000000000013},  !- Source Object
  3,                                       !- Outlet Port
  {00000000-0000-0000-0035-000000000001},  !- Target Object
  18;                                      !- Inlet Port

OS:Connection,
  {00000000-0000-0000-0008-000000000050},  !- Handle
  {00000000-0000-0000-0029-000000000014},  !- Source Object
  3,                                       !- Outlet Port
  {00000000-0000-0000-0038-000000000001},  !- Target Object
  2;                                       !- Inlet Port

OS:Connection,
  {00000000-0000-0000-0008-000000000051},  !- Handle
  {00000000-0000-0000-0038-000000000001},  !- Source Object
  3,                                       !- Outlet Port
  {00000000-0000-0000-0029-000000000034},  !- Target Object
  2;                                       !- Inlet Port

OS:Connection,
  {00000000-0000-0000-0008-000000000052},  !- Handle
  {00000000-0000-0000-0029-000000000034},  !- Source Object
  3,                                       !- Outlet Port
  {00000000-0000-0000-0010-000000000001},  !- Target Object
  2;                                       !- Inlet Port

OS:Connection,
  {00000000-0000-0000-0008-000000000053},  !- Handle
  {00000000-0000-0000-0029-000000000032},  !- Source Object
  3,                                       !- Outlet Port
  {00000000-0000-0000-0003-000000000001},  !- Target Object
  11;                                      !- Inlet Port

OS:Connection,
  {00000000-0000-0000-0008-000000000054},  !- Handle
  {00000000-0000-0000-0003-000000000001},  !- Source Object
  12,                                      !- Outlet Port
  {00000000-0000-0000-0029-000000000033},  !- Target Object
  2;                                       !- Inlet Port

OS:Connection,
  {00000000-0000-0000-0008-000000000055},  !- Handle
  {00000000-0000-0000-0029-000000000033},  !- Source Object
  3,                                       !- Outlet Port
  {00000000-0000-0000-0009-000000000001},  !- Target Object
  3;                                       !- Inlet Port

OS:Connection,
  {00000000-0000-0000-0008-000000000056},  !- Handle
  {00000000-0000-0000-0010-000000000001},  !- Source Object
  4,                                       !- Outlet Port
  {00000000-0000-0000-0029-000000000035},  !- Target Object
  2;                                       !- Inlet Port

OS:Connection,
  {00000000-0000-0000-0008-000000000057},  !- Handle
  {00000000-0000-0000-0029-000000000035},  !- Source Object
  3,                                       !- Outlet Port
  {00000000-0000-0000-0003-000000000002},  !- Target Object
  11;                                      !- Inlet Port

OS:Connection,
  {00000000-0000-0000-0008-000000000058},  !- Handle
  {00000000-0000-0000-0003-000000000002},  !- Source Object
  12,                                      !- Outlet Port
  {00000000-0000-0000-0029-000000000036},  !- Target Object
  2;                                       !- Inlet Port

OS:Connection,
  {00000000-0000-0000-0008-000000000059},  !- Handle
  {00000000-0000-0000-0029-000000000036},  !- Source Object
  3,                                       !- Outlet Port
  {00000000-0000-0000-0009-000000000001},  !- Target Object
  4;                                       !- Inlet Port

OS:Connection,
  {00000000-0000-0000-0008-000000000060},  !- Handle
  {00000000-0000-0000-0010-000000000001},  !- Source Object
  5,                                       !- Outlet Port
  {00000000-0000-0000-0029-000000000023},  !- Target Object
  2;                                       !- Inlet Port

OS:Connection,
  {00000000-0000-0000-0008-000000000061},  !- Handle
  {00000000-0000-0000-0029-000000000023},  !- Source Object
  3,                                       !- Outlet Port
  {00000000-0000-0000-0034-000000000001},  !- Target Object
  2;                                       !- Inlet Port

OS:Connection,
  {00000000-0000-0000-0008-000000000062},  !- Handle
  {00000000-0000-0000-0034-000000000001},  !- Source Object
  3,                                       !- Outlet Port
  {00000000-0000-0000-0029-000000000024},  !- Target Object
  2;                                       !- Inlet Port

OS:Connection,
  {00000000-0000-0000-0008-000000000063},  !- Handle
  {00000000-0000-0000-0029-000000000024},  !- Source Object
  3,                                       !- Outlet Port
  {00000000-0000-0000-0009-000000000001},  !- Target Object
  5;                                       !- Inlet Port

OS:Connection,
  {00000000-0000-0000-0008-000000000064},  !- Handle
  {00000000-0000-0000-0009-000000000001},  !- Source Object
  2,                                       !- Outlet Port
  {00000000-0000-0000-0029-000000000025},  !- Target Object
  2;                                       !- Inlet Port

OS:Connection,
  {00000000-0000-0000-0008-000000000065},  !- Handle
  {00000000-0000-0000-0029-000000000025},  !- Source Object
  3,                                       !- Outlet Port
  {00000000-0000-0000-0034-000000000002},  !- Target Object
  2;                                       !- Inlet Port

OS:Connection,
  {00000000-0000-0000-0008-000000000066},  !- Handle
  {00000000-0000-0000-0034-000000000002},  !- Source Object
  3,                                       !- Outlet Port
  {00000000-0000-0000-0029-000000000015},  !- Target Object
  2;                                       !- Inlet Port

OS:Connection,
  {00000000-0000-0000-0008-000000000067},  !- Handle
  {00000000-0000-0000-0029-000000000006},  !- Source Object
  3,                                       !- Outlet Port
  {00000000-0000-0000-0007-000000000001},  !- Target Object
  9;                                       !- Inlet Port

OS:Connection,
  {00000000-0000-0000-0008-000000000068},  !- Handle
  {00000000-0000-0000-0007-000000000001},  !- Source Object
  10,                                      !- Outlet Port
  {00000000-0000-0000-0029-000000000007},  !- Target Object
  2;                                       !- Inlet Port

OS:Connection,
  {00000000-0000-0000-0008-000000000069},  !- Handle
  {00000000-0000-0000-0029-000000000007},  !- Source Object
  3,                                       !- Outlet Port
  {00000000-0000-0000-0009-000000000002},  !- Target Object
  3;                                       !- Inlet Port

OS:Connection,
  {00000000-0000-0000-0008-000000000070},  !- Handle
  {00000000-0000-0000-0010-000000000002},  !- Source Object
  4,                                       !- Outlet Port
  {00000000-0000-0000-0029-000000000008},  !- Target Object
  2;                                       !- Inlet Port

OS:Connection,
  {00000000-0000-0000-0008-000000000071},  !- Handle
  {00000000-0000-0000-0029-000000000008},  !- Source Object
  3,                                       !- Outlet Port
  {00000000-0000-0000-0007-000000000002},  !- Target Object
  9;                                       !- Inlet Port

OS:Connection,
  {00000000-0000-0000-0008-000000000072},  !- Handle
  {00000000-0000-0000-0007-000000000002},  !- Source Object
  10,                                      !- Outlet Port
  {00000000-0000-0000-0029-000000000009},  !- Target Object
  2;                                       !- Inlet Port

OS:Connection,
  {00000000-0000-0000-0008-000000000073},  !- Handle
  {00000000-0000-0000-0029-000000000009},  !- Source Object
  3,                                       !- Outlet Port
  {00000000-0000-0000-0009-000000000002},  !- Target Object
  4;                                       !- Inlet Port

OS:Connector:Mixer,
  {00000000-0000-0000-0009-000000000001},  !- Handle
  Connector Mixer 1,                       !- Name
  {00000000-0000-0000-0008-000000000064},  !- Outlet Branch Name
  {00000000-0000-0000-0008-000000000055},  !- Inlet Branch Name 1
  {00000000-0000-0000-0008-000000000059},  !- Inlet Branch Name 2
  {00000000-0000-0000-0008-000000000063};  !- Inlet Branch Name 3

OS:Connector:Mixer,
  {00000000-0000-0000-0009-000000000002},  !- Handle
  Connector Mixer 2,                       !- Name
  {00000000-0000-0000-0008-000000000048},  !- Outlet Branch Name
  {00000000-0000-0000-0008-000000000069},  !- Inlet Branch Name 1
  {00000000-0000-0000-0008-000000000073};  !- Inlet Branch Name 2

OS:Connector:Mixer,
  {00000000-0000-0000-0009-000000000003},  !- Handle
  Connector Mixer 3,                       !- Name
  {00000000-0000-0000-0008-000000000028},  !- Outlet Branch Name
  {00000000-0000-0000-0008-000000000020},  !- Inlet Branch Name 1
  {00000000-0000-0000-0008-000000000024};  !- Inlet Branch Name 2

OS:Connector:Mixer,
  {00000000-0000-0000-0009-000000000004},  !- Handle
  Connector Mixer 4,                       !- Name
  {00000000-0000-0000-0008-000000000031},  !- Outlet Branch Name
  {00000000-0000-0000-0008-000000000027},  !- Inlet Branch Name 1
  {00000000-0000-0000-0008-000000000037},  !- Inlet Branch Name 2
  {00000000-0000-0000-0008-000000000041};  !- Inlet Branch Name 3

OS:Connector:Splitter,
  {00000000-0000-0000-0010-000000000001},  !- Handle
  Connector Splitter 1,                    !- Name
  {00000000-0000-0000-0008-000000000052},  !- Inlet Branch Name
  {00000000-0000-0000-0008-000000000043},  !- Outlet Branch Name 1
  {00000000-0000-0000-0008-000000000056},  !- Outlet Branch Name 2
  {00000000-0000-0000-0008-000000000060};  !- Outlet Branch Name 3

OS:Connector:Splitter,
  {00000000-0000-0000-0010-000000000002},  !- Handle
  Connector Splitter 2,                    !- Name
  {00000000-0000-0000-0008-000000000046},  !- Inlet Branch Name
  {00000000-0000-0000-0008-000000000047},  !- Outlet Branch Name 1
  {00000000-0000-0000-0008-000000000070};  !- Outlet Branch Name 2

OS:Connector:Splitter,
  {00000000-0000-0000-0010-000000000003},  !- Handle
  Connector Splitter 3,                    !- Name
  {00000000-0000-0000-0008-000000000017},  !- Inlet Branch Name
  {00000000-0000-0000-0008-000000000009},  !- Outlet Branch Name 1
  {00000000-0000-0000-0008-000000000021};  !- Outlet Branch Name 2

OS:Connector:Splitter,
  {00000000-0000-0000-0010-000000000004},  !- Handle
  Connector Splitter 4,                    !- Name
  {00000000-0000-0000-0008-000000000012},  !- Inlet Branch Name
  {00000000-0000-0000-0008-000000000013},  !- Outlet Branch Name 1
  {00000000-0000-0000-0008-000000000034},  !- Outlet Branch Name 2
  {00000000-0000-0000-0008-000000000038};  !- Outlet Branch Name 3

OS:Construction,
  {00000000-0000-0000-0011-000000000001},  !- Handle
  BTAP-Ext-DaylightDiffuser,               !- Name
  ,                                        !- Surface Rendering Name
  {00000000-0000-0000-0080-000000000001};  !- Layer 1

OS:Construction,
  {00000000-0000-0000-0011-000000000002},  !- Handle
  BTAP-Ext-DaylightDiffuser:U=0.295 SHGC=0.490, !- Name
  ,                                        !- Surface Rendering Name
  {00000000-0000-0000-0080-000000000002};  !- Layer 1

OS:Construction,
  {00000000-0000-0000-0011-000000000003},  !- Handle
  BTAP-Ext-DaylightDomes,                  !- Name
  ,                                        !- Surface Rendering Name
  {00000000-0000-0000-0080-000000000001};  !- Layer 1

OS:Construction,
  {00000000-0000-0000-0011-000000000004},  !- Handle
  BTAP-Ext-DaylightDomes:U=0.295 SHGC=0.490, !- Name
  ,                                        !- Surface Rendering Name
  {00000000-0000-0000-0080-000000000002};  !- Layer 1

OS:Construction,
  {00000000-0000-0000-0011-000000000005},  !- Handle
  BTAP-Ext-Door,                           !- Name
  ,                                        !- Surface Rendering Name
  {00000000-0000-0000-0027-000000000017},  !- Layer 1
  {00000000-0000-0000-0028-000000000013};  !- Layer 2

OS:Construction,
  {00000000-0000-0000-0011-000000000006},  !- Handle
  BTAP-Ext-Door:U-2.95,                    !- Name
  ,                                        !- Surface Rendering Name
  {00000000-0000-0000-0027-000000000016},  !- Layer 1
  {00000000-0000-0000-0028-000000000011};  !- Layer 2

OS:Construction,
  {00000000-0000-0000-0011-000000000007},  !- Handle
  BTAP-Ext-FixedWindow,                    !- Name
  ,                                        !- Surface Rendering Name
  {00000000-0000-0000-0080-000000000001};  !- Layer 1

OS:Construction,
  {00000000-0000-0000-0011-000000000008},  !- Handle
  BTAP-Ext-FixedWindow:U=0.295 SHGC=0.490, !- Name
  ,                                        !- Surface Rendering Name
  {00000000-0000-0000-0080-000000000002};  !- Layer 1

OS:Construction,
  {00000000-0000-0000-0011-000000000009},  !- Handle
  BTAP-Ext-Floor-Mass,                     !- Name
  ,                                        !- Surface Rendering Name
  {00000000-0000-0000-0028-000000000013},  !- Layer 1
  {00000000-0000-0000-0027-000000000008},  !- Layer 2
  {00000000-0000-0000-0028-000000000007};  !- Layer 3

OS:Construction,
  {00000000-0000-0000-0011-000000000010},  !- Handle
  BTAP-Ext-Floor-Mass:U-3.822,             !- Name
  ,                                        !- Surface Rendering Name
  {00000000-0000-0000-0028-000000000008},  !- Layer 1
  {00000000-0000-0000-0027-000000000007},  !- Layer 2
  {00000000-0000-0000-0028-000000000003};  !- Layer 3

OS:Construction,
  {00000000-0000-0000-0011-000000000011},  !- Handle
  BTAP-Ext-GlassDoors,                     !- Name
  ,                                        !- Surface Rendering Name
  {00000000-0000-0000-0080-000000000001};  !- Layer 1

OS:Construction,
  {00000000-0000-0000-0011-000000000012},  !- Handle
  BTAP-Ext-GlassDoors:U=0.295 SHGC=0.490,  !- Name
  ,                                        !- Surface Rendering Name
  {00000000-0000-0000-0080-000000000002};  !- Layer 1

OS:Construction,
  {00000000-0000-0000-0011-000000000013},  !- Handle
  BTAP-Ext-OverHeadDoor,                   !- Name
  ,                                        !- Surface Rendering Name
  {00000000-0000-0000-0028-000000000013};  !- Layer 1

OS:Construction,
  {00000000-0000-0000-0011-000000000014},  !- Handle
  BTAP-Ext-OverHeadDoor:U-2.95,            !- Name
  ,                                        !- Surface Rendering Name
  {00000000-0000-0000-0028-000000000012};  !- Layer 1

OS:Construction,
  {00000000-0000-0000-0011-000000000015},  !- Handle
  BTAP-Ext-Roof-Metal,                     !- Name
  ,                                        !- Surface Rendering Name
  {00000000-0000-0000-0027-000000000023},  !- Layer 1
  {00000000-0000-0000-0028-000000000013};  !- Layer 2

OS:Construction,
  {00000000-0000-0000-0011-000000000016},  !- Handle
  BTAP-Ext-Roof-Metal:U-0.227,             !- Name
  ,                                        !- Surface Rendering Name
  {00000000-0000-0000-0027-000000000022},  !- Layer 1
  {00000000-0000-0000-0028-000000000010};  !- Layer 2

OS:Construction,
  {00000000-0000-0000-0011-000000000017},  !- Handle
  BTAP-Ext-Skylights,                      !- Name
  ,                                        !- Surface Rendering Name
  {00000000-0000-0000-0080-000000000001};  !- Layer 1

OS:Construction,
  {00000000-0000-0000-0011-000000000018},  !- Handle
  BTAP-Ext-Skylights:U=0.295 SHGC=0.490,   !- Name
  ,                                        !- Surface Rendering Name
  {00000000-0000-0000-0080-000000000002};  !- Layer 1

OS:Construction,
  {00000000-0000-0000-0011-000000000019},  !- Handle
  BTAP-Ext-Wall-Mass,                      !- Name
  ,                                        !- Surface Rendering Name
  {00000000-0000-0000-0027-000000000006},  !- Layer 1
  {00000000-0000-0000-0027-000000000014},  !- Layer 2
  {00000000-0000-0000-0028-000000000013},  !- Layer 3
  {00000000-0000-0000-0027-000000000002};  !- Layer 4

OS:Construction,
  {00000000-0000-0000-0011-000000000020},  !- Handle
  BTAP-Ext-Wall-Mass:U-0.346,              !- Name
  ,                                        !- Surface Rendering Name
  {00000000-0000-0000-0027-000000000005},  !- Layer 1
  {00000000-0000-0000-0027-000000000013},  !- Layer 2
  {00000000-0000-0000-0028-000000000009},  !- Layer 3
  {00000000-0000-0000-0027-000000000001};  !- Layer 4

OS:Construction,
  {00000000-0000-0000-0011-000000000021},  !- Handle
  BTAP-Grnd-Floor-Mass,                    !- Name
  ,                                        !- Surface Rendering Name
  {00000000-0000-0000-0027-000000000012},  !- Layer 1
  {00000000-0000-0000-0028-000000000007};  !- Layer 2

OS:Construction,
  {00000000-0000-0000-0011-000000000022},  !- Handle
  BTAP-Grnd-Floor-Mass:U-0.678,            !- Name
  ,                                        !- Surface Rendering Name
  {00000000-0000-0000-0027-000000000009},  !- Layer 1
  {00000000-0000-0000-0028-000000000004};  !- Layer 2

OS:Construction,
  {00000000-0000-0000-0011-000000000023},  !- Handle
  BTAP-Grnd-Floor-Mass:U-0.678_std,        !- Name
  ,                                        !- Surface Rendering Name
  {00000000-0000-0000-0027-000000000009},  !- Layer 1
  {00000000-0000-0000-0027-000000000015};  !- Layer 2

OS:Construction,
  {00000000-0000-0000-0011-000000000024},  !- Handle
  BTAP-Grnd-Roof-Mass,                     !- Name
  ,                                        !- Surface Rendering Name
  {00000000-0000-0000-0027-000000000012},  !- Layer 1
  {00000000-0000-0000-0028-000000000007};  !- Layer 2

OS:Construction,
  {00000000-0000-0000-0011-000000000025},  !- Handle
  BTAP-Grnd-Roof-Mass:U-0.678,             !- Name
  ,                                        !- Surface Rendering Name
  {00000000-0000-0000-0027-000000000011},  !- Layer 1
  {00000000-0000-0000-0028-000000000006};  !- Layer 2

OS:Construction,
  {00000000-0000-0000-0011-000000000026},  !- Handle
  BTAP-Grnd-Wall-Mass,                     !- Name
  ,                                        !- Surface Rendering Name
  {00000000-0000-0000-0027-000000000012},  !- Layer 1
  {00000000-0000-0000-0028-000000000007};  !- Layer 2

OS:Construction,
  {00000000-0000-0000-0011-000000000027},  !- Handle
  BTAP-Grnd-Wall-Mass:U-0.425,             !- Name
  ,                                        !- Surface Rendering Name
  {00000000-0000-0000-0027-000000000010},  !- Layer 1
  {00000000-0000-0000-0028-000000000005};  !- Layer 2

OS:Construction,
  {00000000-0000-0000-0011-000000000028},  !- Handle
  BTAP-Int-Ceiling,                        !- Name
  ,                                        !- Surface Rendering Name
  {00000000-0000-0000-0028-000000000007},  !- Layer 1
  {00000000-0000-0000-0027-000000000003};  !- Layer 2

OS:Construction,
  {00000000-0000-0000-0011-000000000029},  !- Handle
  BTAP-Int-Door,                           !- Name
  ,                                        !- Surface Rendering Name
  {00000000-0000-0000-0027-000000000020};  !- Layer 1

OS:Construction,
  {00000000-0000-0000-0011-000000000030},  !- Handle
  BTAP-Int-Floor,                          !- Name
  ,                                        !- Surface Rendering Name
  {00000000-0000-0000-0027-000000000003},  !- Layer 1
  {00000000-0000-0000-0028-000000000007};  !- Layer 2

OS:Construction,
  {00000000-0000-0000-0011-000000000031},  !- Handle
  BTAP-Int-Partition,                      !- Name
  ,                                        !- Surface Rendering Name
  {00000000-0000-0000-0027-000000000020};  !- Layer 1

OS:Construction,
  {00000000-0000-0000-0011-000000000032},  !- Handle
  BTAP-Int-Wall,                           !- Name
  ,                                        !- Surface Rendering Name
  {00000000-0000-0000-0027-000000000018},  !- Layer 1
  {00000000-0000-0000-0027-000000000018};  !- Layer 2

OS:Construction,
  {00000000-0000-0000-0011-000000000033},  !- Handle
  BTAP-Int-Window,                         !- Name
  ,                                        !- Surface Rendering Name
  {00000000-0000-0000-0080-000000000001};  !- Layer 1

OS:Construction,
  {00000000-0000-0000-0011-000000000034},  !- Handle
  Basement Floor construction,             !- Name
  ,                                        !- Surface Rendering Name
  {00000000-0000-0000-0027-000000000021},  !- Layer 1
  {00000000-0000-0000-0028-000000000001};  !- Layer 2

OS:Construction,
  {00000000-0000-0000-0011-000000000035},  !- Handle
  Basement Wall construction,              !- Name
  ,                                        !- Surface Rendering Name
  {00000000-0000-0000-0027-000000000021};  !- Layer 1

OS:Construction,
  {00000000-0000-0000-0011-000000000036},  !- Handle
  Floor Adiabatic construction,            !- Name
  ,                                        !- Surface Rendering Name
  {00000000-0000-0000-0028-000000000001},  !- Layer 1
  {00000000-0000-0000-0027-000000000004},  !- Layer 2
  {00000000-0000-0000-0028-000000000002};  !- Layer 3

OS:Construction,
  {00000000-0000-0000-0011-000000000037},  !- Handle
  Wall Adiabatic construction,             !- Name
  ,                                        !- Surface Rendering Name
  {00000000-0000-0000-0027-000000000019},  !- Layer 1
  {00000000-0000-0000-0027-000000000019};  !- Layer 2

OS:ConvergenceLimits,
  {00000000-0000-0000-0012-000000000001},  !- Handle
  1,                                       !- Minimum System Timestep {minutes}
  20;                                      !- Maximum HVAC Iterations

OS:Curve:Cubic,
  {00000000-0000-0000-0013-000000000001},  !- Handle
  BOILER-EFFFPLR-NECB2011,                 !- Name
  0.3831,                                  !- Coefficient1 Constant
  2.0567,                                  !- Coefficient2 x
  -2.6469,                                 !- Coefficient3 x**2
  1.2148,                                  !- Coefficient4 x**3
  0,                                       !- Minimum Value of x
  1;                                       !- Maximum Value of x

OS:Curve:Cubic,
  {00000000-0000-0000-0013-000000000002},  !- Handle
  SWH-EFFFPLR-NECB2011,                    !- Name
  0.7576,                                  !- Coefficient1 Constant
  1.0071,                                  !- Coefficient2 x
  -1.4443,                                 !- Coefficient3 x**2
  0.6844,                                  !- Coefficient4 x**3
  0,                                       !- Minimum Value of x
  1;                                       !- Maximum Value of x

OS:DefaultConstructionSet,
  {00000000-0000-0000-0014-000000000001},  !- Handle
  BTAP-Mass at hdd = 5000.0,               !- Name
  {00000000-0000-0000-0017-000000000002},  !- Default Exterior Surface Constructions Name
  {00000000-0000-0000-0017-000000000003},  !- Default Interior Surface Constructions Name
  {00000000-0000-0000-0017-000000000001},  !- Default Ground Contact Surface Constructions Name
  {00000000-0000-0000-0016-000000000001},  !- Default Exterior SubSurface Constructions Name
  {00000000-0000-0000-0016-000000000002},  !- Default Interior SubSurface Constructions Name
  {00000000-0000-0000-0011-000000000031},  !- Interior Partition Construction Name
  ,                                        !- Space Shading Construction Name
  ,                                        !- Building Shading Construction Name
  ,                                        !- Site Shading Construction Name
  ;                                        !- Adiabatic Surface Construction Name

OS:DefaultScheduleSet,
  {00000000-0000-0000-0015-000000000001},  !- Handle
  Space Function - undefined - Schedule Set, !- Name
  ,                                        !- Hours of Operation Schedule Name
  ,                                        !- Number of People Schedule Name
  ,                                        !- People Activity Level Schedule Name
  ,                                        !- Lighting Schedule Name
  ,                                        !- Electric Equipment Schedule Name
  ,                                        !- Gas Equipment Schedule Name
  ,                                        !- Hot Water Equipment Schedule Name
  ,                                        !- Infiltration Schedule Name
  ,                                        !- Steam Equipment Schedule Name
  ;                                        !- Other Equipment Schedule Name

OS:DefaultScheduleSet,
  {00000000-0000-0000-0015-000000000002},  !- Handle
  Space Function Dining - family space Schedule Set, !- Name
  ,                                        !- Hours of Operation Schedule Name
  {00000000-0000-0000-0044-000000000010},  !- Number of People Schedule Name
  {00000000-0000-0000-0044-000000000007},  !- People Activity Level Schedule Name
  {00000000-0000-0000-0044-000000000009},  !- Lighting Schedule Name
  {00000000-0000-0000-0044-000000000008},  !- Electric Equipment Schedule Name
  ,                                        !- Gas Equipment Schedule Name
  ,                                        !- Hot Water Equipment Schedule Name
  ,                                        !- Infiltration Schedule Name
  ,                                        !- Steam Equipment Schedule Name
  ;                                        !- Other Equipment Schedule Name

OS:DefaultScheduleSet,
  {00000000-0000-0000-0015-000000000003},  !- Handle
  Space Function Food preparation Schedule Set, !- Name
  ,                                        !- Hours of Operation Schedule Name
  {00000000-0000-0000-0044-000000000010},  !- Number of People Schedule Name
  {00000000-0000-0000-0044-000000000007},  !- People Activity Level Schedule Name
  {00000000-0000-0000-0044-000000000009},  !- Lighting Schedule Name
  {00000000-0000-0000-0044-000000000008},  !- Electric Equipment Schedule Name
  ,                                        !- Gas Equipment Schedule Name
  ,                                        !- Hot Water Equipment Schedule Name
  ,                                        !- Infiltration Schedule Name
  ,                                        !- Steam Equipment Schedule Name
  ;                                        !- Other Equipment Schedule Name

OS:DefaultSubSurfaceConstructions,
  {00000000-0000-0000-0016-000000000001},  !- Handle
  BTAP-Mass at hdd = 5000.0,               !- Name
  {00000000-0000-0000-0011-000000000008},  !- Fixed Window Construction Name
  {00000000-0000-0000-0011-000000000008},  !- Operable Window Construction Name
  {00000000-0000-0000-0011-000000000006},  !- Door Construction Name
  {00000000-0000-0000-0011-000000000012},  !- Glass Door Construction Name
  {00000000-0000-0000-0011-000000000014},  !- Overhead Door Construction Name
  {00000000-0000-0000-0011-000000000018},  !- Skylight Construction Name
  {00000000-0000-0000-0011-000000000004},  !- Tubular Daylight Dome Construction Name
  {00000000-0000-0000-0011-000000000002};  !- Tubular Daylight Diffuser Construction Name

OS:DefaultSubSurfaceConstructions,
  {00000000-0000-0000-0016-000000000002},  !- Handle
  Default Sub Surface Constructions 2,     !- Name
  {00000000-0000-0000-0011-000000000033},  !- Fixed Window Construction Name
  {00000000-0000-0000-0011-000000000033},  !- Operable Window Construction Name
  {00000000-0000-0000-0011-000000000029},  !- Door Construction Name
  ,                                        !- Glass Door Construction Name
  ,                                        !- Overhead Door Construction Name
  ,                                        !- Skylight Construction Name
  ,                                        !- Tubular Daylight Dome Construction Name
  ;                                        !- Tubular Daylight Diffuser Construction Name

OS:DefaultSubSurfaceConstructions,
  {00000000-0000-0000-0016-000000000003},  !- Handle
  NECB2011 - FullSrvRest - WholeBuilding - NECB HDD Method at hdd = 5000.0, !- Name
  {00000000-0000-0000-0011-000000000007},  !- Fixed Window Construction Name
  {00000000-0000-0000-0011-000000000007},  !- Operable Window Construction Name
  {00000000-0000-0000-0011-000000000005},  !- Door Construction Name
  {00000000-0000-0000-0011-000000000011},  !- Glass Door Construction Name
  {00000000-0000-0000-0011-000000000013},  !- Overhead Door Construction Name
  {00000000-0000-0000-0011-000000000017},  !- Skylight Construction Name
  {00000000-0000-0000-0011-000000000003},  !- Tubular Daylight Dome Construction Name
  {00000000-0000-0000-0011-000000000001};  !- Tubular Daylight Diffuser Construction Name

OS:DefaultSurfaceConstructions,
  {00000000-0000-0000-0017-000000000001},  !- Handle
  BTAP-Mass at hdd = 5000.0 1,             !- Name
  {00000000-0000-0000-0011-000000000022},  !- Floor Construction Name
  {00000000-0000-0000-0011-000000000027},  !- Wall Construction Name
  {00000000-0000-0000-0011-000000000025};  !- Roof Ceiling Construction Name

OS:DefaultSurfaceConstructions,
  {00000000-0000-0000-0017-000000000002},  !- Handle
  BTAP-Mass at hdd = 5000.0,               !- Name
  {00000000-0000-0000-0011-000000000010},  !- Floor Construction Name
  {00000000-0000-0000-0011-000000000020},  !- Wall Construction Name
  {00000000-0000-0000-0011-000000000016};  !- Roof Ceiling Construction Name

OS:DefaultSurfaceConstructions,
  {00000000-0000-0000-0017-000000000003},  !- Handle
  Default Surface Constructions 2,         !- Name
  {00000000-0000-0000-0011-000000000030},  !- Floor Construction Name
  {00000000-0000-0000-0011-000000000032},  !- Wall Construction Name
  {00000000-0000-0000-0011-000000000028};  !- Roof Ceiling Construction Name

OS:DefaultSurfaceConstructions,
  {00000000-0000-0000-0017-000000000004},  !- Handle
  NECB2011 - FullSrvRest - WholeBuilding - NECB HDD Method at hdd = 5000.0 1, !- Name
  {00000000-0000-0000-0011-000000000021},  !- Floor Construction Name
  {00000000-0000-0000-0011-000000000026},  !- Wall Construction Name
  {00000000-0000-0000-0011-000000000024};  !- Roof Ceiling Construction Name

OS:DefaultSurfaceConstructions,
  {00000000-0000-0000-0017-000000000005},  !- Handle
  NECB2011 - FullSrvRest - WholeBuilding - NECB HDD Method at hdd = 5000.0, !- Name
  {00000000-0000-0000-0011-000000000009},  !- Floor Construction Name
  {00000000-0000-0000-0011-000000000019},  !- Wall Construction Name
  {00000000-0000-0000-0011-000000000015};  !- Roof Ceiling Construction Name

OS:DesignSpecification:OutdoorAir,
  {00000000-0000-0000-0018-000000000001},  !- Handle
  Space Function - undefined - Ventilation, !- Name
  ,                                        !- Outdoor Air Method
  0,                                       !- Outdoor Air Flow per Person {m3/s-person}
  0,                                       !- Outdoor Air Flow per Floor Area {m3/s-m2}
  ,                                        !- Outdoor Air Flow Rate {m3/s}
  0,                                       !- Outdoor Air Flow Air Changes per Hour {1/hr}
  ;                                        !- Outdoor Air Flow Rate Fraction Schedule Name

OS:DesignSpecification:OutdoorAir,
  {00000000-0000-0000-0018-000000000002},  !- Handle
  Space Function Dining - family space Ventilation, !- Name
  Sum,                                     !- Outdoor Air Method
  0.071122327285253,                       !- Outdoor Air Flow per Person {m3/s-person}
  ,                                        !- Outdoor Air Flow per Floor Area {m3/s-m2}
  ,                                        !- Outdoor Air Flow Rate {m3/s}
  ,                                        !- Outdoor Air Flow Air Changes per Hour {1/hr}
  ;                                        !- Outdoor Air Flow Rate Fraction Schedule Name

OS:DesignSpecification:OutdoorAir,
  {00000000-0000-0000-0018-000000000003},  !- Handle
  Space Function Food preparation Ventilation, !- Name
  Sum,                                     !- Outdoor Air Method
  0.0304482221419355,                      !- Outdoor Air Flow per Person {m3/s-person}
  ,                                        !- Outdoor Air Flow per Floor Area {m3/s-m2}
  ,                                        !- Outdoor Air Flow Rate {m3/s}
  ,                                        !- Outdoor Air Flow Air Changes per Hour {1/hr}
  ;                                        !- Outdoor Air Flow Rate Fraction Schedule Name

OS:ElectricEquipment,
  {00000000-0000-0000-0019-000000000001},  !- Handle
  Space Function Dining - family space Elec Equip, !- Name
  {00000000-0000-0000-0020-000000000001},  !- Electric Equipment Definition Name
  {00000000-0000-0000-0062-000000000002},  !- Space or SpaceType Name
  ,                                        !- Schedule Name
  ,                                        !- Multiplier
  General;                                 !- End-Use Subcategory

OS:ElectricEquipment,
  {00000000-0000-0000-0019-000000000002},  !- Handle
  Space Function Food preparation Elec Equip, !- Name
  {00000000-0000-0000-0020-000000000002},  !- Electric Equipment Definition Name
  {00000000-0000-0000-0062-000000000003},  !- Space or SpaceType Name
  ,                                        !- Schedule Name
  ,                                        !- Multiplier
  General;                                 !- End-Use Subcategory

OS:ElectricEquipment:Definition,
  {00000000-0000-0000-0020-000000000001},  !- Handle
  Space Function Dining - family space Elec Equip Definition, !- Name
  Watts/Area,                              !- Design Level Calculation Method
  ,                                        !- Design Level {W}
  0.999991679497248,                       !- Watts per Space Floor Area {W/m2}
  ,                                        !- Watts per Person {W/person}
  ,                                        !- Fraction Latent
  0.5;                                     !- Fraction Radiant

OS:ElectricEquipment:Definition,
  {00000000-0000-0000-0020-000000000002},  !- Handle
  Space Function Food preparation Elec Equip Definition, !- Name
  Watts/Area,                              !- Design Level Calculation Method
  ,                                        !- Design Level {W}
  9.99991677344466,                        !- Watts per Space Floor Area {W/m2}
  ,                                        !- Watts per Person {W/person}
  ,                                        !- Fraction Latent
  0.5;                                     !- Fraction Radiant

OS:Facility,
  {00000000-0000-0000-0021-000000000001};  !- Handle

OS:Foundation:Kiva,
  {00000000-0000-0000-0022-000000000001},  !- Handle
  Bldg Kiva Foundation,                    !- Name
  ,                                        !- Initial Indoor Air Temperature {C}
  ,                                        !- Interior Horizontal Insulation Material Name
  ,                                        !- Interior Horizontal Insulation Depth {m}
  ,                                        !- Interior Horizontal Insulation Width {m}
  ,                                        !- Interior Vertical Insulation Material Name
  ,                                        !- Interior Vertical Insulation Depth {m}
  ,                                        !- Exterior Horizontal Insulation Material Name
  ,                                        !- Exterior Horizontal Insulation Depth {m}
  ,                                        !- Exterior Horizontal Insulation Width {m}
  ,                                        !- Exterior Vertical Insulation Material Name
  ,                                        !- Exterior Vertical Insulation Depth {m}
  0,                                       !- Wall Height Above Grade {m}
  0,                                       !- Wall Depth Below Slab {m}
  ,                                        !- Footing Wall Construction Name
  ,                                        !- Footing Material Name
  ;                                        !- Footing Depth {m}

OS:Foundation:Kiva:Settings,
  {00000000-0000-0000-0023-000000000001},  !- Handle
  ,                                        !- Soil Conductivity {W/m-K}
  ,                                        !- Soil Density {kg/m3}
  ,                                        !- Soil Specific Heat {J/kg-K}
  ,                                        !- Ground Solar Absorptivity {dimensionless}
  ,                                        !- Ground Thermal Absorptivity {dimensionless}
  ,                                        !- Ground Surface Roughness {m}
  ,                                        !- Far-Field Width {m}
  ,                                        !- Deep-Ground Boundary Condition
  ,                                        !- Deep-Ground Depth {m}
  ,                                        !- Minimum Cell Dimension {m}
  ,                                        !- Maximum Cell Growth Coefficient {dimensionless}
  ;                                        !- Simulation Timestep

OS:HeatBalanceAlgorithm,
  {00000000-0000-0000-0024-000000000001},  !- Handle
  ConductionTransferFunction,              !- Algorithm
  200;                                     !- Surface Temperature Upper Limit {C}

OS:Lights,
  {00000000-0000-0000-0025-000000000001},  !- Handle
  Space Function Dining - family space Lights, !- Name
  {00000000-0000-0000-0026-000000000001},  !- Lights Definition Name
  {00000000-0000-0000-0062-000000000002},  !- Space or SpaceType Name
  ,                                        !- Schedule Name
  1,                                       !- Fraction Replaceable
  ,                                        !- Multiplier
  General;                                 !- End-Use Subcategory

OS:Lights,
  {00000000-0000-0000-0025-000000000002},  !- Handle
  Space Function Food preparation Lights,  !- Name
  {00000000-0000-0000-0026-000000000002},  !- Lights Definition Name
  {00000000-0000-0000-0062-000000000003},  !- Space or SpaceType Name
  ,                                        !- Schedule Name
  1,                                       !- Fraction Replaceable
  ,                                        !- Multiplier
  General;                                 !- End-Use Subcategory

OS:Lights:Definition,
  {00000000-0000-0000-0026-000000000001},  !- Handle
  Space Function Dining - family space Lights Definition, !- Name
  Watts/Area,                              !- Design Level Calculation Method
  ,                                        !- Lighting Level {W}
  9.59992009949298,                        !- Watts per Space Floor Area {W/m2}
  ,                                        !- Watts per Person {W/person}
  0.5,                                     !- Fraction Radiant
  0.2;                                     !- Fraction Visible

OS:Lights:Definition,
  {00000000-0000-0000-0026-000000000002},  !- Handle
  Space Function Food preparation Lights Definition, !- Name
  Watts/Area,                              !- Design Level Calculation Method
  ,                                        !- Lighting Level {W}
  10.6999109501691,                        !- Watts per Space Floor Area {W/m2}
  ,                                        !- Watts per Person {W/person}
  0.5,                                     !- Fraction Radiant
  0.2;                                     !- Fraction Visible

OS:Material,
  {00000000-0000-0000-0027-000000000001},  !- Handle
  1/2IN Gypsum 1,                          !- Name
  Smooth,                                  !- Roughness
  0.0127,                                  !- Thickness {m}
  0.16,                                    !- Conductivity {W/m-K}
  784.9,                                   !- Density {kg/m3}
  830.000000000001,                        !- Specific Heat {J/kg-K}
  0.9,                                     !- Thermal Absorptance
  0.4,                                     !- Solar Absorptance
  0.4;                                     !- Visible Absorptance

OS:Material,
  {00000000-0000-0000-0027-000000000002},  !- Handle
  1/2IN Gypsum,                            !- Name
  Smooth,                                  !- Roughness
  0.0127,                                  !- Thickness {m}
  0.16,                                    !- Conductivity {W/m-K}
  784.9,                                   !- Density {kg/m3}
  830.000000000001,                        !- Specific Heat {J/kg-K}
  0.9,                                     !- Thermal Absorptance
  0.4,                                     !- Solar Absorptance
  0.4;                                     !- Visible Absorptance

OS:Material,
  {00000000-0000-0000-0027-000000000003},  !- Handle
  100mm Normalweight concrete floor 1,     !- Name
  MediumSmooth,                            !- Roughness
  0.1016,                                  !- Thickness {m}
  2.31,                                    !- Conductivity {W/m-K}
  2322,                                    !- Density {kg/m3}
  832;                                     !- Specific Heat {J/kg-K}

OS:Material,
  {00000000-0000-0000-0027-000000000004},  !- Handle
  100mm Normalweight concrete floor,       !- Name
  MediumSmooth,                            !- Roughness
  0.1016,                                  !- Thickness {m}
  2.31,                                    !- Conductivity {W/m-K}
  2322,                                    !- Density {kg/m3}
  832;                                     !- Specific Heat {J/kg-K}

OS:Material,
  {00000000-0000-0000-0027-000000000005},  !- Handle
  1IN Stucco 1,                            !- Name
  Smooth,                                  !- Roughness
  0.0253,                                  !- Thickness {m}
  0.691799999999999,                       !- Conductivity {W/m-K}
  1858,                                    !- Density {kg/m3}
  836.999999999999,                        !- Specific Heat {J/kg-K}
  0.9,                                     !- Thermal Absorptance
  0.7,                                     !- Solar Absorptance
  0.92;                                    !- Visible Absorptance

OS:Material,
  {00000000-0000-0000-0027-000000000006},  !- Handle
  1IN Stucco,                              !- Name
  Smooth,                                  !- Roughness
  0.0253,                                  !- Thickness {m}
  0.691799999999999,                       !- Conductivity {W/m-K}
  1858,                                    !- Density {kg/m3}
  836.999999999999,                        !- Specific Heat {J/kg-K}
  0.9,                                     !- Thermal Absorptance
  0.7,                                     !- Solar Absorptance
  0.92;                                    !- Visible Absorptance

OS:Material,
  {00000000-0000-0000-0027-000000000007},  !- Handle
  4 in. Normalweight Concrete Floor 1,     !- Name
  MediumRough,                             !- Roughness
  0.1016,                                  !- Thickness {m}
  2.31,                                    !- Conductivity {W/m-K}
  2321.99999999999,                        !- Density {kg/m3}
  831.999999999997,                        !- Specific Heat {J/kg-K}
  0.9,                                     !- Thermal Absorptance
  0.7,                                     !- Solar Absorptance
  0.7;                                     !- Visible Absorptance

OS:Material,
  {00000000-0000-0000-0027-000000000008},  !- Handle
  4 in. Normalweight Concrete Floor,       !- Name
  MediumRough,                             !- Roughness
  0.1016,                                  !- Thickness {m}
  2.31,                                    !- Conductivity {W/m-K}
  2321.99999999999,                        !- Density {kg/m3}
  831.999999999997,                        !- Specific Heat {J/kg-K}
  0.9,                                     !- Thermal Absorptance
  0.7,                                     !- Solar Absorptance
  0.7;                                     !- Visible Absorptance

OS:Material,
  {00000000-0000-0000-0027-000000000009},  !- Handle
  6 in. Normalweight Concrete Floor 1,     !- Name
  MediumRough,                             !- Roughness
  0.1524,                                  !- Thickness {m}
  2.31,                                    !- Conductivity {W/m-K}
  2321.99999999999,                        !- Density {kg/m3}
  831.999999999997,                        !- Specific Heat {J/kg-K}
  0.9,                                     !- Thermal Absorptance
  0.7,                                     !- Solar Absorptance
  0.7;                                     !- Visible Absorptance

OS:Material,
  {00000000-0000-0000-0027-000000000010},  !- Handle
  6 in. Normalweight Concrete Floor 2,     !- Name
  MediumRough,                             !- Roughness
  0.1524,                                  !- Thickness {m}
  2.31,                                    !- Conductivity {W/m-K}
  2321.99999999999,                        !- Density {kg/m3}
  831.999999999997,                        !- Specific Heat {J/kg-K}
  0.9,                                     !- Thermal Absorptance
  0.7,                                     !- Solar Absorptance
  0.7;                                     !- Visible Absorptance

OS:Material,
  {00000000-0000-0000-0027-000000000011},  !- Handle
  6 in. Normalweight Concrete Floor 3,     !- Name
  MediumRough,                             !- Roughness
  0.1524,                                  !- Thickness {m}
  2.31,                                    !- Conductivity {W/m-K}
  2321.99999999999,                        !- Density {kg/m3}
  831.999999999997,                        !- Specific Heat {J/kg-K}
  0.9,                                     !- Thermal Absorptance
  0.7,                                     !- Solar Absorptance
  0.7;                                     !- Visible Absorptance

OS:Material,
  {00000000-0000-0000-0027-000000000012},  !- Handle
  6 in. Normalweight Concrete Floor,       !- Name
  MediumRough,                             !- Roughness
  0.1524,                                  !- Thickness {m}
  2.31,                                    !- Conductivity {W/m-K}
  2321.99999999999,                        !- Density {kg/m3}
  831.999999999997,                        !- Specific Heat {J/kg-K}
  0.9,                                     !- Thermal Absorptance
  0.7,                                     !- Solar Absorptance
  0.7;                                     !- Visible Absorptance

OS:Material,
  {00000000-0000-0000-0027-000000000013},  !- Handle
  8IN CONCRETE HW RefBldg 1,               !- Name
  Rough,                                   !- Roughness
  0.2032,                                  !- Thickness {m}
  1.311,                                   !- Conductivity {W/m-K}
  2240,                                    !- Density {kg/m3}
  836.800000000001,                        !- Specific Heat {J/kg-K}
  0.9,                                     !- Thermal Absorptance
  0.7,                                     !- Solar Absorptance
  0.7;                                     !- Visible Absorptance

OS:Material,
  {00000000-0000-0000-0027-000000000014},  !- Handle
  8IN CONCRETE HW RefBldg,                 !- Name
  Rough,                                   !- Roughness
  0.2032,                                  !- Thickness {m}
  1.311,                                   !- Conductivity {W/m-K}
  2240,                                    !- Density {kg/m3}
  836.800000000001,                        !- Specific Heat {J/kg-K}
  0.9,                                     !- Thermal Absorptance
  0.7,                                     !- Solar Absorptance
  0.7;                                     !- Visible Absorptance

OS:Material,
  {00000000-0000-0000-0027-000000000015},  !- Handle
  Expanded Polystyrene,                    !- Name
  MediumSmooth,                            !- Roughness
  0.0408596146036854,                      !- Thickness {m}
  0.029,                                   !- Conductivity {W/m-K}
  29,                                      !- Density {kg/m3}
  1210;                                    !- Specific Heat {J/kg-K}

OS:Material,
  {00000000-0000-0000-0027-000000000016},  !- Handle
  F08 Metal surface 1,                     !- Name
  Smooth,                                  !- Roughness
  0.0008,                                  !- Thickness {m}
  45.2800000000001,                        !- Conductivity {W/m-K}
  7823.99999999999,                        !- Density {kg/m3}
  500,                                     !- Specific Heat {J/kg-K}
  0.9,                                     !- Thermal Absorptance
  0.7,                                     !- Solar Absorptance
  0.7;                                     !- Visible Absorptance

OS:Material,
  {00000000-0000-0000-0027-000000000017},  !- Handle
  F08 Metal surface,                       !- Name
  Smooth,                                  !- Roughness
  0.0008,                                  !- Thickness {m}
  45.2800000000001,                        !- Conductivity {W/m-K}
  7823.99999999999,                        !- Density {kg/m3}
  500,                                     !- Specific Heat {J/kg-K}
  0.9,                                     !- Thermal Absorptance
  0.7,                                     !- Solar Absorptance
  0.7;                                     !- Visible Absorptance

OS:Material,
  {00000000-0000-0000-0027-000000000018},  !- Handle
  G01 13mm gypsum board 1,                 !- Name
  Smooth,                                  !- Roughness
  0.0127,                                  !- Thickness {m}
  0.16,                                    !- Conductivity {W/m-K}
  800,                                     !- Density {kg/m3}
  1090,                                    !- Specific Heat {J/kg-K}
  0.9,                                     !- Thermal Absorptance
  0.7,                                     !- Solar Absorptance
  0.5;                                     !- Visible Absorptance

OS:Material,
  {00000000-0000-0000-0027-000000000019},  !- Handle
  G01 13mm gypsum board,                   !- Name
  Smooth,                                  !- Roughness
  0.0127,                                  !- Thickness {m}
  0.16,                                    !- Conductivity {W/m-K}
  800,                                     !- Density {kg/m3}
  1090,                                    !- Specific Heat {J/kg-K}
  0.9,                                     !- Thermal Absorptance
  0.7,                                     !- Solar Absorptance
  0.5;                                     !- Visible Absorptance

OS:Material,
  {00000000-0000-0000-0027-000000000020},  !- Handle
  G05 25mm wood,                           !- Name
  MediumSmooth,                            !- Roughness
  0.0254,                                  !- Thickness {m}
  0.15,                                    !- Conductivity {W/m-K}
  608,                                     !- Density {kg/m3}
  1630,                                    !- Specific Heat {J/kg-K}
  0.9,                                     !- Thermal Absorptance
  0.5,                                     !- Solar Absorptance
  0.5;                                     !- Visible Absorptance

OS:Material,
  {00000000-0000-0000-0027-000000000021},  !- Handle
  M10 200mm concrete block basement wall,  !- Name
  MediumRough,                             !- Roughness
  0.2032,                                  !- Thickness {m}
  1.326,                                   !- Conductivity {W/m-K}
  1842,                                    !- Density {kg/m3}
  912;                                     !- Specific Heat {J/kg-K}

OS:Material,
  {00000000-0000-0000-0027-000000000022},  !- Handle
  Metal Roof Surface 1,                    !- Name
  Smooth,                                  !- Roughness
  0.000799999999999998,                    !- Thickness {m}
  45.2799999999999,                        !- Conductivity {W/m-K}
  7823.99999999999,                        !- Density {kg/m3}
  499.999999999996,                        !- Specific Heat {J/kg-K}
  0.9,                                     !- Thermal Absorptance
  0.7,                                     !- Solar Absorptance
  0.7;                                     !- Visible Absorptance

OS:Material,
  {00000000-0000-0000-0027-000000000023},  !- Handle
  Metal Roof Surface,                      !- Name
  Smooth,                                  !- Roughness
  0.000799999999999998,                    !- Thickness {m}
  45.2799999999999,                        !- Conductivity {W/m-K}
  7823.99999999999,                        !- Density {kg/m3}
  499.999999999996,                        !- Specific Heat {J/kg-K}
  0.9,                                     !- Thermal Absorptance
  0.7,                                     !- Solar Absorptance
  0.7;                                     !- Visible Absorptance

OS:Material:NoMass,
  {00000000-0000-0000-0028-000000000001},  !- Handle
  CP02 CARPET PAD,                         !- Name
  VeryRough,                               !- Roughness
  0.21648,                                 !- Thermal Resistance {m2-K/W}
  0.9,                                     !- Thermal Absorptance
  0.7,                                     !- Solar Absorptance
  0.8;                                     !- Visible Absorptance

OS:Material:NoMass,
  {00000000-0000-0000-0028-000000000002},  !- Handle
  Nonres_Floor_Insulation,                 !- Name
  MediumSmooth,                            !- Roughness
  2.88291975297193,                        !- Thermal Resistance {m2-K/W}
  0.9,                                     !- Thermal Absorptance
  0.7,                                     !- Solar Absorptance
  0.7;                                     !- Visible Absorptance

OS:Material:NoMass,
  {00000000-0000-0000-0028-000000000003},  !- Handle
  Typical Carpet Pad 1,                    !- Name
  Smooth,                                  !- Roughness
  0.216479986995276,                       !- Thermal Resistance {m2-K/W}
  0.9,                                     !- Thermal Absorptance
  0.7,                                     !- Solar Absorptance
  0.8;                                     !- Visible Absorptance

OS:Material:NoMass,
  {00000000-0000-0000-0028-000000000004},  !- Handle
  Typical Carpet Pad 2,                    !- Name
  Smooth,                                  !- Roughness
  1.40895222771329,                        !- Thermal Resistance {m2-K/W}
  0.9,                                     !- Thermal Absorptance
  0.7,                                     !- Solar Absorptance
  0.8;                                     !- Visible Absorptance

OS:Material:NoMass,
  {00000000-0000-0000-0028-000000000005},  !- Handle
  Typical Carpet Pad 3,                    !- Name
  Smooth,                                  !- Roughness
  2.28696715049656,                        !- Thermal Resistance {m2-K/W}
  0.9,                                     !- Thermal Absorptance
  0.7,                                     !- Solar Absorptance
  0.8;                                     !- Visible Absorptance

OS:Material:NoMass,
  {00000000-0000-0000-0028-000000000006},  !- Handle
  Typical Carpet Pad 4,                    !- Name
  Smooth,                                  !- Roughness
  1.40895222771329,                        !- Thermal Resistance {m2-K/W}
  0.9,                                     !- Thermal Absorptance
  0.7,                                     !- Solar Absorptance
  0.8;                                     !- Visible Absorptance

OS:Material:NoMass,
  {00000000-0000-0000-0028-000000000007},  !- Handle
  Typical Carpet Pad,                      !- Name
  Smooth,                                  !- Roughness
  0.216479986995276,                       !- Thermal Resistance {m2-K/W}
  0.9,                                     !- Thermal Absorptance
  0.7,                                     !- Solar Absorptance
  0.8;                                     !- Visible Absorptance

OS:Material:NoMass,
  {00000000-0000-0000-0028-000000000008},  !- Handle
  Typical Insulation 1,                    !- Name
  Smooth,                                  !- Roughness
  0.00118044780801591,                     !- Thermal Resistance {m2-K/W}
  0.9,                                     !- Thermal Absorptance
  0.7,                                     !- Solar Absorptance
  0.7;                                     !- Visible Absorptance

OS:Material:NoMass,
  {00000000-0000-0000-0028-000000000009},  !- Handle
  Typical Insulation 2,                    !- Name
  Smooth,                                  !- Roughness
  2.61923096091624,                        !- Thermal Resistance {m2-K/W}
  0.9,                                     !- Thermal Absorptance
  0.7,                                     !- Solar Absorptance
  0.7;                                     !- Visible Absorptance

OS:Material:NoMass,
  {00000000-0000-0000-0028-000000000010},  !- Handle
  Typical Insulation 3,                    !- Name
  Smooth,                                  !- Roughness
  4.40526867576781,                        !- Thermal Resistance {m2-K/W}
  0.9,                                     !- Thermal Absorptance
  0.7,                                     !- Solar Absorptance
  0.7;                                     !- Visible Absorptance

OS:Material:NoMass,
  {00000000-0000-0000-0028-000000000011},  !- Handle
  Typical Insulation 4,                    !- Name
  Smooth,                                  !- Roughness
  0.338965383002935,                       !- Thermal Resistance {m2-K/W}
  0.9,                                     !- Thermal Absorptance
  0.7,                                     !- Solar Absorptance
  0.7;                                     !- Visible Absorptance

OS:Material:NoMass,
  {00000000-0000-0000-0028-000000000012},  !- Handle
  Typical Insulation 5,                    !- Name
  Smooth,                                  !- Roughness
  0.338983050847458,                       !- Thermal Resistance {m2-K/W}
  0.9,                                     !- Thermal Absorptance
  0.7,                                     !- Solar Absorptance
  0.7;                                     !- Visible Absorptance

OS:Material:NoMass,
  {00000000-0000-0000-0028-000000000013},  !- Handle
  Typical Insulation,                      !- Name
  Smooth,                                  !- Roughness
  0.101874652714525,                       !- Thermal Resistance {m2-K/W}
  0.9,                                     !- Thermal Absorptance
  0.7,                                     !- Solar Absorptance
  0.7;                                     !- Visible Absorptance

OS:Node,
  {00000000-0000-0000-0029-000000000001},  !- Handle
  49gal NaturalGas Water Heater - 33kBtu/hr 0.82 Therm Eff Supply Inlet Water Node, !- Name
  {00000000-0000-0000-0008-000000000009},  !- Inlet Port
  {00000000-0000-0000-0008-000000000018};  !- Outlet Port

OS:Node,
  {00000000-0000-0000-0029-000000000002},  !- Handle
  49gal NaturalGas Water Heater - 33kBtu/hr 0.82 Therm Eff Supply Outlet Water Node, !- Name
  {00000000-0000-0000-0008-000000000019},  !- Inlet Port
  {00000000-0000-0000-0008-000000000020};  !- Outlet Port

OS:Node,
  {00000000-0000-0000-0029-000000000003},  !- Handle
  ALL_ST=- undefined -_FL=Building Story 2_SCH=A Zone Air Node, !- Name
  {00000000-0000-0000-0008-000000000001},  !- Inlet Port
  ;                                        !- Outlet Port

OS:Node,
  {00000000-0000-0000-0029-000000000004},  !- Handle
  ALL_ST=Dining - family space_FL=Building Story 1_SCH=B Zone Air Node, !- Name
  {00000000-0000-0000-0008-000000000002},  !- Inlet Port
  ;                                        !- Outlet Port

OS:Node,
  {00000000-0000-0000-0029-000000000005},  !- Handle
  ALL_ST=Food preparation_FL=Building Story 1_SCH=B Zone Air Node, !- Name
  {00000000-0000-0000-0008-000000000003},  !- Inlet Port
  ;                                        !- Outlet Port

OS:Node,
  {00000000-0000-0000-0029-000000000006},  !- Handle
  Coil Heating Water Baseboard 1 Inlet Water Node, !- Name
  {00000000-0000-0000-0008-000000000047},  !- Inlet Port
  {00000000-0000-0000-0008-000000000067};  !- Outlet Port

OS:Node,
  {00000000-0000-0000-0029-000000000007},  !- Handle
  Coil Heating Water Baseboard 1 Outlet Water Node, !- Name
  {00000000-0000-0000-0008-000000000068},  !- Inlet Port
  {00000000-0000-0000-0008-000000000069};  !- Outlet Port

OS:Node,
  {00000000-0000-0000-0029-000000000008},  !- Handle
  Coil Heating Water Baseboard 2 Inlet Water Node, !- Name
  {00000000-0000-0000-0008-000000000070},  !- Inlet Port
  {00000000-0000-0000-0008-000000000071};  !- Outlet Port

OS:Node,
  {00000000-0000-0000-0029-000000000009},  !- Handle
  Coil Heating Water Baseboard 2 Outlet Water Node, !- Name
  {00000000-0000-0000-0008-000000000072},  !- Inlet Port
  {00000000-0000-0000-0008-000000000073};  !- Outlet Port

OS:Node,
  {00000000-0000-0000-0029-000000000010},  !- Handle
  Dining WUC 0.38gpm 140F Inlet Water Node, !- Name
  {00000000-0000-0000-0008-000000000034},  !- Inlet Port
  {00000000-0000-0000-0008-000000000035};  !- Outlet Port

OS:Node,
  {00000000-0000-0000-0029-000000000011},  !- Handle
  Dining WUC 0.38gpm 140F Outlet Water Node, !- Name
  {00000000-0000-0000-0008-000000000036},  !- Inlet Port
  {00000000-0000-0000-0008-000000000037};  !- Outlet Port

OS:Node,
  {00000000-0000-0000-0029-000000000012},  !- Handle
  Hot Water Loop Demand Inlet Node,        !- Name
  {00000000-0000-0000-0008-000000000045},  !- Inlet Port
  {00000000-0000-0000-0008-000000000046};  !- Outlet Port

OS:Node,
  {00000000-0000-0000-0029-000000000013},  !- Handle
  Hot Water Loop Demand Outlet Node,       !- Name
  {00000000-0000-0000-0008-000000000048},  !- Inlet Port
  {00000000-0000-0000-0008-000000000049};  !- Outlet Port

OS:Node,
  {00000000-0000-0000-0029-000000000014},  !- Handle
  Hot Water Loop Supply Inlet Node,        !- Name
  {00000000-0000-0000-0008-000000000042},  !- Inlet Port
  {00000000-0000-0000-0008-000000000050};  !- Outlet Port

OS:Node,
  {00000000-0000-0000-0029-000000000015},  !- Handle
  Hot Water Loop Supply Outlet Node,       !- Name
  {00000000-0000-0000-0008-000000000066},  !- Inlet Port
  {00000000-0000-0000-0008-000000000044};  !- Outlet Port

OS:Node,
  {00000000-0000-0000-0029-000000000016},  !- Handle
  Kitchen WUC 0.07gpm 140F Inlet Water Node, !- Name
  {00000000-0000-0000-0008-000000000038},  !- Inlet Port
  {00000000-0000-0000-0008-000000000039};  !- Outlet Port

OS:Node,
  {00000000-0000-0000-0029-000000000017},  !- Handle
  Kitchen WUC 0.07gpm 140F Outlet Water Node, !- Name
  {00000000-0000-0000-0008-000000000040},  !- Inlet Port
  {00000000-0000-0000-0008-000000000041};  !- Outlet Port

OS:Node,
  {00000000-0000-0000-0029-000000000018},  !- Handle
  Main Service Water Loop Circulator Pump Outlet Water Node, !- Name
  {00000000-0000-0000-0008-000000000016},  !- Inlet Port
  {00000000-0000-0000-0008-000000000017};  !- Outlet Port

OS:Node,
  {00000000-0000-0000-0029-000000000019},  !- Handle
  Main Service Water Loop Demand Inlet Node, !- Name
  {00000000-0000-0000-0008-000000000011},  !- Inlet Port
  {00000000-0000-0000-0008-000000000012};  !- Outlet Port

OS:Node,
  {00000000-0000-0000-0029-000000000020},  !- Handle
  Main Service Water Loop Demand Outlet Node, !- Name
  {00000000-0000-0000-0008-000000000033},  !- Inlet Port
  {00000000-0000-0000-0008-000000000014};  !- Outlet Port

OS:Node,
  {00000000-0000-0000-0029-000000000021},  !- Handle
  Main Service Water Loop Supply Inlet Node, !- Name
  {00000000-0000-0000-0008-000000000008},  !- Inlet Port
  {00000000-0000-0000-0008-000000000015};  !- Outlet Port

OS:Node,
  {00000000-0000-0000-0029-000000000022},  !- Handle
  Main Service Water Loop Supply Outlet Node, !- Name
  {00000000-0000-0000-0008-000000000030},  !- Inlet Port
  {00000000-0000-0000-0008-000000000010};  !- Outlet Port

OS:Node,
  {00000000-0000-0000-0029-000000000023},  !- Handle
  Pipe Adiabatic 1 Inlet Water Node,       !- Name
  {00000000-0000-0000-0008-000000000060},  !- Inlet Port
  {00000000-0000-0000-0008-000000000061};  !- Outlet Port

OS:Node,
  {00000000-0000-0000-0029-000000000024},  !- Handle
  Pipe Adiabatic 1 Outlet Water Node,      !- Name
  {00000000-0000-0000-0008-000000000062},  !- Inlet Port
  {00000000-0000-0000-0008-000000000063};  !- Outlet Port

OS:Node,
  {00000000-0000-0000-0029-000000000025},  !- Handle
  Pipe Adiabatic 2 Inlet Water Node,       !- Name
  {00000000-0000-0000-0008-000000000064},  !- Inlet Port
  {00000000-0000-0000-0008-000000000065};  !- Outlet Port

OS:Node,
  {00000000-0000-0000-0029-000000000026},  !- Handle
  Pipe Adiabatic 3 Inlet Water Node,       !- Name
  {00000000-0000-0000-0008-000000000021},  !- Inlet Port
  {00000000-0000-0000-0008-000000000022};  !- Outlet Port

OS:Node,
  {00000000-0000-0000-0029-000000000027},  !- Handle
  Pipe Adiabatic 3 Outlet Water Node,      !- Name
  {00000000-0000-0000-0008-000000000023},  !- Inlet Port
  {00000000-0000-0000-0008-000000000024};  !- Outlet Port

OS:Node,
  {00000000-0000-0000-0029-000000000028},  !- Handle
  Pipe Adiabatic 4 Inlet Water Node,       !- Name
  {00000000-0000-0000-0008-000000000013},  !- Inlet Port
  {00000000-0000-0000-0008-000000000025};  !- Outlet Port

OS:Node,
  {00000000-0000-0000-0029-000000000029},  !- Handle
  Pipe Adiabatic 4 Outlet Water Node,      !- Name
  {00000000-0000-0000-0008-000000000026},  !- Inlet Port
  {00000000-0000-0000-0008-000000000027};  !- Outlet Port

OS:Node,
  {00000000-0000-0000-0029-000000000030},  !- Handle
  Pipe Adiabatic 5 Inlet Water Node,       !- Name
  {00000000-0000-0000-0008-000000000028},  !- Inlet Port
  {00000000-0000-0000-0008-000000000029};  !- Outlet Port

OS:Node,
  {00000000-0000-0000-0029-000000000031},  !- Handle
  Pipe Adiabatic 6 Inlet Water Node,       !- Name
  {00000000-0000-0000-0008-000000000031},  !- Inlet Port
  {00000000-0000-0000-0008-000000000032};  !- Outlet Port

OS:Node,
  {00000000-0000-0000-0029-000000000032},  !- Handle
  Primary Boiler 111kBtu/hr 0.8 Thermal Eff Inlet Water Node, !- Name
  {00000000-0000-0000-0008-000000000043},  !- Inlet Port
  {00000000-0000-0000-0008-000000000053};  !- Outlet Port

OS:Node,
  {00000000-0000-0000-0029-000000000033},  !- Handle
  Primary Boiler 111kBtu/hr 0.8 Thermal Eff Outlet Water Node, !- Name
  {00000000-0000-0000-0008-000000000054},  !- Inlet Port
  {00000000-0000-0000-0008-000000000055};  !- Outlet Port

OS:Node,
  {00000000-0000-0000-0029-000000000034},  !- Handle
  Pump Variable Speed 1 Outlet Water Node, !- Name
  {00000000-0000-0000-0008-000000000051},  !- Inlet Port
  {00000000-0000-0000-0008-000000000052};  !- Outlet Port

OS:Node,
  {00000000-0000-0000-0029-000000000035},  !- Handle
  Secondary Boiler 0kBtu/hr 0.8 Thermal Eff Inlet Water Node, !- Name
  {00000000-0000-0000-0008-000000000056},  !- Inlet Port
  {00000000-0000-0000-0008-000000000057};  !- Outlet Port

OS:Node,
  {00000000-0000-0000-0029-000000000036},  !- Handle
  Secondary Boiler 0kBtu/hr 0.8 Thermal Eff Outlet Water Node, !- Name
  {00000000-0000-0000-0008-000000000058},  !- Inlet Port
  {00000000-0000-0000-0008-000000000059};  !- Outlet Port

OS:Output:Meter,
  {00000000-0000-0000-0030-000000000001},  !- Handle
  Electricity:Facility,                    !- Name
  Hourly,                                  !- Reporting Frequency
  True,                                    !- Meter File Only
  False;                                   !- Cumulative

OS:Output:Meter,
  {00000000-0000-0000-0030-000000000002},  !- Handle
  ElectricityNet:Facility,                 !- Name
  Hourly,                                  !- Reporting Frequency
  True,                                    !- Meter File Only
  False;                                   !- Cumulative

OS:Output:Meter,
  {00000000-0000-0000-0030-000000000003},  !- Handle
  NaturalGas:Facility,                     !- Name
  Hourly,                                  !- Reporting Frequency
  True,                                    !- Meter File Only
  False;                                   !- Cumulative

OS:OutputControl:ReportingTolerances,
  {00000000-0000-0000-0031-000000000001},  !- Handle
  1,                                       !- Tolerance for Time Heating Setpoint Not Met {deltaC}
  1;                                       !- Tolerance for Time Cooling Setpoint Not Met {deltaC}

OS:People,
  {00000000-0000-0000-0032-000000000001},  !- Handle
  Space Function Dining - family space People, !- Name
  {00000000-0000-0000-0033-000000000001},  !- People Definition Name
  {00000000-0000-0000-0062-000000000002},  !- Space or SpaceType Name
  ,                                        !- Number of People Schedule Name
  ,                                        !- Activity Level Schedule Name
  ,                                        !- Surface Name/Angle Factor List Name
  {00000000-0000-0000-0044-000000000018},  !- Work Efficiency Schedule Name
  {00000000-0000-0000-0044-000000000002},  !- Clothing Insulation Schedule Name
  {00000000-0000-0000-0044-000000000001},  !- Air Velocity Schedule Name
  1;                                       !- Multiplier

OS:People,
  {00000000-0000-0000-0032-000000000002},  !- Handle
  Space Function Food preparation People,  !- Name
  {00000000-0000-0000-0033-000000000002},  !- People Definition Name
  {00000000-0000-0000-0062-000000000003},  !- Space or SpaceType Name
  ,                                        !- Number of People Schedule Name
  ,                                        !- Activity Level Schedule Name
  ,                                        !- Surface Name/Angle Factor List Name
  {00000000-0000-0000-0044-000000000018},  !- Work Efficiency Schedule Name
  {00000000-0000-0000-0044-000000000002},  !- Clothing Insulation Schedule Name
  {00000000-0000-0000-0044-000000000001},  !- Air Velocity Schedule Name
  1;                                       !- Multiplier

OS:People:Definition,
  {00000000-0000-0000-0033-000000000001},  !- Handle
  Space Function Dining - family space People Definition, !- Name
  People/Area,                             !- Number of People Calculation Method
  ,                                        !- Number of People {people}
  0.0999967277712333,                      !- People per Space Floor Area {person/m2}
  ,                                        !- Space Floor Area per Person {m2/person}
  0.3;                                     !- Fraction Radiant

OS:People:Definition,
  {00000000-0000-0000-0033-000000000002},  !- Handle
  Space Function Food preparation People Definition, !- Name
  People/Area,                             !- Number of People Calculation Method
  ,                                        !- Number of People {people}
  0.0500521834377002,                      !- People per Space Floor Area {person/m2}
  ,                                        !- Space Floor Area per Person {m2/person}
  0.3;                                     !- Fraction Radiant

OS:Pipe:Adiabatic,
  {00000000-0000-0000-0034-000000000001},  !- Handle
  Pipe Adiabatic 1,                        !- Name
  {00000000-0000-0000-0008-000000000061},  !- Inlet Node Name
  {00000000-0000-0000-0008-000000000062};  !- Outlet Node Name

OS:Pipe:Adiabatic,
  {00000000-0000-0000-0034-000000000002},  !- Handle
  Pipe Adiabatic 2,                        !- Name
  {00000000-0000-0000-0008-000000000065},  !- Inlet Node Name
  {00000000-0000-0000-0008-000000000066};  !- Outlet Node Name

OS:Pipe:Adiabatic,
  {00000000-0000-0000-0034-000000000003},  !- Handle
  Pipe Adiabatic 3,                        !- Name
  {00000000-0000-0000-0008-000000000022},  !- Inlet Node Name
  {00000000-0000-0000-0008-000000000023};  !- Outlet Node Name

OS:Pipe:Adiabatic,
  {00000000-0000-0000-0034-000000000004},  !- Handle
  Pipe Adiabatic 4,                        !- Name
  {00000000-0000-0000-0008-000000000025},  !- Inlet Node Name
  {00000000-0000-0000-0008-000000000026};  !- Outlet Node Name

OS:Pipe:Adiabatic,
  {00000000-0000-0000-0034-000000000005},  !- Handle
  Pipe Adiabatic 5,                        !- Name
  {00000000-0000-0000-0008-000000000029},  !- Inlet Node Name
  {00000000-0000-0000-0008-000000000030};  !- Outlet Node Name

OS:Pipe:Adiabatic,
  {00000000-0000-0000-0034-000000000006},  !- Handle
  Pipe Adiabatic 6,                        !- Name
  {00000000-0000-0000-0008-000000000032},  !- Inlet Node Name
  {00000000-0000-0000-0008-000000000033};  !- Outlet Node Name

OS:PlantLoop,
  {00000000-0000-0000-0035-000000000001},  !- Handle
  Hot Water Loop,                          !- Name
  Water,                                   !- Fluid Type
  0,                                       !- Glycol Concentration
  ,                                        !- User Defined Fluid Type
  ,                                        !- Plant Equipment Operation Heating Load
  ,                                        !- Plant Equipment Operation Cooling Load
  ,                                        !- Primary Plant Equipment Operation Scheme
  {00000000-0000-0000-0029-000000000015},  !- Loop Temperature Setpoint Node Name
  ,                                        !- Maximum Loop Temperature {C}
  ,                                        !- Minimum Loop Temperature {C}
  ,                                        !- Maximum Loop Flow Rate {m3/s}
  ,                                        !- Minimum Loop Flow Rate {m3/s}
  Autocalculate,                           !- Plant Loop Volume {m3}
  {00000000-0000-0000-0008-000000000042},  !- Plant Side Inlet Node Name
  {00000000-0000-0000-0008-000000000044},  !- Plant Side Outlet Node Name
  ,                                        !- Plant Side Branch List Name
  {00000000-0000-0000-0008-000000000045},  !- Demand Side Inlet Node Name
  {00000000-0000-0000-0008-000000000049},  !- Demand Side Outlet Node Name
  ,                                        !- Demand Side Branch List Name
  ,                                        !- Demand Side Connector List Name
  Optimal,                                 !- Load Distribution Scheme
  {00000000-0000-0000-0002-000000000002},  !- Availability Manager List Name
  ,                                        !- Plant Loop Demand Calculation Scheme
  ,                                        !- Common Pipe Simulation
  ,                                        !- Pressure Simulation Type
  ,                                        !- Plant Equipment Operation Heating Load Schedule
  ,                                        !- Plant Equipment Operation Cooling Load Schedule
  ,                                        !- Primary Plant Equipment Operation Scheme Schedule
  ,                                        !- Component Setpoint Operation Scheme Schedule
  {00000000-0000-0000-0009-000000000002},  !- Demand Mixer Name
  {00000000-0000-0000-0010-000000000002},  !- Demand Splitter Name
  {00000000-0000-0000-0009-000000000001},  !- Supply Mixer Name
  {00000000-0000-0000-0010-000000000001};  !- Supply Splitter Name

OS:PlantLoop,
  {00000000-0000-0000-0035-000000000002},  !- Handle
  Main Service Water Loop,                 !- Name
  ,                                        !- Fluid Type
  0,                                       !- Glycol Concentration
  ,                                        !- User Defined Fluid Type
  ,                                        !- Plant Equipment Operation Heating Load
  ,                                        !- Plant Equipment Operation Cooling Load
  ,                                        !- Primary Plant Equipment Operation Scheme
  {00000000-0000-0000-0029-000000000022},  !- Loop Temperature Setpoint Node Name
  60,                                      !- Maximum Loop Temperature {C}
  51.66667,                                !- Minimum Loop Temperature {C}
  ,                                        !- Maximum Loop Flow Rate {m3/s}
  ,                                        !- Minimum Loop Flow Rate {m3/s}
  Autocalculate,                           !- Plant Loop Volume {m3}
  {00000000-0000-0000-0008-000000000008},  !- Plant Side Inlet Node Name
  {00000000-0000-0000-0008-000000000010},  !- Plant Side Outlet Node Name
  ,                                        !- Plant Side Branch List Name
  {00000000-0000-0000-0008-000000000011},  !- Demand Side Inlet Node Name
  {00000000-0000-0000-0008-000000000014},  !- Demand Side Outlet Node Name
  ,                                        !- Demand Side Branch List Name
  ,                                        !- Demand Side Connector List Name
  Optimal,                                 !- Load Distribution Scheme
  {00000000-0000-0000-0002-000000000001},  !- Availability Manager List Name
  ,                                        !- Plant Loop Demand Calculation Scheme
  ,                                        !- Common Pipe Simulation
  ,                                        !- Pressure Simulation Type
  ,                                        !- Plant Equipment Operation Heating Load Schedule
  ,                                        !- Plant Equipment Operation Cooling Load Schedule
  ,                                        !- Primary Plant Equipment Operation Scheme Schedule
  ,                                        !- Component Setpoint Operation Scheme Schedule
  {00000000-0000-0000-0009-000000000004},  !- Demand Mixer Name
  {00000000-0000-0000-0010-000000000004},  !- Demand Splitter Name
  {00000000-0000-0000-0009-000000000003},  !- Supply Mixer Name
  {00000000-0000-0000-0010-000000000003};  !- Supply Splitter Name

OS:PortList,
  {00000000-0000-0000-0036-000000000001},  !- Handle
  {00000000-0000-0000-0070-000000000001};  !- HVAC Component

OS:PortList,
  {00000000-0000-0000-0036-000000000002},  !- Handle
  {00000000-0000-0000-0070-000000000001};  !- HVAC Component

OS:PortList,
  {00000000-0000-0000-0036-000000000003},  !- Handle
  {00000000-0000-0000-0070-000000000001};  !- HVAC Component

OS:PortList,
  {00000000-0000-0000-0036-000000000004},  !- Handle
  {00000000-0000-0000-0070-000000000002};  !- HVAC Component

OS:PortList,
  {00000000-0000-0000-0036-000000000005},  !- Handle
  {00000000-0000-0000-0070-000000000002};  !- HVAC Component

OS:PortList,
  {00000000-0000-0000-0036-000000000006},  !- Handle
  {00000000-0000-0000-0070-000000000002};  !- HVAC Component

OS:PortList,
  {00000000-0000-0000-0036-000000000007},  !- Handle
  {00000000-0000-0000-0070-000000000003};  !- HVAC Component

OS:PortList,
  {00000000-0000-0000-0036-000000000008},  !- Handle
  {00000000-0000-0000-0070-000000000003};  !- HVAC Component

OS:PortList,
  {00000000-0000-0000-0036-000000000009},  !- Handle
  {00000000-0000-0000-0070-000000000003};  !- HVAC Component

OS:Pump:ConstantSpeed,
  {00000000-0000-0000-0037-000000000001},  !- Handle
  Main Service Water Loop Circulator Pump, !- Name
  {00000000-0000-0000-0008-000000000015},  !- Inlet Node Name
  {00000000-0000-0000-0008-000000000016},  !- Outlet Node Name
  autosize,                                !- Rated Flow Rate {m3/s}
  284784.227647516,                        !- Rated Pump Head {Pa}
  autosize,                                !- Rated Power Consumption {W}
  0.7,                                     !- Motor Efficiency
  0,                                       !- Fraction of Motor Inefficiencies to Fluid Stream
  Intermittent,                            !- Pump Control Type
  ,                                        !- Pump Flow Rate Schedule
  ,                                        !- Pump Curve
  ,                                        !- Impeller Diameter {m}
  ,                                        !- Rotational Speed {rev/min}
  ,                                        !- Zone
  ,                                        !- Skin Loss Radiative Fraction
  PowerPerFlowPerPressure,                 !- Design Power Sizing Method
  348701.1,                                !- Design Electric Power per Unit Flow Rate {W/(m3/s)}
  1.282051282,                             !- Design Shaft Power per Unit Flow Rate per Unit Head {W-s/m3-Pa}
  General;                                 !- End-Use Subcategory

OS:Pump:VariableSpeed,
  {00000000-0000-0000-0038-000000000001},  !- Handle
  Pump Variable Speed 1,                   !- Name
  {00000000-0000-0000-0008-000000000050},  !- Inlet Node Name
  {00000000-0000-0000-0008-000000000051},  !- Outlet Node Name
  ,                                        !- Rated Flow Rate {m3/s}
  ,                                        !- Rated Pump Head {Pa}
  ,                                        !- Rated Power Consumption {W}
  0.855,                                   !- Motor Efficiency
  ,                                        !- Fraction of Motor Inefficiencies to Fluid Stream
  ,                                        !- Coefficient 1 of the Part Load Performance Curve
  ,                                        !- Coefficient 2 of the Part Load Performance Curve
  ,                                        !- Coefficient 3 of the Part Load Performance Curve
  ,                                        !- Coefficient 4 of the Part Load Performance Curve
  ,                                        !- Minimum Flow Rate {m3/s}
  Intermittent,                            !- Pump Control Type
  ,                                        !- Pump Flow Rate Schedule Name
  ,                                        !- Pump Curve Name
  ,                                        !- Impeller Diameter {m}
  ,                                        !- VFD Control Type
  ,                                        !- Pump RPM Schedule Name
  ,                                        !- Minimum Pressure Schedule {Pa}
  ,                                        !- Maximum Pressure Schedule {Pa}
  ,                                        !- Minimum RPM Schedule {rev/min}
  ,                                        !- Maximum RPM Schedule {rev/min}
  ,                                        !- Zone Name
  0.5,                                     !- Skin Loss Radiative Fraction
  PowerPerFlowPerPressure,                 !- Design Power Sizing Method
  348701.1,                                !- Design Electric Power per Unit Flow Rate {W/(m3/s)}
  1.282051282,                             !- Design Shaft Power per Unit Flow Rate per Unit Head {W-s/m3-Pa}
  0,                                       !- Design Minimum Flow Rate Fraction
  General;                                 !- End-Use Subcategory

OS:Rendering:Color,
  {00000000-0000-0000-0039-000000000001},  !- Handle
  ALL_ST=- undefined -_FL=Building Story 2_SCH=A, !- Name
  47,                                      !- Rendering Red Value
  211,                                     !- Rendering Green Value
  38;                                      !- Rendering Blue Value

OS:Rendering:Color,
  {00000000-0000-0000-0039-000000000002},  !- Handle
  ALL_ST=Dining - family space_FL=Building Story 1_SCH=B, !- Name
  53,                                      !- Rendering Red Value
  204,                                     !- Rendering Green Value
  116;                                     !- Rendering Blue Value

OS:Rendering:Color,
  {00000000-0000-0000-0039-000000000003},  !- Handle
  ALL_ST=Food preparation_FL=Building Story 1_SCH=B, !- Name
  152,                                     !- Rendering Red Value
  249,                                     !- Rendering Green Value
  143;                                     !- Rendering Blue Value

OS:Rendering:Color,
  {00000000-0000-0000-0039-000000000004},  !- Handle
  Space Function - undefined - 1,          !- Name
  255,                                     !- Rendering Red Value
  255,                                     !- Rendering Green Value
  255;                                     !- Rendering Blue Value

OS:Rendering:Color,
  {00000000-0000-0000-0039-000000000005},  !- Handle
  Space Function - undefined - 2,          !- Name
  177,                                     !- Rendering Red Value
  23,                                      !- Rendering Green Value
  233;                                     !- Rendering Blue Value

OS:Rendering:Color,
  {00000000-0000-0000-0039-000000000006},  !- Handle
  Space Function - undefined -,            !- Name
  255,                                     !- Rendering Red Value
  255,                                     !- Rendering Green Value
  255;                                     !- Rendering Blue Value

OS:Rendering:Color,
  {00000000-0000-0000-0039-000000000007},  !- Handle
  Space Function Dining - family space 1,  !- Name
  255,                                     !- Rendering Red Value
  255,                                     !- Rendering Green Value
  255;                                     !- Rendering Blue Value

OS:Rendering:Color,
  {00000000-0000-0000-0039-000000000008},  !- Handle
  Space Function Dining - family space 2,  !- Name
  154,                                     !- Rendering Red Value
  30,                                      !- Rendering Green Value
  171;                                     !- Rendering Blue Value

OS:Rendering:Color,
  {00000000-0000-0000-0039-000000000009},  !- Handle
  Space Function Dining - family space,    !- Name
  255,                                     !- Rendering Red Value
  255,                                     !- Rendering Green Value
  255;                                     !- Rendering Blue Value

OS:Rendering:Color,
  {00000000-0000-0000-0039-000000000010},  !- Handle
  Space Function Food preparation 1,       !- Name
  255,                                     !- Rendering Red Value
  255,                                     !- Rendering Green Value
  255;                                     !- Rendering Blue Value

OS:Rendering:Color,
  {00000000-0000-0000-0039-000000000011},  !- Handle
  Space Function Food preparation 2,       !- Name
  158,                                     !- Rendering Red Value
  236,                                     !- Rendering Green Value
  124;                                     !- Rendering Blue Value

OS:Rendering:Color,
  {00000000-0000-0000-0039-000000000012},  !- Handle
  Space Function Food preparation,         !- Name
  255,                                     !- Rendering Red Value
  255,                                     !- Rendering Green Value
  255;                                     !- Rendering Blue Value

OS:RunPeriod,
  {00000000-0000-0000-0040-000000000001},  !- Handle
  Run Period 1,                            !- Name
  1,                                       !- Begin Month
  1,                                       !- Begin Day of Month
  12,                                      !- End Month
  31,                                      !- End Day of Month
  No,                                      !- Use Weather File Holidays and Special Days
  No,                                      !- Use Weather File Daylight Saving Period
  No,                                      !- Apply Weekend Holiday Rule
  Yes,                                     !- Use Weather File Rain Indicators
  Yes,                                     !- Use Weather File Snow Indicators
  1;                                       !- Number of Times Runperiod to be Repeated

OS:Schedule:Constant,
  {00000000-0000-0000-0041-000000000001},  !- Handle
  Always On Discrete,                      !- Name
  {00000000-0000-0000-0045-000000000005},  !- Schedule Type Limits Name
  1;                                       !- Value

OS:Schedule:Day,
  {00000000-0000-0000-0042-000000000001},  !- Handle
  Air Velocity Schedule Default,           !- Name
  {00000000-0000-0000-0045-000000000007},  !- Schedule Type Limits Name
  ,                                        !- Interpolate to Timestep
  24,                                      !- Hour 1
  0,                                       !- Minute 1
  0.2;                                     !- Value Until Time 1

OS:Schedule:Day,
  {00000000-0000-0000-0042-000000000002},  !- Handle
  Clothing Schedule Default Winter Clothes, !- Name
  {00000000-0000-0000-0045-000000000003},  !- Schedule Type Limits Name
  ,                                        !- Interpolate to Timestep
  24,                                      !- Hour 1
  0,                                       !- Minute 1
  1;                                       !- Value Until Time 1

OS:Schedule:Day,
  {00000000-0000-0000-0042-000000000003},  !- Handle
  Clothing Schedule Summer Clothes,        !- Name
  {00000000-0000-0000-0045-000000000003},  !- Schedule Type Limits Name
  ,                                        !- Interpolate to Timestep
  24,                                      !- Hour 1
  0,                                       !- Minute 1
  0.5;                                     !- Value Until Time 1

OS:Schedule:Day,
  {00000000-0000-0000-0042-000000000004},  !- Handle
  Economizer Max OA Fraction 100 pct Default, !- Name
  ,                                        !- Schedule Type Limits Name
  ,                                        !- Interpolate to Timestep
  24,                                      !- Hour 1
  0,                                       !- Minute 1
  1;                                       !- Value Until Time 1

OS:Schedule:Day,
  {00000000-0000-0000-0042-000000000005},  !- Handle
  Fraction Latent - 0.05 Default,          !- Name
  {00000000-0000-0000-0045-000000000004},  !- Schedule Type Limits Name
  ,                                        !- Interpolate to Timestep
  24,                                      !- Hour 1
  0,                                       !- Minute 1
  0.05;                                    !- Value Until Time 1

OS:Schedule:Day,
  {00000000-0000-0000-0042-000000000006},  !- Handle
  Fraction Sensible - 0.2 Default,         !- Name
  {00000000-0000-0000-0045-000000000004},  !- Schedule Type Limits Name
  ,                                        !- Interpolate to Timestep
  24,                                      !- Hour 1
  0,                                       !- Minute 1
  0.2;                                     !- Value Until Time 1

OS:Schedule:Day,
  {00000000-0000-0000-0042-000000000007},  !- Handle
  Mixed Water At Faucet Temp - 140F Default, !- Name
  {00000000-0000-0000-0045-000000000006},  !- Schedule Type Limits Name
  ,                                        !- Interpolate to Timestep
  24,                                      !- Hour 1
  0,                                       !- Minute 1
  60;                                      !- Value Until Time 1

OS:Schedule:Day,
  {00000000-0000-0000-0042-000000000008},  !- Handle
  NECB-Activity Default,                   !- Name
  {00000000-0000-0000-0045-000000000001},  !- Schedule Type Limits Name
  No,                                      !- Interpolate to Timestep
  24,                                      !- Hour 1
  0,                                       !- Minute 1
  130;                                     !- Value Until Time 1

OS:Schedule:Day,
  {00000000-0000-0000-0042-000000000009},  !- Handle
  NECB-Activity Summer Design Day,         !- Name
  {00000000-0000-0000-0045-000000000001},  !- Schedule Type Limits Name
  No,                                      !- Interpolate to Timestep
  24,                                      !- Hour 1
  0,                                       !- Minute 1
  130;                                     !- Value Until Time 1

OS:Schedule:Day,
  {00000000-0000-0000-0042-000000000010},  !- Handle
  NECB-Activity Winter Design Day,         !- Name
  {00000000-0000-0000-0045-000000000001},  !- Schedule Type Limits Name
  No,                                      !- Interpolate to Timestep
  24,                                      !- Hour 1
  0,                                       !- Minute 1
  130;                                     !- Value Until Time 1

OS:Schedule:Day,
  {00000000-0000-0000-0042-000000000011},  !- Handle
  NECB-B-Electric-Equipment Default,       !- Name
  {00000000-0000-0000-0045-000000000004},  !- Schedule Type Limits Name
  No,                                      !- Interpolate to Timestep
  1,                                       !- Hour 1
  0,                                       !- Minute 1
  0.9,                                     !- Value Until Time 1
  2,                                       !- Hour 2
  0,                                       !- Minute 2
  0.5,                                     !- Value Until Time 2
  9,                                       !- Hour 3
  0,                                       !- Minute 3
  0.1,                                     !- Value Until Time 3
  10,                                      !- Hour 4
  0,                                       !- Minute 4
  0.5,                                     !- Value Until Time 4
  11,                                      !- Hour 5
  0,                                       !- Minute 5
  0.7,                                     !- Value Until Time 5
  24,                                      !- Hour 6
  0,                                       !- Minute 6
  0.9;                                     !- Value Until Time 6

OS:Schedule:Day,
  {00000000-0000-0000-0042-000000000012},  !- Handle
  NECB-B-Electric-Equipment Default|Wkdy Day, !- Name
  {00000000-0000-0000-0045-000000000004},  !- Schedule Type Limits Name
  No,                                      !- Interpolate to Timestep
  1,                                       !- Hour 1
  0,                                       !- Minute 1
  0.9,                                     !- Value Until Time 1
  2,                                       !- Hour 2
  0,                                       !- Minute 2
  0.5,                                     !- Value Until Time 2
  9,                                       !- Hour 3
  0,                                       !- Minute 3
  0.1,                                     !- Value Until Time 3
  10,                                      !- Hour 4
  0,                                       !- Minute 4
  0.5,                                     !- Value Until Time 4
  11,                                      !- Hour 5
  0,                                       !- Minute 5
  0.7,                                     !- Value Until Time 5
  24,                                      !- Hour 6
  0,                                       !- Minute 6
  0.9;                                     !- Value Until Time 6

OS:Schedule:Day,
  {00000000-0000-0000-0042-000000000013},  !- Handle
  NECB-B-Electric-Equipment Sat Day,       !- Name
  {00000000-0000-0000-0045-000000000004},  !- Schedule Type Limits Name
  No,                                      !- Interpolate to Timestep
  1,                                       !- Hour 1
  0,                                       !- Minute 1
  0.9,                                     !- Value Until Time 1
  2,                                       !- Hour 2
  0,                                       !- Minute 2
  0.5,                                     !- Value Until Time 2
  9,                                       !- Hour 3
  0,                                       !- Minute 3
  0.1,                                     !- Value Until Time 3
  10,                                      !- Hour 4
  0,                                       !- Minute 4
  0.5,                                     !- Value Until Time 4
  11,                                      !- Hour 5
  0,                                       !- Minute 5
  0.7,                                     !- Value Until Time 5
  24,                                      !- Hour 6
  0,                                       !- Minute 6
  0.9;                                     !- Value Until Time 6

OS:Schedule:Day,
  {00000000-0000-0000-0042-000000000014},  !- Handle
  NECB-B-Electric-Equipment Sun|Hol Day,   !- Name
  {00000000-0000-0000-0045-000000000004},  !- Schedule Type Limits Name
  No,                                      !- Interpolate to Timestep
  2,                                       !- Hour 1
  0,                                       !- Minute 1
  0.5,                                     !- Value Until Time 1
  10,                                      !- Hour 2
  0,                                       !- Minute 2
  0.1,                                     !- Value Until Time 2
  11,                                      !- Hour 3
  0,                                       !- Minute 3
  0.5,                                     !- Value Until Time 3
  23,                                      !- Hour 4
  0,                                       !- Minute 4
  0.9,                                     !- Value Until Time 4
  24,                                      !- Hour 5
  0,                                       !- Minute 5
  0.5;                                     !- Value Until Time 5

OS:Schedule:Day,
  {00000000-0000-0000-0042-000000000015},  !- Handle
  NECB-B-Lighting Default,                 !- Name
  {00000000-0000-0000-0045-000000000004},  !- Schedule Type Limits Name
  No,                                      !- Interpolate to Timestep
  1,                                       !- Hour 1
  0,                                       !- Minute 1
  0.9,                                     !- Value Until Time 1
  2,                                       !- Hour 2
  0,                                       !- Minute 2
  0.5,                                     !- Value Until Time 2
  9,                                       !- Hour 3
  0,                                       !- Minute 3
  0.1,                                     !- Value Until Time 3
  10,                                      !- Hour 4
  0,                                       !- Minute 4
  0.5,                                     !- Value Until Time 4
  11,                                      !- Hour 5
  0,                                       !- Minute 5
  0.7,                                     !- Value Until Time 5
  24,                                      !- Hour 6
  0,                                       !- Minute 6
  0.9;                                     !- Value Until Time 6

OS:Schedule:Day,
  {00000000-0000-0000-0042-000000000016},  !- Handle
  NECB-B-Lighting Default|Wkdy Day,        !- Name
  {00000000-0000-0000-0045-000000000004},  !- Schedule Type Limits Name
  No,                                      !- Interpolate to Timestep
  1,                                       !- Hour 1
  0,                                       !- Minute 1
  0.9,                                     !- Value Until Time 1
  2,                                       !- Hour 2
  0,                                       !- Minute 2
  0.5,                                     !- Value Until Time 2
  9,                                       !- Hour 3
  0,                                       !- Minute 3
  0.1,                                     !- Value Until Time 3
  10,                                      !- Hour 4
  0,                                       !- Minute 4
  0.5,                                     !- Value Until Time 4
  11,                                      !- Hour 5
  0,                                       !- Minute 5
  0.7,                                     !- Value Until Time 5
  24,                                      !- Hour 6
  0,                                       !- Minute 6
  0.9;                                     !- Value Until Time 6

OS:Schedule:Day,
  {00000000-0000-0000-0042-000000000017},  !- Handle
  NECB-B-Lighting Sat Day,                 !- Name
  {00000000-0000-0000-0045-000000000004},  !- Schedule Type Limits Name
  No,                                      !- Interpolate to Timestep
  1,                                       !- Hour 1
  0,                                       !- Minute 1
  0.9,                                     !- Value Until Time 1
  2,                                       !- Hour 2
  0,                                       !- Minute 2
  0.5,                                     !- Value Until Time 2
  9,                                       !- Hour 3
  0,                                       !- Minute 3
  0.1,                                     !- Value Until Time 3
  10,                                      !- Hour 4
  0,                                       !- Minute 4
  0.5,                                     !- Value Until Time 4
  11,                                      !- Hour 5
  0,                                       !- Minute 5
  0.7,                                     !- Value Until Time 5
  24,                                      !- Hour 6
  0,                                       !- Minute 6
  0.9;                                     !- Value Until Time 6

OS:Schedule:Day,
  {00000000-0000-0000-0042-000000000018},  !- Handle
  NECB-B-Lighting Sun|Hol Day,             !- Name
  {00000000-0000-0000-0045-000000000004},  !- Schedule Type Limits Name
  No,                                      !- Interpolate to Timestep
  2,                                       !- Hour 1
  0,                                       !- Minute 1
  0.5,                                     !- Value Until Time 1
  10,                                      !- Hour 2
  0,                                       !- Minute 2
  0.1,                                     !- Value Until Time 2
  11,                                      !- Hour 3
  0,                                       !- Minute 3
  0.5,                                     !- Value Until Time 3
  23,                                      !- Hour 4
  0,                                       !- Minute 4
  0.9,                                     !- Value Until Time 4
  24,                                      !- Hour 5
  0,                                       !- Minute 5
  0.5;                                     !- Value Until Time 5

OS:Schedule:Day,
  {00000000-0000-0000-0042-000000000019},  !- Handle
  NECB-B-Occupancy Default,                !- Name
  {00000000-0000-0000-0045-000000000004},  !- Schedule Type Limits Name
  No,                                      !- Interpolate to Timestep
  1,                                       !- Hour 1
  0,                                       !- Minute 1
  0.3,                                     !- Value Until Time 1
  2,                                       !- Hour 2
  0,                                       !- Minute 2
  0.1,                                     !- Value Until Time 2
  9,                                       !- Hour 3
  0,                                       !- Minute 3
  0,                                       !- Value Until Time 3
  10,                                      !- Hour 4
  0,                                       !- Minute 4
  0.1,                                     !- Value Until Time 4
  11,                                      !- Hour 5
  0,                                       !- Minute 5
  0.2,                                     !- Value Until Time 5
  12,                                      !- Hour 6
  0,                                       !- Minute 6
  0.5,                                     !- Value Until Time 6
  13,                                      !- Hour 7
  0,                                       !- Minute 7
  0.9,                                     !- Value Until Time 7
  14,                                      !- Hour 8
  0,                                       !- Minute 8
  0.8,                                     !- Value Until Time 8
  15,                                      !- Hour 9
  0,                                       !- Minute 9
  0.5,                                     !- Value Until Time 9
  17,                                      !- Hour 10
  0,                                       !- Minute 10
  0.2,                                     !- Value Until Time 10
  18,                                      !- Hour 11
  0,                                       !- Minute 11
  0.3,                                     !- Value Until Time 11
  19,                                      !- Hour 12
  0,                                       !- Minute 12
  0.6,                                     !- Value Until Time 12
  22,                                      !- Hour 13
  0,                                       !- Minute 13
  0.9,                                     !- Value Until Time 13
  23,                                      !- Hour 14
  0,                                       !- Minute 14
  0.6,                                     !- Value Until Time 14
  24,                                      !- Hour 15
  0,                                       !- Minute 15
  0.4;                                     !- Value Until Time 15

OS:Schedule:Day,
  {00000000-0000-0000-0042-000000000020},  !- Handle
  NECB-B-Occupancy Default|Wkdy Day,       !- Name
  {00000000-0000-0000-0045-000000000004},  !- Schedule Type Limits Name
  No,                                      !- Interpolate to Timestep
  1,                                       !- Hour 1
  0,                                       !- Minute 1
  0.3,                                     !- Value Until Time 1
  2,                                       !- Hour 2
  0,                                       !- Minute 2
  0.1,                                     !- Value Until Time 2
  9,                                       !- Hour 3
  0,                                       !- Minute 3
  0,                                       !- Value Until Time 3
  10,                                      !- Hour 4
  0,                                       !- Minute 4
  0.1,                                     !- Value Until Time 4
  11,                                      !- Hour 5
  0,                                       !- Minute 5
  0.2,                                     !- Value Until Time 5
  12,                                      !- Hour 6
  0,                                       !- Minute 6
  0.5,                                     !- Value Until Time 6
  13,                                      !- Hour 7
  0,                                       !- Minute 7
  0.9,                                     !- Value Until Time 7
  14,                                      !- Hour 8
  0,                                       !- Minute 8
  0.8,                                     !- Value Until Time 8
  15,                                      !- Hour 9
  0,                                       !- Minute 9
  0.5,                                     !- Value Until Time 9
  17,                                      !- Hour 10
  0,                                       !- Minute 10
  0.2,                                     !- Value Until Time 10
  18,                                      !- Hour 11
  0,                                       !- Minute 11
  0.3,                                     !- Value Until Time 11
  19,                                      !- Hour 12
  0,                                       !- Minute 12
  0.6,                                     !- Value Until Time 12
  22,                                      !- Hour 13
  0,                                       !- Minute 13
  0.9,                                     !- Value Until Time 13
  23,                                      !- Hour 14
  0,                                       !- Minute 14
  0.6,                                     !- Value Until Time 14
  24,                                      !- Hour 15
  0,                                       !- Minute 15
  0.4;                                     !- Value Until Time 15

OS:Schedule:Day,
  {00000000-0000-0000-0042-000000000021},  !- Handle
  NECB-B-Occupancy Sat Day,                !- Name
  {00000000-0000-0000-0045-000000000004},  !- Schedule Type Limits Name
  No,                                      !- Interpolate to Timestep
  1,                                       !- Hour 1
  0,                                       !- Minute 1
  0.5,                                     !- Value Until Time 1
  2,                                       !- Hour 2
  0,                                       !- Minute 2
  0.3,                                     !- Value Until Time 2
  9,                                       !- Hour 3
  0,                                       !- Minute 3
  0,                                       !- Value Until Time 3
  10,                                      !- Hour 4
  0,                                       !- Minute 4
  0.1,                                     !- Value Until Time 4
  11,                                      !- Hour 5
  0,                                       !- Minute 5
  0.2,                                     !- Value Until Time 5
  12,                                      !- Hour 6
  0,                                       !- Minute 6
  0.5,                                     !- Value Until Time 6
  13,                                      !- Hour 7
  0,                                       !- Minute 7
  0.9,                                     !- Value Until Time 7
  14,                                      !- Hour 8
  0,                                       !- Minute 8
  0.8,                                     !- Value Until Time 8
  15,                                      !- Hour 9
  0,                                       !- Minute 9
  0.5,                                     !- Value Until Time 9
  17,                                      !- Hour 10
  0,                                       !- Minute 10
  0.2,                                     !- Value Until Time 10
  18,                                      !- Hour 11
  0,                                       !- Minute 11
  0.3,                                     !- Value Until Time 11
  19,                                      !- Hour 12
  0,                                       !- Minute 12
  0.6,                                     !- Value Until Time 12
  22,                                      !- Hour 13
  0,                                       !- Minute 13
  0.9,                                     !- Value Until Time 13
  24,                                      !- Hour 14
  0,                                       !- Minute 14
  0.6;                                     !- Value Until Time 14

OS:Schedule:Day,
  {00000000-0000-0000-0042-000000000022},  !- Handle
  NECB-B-Occupancy Sun|Hol Day,            !- Name
  {00000000-0000-0000-0045-000000000004},  !- Schedule Type Limits Name
  No,                                      !- Interpolate to Timestep
  1,                                       !- Hour 1
  0,                                       !- Minute 1
  0.1,                                     !- Value Until Time 1
  2,                                       !- Hour 2
  0,                                       !- Minute 2
  0.3,                                     !- Value Until Time 2
  10,                                      !- Hour 3
  0,                                       !- Minute 3
  0,                                       !- Value Until Time 3
  11,                                      !- Hour 4
  0,                                       !- Minute 4
  0.1,                                     !- Value Until Time 4
  12,                                      !- Hour 5
  0,                                       !- Minute 5
  0.4,                                     !- Value Until Time 5
  14,                                      !- Hour 6
  0,                                       !- Minute 6
  0.5,                                     !- Value Until Time 6
  15,                                      !- Hour 7
  0,                                       !- Minute 7
  0.4,                                     !- Value Until Time 7
  18,                                      !- Hour 8
  0,                                       !- Minute 8
  0.2,                                     !- Value Until Time 8
  19,                                      !- Hour 9
  0,                                       !- Minute 9
  0.5,                                     !- Value Until Time 9
  21,                                      !- Hour 10
  0,                                       !- Minute 10
  0.7,                                     !- Value Until Time 10
  22,                                      !- Hour 11
  0,                                       !- Minute 11
  0.5,                                     !- Value Until Time 11
  23,                                      !- Hour 12
  0,                                       !- Minute 12
  0.3,                                     !- Value Until Time 12
  24,                                      !- Hour 13
  0,                                       !- Minute 13
  0.1;                                     !- Value Until Time 13

OS:Schedule:Day,
  {00000000-0000-0000-0042-000000000023},  !- Handle
  NECB-B-Service Water Heating Default,    !- Name
  {00000000-0000-0000-0045-000000000004},  !- Schedule Type Limits Name
  No,                                      !- Interpolate to Timestep
  1,                                       !- Hour 1
  0,                                       !- Minute 1
  0.6,                                     !- Value Until Time 1
  2,                                       !- Hour 2
  0,                                       !- Minute 2
  0.5,                                     !- Value Until Time 2
  9,                                       !- Hour 3
  0,                                       !- Minute 3
  0.05,                                    !- Value Until Time 3
  11,                                      !- Hour 4
  0,                                       !- Minute 4
  0.7,                                     !- Value Until Time 4
  12,                                      !- Hour 5
  0,                                       !- Minute 5
  0.4,                                     !- Value Until Time 5
  13,                                      !- Hour 6
  0,                                       !- Minute 6
  0.5,                                     !- Value Until Time 6
  15,                                      !- Hour 7
  0,                                       !- Minute 7
  0.6,                                     !- Value Until Time 7
  16,                                      !- Hour 8
  0,                                       !- Minute 8
  0.4,                                     !- Value Until Time 8
  18,                                      !- Hour 9
  0,                                       !- Minute 9
  0.3,                                     !- Value Until Time 9
  19,                                      !- Hour 10
  0,                                       !- Minute 10
  0.4,                                     !- Value Until Time 10
  20,                                      !- Hour 11
  0,                                       !- Minute 11
  0.5,                                     !- Value Until Time 11
  22,                                      !- Hour 12
  0,                                       !- Minute 12
  0.8,                                     !- Value Until Time 12
  24,                                      !- Hour 13
  0,                                       !- Minute 13
  0.9;                                     !- Value Until Time 13

OS:Schedule:Day,
  {00000000-0000-0000-0042-000000000024},  !- Handle
  NECB-B-Service Water Heating Default|Wkdy Day, !- Name
  {00000000-0000-0000-0045-000000000004},  !- Schedule Type Limits Name
  No,                                      !- Interpolate to Timestep
  1,                                       !- Hour 1
  0,                                       !- Minute 1
  0.6,                                     !- Value Until Time 1
  2,                                       !- Hour 2
  0,                                       !- Minute 2
  0.5,                                     !- Value Until Time 2
  9,                                       !- Hour 3
  0,                                       !- Minute 3
  0.05,                                    !- Value Until Time 3
  11,                                      !- Hour 4
  0,                                       !- Minute 4
  0.7,                                     !- Value Until Time 4
  12,                                      !- Hour 5
  0,                                       !- Minute 5
  0.4,                                     !- Value Until Time 5
  13,                                      !- Hour 6
  0,                                       !- Minute 6
  0.5,                                     !- Value Until Time 6
  15,                                      !- Hour 7
  0,                                       !- Minute 7
  0.6,                                     !- Value Until Time 7
  16,                                      !- Hour 8
  0,                                       !- Minute 8
  0.4,                                     !- Value Until Time 8
  18,                                      !- Hour 9
  0,                                       !- Minute 9
  0.3,                                     !- Value Until Time 9
  19,                                      !- Hour 10
  0,                                       !- Minute 10
  0.4,                                     !- Value Until Time 10
  20,                                      !- Hour 11
  0,                                       !- Minute 11
  0.5,                                     !- Value Until Time 11
  22,                                      !- Hour 12
  0,                                       !- Minute 12
  0.8,                                     !- Value Until Time 12
  24,                                      !- Hour 13
  0,                                       !- Minute 13
  0.9;                                     !- Value Until Time 13

OS:Schedule:Day,
  {00000000-0000-0000-0042-000000000025},  !- Handle
  NECB-B-Service Water Heating Sat Day,    !- Name
  {00000000-0000-0000-0045-000000000004},  !- Schedule Type Limits Name
  No,                                      !- Interpolate to Timestep
  1,                                       !- Hour 1
  0,                                       !- Minute 1
  0.7,                                     !- Value Until Time 1
  2,                                       !- Hour 2
  0,                                       !- Minute 2
  0.6,                                     !- Value Until Time 2
  9,                                       !- Hour 3
  0,                                       !- Minute 3
  0.05,                                    !- Value Until Time 3
  11,                                      !- Hour 4
  0,                                       !- Minute 4
  0.7,                                     !- Value Until Time 4
  12,                                      !- Hour 5
  0,                                       !- Minute 5
  0.4,                                     !- Value Until Time 5
  13,                                      !- Hour 6
  0,                                       !- Minute 6
  0.5,                                     !- Value Until Time 6
  15,                                      !- Hour 7
  0,                                       !- Minute 7
  0.6,                                     !- Value Until Time 7
  16,                                      !- Hour 8
  0,                                       !- Minute 8
  0.4,                                     !- Value Until Time 8
  18,                                      !- Hour 9
  0,                                       !- Minute 9
  0.3,                                     !- Value Until Time 9
  19,                                      !- Hour 10
  0,                                       !- Minute 10
  0.4,                                     !- Value Until Time 10
  20,                                      !- Hour 11
  0,                                       !- Minute 11
  0.5,                                     !- Value Until Time 11
  22,                                      !- Hour 12
  0,                                       !- Minute 12
  0.8,                                     !- Value Until Time 12
  24,                                      !- Hour 13
  0,                                       !- Minute 13
  0.9;                                     !- Value Until Time 13

OS:Schedule:Day,
  {00000000-0000-0000-0042-000000000026},  !- Handle
  NECB-B-Service Water Heating Sun|Hol Day, !- Name
  {00000000-0000-0000-0045-000000000004},  !- Schedule Type Limits Name
  No,                                      !- Interpolate to Timestep
  1,                                       !- Hour 1
  0,                                       !- Minute 1
  0.5,                                     !- Value Until Time 1
  2,                                       !- Hour 2
  0,                                       !- Minute 2
  0.6,                                     !- Value Until Time 2
  9,                                       !- Hour 3
  0,                                       !- Minute 3
  0.05,                                    !- Value Until Time 3
  11,                                      !- Hour 4
  0,                                       !- Minute 4
  0.7,                                     !- Value Until Time 4
  12,                                      !- Hour 5
  0,                                       !- Minute 5
  0.4,                                     !- Value Until Time 5
  13,                                      !- Hour 6
  0,                                       !- Minute 6
  0.5,                                     !- Value Until Time 6
  15,                                      !- Hour 7
  0,                                       !- Minute 7
  0.6,                                     !- Value Until Time 7
  16,                                      !- Hour 8
  0,                                       !- Minute 8
  0.4,                                     !- Value Until Time 8
  18,                                      !- Hour 9
  0,                                       !- Minute 9
  0.3,                                     !- Value Until Time 9
  19,                                      !- Hour 10
  0,                                       !- Minute 10
  0.4,                                     !- Value Until Time 10
  20,                                      !- Hour 11
  0,                                       !- Minute 11
  0.5,                                     !- Value Until Time 11
  22,                                      !- Hour 12
  0,                                       !- Minute 12
  0.8,                                     !- Value Until Time 12
  24,                                      !- Hour 13
  0,                                       !- Minute 13
  0.5;                                     !- Value Until Time 13

OS:Schedule:Day,
  {00000000-0000-0000-0042-000000000027},  !- Handle
  NECB-B-Thermostat Setpoint-Cooling Default, !- Name
  {00000000-0000-0000-0045-000000000006},  !- Schedule Type Limits Name
  No,                                      !- Interpolate to Timestep
  1,                                       !- Hour 1
  0,                                       !- Minute 1
  24,                                      !- Value Until Time 1
  8,                                       !- Hour 2
  0,                                       !- Minute 2
  35,                                      !- Value Until Time 2
  24,                                      !- Hour 3
  0,                                       !- Minute 3
  24;                                      !- Value Until Time 3

OS:Schedule:Day,
  {00000000-0000-0000-0042-000000000028},  !- Handle
  NECB-B-Thermostat Setpoint-Cooling Default|Wkdy Day, !- Name
  {00000000-0000-0000-0045-000000000006},  !- Schedule Type Limits Name
  No,                                      !- Interpolate to Timestep
  1,                                       !- Hour 1
  0,                                       !- Minute 1
  24,                                      !- Value Until Time 1
  8,                                       !- Hour 2
  0,                                       !- Minute 2
  35,                                      !- Value Until Time 2
  24,                                      !- Hour 3
  0,                                       !- Minute 3
  24;                                      !- Value Until Time 3

OS:Schedule:Day,
  {00000000-0000-0000-0042-000000000029},  !- Handle
  NECB-B-Thermostat Setpoint-Cooling Sat Day, !- Name
  {00000000-0000-0000-0045-000000000006},  !- Schedule Type Limits Name
  No,                                      !- Interpolate to Timestep
  1,                                       !- Hour 1
  0,                                       !- Minute 1
  24,                                      !- Value Until Time 1
  8,                                       !- Hour 2
  0,                                       !- Minute 2
  35,                                      !- Value Until Time 2
  24,                                      !- Hour 3
  0,                                       !- Minute 3
  24;                                      !- Value Until Time 3

OS:Schedule:Day,
  {00000000-0000-0000-0042-000000000030},  !- Handle
  NECB-B-Thermostat Setpoint-Cooling Sun|Hol Day, !- Name
  {00000000-0000-0000-0045-000000000006},  !- Schedule Type Limits Name
  No,                                      !- Interpolate to Timestep
  9,                                       !- Hour 1
  0,                                       !- Minute 1
  35,                                      !- Value Until Time 1
  23,                                      !- Hour 2
  0,                                       !- Minute 2
  24,                                      !- Value Until Time 2
  24,                                      !- Hour 3
  0,                                       !- Minute 3
  35;                                      !- Value Until Time 3

OS:Schedule:Day,
  {00000000-0000-0000-0042-000000000031},  !- Handle
  NECB-B-Thermostat Setpoint-Heating Default, !- Name
  {00000000-0000-0000-0045-000000000006},  !- Schedule Type Limits Name
  No,                                      !- Interpolate to Timestep
  2,                                       !- Hour 1
  0,                                       !- Minute 1
  22,                                      !- Value Until Time 1
  8,                                       !- Hour 2
  0,                                       !- Minute 2
  18,                                      !- Value Until Time 2
  9,                                       !- Hour 3
  0,                                       !- Minute 3
  20,                                      !- Value Until Time 3
  24,                                      !- Hour 4
  0,                                       !- Minute 4
  22;                                      !- Value Until Time 4

OS:Schedule:Day,
  {00000000-0000-0000-0042-000000000032},  !- Handle
  NECB-B-Thermostat Setpoint-Heating Default|Wkdy Day, !- Name
  {00000000-0000-0000-0045-000000000006},  !- Schedule Type Limits Name
  No,                                      !- Interpolate to Timestep
  2,                                       !- Hour 1
  0,                                       !- Minute 1
  22,                                      !- Value Until Time 1
  8,                                       !- Hour 2
  0,                                       !- Minute 2
  18,                                      !- Value Until Time 2
  9,                                       !- Hour 3
  0,                                       !- Minute 3
  20,                                      !- Value Until Time 3
  24,                                      !- Hour 4
  0,                                       !- Minute 4
  22;                                      !- Value Until Time 4

OS:Schedule:Day,
  {00000000-0000-0000-0042-000000000033},  !- Handle
  NECB-B-Thermostat Setpoint-Heating Sat Day, !- Name
  {00000000-0000-0000-0045-000000000006},  !- Schedule Type Limits Name
  No,                                      !- Interpolate to Timestep
  2,                                       !- Hour 1
  0,                                       !- Minute 1
  22,                                      !- Value Until Time 1
  8,                                       !- Hour 2
  0,                                       !- Minute 2
  18,                                      !- Value Until Time 2
  9,                                       !- Hour 3
  0,                                       !- Minute 3
  20,                                      !- Value Until Time 3
  24,                                      !- Hour 4
  0,                                       !- Minute 4
  22;                                      !- Value Until Time 4

OS:Schedule:Day,
  {00000000-0000-0000-0042-000000000034},  !- Handle
  NECB-B-Thermostat Setpoint-Heating Sun|Hol Day, !- Name
  {00000000-0000-0000-0045-000000000006},  !- Schedule Type Limits Name
  No,                                      !- Interpolate to Timestep
  1,                                       !- Hour 1
  0,                                       !- Minute 1
  18,                                      !- Value Until Time 1
  2,                                       !- Hour 2
  0,                                       !- Minute 2
  22,                                      !- Value Until Time 2
  9,                                       !- Hour 3
  0,                                       !- Minute 3
  18,                                      !- Value Until Time 3
  10,                                      !- Hour 4
  0,                                       !- Minute 4
  20,                                      !- Value Until Time 4
  23,                                      !- Hour 5
  0,                                       !- Minute 5
  22,                                      !- Value Until Time 5
  24,                                      !- Hour 6
  0,                                       !- Minute 6
  18;                                      !- Value Until Time 6

OS:Schedule:Day,
  {00000000-0000-0000-0042-000000000035},  !- Handle
  Schedule Day 1,                          !- Name
  ,                                        !- Schedule Type Limits Name
  ,                                        !- Interpolate to Timestep
  24,                                      !- Hour 1
  0,                                       !- Minute 1
  0;                                       !- Value Until Time 1

OS:Schedule:Day,
  {00000000-0000-0000-0042-000000000036},  !- Handle
  Schedule Day 2,                          !- Name
  ,                                        !- Schedule Type Limits Name
  ,                                        !- Interpolate to Timestep
  24,                                      !- Hour 1
  0,                                       !- Minute 1
  0;                                       !- Value Until Time 1

OS:Schedule:Day,
  {00000000-0000-0000-0042-000000000037},  !- Handle
  Schedule Day 3,                          !- Name
  {00000000-0000-0000-0045-000000000006},  !- Schedule Type Limits Name
  ,                                        !- Interpolate to Timestep
  24,                                      !- Hour 1
  0,                                       !- Minute 1
  22;                                      !- Value Until Time 1

OS:Schedule:Day,
  {00000000-0000-0000-0042-000000000038},  !- Handle
  Schedule Day 4,                          !- Name
  {00000000-0000-0000-0045-000000000006},  !- Schedule Type Limits Name
  ,                                        !- Interpolate to Timestep
  24,                                      !- Hour 1
  0,                                       !- Minute 1
  60;                                      !- Value Until Time 1

OS:Schedule:Day,
  {00000000-0000-0000-0042-000000000039},  !- Handle
  Service Water Loop Temp - 140F Default,  !- Name
  {00000000-0000-0000-0045-000000000006},  !- Schedule Type Limits Name
  ,                                        !- Interpolate to Timestep
  24,                                      !- Hour 1
  0,                                       !- Minute 1
  60;                                      !- Value Until Time 1

OS:Schedule:Day,
  {00000000-0000-0000-0042-000000000040},  !- Handle
  Water Heater Ambient Temp Schedule 71.6F Default, !- Name
  {00000000-0000-0000-0045-000000000006},  !- Schedule Type Limits Name
  ,                                        !- Interpolate to Timestep
  24,                                      !- Hour 1
  0,                                       !- Minute 1
  22.0000000000001;                        !- Value Until Time 1

OS:Schedule:Day,
  {00000000-0000-0000-0042-000000000041},  !- Handle
  Work Efficiency Schedule Default,        !- Name
  {00000000-0000-0000-0045-000000000004},  !- Schedule Type Limits Name
  ,                                        !- Interpolate to Timestep
  24,                                      !- Hour 1
  0,                                       !- Minute 1
  0;                                       !- Value Until Time 1

OS:Schedule:Rule,
  {00000000-0000-0000-0043-000000000001},  !- Handle
  Schedule Rule 1,                         !- Name
  {00000000-0000-0000-0044-000000000002},  !- Schedule Ruleset Name
  0,                                       !- Rule Order
  {00000000-0000-0000-0042-000000000003},  !- Day Schedule Name
  ,                                        !- Apply Sunday
  ,                                        !- Apply Monday
  ,                                        !- Apply Tuesday
  ,                                        !- Apply Wednesday
  ,                                        !- Apply Thursday
  ,                                        !- Apply Friday
  ,                                        !- Apply Saturday
  DateRange,                               !- Date Specification Type
  5,                                       !- Start Month
  1,                                       !- Start Day
  9,                                       !- End Month
  30;                                      !- End Day

OS:Schedule:Rule,
  {00000000-0000-0000-0043-000000000002},  !- Handle
  Schedule Rule 10,                        !- Name
  {00000000-0000-0000-0044-000000000008},  !- Schedule Ruleset Name
  0,                                       !- Rule Order
  {00000000-0000-0000-0042-000000000014},  !- Day Schedule Name
  Yes,                                     !- Apply Sunday
  ,                                        !- Apply Monday
  ,                                        !- Apply Tuesday
  ,                                        !- Apply Wednesday
  ,                                        !- Apply Thursday
  ,                                        !- Apply Friday
  ,                                        !- Apply Saturday
  DateRange,                               !- Date Specification Type
  1,                                       !- Start Month
  1,                                       !- Start Day
  12,                                      !- End Month
  31;                                      !- End Day

OS:Schedule:Rule,
  {00000000-0000-0000-0043-000000000003},  !- Handle
  Schedule Rule 11,                        !- Name
  {00000000-0000-0000-0044-000000000013},  !- Schedule Ruleset Name
  2,                                       !- Rule Order
  {00000000-0000-0000-0042-000000000032},  !- Day Schedule Name
  ,                                        !- Apply Sunday
  Yes,                                     !- Apply Monday
  Yes,                                     !- Apply Tuesday
  Yes,                                     !- Apply Wednesday
  Yes,                                     !- Apply Thursday
  Yes,                                     !- Apply Friday
  ,                                        !- Apply Saturday
  DateRange,                               !- Date Specification Type
  1,                                       !- Start Month
  1,                                       !- Start Day
  12,                                      !- End Month
  31;                                      !- End Day

OS:Schedule:Rule,
  {00000000-0000-0000-0043-000000000004},  !- Handle
  Schedule Rule 12,                        !- Name
  {00000000-0000-0000-0044-000000000013},  !- Schedule Ruleset Name
  1,                                       !- Rule Order
  {00000000-0000-0000-0042-000000000033},  !- Day Schedule Name
  ,                                        !- Apply Sunday
  ,                                        !- Apply Monday
  ,                                        !- Apply Tuesday
  ,                                        !- Apply Wednesday
  ,                                        !- Apply Thursday
  ,                                        !- Apply Friday
  Yes,                                     !- Apply Saturday
  DateRange,                               !- Date Specification Type
  1,                                       !- Start Month
  1,                                       !- Start Day
  12,                                      !- End Month
  31;                                      !- End Day

OS:Schedule:Rule,
  {00000000-0000-0000-0043-000000000005},  !- Handle
  Schedule Rule 13,                        !- Name
  {00000000-0000-0000-0044-000000000013},  !- Schedule Ruleset Name
  0,                                       !- Rule Order
  {00000000-0000-0000-0042-000000000034},  !- Day Schedule Name
  Yes,                                     !- Apply Sunday
  ,                                        !- Apply Monday
  ,                                        !- Apply Tuesday
  ,                                        !- Apply Wednesday
  ,                                        !- Apply Thursday
  ,                                        !- Apply Friday
  ,                                        !- Apply Saturday
  DateRange,                               !- Date Specification Type
  1,                                       !- Start Month
  1,                                       !- Start Day
  12,                                      !- End Month
  31;                                      !- End Day

OS:Schedule:Rule,
  {00000000-0000-0000-0043-000000000006},  !- Handle
  Schedule Rule 14,                        !- Name
  {00000000-0000-0000-0044-000000000012},  !- Schedule Ruleset Name
  2,                                       !- Rule Order
  {00000000-0000-0000-0042-000000000028},  !- Day Schedule Name
  ,                                        !- Apply Sunday
  Yes,                                     !- Apply Monday
  Yes,                                     !- Apply Tuesday
  Yes,                                     !- Apply Wednesday
  Yes,                                     !- Apply Thursday
  Yes,                                     !- Apply Friday
  ,                                        !- Apply Saturday
  DateRange,                               !- Date Specification Type
  1,                                       !- Start Month
  1,                                       !- Start Day
  12,                                      !- End Month
  31;                                      !- End Day

OS:Schedule:Rule,
  {00000000-0000-0000-0043-000000000007},  !- Handle
  Schedule Rule 15,                        !- Name
  {00000000-0000-0000-0044-000000000012},  !- Schedule Ruleset Name
  1,                                       !- Rule Order
  {00000000-0000-0000-0042-000000000029},  !- Day Schedule Name
  ,                                        !- Apply Sunday
  ,                                        !- Apply Monday
  ,                                        !- Apply Tuesday
  ,                                        !- Apply Wednesday
  ,                                        !- Apply Thursday
  ,                                        !- Apply Friday
  Yes,                                     !- Apply Saturday
  DateRange,                               !- Date Specification Type
  1,                                       !- Start Month
  1,                                       !- Start Day
  12,                                      !- End Month
  31;                                      !- End Day

OS:Schedule:Rule,
  {00000000-0000-0000-0043-000000000008},  !- Handle
  Schedule Rule 16,                        !- Name
  {00000000-0000-0000-0044-000000000012},  !- Schedule Ruleset Name
  0,                                       !- Rule Order
  {00000000-0000-0000-0042-000000000030},  !- Day Schedule Name
  Yes,                                     !- Apply Sunday
  ,                                        !- Apply Monday
  ,                                        !- Apply Tuesday
  ,                                        !- Apply Wednesday
  ,                                        !- Apply Thursday
  ,                                        !- Apply Friday
  ,                                        !- Apply Saturday
  DateRange,                               !- Date Specification Type
  1,                                       !- Start Month
  1,                                       !- Start Day
  12,                                      !- End Month
  31;                                      !- End Day

OS:Schedule:Rule,
  {00000000-0000-0000-0043-000000000009},  !- Handle
  Schedule Rule 17,                        !- Name
  {00000000-0000-0000-0044-000000000011},  !- Schedule Ruleset Name
  2,                                       !- Rule Order
  {00000000-0000-0000-0042-000000000024},  !- Day Schedule Name
  ,                                        !- Apply Sunday
  Yes,                                     !- Apply Monday
  Yes,                                     !- Apply Tuesday
  Yes,                                     !- Apply Wednesday
  Yes,                                     !- Apply Thursday
  Yes,                                     !- Apply Friday
  ,                                        !- Apply Saturday
  DateRange,                               !- Date Specification Type
  1,                                       !- Start Month
  1,                                       !- Start Day
  12,                                      !- End Month
  31;                                      !- End Day

OS:Schedule:Rule,
  {00000000-0000-0000-0043-000000000010},  !- Handle
  Schedule Rule 18,                        !- Name
  {00000000-0000-0000-0044-000000000011},  !- Schedule Ruleset Name
  1,                                       !- Rule Order
  {00000000-0000-0000-0042-000000000025},  !- Day Schedule Name
  ,                                        !- Apply Sunday
  ,                                        !- Apply Monday
  ,                                        !- Apply Tuesday
  ,                                        !- Apply Wednesday
  ,                                        !- Apply Thursday
  ,                                        !- Apply Friday
  Yes,                                     !- Apply Saturday
  DateRange,                               !- Date Specification Type
  1,                                       !- Start Month
  1,                                       !- Start Day
  12,                                      !- End Month
  31;                                      !- End Day

OS:Schedule:Rule,
  {00000000-0000-0000-0043-000000000011},  !- Handle
  Schedule Rule 19,                        !- Name
  {00000000-0000-0000-0044-000000000011},  !- Schedule Ruleset Name
  0,                                       !- Rule Order
  {00000000-0000-0000-0042-000000000026},  !- Day Schedule Name
  Yes,                                     !- Apply Sunday
  ,                                        !- Apply Monday
  ,                                        !- Apply Tuesday
  ,                                        !- Apply Wednesday
  ,                                        !- Apply Thursday
  ,                                        !- Apply Friday
  ,                                        !- Apply Saturday
  DateRange,                               !- Date Specification Type
  1,                                       !- Start Month
  1,                                       !- Start Day
  12,                                      !- End Month
  31;                                      !- End Day

OS:Schedule:Rule,
  {00000000-0000-0000-0043-000000000012},  !- Handle
  Schedule Rule 2,                         !- Name
  {00000000-0000-0000-0044-000000000010},  !- Schedule Ruleset Name
  2,                                       !- Rule Order
  {00000000-0000-0000-0042-000000000020},  !- Day Schedule Name
  ,                                        !- Apply Sunday
  Yes,                                     !- Apply Monday
  Yes,                                     !- Apply Tuesday
  Yes,                                     !- Apply Wednesday
  Yes,                                     !- Apply Thursday
  Yes,                                     !- Apply Friday
  ,                                        !- Apply Saturday
  DateRange,                               !- Date Specification Type
  1,                                       !- Start Month
  1,                                       !- Start Day
  12,                                      !- End Month
  31;                                      !- End Day

OS:Schedule:Rule,
  {00000000-0000-0000-0043-000000000013},  !- Handle
  Schedule Rule 3,                         !- Name
  {00000000-0000-0000-0044-000000000010},  !- Schedule Ruleset Name
  1,                                       !- Rule Order
  {00000000-0000-0000-0042-000000000021},  !- Day Schedule Name
  ,                                        !- Apply Sunday
  ,                                        !- Apply Monday
  ,                                        !- Apply Tuesday
  ,                                        !- Apply Wednesday
  ,                                        !- Apply Thursday
  ,                                        !- Apply Friday
  Yes,                                     !- Apply Saturday
  DateRange,                               !- Date Specification Type
  1,                                       !- Start Month
  1,                                       !- Start Day
  12,                                      !- End Month
  31;                                      !- End Day

OS:Schedule:Rule,
  {00000000-0000-0000-0043-000000000014},  !- Handle
  Schedule Rule 4,                         !- Name
  {00000000-0000-0000-0044-000000000010},  !- Schedule Ruleset Name
  0,                                       !- Rule Order
  {00000000-0000-0000-0042-000000000022},  !- Day Schedule Name
  Yes,                                     !- Apply Sunday
  ,                                        !- Apply Monday
  ,                                        !- Apply Tuesday
  ,                                        !- Apply Wednesday
  ,                                        !- Apply Thursday
  ,                                        !- Apply Friday
  ,                                        !- Apply Saturday
  DateRange,                               !- Date Specification Type
  1,                                       !- Start Month
  1,                                       !- Start Day
  12,                                      !- End Month
  31;                                      !- End Day

OS:Schedule:Rule,
  {00000000-0000-0000-0043-000000000015},  !- Handle
  Schedule Rule 5,                         !- Name
  {00000000-0000-0000-0044-000000000009},  !- Schedule Ruleset Name
  2,                                       !- Rule Order
  {00000000-0000-0000-0042-000000000016},  !- Day Schedule Name
  ,                                        !- Apply Sunday
  Yes,                                     !- Apply Monday
  Yes,                                     !- Apply Tuesday
  Yes,                                     !- Apply Wednesday
  Yes,                                     !- Apply Thursday
  Yes,                                     !- Apply Friday
  ,                                        !- Apply Saturday
  DateRange,                               !- Date Specification Type
  1,                                       !- Start Month
  1,                                       !- Start Day
  12,                                      !- End Month
  31;                                      !- End Day

OS:Schedule:Rule,
  {00000000-0000-0000-0043-000000000016},  !- Handle
  Schedule Rule 6,                         !- Name
  {00000000-0000-0000-0044-000000000009},  !- Schedule Ruleset Name
  1,                                       !- Rule Order
  {00000000-0000-0000-0042-000000000017},  !- Day Schedule Name
  ,                                        !- Apply Sunday
  ,                                        !- Apply Monday
  ,                                        !- Apply Tuesday
  ,                                        !- Apply Wednesday
  ,                                        !- Apply Thursday
  ,                                        !- Apply Friday
  Yes,                                     !- Apply Saturday
  DateRange,                               !- Date Specification Type
  1,                                       !- Start Month
  1,                                       !- Start Day
  12,                                      !- End Month
  31;                                      !- End Day

OS:Schedule:Rule,
  {00000000-0000-0000-0043-000000000017},  !- Handle
  Schedule Rule 7,                         !- Name
  {00000000-0000-0000-0044-000000000009},  !- Schedule Ruleset Name
  0,                                       !- Rule Order
  {00000000-0000-0000-0042-000000000018},  !- Day Schedule Name
  Yes,                                     !- Apply Sunday
  ,                                        !- Apply Monday
  ,                                        !- Apply Tuesday
  ,                                        !- Apply Wednesday
  ,                                        !- Apply Thursday
  ,                                        !- Apply Friday
  ,                                        !- Apply Saturday
  DateRange,                               !- Date Specification Type
  1,                                       !- Start Month
  1,                                       !- Start Day
  12,                                      !- End Month
  31;                                      !- End Day

OS:Schedule:Rule,
  {00000000-0000-0000-0043-000000000018},  !- Handle
  Schedule Rule 8,                         !- Name
  {00000000-0000-0000-0044-000000000008},  !- Schedule Ruleset Name
  2,                                       !- Rule Order
  {00000000-0000-0000-0042-000000000012},  !- Day Schedule Name
  ,                                        !- Apply Sunday
  Yes,                                     !- Apply Monday
  Yes,                                     !- Apply Tuesday
  Yes,                                     !- Apply Wednesday
  Yes,                                     !- Apply Thursday
  Yes,                                     !- Apply Friday
  ,                                        !- Apply Saturday
  DateRange,                               !- Date Specification Type
  1,                                       !- Start Month
  1,                                       !- Start Day
  12,                                      !- End Month
  31;                                      !- End Day

OS:Schedule:Rule,
  {00000000-0000-0000-0043-000000000019},  !- Handle
  Schedule Rule 9,                         !- Name
  {00000000-0000-0000-0044-000000000008},  !- Schedule Ruleset Name
  1,                                       !- Rule Order
  {00000000-0000-0000-0042-000000000013},  !- Day Schedule Name
  ,                                        !- Apply Sunday
  ,                                        !- Apply Monday
  ,                                        !- Apply Tuesday
  ,                                        !- Apply Wednesday
  ,                                        !- Apply Thursday
  ,                                        !- Apply Friday
  Yes,                                     !- Apply Saturday
  DateRange,                               !- Date Specification Type
  1,                                       !- Start Month
  1,                                       !- Start Day
  12,                                      !- End Month
  31;                                      !- End Day

OS:Schedule:Ruleset,
  {00000000-0000-0000-0044-000000000001},  !- Handle
  Air Velocity Schedule,                   !- Name
  {00000000-0000-0000-0045-000000000007},  !- Schedule Type Limits Name
  {00000000-0000-0000-0042-000000000001};  !- Default Day Schedule Name

OS:Schedule:Ruleset,
  {00000000-0000-0000-0044-000000000002},  !- Handle
  Clothing Schedule,                       !- Name
  {00000000-0000-0000-0045-000000000003},  !- Schedule Type Limits Name
  {00000000-0000-0000-0042-000000000002};  !- Default Day Schedule Name

OS:Schedule:Ruleset,
  {00000000-0000-0000-0044-000000000003},  !- Handle
  Economizer Max OA Fraction 100 pct,      !- Name
  ,                                        !- Schedule Type Limits Name
  {00000000-0000-0000-0042-000000000004};  !- Default Day Schedule Name

OS:Schedule:Ruleset,
  {00000000-0000-0000-0044-000000000004},  !- Handle
  Fraction Latent - 0.05,                  !- Name
  {00000000-0000-0000-0045-000000000004},  !- Schedule Type Limits Name
  {00000000-0000-0000-0042-000000000005};  !- Default Day Schedule Name

OS:Schedule:Ruleset,
  {00000000-0000-0000-0044-000000000005},  !- Handle
  Fraction Sensible - 0.2,                 !- Name
  {00000000-0000-0000-0045-000000000004},  !- Schedule Type Limits Name
  {00000000-0000-0000-0042-000000000006};  !- Default Day Schedule Name

OS:Schedule:Ruleset,
  {00000000-0000-0000-0044-000000000006},  !- Handle
  Mixed Water At Faucet Temp - 140F,       !- Name
  {00000000-0000-0000-0045-000000000006},  !- Schedule Type Limits Name
  {00000000-0000-0000-0042-000000000007};  !- Default Day Schedule Name

OS:Schedule:Ruleset,
  {00000000-0000-0000-0044-000000000007},  !- Handle
  NECB-Activity,                           !- Name
  {00000000-0000-0000-0045-000000000001},  !- Schedule Type Limits Name
  {00000000-0000-0000-0042-000000000008},  !- Default Day Schedule Name
  {00000000-0000-0000-0042-000000000009},  !- Summer Design Day Schedule Name
  {00000000-0000-0000-0042-000000000010};  !- Winter Design Day Schedule Name

OS:Schedule:Ruleset,
  {00000000-0000-0000-0044-000000000008},  !- Handle
  NECB-B-Electric-Equipment,               !- Name
  {00000000-0000-0000-0045-000000000004},  !- Schedule Type Limits Name
  {00000000-0000-0000-0042-000000000011};  !- Default Day Schedule Name

OS:Schedule:Ruleset,
  {00000000-0000-0000-0044-000000000009},  !- Handle
  NECB-B-Lighting,                         !- Name
  {00000000-0000-0000-0045-000000000004},  !- Schedule Type Limits Name
  {00000000-0000-0000-0042-000000000015};  !- Default Day Schedule Name

OS:Schedule:Ruleset,
  {00000000-0000-0000-0044-000000000010},  !- Handle
  NECB-B-Occupancy,                        !- Name
  {00000000-0000-0000-0045-000000000004},  !- Schedule Type Limits Name
  {00000000-0000-0000-0042-000000000019};  !- Default Day Schedule Name

OS:Schedule:Ruleset,
  {00000000-0000-0000-0044-000000000011},  !- Handle
  NECB-B-Service Water Heating,            !- Name
  {00000000-0000-0000-0045-000000000004},  !- Schedule Type Limits Name
  {00000000-0000-0000-0042-000000000023};  !- Default Day Schedule Name

OS:Schedule:Ruleset,
  {00000000-0000-0000-0044-000000000012},  !- Handle
  NECB-B-Thermostat Setpoint-Cooling,      !- Name
  {00000000-0000-0000-0045-000000000006},  !- Schedule Type Limits Name
  {00000000-0000-0000-0042-000000000027};  !- Default Day Schedule Name

OS:Schedule:Ruleset,
  {00000000-0000-0000-0044-000000000013},  !- Handle
  NECB-B-Thermostat Setpoint-Heating,      !- Name
  {00000000-0000-0000-0045-000000000006},  !- Schedule Type Limits Name
  {00000000-0000-0000-0042-000000000031};  !- Default Day Schedule Name

OS:Schedule:Ruleset,
  {00000000-0000-0000-0044-000000000014},  !- Handle
  Schedule Ruleset 1,                      !- Name
  {00000000-0000-0000-0045-000000000006},  !- Schedule Type Limits Name
  {00000000-0000-0000-0042-000000000037};  !- Default Day Schedule Name

OS:Schedule:Ruleset,
  {00000000-0000-0000-0044-000000000015},  !- Handle
  Schedule Ruleset 2,                      !- Name
  {00000000-0000-0000-0045-000000000006},  !- Schedule Type Limits Name
  {00000000-0000-0000-0042-000000000038};  !- Default Day Schedule Name

OS:Schedule:Ruleset,
  {00000000-0000-0000-0044-000000000016},  !- Handle
  Service Water Loop Temp - 140F,          !- Name
  {00000000-0000-0000-0045-000000000006},  !- Schedule Type Limits Name
  {00000000-0000-0000-0042-000000000039};  !- Default Day Schedule Name

OS:Schedule:Ruleset,
  {00000000-0000-0000-0044-000000000017},  !- Handle
  Water Heater Ambient Temp Schedule 71.6F, !- Name
  {00000000-0000-0000-0045-000000000006},  !- Schedule Type Limits Name
  {00000000-0000-0000-0042-000000000040};  !- Default Day Schedule Name

OS:Schedule:Ruleset,
  {00000000-0000-0000-0044-000000000018},  !- Handle
  Work Efficiency Schedule,                !- Name
  {00000000-0000-0000-0045-000000000004},  !- Schedule Type Limits Name
  {00000000-0000-0000-0042-000000000041};  !- Default Day Schedule Name

OS:ScheduleTypeLimits,
  {00000000-0000-0000-0045-000000000001},  !- Handle
  ActivityLevel,                           !- Name
  0,                                       !- Lower Limit Value
  ,                                        !- Upper Limit Value
  Continuous,                              !- Numeric Type
  ActivityLevel;                           !- Unit Type

OS:ScheduleTypeLimits,
  {00000000-0000-0000-0045-000000000002},  !- Handle
  Always On Discrete Limits,               !- Name
  0,                                       !- Lower Limit Value
  1,                                       !- Upper Limit Value
  Discrete,                                !- Numeric Type
  Availability;                            !- Unit Type

OS:ScheduleTypeLimits,
  {00000000-0000-0000-0045-000000000003},  !- Handle
  ClothingInsulation,                      !- Name
  0,                                       !- Lower Limit Value
  ,                                        !- Upper Limit Value
  Continuous,                              !- Numeric Type
  ClothingInsulation;                      !- Unit Type

OS:ScheduleTypeLimits,
  {00000000-0000-0000-0045-000000000004},  !- Handle
  Fractional,                              !- Name
  0,                                       !- Lower Limit Value
  1,                                       !- Upper Limit Value
  Continuous;                              !- Numeric Type

OS:ScheduleTypeLimits,
  {00000000-0000-0000-0045-000000000005},  !- Handle
  OnOff,                                   !- Name
  0,                                       !- Lower Limit Value
  1,                                       !- Upper Limit Value
  Discrete,                                !- Numeric Type
  Availability;                            !- Unit Type

OS:ScheduleTypeLimits,
  {00000000-0000-0000-0045-000000000006},  !- Handle
  Temperature,                             !- Name
  ,                                        !- Lower Limit Value
  ,                                        !- Upper Limit Value
  Continuous,                              !- Numeric Type
  Temperature;                             !- Unit Type

OS:ScheduleTypeLimits,
  {00000000-0000-0000-0045-000000000007},  !- Handle
  Velocity,                                !- Name
  0,                                       !- Lower Limit Value
  ,                                        !- Upper Limit Value
  Continuous,                              !- Numeric Type
  Velocity;                                !- Unit Type

OS:SetpointManager:OutdoorAirReset,
  {00000000-0000-0000-0046-000000000001},  !- Handle
  Setpoint Manager Outdoor Air Reset 1,    !- Name
  Temperature,                             !- Control Variable
  82,                                      !- Setpoint at Outdoor Low Temperature {C}
  -16,                                     !- Outdoor Low Temperature {C}
  60,                                      !- Setpoint at Outdoor High Temperature {C}
  0,                                       !- Outdoor High Temperature {C}
  {00000000-0000-0000-0029-000000000015},  !- Setpoint Node or NodeList Name
  ,                                        !- Schedule Name
  ,                                        !- Setpoint at Outdoor Low Temperature 2 {C}
  ,                                        !- Outdoor Low Temperature 2 {C}
  ,                                        !- Setpoint at Outdoor High Temperature 2 {C}
  ;                                        !- Outdoor High Temperature 2 {C}

OS:SetpointManager:Scheduled,
  {00000000-0000-0000-0047-000000000001},  !- Handle
  Service hot water setpoint manager,      !- Name
  Temperature,                             !- Control Variable
  {00000000-0000-0000-0044-000000000016},  !- Schedule Name
  {00000000-0000-0000-0029-000000000022};  !- Setpoint Node or NodeList Name

OS:ShadowCalculation,
  {00000000-0000-0000-0048-000000000001},  !- Handle
  PolygonClipping,                         !- Shading Calculation Method
  ,                                        !- Shading Calculation Update Frequency Method
  7,                                       !- Shading Calculation Update Frequency
  15000,                                   !- Maximum Figures in Shadow Overlap Calculations
  ,                                        !- Polygon Clipping Algorithm
  512,                                     !- Pixel Counting Resolution
  ,                                        !- Sky Diffuse Modeling Algorithm
  No,                                      !- Output External Shading Calculation Results
  No,                                      !- Disable Self-Shading Within Shading Zone Groups
  No;                                      !- Disable Self-Shading From Shading Zone Groups to Other Zones

OS:SimulationControl,
  {00000000-0000-0000-0049-000000000001},  !- Handle
  Yes,                                     !- Do Zone Sizing Calculation
  Yes,                                     !- Do System Sizing Calculation
  Yes,                                     !- Do Plant Sizing Calculation
  No,                                      !- Run Simulation for Sizing Periods
  Yes,                                     !- Run Simulation for Weather File Run Periods
  0.04,                                    !- Loads Convergence Tolerance Value {W}
  0.2,                                     !- Temperature Convergence Tolerance Value {deltaC}
  FullInteriorAndExterior,                 !- Solar Distribution
  25,                                      !- Maximum Number of Warmup Days
  6,                                       !- Minimum Number of Warmup Days
  No,                                      !- Do HVAC Sizing Simulation for Sizing Periods
  1;                                       !- Maximum Number of HVAC Sizing Simulation Passes

OS:Site,
  {00000000-0000-0000-0050-000000000001},  !- Handle
  Calgary Intl AP_AB_CAN,                  !- Name
  51.11,                                   !- Latitude {deg}
  -114.02,                                 !- Longitude {deg}
  -7,                                      !- Time Zone {hr}
  1084.1,                                  !- Elevation {m}
  City;                                    !- Terrain

OS:Site:GroundTemperature:BuildingSurface,
  {00000000-0000-0000-0051-000000000001},  !- Handle
  19.527,                                  !- January Ground Temperature {C}
  19.502,                                  !- February Ground Temperature {C}
  19.536,                                  !- March Ground Temperature {C}
  19.598,                                  !- April Ground Temperature {C}
  20.002,                                  !- May Ground Temperature {C}
  21.64,                                   !- June Ground Temperature {C}
  22.225,                                  !- July Ground Temperature {C}
  22.375,                                  !- August Ground Temperature {C}
  21.449,                                  !- September Ground Temperature {C}
  20.121,                                  !- October Ground Temperature {C}
  19.802,                                  !- November Ground Temperature {C}
  19.633;                                  !- December Ground Temperature {C}

OS:Site:GroundTemperature:Deep,
  {00000000-0000-0000-0052-000000000001},  !- Handle
  4,                                       !- January Deep Ground Temperature {C}
  1.3,                                     !- February Deep Ground Temperature {C}
  -0.4,                                    !- March Deep Ground Temperature {C}
  -0.9,                                    !- April Deep Ground Temperature {C}
  0.1,                                     !- May Deep Ground Temperature {C}
  2.3,                                     !- June Deep Ground Temperature {C}
  5.2,                                     !- July Deep Ground Temperature {C}
  8,                                       !- August Deep Ground Temperature {C}
  9.9,                                     !- September Deep Ground Temperature {C}
  10.3,                                    !- October Deep Ground Temperature {C}
  9.2,                                     !- November Deep Ground Temperature {C}
  7;                                       !- December Deep Ground Temperature {C}

OS:Site:GroundTemperature:FCfactorMethod,
  {00000000-0000-0000-0053-000000000001},  !- Handle
  5.5,                                     !- January Ground Temperature {C}
  -2,                                      !- February Ground Temperature {C}
  -7.6,                                    !- March Ground Temperature {C}
  -6.3,                                    !- April Ground Temperature {C}
  -6.6,                                    !- May Ground Temperature {C}
  -0.3,                                    !- June Ground Temperature {C}
  4.9,                                     !- July Ground Temperature {C}
  10.2,                                    !- August Ground Temperature {C}
  13.8,                                    !- September Ground Temperature {C}
  17,                                      !- October Ground Temperature {C}
  16.6,                                    !- November Ground Temperature {C}
  11.1;                                    !- December Ground Temperature {C}

OS:Site:GroundTemperature:Shallow,
  {00000000-0000-0000-0054-000000000001},  !- Handle
  -1.6,                                    !- January Surface Ground Temperature {C}
  -5.4,                                    !- February Surface Ground Temperature {C}
  -6.4,                                    !- March Surface Ground Temperature {C}
  -5.5,                                    !- April Surface Ground Temperature {C}
  -0.4,                                    !- May Surface Ground Temperature {C}
  5.3,                                     !- June Surface Ground Temperature {C}
  10.8,                                    !- July Surface Ground Temperature {C}
  14.7,                                    !- August Surface Ground Temperature {C}
  15.8,                                    !- September Surface Ground Temperature {C}
  14,                                      !- October Surface Ground Temperature {C}
  9.5,                                     !- November Surface Ground Temperature {C}
  4;                                       !- December Surface Ground Temperature {C}

OS:Site:WaterMainsTemperature,
  {00000000-0000-0000-0055-000000000001},  !- Handle
  Correlation,                             !- Calculation Method
  ,                                        !- Temperature Schedule Name
  4.69166666666667,                        !- Annual Average Outdoor Air Temperature {C}
  24.6;                                    !- Maximum Difference In Monthly Average Outdoor Air Temperatures {deltaC}

OS:Sizing:Parameters,
  {00000000-0000-0000-0056-000000000001},  !- Handle
  1.3,                                     !- Heating Sizing Factor
  1.1;                                     !- Cooling Sizing Factor

OS:Sizing:Plant,
  {00000000-0000-0000-0057-000000000001},  !- Handle
  {00000000-0000-0000-0035-000000000002},  !- Plant or Condenser Loop Name
  Heating,                                 !- Loop Type
  60,                                      !- Design Loop Exit Temperature {C}
  5,                                       !- Loop Design Temperature Difference {deltaC}
  NonCoincident,                           !- Sizing Option
  1,                                       !- Zone Timesteps in Averaging Window
  None;                                    !- Coincident Sizing Factor Mode

OS:Sizing:Plant,
  {00000000-0000-0000-0057-000000000002},  !- Handle
  {00000000-0000-0000-0035-000000000001},  !- Plant or Condenser Loop Name
  Heating,                                 !- Loop Type
  82,                                      !- Design Loop Exit Temperature {C}
  16,                                      !- Loop Design Temperature Difference {deltaC}
  NonCoincident,                           !- Sizing Option
  1,                                       !- Zone Timesteps in Averaging Window
  None;                                    !- Coincident Sizing Factor Mode

OS:Sizing:Zone,
  {00000000-0000-0000-0058-000000000001},  !- Handle
  {00000000-0000-0000-0070-000000000001},  !- Zone or ZoneList Name
  SupplyAirTemperature,                    !- Zone Cooling Design Supply Air Temperature Input Method
  14,                                      !- Zone Cooling Design Supply Air Temperature {C}
  11.11,                                   !- Zone Cooling Design Supply Air Temperature Difference {deltaC}
  SupplyAirTemperature,                    !- Zone Heating Design Supply Air Temperature Input Method
  40,                                      !- Zone Heating Design Supply Air Temperature {C}
  11.11,                                   !- Zone Heating Design Supply Air Temperature Difference {deltaC}
  0.0085,                                  !- Zone Cooling Design Supply Air Humidity Ratio {kg-H2O/kg-air}
  0.008,                                   !- Zone Heating Design Supply Air Humidity Ratio {kg-H2O/kg-air}
  ,                                        !- Zone Heating Sizing Factor
  ,                                        !- Zone Cooling Sizing Factor
  DesignDay,                               !- Cooling Design Air Flow Method
  ,                                        !- Cooling Design Air Flow Rate {m3/s}
  ,                                        !- Cooling Minimum Air Flow per Zone Floor Area {m3/s-m2}
  ,                                        !- Cooling Minimum Air Flow {m3/s}
  ,                                        !- Cooling Minimum Air Flow Fraction
  DesignDay,                               !- Heating Design Air Flow Method
  ,                                        !- Heating Design Air Flow Rate {m3/s}
  ,                                        !- Heating Maximum Air Flow per Zone Floor Area {m3/s-m2}
  ,                                        !- Heating Maximum Air Flow {m3/s}
  ,                                        !- Heating Maximum Air Flow Fraction
  No,                                      !- Account for Dedicated Outdoor Air System
  NeutralSupplyAir,                        !- Dedicated Outdoor Air System Control Strategy
  autosize,                                !- Dedicated Outdoor Air Low Setpoint Temperature for Design {C}
  autosize,                                !- Dedicated Outdoor Air High Setpoint Temperature for Design {C}
  Sensible Load Only No Latent Load,       !- Zone Load Sizing Method
  HumidityRatioDifference,                 !- Zone Latent Cooling Design Supply Air Humidity Ratio Input Method
  ,                                        !- Zone Dehumidification Design Supply Air Humidity Ratio {kgWater/kgDryAir}
  0.005,                                   !- Zone Cooling Design Supply Air Humidity Ratio Difference {kgWater/kgDryAir}
  HumidityRatioDifference,                 !- Zone Latent Heating Design Supply Air Humidity Ratio Input Method
  ,                                        !- Zone Humidification Design Supply Air Humidity Ratio {kgWater/kgDryAir}
  0.005,                                   !- Zone Humidification Design Supply Air Humidity Ratio Difference {kgWater/kgDryAir}
  ,                                        !- Zone Humidistat Dehumidification Set Point Schedule Name
  ,                                        !- Zone Humidistat Humidification Set Point Schedule Name
  ,                                        !- Design Zone Air Distribution Effectiveness in Cooling Mode
  ,                                        !- Design Zone Air Distribution Effectiveness in Heating Mode
  ,                                        !- Design Zone Secondary Recirculation Fraction {dimensionless}
  ,                                        !- Design Minimum Zone Ventilation Efficiency {dimensionless}
  Coincident;                              !- Sizing Option

OS:Sizing:Zone,
  {00000000-0000-0000-0058-000000000002},  !- Handle
  {00000000-0000-0000-0070-000000000002},  !- Zone or ZoneList Name
  TemperatureDifference,                   !- Zone Cooling Design Supply Air Temperature Input Method
  14,                                      !- Zone Cooling Design Supply Air Temperature {C}
  11,                                      !- Zone Cooling Design Supply Air Temperature Difference {deltaC}
  TemperatureDifference,                   !- Zone Heating Design Supply Air Temperature Input Method
  40,                                      !- Zone Heating Design Supply Air Temperature {C}
  21,                                      !- Zone Heating Design Supply Air Temperature Difference {deltaC}
  0.0085,                                  !- Zone Cooling Design Supply Air Humidity Ratio {kg-H2O/kg-air}
  0.008,                                   !- Zone Heating Design Supply Air Humidity Ratio {kg-H2O/kg-air}
  1.3,                                     !- Zone Heating Sizing Factor
  1.1,                                     !- Zone Cooling Sizing Factor
  DesignDay,                               !- Cooling Design Air Flow Method
  ,                                        !- Cooling Design Air Flow Rate {m3/s}
  ,                                        !- Cooling Minimum Air Flow per Zone Floor Area {m3/s-m2}
  ,                                        !- Cooling Minimum Air Flow {m3/s}
  ,                                        !- Cooling Minimum Air Flow Fraction
  DesignDay,                               !- Heating Design Air Flow Method
  ,                                        !- Heating Design Air Flow Rate {m3/s}
  ,                                        !- Heating Maximum Air Flow per Zone Floor Area {m3/s-m2}
  ,                                        !- Heating Maximum Air Flow {m3/s}
  ,                                        !- Heating Maximum Air Flow Fraction
  No,                                      !- Account for Dedicated Outdoor Air System
  NeutralSupplyAir,                        !- Dedicated Outdoor Air System Control Strategy
  autosize,                                !- Dedicated Outdoor Air Low Setpoint Temperature for Design {C}
  autosize,                                !- Dedicated Outdoor Air High Setpoint Temperature for Design {C}
  Sensible Load Only No Latent Load,       !- Zone Load Sizing Method
  HumidityRatioDifference,                 !- Zone Latent Cooling Design Supply Air Humidity Ratio Input Method
  ,                                        !- Zone Dehumidification Design Supply Air Humidity Ratio {kgWater/kgDryAir}
  0.005,                                   !- Zone Cooling Design Supply Air Humidity Ratio Difference {kgWater/kgDryAir}
  HumidityRatioDifference,                 !- Zone Latent Heating Design Supply Air Humidity Ratio Input Method
  ,                                        !- Zone Humidification Design Supply Air Humidity Ratio {kgWater/kgDryAir}
  0.005,                                   !- Zone Humidification Design Supply Air Humidity Ratio Difference {kgWater/kgDryAir}
  ,                                        !- Zone Humidistat Dehumidification Set Point Schedule Name
  ,                                        !- Zone Humidistat Humidification Set Point Schedule Name
  ,                                        !- Design Zone Air Distribution Effectiveness in Cooling Mode
  ,                                        !- Design Zone Air Distribution Effectiveness in Heating Mode
  ,                                        !- Design Zone Secondary Recirculation Fraction {dimensionless}
  ,                                        !- Design Minimum Zone Ventilation Efficiency {dimensionless}
  Coincident;                              !- Sizing Option

OS:Sizing:Zone,
  {00000000-0000-0000-0058-000000000003},  !- Handle
  {00000000-0000-0000-0070-000000000003},  !- Zone or ZoneList Name
  TemperatureDifference,                   !- Zone Cooling Design Supply Air Temperature Input Method
  14,                                      !- Zone Cooling Design Supply Air Temperature {C}
  11,                                      !- Zone Cooling Design Supply Air Temperature Difference {deltaC}
  TemperatureDifference,                   !- Zone Heating Design Supply Air Temperature Input Method
  40,                                      !- Zone Heating Design Supply Air Temperature {C}
  21,                                      !- Zone Heating Design Supply Air Temperature Difference {deltaC}
  0.0085,                                  !- Zone Cooling Design Supply Air Humidity Ratio {kg-H2O/kg-air}
  0.008,                                   !- Zone Heating Design Supply Air Humidity Ratio {kg-H2O/kg-air}
  1.3,                                     !- Zone Heating Sizing Factor
  1.1,                                     !- Zone Cooling Sizing Factor
  DesignDay,                               !- Cooling Design Air Flow Method
  ,                                        !- Cooling Design Air Flow Rate {m3/s}
  ,                                        !- Cooling Minimum Air Flow per Zone Floor Area {m3/s-m2}
  ,                                        !- Cooling Minimum Air Flow {m3/s}
  ,                                        !- Cooling Minimum Air Flow Fraction
  DesignDay,                               !- Heating Design Air Flow Method
  ,                                        !- Heating Design Air Flow Rate {m3/s}
  ,                                        !- Heating Maximum Air Flow per Zone Floor Area {m3/s-m2}
  ,                                        !- Heating Maximum Air Flow {m3/s}
  ,                                        !- Heating Maximum Air Flow Fraction
  No,                                      !- Account for Dedicated Outdoor Air System
  NeutralSupplyAir,                        !- Dedicated Outdoor Air System Control Strategy
  autosize,                                !- Dedicated Outdoor Air Low Setpoint Temperature for Design {C}
  autosize,                                !- Dedicated Outdoor Air High Setpoint Temperature for Design {C}
  Sensible Load Only No Latent Load,       !- Zone Load Sizing Method
  HumidityRatioDifference,                 !- Zone Latent Cooling Design Supply Air Humidity Ratio Input Method
  ,                                        !- Zone Dehumidification Design Supply Air Humidity Ratio {kgWater/kgDryAir}
  0.005,                                   !- Zone Cooling Design Supply Air Humidity Ratio Difference {kgWater/kgDryAir}
  HumidityRatioDifference,                 !- Zone Latent Heating Design Supply Air Humidity Ratio Input Method
  ,                                        !- Zone Humidification Design Supply Air Humidity Ratio {kgWater/kgDryAir}
  0.005,                                   !- Zone Humidification Design Supply Air Humidity Ratio Difference {kgWater/kgDryAir}
  ,                                        !- Zone Humidistat Dehumidification Set Point Schedule Name
  ,                                        !- Zone Humidistat Humidification Set Point Schedule Name
  ,                                        !- Design Zone Air Distribution Effectiveness in Cooling Mode
  ,                                        !- Design Zone Air Distribution Effectiveness in Heating Mode
  ,                                        !- Design Zone Secondary Recirculation Fraction {dimensionless}
  ,                                        !- Design Minimum Zone Ventilation Efficiency {dimensionless}
  Coincident;                              !- Sizing Option

OS:SizingPeriod:DesignDay,
  {00000000-0000-0000-0059-000000000001},  !- Handle
  Calgary Intl AP Ann Clg .4% Condns DB=>MWB, !- Name
  28.8,                                    !- Maximum Dry-Bulb Temperature {C}
  12.3,                                    !- Daily Dry-Bulb Temperature Range {deltaC}
  88961,                                   !- Barometric Pressure {Pa}
  4.5,                                     !- Wind Speed {m/s}
  160,                                     !- Wind Direction {deg}
  ,                                        !- Sky Clearness
  No,                                      !- Rain Indicator
  No,                                      !- Snow Indicator
  21,                                      !- Day of Month
  7,                                       !- Month
  SummerDesignDay,                         !- Day Type
  No,                                      !- Daylight Saving Time Indicator
  Wetbulb,                                 !- Humidity Condition Type
  ,                                        !- Humidity Condition Day Schedule Name
  16,                                      !- Wetbulb or DewPoint at Maximum Dry-Bulb {C}
  ,                                        !- Humidity Ratio at Maximum Dry-Bulb {kgWater/kgDryAir}
  ,                                        !- Enthalpy at Maximum Dry-Bulb {J/kg}
  DefaultMultipliers,                      !- Dry-Bulb Temperature Range Modifier Type
  ,                                        !- Dry-Bulb Temperature Range Modifier Day Schedule Name
  ASHRAETau,                               !- Solar Model Indicator
  ,                                        !- Beam Solar Day Schedule Name
  ,                                        !- Diffuse Solar Day Schedule Name
  0.34,                                    !- ASHRAE Clear Sky Optical Depth for Beam Irradiance {dimensionless}
  2.419;                                   !- ASHRAE Clear Sky Optical Depth for Diffuse Irradiance {dimensionless}

OS:SizingPeriod:DesignDay,
  {00000000-0000-0000-0059-000000000002},  !- Handle
  Calgary Intl AP Ann Clg .4% Condns WB=>MDB, !- Name
  25.5,                                    !- Maximum Dry-Bulb Temperature {C}
  12.3,                                    !- Daily Dry-Bulb Temperature Range {deltaC}
  88961,                                   !- Barometric Pressure {Pa}
  4.5,                                     !- Wind Speed {m/s}
  160,                                     !- Wind Direction {deg}
  ,                                        !- Sky Clearness
  No,                                      !- Rain Indicator
  No,                                      !- Snow Indicator
  21,                                      !- Day of Month
  7,                                       !- Month
  SummerDesignDay,                         !- Day Type
  No,                                      !- Daylight Saving Time Indicator
  Wetbulb,                                 !- Humidity Condition Type
  ,                                        !- Humidity Condition Day Schedule Name
  17.8,                                    !- Wetbulb or DewPoint at Maximum Dry-Bulb {C}
  ,                                        !- Humidity Ratio at Maximum Dry-Bulb {kgWater/kgDryAir}
  ,                                        !- Enthalpy at Maximum Dry-Bulb {J/kg}
  DefaultMultipliers,                      !- Dry-Bulb Temperature Range Modifier Type
  ,                                        !- Dry-Bulb Temperature Range Modifier Day Schedule Name
  ASHRAETau,                               !- Solar Model Indicator
  ,                                        !- Beam Solar Day Schedule Name
  ,                                        !- Diffuse Solar Day Schedule Name
  0.34,                                    !- ASHRAE Clear Sky Optical Depth for Beam Irradiance {dimensionless}
  2.419;                                   !- ASHRAE Clear Sky Optical Depth for Diffuse Irradiance {dimensionless}

OS:SizingPeriod:DesignDay,
  {00000000-0000-0000-0059-000000000003},  !- Handle
  Calgary Intl AP Ann Htg 99.6% Condns DB, !- Name
  -27.7,                                   !- Maximum Dry-Bulb Temperature {C}
  0,                                       !- Daily Dry-Bulb Temperature Range {deltaC}
  88961,                                   !- Barometric Pressure {Pa}
  2.7,                                     !- Wind Speed {m/s}
  200,                                     !- Wind Direction {deg}
  0,                                       !- Sky Clearness
  No,                                      !- Rain Indicator
  No,                                      !- Snow Indicator
  21,                                      !- Day of Month
  1,                                       !- Month
  WinterDesignDay,                         !- Day Type
  No,                                      !- Daylight Saving Time Indicator
  Wetbulb,                                 !- Humidity Condition Type
  ,                                        !- Humidity Condition Day Schedule Name
  -27.7,                                   !- Wetbulb or DewPoint at Maximum Dry-Bulb {C}
  ,                                        !- Humidity Ratio at Maximum Dry-Bulb {kgWater/kgDryAir}
  ,                                        !- Enthalpy at Maximum Dry-Bulb {J/kg}
  DefaultMultipliers,                      !- Dry-Bulb Temperature Range Modifier Type
  ,                                        !- Dry-Bulb Temperature Range Modifier Day Schedule Name
  ASHRAEClearSky;                          !- Solar Model Indicator

OS:Space,
  {00000000-0000-0000-0060-000000000001},  !- Handle
  Dining,                                  !- Name
  {00000000-0000-0000-0062-000000000002},  !- Space Type Name
  ,                                        !- Default Construction Set Name
  ,                                        !- Default Schedule Set Name
  0,                                       !- Direction of Relative North {deg}
  0,                                       !- X Origin {m}
  0,                                       !- Y Origin {m}
  0,                                       !- Z Origin {m}
  {00000000-0000-0000-0005-000000000001},  !- Building Story Name
  {00000000-0000-0000-0070-000000000002},  !- Thermal Zone Name
  Yes,                                     !- Part of Total Floor Area
  ,                                        !- Design Specification Outdoor Air Object Name
  ,                                        !- Building Unit Name
  Autocalculate;                           !- Volume {m3}

OS:Space,
  {00000000-0000-0000-0060-000000000002},  !- Handle
  Kitchen,                                 !- Name
  {00000000-0000-0000-0062-000000000003},  !- Space Type Name
  ,                                        !- Default Construction Set Name
  ,                                        !- Default Schedule Set Name
  0,                                       !- Direction of Relative North {deg}
  0,                                       !- X Origin {m}
  0,                                       !- Y Origin {m}
  0,                                       !- Z Origin {m}
  {00000000-0000-0000-0005-000000000001},  !- Building Story Name
  {00000000-0000-0000-0070-000000000003},  !- Thermal Zone Name
  Yes,                                     !- Part of Total Floor Area
  ,                                        !- Design Specification Outdoor Air Object Name
  ,                                        !- Building Unit Name
  Autocalculate;                           !- Volume {m3}

OS:Space,
  {00000000-0000-0000-0060-000000000003},  !- Handle
  attic,                                   !- Name
  {00000000-0000-0000-0062-000000000001},  !- Space Type Name
  ,                                        !- Default Construction Set Name
  ,                                        !- Default Schedule Set Name
  0,                                       !- Direction of Relative North {deg}
  0,                                       !- X Origin {m}
  0,                                       !- Y Origin {m}
  3.0488,                                  !- Z Origin {m}
  {00000000-0000-0000-0005-000000000002},  !- Building Story Name
  {00000000-0000-0000-0070-000000000001},  !- Thermal Zone Name
  No,                                      !- Part of Total Floor Area
  ,                                        !- Design Specification Outdoor Air Object Name
  ,                                        !- Building Unit Name
  Autocalculate;                           !- Volume {m3}

OS:SpaceInfiltration:DesignFlowRate,
  {00000000-0000-0000-0061-000000000001},  !- Handle
  Dining Infiltration,                     !- Name
  {00000000-0000-0000-0060-000000000001},  !- Space or SpaceType Name
  {00000000-0000-0000-0041-000000000001},  !- Schedule Name
  Flow/ExteriorArea,                       !- Design Flow Rate Calculation Method
  ,                                        !- Design Flow Rate {m3/s}
  ,                                        !- Flow per Space Floor Area {m3/s-m2}
  0.001116,                                !- Flow per Exterior Surface Area {m3/s-m2}
  ,                                        !- Air Changes per Hour {1/hr}
  0,                                       !- Constant Term Coefficient
  0,                                       !- Temperature Term Coefficient
  0.224,                                   !- Velocity Term Coefficient
  0;                                       !- Velocity Squared Term Coefficient

OS:SpaceInfiltration:DesignFlowRate,
  {00000000-0000-0000-0061-000000000002},  !- Handle
  Kitchen Infiltration,                    !- Name
  {00000000-0000-0000-0060-000000000002},  !- Space or SpaceType Name
  {00000000-0000-0000-0041-000000000001},  !- Schedule Name
  Flow/ExteriorArea,                       !- Design Flow Rate Calculation Method
  ,                                        !- Design Flow Rate {m3/s}
  ,                                        !- Flow per Space Floor Area {m3/s-m2}
  0.001116,                                !- Flow per Exterior Surface Area {m3/s-m2}
  ,                                        !- Air Changes per Hour {1/hr}
  0,                                       !- Constant Term Coefficient
  0,                                       !- Temperature Term Coefficient
  0.224,                                   !- Velocity Term Coefficient
  0;                                       !- Velocity Squared Term Coefficient

OS:SpaceInfiltration:DesignFlowRate,
  {00000000-0000-0000-0061-000000000003},  !- Handle
  attic Infiltration,                      !- Name
  {00000000-0000-0000-0060-000000000003},  !- Space or SpaceType Name
  {00000000-0000-0000-0041-000000000001},  !- Schedule Name
  Flow/ExteriorArea,                       !- Design Flow Rate Calculation Method
  ,                                        !- Design Flow Rate {m3/s}
  ,                                        !- Flow per Space Floor Area {m3/s-m2}
  0.001116,                                !- Flow per Exterior Surface Area {m3/s-m2}
  ,                                        !- Air Changes per Hour {1/hr}
  0,                                       !- Constant Term Coefficient
  0,                                       !- Temperature Term Coefficient
  0.224,                                   !- Velocity Term Coefficient
  0;                                       !- Velocity Squared Term Coefficient

OS:SpaceType,
  {00000000-0000-0000-0062-000000000001},  !- Handle
  Space Function - undefined -,            !- Name
  ,                                        !- Default Construction Set Name
  {00000000-0000-0000-0015-000000000001},  !- Default Schedule Set Name
  {00000000-0000-0000-0039-000000000005},  !- Group Rendering Name
  {00000000-0000-0000-0018-000000000001},  !- Design Specification Outdoor Air Object Name
  ,                                        !- Standards Template
  Space Function,                          !- Standards Building Type
  - undefined -;                           !- Standards Space Type

OS:SpaceType,
  {00000000-0000-0000-0062-000000000002},  !- Handle
  Space Function Dining - family space,    !- Name
  ,                                        !- Default Construction Set Name
  {00000000-0000-0000-0015-000000000002},  !- Default Schedule Set Name
  {00000000-0000-0000-0039-000000000008},  !- Group Rendering Name
  {00000000-0000-0000-0018-000000000002},  !- Design Specification Outdoor Air Object Name
  ,                                        !- Standards Template
  Space Function,                          !- Standards Building Type
  Dining - family space;                   !- Standards Space Type

OS:SpaceType,
  {00000000-0000-0000-0062-000000000003},  !- Handle
  Space Function Food preparation,         !- Name
  ,                                        !- Default Construction Set Name
  {00000000-0000-0000-0015-000000000003},  !- Default Schedule Set Name
  {00000000-0000-0000-0039-000000000011},  !- Group Rendering Name
  {00000000-0000-0000-0018-000000000003},  !- Design Specification Outdoor Air Object Name
  ,                                        !- Standards Template
  Space Function,                          !- Standards Building Type
  Food preparation;                        !- Standards Space Type

OS:StandardsInformation:Construction,
  {00000000-0000-0000-0063-000000000001},  !- Handle
  {00000000-0000-0000-0011-000000000031},  !- Construction Name
  InteriorPartition,                       !- Intended Surface Type
  ;                                        !- Standards Construction Type

OS:StandardsInformation:Construction,
  {00000000-0000-0000-0063-000000000002},  !- Handle
  {00000000-0000-0000-0011-000000000009},  !- Construction Name
  ExteriorFloor,                           !- Intended Surface Type
  Mass,                                    !- Standards Construction Type
  0,                                       !- Perturbable Layer
  Insulation,                              !- Perturbable Layer Type
  ;                                        !- Other Perturbable Layer Type

OS:StandardsInformation:Construction,
  {00000000-0000-0000-0063-000000000003},  !- Handle
  {00000000-0000-0000-0011-000000000019},  !- Construction Name
  ExteriorWall,                            !- Intended Surface Type
  Mass,                                    !- Standards Construction Type
  2,                                       !- Perturbable Layer
  Insulation,                              !- Perturbable Layer Type
  ;                                        !- Other Perturbable Layer Type

OS:StandardsInformation:Construction,
  {00000000-0000-0000-0063-000000000004},  !- Handle
  {00000000-0000-0000-0011-000000000015},  !- Construction Name
  ExteriorRoof,                            !- Intended Surface Type
  Metal,                                   !- Standards Construction Type
  1,                                       !- Perturbable Layer
  Insulation,                              !- Perturbable Layer Type
  ;                                        !- Other Perturbable Layer Type

OS:StandardsInformation:Construction,
  {00000000-0000-0000-0063-000000000005},  !- Handle
  {00000000-0000-0000-0011-000000000030},  !- Construction Name
  InteriorFloor,                           !- Intended Surface Type
  ;                                        !- Standards Construction Type

OS:StandardsInformation:Construction,
  {00000000-0000-0000-0063-000000000006},  !- Handle
  {00000000-0000-0000-0011-000000000032},  !- Construction Name
  InteriorWall,                            !- Intended Surface Type
  ;                                        !- Standards Construction Type

OS:StandardsInformation:Construction,
  {00000000-0000-0000-0063-000000000007},  !- Handle
  {00000000-0000-0000-0011-000000000028},  !- Construction Name
  InteriorCeiling,                         !- Intended Surface Type
  ;                                        !- Standards Construction Type

OS:StandardsInformation:Construction,
  {00000000-0000-0000-0063-000000000008},  !- Handle
  {00000000-0000-0000-0011-000000000021},  !- Construction Name
  GroundContactFloor,                      !- Intended Surface Type
  Mass,                                    !- Standards Construction Type
  1,                                       !- Perturbable Layer
  Insulation,                              !- Perturbable Layer Type
  ;                                        !- Other Perturbable Layer Type

OS:StandardsInformation:Construction,
  {00000000-0000-0000-0063-000000000009},  !- Handle
  {00000000-0000-0000-0011-000000000026},  !- Construction Name
  GroundContactWall,                       !- Intended Surface Type
  Mass,                                    !- Standards Construction Type
  1,                                       !- Perturbable Layer
  Insulation,                              !- Perturbable Layer Type
  ;                                        !- Other Perturbable Layer Type

OS:StandardsInformation:Construction,
  {00000000-0000-0000-0063-000000000010},  !- Handle
  {00000000-0000-0000-0011-000000000024},  !- Construction Name
  GroundContactRoof,                       !- Intended Surface Type
  Mass,                                    !- Standards Construction Type
  1,                                       !- Perturbable Layer
  Insulation,                              !- Perturbable Layer Type
  ;                                        !- Other Perturbable Layer Type

OS:StandardsInformation:Construction,
  {00000000-0000-0000-0063-000000000011},  !- Handle
  {00000000-0000-0000-0011-000000000007},  !- Construction Name
  ExteriorWindow;                          !- Intended Surface Type

OS:StandardsInformation:Construction,
  {00000000-0000-0000-0063-000000000012},  !- Handle
  {00000000-0000-0000-0011-000000000005},  !- Construction Name
  ExteriorDoor,                            !- Intended Surface Type
  ,                                        !- Standards Construction Type
  1,                                       !- Perturbable Layer
  Insulation,                              !- Perturbable Layer Type
  ;                                        !- Other Perturbable Layer Type

OS:StandardsInformation:Construction,
  {00000000-0000-0000-0063-000000000013},  !- Handle
  {00000000-0000-0000-0011-000000000011},  !- Construction Name
  GlassDoor;                               !- Intended Surface Type

OS:StandardsInformation:Construction,
  {00000000-0000-0000-0063-000000000014},  !- Handle
  {00000000-0000-0000-0011-000000000013},  !- Construction Name
  ExteriorDoor,                            !- Intended Surface Type
  RollUp,                                  !- Standards Construction Type
  0,                                       !- Perturbable Layer
  Insulation,                              !- Perturbable Layer Type
  ;                                        !- Other Perturbable Layer Type

OS:StandardsInformation:Construction,
  {00000000-0000-0000-0063-000000000015},  !- Handle
  {00000000-0000-0000-0011-000000000017},  !- Construction Name
  Skylight;                                !- Intended Surface Type

OS:StandardsInformation:Construction,
  {00000000-0000-0000-0063-000000000016},  !- Handle
  {00000000-0000-0000-0011-000000000003},  !- Construction Name
  TubularDaylightDome;                     !- Intended Surface Type

OS:StandardsInformation:Construction,
  {00000000-0000-0000-0063-000000000017},  !- Handle
  {00000000-0000-0000-0011-000000000001},  !- Construction Name
  TubularDaylightDiffuser;                 !- Intended Surface Type

OS:StandardsInformation:Construction,
  {00000000-0000-0000-0063-000000000018},  !- Handle
  {00000000-0000-0000-0011-000000000033},  !- Construction Name
  InteriorWindow,                          !- Intended Surface Type
  ;                                        !- Standards Construction Type

OS:StandardsInformation:Construction,
  {00000000-0000-0000-0063-000000000019},  !- Handle
  {00000000-0000-0000-0011-000000000029},  !- Construction Name
  InteriorDoor,                            !- Intended Surface Type
  ;                                        !- Standards Construction Type

OS:StandardsInformation:Construction,
  {00000000-0000-0000-0063-000000000020},  !- Handle
  {00000000-0000-0000-0011-000000000010},  !- Construction Name
  ExteriorFloor,                           !- Intended Surface Type
  Mass,                                    !- Standards Construction Type
  0,                                       !- Perturbable Layer
  Insulation,                              !- Perturbable Layer Type
  ;                                        !- Other Perturbable Layer Type

OS:StandardsInformation:Construction,
  {00000000-0000-0000-0063-000000000021},  !- Handle
  {00000000-0000-0000-0011-000000000020},  !- Construction Name
  ExteriorWall,                            !- Intended Surface Type
  Mass,                                    !- Standards Construction Type
  2,                                       !- Perturbable Layer
  Insulation,                              !- Perturbable Layer Type
  ;                                        !- Other Perturbable Layer Type

OS:StandardsInformation:Construction,
  {00000000-0000-0000-0063-000000000022},  !- Handle
  {00000000-0000-0000-0011-000000000016},  !- Construction Name
  ExteriorRoof,                            !- Intended Surface Type
  Metal,                                   !- Standards Construction Type
  1,                                       !- Perturbable Layer
  Insulation,                              !- Perturbable Layer Type
  ;                                        !- Other Perturbable Layer Type

OS:StandardsInformation:Construction,
  {00000000-0000-0000-0063-000000000023},  !- Handle
  {00000000-0000-0000-0011-000000000022},  !- Construction Name
  GroundContactFloor,                      !- Intended Surface Type
  Mass,                                    !- Standards Construction Type
  1,                                       !- Perturbable Layer
  Insulation,                              !- Perturbable Layer Type
  ;                                        !- Other Perturbable Layer Type

OS:StandardsInformation:Construction,
  {00000000-0000-0000-0063-000000000024},  !- Handle
  {00000000-0000-0000-0011-000000000027},  !- Construction Name
  GroundContactWall,                       !- Intended Surface Type
  Mass,                                    !- Standards Construction Type
  1,                                       !- Perturbable Layer
  Insulation,                              !- Perturbable Layer Type
  ;                                        !- Other Perturbable Layer Type

OS:StandardsInformation:Construction,
  {00000000-0000-0000-0063-000000000025},  !- Handle
  {00000000-0000-0000-0011-000000000025},  !- Construction Name
  GroundContactRoof,                       !- Intended Surface Type
  Mass,                                    !- Standards Construction Type
  1,                                       !- Perturbable Layer
  Insulation,                              !- Perturbable Layer Type
  ;                                        !- Other Perturbable Layer Type

OS:StandardsInformation:Construction,
  {00000000-0000-0000-0063-000000000026},  !- Handle
  {00000000-0000-0000-0011-000000000006},  !- Construction Name
  ExteriorDoor,                            !- Intended Surface Type
  ,                                        !- Standards Construction Type
  1,                                       !- Perturbable Layer
  Insulation,                              !- Perturbable Layer Type
  ;                                        !- Other Perturbable Layer Type

OS:StandardsInformation:Construction,
  {00000000-0000-0000-0063-000000000027},  !- Handle
  {00000000-0000-0000-0011-000000000014},  !- Construction Name
  ExteriorDoor,                            !- Intended Surface Type
  RollUp,                                  !- Standards Construction Type
  0,                                       !- Perturbable Layer
  Insulation,                              !- Perturbable Layer Type
  ;                                        !- Other Perturbable Layer Type

OS:StandardsInformation:Material,
  {00000000-0000-0000-0064-000000000001},  !- Handle
  {00000000-0000-0000-0027-000000000020};  !- Material Name

OS:StandardsInformation:Material,
  {00000000-0000-0000-0064-000000000002},  !- Handle
  {00000000-0000-0000-0028-000000000013};  !- Material Name

OS:StandardsInformation:Material,
  {00000000-0000-0000-0064-000000000003},  !- Handle
  {00000000-0000-0000-0027-000000000008};  !- Material Name

OS:StandardsInformation:Material,
  {00000000-0000-0000-0064-000000000004},  !- Handle
  {00000000-0000-0000-0028-000000000007};  !- Material Name

OS:StandardsInformation:Material,
  {00000000-0000-0000-0064-000000000005},  !- Handle
  {00000000-0000-0000-0027-000000000006};  !- Material Name

OS:StandardsInformation:Material,
  {00000000-0000-0000-0064-000000000006},  !- Handle
  {00000000-0000-0000-0027-000000000014};  !- Material Name

OS:StandardsInformation:Material,
  {00000000-0000-0000-0064-000000000007},  !- Handle
  {00000000-0000-0000-0027-000000000002};  !- Material Name

OS:StandardsInformation:Material,
  {00000000-0000-0000-0064-000000000008},  !- Handle
  {00000000-0000-0000-0027-000000000023};  !- Material Name

OS:StandardsInformation:Material,
  {00000000-0000-0000-0064-000000000009},  !- Handle
  {00000000-0000-0000-0027-000000000003};  !- Material Name

OS:StandardsInformation:Material,
  {00000000-0000-0000-0064-000000000010},  !- Handle
  {00000000-0000-0000-0027-000000000018};  !- Material Name

OS:StandardsInformation:Material,
  {00000000-0000-0000-0064-000000000011},  !- Handle
  {00000000-0000-0000-0027-000000000012};  !- Material Name

OS:StandardsInformation:Material,
  {00000000-0000-0000-0064-000000000012},  !- Handle
  {00000000-0000-0000-0080-000000000001};  !- Material Name

OS:StandardsInformation:Material,
  {00000000-0000-0000-0064-000000000013},  !- Handle
  {00000000-0000-0000-0027-000000000017};  !- Material Name

OS:StandardsInformation:Material,
  {00000000-0000-0000-0064-000000000014},  !- Handle
  {00000000-0000-0000-0028-000000000008};  !- Material Name

OS:StandardsInformation:Material,
  {00000000-0000-0000-0064-000000000015},  !- Handle
  {00000000-0000-0000-0027-000000000007};  !- Material Name

OS:StandardsInformation:Material,
  {00000000-0000-0000-0064-000000000016},  !- Handle
  {00000000-0000-0000-0028-000000000003};  !- Material Name

OS:StandardsInformation:Material,
  {00000000-0000-0000-0064-000000000017},  !- Handle
  {00000000-0000-0000-0027-000000000005};  !- Material Name

OS:StandardsInformation:Material,
  {00000000-0000-0000-0064-000000000018},  !- Handle
  {00000000-0000-0000-0027-000000000013};  !- Material Name

OS:StandardsInformation:Material,
  {00000000-0000-0000-0064-000000000019},  !- Handle
  {00000000-0000-0000-0028-000000000009};  !- Material Name

OS:StandardsInformation:Material,
  {00000000-0000-0000-0064-000000000020},  !- Handle
  {00000000-0000-0000-0027-000000000001};  !- Material Name

OS:StandardsInformation:Material,
  {00000000-0000-0000-0064-000000000021},  !- Handle
  {00000000-0000-0000-0027-000000000022};  !- Material Name

OS:StandardsInformation:Material,
  {00000000-0000-0000-0064-000000000022},  !- Handle
  {00000000-0000-0000-0028-000000000010};  !- Material Name

OS:StandardsInformation:Material,
  {00000000-0000-0000-0064-000000000023},  !- Handle
  {00000000-0000-0000-0027-000000000009};  !- Material Name

OS:StandardsInformation:Material,
  {00000000-0000-0000-0064-000000000024},  !- Handle
  {00000000-0000-0000-0028-000000000004};  !- Material Name

OS:StandardsInformation:Material,
  {00000000-0000-0000-0064-000000000025},  !- Handle
  {00000000-0000-0000-0027-000000000010};  !- Material Name

OS:StandardsInformation:Material,
  {00000000-0000-0000-0064-000000000026},  !- Handle
  {00000000-0000-0000-0028-000000000005};  !- Material Name

OS:StandardsInformation:Material,
  {00000000-0000-0000-0064-000000000027},  !- Handle
  {00000000-0000-0000-0027-000000000011};  !- Material Name

OS:StandardsInformation:Material,
  {00000000-0000-0000-0064-000000000028},  !- Handle
  {00000000-0000-0000-0028-000000000006};  !- Material Name

OS:StandardsInformation:Material,
  {00000000-0000-0000-0064-000000000029},  !- Handle
  {00000000-0000-0000-0027-000000000016};  !- Material Name

OS:StandardsInformation:Material,
  {00000000-0000-0000-0064-000000000030},  !- Handle
  {00000000-0000-0000-0028-000000000011};  !- Material Name

OS:StandardsInformation:Material,
  {00000000-0000-0000-0064-000000000031},  !- Handle
  {00000000-0000-0000-0028-000000000012};  !- Material Name

OS:SubSurface,
  {00000000-0000-0000-0065-000000000001},  !- Handle
  Dining_Wall_East_Window,                 !- Name
  FixedWindow,                             !- Sub Surface Type
  ,                                        !- Construction Name
  {00000000-0000-0000-0066-000000000003},  !- Surface Name
  ,                                        !- Outside Boundary Condition Object
  ,                                        !- View Factor to Ground
  ,                                        !- Frame and Divider Name
  1,                                       !- Multiplier
  ,                                        !- Number of Vertices
  22.6087, 0.6029, 1.9817,                 !- X,Y,Z Vertex 1 {m}
  22.6087, 0.6029, 1.0671,                 !- X,Y,Z Vertex 2 {m}
  22.6087, 15.8398, 1.0671,                !- X,Y,Z Vertex 3 {m}
  22.6087, 15.8398, 1.9817;                !- X,Y,Z Vertex 4 {m}

OS:SubSurface,
  {00000000-0000-0000-0065-000000000002},  !- Handle
  Dining_Wall_South_Window,                !- Name
  FixedWindow,                             !- Sub Surface Type
  ,                                        !- Construction Name
  {00000000-0000-0000-0066-000000000006},  !- Surface Name
  ,                                        !- Outside Boundary Condition Object
  ,                                        !- View Factor to Ground
  ,                                        !- Frame and Divider Name
  1,                                       !- Multiplier
  ,                                        !- Number of Vertices
  0.754, 0, 1.9817,                        !- X,Y,Z Vertex 1 {m}
  0.754, 0, 1.0671,                        !- X,Y,Z Vertex 2 {m}
  21.855, 0, 1.0671,                       !- X,Y,Z Vertex 3 {m}
  21.855, 0, 1.9817;                       !- X,Y,Z Vertex 4 {m}

OS:SubSurface,
  {00000000-0000-0000-0065-000000000003},  !- Handle
  Dining_Wall_West_Window,                 !- Name
  FixedWindow,                             !- Sub Surface Type
  ,                                        !- Construction Name
  {00000000-0000-0000-0066-000000000007},  !- Surface Name
  ,                                        !- Outside Boundary Condition Object
  ,                                        !- View Factor to Ground
  ,                                        !- Frame and Divider Name
  1,                                       !- Multiplier
  ,                                        !- Number of Vertices
  0, 15.8398, 1.9817,                      !- X,Y,Z Vertex 1 {m}
  0, 15.8398, 1.0671,                      !- X,Y,Z Vertex 2 {m}
  0, 0.6029, 1.0671,                       !- X,Y,Z Vertex 3 {m}
  0, 0.6029, 1.9817;                       !- X,Y,Z Vertex 4 {m}

OS:Surface,
  {00000000-0000-0000-0066-000000000001},  !- Handle
  Dining_Ceiling,                          !- Name
  RoofCeiling,                             !- Surface Type
  ,                                        !- Construction Name
  {00000000-0000-0000-0060-000000000001},  !- Space Name
  Surface,                                 !- Outside Boundary Condition
  {00000000-0000-0000-0066-000000000013},  !- Outside Boundary Condition Object
  NoSun,                                   !- Sun Exposure
  NoWind,                                  !- Wind Exposure
  ,                                        !- View Factor to Ground
  ,                                        !- Number of Vertices
  22.6087, 0, 3.0488,                      !- X,Y,Z Vertex 1 {m}
  22.6087, 16.4427, 3.0488,                !- X,Y,Z Vertex 2 {m}
  0, 16.4427, 3.0488,                      !- X,Y,Z Vertex 3 {m}
  0, 0, 3.0488;                            !- X,Y,Z Vertex 4 {m}

OS:Surface,
  {00000000-0000-0000-0066-000000000002},  !- Handle
  Dining_Floor,                            !- Name
  Floor,                                   !- Surface Type
  {00000000-0000-0000-0011-000000000023},  !- Construction Name
  {00000000-0000-0000-0060-000000000001},  !- Space Name
  Foundation,                              !- Outside Boundary Condition
  {00000000-0000-0000-0022-000000000001},  !- Outside Boundary Condition Object
  NoSun,                                   !- Sun Exposure
  NoWind,                                  !- Wind Exposure
  ,                                        !- View Factor to Ground
  ,                                        !- Number of Vertices
  22.6087, 16.4427, 0,                     !- X,Y,Z Vertex 1 {m}
  22.6087, 0, 0,                           !- X,Y,Z Vertex 2 {m}
  0, 0, 0,                                 !- X,Y,Z Vertex 3 {m}
  0, 16.4427, 0;                           !- X,Y,Z Vertex 4 {m}

OS:Surface,
  {00000000-0000-0000-0066-000000000003},  !- Handle
  Dining_Wall_East,                        !- Name
  Wall,                                    !- Surface Type
  ,                                        !- Construction Name
  {00000000-0000-0000-0060-000000000001},  !- Space Name
  Outdoors,                                !- Outside Boundary Condition
  ,                                        !- Outside Boundary Condition Object
  SunExposed,                              !- Sun Exposure
  WindExposed,                             !- Wind Exposure
  ,                                        !- View Factor to Ground
  ,                                        !- Number of Vertices
  22.6087, 0, 3.0488,                      !- X,Y,Z Vertex 1 {m}
  22.6087, 0, 0,                           !- X,Y,Z Vertex 2 {m}
  22.6087, 16.4427, 0,                     !- X,Y,Z Vertex 3 {m}
  22.6087, 16.4427, 3.0488;                !- X,Y,Z Vertex 4 {m}

OS:Surface,
  {00000000-0000-0000-0066-000000000004},  !- Handle
  Dining_Wall_North,                       !- Name
  Wall,                                    !- Surface Type
  ,                                        !- Construction Name
  {00000000-0000-0000-0060-000000000001},  !- Space Name
  Surface,                                 !- Outside Boundary Condition
  {00000000-0000-0000-0066-000000000005},  !- Outside Boundary Condition Object
  NoSun,                                   !- Sun Exposure
  NoWind,                                  !- Wind Exposure
  ,                                        !- View Factor to Ground
  ,                                        !- Number of Vertices
  22.6087, 16.4427, 3.0488,                !- X,Y,Z Vertex 1 {m}
  22.6087, 16.4427, 0,                     !- X,Y,Z Vertex 2 {m}
  0, 16.4427, 0,                           !- X,Y,Z Vertex 3 {m}
  0, 16.4427, 3.0488;                      !- X,Y,Z Vertex 4 {m}

OS:Surface,
  {00000000-0000-0000-0066-000000000005},  !- Handle
  Dining_Wall_North-PPAutoCreateOther,     !- Name
  Wall,                                    !- Surface Type
  ,                                        !- Construction Name
  {00000000-0000-0000-0060-000000000002},  !- Space Name
  Surface,                                 !- Outside Boundary Condition
  {00000000-0000-0000-0066-000000000004},  !- Outside Boundary Condition Object
  NoSun,                                   !- Sun Exposure
  NoWind,                                  !- Wind Exposure
  ,                                        !- View Factor to Ground
  ,                                        !- Number of Vertices
  0, 16.4427, 3.0488,                      !- X,Y,Z Vertex 1 {m}
  0, 16.4427, 0,                           !- X,Y,Z Vertex 2 {m}
  22.6087, 16.4427, 0,                     !- X,Y,Z Vertex 3 {m}
  22.6087, 16.4427, 3.0488;                !- X,Y,Z Vertex 4 {m}

OS:Surface,
  {00000000-0000-0000-0066-000000000006},  !- Handle
  Dining_Wall_South,                       !- Name
  Wall,                                    !- Surface Type
  ,                                        !- Construction Name
  {00000000-0000-0000-0060-000000000001},  !- Space Name
  Outdoors,                                !- Outside Boundary Condition
  ,                                        !- Outside Boundary Condition Object
  SunExposed,                              !- Sun Exposure
  WindExposed,                             !- Wind Exposure
  ,                                        !- View Factor to Ground
  ,                                        !- Number of Vertices
  0, 0, 3.0488,                            !- X,Y,Z Vertex 1 {m}
  0, 0, 0,                                 !- X,Y,Z Vertex 2 {m}
  22.6087, 0, 0,                           !- X,Y,Z Vertex 3 {m}
  22.6087, 0, 3.0488;                      !- X,Y,Z Vertex 4 {m}

OS:Surface,
  {00000000-0000-0000-0066-000000000007},  !- Handle
  Dining_Wall_West,                        !- Name
  Wall,                                    !- Surface Type
  ,                                        !- Construction Name
  {00000000-0000-0000-0060-000000000001},  !- Space Name
  Outdoors,                                !- Outside Boundary Condition
  ,                                        !- Outside Boundary Condition Object
  SunExposed,                              !- Sun Exposure
  WindExposed,                             !- Wind Exposure
  ,                                        !- View Factor to Ground
  ,                                        !- Number of Vertices
  0, 16.4427, 3.0488,                      !- X,Y,Z Vertex 1 {m}
  0, 16.4427, 0,                           !- X,Y,Z Vertex 2 {m}
  0, 0, 0,                                 !- X,Y,Z Vertex 3 {m}
  0, 0, 3.0488;                            !- X,Y,Z Vertex 4 {m}

OS:Surface,
  {00000000-0000-0000-0066-000000000008},  !- Handle
  Kitchen_Ceiling,                         !- Name
  RoofCeiling,                             !- Surface Type
  ,                                        !- Construction Name
  {00000000-0000-0000-0060-000000000002},  !- Space Name
  Surface,                                 !- Outside Boundary Condition
  {00000000-0000-0000-0066-000000000014},  !- Outside Boundary Condition Object
  NoSun,                                   !- Sun Exposure
  NoWind,                                  !- Wind Exposure
  ,                                        !- View Factor to Ground
  ,                                        !- Number of Vertices
  22.6087, 16.4427, 3.0488,                !- X,Y,Z Vertex 1 {m}
  22.6087, 22.6087, 3.0488,                !- X,Y,Z Vertex 2 {m}
  0, 22.6087, 3.0488,                      !- X,Y,Z Vertex 3 {m}
  0, 16.4427, 3.0488;                      !- X,Y,Z Vertex 4 {m}

OS:Surface,
  {00000000-0000-0000-0066-000000000009},  !- Handle
  Kitchen_Floor,                           !- Name
  Floor,                                   !- Surface Type
  {00000000-0000-0000-0011-000000000023},  !- Construction Name
  {00000000-0000-0000-0060-000000000002},  !- Space Name
  Foundation,                              !- Outside Boundary Condition
  {00000000-0000-0000-0022-000000000001},  !- Outside Boundary Condition Object
  NoSun,                                   !- Sun Exposure
  NoWind,                                  !- Wind Exposure
  ,                                        !- View Factor to Ground
  ,                                        !- Number of Vertices
  22.6087, 22.6087, 0,                     !- X,Y,Z Vertex 1 {m}
  22.6087, 16.4427, 0,                     !- X,Y,Z Vertex 2 {m}
  0, 16.4427, 0,                           !- X,Y,Z Vertex 3 {m}
  0, 22.6087, 0;                           !- X,Y,Z Vertex 4 {m}

OS:Surface,
  {00000000-0000-0000-0066-000000000010},  !- Handle
  Kitchen_Wall_East,                       !- Name
  Wall,                                    !- Surface Type
  ,                                        !- Construction Name
  {00000000-0000-0000-0060-000000000002},  !- Space Name
  Outdoors,                                !- Outside Boundary Condition
  ,                                        !- Outside Boundary Condition Object
  SunExposed,                              !- Sun Exposure
  WindExposed,                             !- Wind Exposure
  ,                                        !- View Factor to Ground
  ,                                        !- Number of Vertices
  22.6087, 16.4427, 3.0488,                !- X,Y,Z Vertex 1 {m}
  22.6087, 16.4427, 0,                     !- X,Y,Z Vertex 2 {m}
  22.6087, 22.6087, 0,                     !- X,Y,Z Vertex 3 {m}
  22.6087, 22.6087, 3.0488;                !- X,Y,Z Vertex 4 {m}

OS:Surface,
  {00000000-0000-0000-0066-000000000011},  !- Handle
  Kitchen_Wall_North,                      !- Name
  Wall,                                    !- Surface Type
  ,                                        !- Construction Name
  {00000000-0000-0000-0060-000000000002},  !- Space Name
  Outdoors,                                !- Outside Boundary Condition
  ,                                        !- Outside Boundary Condition Object
  SunExposed,                              !- Sun Exposure
  WindExposed,                             !- Wind Exposure
  ,                                        !- View Factor to Ground
  ,                                        !- Number of Vertices
  22.6087, 22.6087, 3.0488,                !- X,Y,Z Vertex 1 {m}
  22.6087, 22.6087, 0,                     !- X,Y,Z Vertex 2 {m}
  0, 22.6087, 0,                           !- X,Y,Z Vertex 3 {m}
  0, 22.6087, 3.0488;                      !- X,Y,Z Vertex 4 {m}

OS:Surface,
  {00000000-0000-0000-0066-000000000012},  !- Handle
  Kitchen_Wall_West,                       !- Name
  Wall,                                    !- Surface Type
  ,                                        !- Construction Name
  {00000000-0000-0000-0060-000000000002},  !- Space Name
  Outdoors,                                !- Outside Boundary Condition
  ,                                        !- Outside Boundary Condition Object
  SunExposed,                              !- Sun Exposure
  WindExposed,                             !- Wind Exposure
  ,                                        !- View Factor to Ground
  ,                                        !- Number of Vertices
  0, 22.6087, 3.0488,                      !- X,Y,Z Vertex 1 {m}
  0, 22.6087, 0,                           !- X,Y,Z Vertex 2 {m}
  0, 16.4427, 0,                           !- X,Y,Z Vertex 3 {m}
  0, 16.4427, 3.0488;                      !- X,Y,Z Vertex 4 {m}

OS:Surface,
  {00000000-0000-0000-0066-000000000013},  !- Handle
  attic-floor-dinning,                     !- Name
  Floor,                                   !- Surface Type
  ,                                        !- Construction Name
  {00000000-0000-0000-0060-000000000003},  !- Space Name
  Surface,                                 !- Outside Boundary Condition
  {00000000-0000-0000-0066-000000000001},  !- Outside Boundary Condition Object
  NoSun,                                   !- Sun Exposure
  NoWind,                                  !- Wind Exposure
  ,                                        !- View Factor to Ground
  ,                                        !- Number of Vertices
  22.6087, 16.4427, 0,                     !- X,Y,Z Vertex 1 {m}
  22.6087, 0, 0,                           !- X,Y,Z Vertex 2 {m}
  0, 0, 0,                                 !- X,Y,Z Vertex 3 {m}
  0, 16.4427, 0;                           !- X,Y,Z Vertex 4 {m}

OS:Surface,
  {00000000-0000-0000-0066-000000000014},  !- Handle
  attic-floor-kitchen,                     !- Name
  Floor,                                   !- Surface Type
  ,                                        !- Construction Name
  {00000000-0000-0000-0060-000000000003},  !- Space Name
  Surface,                                 !- Outside Boundary Condition
  {00000000-0000-0000-0066-000000000008},  !- Outside Boundary Condition Object
  NoSun,                                   !- Sun Exposure
  NoWind,                                  !- Wind Exposure
  ,                                        !- View Factor to Ground
  ,                                        !- Number of Vertices
  22.6087, 22.6087, 0,                     !- X,Y,Z Vertex 1 {m}
  22.6087, 16.4427, 0,                     !- X,Y,Z Vertex 2 {m}
  0, 16.4427, 0,                           !- X,Y,Z Vertex 3 {m}
  0, 22.6087, 0;                           !- X,Y,Z Vertex 4 {m}

OS:Surface,
  {00000000-0000-0000-0066-000000000015},  !- Handle
  east-roof,                               !- Name
  RoofCeiling,                             !- Surface Type
  ,                                        !- Construction Name
  {00000000-0000-0000-0060-000000000003},  !- Space Name
  Outdoors,                                !- Outside Boundary Condition
  ,                                        !- Outside Boundary Condition Object
  SunExposed,                              !- Sun Exposure
  WindExposed,                             !- Wind Exposure
  ,                                        !- View Factor to Ground
  ,                                        !- Number of Vertices
  11.3044, 3.769, 3.7692,                  !- X,Y,Z Vertex 1 {m}
  22.6087, 0, 0,                           !- X,Y,Z Vertex 2 {m}
  22.6087, 22.6087, 0,                     !- X,Y,Z Vertex 3 {m}
  11.3044, 18.8397, 3.7692;                !- X,Y,Z Vertex 4 {m}

OS:Surface,
  {00000000-0000-0000-0066-000000000016},  !- Handle
  north-roof,                              !- Name
  RoofCeiling,                             !- Surface Type
  ,                                        !- Construction Name
  {00000000-0000-0000-0060-000000000003},  !- Space Name
  Outdoors,                                !- Outside Boundary Condition
  ,                                        !- Outside Boundary Condition Object
  SunExposed,                              !- Sun Exposure
  WindExposed,                             !- Wind Exposure
  ,                                        !- View Factor to Ground
  ,                                        !- Number of Vertices
  11.3044, 18.8397, 3.7692,                !- X,Y,Z Vertex 1 {m}
  22.6087, 22.6087, 0,                     !- X,Y,Z Vertex 2 {m}
  0, 22.6087, 0;                           !- X,Y,Z Vertex 3 {m}

OS:Surface,
  {00000000-0000-0000-0066-000000000017},  !- Handle
  south-roof,                              !- Name
  RoofCeiling,                             !- Surface Type
  ,                                        !- Construction Name
  {00000000-0000-0000-0060-000000000003},  !- Space Name
  Outdoors,                                !- Outside Boundary Condition
  ,                                        !- Outside Boundary Condition Object
  SunExposed,                              !- Sun Exposure
  WindExposed,                             !- Wind Exposure
  ,                                        !- View Factor to Ground
  ,                                        !- Number of Vertices
  11.3044, 3.769, 3.7692,                  !- X,Y,Z Vertex 1 {m}
  -1.73917179908584e-034, -6.74580236774689e-017, 6.7454444242911e-017, !- X,Y,Z Vertex 2 {m}
  22.6087, -9.66039263974126e-017, 9.65988004329428e-017; !- X,Y,Z Vertex 3 {m}

OS:Surface,
  {00000000-0000-0000-0066-000000000018},  !- Handle
  west-roof,                               !- Name
  RoofCeiling,                             !- Surface Type
  ,                                        !- Construction Name
  {00000000-0000-0000-0060-000000000003},  !- Space Name
  Outdoors,                                !- Outside Boundary Condition
  ,                                        !- Outside Boundary Condition Object
  SunExposed,                              !- Sun Exposure
  WindExposed,                             !- Wind Exposure
  ,                                        !- View Factor to Ground
  ,                                        !- Number of Vertices
  11.3044, 18.8397, 3.7692,                !- X,Y,Z Vertex 1 {m}
  -1.57308521999447e-016, 22.6087, 4.71792013183315e-016, !- X,Y,Z Vertex 2 {m}
  -1.1417329679585e-016, -2.17720723655857e-033, 3.42422958797359e-016, !- X,Y,Z Vertex 3 {m}
  11.3044, 3.769, 3.7692;                  !- X,Y,Z Vertex 4 {m}

OS:SurfaceConvectionAlgorithm:Inside,
  {00000000-0000-0000-0067-000000000001},  !- Handle
  TARP;                                    !- Algorithm

OS:SurfaceConvectionAlgorithm:Outside,
  {00000000-0000-0000-0068-000000000001},  !- Handle
  TARP;                                    !- Algorithm

OS:SurfaceProperty:ExposedFoundationPerimeter,
  {00000000-0000-0000-0069-000000000001},  !- Handle
  {00000000-0000-0000-0066-000000000002},  !- Surface Name
  TotalExposedPerimeter,                   !- Exposed Perimeter Calculation Method
  55.4941;                                 !- Total Exposed Perimeter {m}

OS:SurfaceProperty:ExposedFoundationPerimeter,
  {00000000-0000-0000-0069-000000000002},  !- Handle
  {00000000-0000-0000-0066-000000000009},  !- Surface Name
  TotalExposedPerimeter,                   !- Exposed Perimeter Calculation Method
  34.9407;                                 !- Total Exposed Perimeter {m}

OS:ThermalZone,
  {00000000-0000-0000-0070-000000000001},  !- Handle
  ALL_ST=- undefined -_FL=Building Story 2_SCH=A, !- Name
  ,                                        !- Multiplier
  ,                                        !- Ceiling Height {m}
  ,                                        !- Volume {m3}
  ,                                        !- Floor Area {m2}
  ,                                        !- Zone Inside Convection Algorithm
  ,                                        !- Zone Outside Convection Algorithm
  ,                                        !- Zone Conditioning Equipment List Name
  {00000000-0000-0000-0036-000000000001},  !- Zone Air Inlet Port List
  {00000000-0000-0000-0036-000000000002},  !- Zone Air Exhaust Port List
  {00000000-0000-0000-0008-000000000001},  !- Zone Air Node Name
  {00000000-0000-0000-0036-000000000003},  !- Zone Return Air Port List
  ,                                        !- Primary Daylighting Control Name
  ,                                        !- Fraction of Zone Controlled by Primary Daylighting Control
  ,                                        !- Secondary Daylighting Control Name
  ,                                        !- Fraction of Zone Controlled by Secondary Daylighting Control
  ,                                        !- Illuminance Map Name
  {00000000-0000-0000-0039-000000000001},  !- Group Rendering Name
  {00000000-0000-0000-0071-000000000003},  !- Thermostat Name
  No;                                      !- Use Ideal Air Loads

OS:ThermalZone,
  {00000000-0000-0000-0070-000000000002},  !- Handle
  ALL_ST=Dining - family space_FL=Building Story 1_SCH=B, !- Name
  ,                                        !- Multiplier
  ,                                        !- Ceiling Height {m}
  ,                                        !- Volume {m3}
  ,                                        !- Floor Area {m2}
  ,                                        !- Zone Inside Convection Algorithm
  ,                                        !- Zone Outside Convection Algorithm
  ,                                        !- Zone Conditioning Equipment List Name
  {00000000-0000-0000-0036-000000000004},  !- Zone Air Inlet Port List
  {00000000-0000-0000-0036-000000000005},  !- Zone Air Exhaust Port List
  {00000000-0000-0000-0008-000000000002},  !- Zone Air Node Name
  {00000000-0000-0000-0036-000000000006},  !- Zone Return Air Port List
  ,                                        !- Primary Daylighting Control Name
  ,                                        !- Fraction of Zone Controlled by Primary Daylighting Control
  ,                                        !- Secondary Daylighting Control Name
  ,                                        !- Fraction of Zone Controlled by Secondary Daylighting Control
  ,                                        !- Illuminance Map Name
  {00000000-0000-0000-0039-000000000002},  !- Group Rendering Name
  {00000000-0000-0000-0071-000000000007},  !- Thermostat Name
  No;                                      !- Use Ideal Air Loads

OS:ThermalZone,
  {00000000-0000-0000-0070-000000000003},  !- Handle
  ALL_ST=Food preparation_FL=Building Story 1_SCH=B, !- Name
  ,                                        !- Multiplier
  ,                                        !- Ceiling Height {m}
  ,                                        !- Volume {m3}
  ,                                        !- Floor Area {m2}
  ,                                        !- Zone Inside Convection Algorithm
  ,                                        !- Zone Outside Convection Algorithm
  ,                                        !- Zone Conditioning Equipment List Name
  {00000000-0000-0000-0036-000000000007},  !- Zone Air Inlet Port List
  {00000000-0000-0000-0036-000000000008},  !- Zone Air Exhaust Port List
  {00000000-0000-0000-0008-000000000003},  !- Zone Air Node Name
  {00000000-0000-0000-0036-000000000009},  !- Zone Return Air Port List
  ,                                        !- Primary Daylighting Control Name
  ,                                        !- Fraction of Zone Controlled by Primary Daylighting Control
  ,                                        !- Secondary Daylighting Control Name
  ,                                        !- Fraction of Zone Controlled by Secondary Daylighting Control
  ,                                        !- Illuminance Map Name
  {00000000-0000-0000-0039-000000000003},  !- Group Rendering Name
  {00000000-0000-0000-0071-000000000011},  !- Thermostat Name
  No;                                      !- Use Ideal Air Loads

OS:ThermostatSetpoint:DualSetpoint,
  {00000000-0000-0000-0071-000000000001},  !- Handle
  Space Function - undefined - Thermostat 1; !- Name

OS:ThermostatSetpoint:DualSetpoint,
  {00000000-0000-0000-0071-000000000002},  !- Handle
  Space Function - undefined - Thermostat 2; !- Name

OS:ThermostatSetpoint:DualSetpoint,
  {00000000-0000-0000-0071-000000000003},  !- Handle
  Space Function - undefined - Thermostat 3; !- Name

OS:ThermostatSetpoint:DualSetpoint,
  {00000000-0000-0000-0071-000000000004},  !- Handle
  Space Function - undefined - Thermostat; !- Name

OS:ThermostatSetpoint:DualSetpoint,
  {00000000-0000-0000-0071-000000000005},  !- Handle
  Space Function Dining - family space Thermostat 1, !- Name
  {00000000-0000-0000-0044-000000000013},  !- Heating Setpoint Temperature Schedule Name
  {00000000-0000-0000-0044-000000000012};  !- Cooling Setpoint Temperature Schedule Name

OS:ThermostatSetpoint:DualSetpoint,
  {00000000-0000-0000-0071-000000000006},  !- Handle
  Space Function Dining - family space Thermostat 2, !- Name
  {00000000-0000-0000-0044-000000000013},  !- Heating Setpoint Temperature Schedule Name
  {00000000-0000-0000-0044-000000000012};  !- Cooling Setpoint Temperature Schedule Name

OS:ThermostatSetpoint:DualSetpoint,
  {00000000-0000-0000-0071-000000000007},  !- Handle
  Space Function Dining - family space Thermostat 3, !- Name
  {00000000-0000-0000-0044-000000000013},  !- Heating Setpoint Temperature Schedule Name
  {00000000-0000-0000-0044-000000000012};  !- Cooling Setpoint Temperature Schedule Name

OS:ThermostatSetpoint:DualSetpoint,
  {00000000-0000-0000-0071-000000000008},  !- Handle
  Space Function Dining - family space Thermostat, !- Name
  {00000000-0000-0000-0044-000000000013},  !- Heating Setpoint Temperature Schedule Name
  {00000000-0000-0000-0044-000000000012};  !- Cooling Setpoint Temperature Schedule Name

OS:ThermostatSetpoint:DualSetpoint,
  {00000000-0000-0000-0071-000000000009},  !- Handle
  Space Function Food preparation Thermostat 1, !- Name
  {00000000-0000-0000-0044-000000000013},  !- Heating Setpoint Temperature Schedule Name
  {00000000-0000-0000-0044-000000000012};  !- Cooling Setpoint Temperature Schedule Name

OS:ThermostatSetpoint:DualSetpoint,
  {00000000-0000-0000-0071-000000000010},  !- Handle
  Space Function Food preparation Thermostat 2, !- Name
  {00000000-0000-0000-0044-000000000013},  !- Heating Setpoint Temperature Schedule Name
  {00000000-0000-0000-0044-000000000012};  !- Cooling Setpoint Temperature Schedule Name

OS:ThermostatSetpoint:DualSetpoint,
  {00000000-0000-0000-0071-000000000011},  !- Handle
  Space Function Food preparation Thermostat 3, !- Name
  {00000000-0000-0000-0044-000000000013},  !- Heating Setpoint Temperature Schedule Name
  {00000000-0000-0000-0044-000000000012};  !- Cooling Setpoint Temperature Schedule Name

OS:ThermostatSetpoint:DualSetpoint,
  {00000000-0000-0000-0071-000000000012},  !- Handle
  Space Function Food preparation Thermostat, !- Name
  {00000000-0000-0000-0044-000000000013},  !- Heating Setpoint Temperature Schedule Name
  {00000000-0000-0000-0044-000000000012};  !- Cooling Setpoint Temperature Schedule Name

OS:Timestep,
  {00000000-0000-0000-0072-000000000001},  !- Handle
  6;                                       !- Number of Timesteps per Hour

OS:Version,
<<<<<<< HEAD
  {00000000-0000-0000-0073-000000000001},  !- Handle
  3.7.0;                                   !- Version Identifier
=======
  {00000000-0000-0000-0072-000000000001},  !- Handle
  3.9.0;                                   !- Version Identifier
>>>>>>> 792ffd62

OS:WaterHeater:Mixed,
  {00000000-0000-0000-0074-000000000001},  !- Handle
  49gal NaturalGas Water Heater - 33kBtu/hr 0.82 Therm Eff, !- Name
  0.184338408110479,                       !- Tank Volume {m3}
  {00000000-0000-0000-0044-000000000016},  !- Setpoint Temperature Schedule Name
  2,                                       !- Deadband Temperature Difference {deltaC}
  60,                                      !- Maximum Temperature Limit {C}
  Cycle,                                   !- Heater Control Type
  9631.68182377254,                        !- Heater Maximum Capacity {W}
  ,                                        !- Heater Minimum Capacity {W}
  ,                                        !- Heater Ignition Minimum Flow Rate {m3/s}
  ,                                        !- Heater Ignition Delay {s}
  NaturalGas,                              !- Heater Fuel Type
  0.82,                                    !- Heater Thermal Efficiency
  {00000000-0000-0000-0013-000000000002},  !- Part Load Factor Curve Name
  31.3783291760793,                        !- Off Cycle Parasitic Fuel Consumption Rate {W}
  NaturalGas,                              !- Off Cycle Parasitic Fuel Type
  0.8,                                     !- Off Cycle Parasitic Heat Fraction to Tank
  31.3783291760793,                        !- On Cycle Parasitic Fuel Consumption Rate {W}
  NaturalGas,                              !- On Cycle Parasitic Fuel Type
  0,                                       !- On Cycle Parasitic Heat Fraction to Tank
  Schedule,                                !- Ambient Temperature Indicator
  {00000000-0000-0000-0044-000000000017},  !- Ambient Temperature Schedule Name
  ,                                        !- Ambient Temperature Thermal Zone Name
  ,                                        !- Ambient Temperature Outdoor Air Node Name
  2.98469996996305,                        !- Off Cycle Loss Coefficient to Ambient Temperature {W/K}
  ,                                        !- Off Cycle Loss Fraction to Thermal Zone
  2.98469996996305,                        !- On Cycle Loss Coefficient to Ambient Temperature {W/K}
  ,                                        !- On Cycle Loss Fraction to Thermal Zone
  ,                                        !- Peak Use Flow Rate {m3/s}
  ,                                        !- Use Flow Rate Fraction Schedule Name
  ,                                        !- Cold Water Supply Temperature Schedule Name
  {00000000-0000-0000-0008-000000000018},  !- Use Side Inlet Node Name
  {00000000-0000-0000-0008-000000000019},  !- Use Side Outlet Node Name
  1,                                       !- Use Side Effectiveness
  ,                                        !- Source Side Inlet Node Name
  ,                                        !- Source Side Outlet Node Name
  1,                                       !- Source Side Effectiveness
  autosize,                                !- Use Side Design Flow Rate {m3/s}
  autosize,                                !- Source Side Design Flow Rate {m3/s}
  1.5,                                     !- Indirect Water Heating Recovery Time {hr}
  IndirectHeatPrimarySetpoint,             !- Source Side Flow Control Mode
  ,                                        !- Indirect Alternate Setpoint Temperature Schedule Name
  General;                                 !- End-Use Subcategory

OS:WaterHeater:Sizing,
  {00000000-0000-0000-0075-000000000001},  !- Handle
  {00000000-0000-0000-0074-000000000001},  !- WaterHeater Name
  PeakDraw,                                !- Design Mode
  0.538503,                                !- Time Storage Can Meet Peak Draw {hr}
  0,                                       !- Time for Tank Recovery {hr}
  1;                                       !- Nominal Tank Volume for Autosizing Plant Connections {m3}

OS:WaterUse:Connections,
  {00000000-0000-0000-0076-000000000001},  !- Handle
  Dining WUC 0.38gpm 140F,                 !- Name
  {00000000-0000-0000-0008-000000000035},  !- Inlet Node Name
  {00000000-0000-0000-0008-000000000036},  !- Outlet Node Name
  ,                                        !- Supply Water Storage Tank Name
  ,                                        !- Reclamation Water Storage Tank Name
  ,                                        !- Hot Water Supply Temperature Schedule Name
  ,                                        !- Cold Water Supply Temperature Schedule Name
  None,                                    !- Drain Water Heat Exchanger Type
  Plant,                                   !- Drain Water Heat Exchanger Destination
  ,                                        !- Drain Water Heat Exchanger U-Factor Times Area {W/K}
  {00000000-0000-0000-0077-000000000001};  !- Water Use Equipment Name 1

OS:WaterUse:Connections,
  {00000000-0000-0000-0076-000000000002},  !- Handle
  Kitchen WUC 0.07gpm 140F,                !- Name
  {00000000-0000-0000-0008-000000000039},  !- Inlet Node Name
  {00000000-0000-0000-0008-000000000040},  !- Outlet Node Name
  ,                                        !- Supply Water Storage Tank Name
  ,                                        !- Reclamation Water Storage Tank Name
  ,                                        !- Hot Water Supply Temperature Schedule Name
  ,                                        !- Cold Water Supply Temperature Schedule Name
  None,                                    !- Drain Water Heat Exchanger Type
  Plant,                                   !- Drain Water Heat Exchanger Destination
  ,                                        !- Drain Water Heat Exchanger U-Factor Times Area {W/K}
  {00000000-0000-0000-0077-000000000002};  !- Water Use Equipment Name 1

OS:WaterUse:Equipment,
  {00000000-0000-0000-0077-000000000001},  !- Handle
  Dining Service Water Use 0.38gpm 140F,   !- Name
  {00000000-0000-0000-0078-000000000001},  !- Water Use Equipment Definition Name
  {00000000-0000-0000-0060-000000000001},  !- Space Name
  {00000000-0000-0000-0044-000000000011};  !- Flow Rate Fraction Schedule Name

OS:WaterUse:Equipment,
  {00000000-0000-0000-0077-000000000002},  !- Handle
  Kitchen Service Water Use 0.07gpm 140F,  !- Name
  {00000000-0000-0000-0078-000000000002},  !- Water Use Equipment Definition Name
  {00000000-0000-0000-0060-000000000002},  !- Space Name
  {00000000-0000-0000-0044-000000000011};  !- Flow Rate Fraction Schedule Name

OS:WaterUse:Equipment:Definition,
  {00000000-0000-0000-0078-000000000001},  !- Handle
  Dining 0.38gpm 140F,                     !- Name
  ,                                        !- End-Use Subcategory
  2.39515451281452e-05,                    !- Peak Flow Rate {m3/s}
  {00000000-0000-0000-0044-000000000006},  !- Target Temperature Schedule Name
  {00000000-0000-0000-0044-000000000005},  !- Sensible Fraction Schedule Name
  {00000000-0000-0000-0044-000000000004};  !- Latent Fraction Schedule Name

OS:WaterUse:Equipment:Definition,
  {00000000-0000-0000-0078-000000000002},  !- Handle
  Kitchen 0.07gpm 140F,                    !- Name
  ,                                        !- End-Use Subcategory
  4.49574007408925e-06,                    !- Peak Flow Rate {m3/s}
  {00000000-0000-0000-0044-000000000006},  !- Target Temperature Schedule Name
  {00000000-0000-0000-0044-000000000005},  !- Sensible Fraction Schedule Name
  {00000000-0000-0000-0044-000000000004};  !- Latent Fraction Schedule Name

OS:WeatherFile,
  {00000000-0000-0000-0079-000000000001},  !- Handle
  Calgary Intl AP,                         !- City
  AB,                                      !- State Province Region
  CAN,                                     !- Country
  CWEC2020,                                !- Data Source
  718770,                                  !- WMO Number
  51.11,                                   !- Latitude {deg}
  -114.02,                                 !- Longitude {deg}
  -7,                                      !- Time Zone {hr}
  1084.1,                                  !- Elevation {m}
  CAN_AB_Calgary.Intl.AP.718770_CWEC2020.epw, !- Url
  1F2D03BB,                                !- Checksum
  ,                                        !- Start Date Actual Year
  Sunday;                                  !- Start Day of Week

OS:WindowMaterial:SimpleGlazingSystem,
  {00000000-0000-0000-0080-000000000001},  !- Handle
  SimpleGlazing,                           !- Name
  2.2,                                     !- U-Factor {W/m2-K}
  0.49,                                    !- Solar Heat Gain Coefficient
  0.21;                                    !- Visible Transmittance

OS:WindowMaterial:SimpleGlazingSystem,
  {00000000-0000-0000-0080-000000000002},  !- Handle
  SimpleGlazing:U=0.295 SHGC=0.490,        !- Name
  2.95,                                    !- U-Factor {W/m2-K}
  0.49,                                    !- Solar Heat Gain Coefficient
  0.21;                                    !- Visible Transmittance

OS:YearDescription,
  {00000000-0000-0000-0081-000000000001},  !- Handle
  ,                                        !- Calendar Year
  Sunday;                                  !- Day of Week for Start Day

OS:ZoneHVAC:Baseboard:Convective:Water,
  {00000000-0000-0000-0082-000000000001},  !- Handle
  Zone HVAC Baseboard Convective Water 1,  !- Name
  {00000000-0000-0000-0041-000000000001},  !- Availability Schedule Name
  {00000000-0000-0000-0007-000000000001};  !- Heating Coil Name

OS:ZoneHVAC:Baseboard:Convective:Water,
  {00000000-0000-0000-0082-000000000002},  !- Handle
  Zone HVAC Baseboard Convective Water 2,  !- Name
  {00000000-0000-0000-0041-000000000001},  !- Availability Schedule Name
  {00000000-0000-0000-0007-000000000002};  !- Heating Coil Name

OS:ZoneHVAC:EquipmentList,
  {00000000-0000-0000-0083-000000000001},  !- Handle
  ALL_ST=- undefined -_FL=Building Story 2_SCH=A Zone HVAC Equipment List, !- Name
  {00000000-0000-0000-0070-000000000001},  !- Thermal Zone
  ;                                        !- Load Distribution Scheme

OS:ZoneHVAC:EquipmentList,
  {00000000-0000-0000-0083-000000000002},  !- Handle
  ALL_ST=Dining - family space_FL=Building Story 1_SCH=B Zone HVAC Equipment List, !- Name
  {00000000-0000-0000-0070-000000000002},  !- Thermal Zone
  ,                                        !- Load Distribution Scheme
  {00000000-0000-0000-0082-000000000001},  !- Zone Equipment 1
  1,                                       !- Zone Equipment Cooling Sequence 1
  1,                                       !- Zone Equipment Heating or No-Load Sequence 1
  ,                                        !- Zone Equipment Sequential Cooling Fraction Schedule Name 1
  ;                                        !- Zone Equipment Sequential Heating Fraction Schedule Name 1

OS:ZoneHVAC:EquipmentList,
  {00000000-0000-0000-0083-000000000003},  !- Handle
  ALL_ST=Food preparation_FL=Building Story 1_SCH=B Zone HVAC Equipment List, !- Name
  {00000000-0000-0000-0070-000000000003},  !- Thermal Zone
  ,                                        !- Load Distribution Scheme
  {00000000-0000-0000-0082-000000000002},  !- Zone Equipment 1
  1,                                       !- Zone Equipment Cooling Sequence 1
  1,                                       !- Zone Equipment Heating or No-Load Sequence 1
  ,                                        !- Zone Equipment Sequential Cooling Fraction Schedule Name 1
  ;                                        !- Zone Equipment Sequential Heating Fraction Schedule Name 1
<|MERGE_RESOLUTION|>--- conflicted
+++ resolved
@@ -4954,13 +4954,8 @@
   6;                                       !- Number of Timesteps per Hour
 
 OS:Version,
-<<<<<<< HEAD
-  {00000000-0000-0000-0073-000000000001},  !- Handle
-  3.7.0;                                   !- Version Identifier
-=======
   {00000000-0000-0000-0072-000000000001},  !- Handle
   3.9.0;                                   !- Version Identifier
->>>>>>> 792ffd62
 
 OS:WaterHeater:Mixed,
   {00000000-0000-0000-0074-000000000001},  !- Handle
