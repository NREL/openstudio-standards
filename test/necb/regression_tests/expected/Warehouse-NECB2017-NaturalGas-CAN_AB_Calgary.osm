OS:AdditionalProperties,
  {00000000-0000-0000-0001-000000000001},  !- Handle
  {00000000-0000-0000-0061-000000000021},  !- Object Name
  max_occ_in_spaces,                       !- Feature Name 1
  Double,                                  !- Feature Data Type 1
  11.848286688361537,                      !- Feature Value 1
  number_of_spaces_included,               !- Feature Name 2
  Integer,                                 !- Feature Data Type 2
  1,                                       !- Feature Value 2
  date_parent_object_last_edited,          !- Feature Name 3
  String,                                  !- Feature Data Type 3
  2024-01-01 01:00:00 UTC,                 !- Feature Value 3
  date_parent_object_created,              !- Feature Name 4
  String,                                  !- Feature Data Type 4
  2024-01-01 01:00:00 UTC;                 !- Feature Value 4

OS:AdditionalProperties,
  {00000000-0000-0000-0001-000000000002},  !- Handle
  {00000000-0000-0000-0061-000000000023},  !- Object Name
  max_occ_in_spaces,                       !- Feature Name 1
  Double,                                  !- Feature Data Type 1
  27.878321619674338,                      !- Feature Value 1
  number_of_spaces_included,               !- Feature Name 2
  Integer,                                 !- Feature Data Type 2
  1,                                       !- Feature Value 2
  date_parent_object_last_edited,          !- Feature Name 3
  String,                                  !- Feature Data Type 3
  2024-01-01 01:00:00 UTC,                 !- Feature Value 3
  date_parent_object_created,              !- Feature Name 4
  String,                                  !- Feature Data Type 4
  2024-01-01 01:00:00 UTC;                 !- Feature Value 4

OS:AdditionalProperties,
  {00000000-0000-0000-0001-000000000003},  !- Handle
  {00000000-0000-0000-0061-000000000022},  !- Object Name
  max_occ_in_spaces,                       !- Feature Name 1
  Double,                                  !- Feature Data Type 1
  32.060069862625376,                      !- Feature Value 1
  number_of_spaces_included,               !- Feature Name 2
  Integer,                                 !- Feature Data Type 2
  1,                                       !- Feature Value 2
  date_parent_object_last_edited,          !- Feature Name 3
  String,                                  !- Feature Data Type 3
  2024-01-01 01:00:00 UTC,                 !- Feature Value 3
  date_parent_object_created,              !- Feature Name 4
  String,                                  !- Feature Data Type 4
  2024-01-01 01:00:00 UTC;                 !- Feature Value 4

OS:AirLoopHVAC,
  {00000000-0000-0000-0002-000000000001},  !- Handle
  sys_3|mixed|shr>erv|sc>dx|sh>c-g|ssf>cv|zh>b-hw|zc>none|srf>none|, !- Name
  ,                                        !- Controller List Name
  {00000000-0000-0000-0061-000000000021},  !- Availability Schedule
  {00000000-0000-0000-0008-000000000003},  !- Availability Manager List Name
  autosize,                                !- Design Supply Air Flow Rate {m3/s}
  1,                                       !- Design Return Air Flow Fraction of Supply Air Flow
  ,                                        !- Branch List Name
  ,                                        !- Connector List Name
  {00000000-0000-0000-0016-000000000032},  !- Supply Side Inlet Node Name
  {00000000-0000-0000-0016-000000000035},  !- Demand Side Outlet Node Name
  {00000000-0000-0000-0016-000000000034},  !- Demand Side Inlet Node A
  {00000000-0000-0000-0016-000000000033},  !- Supply Side Outlet Node A
  ,                                        !- Demand Side Inlet Node B
  ,                                        !- Supply Side Outlet Node B
  ,                                        !- Return Air Bypass Flow Temperature Setpoint Schedule Name
  {00000000-0000-0000-0004-000000000001},  !- Demand Mixer Name
  {00000000-0000-0000-0005-000000000001},  !- Demand Splitter A Name
  ,                                        !- Demand Splitter B Name
  ;                                        !- Supply Splitter Name

OS:AirLoopHVAC,
  {00000000-0000-0000-0002-000000000002},  !- Handle
  sys_4|mixed|shr>erv|sc>dx|sh>c-g|ssf>cv|zh>b-hw|zc>none|srf>none| 1, !- Name
  ,                                        !- Controller List Name
  {00000000-0000-0000-0061-000000000022},  !- Availability Schedule
  {00000000-0000-0000-0008-000000000002},  !- Availability Manager List Name
  autosize,                                !- Design Supply Air Flow Rate {m3/s}
  1,                                       !- Design Return Air Flow Fraction of Supply Air Flow
  ,                                        !- Branch List Name
  ,                                        !- Connector List Name
  {00000000-0000-0000-0016-000000000079},  !- Supply Side Inlet Node Name
  {00000000-0000-0000-0016-000000000082},  !- Demand Side Outlet Node Name
  {00000000-0000-0000-0016-000000000081},  !- Demand Side Inlet Node A
  {00000000-0000-0000-0016-000000000080},  !- Supply Side Outlet Node A
  ,                                        !- Demand Side Inlet Node B
  ,                                        !- Supply Side Outlet Node B
  ,                                        !- Return Air Bypass Flow Temperature Setpoint Schedule Name
  {00000000-0000-0000-0004-000000000003},  !- Demand Mixer Name
  {00000000-0000-0000-0005-000000000003},  !- Demand Splitter A Name
  ,                                        !- Demand Splitter B Name
  ;                                        !- Supply Splitter Name

OS:AirLoopHVAC,
  {00000000-0000-0000-0002-000000000003},  !- Handle
  sys_4|mixed|shr>erv|sc>dx|sh>c-g|ssf>cv|zh>b-hw|zc>none|srf>none|, !- Name
  ,                                        !- Controller List Name
  {00000000-0000-0000-0061-000000000023},  !- Availability Schedule
  {00000000-0000-0000-0008-000000000001},  !- Availability Manager List Name
  autosize,                                !- Design Supply Air Flow Rate {m3/s}
  1,                                       !- Design Return Air Flow Fraction of Supply Air Flow
  ,                                        !- Branch List Name
  ,                                        !- Connector List Name
  {00000000-0000-0000-0016-000000000055},  !- Supply Side Inlet Node Name
  {00000000-0000-0000-0016-000000000058},  !- Demand Side Outlet Node Name
  {00000000-0000-0000-0016-000000000057},  !- Demand Side Inlet Node A
  {00000000-0000-0000-0016-000000000056},  !- Supply Side Outlet Node A
  ,                                        !- Demand Side Inlet Node B
  ,                                        !- Supply Side Outlet Node B
  ,                                        !- Return Air Bypass Flow Temperature Setpoint Schedule Name
  {00000000-0000-0000-0004-000000000002},  !- Demand Mixer Name
  {00000000-0000-0000-0005-000000000002},  !- Demand Splitter A Name
  ,                                        !- Demand Splitter B Name
  ;                                        !- Supply Splitter Name

OS:AirLoopHVAC:OutdoorAirSystem,
  {00000000-0000-0000-0003-000000000001},  !- Handle
  Air Loop HVAC Outdoor Air System 1,      !- Name
  {00000000-0000-0000-0021-000000000001},  !- Controller Name
  ,                                        !- Outdoor Air Equipment List Name
  ,                                        !- Availability Manager List Name
  {00000000-0000-0000-0016-000000000044},  !- Mixed Air Node Name
  {00000000-0000-0000-0016-000000000143},  !- Outdoor Air Stream Node Name
  {00000000-0000-0000-0016-000000000144},  !- Relief Air Stream Node Name
  {00000000-0000-0000-0016-000000000043};  !- Return Air Stream Node Name

OS:AirLoopHVAC:OutdoorAirSystem,
  {00000000-0000-0000-0003-000000000002},  !- Handle
  Air Loop HVAC Outdoor Air System 2,      !- Name
  {00000000-0000-0000-0021-000000000002},  !- Controller Name
  ,                                        !- Outdoor Air Equipment List Name
  ,                                        !- Availability Manager List Name
  {00000000-0000-0000-0016-000000000067},  !- Mixed Air Node Name
  {00000000-0000-0000-0016-000000000149},  !- Outdoor Air Stream Node Name
  {00000000-0000-0000-0016-000000000150},  !- Relief Air Stream Node Name
  {00000000-0000-0000-0016-000000000066};  !- Return Air Stream Node Name

OS:AirLoopHVAC:OutdoorAirSystem,
  {00000000-0000-0000-0003-000000000003},  !- Handle
  Air Loop HVAC Outdoor Air System 3,      !- Name
  {00000000-0000-0000-0021-000000000003},  !- Controller Name
  ,                                        !- Outdoor Air Equipment List Name
  ,                                        !- Availability Manager List Name
  {00000000-0000-0000-0016-000000000091},  !- Mixed Air Node Name
  {00000000-0000-0000-0016-000000000155},  !- Outdoor Air Stream Node Name
  {00000000-0000-0000-0016-000000000156},  !- Relief Air Stream Node Name
  {00000000-0000-0000-0016-000000000090};  !- Return Air Stream Node Name

OS:AirLoopHVAC:ZoneMixer,
  {00000000-0000-0000-0004-000000000001},  !- Handle
  Air Loop HVAC Zone Mixer 1,              !- Name
  {00000000-0000-0000-0016-000000000037},  !- Outlet Node Name
  {00000000-0000-0000-0016-000000000051};  !- Inlet Node Name 1

OS:AirLoopHVAC:ZoneMixer,
  {00000000-0000-0000-0004-000000000002},  !- Handle
  Air Loop HVAC Zone Mixer 2,              !- Name
  {00000000-0000-0000-0016-000000000060},  !- Outlet Node Name
  {00000000-0000-0000-0016-000000000075};  !- Inlet Node Name 1

OS:AirLoopHVAC:ZoneMixer,
  {00000000-0000-0000-0004-000000000003},  !- Handle
  Air Loop HVAC Zone Mixer 3,              !- Name
  {00000000-0000-0000-0016-000000000084},  !- Outlet Node Name
  {00000000-0000-0000-0016-000000000099};  !- Inlet Node Name 1

OS:AirLoopHVAC:ZoneSplitter,
  {00000000-0000-0000-0005-000000000001},  !- Handle
  Air Loop HVAC Zone Splitter 1,           !- Name
  {00000000-0000-0000-0016-000000000036},  !- Inlet Node Name
  {00000000-0000-0000-0016-000000000052};  !- Outlet Node Name 1

OS:AirLoopHVAC:ZoneSplitter,
  {00000000-0000-0000-0005-000000000002},  !- Handle
  Air Loop HVAC Zone Splitter 2,           !- Name
  {00000000-0000-0000-0016-000000000059},  !- Inlet Node Name
  {00000000-0000-0000-0016-000000000076};  !- Outlet Node Name 1

OS:AirLoopHVAC:ZoneSplitter,
  {00000000-0000-0000-0005-000000000003},  !- Handle
  Air Loop HVAC Zone Splitter 3,           !- Name
  {00000000-0000-0000-0016-000000000083},  !- Inlet Node Name
  {00000000-0000-0000-0016-000000000100};  !- Outlet Node Name 1

OS:AirTerminal:SingleDuct:ConstantVolume:NoReheat,
  {00000000-0000-0000-0006-000000000001},  !- Handle
  Air Terminal Single Duct Constant Volume No Reheat 1, !- Name
  {00000000-0000-0000-0058-000000000001},  !- Availability Schedule Name
  {00000000-0000-0000-0016-000000000053},  !- Air Inlet Node Name
  {00000000-0000-0000-0016-000000000054},  !- Air Outlet Node Name
  AutoSize;                                !- Maximum Air Flow Rate {m3/s}

OS:AirTerminal:SingleDuct:ConstantVolume:NoReheat,
  {00000000-0000-0000-0006-000000000002},  !- Handle
  Air Terminal Single Duct Constant Volume No Reheat 2, !- Name
  {00000000-0000-0000-0058-000000000001},  !- Availability Schedule Name
  {00000000-0000-0000-0016-000000000077},  !- Air Inlet Node Name
  {00000000-0000-0000-0016-000000000078},  !- Air Outlet Node Name
  AutoSize;                                !- Maximum Air Flow Rate {m3/s}

OS:AirTerminal:SingleDuct:ConstantVolume:NoReheat,
  {00000000-0000-0000-0006-000000000003},  !- Handle
  Air Terminal Single Duct Constant Volume No Reheat 3, !- Name
  {00000000-0000-0000-0058-000000000001},  !- Availability Schedule Name
  {00000000-0000-0000-0016-000000000101},  !- Air Inlet Node Name
  {00000000-0000-0000-0016-000000000102},  !- Air Outlet Node Name
  AutoSize;                                !- Maximum Air Flow Rate {m3/s}

OS:AvailabilityManager:NightCycle,
  {00000000-0000-0000-0007-000000000001},  !- Handle
  Availability Manager Night Cycle 1,      !- Name
  {00000000-0000-0000-0058-000000000001},  !- Applicability Schedule
  ,                                        !- Fan Schedule
  CycleOnAny,                              !- Control Type
  1,                                       !- Thermostat Tolerance {deltaC}
  ,                                        !- Cycling Run Time Control Type
  3600,                                    !- Cycling Run Time {s}
  {00000000-0000-0000-0047-000000000001},  !- Control Zone or Zone List Name
  {00000000-0000-0000-0047-000000000002},  !- Cooling Control Zone or Zone List Name
  {00000000-0000-0000-0047-000000000003},  !- Heating Control Zone or Zone List Name
  {00000000-0000-0000-0047-000000000004};  !- Heating Zone Fans Only Zone or Zone List Name

OS:AvailabilityManager:NightCycle,
  {00000000-0000-0000-0007-000000000002},  !- Handle
  Availability Manager Night Cycle 2,      !- Name
  {00000000-0000-0000-0058-000000000001},  !- Applicability Schedule
  ,                                        !- Fan Schedule
  CycleOnAny,                              !- Control Type
  1,                                       !- Thermostat Tolerance {deltaC}
  ,                                        !- Cycling Run Time Control Type
  3600,                                    !- Cycling Run Time {s}
  {00000000-0000-0000-0047-000000000005},  !- Control Zone or Zone List Name
  {00000000-0000-0000-0047-000000000006},  !- Cooling Control Zone or Zone List Name
  {00000000-0000-0000-0047-000000000007},  !- Heating Control Zone or Zone List Name
  {00000000-0000-0000-0047-000000000008};  !- Heating Zone Fans Only Zone or Zone List Name

OS:AvailabilityManager:NightCycle,
  {00000000-0000-0000-0007-000000000003},  !- Handle
  Availability Manager Night Cycle 3,      !- Name
  {00000000-0000-0000-0058-000000000001},  !- Applicability Schedule
  ,                                        !- Fan Schedule
  CycleOnAny,                              !- Control Type
  1,                                       !- Thermostat Tolerance {deltaC}
  ,                                        !- Cycling Run Time Control Type
  3600,                                    !- Cycling Run Time {s}
  {00000000-0000-0000-0047-000000000009},  !- Control Zone or Zone List Name
  {00000000-0000-0000-0047-000000000010},  !- Cooling Control Zone or Zone List Name
  {00000000-0000-0000-0047-000000000011},  !- Heating Control Zone or Zone List Name
  {00000000-0000-0000-0047-000000000012};  !- Heating Zone Fans Only Zone or Zone List Name

OS:AvailabilityManagerAssignmentList,
  {00000000-0000-0000-0008-000000000001},  !- Handle
  Air Loop HVAC 1 AvailabilityManagerAssignmentList 1, !- Name
  {00000000-0000-0000-0007-000000000002};  !- Availability Manager Name 1

OS:AvailabilityManagerAssignmentList,
  {00000000-0000-0000-0008-000000000002},  !- Handle
  Air Loop HVAC 1 AvailabilityManagerAssignmentList 2, !- Name
  {00000000-0000-0000-0007-000000000003};  !- Availability Manager Name 1

OS:AvailabilityManagerAssignmentList,
  {00000000-0000-0000-0008-000000000003},  !- Handle
  Air Loop HVAC 1 AvailabilityManagerAssignmentList, !- Name
  {00000000-0000-0000-0007-000000000001};  !- Availability Manager Name 1

OS:AvailabilityManagerAssignmentList,
  {00000000-0000-0000-0008-000000000004},  !- Handle
  Plant Loop 1 AvailabilityManagerAssignmentList 1; !- Name

OS:AvailabilityManagerAssignmentList,
  {00000000-0000-0000-0008-000000000005},  !- Handle
  Plant Loop 1 AvailabilityManagerAssignmentList; !- Name

OS:Boiler:HotWater,
  {00000000-0000-0000-0009-000000000001},  !- Handle
  Primary Boiler 495kBtu/hr 0.83 Thermal Eff, !- Name
  NaturalGas,                              !- Fuel Type
  144965.776637624,                        !- Nominal Capacity {W}
  0.83,                                    !- Nominal Thermal Efficiency
  ,                                        !- Efficiency Curve Temperature Evaluation Variable
  {00000000-0000-0000-0023-000000000001},  !- Normalized Boiler Efficiency Curve Name
  ,                                        !- Design Water Flow Rate {m3/s}
  ,                                        !- Minimum Part Load Ratio
  ,                                        !- Maximum Part Load Ratio
  ,                                        !- Optimum Part Load Ratio
  {00000000-0000-0000-0016-000000000018},  !- Boiler Water Inlet Node Name
  {00000000-0000-0000-0016-000000000019},  !- Boiler Water Outlet Node Name
  99,                                      !- Water Outlet Upper Temperature Limit {C}
  ConstantFlow,                            !- Boiler Flow Mode
  0,                                       !- On Cycle Parasitic Electric Load {W}
  0,                                       !- Off Cycle Parasitic Fuel Load {W}
  1,                                       !- Sizing Factor
  General;                                 !- End-Use Subcategory

OS:Boiler:HotWater,
  {00000000-0000-0000-0009-000000000002},  !- Handle
  Secondary Boiler 495kBtu/hr 0.83 Thermal Eff, !- Name
  NaturalGas,                              !- Fuel Type
  144965.776637624,                        !- Nominal Capacity {W}
  0.83,                                    !- Nominal Thermal Efficiency
  ,                                        !- Efficiency Curve Temperature Evaluation Variable
  {00000000-0000-0000-0023-000000000001},  !- Normalized Boiler Efficiency Curve Name
  ,                                        !- Design Water Flow Rate {m3/s}
  ,                                        !- Minimum Part Load Ratio
  ,                                        !- Maximum Part Load Ratio
  ,                                        !- Optimum Part Load Ratio
  {00000000-0000-0000-0016-000000000022},  !- Boiler Water Inlet Node Name
  {00000000-0000-0000-0016-000000000023},  !- Boiler Water Outlet Node Name
  99,                                      !- Water Outlet Upper Temperature Limit {C}
  ConstantFlow,                            !- Boiler Flow Mode
  0,                                       !- On Cycle Parasitic Electric Load {W}
  0,                                       !- Off Cycle Parasitic Fuel Load {W}
  1,                                       !- Sizing Factor
  General;                                 !- End-Use Subcategory

OS:Building,
  {00000000-0000-0000-0010-000000000001},  !- Handle
  Warehouse,                               !- Name
  ,                                        !- Building Sector Type
  ,                                        !- North Axis {deg}
  ,                                        !- Nominal Floor to Floor Height {m}
  ,                                        !- Space Type Name
  {00000000-0000-0000-0026-000000000001},  !- Default Construction Set Name
  ,                                        !- Default Schedule Set Name
  1,                                       !- Standards Number of Stories
  1,                                       !- Standards Number of Above Ground Stories
  NECB2017,                                !- Standards Template
  Warehouse,                               !- Standards Building Type
  ,                                        !- Standards Number of Living Units
  ,                                        !- Relocatable
  ;                                        !- Nominal Floor to Ceiling Height {m}

OS:BuildingStory,
  {00000000-0000-0000-0011-000000000001},  !- Handle
  Building Story 1,                        !- Name
  0,                                       !- Nominal Z Coordinate {m}
  ,                                        !- Nominal Floor to Floor Height {m}
  ,                                        !- Default Construction Set Name
  ,                                        !- Default Schedule Set Name
  {00000000-0000-0000-0057-000000000007};  !- Group Rendering Name

OS:ClimateZones,
  {00000000-0000-0000-0012-000000000001},  !- Handle
  ASHRAE,                                  !- Climate Zone Institution Name 1
  ANSI/ASHRAE Standard 169,                !- Climate Zone Document Name 1
  2006,                                    !- Climate Zone Document Year 1
  7;                                       !- Climate Zone Value 1

OS:Coil:Cooling:DX:SingleSpeed,
  {00000000-0000-0000-0013-000000000001},  !- Handle
  CoilCoolingDXSingleSpeed_dx 1 318kBtu/hr 8.21EER, !- Name
  {00000000-0000-0000-0058-000000000001},  !- Availability Schedule Name
  autosize,                                !- Rated Total Cooling Capacity {W}
  autosize,                                !- Rated Sensible Heat Ratio
  2.87058350694766,                        !- Rated COP {W/W}
  autosize,                                !- Rated Air Flow Rate {m3/s}
  773.3,                                   !- Rated Evaporator Fan Power Per Volume Flow Rate 2017 {W/(m3/s)}
  934.4,                                   !- Rated Evaporator Fan Power Per Volume Flow Rate 2023 {W/(m3/s)}
  {00000000-0000-0000-0016-000000000068},  !- Air Inlet Node Name
  {00000000-0000-0000-0016-000000000064},  !- Air Outlet Node Name
  {00000000-0000-0000-0022-000000000007},  !- Total Cooling Capacity Function of Temperature Curve Name
  {00000000-0000-0000-0024-000000000008},  !- Total Cooling Capacity Function of Flow Fraction Curve Name
  {00000000-0000-0000-0022-000000000008},  !- Energy Input Ratio Function of Temperature Curve Name
  {00000000-0000-0000-0024-000000000009},  !- Energy Input Ratio Function of Flow Fraction Curve Name
  {00000000-0000-0000-0023-000000000004},  !- Part Load Fraction Correlation Curve Name
  -25,                                     !- Minimum Outdoor Dry-Bulb Temperature for Compressor Operation {C}
  0,                                       !- Nominal Time for Condensate Removal to Begin {s}
  0,                                       !- Ratio of Initial Moisture Evaporation Rate and Steady State Latent Capacity {dimensionless}
  0,                                       !- Maximum Cycling Rate {cycles/hr}
  0,                                       !- Latent Capacity Time Constant {s}
  ,                                        !- Condenser Air Inlet Node Name
  AirCooled,                               !- Condenser Type
  0.9,                                     !- Evaporative Condenser Effectiveness {dimensionless}
  autosize,                                !- Evaporative Condenser Air Flow Rate {m3/s}
  autosize,                                !- Evaporative Condenser Pump Rated Power Consumption {W}
  0,                                       !- Crankcase Heater Capacity {W}
  ,                                        !- Crankcase Heater Capacity Function of Temperature Curve Name
  10,                                      !- Maximum Outdoor Dry-Bulb Temperature for Crankcase Heater Operation {C}
  ,                                        !- Supply Water Storage Tank Name
  ,                                        !- Condensate Collection Water Storage Tank Name
  0,                                       !- Basin Heater Capacity {W/K}
  2;                                       !- Basin Heater Setpoint Temperature {C}

OS:Coil:Cooling:DX:SingleSpeed,
  {00000000-0000-0000-0013-000000000002},  !- Handle
  CoilCoolingDXSingleSpeed_dx 2 586kBtu/hr 8.21EER, !- Name
  {00000000-0000-0000-0058-000000000001},  !- Availability Schedule Name
  autosize,                                !- Rated Total Cooling Capacity {W}
  autosize,                                !- Rated Sensible Heat Ratio
  2.87058350694766,                        !- Rated COP {W/W}
  autosize,                                !- Rated Air Flow Rate {m3/s}
  773.3,                                   !- Rated Evaporator Fan Power Per Volume Flow Rate 2017 {W/(m3/s)}
  934.4,                                   !- Rated Evaporator Fan Power Per Volume Flow Rate 2023 {W/(m3/s)}
  {00000000-0000-0000-0016-000000000092},  !- Air Inlet Node Name
  {00000000-0000-0000-0016-000000000088},  !- Air Outlet Node Name
  {00000000-0000-0000-0022-000000000007},  !- Total Cooling Capacity Function of Temperature Curve Name
  {00000000-0000-0000-0024-000000000008},  !- Total Cooling Capacity Function of Flow Fraction Curve Name
  {00000000-0000-0000-0022-000000000008},  !- Energy Input Ratio Function of Temperature Curve Name
  {00000000-0000-0000-0024-000000000009},  !- Energy Input Ratio Function of Flow Fraction Curve Name
  {00000000-0000-0000-0023-000000000004},  !- Part Load Fraction Correlation Curve Name
  -25,                                     !- Minimum Outdoor Dry-Bulb Temperature for Compressor Operation {C}
  0,                                       !- Nominal Time for Condensate Removal to Begin {s}
  0,                                       !- Ratio of Initial Moisture Evaporation Rate and Steady State Latent Capacity {dimensionless}
  0,                                       !- Maximum Cycling Rate {cycles/hr}
  0,                                       !- Latent Capacity Time Constant {s}
  ,                                        !- Condenser Air Inlet Node Name
  AirCooled,                               !- Condenser Type
  0.9,                                     !- Evaporative Condenser Effectiveness {dimensionless}
  autosize,                                !- Evaporative Condenser Air Flow Rate {m3/s}
  autosize,                                !- Evaporative Condenser Pump Rated Power Consumption {W}
  0,                                       !- Crankcase Heater Capacity {W}
  ,                                        !- Crankcase Heater Capacity Function of Temperature Curve Name
  10,                                      !- Maximum Outdoor Dry-Bulb Temperature for Crankcase Heater Operation {C}
  ,                                        !- Supply Water Storage Tank Name
  ,                                        !- Condensate Collection Water Storage Tank Name
  0,                                       !- Basin Heater Capacity {W/K}
  2;                                       !- Basin Heater Setpoint Temperature {C}

OS:Coil:Cooling:DX:SingleSpeed,
  {00000000-0000-0000-0013-000000000003},  !- Handle
  CoilCoolingDXSingleSpeed_dx 51kBtu/hr 14.0SEER, !- Name
  {00000000-0000-0000-0058-000000000001},  !- Availability Schedule Name
  autosize,                                !- Rated Total Cooling Capacity {W}
  autosize,                                !- Rated Sensible Heat Ratio
  3.8248,                                  !- Rated COP {W/W}
  autosize,                                !- Rated Air Flow Rate {m3/s}
  773.3,                                   !- Rated Evaporator Fan Power Per Volume Flow Rate 2017 {W/(m3/s)}
  934.4,                                   !- Rated Evaporator Fan Power Per Volume Flow Rate 2023 {W/(m3/s)}
  {00000000-0000-0000-0016-000000000045},  !- Air Inlet Node Name
  {00000000-0000-0000-0016-000000000041},  !- Air Outlet Node Name
  {00000000-0000-0000-0022-000000000007},  !- Total Cooling Capacity Function of Temperature Curve Name
  {00000000-0000-0000-0024-000000000008},  !- Total Cooling Capacity Function of Flow Fraction Curve Name
  {00000000-0000-0000-0022-000000000008},  !- Energy Input Ratio Function of Temperature Curve Name
  {00000000-0000-0000-0024-000000000009},  !- Energy Input Ratio Function of Flow Fraction Curve Name
  {00000000-0000-0000-0023-000000000004},  !- Part Load Fraction Correlation Curve Name
  -25,                                     !- Minimum Outdoor Dry-Bulb Temperature for Compressor Operation {C}
  0,                                       !- Nominal Time for Condensate Removal to Begin {s}
  0,                                       !- Ratio of Initial Moisture Evaporation Rate and Steady State Latent Capacity {dimensionless}
  0,                                       !- Maximum Cycling Rate {cycles/hr}
  0,                                       !- Latent Capacity Time Constant {s}
  ,                                        !- Condenser Air Inlet Node Name
  AirCooled,                               !- Condenser Type
  0.9,                                     !- Evaporative Condenser Effectiveness {dimensionless}
  autosize,                                !- Evaporative Condenser Air Flow Rate {m3/s}
  autosize,                                !- Evaporative Condenser Pump Rated Power Consumption {W}
  0,                                       !- Crankcase Heater Capacity {W}
  ,                                        !- Crankcase Heater Capacity Function of Temperature Curve Name
  10,                                      !- Maximum Outdoor Dry-Bulb Temperature for Crankcase Heater Operation {C}
  ,                                        !- Supply Water Storage Tank Name
  ,                                        !- Condensate Collection Water Storage Tank Name
  0,                                       !- Basin Heater Capacity {W/K}
  2;                                       !- Basin Heater Setpoint Temperature {C}

OS:Coil:Heating:Gas,
  {00000000-0000-0000-0014-000000000001},  !- Handle
  Coil Heating Gas 1,                      !- Name
  {00000000-0000-0000-0058-000000000001},  !- Availability Schedule Name
  0.924,                                   !- Gas Burner Efficiency
  AutoSize,                                !- Nominal Capacity {W}
  {00000000-0000-0000-0016-000000000042},  !- Air Inlet Node Name
  {00000000-0000-0000-0016-000000000039},  !- Air Outlet Node Name
  ,                                        !- Temperature Setpoint Node Name
  0,                                       !- On Cycle Parasitic Electric Load {W}
  {00000000-0000-0000-0023-000000000005},  !- Part Load Fraction Correlation Curve Name
  0;                                       !- Off Cycle Parasitic Gas Load {W}

OS:Coil:Heating:Gas,
  {00000000-0000-0000-0014-000000000002},  !- Handle
  Coil Heating Gas 2,                      !- Name
  {00000000-0000-0000-0058-000000000001},  !- Availability Schedule Name
  0.81,                                    !- Gas Burner Efficiency
  AutoSize,                                !- Nominal Capacity {W}
  {00000000-0000-0000-0016-000000000065},  !- Air Inlet Node Name
  {00000000-0000-0000-0016-000000000062},  !- Air Outlet Node Name
  ,                                        !- Temperature Setpoint Node Name
  0,                                       !- On Cycle Parasitic Electric Load {W}
  {00000000-0000-0000-0023-000000000005},  !- Part Load Fraction Correlation Curve Name
  0;                                       !- Off Cycle Parasitic Gas Load {W}

OS:Coil:Heating:Gas,
  {00000000-0000-0000-0014-000000000003},  !- Handle
  Coil Heating Gas 3,                      !- Name
  {00000000-0000-0000-0058-000000000001},  !- Availability Schedule Name
  0.81,                                    !- Gas Burner Efficiency
  AutoSize,                                !- Nominal Capacity {W}
  {00000000-0000-0000-0016-000000000089},  !- Air Inlet Node Name
  {00000000-0000-0000-0016-000000000086},  !- Air Outlet Node Name
  ,                                        !- Temperature Setpoint Node Name
  0,                                       !- On Cycle Parasitic Electric Load {W}
  {00000000-0000-0000-0023-000000000005},  !- Part Load Fraction Correlation Curve Name
  0;                                       !- Off Cycle Parasitic Gas Load {W}

OS:Coil:Heating:Water:Baseboard,
  {00000000-0000-0000-0015-000000000001},  !- Handle
  Coil Heating Water Baseboard 1,          !- Name
  HeatingDesignCapacity,                   !- Heating Design Capacity Method
  autosize,                                !- Heating Design Capacity {W}
  0,                                       !- Heating Design Capacity Per Floor Area {W/m2}
  0.8,                                     !- Fraction of Autosized Heating Design Capacity
  ,                                        !- U-Factor Times Area Value {W/K}
  ,                                        !- Maximum Water Flow Rate {m3/s}
  ,                                        !- Convergence Tolerance
  {00000000-0000-0000-0016-000000000046},  !- Water Inlet Node Name
  {00000000-0000-0000-0016-000000000047};  !- Water Outlet Node Name

OS:Coil:Heating:Water:Baseboard,
  {00000000-0000-0000-0015-000000000002},  !- Handle
  Coil Heating Water Baseboard 2,          !- Name
  HeatingDesignCapacity,                   !- Heating Design Capacity Method
  autosize,                                !- Heating Design Capacity {W}
  0,                                       !- Heating Design Capacity Per Floor Area {W/m2}
  0.8,                                     !- Fraction of Autosized Heating Design Capacity
  ,                                        !- U-Factor Times Area Value {W/K}
  ,                                        !- Maximum Water Flow Rate {m3/s}
  ,                                        !- Convergence Tolerance
  {00000000-0000-0000-0016-000000000070},  !- Water Inlet Node Name
  {00000000-0000-0000-0016-000000000071};  !- Water Outlet Node Name

OS:Coil:Heating:Water:Baseboard,
  {00000000-0000-0000-0015-000000000003},  !- Handle
  Coil Heating Water Baseboard 3,          !- Name
  HeatingDesignCapacity,                   !- Heating Design Capacity Method
  autosize,                                !- Heating Design Capacity {W}
  0,                                       !- Heating Design Capacity Per Floor Area {W/m2}
  0.8,                                     !- Fraction of Autosized Heating Design Capacity
  ,                                        !- U-Factor Times Area Value {W/K}
  ,                                        !- Maximum Water Flow Rate {m3/s}
  ,                                        !- Convergence Tolerance
  {00000000-0000-0000-0016-000000000094},  !- Water Inlet Node Name
  {00000000-0000-0000-0016-000000000095};  !- Water Outlet Node Name

OS:Connection,
  {00000000-0000-0000-0016-000000000001},  !- Handle
  ,                                        !- Source Object
  11,                                      !- Outlet Port
  ,                                        !- Target Object
  2;                                       !- Inlet Port

OS:Connection,
  {00000000-0000-0000-0016-000000000002},  !- Handle
  ,                                        !- Source Object
  11,                                      !- Outlet Port
  ,                                        !- Target Object
  2;                                       !- Inlet Port

OS:Connection,
  {00000000-0000-0000-0016-000000000003},  !- Handle
  ,                                        !- Source Object
  11,                                      !- Outlet Port
  ,                                        !- Target Object
  2;                                       !- Inlet Port

OS:Connection,
  {00000000-0000-0000-0016-000000000004},  !- Handle
  {00000000-0000-0000-0089-000000000001},  !- Source Object
  11,                                      !- Outlet Port
  {00000000-0000-0000-0048-000000000004},  !- Target Object
  2;                                       !- Inlet Port

OS:Connection,
  {00000000-0000-0000-0016-000000000005},  !- Handle
  {00000000-0000-0000-0089-000000000003},  !- Source Object
  11,                                      !- Outlet Port
  {00000000-0000-0000-0048-000000000008},  !- Target Object
  2;                                       !- Inlet Port

OS:Connection,
  {00000000-0000-0000-0016-000000000006},  !- Handle
  {00000000-0000-0000-0089-000000000002},  !- Source Object
  11,                                      !- Outlet Port
  {00000000-0000-0000-0048-000000000006},  !- Target Object
  2;                                       !- Inlet Port

OS:Connection,
  {00000000-0000-0000-0016-000000000007},  !- Handle
  {00000000-0000-0000-0053-000000000001},  !- Source Object
  14,                                      !- Outlet Port
  {00000000-0000-0000-0048-000000000029},  !- Target Object
  2;                                       !- Inlet Port

OS:Connection,
  {00000000-0000-0000-0016-000000000008},  !- Handle
  {00000000-0000-0000-0018-000000000001},  !- Source Object
  3,                                       !- Outlet Port
  {00000000-0000-0000-0048-000000000045},  !- Target Object
  2;                                       !- Inlet Port

OS:Connection,
  {00000000-0000-0000-0016-000000000009},  !- Handle
  {00000000-0000-0000-0048-000000000030},  !- Source Object
  3,                                       !- Outlet Port
  {00000000-0000-0000-0053-000000000001},  !- Target Object
  15;                                      !- Inlet Port

OS:Connection,
  {00000000-0000-0000-0016-000000000010},  !- Handle
  {00000000-0000-0000-0053-000000000001},  !- Source Object
  17,                                      !- Outlet Port
  {00000000-0000-0000-0048-000000000027},  !- Target Object
  2;                                       !- Inlet Port

OS:Connection,
  {00000000-0000-0000-0016-000000000011},  !- Handle
  {00000000-0000-0000-0048-000000000027},  !- Source Object
  3,                                       !- Outlet Port
  {00000000-0000-0000-0018-000000000002},  !- Target Object
  2;                                       !- Inlet Port

OS:Connection,
  {00000000-0000-0000-0016-000000000012},  !- Handle
  {00000000-0000-0000-0018-000000000002},  !- Source Object
  3,                                       !- Outlet Port
  {00000000-0000-0000-0048-000000000018},  !- Target Object
  2;                                       !- Inlet Port

OS:Connection,
  {00000000-0000-0000-0016-000000000013},  !- Handle
  {00000000-0000-0000-0017-000000000002},  !- Source Object
  2,                                       !- Outlet Port
  {00000000-0000-0000-0048-000000000028},  !- Target Object
  2;                                       !- Inlet Port

OS:Connection,
  {00000000-0000-0000-0016-000000000014},  !- Handle
  {00000000-0000-0000-0048-000000000028},  !- Source Object
  3,                                       !- Outlet Port
  {00000000-0000-0000-0053-000000000001},  !- Target Object
  18;                                      !- Inlet Port

OS:Connection,
  {00000000-0000-0000-0016-000000000015},  !- Handle
  {00000000-0000-0000-0048-000000000029},  !- Source Object
  3,                                       !- Outlet Port
  {00000000-0000-0000-0056-000000000001},  !- Target Object
  2;                                       !- Inlet Port

OS:Connection,
  {00000000-0000-0000-0016-000000000016},  !- Handle
  {00000000-0000-0000-0056-000000000001},  !- Source Object
  3,                                       !- Outlet Port
  {00000000-0000-0000-0048-000000000047},  !- Target Object
  2;                                       !- Inlet Port

OS:Connection,
  {00000000-0000-0000-0016-000000000017},  !- Handle
  {00000000-0000-0000-0048-000000000047},  !- Source Object
  3,                                       !- Outlet Port
  {00000000-0000-0000-0018-000000000001},  !- Target Object
  2;                                       !- Inlet Port

OS:Connection,
  {00000000-0000-0000-0016-000000000018},  !- Handle
  {00000000-0000-0000-0048-000000000045},  !- Source Object
  3,                                       !- Outlet Port
  {00000000-0000-0000-0009-000000000001},  !- Target Object
  11;                                      !- Inlet Port

OS:Connection,
  {00000000-0000-0000-0016-000000000019},  !- Handle
  {00000000-0000-0000-0009-000000000001},  !- Source Object
  12,                                      !- Outlet Port
  {00000000-0000-0000-0048-000000000046},  !- Target Object
  2;                                       !- Inlet Port

OS:Connection,
  {00000000-0000-0000-0016-000000000020},  !- Handle
  {00000000-0000-0000-0048-000000000046},  !- Source Object
  3,                                       !- Outlet Port
  {00000000-0000-0000-0017-000000000001},  !- Target Object
  3;                                       !- Inlet Port

OS:Connection,
  {00000000-0000-0000-0016-000000000021},  !- Handle
  {00000000-0000-0000-0018-000000000001},  !- Source Object
  4,                                       !- Outlet Port
  {00000000-0000-0000-0048-000000000048},  !- Target Object
  2;                                       !- Inlet Port

OS:Connection,
  {00000000-0000-0000-0016-000000000022},  !- Handle
  {00000000-0000-0000-0048-000000000048},  !- Source Object
  3,                                       !- Outlet Port
  {00000000-0000-0000-0009-000000000002},  !- Target Object
  11;                                      !- Inlet Port

OS:Connection,
  {00000000-0000-0000-0016-000000000023},  !- Handle
  {00000000-0000-0000-0009-000000000002},  !- Source Object
  12,                                      !- Outlet Port
  {00000000-0000-0000-0048-000000000049},  !- Target Object
  2;                                       !- Inlet Port

OS:Connection,
  {00000000-0000-0000-0016-000000000024},  !- Handle
  {00000000-0000-0000-0048-000000000049},  !- Source Object
  3,                                       !- Outlet Port
  {00000000-0000-0000-0017-000000000001},  !- Target Object
  4;                                       !- Inlet Port

OS:Connection,
  {00000000-0000-0000-0016-000000000025},  !- Handle
  {00000000-0000-0000-0018-000000000001},  !- Source Object
  5,                                       !- Outlet Port
  {00000000-0000-0000-0048-000000000036},  !- Target Object
  2;                                       !- Inlet Port

OS:Connection,
  {00000000-0000-0000-0016-000000000026},  !- Handle
  {00000000-0000-0000-0048-000000000036},  !- Source Object
  3,                                       !- Outlet Port
  {00000000-0000-0000-0052-000000000001},  !- Target Object
  2;                                       !- Inlet Port

OS:Connection,
  {00000000-0000-0000-0016-000000000027},  !- Handle
  {00000000-0000-0000-0052-000000000001},  !- Source Object
  3,                                       !- Outlet Port
  {00000000-0000-0000-0048-000000000037},  !- Target Object
  2;                                       !- Inlet Port

OS:Connection,
  {00000000-0000-0000-0016-000000000028},  !- Handle
  {00000000-0000-0000-0048-000000000037},  !- Source Object
  3,                                       !- Outlet Port
  {00000000-0000-0000-0017-000000000001},  !- Target Object
  5;                                       !- Inlet Port

OS:Connection,
  {00000000-0000-0000-0016-000000000029},  !- Handle
  {00000000-0000-0000-0017-000000000001},  !- Source Object
  2,                                       !- Outlet Port
  {00000000-0000-0000-0048-000000000038},  !- Target Object
  2;                                       !- Inlet Port

OS:Connection,
  {00000000-0000-0000-0016-000000000030},  !- Handle
  {00000000-0000-0000-0048-000000000038},  !- Source Object
  3,                                       !- Outlet Port
  {00000000-0000-0000-0052-000000000002},  !- Target Object
  2;                                       !- Inlet Port

OS:Connection,
  {00000000-0000-0000-0016-000000000031},  !- Handle
  {00000000-0000-0000-0052-000000000002},  !- Source Object
  3,                                       !- Outlet Port
  {00000000-0000-0000-0048-000000000030},  !- Target Object
  2;                                       !- Inlet Port

OS:Connection,
  {00000000-0000-0000-0016-000000000032},  !- Handle
  {00000000-0000-0000-0002-000000000001},  !- Source Object
  9,                                       !- Outlet Port
  {00000000-0000-0000-0048-000000000061},  !- Target Object
  2;                                       !- Inlet Port

OS:Connection,
  {00000000-0000-0000-0016-000000000033},  !- Handle
  {00000000-0000-0000-0048-000000000062},  !- Source Object
  3,                                       !- Outlet Port
  {00000000-0000-0000-0002-000000000001},  !- Target Object
  12;                                      !- Inlet Port

OS:Connection,
  {00000000-0000-0000-0016-000000000034},  !- Handle
  {00000000-0000-0000-0002-000000000001},  !- Source Object
  11,                                      !- Outlet Port
  {00000000-0000-0000-0048-000000000056},  !- Target Object
  2;                                       !- Inlet Port

OS:Connection,
  {00000000-0000-0000-0016-000000000035},  !- Handle
  {00000000-0000-0000-0048-000000000057},  !- Source Object
  3,                                       !- Outlet Port
  {00000000-0000-0000-0002-000000000001},  !- Target Object
  10;                                      !- Inlet Port

OS:Connection,
  {00000000-0000-0000-0016-000000000036},  !- Handle
  {00000000-0000-0000-0048-000000000056},  !- Source Object
  3,                                       !- Outlet Port
  {00000000-0000-0000-0005-000000000001},  !- Target Object
  2;                                       !- Inlet Port

OS:Connection,
  {00000000-0000-0000-0016-000000000037},  !- Handle
  {00000000-0000-0000-0004-000000000001},  !- Source Object
  2,                                       !- Outlet Port
  {00000000-0000-0000-0048-000000000057},  !- Target Object
  2;                                       !- Inlet Port

OS:Connection,
  {00000000-0000-0000-0016-000000000038},  !- Handle
  {00000000-0000-0000-0038-000000000001},  !- Source Object
  9,                                       !- Outlet Port
  {00000000-0000-0000-0048-000000000062},  !- Target Object
  2;                                       !- Inlet Port

OS:Connection,
  {00000000-0000-0000-0016-000000000039},  !- Handle
  {00000000-0000-0000-0014-000000000001},  !- Source Object
  6,                                       !- Outlet Port
  {00000000-0000-0000-0048-000000000015},  !- Target Object
  2;                                       !- Inlet Port

OS:Connection,
  {00000000-0000-0000-0016-000000000040},  !- Handle
  {00000000-0000-0000-0048-000000000015},  !- Source Object
  3,                                       !- Outlet Port
  {00000000-0000-0000-0038-000000000001},  !- Target Object
  8;                                       !- Inlet Port

OS:Connection,
  {00000000-0000-0000-0016-000000000041},  !- Handle
  {00000000-0000-0000-0013-000000000003},  !- Source Object
  10,                                      !- Outlet Port
  {00000000-0000-0000-0048-000000000026},  !- Target Object
  2;                                       !- Inlet Port

OS:Connection,
  {00000000-0000-0000-0016-000000000042},  !- Handle
  {00000000-0000-0000-0048-000000000026},  !- Source Object
  3,                                       !- Outlet Port
  {00000000-0000-0000-0014-000000000001},  !- Target Object
  5;                                       !- Inlet Port

OS:Connection,
  {00000000-0000-0000-0016-000000000043},  !- Handle
  {00000000-0000-0000-0048-000000000061},  !- Source Object
  3,                                       !- Outlet Port
  {00000000-0000-0000-0003-000000000001},  !- Target Object
  8;                                       !- Inlet Port

OS:Connection,
  {00000000-0000-0000-0016-000000000044},  !- Handle
  {00000000-0000-0000-0003-000000000001},  !- Source Object
  5,                                       !- Outlet Port
  {00000000-0000-0000-0048-000000000058},  !- Target Object
  2;                                       !- Inlet Port

OS:Connection,
  {00000000-0000-0000-0016-000000000045},  !- Handle
  {00000000-0000-0000-0048-000000000058},  !- Source Object
  3,                                       !- Outlet Port
  {00000000-0000-0000-0013-000000000003},  !- Target Object
  9;                                       !- Inlet Port

OS:Connection,
  {00000000-0000-0000-0016-000000000046},  !- Handle
  {00000000-0000-0000-0048-000000000018},  !- Source Object
  3,                                       !- Outlet Port
  {00000000-0000-0000-0015-000000000001},  !- Target Object
  9;                                       !- Inlet Port

OS:Connection,
  {00000000-0000-0000-0016-000000000047},  !- Handle
  {00000000-0000-0000-0015-000000000001},  !- Source Object
  10,                                      !- Outlet Port
  {00000000-0000-0000-0048-000000000019},  !- Target Object
  2;                                       !- Inlet Port

OS:Connection,
  {00000000-0000-0000-0016-000000000048},  !- Handle
  {00000000-0000-0000-0048-000000000019},  !- Source Object
  3,                                       !- Outlet Port
  {00000000-0000-0000-0017-000000000002},  !- Target Object
  3;                                       !- Inlet Port

OS:Connection,
  {00000000-0000-0000-0016-000000000049},  !- Handle
  {00000000-0000-0000-0048-000000000010},  !- Source Object
  3,                                       !- Outlet Port
  {00000000-0000-0000-0054-000000000001},  !- Target Object
  2;                                       !- Inlet Port

OS:Connection,
  {00000000-0000-0000-0016-000000000050},  !- Handle
  {00000000-0000-0000-0054-000000000003},  !- Source Object
  2,                                       !- Outlet Port
  {00000000-0000-0000-0048-000000000003},  !- Target Object
  2;                                       !- Inlet Port

OS:Connection,
  {00000000-0000-0000-0016-000000000051},  !- Handle
  {00000000-0000-0000-0048-000000000003},  !- Source Object
  3,                                       !- Outlet Port
  {00000000-0000-0000-0004-000000000001},  !- Target Object
  3;                                       !- Inlet Port

OS:Connection,
  {00000000-0000-0000-0016-000000000052},  !- Handle
  {00000000-0000-0000-0005-000000000001},  !- Source Object
  3,                                       !- Outlet Port
  {00000000-0000-0000-0048-000000000009},  !- Target Object
  2;                                       !- Inlet Port

OS:Connection,
  {00000000-0000-0000-0016-000000000053},  !- Handle
  {00000000-0000-0000-0048-000000000009},  !- Source Object
  3,                                       !- Outlet Port
  {00000000-0000-0000-0006-000000000001},  !- Target Object
  3;                                       !- Inlet Port

OS:Connection,
  {00000000-0000-0000-0016-000000000054},  !- Handle
  {00000000-0000-0000-0006-000000000001},  !- Source Object
  4,                                       !- Outlet Port
  {00000000-0000-0000-0048-000000000010},  !- Target Object
  2;                                       !- Inlet Port

OS:Connection,
  {00000000-0000-0000-0016-000000000055},  !- Handle
  {00000000-0000-0000-0002-000000000003},  !- Source Object
  9,                                       !- Outlet Port
  {00000000-0000-0000-0048-000000000077},  !- Target Object
  2;                                       !- Inlet Port

OS:Connection,
  {00000000-0000-0000-0016-000000000056},  !- Handle
  {00000000-0000-0000-0048-000000000078},  !- Source Object
  3,                                       !- Outlet Port
  {00000000-0000-0000-0002-000000000003},  !- Target Object
  12;                                      !- Inlet Port

OS:Connection,
  {00000000-0000-0000-0016-000000000057},  !- Handle
  {00000000-0000-0000-0002-000000000003},  !- Source Object
  11,                                      !- Outlet Port
  {00000000-0000-0000-0048-000000000072},  !- Target Object
  2;                                       !- Inlet Port

OS:Connection,
  {00000000-0000-0000-0016-000000000058},  !- Handle
  {00000000-0000-0000-0048-000000000073},  !- Source Object
  3,                                       !- Outlet Port
  {00000000-0000-0000-0002-000000000003},  !- Target Object
  10;                                      !- Inlet Port

OS:Connection,
  {00000000-0000-0000-0016-000000000059},  !- Handle
  {00000000-0000-0000-0048-000000000072},  !- Source Object
  3,                                       !- Outlet Port
  {00000000-0000-0000-0005-000000000002},  !- Target Object
  2;                                       !- Inlet Port

OS:Connection,
  {00000000-0000-0000-0016-000000000060},  !- Handle
  {00000000-0000-0000-0004-000000000002},  !- Source Object
  2,                                       !- Outlet Port
  {00000000-0000-0000-0048-000000000073},  !- Target Object
  2;                                       !- Inlet Port

OS:Connection,
  {00000000-0000-0000-0016-000000000061},  !- Handle
  {00000000-0000-0000-0038-000000000002},  !- Source Object
  9,                                       !- Outlet Port
  {00000000-0000-0000-0048-000000000078},  !- Target Object
  2;                                       !- Inlet Port

OS:Connection,
  {00000000-0000-0000-0016-000000000062},  !- Handle
  {00000000-0000-0000-0014-000000000002},  !- Source Object
  6,                                       !- Outlet Port
  {00000000-0000-0000-0048-000000000016},  !- Target Object
  2;                                       !- Inlet Port

OS:Connection,
  {00000000-0000-0000-0016-000000000063},  !- Handle
  {00000000-0000-0000-0048-000000000016},  !- Source Object
  3,                                       !- Outlet Port
  {00000000-0000-0000-0038-000000000002},  !- Target Object
  8;                                       !- Inlet Port

OS:Connection,
  {00000000-0000-0000-0016-000000000064},  !- Handle
  {00000000-0000-0000-0013-000000000001},  !- Source Object
  10,                                      !- Outlet Port
  {00000000-0000-0000-0048-000000000024},  !- Target Object
  2;                                       !- Inlet Port

OS:Connection,
  {00000000-0000-0000-0016-000000000065},  !- Handle
  {00000000-0000-0000-0048-000000000024},  !- Source Object
  3,                                       !- Outlet Port
  {00000000-0000-0000-0014-000000000002},  !- Target Object
  5;                                       !- Inlet Port

OS:Connection,
  {00000000-0000-0000-0016-000000000066},  !- Handle
  {00000000-0000-0000-0048-000000000077},  !- Source Object
  3,                                       !- Outlet Port
  {00000000-0000-0000-0003-000000000002},  !- Target Object
  8;                                       !- Inlet Port

OS:Connection,
  {00000000-0000-0000-0016-000000000067},  !- Handle
  {00000000-0000-0000-0003-000000000002},  !- Source Object
  5,                                       !- Outlet Port
  {00000000-0000-0000-0048-000000000074},  !- Target Object
  2;                                       !- Inlet Port

OS:Connection,
  {00000000-0000-0000-0016-000000000068},  !- Handle
  {00000000-0000-0000-0048-000000000074},  !- Source Object
  3,                                       !- Outlet Port
  {00000000-0000-0000-0013-000000000001},  !- Target Object
  9;                                       !- Inlet Port

OS:Connection,
  {00000000-0000-0000-0016-000000000069},  !- Handle
  {00000000-0000-0000-0018-000000000002},  !- Source Object
  4,                                       !- Outlet Port
  {00000000-0000-0000-0048-000000000020},  !- Target Object
  2;                                       !- Inlet Port

OS:Connection,
  {00000000-0000-0000-0016-000000000070},  !- Handle
  {00000000-0000-0000-0048-000000000020},  !- Source Object
  3,                                       !- Outlet Port
  {00000000-0000-0000-0015-000000000002},  !- Target Object
  9;                                       !- Inlet Port

OS:Connection,
  {00000000-0000-0000-0016-000000000071},  !- Handle
  {00000000-0000-0000-0015-000000000002},  !- Source Object
  10,                                      !- Outlet Port
  {00000000-0000-0000-0048-000000000021},  !- Target Object
  2;                                       !- Inlet Port

OS:Connection,
  {00000000-0000-0000-0016-000000000072},  !- Handle
  {00000000-0000-0000-0048-000000000021},  !- Source Object
  3,                                       !- Outlet Port
  {00000000-0000-0000-0017-000000000002},  !- Target Object
  4;                                       !- Inlet Port

OS:Connection,
  {00000000-0000-0000-0016-000000000073},  !- Handle
  {00000000-0000-0000-0048-000000000012},  !- Source Object
  3,                                       !- Outlet Port
  {00000000-0000-0000-0054-000000000004},  !- Target Object
  2;                                       !- Inlet Port

OS:Connection,
  {00000000-0000-0000-0016-000000000074},  !- Handle
  {00000000-0000-0000-0054-000000000006},  !- Source Object
  2,                                       !- Outlet Port
  {00000000-0000-0000-0048-000000000007},  !- Target Object
  2;                                       !- Inlet Port

OS:Connection,
  {00000000-0000-0000-0016-000000000075},  !- Handle
  {00000000-0000-0000-0048-000000000007},  !- Source Object
  3,                                       !- Outlet Port
  {00000000-0000-0000-0004-000000000002},  !- Target Object
  3;                                       !- Inlet Port

OS:Connection,
  {00000000-0000-0000-0016-000000000076},  !- Handle
  {00000000-0000-0000-0005-000000000002},  !- Source Object
  3,                                       !- Outlet Port
  {00000000-0000-0000-0048-000000000011},  !- Target Object
  2;                                       !- Inlet Port

OS:Connection,
  {00000000-0000-0000-0016-000000000077},  !- Handle
  {00000000-0000-0000-0048-000000000011},  !- Source Object
  3,                                       !- Outlet Port
  {00000000-0000-0000-0006-000000000002},  !- Target Object
  3;                                       !- Inlet Port

OS:Connection,
  {00000000-0000-0000-0016-000000000078},  !- Handle
  {00000000-0000-0000-0006-000000000002},  !- Source Object
  4,                                       !- Outlet Port
  {00000000-0000-0000-0048-000000000012},  !- Target Object
  2;                                       !- Inlet Port

OS:Connection,
  {00000000-0000-0000-0016-000000000079},  !- Handle
  {00000000-0000-0000-0002-000000000002},  !- Source Object
  9,                                       !- Outlet Port
  {00000000-0000-0000-0048-000000000070},  !- Target Object
  2;                                       !- Inlet Port

OS:Connection,
  {00000000-0000-0000-0016-000000000080},  !- Handle
  {00000000-0000-0000-0048-000000000071},  !- Source Object
  3,                                       !- Outlet Port
  {00000000-0000-0000-0002-000000000002},  !- Target Object
  12;                                      !- Inlet Port

OS:Connection,
  {00000000-0000-0000-0016-000000000081},  !- Handle
  {00000000-0000-0000-0002-000000000002},  !- Source Object
  11,                                      !- Outlet Port
  {00000000-0000-0000-0048-000000000065},  !- Target Object
  2;                                       !- Inlet Port

OS:Connection,
  {00000000-0000-0000-0016-000000000082},  !- Handle
  {00000000-0000-0000-0048-000000000066},  !- Source Object
  3,                                       !- Outlet Port
  {00000000-0000-0000-0002-000000000002},  !- Target Object
  10;                                      !- Inlet Port

OS:Connection,
  {00000000-0000-0000-0016-000000000083},  !- Handle
  {00000000-0000-0000-0048-000000000065},  !- Source Object
  3,                                       !- Outlet Port
  {00000000-0000-0000-0005-000000000003},  !- Target Object
  2;                                       !- Inlet Port

OS:Connection,
  {00000000-0000-0000-0016-000000000084},  !- Handle
  {00000000-0000-0000-0004-000000000003},  !- Source Object
  2,                                       !- Outlet Port
  {00000000-0000-0000-0048-000000000066},  !- Target Object
  2;                                       !- Inlet Port

OS:Connection,
  {00000000-0000-0000-0016-000000000085},  !- Handle
  {00000000-0000-0000-0038-000000000003},  !- Source Object
  9,                                       !- Outlet Port
  {00000000-0000-0000-0048-000000000071},  !- Target Object
  2;                                       !- Inlet Port

OS:Connection,
  {00000000-0000-0000-0016-000000000086},  !- Handle
  {00000000-0000-0000-0014-000000000003},  !- Source Object
  6,                                       !- Outlet Port
  {00000000-0000-0000-0048-000000000017},  !- Target Object
  2;                                       !- Inlet Port

OS:Connection,
  {00000000-0000-0000-0016-000000000087},  !- Handle
  {00000000-0000-0000-0048-000000000017},  !- Source Object
  3,                                       !- Outlet Port
  {00000000-0000-0000-0038-000000000003},  !- Target Object
  8;                                       !- Inlet Port

OS:Connection,
  {00000000-0000-0000-0016-000000000088},  !- Handle
  {00000000-0000-0000-0013-000000000002},  !- Source Object
  10,                                      !- Outlet Port
  {00000000-0000-0000-0048-000000000025},  !- Target Object
  2;                                       !- Inlet Port

OS:Connection,
  {00000000-0000-0000-0016-000000000089},  !- Handle
  {00000000-0000-0000-0048-000000000025},  !- Source Object
  3,                                       !- Outlet Port
  {00000000-0000-0000-0014-000000000003},  !- Target Object
  5;                                       !- Inlet Port

OS:Connection,
  {00000000-0000-0000-0016-000000000090},  !- Handle
  {00000000-0000-0000-0048-000000000070},  !- Source Object
  3,                                       !- Outlet Port
  {00000000-0000-0000-0003-000000000003},  !- Target Object
  8;                                       !- Inlet Port

OS:Connection,
  {00000000-0000-0000-0016-000000000091},  !- Handle
  {00000000-0000-0000-0003-000000000003},  !- Source Object
  5,                                       !- Outlet Port
  {00000000-0000-0000-0048-000000000067},  !- Target Object
  2;                                       !- Inlet Port

OS:Connection,
  {00000000-0000-0000-0016-000000000092},  !- Handle
  {00000000-0000-0000-0048-000000000067},  !- Source Object
  3,                                       !- Outlet Port
  {00000000-0000-0000-0013-000000000002},  !- Target Object
  9;                                       !- Inlet Port

OS:Connection,
  {00000000-0000-0000-0016-000000000093},  !- Handle
  {00000000-0000-0000-0018-000000000002},  !- Source Object
  5,                                       !- Outlet Port
  {00000000-0000-0000-0048-000000000022},  !- Target Object
  2;                                       !- Inlet Port

OS:Connection,
  {00000000-0000-0000-0016-000000000094},  !- Handle
  {00000000-0000-0000-0048-000000000022},  !- Source Object
  3,                                       !- Outlet Port
  {00000000-0000-0000-0015-000000000003},  !- Target Object
  9;                                       !- Inlet Port

OS:Connection,
  {00000000-0000-0000-0016-000000000095},  !- Handle
  {00000000-0000-0000-0015-000000000003},  !- Source Object
  10,                                      !- Outlet Port
  {00000000-0000-0000-0048-000000000023},  !- Target Object
  2;                                       !- Inlet Port

OS:Connection,
  {00000000-0000-0000-0016-000000000096},  !- Handle
  {00000000-0000-0000-0048-000000000023},  !- Source Object
  3,                                       !- Outlet Port
  {00000000-0000-0000-0017-000000000002},  !- Target Object
  5;                                       !- Inlet Port

OS:Connection,
  {00000000-0000-0000-0016-000000000097},  !- Handle
  {00000000-0000-0000-0048-000000000014},  !- Source Object
  3,                                       !- Outlet Port
  {00000000-0000-0000-0054-000000000007},  !- Target Object
  2;                                       !- Inlet Port

OS:Connection,
  {00000000-0000-0000-0016-000000000098},  !- Handle
  {00000000-0000-0000-0054-000000000009},  !- Source Object
  2,                                       !- Outlet Port
  {00000000-0000-0000-0048-000000000005},  !- Target Object
  2;                                       !- Inlet Port

OS:Connection,
  {00000000-0000-0000-0016-000000000099},  !- Handle
  {00000000-0000-0000-0048-000000000005},  !- Source Object
  3,                                       !- Outlet Port
  {00000000-0000-0000-0004-000000000003},  !- Target Object
  3;                                       !- Inlet Port

OS:Connection,
  {00000000-0000-0000-0016-000000000100},  !- Handle
  {00000000-0000-0000-0005-000000000003},  !- Source Object
  3,                                       !- Outlet Port
  {00000000-0000-0000-0048-000000000013},  !- Target Object
  2;                                       !- Inlet Port

OS:Connection,
  {00000000-0000-0000-0016-000000000101},  !- Handle
  {00000000-0000-0000-0048-000000000013},  !- Source Object
  3,                                       !- Outlet Port
  {00000000-0000-0000-0006-000000000003},  !- Target Object
  3;                                       !- Inlet Port

OS:Connection,
  {00000000-0000-0000-0016-000000000102},  !- Handle
  {00000000-0000-0000-0006-000000000003},  !- Source Object
  4,                                       !- Outlet Port
  {00000000-0000-0000-0048-000000000014},  !- Target Object
  2;                                       !- Inlet Port

OS:Connection,
  {00000000-0000-0000-0016-000000000103},  !- Handle
  {00000000-0000-0000-0053-000000000002},  !- Source Object
  14,                                      !- Outlet Port
  {00000000-0000-0000-0048-000000000034},  !- Target Object
  2;                                       !- Inlet Port

OS:Connection,
  {00000000-0000-0000-0016-000000000104},  !- Handle
  {00000000-0000-0000-0018-000000000003},  !- Source Object
  3,                                       !- Outlet Port
  {00000000-0000-0000-0048-000000000001},  !- Target Object
  2;                                       !- Inlet Port

OS:Connection,
  {00000000-0000-0000-0016-000000000105},  !- Handle
  {00000000-0000-0000-0048-000000000035},  !- Source Object
  3,                                       !- Outlet Port
  {00000000-0000-0000-0053-000000000002},  !- Target Object
  15;                                      !- Inlet Port

OS:Connection,
  {00000000-0000-0000-0016-000000000106},  !- Handle
  {00000000-0000-0000-0053-000000000002},  !- Source Object
  17,                                      !- Outlet Port
  {00000000-0000-0000-0048-000000000032},  !- Target Object
  2;                                       !- Inlet Port

OS:Connection,
  {00000000-0000-0000-0016-000000000107},  !- Handle
  {00000000-0000-0000-0048-000000000032},  !- Source Object
  3,                                       !- Outlet Port
  {00000000-0000-0000-0018-000000000004},  !- Target Object
  2;                                       !- Inlet Port

OS:Connection,
  {00000000-0000-0000-0016-000000000108},  !- Handle
  {00000000-0000-0000-0018-000000000004},  !- Source Object
  3,                                       !- Outlet Port
  {00000000-0000-0000-0048-000000000041},  !- Target Object
  2;                                       !- Inlet Port

OS:Connection,
  {00000000-0000-0000-0016-000000000109},  !- Handle
  {00000000-0000-0000-0048-000000000033},  !- Source Object
  3,                                       !- Outlet Port
  {00000000-0000-0000-0053-000000000002},  !- Target Object
  18;                                      !- Inlet Port

OS:Connection,
  {00000000-0000-0000-0016-000000000110},  !- Handle
  {00000000-0000-0000-0048-000000000034},  !- Source Object
  3,                                       !- Outlet Port
  {00000000-0000-0000-0055-000000000001},  !- Target Object
  2;                                       !- Inlet Port

OS:Connection,
  {00000000-0000-0000-0016-000000000111},  !- Handle
  {00000000-0000-0000-0055-000000000001},  !- Source Object
  3,                                       !- Outlet Port
  {00000000-0000-0000-0048-000000000031},  !- Target Object
  2;                                       !- Inlet Port

OS:Connection,
  {00000000-0000-0000-0016-000000000112},  !- Handle
  {00000000-0000-0000-0048-000000000031},  !- Source Object
  3,                                       !- Outlet Port
  {00000000-0000-0000-0018-000000000003},  !- Target Object
  2;                                       !- Inlet Port

OS:Connection,
  {00000000-0000-0000-0016-000000000113},  !- Handle
  {00000000-0000-0000-0048-000000000001},  !- Source Object
  3,                                       !- Outlet Port
  {00000000-0000-0000-0093-000000000001},  !- Target Object
  31;                                      !- Inlet Port

OS:Connection,
  {00000000-0000-0000-0016-000000000114},  !- Handle
  {00000000-0000-0000-0093-000000000001},  !- Source Object
  32,                                      !- Outlet Port
  {00000000-0000-0000-0048-000000000002},  !- Target Object
  2;                                       !- Inlet Port

OS:Connection,
  {00000000-0000-0000-0016-000000000115},  !- Handle
  {00000000-0000-0000-0048-000000000002},  !- Source Object
  3,                                       !- Outlet Port
  {00000000-0000-0000-0017-000000000003},  !- Target Object
  3;                                       !- Inlet Port

OS:Connection,
  {00000000-0000-0000-0016-000000000116},  !- Handle
  {00000000-0000-0000-0018-000000000003},  !- Source Object
  4,                                       !- Outlet Port
  {00000000-0000-0000-0048-000000000039},  !- Target Object
  2;                                       !- Inlet Port

OS:Connection,
  {00000000-0000-0000-0016-000000000117},  !- Handle
  {00000000-0000-0000-0048-000000000039},  !- Source Object
  3,                                       !- Outlet Port
  {00000000-0000-0000-0052-000000000003},  !- Target Object
  2;                                       !- Inlet Port

OS:Connection,
  {00000000-0000-0000-0016-000000000118},  !- Handle
  {00000000-0000-0000-0052-000000000003},  !- Source Object
  3,                                       !- Outlet Port
  {00000000-0000-0000-0048-000000000040},  !- Target Object
  2;                                       !- Inlet Port

OS:Connection,
  {00000000-0000-0000-0016-000000000119},  !- Handle
  {00000000-0000-0000-0048-000000000040},  !- Source Object
  3,                                       !- Outlet Port
  {00000000-0000-0000-0017-000000000003},  !- Target Object
  4;                                       !- Inlet Port

OS:Connection,
  {00000000-0000-0000-0016-000000000120},  !- Handle
  {00000000-0000-0000-0048-000000000041},  !- Source Object
  3,                                       !- Outlet Port
  {00000000-0000-0000-0052-000000000004},  !- Target Object
  2;                                       !- Inlet Port

OS:Connection,
  {00000000-0000-0000-0016-000000000121},  !- Handle
  {00000000-0000-0000-0052-000000000004},  !- Source Object
  3,                                       !- Outlet Port
  {00000000-0000-0000-0048-000000000042},  !- Target Object
  2;                                       !- Inlet Port

OS:Connection,
  {00000000-0000-0000-0016-000000000122},  !- Handle
  {00000000-0000-0000-0048-000000000042},  !- Source Object
  3,                                       !- Outlet Port
  {00000000-0000-0000-0017-000000000004},  !- Target Object
  3;                                       !- Inlet Port

OS:Connection,
  {00000000-0000-0000-0016-000000000123},  !- Handle
  {00000000-0000-0000-0017-000000000003},  !- Source Object
  2,                                       !- Outlet Port
  {00000000-0000-0000-0048-000000000043},  !- Target Object
  2;                                       !- Inlet Port

OS:Connection,
  {00000000-0000-0000-0016-000000000124},  !- Handle
  {00000000-0000-0000-0048-000000000043},  !- Source Object
  3,                                       !- Outlet Port
  {00000000-0000-0000-0052-000000000005},  !- Target Object
  2;                                       !- Inlet Port

OS:Connection,
  {00000000-0000-0000-0016-000000000125},  !- Handle
  {00000000-0000-0000-0052-000000000005},  !- Source Object
  3,                                       !- Outlet Port
  {00000000-0000-0000-0048-000000000035},  !- Target Object
  2;                                       !- Inlet Port

OS:Connection,
  {00000000-0000-0000-0016-000000000126},  !- Handle
  {00000000-0000-0000-0017-000000000004},  !- Source Object
  2,                                       !- Outlet Port
  {00000000-0000-0000-0048-000000000044},  !- Target Object
  2;                                       !- Inlet Port

OS:Connection,
  {00000000-0000-0000-0016-000000000127},  !- Handle
  {00000000-0000-0000-0048-000000000044},  !- Source Object
  3,                                       !- Outlet Port
  {00000000-0000-0000-0052-000000000006},  !- Target Object
  2;                                       !- Inlet Port

OS:Connection,
  {00000000-0000-0000-0016-000000000128},  !- Handle
  {00000000-0000-0000-0052-000000000006},  !- Source Object
  3,                                       !- Outlet Port
  {00000000-0000-0000-0048-000000000033},  !- Target Object
  2;                                       !- Inlet Port

OS:Connection,
  {00000000-0000-0000-0016-000000000129},  !- Handle
  {00000000-0000-0000-0018-000000000004},  !- Source Object
  4,                                       !- Outlet Port
  {00000000-0000-0000-0048-000000000050},  !- Target Object
  2;                                       !- Inlet Port

OS:Connection,
  {00000000-0000-0000-0016-000000000130},  !- Handle
  {00000000-0000-0000-0048-000000000050},  !- Source Object
  3,                                       !- Outlet Port
  {00000000-0000-0000-0095-000000000001},  !- Target Object
  2;                                       !- Inlet Port

OS:Connection,
  {00000000-0000-0000-0016-000000000131},  !- Handle
  {00000000-0000-0000-0095-000000000001},  !- Source Object
  3,                                       !- Outlet Port
  {00000000-0000-0000-0048-000000000051},  !- Target Object
  2;                                       !- Inlet Port

OS:Connection,
  {00000000-0000-0000-0016-000000000132},  !- Handle
  {00000000-0000-0000-0048-000000000051},  !- Source Object
  3,                                       !- Outlet Port
  {00000000-0000-0000-0017-000000000004},  !- Target Object
  4;                                       !- Inlet Port

OS:Connection,
  {00000000-0000-0000-0016-000000000133},  !- Handle
  {00000000-0000-0000-0018-000000000004},  !- Source Object
  5,                                       !- Outlet Port
  {00000000-0000-0000-0048-000000000052},  !- Target Object
  2;                                       !- Inlet Port

OS:Connection,
  {00000000-0000-0000-0016-000000000134},  !- Handle
  {00000000-0000-0000-0048-000000000052},  !- Source Object
  3,                                       !- Outlet Port
  {00000000-0000-0000-0095-000000000002},  !- Target Object
  2;                                       !- Inlet Port

OS:Connection,
  {00000000-0000-0000-0016-000000000135},  !- Handle
  {00000000-0000-0000-0095-000000000002},  !- Source Object
  3,                                       !- Outlet Port
  {00000000-0000-0000-0048-000000000053},  !- Target Object
  2;                                       !- Inlet Port

OS:Connection,
  {00000000-0000-0000-0016-000000000136},  !- Handle
  {00000000-0000-0000-0048-000000000053},  !- Source Object
  3,                                       !- Outlet Port
  {00000000-0000-0000-0017-000000000004},  !- Target Object
  5;                                       !- Inlet Port

OS:Connection,
  {00000000-0000-0000-0016-000000000137},  !- Handle
  {00000000-0000-0000-0018-000000000004},  !- Source Object
  6,                                       !- Outlet Port
  {00000000-0000-0000-0048-000000000054},  !- Target Object
  2;                                       !- Inlet Port

OS:Connection,
  {00000000-0000-0000-0016-000000000138},  !- Handle
  {00000000-0000-0000-0048-000000000054},  !- Source Object
  3,                                       !- Outlet Port
  {00000000-0000-0000-0095-000000000003},  !- Target Object
  2;                                       !- Inlet Port

OS:Connection,
  {00000000-0000-0000-0016-000000000139},  !- Handle
  {00000000-0000-0000-0095-000000000003},  !- Source Object
  3,                                       !- Outlet Port
  {00000000-0000-0000-0048-000000000055},  !- Target Object
  2;                                       !- Inlet Port

OS:Connection,
  {00000000-0000-0000-0016-000000000140},  !- Handle
  {00000000-0000-0000-0048-000000000055},  !- Source Object
  3,                                       !- Outlet Port
  {00000000-0000-0000-0017-000000000004},  !- Target Object
  6;                                       !- Inlet Port

OS:Connection,
  {00000000-0000-0000-0016-000000000141},  !- Handle
  {00000000-0000-0000-0048-000000000059},  !- Source Object
  3,                                       !- Outlet Port
  {00000000-0000-0000-0041-000000000001},  !- Target Object
  12;                                      !- Inlet Port

OS:Connection,
  {00000000-0000-0000-0016-000000000142},  !- Handle
  {00000000-0000-0000-0041-000000000001},  !- Source Object
  13,                                      !- Outlet Port
  {00000000-0000-0000-0048-000000000063},  !- Target Object
  2;                                       !- Inlet Port

OS:Connection,
  {00000000-0000-0000-0016-000000000143},  !- Handle
  {00000000-0000-0000-0048-000000000063},  !- Source Object
  3,                                       !- Outlet Port
  {00000000-0000-0000-0003-000000000001},  !- Target Object
  6;                                       !- Inlet Port

OS:Connection,
  {00000000-0000-0000-0016-000000000144},  !- Handle
  {00000000-0000-0000-0003-000000000001},  !- Source Object
  7,                                       !- Outlet Port
  {00000000-0000-0000-0048-000000000064},  !- Target Object
  2;                                       !- Inlet Port

OS:Connection,
  {00000000-0000-0000-0016-000000000145},  !- Handle
  {00000000-0000-0000-0048-000000000064},  !- Source Object
  3,                                       !- Outlet Port
  {00000000-0000-0000-0041-000000000001},  !- Target Object
  14;                                      !- Inlet Port

OS:Connection,
  {00000000-0000-0000-0016-000000000146},  !- Handle
  {00000000-0000-0000-0041-000000000001},  !- Source Object
  15,                                      !- Outlet Port
  {00000000-0000-0000-0048-000000000060},  !- Target Object
  2;                                       !- Inlet Port

OS:Connection,
  {00000000-0000-0000-0016-000000000147},  !- Handle
  {00000000-0000-0000-0048-000000000075},  !- Source Object
  3,                                       !- Outlet Port
  {00000000-0000-0000-0041-000000000003},  !- Target Object
  12;                                      !- Inlet Port

OS:Connection,
  {00000000-0000-0000-0016-000000000148},  !- Handle
  {00000000-0000-0000-0041-000000000003},  !- Source Object
  13,                                      !- Outlet Port
  {00000000-0000-0000-0048-000000000081},  !- Target Object
  2;                                       !- Inlet Port

OS:Connection,
  {00000000-0000-0000-0016-000000000149},  !- Handle
  {00000000-0000-0000-0048-000000000081},  !- Source Object
  3,                                       !- Outlet Port
  {00000000-0000-0000-0003-000000000002},  !- Target Object
  6;                                       !- Inlet Port

OS:Connection,
  {00000000-0000-0000-0016-000000000150},  !- Handle
  {00000000-0000-0000-0003-000000000002},  !- Source Object
  7,                                       !- Outlet Port
  {00000000-0000-0000-0048-000000000082},  !- Target Object
  2;                                       !- Inlet Port

OS:Connection,
  {00000000-0000-0000-0016-000000000151},  !- Handle
  {00000000-0000-0000-0048-000000000082},  !- Source Object
  3,                                       !- Outlet Port
  {00000000-0000-0000-0041-000000000003},  !- Target Object
  14;                                      !- Inlet Port

OS:Connection,
  {00000000-0000-0000-0016-000000000152},  !- Handle
  {00000000-0000-0000-0041-000000000003},  !- Source Object
  15,                                      !- Outlet Port
  {00000000-0000-0000-0048-000000000076},  !- Target Object
  2;                                       !- Inlet Port

OS:Connection,
  {00000000-0000-0000-0016-000000000153},  !- Handle
  {00000000-0000-0000-0048-000000000068},  !- Source Object
  3,                                       !- Outlet Port
  {00000000-0000-0000-0041-000000000002},  !- Target Object
  12;                                      !- Inlet Port

OS:Connection,
  {00000000-0000-0000-0016-000000000154},  !- Handle
  {00000000-0000-0000-0041-000000000002},  !- Source Object
  13,                                      !- Outlet Port
  {00000000-0000-0000-0048-000000000079},  !- Target Object
  2;                                       !- Inlet Port

OS:Connection,
  {00000000-0000-0000-0016-000000000155},  !- Handle
  {00000000-0000-0000-0048-000000000079},  !- Source Object
  3,                                       !- Outlet Port
  {00000000-0000-0000-0003-000000000003},  !- Target Object
  6;                                       !- Inlet Port

OS:Connection,
  {00000000-0000-0000-0016-000000000156},  !- Handle
  {00000000-0000-0000-0003-000000000003},  !- Source Object
  7,                                       !- Outlet Port
  {00000000-0000-0000-0048-000000000080},  !- Target Object
  2;                                       !- Inlet Port

OS:Connection,
  {00000000-0000-0000-0016-000000000157},  !- Handle
  {00000000-0000-0000-0048-000000000080},  !- Source Object
  3,                                       !- Outlet Port
  {00000000-0000-0000-0041-000000000002},  !- Target Object
  14;                                      !- Inlet Port

OS:Connection,
  {00000000-0000-0000-0016-000000000158},  !- Handle
  {00000000-0000-0000-0041-000000000002},  !- Source Object
  15,                                      !- Outlet Port
  {00000000-0000-0000-0048-000000000069},  !- Target Object
  2;                                       !- Inlet Port

OS:Connector:Mixer,
  {00000000-0000-0000-0017-000000000001},  !- Handle
  Connector Mixer 1,                       !- Name
  {00000000-0000-0000-0016-000000000029},  !- Outlet Branch Name
  {00000000-0000-0000-0016-000000000020},  !- Inlet Branch Name 1
  {00000000-0000-0000-0016-000000000024},  !- Inlet Branch Name 2
  {00000000-0000-0000-0016-000000000028};  !- Inlet Branch Name 3

OS:Connector:Mixer,
  {00000000-0000-0000-0017-000000000002},  !- Handle
  Connector Mixer 2,                       !- Name
  {00000000-0000-0000-0016-000000000013},  !- Outlet Branch Name
  {00000000-0000-0000-0016-000000000048},  !- Inlet Branch Name 1
  {00000000-0000-0000-0016-000000000072},  !- Inlet Branch Name 2
  {00000000-0000-0000-0016-000000000096};  !- Inlet Branch Name 3

OS:Connector:Mixer,
  {00000000-0000-0000-0017-000000000003},  !- Handle
  Connector Mixer 3,                       !- Name
  {00000000-0000-0000-0016-000000000123},  !- Outlet Branch Name
  {00000000-0000-0000-0016-000000000115},  !- Inlet Branch Name 1
  {00000000-0000-0000-0016-000000000119};  !- Inlet Branch Name 2

OS:Connector:Mixer,
  {00000000-0000-0000-0017-000000000004},  !- Handle
  Connector Mixer 4,                       !- Name
  {00000000-0000-0000-0016-000000000126},  !- Outlet Branch Name
  {00000000-0000-0000-0016-000000000122},  !- Inlet Branch Name 1
  {00000000-0000-0000-0016-000000000132},  !- Inlet Branch Name 2
  {00000000-0000-0000-0016-000000000136},  !- Inlet Branch Name 3
  {00000000-0000-0000-0016-000000000140};  !- Inlet Branch Name 4

OS:Connector:Splitter,
  {00000000-0000-0000-0018-000000000001},  !- Handle
  Connector Splitter 1,                    !- Name
  {00000000-0000-0000-0016-000000000017},  !- Inlet Branch Name
  {00000000-0000-0000-0016-000000000008},  !- Outlet Branch Name 1
  {00000000-0000-0000-0016-000000000021},  !- Outlet Branch Name 2
  {00000000-0000-0000-0016-000000000025};  !- Outlet Branch Name 3

OS:Connector:Splitter,
  {00000000-0000-0000-0018-000000000002},  !- Handle
  Connector Splitter 2,                    !- Name
  {00000000-0000-0000-0016-000000000011},  !- Inlet Branch Name
  {00000000-0000-0000-0016-000000000012},  !- Outlet Branch Name 1
  {00000000-0000-0000-0016-000000000069},  !- Outlet Branch Name 2
  {00000000-0000-0000-0016-000000000093};  !- Outlet Branch Name 3

OS:Connector:Splitter,
  {00000000-0000-0000-0018-000000000003},  !- Handle
  Connector Splitter 3,                    !- Name
  {00000000-0000-0000-0016-000000000112},  !- Inlet Branch Name
  {00000000-0000-0000-0016-000000000104},  !- Outlet Branch Name 1
  {00000000-0000-0000-0016-000000000116};  !- Outlet Branch Name 2

OS:Connector:Splitter,
  {00000000-0000-0000-0018-000000000004},  !- Handle
  Connector Splitter 4,                    !- Name
  {00000000-0000-0000-0016-000000000107},  !- Inlet Branch Name
  {00000000-0000-0000-0016-000000000108},  !- Outlet Branch Name 1
  {00000000-0000-0000-0016-000000000129},  !- Outlet Branch Name 2
  {00000000-0000-0000-0016-000000000133},  !- Outlet Branch Name 3
  {00000000-0000-0000-0016-000000000137};  !- Outlet Branch Name 4

OS:Construction,
  {00000000-0000-0000-0019-000000000001},  !- Handle
  BTAP-Ext-DaylightDiffuser,               !- Name
  ,                                        !- Surface Rendering Name
  {00000000-0000-0000-0099-000000000001};  !- Layer 1

OS:Construction,
  {00000000-0000-0000-0019-000000000002},  !- Handle
  BTAP-Ext-DaylightDiffuser:U=0.190 SHGC=0.600, !- Name
  ,                                        !- Surface Rendering Name
  {00000000-0000-0000-0099-000000000002};  !- Layer 1

OS:Construction,
  {00000000-0000-0000-0019-000000000003},  !- Handle
  BTAP-Ext-DaylightDomes,                  !- Name
  ,                                        !- Surface Rendering Name
  {00000000-0000-0000-0099-000000000001};  !- Layer 1

OS:Construction,
  {00000000-0000-0000-0019-000000000004},  !- Handle
  BTAP-Ext-DaylightDomes:U=0.190 SHGC=0.600, !- Name
  ,                                        !- Surface Rendering Name
  {00000000-0000-0000-0099-000000000002};  !- Layer 1

OS:Construction,
  {00000000-0000-0000-0019-000000000005},  !- Handle
  BTAP-Ext-Door,                           !- Name
  ,                                        !- Surface Rendering Name
  {00000000-0000-0000-0045-000000000017},  !- Layer 1
  {00000000-0000-0000-0046-000000000013};  !- Layer 2

OS:Construction,
  {00000000-0000-0000-0019-000000000006},  !- Handle
  BTAP-Ext-Door:U-1.9,                     !- Name
  ,                                        !- Surface Rendering Name
  {00000000-0000-0000-0045-000000000016},  !- Layer 1
  {00000000-0000-0000-0046-000000000011};  !- Layer 2

OS:Construction,
  {00000000-0000-0000-0019-000000000007},  !- Handle
  BTAP-Ext-FixedWindow,                    !- Name
  ,                                        !- Surface Rendering Name
  {00000000-0000-0000-0099-000000000001};  !- Layer 1

OS:Construction,
  {00000000-0000-0000-0019-000000000008},  !- Handle
  BTAP-Ext-FixedWindow:U=0.190 SHGC=0.600, !- Name
  ,                                        !- Surface Rendering Name
  {00000000-0000-0000-0099-000000000002};  !- Layer 1

OS:Construction,
  {00000000-0000-0000-0019-000000000009},  !- Handle
  BTAP-Ext-Floor-Mass,                     !- Name
  ,                                        !- Surface Rendering Name
  {00000000-0000-0000-0046-000000000013},  !- Layer 1
  {00000000-0000-0000-0045-000000000008},  !- Layer 2
  {00000000-0000-0000-0046-000000000007};  !- Layer 3

OS:Construction,
  {00000000-0000-0000-0019-000000000010},  !- Handle
  BTAP-Ext-Floor-Mass:U-0.162,             !- Name
  ,                                        !- Surface Rendering Name
  {00000000-0000-0000-0046-000000000008},  !- Layer 1
  {00000000-0000-0000-0045-000000000007},  !- Layer 2
  {00000000-0000-0000-0046-000000000003};  !- Layer 3

OS:Construction,
  {00000000-0000-0000-0019-000000000011},  !- Handle
  BTAP-Ext-GlassDoors,                     !- Name
  ,                                        !- Surface Rendering Name
  {00000000-0000-0000-0099-000000000001};  !- Layer 1

OS:Construction,
  {00000000-0000-0000-0019-000000000012},  !- Handle
  BTAP-Ext-GlassDoors:U=0.190 SHGC=0.600,  !- Name
  ,                                        !- Surface Rendering Name
  {00000000-0000-0000-0099-000000000002};  !- Layer 1

OS:Construction,
  {00000000-0000-0000-0019-000000000013},  !- Handle
  BTAP-Ext-OverHeadDoor,                   !- Name
  ,                                        !- Surface Rendering Name
  {00000000-0000-0000-0046-000000000013};  !- Layer 1

OS:Construction,
  {00000000-0000-0000-0019-000000000014},  !- Handle
  BTAP-Ext-OverHeadDoor:U-1.9,             !- Name
  ,                                        !- Surface Rendering Name
  {00000000-0000-0000-0046-000000000012};  !- Layer 1

OS:Construction,
  {00000000-0000-0000-0019-000000000015},  !- Handle
  BTAP-Ext-Roof-Metal,                     !- Name
  ,                                        !- Surface Rendering Name
  {00000000-0000-0000-0045-000000000023},  !- Layer 1
  {00000000-0000-0000-0046-000000000013};  !- Layer 2

OS:Construction,
  {00000000-0000-0000-0019-000000000016},  !- Handle
  BTAP-Ext-Roof-Metal:U-0.138,             !- Name
  ,                                        !- Surface Rendering Name
  {00000000-0000-0000-0045-000000000022},  !- Layer 1
  {00000000-0000-0000-0046-000000000010};  !- Layer 2

OS:Construction,
  {00000000-0000-0000-0019-000000000017},  !- Handle
  BTAP-Ext-Skylights,                      !- Name
  ,                                        !- Surface Rendering Name
  {00000000-0000-0000-0099-000000000001};  !- Layer 1

OS:Construction,
  {00000000-0000-0000-0019-000000000018},  !- Handle
  BTAP-Ext-Skylights:U=0.190 SHGC=0.600,   !- Name
  ,                                        !- Surface Rendering Name
  {00000000-0000-0000-0099-000000000002};  !- Layer 1

OS:Construction,
  {00000000-0000-0000-0019-000000000019},  !- Handle
  BTAP-Ext-Wall-Mass,                      !- Name
  ,                                        !- Surface Rendering Name
  {00000000-0000-0000-0045-000000000006},  !- Layer 1
  {00000000-0000-0000-0045-000000000014},  !- Layer 2
  {00000000-0000-0000-0046-000000000013},  !- Layer 3
  {00000000-0000-0000-0045-000000000002};  !- Layer 4

OS:Construction,
  {00000000-0000-0000-0019-000000000020},  !- Handle
  BTAP-Ext-Wall-Mass:U-0.21,               !- Name
  ,                                        !- Surface Rendering Name
  {00000000-0000-0000-0045-000000000005},  !- Layer 1
  {00000000-0000-0000-0045-000000000013},  !- Layer 2
  {00000000-0000-0000-0046-000000000009},  !- Layer 3
  {00000000-0000-0000-0045-000000000001};  !- Layer 4

OS:Construction,
  {00000000-0000-0000-0019-000000000021},  !- Handle
  BTAP-Grnd-Floor-Mass,                    !- Name
  ,                                        !- Surface Rendering Name
  {00000000-0000-0000-0045-000000000012},  !- Layer 1
  {00000000-0000-0000-0046-000000000007};  !- Layer 2

OS:Construction,
  {00000000-0000-0000-0019-000000000022},  !- Handle
  BTAP-Grnd-Floor-Mass:U-0.757,            !- Name
  ,                                        !- Surface Rendering Name
  {00000000-0000-0000-0045-000000000009},  !- Layer 1
  {00000000-0000-0000-0046-000000000004};  !- Layer 2

OS:Construction,
  {00000000-0000-0000-0019-000000000023},  !- Handle
  BTAP-Grnd-Floor-Mass:U-0.757_std,        !- Name
  ,                                        !- Surface Rendering Name
  {00000000-0000-0000-0045-000000000009},  !- Layer 1
  {00000000-0000-0000-0045-000000000015};  !- Layer 2

OS:Construction,
  {00000000-0000-0000-0019-000000000024},  !- Handle
  BTAP-Grnd-Roof-Mass,                     !- Name
  ,                                        !- Surface Rendering Name
  {00000000-0000-0000-0045-000000000012},  !- Layer 1
  {00000000-0000-0000-0046-000000000007};  !- Layer 2

OS:Construction,
  {00000000-0000-0000-0019-000000000025},  !- Handle
  BTAP-Grnd-Roof-Mass:U-0.284,             !- Name
  ,                                        !- Surface Rendering Name
  {00000000-0000-0000-0045-000000000011},  !- Layer 1
  {00000000-0000-0000-0046-000000000006};  !- Layer 2

OS:Construction,
  {00000000-0000-0000-0019-000000000026},  !- Handle
  BTAP-Grnd-Wall-Mass,                     !- Name
  ,                                        !- Surface Rendering Name
  {00000000-0000-0000-0045-000000000012},  !- Layer 1
  {00000000-0000-0000-0046-000000000007};  !- Layer 2

OS:Construction,
  {00000000-0000-0000-0019-000000000027},  !- Handle
  BTAP-Grnd-Wall-Mass:U-0.284,             !- Name
  ,                                        !- Surface Rendering Name
  {00000000-0000-0000-0045-000000000010},  !- Layer 1
  {00000000-0000-0000-0046-000000000005};  !- Layer 2

OS:Construction,
  {00000000-0000-0000-0019-000000000028},  !- Handle
  BTAP-Int-Ceiling,                        !- Name
  ,                                        !- Surface Rendering Name
  {00000000-0000-0000-0046-000000000007},  !- Layer 1
  {00000000-0000-0000-0045-000000000003};  !- Layer 2

OS:Construction,
  {00000000-0000-0000-0019-000000000029},  !- Handle
  BTAP-Int-Door,                           !- Name
  ,                                        !- Surface Rendering Name
  {00000000-0000-0000-0045-000000000020};  !- Layer 1

OS:Construction,
  {00000000-0000-0000-0019-000000000030},  !- Handle
  BTAP-Int-Floor,                          !- Name
  ,                                        !- Surface Rendering Name
  {00000000-0000-0000-0045-000000000003},  !- Layer 1
  {00000000-0000-0000-0046-000000000007};  !- Layer 2

OS:Construction,
  {00000000-0000-0000-0019-000000000031},  !- Handle
  BTAP-Int-Partition,                      !- Name
  ,                                        !- Surface Rendering Name
  {00000000-0000-0000-0045-000000000020};  !- Layer 1

OS:Construction,
  {00000000-0000-0000-0019-000000000032},  !- Handle
  BTAP-Int-Wall,                           !- Name
  ,                                        !- Surface Rendering Name
  {00000000-0000-0000-0045-000000000018},  !- Layer 1
  {00000000-0000-0000-0045-000000000018};  !- Layer 2

OS:Construction,
  {00000000-0000-0000-0019-000000000033},  !- Handle
  BTAP-Int-Window,                         !- Name
  ,                                        !- Surface Rendering Name
  {00000000-0000-0000-0099-000000000001};  !- Layer 1

OS:Construction,
  {00000000-0000-0000-0019-000000000034},  !- Handle
  Basement Floor construction,             !- Name
  ,                                        !- Surface Rendering Name
  {00000000-0000-0000-0045-000000000021},  !- Layer 1
  {00000000-0000-0000-0046-000000000001};  !- Layer 2

OS:Construction,
  {00000000-0000-0000-0019-000000000035},  !- Handle
  Basement Wall construction,              !- Name
  ,                                        !- Surface Rendering Name
  {00000000-0000-0000-0045-000000000021};  !- Layer 1

OS:Construction,
  {00000000-0000-0000-0019-000000000036},  !- Handle
  Floor Adiabatic construction,            !- Name
  ,                                        !- Surface Rendering Name
  {00000000-0000-0000-0046-000000000001},  !- Layer 1
  {00000000-0000-0000-0045-000000000004},  !- Layer 2
  {00000000-0000-0000-0046-000000000002};  !- Layer 3

OS:Construction,
  {00000000-0000-0000-0019-000000000037},  !- Handle
  Wall Adiabatic construction,             !- Name
  ,                                        !- Surface Rendering Name
  {00000000-0000-0000-0045-000000000019},  !- Layer 1
  {00000000-0000-0000-0045-000000000019};  !- Layer 2

OS:Controller:MechanicalVentilation,
  {00000000-0000-0000-0020-000000000001},  !- Handle
  Controller Mechanical Ventilation 1,     !- Name
  {00000000-0000-0000-0058-000000000001},  !- Availability Schedule
  ,                                        !- Demand Controlled Ventilation
  ZoneSum;                                 !- System Outdoor Air Method

OS:Controller:MechanicalVentilation,
  {00000000-0000-0000-0020-000000000002},  !- Handle
  Controller Mechanical Ventilation 2,     !- Name
  {00000000-0000-0000-0058-000000000001},  !- Availability Schedule
  ,                                        !- Demand Controlled Ventilation
  ZoneSum;                                 !- System Outdoor Air Method

OS:Controller:MechanicalVentilation,
  {00000000-0000-0000-0020-000000000003},  !- Handle
  Controller Mechanical Ventilation 3,     !- Name
  {00000000-0000-0000-0058-000000000001},  !- Availability Schedule
  ,                                        !- Demand Controlled Ventilation
  ZoneSum;                                 !- System Outdoor Air Method

OS:Controller:OutdoorAir,
  {00000000-0000-0000-0021-000000000001},  !- Handle
  Controller Outdoor Air 1,                !- Name
  ,                                        !- Relief Air Outlet Node Name
  ,                                        !- Return Air Node Name
  ,                                        !- Mixed Air Node Name
  ,                                        !- Actuator Node Name
  autosize,                                !- Minimum Outdoor Air Flow Rate {m3/s}
  Autosize,                                !- Maximum Outdoor Air Flow Rate {m3/s}
  NoEconomizer,                            !- Economizer Control Type
  ModulateFlow,                            !- Economizer Control Action Type
  28,                                      !- Economizer Maximum Limit Dry-Bulb Temperature {C}
  64000,                                   !- Economizer Maximum Limit Enthalpy {J/kg}
  ,                                        !- Economizer Maximum Limit Dewpoint Temperature {C}
  ,                                        !- Electronic Enthalpy Limit Curve Name
  -100,                                    !- Economizer Minimum Limit Dry-Bulb Temperature {C}
  NoLockout,                               !- Lockout Type
  FixedMinimum,                            !- Minimum Limit Type
  {00000000-0000-0000-0061-000000000021},  !- Minimum Outdoor Air Schedule Name
  ,                                        !- Minimum Fraction of Outdoor Air Schedule Name
  ,                                        !- Maximum Fraction of Outdoor Air Schedule Name
  {00000000-0000-0000-0020-000000000001},  !- Controller Mechanical Ventilation
  ,                                        !- Time of Day Economizer Control Schedule Name
  No,                                      !- High Humidity Control
  ,                                        !- Humidistat Control Zone Name
  ,                                        !- High Humidity Outdoor Air Flow Ratio
  ,                                        !- Control High Indoor Humidity Based on Outdoor Humidity Ratio
  BypassWhenOAFlowGreaterThanMinimum,      !- Heat Recovery Bypass Control Type
  InterlockedWithMechanicalCooling;        !- Economizer Operation Staging

OS:Controller:OutdoorAir,
  {00000000-0000-0000-0021-000000000002},  !- Handle
  Controller Outdoor Air 2,                !- Name
  ,                                        !- Relief Air Outlet Node Name
  ,                                        !- Return Air Node Name
  ,                                        !- Mixed Air Node Name
  ,                                        !- Actuator Node Name
  autosize,                                !- Minimum Outdoor Air Flow Rate {m3/s}
  Autosize,                                !- Maximum Outdoor Air Flow Rate {m3/s}
  DifferentialEnthalpy,                    !- Economizer Control Type
  ModulateFlow,                            !- Economizer Control Action Type
  ,                                        !- Economizer Maximum Limit Dry-Bulb Temperature {C}
  ,                                        !- Economizer Maximum Limit Enthalpy {J/kg}
  ,                                        !- Economizer Maximum Limit Dewpoint Temperature {C}
  ,                                        !- Electronic Enthalpy Limit Curve Name
  ,                                        !- Economizer Minimum Limit Dry-Bulb Temperature {C}
  NoLockout,                               !- Lockout Type
  FixedMinimum,                            !- Minimum Limit Type
  {00000000-0000-0000-0061-000000000023},  !- Minimum Outdoor Air Schedule Name
  ,                                        !- Minimum Fraction of Outdoor Air Schedule Name
  ,                                        !- Maximum Fraction of Outdoor Air Schedule Name
  {00000000-0000-0000-0020-000000000002},  !- Controller Mechanical Ventilation
  ,                                        !- Time of Day Economizer Control Schedule Name
  No,                                      !- High Humidity Control
  ,                                        !- Humidistat Control Zone Name
  ,                                        !- High Humidity Outdoor Air Flow Ratio
  ,                                        !- Control High Indoor Humidity Based on Outdoor Humidity Ratio
  BypassWhenOAFlowGreaterThanMinimum,      !- Heat Recovery Bypass Control Type
  InterlockedWithMechanicalCooling;        !- Economizer Operation Staging

OS:Controller:OutdoorAir,
  {00000000-0000-0000-0021-000000000003},  !- Handle
  Controller Outdoor Air 3,                !- Name
  ,                                        !- Relief Air Outlet Node Name
  ,                                        !- Return Air Node Name
  ,                                        !- Mixed Air Node Name
  ,                                        !- Actuator Node Name
  autosize,                                !- Minimum Outdoor Air Flow Rate {m3/s}
  Autosize,                                !- Maximum Outdoor Air Flow Rate {m3/s}
  DifferentialEnthalpy,                    !- Economizer Control Type
  ModulateFlow,                            !- Economizer Control Action Type
  ,                                        !- Economizer Maximum Limit Dry-Bulb Temperature {C}
  ,                                        !- Economizer Maximum Limit Enthalpy {J/kg}
  ,                                        !- Economizer Maximum Limit Dewpoint Temperature {C}
  ,                                        !- Electronic Enthalpy Limit Curve Name
  ,                                        !- Economizer Minimum Limit Dry-Bulb Temperature {C}
  NoLockout,                               !- Lockout Type
  FixedMinimum,                            !- Minimum Limit Type
  {00000000-0000-0000-0061-000000000022},  !- Minimum Outdoor Air Schedule Name
  ,                                        !- Minimum Fraction of Outdoor Air Schedule Name
  ,                                        !- Maximum Fraction of Outdoor Air Schedule Name
  {00000000-0000-0000-0020-000000000003},  !- Controller Mechanical Ventilation
  ,                                        !- Time of Day Economizer Control Schedule Name
  No,                                      !- High Humidity Control
  ,                                        !- Humidistat Control Zone Name
  ,                                        !- High Humidity Outdoor Air Flow Ratio
  ,                                        !- Control High Indoor Humidity Based on Outdoor Humidity Ratio
  BypassWhenOAFlowGreaterThanMinimum,      !- Heat Recovery Bypass Control Type
  InterlockedWithMechanicalCooling;        !- Economizer Operation Staging

OS:Curve:Biquadratic,
  {00000000-0000-0000-0022-000000000001},  !- Handle
  Curve Biquadratic 1,                     !- Name
  0.942587793,                             !- Coefficient1 Constant
  0.009543347,                             !- Coefficient2 x
  0.00068377,                              !- Coefficient3 x**2
  -0.011042676,                            !- Coefficient4 y
  5.249e-06,                               !- Coefficient5 y**2
  -9.72e-06,                               !- Coefficient6 x*y
  17,                                      !- Minimum Value of x
  22,                                      !- Maximum Value of x
  13,                                      !- Minimum Value of y
  46;                                      !- Maximum Value of y

OS:Curve:Biquadratic,
  {00000000-0000-0000-0022-000000000002},  !- Handle
  Curve Biquadratic 2,                     !- Name
  0.342414409,                             !- Coefficient1 Constant
  0.034885008,                             !- Coefficient2 x
  -0.0006237,                              !- Coefficient3 x**2
  0.004977216,                             !- Coefficient4 y
  0.000437951,                             !- Coefficient5 y**2
  -0.000728028,                            !- Coefficient6 x*y
  17,                                      !- Minimum Value of x
  22,                                      !- Maximum Value of x
  13,                                      !- Minimum Value of y
  46;                                      !- Maximum Value of y

OS:Curve:Biquadratic,
  {00000000-0000-0000-0022-000000000003},  !- Handle
  Curve Biquadratic 3,                     !- Name
  0.867905,                                !- Coefficient1 Constant
  0.0142459,                               !- Coefficient2 x
  0.000554364,                             !- Coefficient3 x**2
  -0.00755748,                             !- Coefficient4 y
  3.3048e-05,                              !- Coefficient5 y**2
  -0.000191808,                            !- Coefficient6 x*y
  13,                                      !- Minimum Value of x
  24,                                      !- Maximum Value of x
  24,                                      !- Minimum Value of y
  46;                                      !- Maximum Value of y

OS:Curve:Biquadratic,
  {00000000-0000-0000-0022-000000000004},  !- Handle
  Curve Biquadratic 4,                     !- Name
  0.116936,                                !- Coefficient1 Constant
  0.0284933,                               !- Coefficient2 x
  -0.000411156,                            !- Coefficient3 x**2
  0.0214108,                               !- Coefficient4 y
  0.000161028,                             !- Coefficient5 y**2
  -0.000679104,                            !- Coefficient6 x*y
  13,                                      !- Minimum Value of x
  24,                                      !- Maximum Value of x
  24,                                      !- Minimum Value of y
  46;                                      !- Maximum Value of y

OS:Curve:Biquadratic,
  {00000000-0000-0000-0022-000000000005},  !- Handle
  Curve Biquadratic 5,                     !- Name
  0.867905,                                !- Coefficient1 Constant
  0.0142459,                               !- Coefficient2 x
  0.000554364,                             !- Coefficient3 x**2
  -0.00755748,                             !- Coefficient4 y
  3.3048e-05,                              !- Coefficient5 y**2
  -0.000191808,                            !- Coefficient6 x*y
  13,                                      !- Minimum Value of x
  24,                                      !- Maximum Value of x
  24,                                      !- Minimum Value of y
  46;                                      !- Maximum Value of y

OS:Curve:Biquadratic,
  {00000000-0000-0000-0022-000000000006},  !- Handle
  Curve Biquadratic 6,                     !- Name
  0.116936,                                !- Coefficient1 Constant
  0.0284933,                               !- Coefficient2 x
  -0.000411156,                            !- Coefficient3 x**2
  0.0214108,                               !- Coefficient4 y
  0.000161028,                             !- Coefficient5 y**2
  -0.000679104,                            !- Coefficient6 x*y
  13,                                      !- Minimum Value of x
  24,                                      !- Maximum Value of x
  24,                                      !- Minimum Value of y
  46;                                      !- Maximum Value of y

OS:Curve:Biquadratic,
  {00000000-0000-0000-0022-000000000007},  !- Handle
  DXCOOL-NECB2011-REF-CAPFT,               !- Name
  0.867905,                                !- Coefficient1 Constant
  0.0142459,                               !- Coefficient2 x
  0.00055436,                              !- Coefficient3 x**2
  -0.0075575,                              !- Coefficient4 y
  3.3e-05,                                 !- Coefficient5 y**2
  -0.0001918,                              !- Coefficient6 x*y
  13,                                      !- Minimum Value of x
  24,                                      !- Maximum Value of x
  24,                                      !- Minimum Value of y
  46;                                      !- Maximum Value of y

OS:Curve:Biquadratic,
  {00000000-0000-0000-0022-000000000008},  !- Handle
  DXCOOL-NECB2011-REF-COOLEIRFT,           !- Name
  0.1141714,                               !- Coefficient1 Constant
  0.02818224,                              !- Coefficient2 x
  -0.0004199,                              !- Coefficient3 x**2
  0.02141082,                              !- Coefficient4 y
  0.000161028,                             !- Coefficient5 y**2
  -0.000679104,                            !- Coefficient6 x*y
  13,                                      !- Minimum Value of x
  24,                                      !- Maximum Value of x
  24,                                      !- Minimum Value of y
  46;                                      !- Maximum Value of y

OS:Curve:Cubic,
  {00000000-0000-0000-0023-000000000001},  !- Handle
  BOILER-EFFFPLR-NECB2011,                 !- Name
  0.3831,                                  !- Coefficient1 Constant
  2.0567,                                  !- Coefficient2 x
  -2.6469,                                 !- Coefficient3 x**2
  1.2148,                                  !- Coefficient4 x**3
  0,                                       !- Minimum Value of x
  1;                                       !- Maximum Value of x

OS:Curve:Cubic,
  {00000000-0000-0000-0023-000000000002},  !- Handle
  Curve Cubic 1,                           !- Name
  0.0277,                                  !- Coefficient1 Constant
  4.9151,                                  !- Coefficient2 x
  -8.184,                                  !- Coefficient3 x**2
  4.2702,                                  !- Coefficient4 x**3
  0.7,                                     !- Minimum Value of x
  1;                                       !- Maximum Value of x

OS:Curve:Cubic,
  {00000000-0000-0000-0023-000000000003},  !- Handle
  Curve Cubic 2,                           !- Name
  0.0277,                                  !- Coefficient1 Constant
  4.9151,                                  !- Coefficient2 x
  -8.184,                                  !- Coefficient3 x**2
  4.2702,                                  !- Coefficient4 x**3
  0.7,                                     !- Minimum Value of x
  1;                                       !- Maximum Value of x

OS:Curve:Cubic,
  {00000000-0000-0000-0023-000000000004},  !- Handle
  DXCOOL-NECB2011-REF-COOLPLFFPLR,         !- Name
  0.0277,                                  !- Coefficient1 Constant
  4.9151,                                  !- Coefficient2 x
  -8.184,                                  !- Coefficient3 x**2
  4.2702,                                  !- Coefficient4 x**3
  0.7,                                     !- Minimum Value of x
  1;                                       !- Maximum Value of x

OS:Curve:Cubic,
  {00000000-0000-0000-0023-000000000005},  !- Handle
  FURNACE-EFFPLR-NECB2011,                 !- Name
  0.722,                                   !- Coefficient1 Constant
  0.8211,                                  !- Coefficient2 x
  -1.0396,                                 !- Coefficient3 x**2
  0.5,                                     !- Coefficient4 x**3
  0,                                       !- Minimum Value of x
  1;                                       !- Maximum Value of x

OS:Curve:Cubic,
  {00000000-0000-0000-0023-000000000006},  !- Handle
  SWH-EFFFPLR-NECB2011,                    !- Name
  0.7576,                                  !- Coefficient1 Constant
  1.0071,                                  !- Coefficient2 x
  -1.4443,                                 !- Coefficient3 x**2
  0.6844,                                  !- Coefficient4 x**3
  0,                                       !- Minimum Value of x
  1;                                       !- Maximum Value of x

OS:Curve:Quadratic,
  {00000000-0000-0000-0024-000000000001},  !- Handle
  Curve Quadratic 1,                       !- Name
  0.8,                                     !- Coefficient1 Constant
  0.2,                                     !- Coefficient2 x
  0,                                       !- Coefficient3 x**2
  0.5,                                     !- Minimum Value of x
  1.5;                                     !- Maximum Value of x

OS:Curve:Quadratic,
  {00000000-0000-0000-0024-000000000002},  !- Handle
  Curve Quadratic 2,                       !- Name
  1.1552,                                  !- Coefficient1 Constant
  -0.1808,                                 !- Coefficient2 x
  0.0256,                                  !- Coefficient3 x**2
  0.5,                                     !- Minimum Value of x
  1.5;                                     !- Maximum Value of x

OS:Curve:Quadratic,
  {00000000-0000-0000-0024-000000000003},  !- Handle
  Curve Quadratic 3,                       !- Name
  0.85,                                    !- Coefficient1 Constant
  0.15,                                    !- Coefficient2 x
  0,                                       !- Coefficient3 x**2
  0,                                       !- Minimum Value of x
  1;                                       !- Maximum Value of x

OS:Curve:Quadratic,
  {00000000-0000-0000-0024-000000000004},  !- Handle
  Curve Quadratic 4,                       !- Name
  1,                                       !- Coefficient1 Constant
  0,                                       !- Coefficient2 x
  0,                                       !- Coefficient3 x**2
  0,                                       !- Minimum Value of x
  1;                                       !- Maximum Value of x

OS:Curve:Quadratic,
  {00000000-0000-0000-0024-000000000005},  !- Handle
  Curve Quadratic 5,                       !- Name
  1,                                       !- Coefficient1 Constant
  0,                                       !- Coefficient2 x
  0,                                       !- Coefficient3 x**2
  0,                                       !- Minimum Value of x
  1;                                       !- Maximum Value of x

OS:Curve:Quadratic,
  {00000000-0000-0000-0024-000000000006},  !- Handle
  Curve Quadratic 6,                       !- Name
  1,                                       !- Coefficient1 Constant
  0,                                       !- Coefficient2 x
  0,                                       !- Coefficient3 x**2
  0,                                       !- Minimum Value of x
  1;                                       !- Maximum Value of x

OS:Curve:Quadratic,
  {00000000-0000-0000-0024-000000000007},  !- Handle
  Curve Quadratic 7,                       !- Name
  1,                                       !- Coefficient1 Constant
  0,                                       !- Coefficient2 x
  0,                                       !- Coefficient3 x**2
  0,                                       !- Minimum Value of x
  1;                                       !- Maximum Value of x

OS:Curve:Quadratic,
  {00000000-0000-0000-0024-000000000008},  !- Handle
  DXCOOL-NECB2011-REF-CAPFFLOW,            !- Name
  0.8,                                     !- Coefficient1 Constant
  0.2,                                     !- Coefficient2 x
  0,                                       !- Coefficient3 x**2
  0.5,                                     !- Minimum Value of x
  1.5;                                     !- Maximum Value of x

OS:Curve:Quadratic,
  {00000000-0000-0000-0024-000000000009},  !- Handle
  DXCOOL-NECB2011-REF-COOLEIRFFLOW,        !- Name
  1.1552,                                  !- Coefficient1 Constant
  -0.1808,                                 !- Coefficient2 x
  0.0256,                                  !- Coefficient3 x**2
  0.5,                                     !- Minimum Value of x
  1.5;                                     !- Maximum Value of x

OS:Daylighting:Control,
  {00000000-0000-0000-0025-000000000001},  !- Handle
  Zone3 Bulk Storage daylighting control,  !- Name
  {00000000-0000-0000-0079-000000000003},  !- Space Name
  22.8588851907324,                        !- Position X-Coordinate {m}
  65.5288042134326,                        !- Position Y-Coordinate {m}
  0.8,                                     !- Position Z-Coordinate {m}
  ,                                        !- Psi Rotation Around X-Axis {deg}
  ,                                        !- Theta Rotation Around Y-Axis {deg}
  ,                                        !- Phi Rotation Around Z-Axis {deg}
  200,                                     !- Illuminance Setpoint {lux}
  Stepped,                                 !- Lighting Control Type
  ,                                        !- Minimum Input Power Fraction for Continuous Dimming Control
  ,                                        !- Minimum Light Output Fraction for Continuous Dimming Control
  2;                                       !- Number of Stepped Control Steps

OS:DefaultConstructionSet,
  {00000000-0000-0000-0026-000000000001},  !- Handle
  BTAP-Mass at hdd = 5000.0,               !- Name
  {00000000-0000-0000-0029-000000000002},  !- Default Exterior Surface Constructions Name
  {00000000-0000-0000-0029-000000000003},  !- Default Interior Surface Constructions Name
  {00000000-0000-0000-0029-000000000001},  !- Default Ground Contact Surface Constructions Name
  {00000000-0000-0000-0028-000000000001},  !- Default Exterior SubSurface Constructions Name
  {00000000-0000-0000-0028-000000000002},  !- Default Interior SubSurface Constructions Name
  {00000000-0000-0000-0019-000000000031},  !- Interior Partition Construction Name
  ,                                        !- Space Shading Construction Name
  ,                                        !- Building Shading Construction Name
  ,                                        !- Site Shading Construction Name
  ;                                        !- Adiabatic Surface Construction Name

OS:DefaultScheduleSet,
  {00000000-0000-0000-0027-000000000001},  !- Handle
  Space Function Office enclosed <= 25 m2 Schedule Set, !- Name
  ,                                        !- Hours of Operation Schedule Name
  {00000000-0000-0000-0061-000000000010},  !- Number of People Schedule Name
  {00000000-0000-0000-0061-000000000015},  !- People Activity Level Schedule Name
  {00000000-0000-0000-0061-000000000011},  !- Lighting Schedule Name
  {00000000-0000-0000-0061-000000000008},  !- Electric Equipment Schedule Name
  ,                                        !- Gas Equipment Schedule Name
  ,                                        !- Hot Water Equipment Schedule Name
  {00000000-0000-0000-0061-000000000002},  !- Infiltration Schedule Name
  ,                                        !- Steam Equipment Schedule Name
  ;                                        !- Other Equipment Schedule Name

OS:DefaultScheduleSet,
  {00000000-0000-0000-0027-000000000002},  !- Handle
  Space Function Warehouse storage area medium to bulky palletized items Schedule Set, !- Name
  ,                                        !- Hours of Operation Schedule Name
  {00000000-0000-0000-0061-000000000010},  !- Number of People Schedule Name
  {00000000-0000-0000-0061-000000000015},  !- People Activity Level Schedule Name
  {00000000-0000-0000-0061-000000000009},  !- Lighting Schedule Name
  {00000000-0000-0000-0061-000000000008},  !- Electric Equipment Schedule Name
  ,                                        !- Gas Equipment Schedule Name
  ,                                        !- Hot Water Equipment Schedule Name
  {00000000-0000-0000-0061-000000000002},  !- Infiltration Schedule Name
  ,                                        !- Steam Equipment Schedule Name
  ;                                        !- Other Equipment Schedule Name

OS:DefaultScheduleSet,
  {00000000-0000-0000-0027-000000000003},  !- Handle
  Space Function Warehouse storage area small hand-carried items(4) Schedule Set, !- Name
  ,                                        !- Hours of Operation Schedule Name
  {00000000-0000-0000-0061-000000000010},  !- Number of People Schedule Name
  {00000000-0000-0000-0061-000000000015},  !- People Activity Level Schedule Name
  {00000000-0000-0000-0061-000000000009},  !- Lighting Schedule Name
  {00000000-0000-0000-0061-000000000008},  !- Electric Equipment Schedule Name
  ,                                        !- Gas Equipment Schedule Name
  ,                                        !- Hot Water Equipment Schedule Name
  {00000000-0000-0000-0061-000000000002},  !- Infiltration Schedule Name
  ,                                        !- Steam Equipment Schedule Name
  ;                                        !- Other Equipment Schedule Name

OS:DefaultSubSurfaceConstructions,
  {00000000-0000-0000-0028-000000000001},  !- Handle
  BTAP-Mass at hdd = 5000.0,               !- Name
  {00000000-0000-0000-0019-000000000008},  !- Fixed Window Construction Name
  {00000000-0000-0000-0019-000000000008},  !- Operable Window Construction Name
  {00000000-0000-0000-0019-000000000006},  !- Door Construction Name
  {00000000-0000-0000-0019-000000000012},  !- Glass Door Construction Name
  {00000000-0000-0000-0019-000000000014},  !- Overhead Door Construction Name
  {00000000-0000-0000-0019-000000000018},  !- Skylight Construction Name
  {00000000-0000-0000-0019-000000000004},  !- Tubular Daylight Dome Construction Name
  {00000000-0000-0000-0019-000000000002};  !- Tubular Daylight Diffuser Construction Name

OS:DefaultSubSurfaceConstructions,
  {00000000-0000-0000-0028-000000000002},  !- Handle
  Default Sub Surface Constructions 2,     !- Name
  {00000000-0000-0000-0019-000000000033},  !- Fixed Window Construction Name
  {00000000-0000-0000-0019-000000000033},  !- Operable Window Construction Name
  {00000000-0000-0000-0019-000000000029},  !- Door Construction Name
  ,                                        !- Glass Door Construction Name
  ,                                        !- Overhead Door Construction Name
  ,                                        !- Skylight Construction Name
  ,                                        !- Tubular Daylight Dome Construction Name
  ;                                        !- Tubular Daylight Diffuser Construction Name

OS:DefaultSubSurfaceConstructions,
  {00000000-0000-0000-0028-000000000003},  !- Handle
  NECB2011 - FullSrvRest - WholeBuilding - NECB HDD Method at hdd = 5000.0, !- Name
  {00000000-0000-0000-0019-000000000007},  !- Fixed Window Construction Name
  {00000000-0000-0000-0019-000000000007},  !- Operable Window Construction Name
  {00000000-0000-0000-0019-000000000005},  !- Door Construction Name
  {00000000-0000-0000-0019-000000000011},  !- Glass Door Construction Name
  {00000000-0000-0000-0019-000000000013},  !- Overhead Door Construction Name
  {00000000-0000-0000-0019-000000000017},  !- Skylight Construction Name
  {00000000-0000-0000-0019-000000000003},  !- Tubular Daylight Dome Construction Name
  {00000000-0000-0000-0019-000000000001};  !- Tubular Daylight Diffuser Construction Name

OS:DefaultSurfaceConstructions,
  {00000000-0000-0000-0029-000000000001},  !- Handle
  BTAP-Mass at hdd = 5000.0 1,             !- Name
  {00000000-0000-0000-0019-000000000022},  !- Floor Construction Name
  {00000000-0000-0000-0019-000000000027},  !- Wall Construction Name
  {00000000-0000-0000-0019-000000000025};  !- Roof Ceiling Construction Name

OS:DefaultSurfaceConstructions,
  {00000000-0000-0000-0029-000000000002},  !- Handle
  BTAP-Mass at hdd = 5000.0,               !- Name
  {00000000-0000-0000-0019-000000000010},  !- Floor Construction Name
  {00000000-0000-0000-0019-000000000020},  !- Wall Construction Name
  {00000000-0000-0000-0019-000000000016};  !- Roof Ceiling Construction Name

OS:DefaultSurfaceConstructions,
  {00000000-0000-0000-0029-000000000003},  !- Handle
  Default Surface Constructions 2,         !- Name
  {00000000-0000-0000-0019-000000000030},  !- Floor Construction Name
  {00000000-0000-0000-0019-000000000032},  !- Wall Construction Name
  {00000000-0000-0000-0019-000000000028};  !- Roof Ceiling Construction Name

OS:DefaultSurfaceConstructions,
  {00000000-0000-0000-0029-000000000004},  !- Handle
  NECB2011 - FullSrvRest - WholeBuilding - NECB HDD Method at hdd = 5000.0 1, !- Name
  {00000000-0000-0000-0019-000000000021},  !- Floor Construction Name
  {00000000-0000-0000-0019-000000000026},  !- Wall Construction Name
  {00000000-0000-0000-0019-000000000024};  !- Roof Ceiling Construction Name

OS:DefaultSurfaceConstructions,
  {00000000-0000-0000-0029-000000000005},  !- Handle
  NECB2011 - FullSrvRest - WholeBuilding - NECB HDD Method at hdd = 5000.0, !- Name
  {00000000-0000-0000-0019-000000000009},  !- Floor Construction Name
  {00000000-0000-0000-0019-000000000019},  !- Wall Construction Name
  {00000000-0000-0000-0019-000000000015};  !- Roof Ceiling Construction Name

OS:DesignSpecification:OutdoorAir,
  {00000000-0000-0000-0030-000000000001},  !- Handle
  Space Function Office enclosed <= 25 m2 Ventilation, !- Name
  Sum,                                     !- Outdoor Air Method
  0.0142188325687296,                      !- Outdoor Air Flow per Person {m3/s-person}
  ,                                        !- Outdoor Air Flow per Floor Area {m3/s-m2}
  ,                                        !- Outdoor Air Flow Rate {m3/s}
  ,                                        !- Outdoor Air Flow Air Changes per Hour {1/hr}
  ;                                        !- Outdoor Air Flow Rate Fraction Schedule Name

OS:DesignSpecification:OutdoorAir,
  {00000000-0000-0000-0030-000000000002},  !- Handle
  Space Function Warehouse storage area medium to bulky palletized items Ventilation, !- Name
  Sum,                                     !- Outdoor Air Method
  ,                                        !- Outdoor Air Flow per Person {m3/s-person}
  0.000254,                                !- Outdoor Air Flow per Floor Area {m3/s-m2}
  ,                                        !- Outdoor Air Flow Rate {m3/s}
  ,                                        !- Outdoor Air Flow Air Changes per Hour {1/hr}
  ;                                        !- Outdoor Air Flow Rate Fraction Schedule Name

OS:DesignSpecification:OutdoorAir,
  {00000000-0000-0000-0030-000000000003},  !- Handle
  Space Function Warehouse storage area small hand-carried items(4) Ventilation, !- Name
  Sum,                                     !- Outdoor Air Method
  ,                                        !- Outdoor Air Flow per Person {m3/s-person}
  0.000254,                                !- Outdoor Air Flow per Floor Area {m3/s-m2}
  ,                                        !- Outdoor Air Flow Rate {m3/s}
  ,                                        !- Outdoor Air Flow Air Changes per Hour {1/hr}
  ;                                        !- Outdoor Air Flow Rate Fraction Schedule Name

OS:ElectricEquipment,
  {00000000-0000-0000-0031-000000000001},  !- Handle
  Space Function Office enclosed <= 25 m2 Elec Equip, !- Name
  {00000000-0000-0000-0032-000000000001},  !- Electric Equipment Definition Name
  {00000000-0000-0000-0081-000000000001},  !- Space or SpaceType Name
  ,                                        !- Schedule Name
  ,                                        !- Multiplier
  General;                                 !- End-Use Subcategory

OS:ElectricEquipment,
  {00000000-0000-0000-0031-000000000002},  !- Handle
  Space Function Warehouse storage area medium to bulky palletized items Elec Equip, !- Name
  {00000000-0000-0000-0032-000000000002},  !- Electric Equipment Definition Name
  {00000000-0000-0000-0081-000000000002},  !- Space or SpaceType Name
  ,                                        !- Schedule Name
  ,                                        !- Multiplier
  General;                                 !- End-Use Subcategory

OS:ElectricEquipment,
  {00000000-0000-0000-0031-000000000003},  !- Handle
  Space Function Warehouse storage area small hand-carried items(4) Elec Equip, !- Name
  {00000000-0000-0000-0032-000000000003},  !- Electric Equipment Definition Name
  {00000000-0000-0000-0081-000000000003},  !- Space or SpaceType Name
  ,                                        !- Schedule Name
  ,                                        !- Multiplier
  General;                                 !- End-Use Subcategory

OS:ElectricEquipment:Definition,
  {00000000-0000-0000-0032-000000000001},  !- Handle
  Space Function Office enclosed <= 25 m2 Elec Equip Definition, !- Name
  Watts/Area,                              !- Design Level Calculation Method
  ,                                        !- Design Level {W}
  7.50272566220473,                        !- Watts per Space Floor Area {W/m2}
  ,                                        !- Watts per Person {W/person}
  ,                                        !- Fraction Latent
  0.5;                                     !- Fraction Radiant

OS:ElectricEquipment:Definition,
  {00000000-0000-0000-0032-000000000002},  !- Handle
  Space Function Warehouse storage area medium to bulky palletized items Elec Equip Definition, !- Name
  Watts/Area,                              !- Design Level Calculation Method
  ,                                        !- Design Level {W}
  1.0003634216273,                         !- Watts per Space Floor Area {W/m2}
  ,                                        !- Watts per Person {W/person}
  ,                                        !- Fraction Latent
  0.5;                                     !- Fraction Radiant

OS:ElectricEquipment:Definition,
  {00000000-0000-0000-0032-000000000003},  !- Handle
  Space Function Warehouse storage area small hand-carried items(4) Elec Equip Definition, !- Name
  Watts/Area,                              !- Design Level Calculation Method
  ,                                        !- Design Level {W}
  1.0003634216273,                         !- Watts per Space Floor Area {W/m2}
  ,                                        !- Watts per Person {W/person}
  ,                                        !- Fraction Latent
  0.5;                                     !- Fraction Radiant

OS:EnergyManagementSystem:Actuator,
  {00000000-0000-0000-0033-000000000001},  !- Handle
  ems_sys_4_mixed_shr_none_sc_dx_sh_c_g_ssf_cv_zh_b_hw_zc_none_srf_none__1_ClgSch0, !- Name
  {00000000-0000-0000-0061-000000000013},  !- Actuated Component Name
  Schedule:Year,                           !- Actuated Component Type
  Schedule Value,                          !- Actuated Component Control Type
  ;                                        !- Zone or Space Name

OS:EnergyManagementSystem:Actuator,
  {00000000-0000-0000-0033-000000000002},  !- Handle
  ems_sys_4_mixed_shr_none_sc_dx_sh_c_g_ssf_cv_zh_b_hw_zc_none_srf_none__1_HtgSch0, !- Name
  {00000000-0000-0000-0061-000000000014},  !- Actuated Component Name
  Schedule:Year,                           !- Actuated Component Type
  Schedule Value,                          !- Actuated Component Control Type
  ;                                        !- Zone or Space Name

OS:EnergyManagementSystem:Actuator,
  {00000000-0000-0000-0033-000000000003},  !- Handle
  ems_sys_4_mixed_shr_none_sc_dx_sh_c_g_ssf_cv_zh_b_hw_zc_none_srf_none__ClgSch0, !- Name
  {00000000-0000-0000-0061-000000000013},  !- Actuated Component Name
  Schedule:Year,                           !- Actuated Component Type
  Schedule Value,                          !- Actuated Component Control Type
  ;                                        !- Zone or Space Name

OS:EnergyManagementSystem:Actuator,
  {00000000-0000-0000-0033-000000000004},  !- Handle
  ems_sys_4_mixed_shr_none_sc_dx_sh_c_g_ssf_cv_zh_b_hw_zc_none_srf_none__HtgSch0, !- Name
  {00000000-0000-0000-0061-000000000014},  !- Actuated Component Name
  Schedule:Year,                           !- Actuated Component Type
  Schedule Value,                          !- Actuated Component Control Type
  ;                                        !- Zone or Space Name

OS:EnergyManagementSystem:Program,
  {00000000-0000-0000-0034-000000000001},  !- Handle
  ems_sys_4_mixed_shr_none_sc_dx_sh_c_g_ssf_cv_zh_b_hw_zc_none_srf_none__1_OptimumStartProg0, !- Name
<<<<<<< HEAD
  IF DaylightSavings==0 && DayOfWeek>1 && Hour==5 && {d8b8a69e-ef96-42bb-ab86-64c2e5bc3bee}<23.9 && {d8b8a69e-ef96-42bb-ab86-64c2e5bc3bee}>1.7, !- Program Line 1
  SET {6ebce545-796f-4199-aae7-cfeb00221bc3} = 29.4, !- Program Line 2
  SET {a970948e-6169-4e3d-8ddf-392893e79b0b} = 15.6, !- Program Line 3
  ELSEIF DaylightSavings==0 && DayOfWeek==1 && Hour==7 && {d8b8a69e-ef96-42bb-ab86-64c2e5bc3bee}<23.9 && {d8b8a69e-ef96-42bb-ab86-64c2e5bc3bee}>1.7, !- Program Line 4
  SET {6ebce545-796f-4199-aae7-cfeb00221bc3} = 29.4, !- Program Line 5
  SET {a970948e-6169-4e3d-8ddf-392893e79b0b} = 15.6, !- Program Line 6
  ELSEIF DaylightSavings==1 && DayOfWeek>1 && Hour==4 && {d8b8a69e-ef96-42bb-ab86-64c2e5bc3bee}<23.9 && {d8b8a69e-ef96-42bb-ab86-64c2e5bc3bee}>1.7, !- Program Line 7
  SET {6ebce545-796f-4199-aae7-cfeb00221bc3} = 29.4, !- Program Line 8
  SET {a970948e-6169-4e3d-8ddf-392893e79b0b} = 15.6, !- Program Line 9
  ELSEIF DaylightSavings==1 && DayOfWeek==1 && Hour==6 && {d8b8a69e-ef96-42bb-ab86-64c2e5bc3bee}<23.9 && {d8b8a69e-ef96-42bb-ab86-64c2e5bc3bee}>1.7, !- Program Line 10
  SET {6ebce545-796f-4199-aae7-cfeb00221bc3} = 29.4, !- Program Line 11
  SET {a970948e-6169-4e3d-8ddf-392893e79b0b} = 15.6, !- Program Line 12
  ELSE,                                    !- Program Line 13
  SET {6ebce545-796f-4199-aae7-cfeb00221bc3} = NULL, !- Program Line 14
  SET {a970948e-6169-4e3d-8ddf-392893e79b0b} = NULL, !- Program Line 15
=======
  IF DaylightSavings==0 && DayOfWeek>1 && Hour==5 && {25ad7603-17f1-4fc0-b220-fc9546cf92e5}<23.9 && {25ad7603-17f1-4fc0-b220-fc9546cf92e5}>1.7, !- Program Line 1
  SET {02f9d8fc-7346-4e50-8f37-0bc4e67a4426} = 29.4, !- Program Line 2
  SET {0e9ea5ea-25c0-4a21-896b-67e767cb4c5f} = 15.6, !- Program Line 3
  ELSEIF DaylightSavings==0 && DayOfWeek==1 && Hour==7 && {25ad7603-17f1-4fc0-b220-fc9546cf92e5}<23.9 && {25ad7603-17f1-4fc0-b220-fc9546cf92e5}>1.7, !- Program Line 4
  SET {02f9d8fc-7346-4e50-8f37-0bc4e67a4426} = 29.4, !- Program Line 5
  SET {0e9ea5ea-25c0-4a21-896b-67e767cb4c5f} = 15.6, !- Program Line 6
  ELSEIF DaylightSavings==1 && DayOfWeek>1 && Hour==4 && {25ad7603-17f1-4fc0-b220-fc9546cf92e5}<23.9 && {25ad7603-17f1-4fc0-b220-fc9546cf92e5}>1.7, !- Program Line 7
  SET {02f9d8fc-7346-4e50-8f37-0bc4e67a4426} = 29.4, !- Program Line 8
  SET {0e9ea5ea-25c0-4a21-896b-67e767cb4c5f} = 15.6, !- Program Line 9
  ELSEIF DaylightSavings==1 && DayOfWeek==1 && Hour==6 && {25ad7603-17f1-4fc0-b220-fc9546cf92e5}<23.9 && {25ad7603-17f1-4fc0-b220-fc9546cf92e5}>1.7, !- Program Line 10
  SET {02f9d8fc-7346-4e50-8f37-0bc4e67a4426} = 29.4, !- Program Line 11
  SET {0e9ea5ea-25c0-4a21-896b-67e767cb4c5f} = 15.6, !- Program Line 12
  ELSE,                                    !- Program Line 13
  SET {02f9d8fc-7346-4e50-8f37-0bc4e67a4426} = NULL, !- Program Line 14
  SET {0e9ea5ea-25c0-4a21-896b-67e767cb4c5f} = NULL, !- Program Line 15
>>>>>>> f531be1f
  ENDIF;                                   !- Program Line 16

OS:EnergyManagementSystem:Program,
  {00000000-0000-0000-0034-000000000002},  !- Handle
  ems_sys_4_mixed_shr_none_sc_dx_sh_c_g_ssf_cv_zh_b_hw_zc_none_srf_none__OptimumStartProg0, !- Name
<<<<<<< HEAD
  IF DaylightSavings==0 && DayOfWeek>1 && Hour==5 && {17c698e9-3edb-45b8-80c5-3f164ac20051}<23.9 && {17c698e9-3edb-45b8-80c5-3f164ac20051}>1.7, !- Program Line 1
  SET {3757f375-d631-402e-896a-3e4fc758105f} = 29.4, !- Program Line 2
  SET {1bd16368-680c-4aba-bce4-651e83138e53} = 15.6, !- Program Line 3
  ELSEIF DaylightSavings==0 && DayOfWeek==1 && Hour==7 && {17c698e9-3edb-45b8-80c5-3f164ac20051}<23.9 && {17c698e9-3edb-45b8-80c5-3f164ac20051}>1.7, !- Program Line 4
  SET {3757f375-d631-402e-896a-3e4fc758105f} = 29.4, !- Program Line 5
  SET {1bd16368-680c-4aba-bce4-651e83138e53} = 15.6, !- Program Line 6
  ELSEIF DaylightSavings==1 && DayOfWeek>1 && Hour==4 && {17c698e9-3edb-45b8-80c5-3f164ac20051}<23.9 && {17c698e9-3edb-45b8-80c5-3f164ac20051}>1.7, !- Program Line 7
  SET {3757f375-d631-402e-896a-3e4fc758105f} = 29.4, !- Program Line 8
  SET {1bd16368-680c-4aba-bce4-651e83138e53} = 15.6, !- Program Line 9
  ELSEIF DaylightSavings==1 && DayOfWeek==1 && Hour==6 && {17c698e9-3edb-45b8-80c5-3f164ac20051}<23.9 && {17c698e9-3edb-45b8-80c5-3f164ac20051}>1.7, !- Program Line 10
  SET {3757f375-d631-402e-896a-3e4fc758105f} = 29.4, !- Program Line 11
  SET {1bd16368-680c-4aba-bce4-651e83138e53} = 15.6, !- Program Line 12
  ELSE,                                    !- Program Line 13
  SET {3757f375-d631-402e-896a-3e4fc758105f} = NULL, !- Program Line 14
  SET {1bd16368-680c-4aba-bce4-651e83138e53} = NULL, !- Program Line 15
=======
  IF DaylightSavings==0 && DayOfWeek>1 && Hour==5 && {8cb8985d-35f9-4407-b5ae-04ea33d64579}<23.9 && {8cb8985d-35f9-4407-b5ae-04ea33d64579}>1.7, !- Program Line 1
  SET {c7dda17e-e8d1-4c08-aa81-78247e582cff} = 29.4, !- Program Line 2
  SET {eab3357e-e2a2-4ac7-8933-0291e2b345bb} = 15.6, !- Program Line 3
  ELSEIF DaylightSavings==0 && DayOfWeek==1 && Hour==7 && {8cb8985d-35f9-4407-b5ae-04ea33d64579}<23.9 && {8cb8985d-35f9-4407-b5ae-04ea33d64579}>1.7, !- Program Line 4
  SET {c7dda17e-e8d1-4c08-aa81-78247e582cff} = 29.4, !- Program Line 5
  SET {eab3357e-e2a2-4ac7-8933-0291e2b345bb} = 15.6, !- Program Line 6
  ELSEIF DaylightSavings==1 && DayOfWeek>1 && Hour==4 && {8cb8985d-35f9-4407-b5ae-04ea33d64579}<23.9 && {8cb8985d-35f9-4407-b5ae-04ea33d64579}>1.7, !- Program Line 7
  SET {c7dda17e-e8d1-4c08-aa81-78247e582cff} = 29.4, !- Program Line 8
  SET {eab3357e-e2a2-4ac7-8933-0291e2b345bb} = 15.6, !- Program Line 9
  ELSEIF DaylightSavings==1 && DayOfWeek==1 && Hour==6 && {8cb8985d-35f9-4407-b5ae-04ea33d64579}<23.9 && {8cb8985d-35f9-4407-b5ae-04ea33d64579}>1.7, !- Program Line 10
  SET {c7dda17e-e8d1-4c08-aa81-78247e582cff} = 29.4, !- Program Line 11
  SET {eab3357e-e2a2-4ac7-8933-0291e2b345bb} = 15.6, !- Program Line 12
  ELSE,                                    !- Program Line 13
  SET {c7dda17e-e8d1-4c08-aa81-78247e582cff} = NULL, !- Program Line 14
  SET {eab3357e-e2a2-4ac7-8933-0291e2b345bb} = NULL, !- Program Line 15
>>>>>>> f531be1f
  ENDIF;                                   !- Program Line 16

OS:EnergyManagementSystem:ProgramCallingManager,
  {00000000-0000-0000-0035-000000000001},  !- Handle
  ems_sys_4_mixed_shr_none_sc_dx_sh_c_g_ssf_cv_zh_b_hw_zc_none_srf_none__1_OptimumStartCallingManager0, !- Name
  BeginTimestepBeforePredictor,            !- EnergyPlus Model Calling Point
  {00000000-0000-0000-0034-000000000001};  !- Program Name 1

OS:EnergyManagementSystem:ProgramCallingManager,
  {00000000-0000-0000-0035-000000000002},  !- Handle
  ems_sys_4_mixed_shr_none_sc_dx_sh_c_g_ssf_cv_zh_b_hw_zc_none_srf_none__OptimumStartCallingManager0, !- Name
  BeginTimestepBeforePredictor,            !- EnergyPlus Model Calling Point
  {00000000-0000-0000-0034-000000000002};  !- Program Name 1

OS:EnergyManagementSystem:Sensor,
  {00000000-0000-0000-0036-000000000001},  !- Handle
  OAT,                                     !- Name
  Environment,                             !- Output Variable or Output Meter Index Key Name
  Site Outdoor Air Drybulb Temperature;    !- Output Variable or Output Meter Name

OS:EnergyManagementSystem:Sensor,
  {00000000-0000-0000-0036-000000000002},  !- Handle
  OAT_1,                                   !- Name
  Environment,                             !- Output Variable or Output Meter Index Key Name
  Site Outdoor Air Drybulb Temperature;    !- Output Variable or Output Meter Name

OS:Facility,
  {00000000-0000-0000-0037-000000000001};  !- Handle

OS:Fan:ConstantVolume,
  {00000000-0000-0000-0038-000000000001},  !- Handle
  Fan Constant Volume 1,                   !- Name
  {00000000-0000-0000-0058-000000000001},  !- Availability Schedule Name
  0.39975,                                 !- Fan Total Efficiency
  640,                                     !- Pressure Rise {Pa}
  AutoSize,                                !- Maximum Flow Rate {m3/s}
  0.615,                                   !- Motor Efficiency
  ,                                        !- Motor In Airstream Fraction
  {00000000-0000-0000-0016-000000000040},  !- Air Inlet Node Name
  {00000000-0000-0000-0016-000000000038},  !- Air Outlet Node Name
  ;                                        !- End-Use Subcategory

OS:Fan:ConstantVolume,
  {00000000-0000-0000-0038-000000000002},  !- Handle
  Fan Constant Volume 2,                   !- Name
  {00000000-0000-0000-0058-000000000001},  !- Availability Schedule Name
  0.39975,                                 !- Fan Total Efficiency
  640,                                     !- Pressure Rise {Pa}
  AutoSize,                                !- Maximum Flow Rate {m3/s}
  0.615,                                   !- Motor Efficiency
  ,                                        !- Motor In Airstream Fraction
  {00000000-0000-0000-0016-000000000063},  !- Air Inlet Node Name
  {00000000-0000-0000-0016-000000000061},  !- Air Outlet Node Name
  ;                                        !- End-Use Subcategory

OS:Fan:ConstantVolume,
  {00000000-0000-0000-0038-000000000003},  !- Handle
  Fan Constant Volume 3,                   !- Name
  {00000000-0000-0000-0058-000000000001},  !- Availability Schedule Name
  0.39975,                                 !- Fan Total Efficiency
  640,                                     !- Pressure Rise {Pa}
  AutoSize,                                !- Maximum Flow Rate {m3/s}
  0.615,                                   !- Motor Efficiency
  ,                                        !- Motor In Airstream Fraction
  {00000000-0000-0000-0016-000000000087},  !- Air Inlet Node Name
  {00000000-0000-0000-0016-000000000085},  !- Air Outlet Node Name
  ;                                        !- End-Use Subcategory

OS:Foundation:Kiva,
  {00000000-0000-0000-0039-000000000001},  !- Handle
  Bldg Kiva Foundation,                    !- Name
  ,                                        !- Initial Indoor Air Temperature {C}
  ,                                        !- Interior Horizontal Insulation Material Name
  ,                                        !- Interior Horizontal Insulation Depth {m}
  ,                                        !- Interior Horizontal Insulation Width {m}
  ,                                        !- Interior Vertical Insulation Material Name
  ,                                        !- Interior Vertical Insulation Depth {m}
  ,                                        !- Exterior Horizontal Insulation Material Name
  ,                                        !- Exterior Horizontal Insulation Depth {m}
  ,                                        !- Exterior Horizontal Insulation Width {m}
  ,                                        !- Exterior Vertical Insulation Material Name
  ,                                        !- Exterior Vertical Insulation Depth {m}
  0,                                       !- Wall Height Above Grade {m}
  0,                                       !- Wall Depth Below Slab {m}
  ,                                        !- Footing Wall Construction Name
  ,                                        !- Footing Material Name
  ;                                        !- Footing Depth {m}

OS:Foundation:Kiva:Settings,
  {00000000-0000-0000-0040-000000000001},  !- Handle
  ,                                        !- Soil Conductivity {W/m-K}
  ,                                        !- Soil Density {kg/m3}
  ,                                        !- Soil Specific Heat {J/kg-K}
  ,                                        !- Ground Solar Absorptivity {dimensionless}
  ,                                        !- Ground Thermal Absorptivity {dimensionless}
  ,                                        !- Ground Surface Roughness {m}
  ,                                        !- Far-Field Width {m}
  ,                                        !- Deep-Ground Boundary Condition
  ,                                        !- Deep-Ground Depth {m}
  ,                                        !- Minimum Cell Dimension {m}
  ,                                        !- Maximum Cell Growth Coefficient {dimensionless}
  ;                                        !- Simulation Timestep

OS:HeatExchanger:AirToAir:SensibleAndLatent,
  {00000000-0000-0000-0041-000000000001},  !- Handle
  sys_3|mixed|shr>none|sc>dx|sh>c-g|ssf>cv|zh>b-hw|zc>none|srf>none| ERV, !- Name
  {00000000-0000-0000-0058-000000000001},  !- Availability Schedule
  autosize,                                !- Nominal Supply Air Flow Rate {m3/s}
  0.5,                                     !- Sensible Effectiveness at 100% Heating Air Flow {dimensionless}
  0.5,                                     !- Latent Effectiveness at 100% Heating Air Flow {dimensionless}
  0.5,                                     !- Sensible Effectiveness at 75% Heating Air Flow {dimensionless}
  0.5,                                     !- Latent Effectiveness at 75% Heating Air Flow {dimensionless}
  0.5,                                     !- Sensible Effectiveness at 100% Cooling Air Flow {dimensionless}
  0.5,                                     !- Latent Effectiveness at 100% Cooling Air Flow {dimensionless}
  0.5,                                     !- Sensible Effectiveness at 75% Cooling Air Flow {dimensionless}
  0.5,                                     !- Latent Effectiveness at 75% Cooling Air Flow {dimensionless}
  {00000000-0000-0000-0016-000000000141},  !- Supply Air Inlet Node
  {00000000-0000-0000-0016-000000000142},  !- Supply Air Outlet Node
  {00000000-0000-0000-0016-000000000145},  !- Exhaust Air Inlet Node
  {00000000-0000-0000-0016-000000000146},  !- Exhaust Air Outlet Node
  170.876367335026,                        !- Nominal Electric Power {W}
  Yes,                                     !- Supply Air Outlet Temperature Control
  Rotary,                                  !- Heat Exchanger Type
  ExhaustOnly,                             !- Frost Control Type
  -23.3,                                   !- Threshold Temperature {C}
  0.167,                                   !- Initial Defrost Time Fraction {dimensionless}
  1.44,                                    !- Rate of Defrost Time Fraction Increase {1/K}
  Yes;                                     !- Economizer Lockout

OS:HeatExchanger:AirToAir:SensibleAndLatent,
  {00000000-0000-0000-0041-000000000002},  !- Handle
  sys_4|mixed|shr>none|sc>dx|sh>c-g|ssf>cv|zh>b-hw|zc>none|srf>none| 1 ERV, !- Name
  {00000000-0000-0000-0058-000000000001},  !- Availability Schedule
  autosize,                                !- Nominal Supply Air Flow Rate {m3/s}
  0.5,                                     !- Sensible Effectiveness at 100% Heating Air Flow {dimensionless}
  0.5,                                     !- Latent Effectiveness at 100% Heating Air Flow {dimensionless}
  0.5,                                     !- Sensible Effectiveness at 75% Heating Air Flow {dimensionless}
  0.5,                                     !- Latent Effectiveness at 75% Heating Air Flow {dimensionless}
  0.5,                                     !- Sensible Effectiveness at 100% Cooling Air Flow {dimensionless}
  0.5,                                     !- Latent Effectiveness at 100% Cooling Air Flow {dimensionless}
  0.5,                                     !- Sensible Effectiveness at 75% Cooling Air Flow {dimensionless}
  0.5,                                     !- Latent Effectiveness at 75% Cooling Air Flow {dimensionless}
  {00000000-0000-0000-0016-000000000153},  !- Supply Air Inlet Node
  {00000000-0000-0000-0016-000000000154},  !- Supply Air Outlet Node
  {00000000-0000-0000-0016-000000000157},  !- Exhaust Air Inlet Node
  {00000000-0000-0000-0016-000000000158},  !- Exhaust Air Outlet Node
  634.066480820505,                        !- Nominal Electric Power {W}
  Yes,                                     !- Supply Air Outlet Temperature Control
  Rotary,                                  !- Heat Exchanger Type
  ExhaustOnly,                             !- Frost Control Type
  -23.3,                                   !- Threshold Temperature {C}
  0.167,                                   !- Initial Defrost Time Fraction {dimensionless}
  1.44,                                    !- Rate of Defrost Time Fraction Increase {1/K}
  Yes;                                     !- Economizer Lockout

OS:HeatExchanger:AirToAir:SensibleAndLatent,
  {00000000-0000-0000-0041-000000000003},  !- Handle
  sys_4|mixed|shr>none|sc>dx|sh>c-g|ssf>cv|zh>b-hw|zc>none|srf>none| ERV, !- Name
  {00000000-0000-0000-0058-000000000001},  !- Availability Schedule
  autosize,                                !- Nominal Supply Air Flow Rate {m3/s}
  0.5,                                     !- Sensible Effectiveness at 100% Heating Air Flow {dimensionless}
  0.5,                                     !- Latent Effectiveness at 100% Heating Air Flow {dimensionless}
  0.5,                                     !- Sensible Effectiveness at 75% Heating Air Flow {dimensionless}
  0.5,                                     !- Latent Effectiveness at 75% Heating Air Flow {dimensionless}
  0.5,                                     !- Sensible Effectiveness at 100% Cooling Air Flow {dimensionless}
  0.5,                                     !- Latent Effectiveness at 100% Cooling Air Flow {dimensionless}
  0.5,                                     !- Sensible Effectiveness at 75% Cooling Air Flow {dimensionless}
  0.5,                                     !- Latent Effectiveness at 75% Cooling Air Flow {dimensionless}
  {00000000-0000-0000-0016-000000000147},  !- Supply Air Inlet Node
  {00000000-0000-0000-0016-000000000148},  !- Supply Air Outlet Node
  {00000000-0000-0000-0016-000000000151},  !- Exhaust Air Inlet Node
  {00000000-0000-0000-0016-000000000152},  !- Exhaust Air Outlet Node
  303.941948182829,                        !- Nominal Electric Power {W}
  Yes,                                     !- Supply Air Outlet Temperature Control
  Rotary,                                  !- Heat Exchanger Type
  ExhaustOnly,                             !- Frost Control Type
  -23.3,                                   !- Threshold Temperature {C}
  0.167,                                   !- Initial Defrost Time Fraction {dimensionless}
  1.44,                                    !- Rate of Defrost Time Fraction Increase {1/K}
  Yes;                                     !- Economizer Lockout

OS:LifeCycleCost:Parameters,
  {00000000-0000-0000-0042-000000000001},  !- Handle
  FEMP,                                    !- Analysis Type
  ,                                        !- Discounting Convention
  ,                                        !- Inflation Approach
  ,                                        !- Real Discount Rate
  ,                                        !- Nominal Discount Rate
  ,                                        !- Inflation
  ,                                        !- Base Date Month
  ,                                        !- Base Date Year
  ,                                        !- Service Date Month
  ,                                        !- Service Date Year
  ,                                        !- Length of Study Period in Years
  ,                                        !- Tax Rate
  ,                                        !- Depreciation Method
  Yes;                                     !- Use NIST Fuel Escalation Rates

OS:Lights,
  {00000000-0000-0000-0043-000000000001},  !- Handle
  Space Function Office enclosed <= 25 m2 Lights, !- Name
  {00000000-0000-0000-0044-000000000001},  !- Lights Definition Name
  {00000000-0000-0000-0081-000000000001},  !- Space or SpaceType Name
  ,                                        !- Schedule Name
  1,                                       !- Fraction Replaceable
  ,                                        !- Multiplier
  General;                                 !- End-Use Subcategory

OS:Lights,
  {00000000-0000-0000-0043-000000000002},  !- Handle
  Space Function Warehouse storage area medium to bulky palletized items Lights, !- Name
  {00000000-0000-0000-0044-000000000002},  !- Lights Definition Name
  {00000000-0000-0000-0081-000000000002},  !- Space or SpaceType Name
  ,                                        !- Schedule Name
  1,                                       !- Fraction Replaceable
  ,                                        !- Multiplier
  General;                                 !- End-Use Subcategory

OS:Lights,
  {00000000-0000-0000-0043-000000000003},  !- Handle
  Space Function Warehouse storage area small hand-carried items(4) Lights, !- Name
  {00000000-0000-0000-0044-000000000003},  !- Lights Definition Name
  {00000000-0000-0000-0081-000000000003},  !- Space or SpaceType Name
  ,                                        !- Schedule Name
  1,                                       !- Fraction Replaceable
  ,                                        !- Multiplier
  General;                                 !- End-Use Subcategory

OS:Lights:Definition,
  {00000000-0000-0000-0044-000000000001},  !- Handle
  Space Function Office enclosed <= 25 m2 Lights Definition, !- Name
  Watts/Area,                              !- Design Level Calculation Method
  ,                                        !- Lighting Level {W}
  9.99992034706292,                        !- Watts per Space Floor Area {W/m2}
  ,                                        !- Watts per Person {W/person}
  0.5,                                     !- Fraction Radiant
  0.2;                                     !- Fraction Visible

OS:Lights:Definition,
  {00000000-0000-0000-0044-000000000002},  !- Handle
  Space Function Warehouse storage area medium to bulky palletized items Lights Definition, !- Name
  Watts/Area,                              !- Design Level Calculation Method
  ,                                        !- Lighting Level {W}
  3.79997253050062,                        !- Watts per Space Floor Area {W/m2}
  ,                                        !- Watts per Person {W/person}
  0.5,                                     !- Fraction Radiant
  0.2;                                     !- Fraction Visible

OS:Lights:Definition,
  {00000000-0000-0000-0044-000000000003},  !- Handle
  Space Function Warehouse storage area small hand-carried items(4) Lights Definition, !- Name
  Watts/Area,                              !- Design Level Calculation Method
  ,                                        !- Lighting Level {W}
  7.39994084154835,                        !- Watts per Space Floor Area {W/m2}
  ,                                        !- Watts per Person {W/person}
  0.5,                                     !- Fraction Radiant
  0.2;                                     !- Fraction Visible

OS:Material,
  {00000000-0000-0000-0045-000000000001},  !- Handle
  1/2IN Gypsum 1,                          !- Name
  Smooth,                                  !- Roughness
  0.0127,                                  !- Thickness {m}
  0.16,                                    !- Conductivity {W/m-K}
  784.9,                                   !- Density {kg/m3}
  830.000000000001,                        !- Specific Heat {J/kg-K}
  0.9,                                     !- Thermal Absorptance
  0.4,                                     !- Solar Absorptance
  0.4;                                     !- Visible Absorptance

OS:Material,
  {00000000-0000-0000-0045-000000000002},  !- Handle
  1/2IN Gypsum,                            !- Name
  Smooth,                                  !- Roughness
  0.0127,                                  !- Thickness {m}
  0.16,                                    !- Conductivity {W/m-K}
  784.9,                                   !- Density {kg/m3}
  830.000000000001,                        !- Specific Heat {J/kg-K}
  0.9,                                     !- Thermal Absorptance
  0.4,                                     !- Solar Absorptance
  0.4;                                     !- Visible Absorptance

OS:Material,
  {00000000-0000-0000-0045-000000000003},  !- Handle
  100mm Normalweight concrete floor 1,     !- Name
  MediumSmooth,                            !- Roughness
  0.1016,                                  !- Thickness {m}
  2.31,                                    !- Conductivity {W/m-K}
  2322,                                    !- Density {kg/m3}
  832;                                     !- Specific Heat {J/kg-K}

OS:Material,
  {00000000-0000-0000-0045-000000000004},  !- Handle
  100mm Normalweight concrete floor,       !- Name
  MediumSmooth,                            !- Roughness
  0.1016,                                  !- Thickness {m}
  2.31,                                    !- Conductivity {W/m-K}
  2322,                                    !- Density {kg/m3}
  832;                                     !- Specific Heat {J/kg-K}

OS:Material,
  {00000000-0000-0000-0045-000000000005},  !- Handle
  1IN Stucco 1,                            !- Name
  Smooth,                                  !- Roughness
  0.0253,                                  !- Thickness {m}
  0.691799999999999,                       !- Conductivity {W/m-K}
  1858,                                    !- Density {kg/m3}
  836.999999999999,                        !- Specific Heat {J/kg-K}
  0.9,                                     !- Thermal Absorptance
  0.7,                                     !- Solar Absorptance
  0.92;                                    !- Visible Absorptance

OS:Material,
  {00000000-0000-0000-0045-000000000006},  !- Handle
  1IN Stucco,                              !- Name
  Smooth,                                  !- Roughness
  0.0253,                                  !- Thickness {m}
  0.691799999999999,                       !- Conductivity {W/m-K}
  1858,                                    !- Density {kg/m3}
  836.999999999999,                        !- Specific Heat {J/kg-K}
  0.9,                                     !- Thermal Absorptance
  0.7,                                     !- Solar Absorptance
  0.92;                                    !- Visible Absorptance

OS:Material,
  {00000000-0000-0000-0045-000000000007},  !- Handle
  4 in. Normalweight Concrete Floor 1,     !- Name
  MediumRough,                             !- Roughness
  0.1016,                                  !- Thickness {m}
  2.31,                                    !- Conductivity {W/m-K}
  2321.99999999999,                        !- Density {kg/m3}
  831.999999999997,                        !- Specific Heat {J/kg-K}
  0.9,                                     !- Thermal Absorptance
  0.7,                                     !- Solar Absorptance
  0.7;                                     !- Visible Absorptance

OS:Material,
  {00000000-0000-0000-0045-000000000008},  !- Handle
  4 in. Normalweight Concrete Floor,       !- Name
  MediumRough,                             !- Roughness
  0.1016,                                  !- Thickness {m}
  2.31,                                    !- Conductivity {W/m-K}
  2321.99999999999,                        !- Density {kg/m3}
  831.999999999997,                        !- Specific Heat {J/kg-K}
  0.9,                                     !- Thermal Absorptance
  0.7,                                     !- Solar Absorptance
  0.7;                                     !- Visible Absorptance

OS:Material,
  {00000000-0000-0000-0045-000000000009},  !- Handle
  6 in. Normalweight Concrete Floor 1,     !- Name
  MediumRough,                             !- Roughness
  0.1524,                                  !- Thickness {m}
  2.31,                                    !- Conductivity {W/m-K}
  2321.99999999999,                        !- Density {kg/m3}
  831.999999999997,                        !- Specific Heat {J/kg-K}
  0.9,                                     !- Thermal Absorptance
  0.7,                                     !- Solar Absorptance
  0.7;                                     !- Visible Absorptance

OS:Material,
  {00000000-0000-0000-0045-000000000010},  !- Handle
  6 in. Normalweight Concrete Floor 2,     !- Name
  MediumRough,                             !- Roughness
  0.1524,                                  !- Thickness {m}
  2.31,                                    !- Conductivity {W/m-K}
  2321.99999999999,                        !- Density {kg/m3}
  831.999999999997,                        !- Specific Heat {J/kg-K}
  0.9,                                     !- Thermal Absorptance
  0.7,                                     !- Solar Absorptance
  0.7;                                     !- Visible Absorptance

OS:Material,
  {00000000-0000-0000-0045-000000000011},  !- Handle
  6 in. Normalweight Concrete Floor 3,     !- Name
  MediumRough,                             !- Roughness
  0.1524,                                  !- Thickness {m}
  2.31,                                    !- Conductivity {W/m-K}
  2321.99999999999,                        !- Density {kg/m3}
  831.999999999997,                        !- Specific Heat {J/kg-K}
  0.9,                                     !- Thermal Absorptance
  0.7,                                     !- Solar Absorptance
  0.7;                                     !- Visible Absorptance

OS:Material,
  {00000000-0000-0000-0045-000000000012},  !- Handle
  6 in. Normalweight Concrete Floor,       !- Name
  MediumRough,                             !- Roughness
  0.1524,                                  !- Thickness {m}
  2.31,                                    !- Conductivity {W/m-K}
  2321.99999999999,                        !- Density {kg/m3}
  831.999999999997,                        !- Specific Heat {J/kg-K}
  0.9,                                     !- Thermal Absorptance
  0.7,                                     !- Solar Absorptance
  0.7;                                     !- Visible Absorptance

OS:Material,
  {00000000-0000-0000-0045-000000000013},  !- Handle
  8IN CONCRETE HW RefBldg 1,               !- Name
  Rough,                                   !- Roughness
  0.2032,                                  !- Thickness {m}
  1.311,                                   !- Conductivity {W/m-K}
  2240,                                    !- Density {kg/m3}
  836.800000000001,                        !- Specific Heat {J/kg-K}
  0.9,                                     !- Thermal Absorptance
  0.7,                                     !- Solar Absorptance
  0.7;                                     !- Visible Absorptance

OS:Material,
  {00000000-0000-0000-0045-000000000014},  !- Handle
  8IN CONCRETE HW RefBldg,                 !- Name
  Rough,                                   !- Roughness
  0.2032,                                  !- Thickness {m}
  1.311,                                   !- Conductivity {W/m-K}
  2240,                                    !- Density {kg/m3}
  836.800000000001,                        !- Specific Heat {J/kg-K}
  0.9,                                     !- Thermal Absorptance
  0.7,                                     !- Solar Absorptance
  0.7;                                     !- Visible Absorptance

OS:Material,
  {00000000-0000-0000-0045-000000000015},  !- Handle
  Expanded Polystyrene,                    !- Name
  MediumSmooth,                            !- Roughness
  0.0363958681740979,                      !- Thickness {m}
  0.029,                                   !- Conductivity {W/m-K}
  29,                                      !- Density {kg/m3}
  1210;                                    !- Specific Heat {J/kg-K}

OS:Material,
  {00000000-0000-0000-0045-000000000016},  !- Handle
  F08 Metal surface 1,                     !- Name
  Smooth,                                  !- Roughness
  0.0008,                                  !- Thickness {m}
  45.2800000000001,                        !- Conductivity {W/m-K}
  7823.99999999999,                        !- Density {kg/m3}
  500,                                     !- Specific Heat {J/kg-K}
  0.9,                                     !- Thermal Absorptance
  0.7,                                     !- Solar Absorptance
  0.7;                                     !- Visible Absorptance

OS:Material,
  {00000000-0000-0000-0045-000000000017},  !- Handle
  F08 Metal surface,                       !- Name
  Smooth,                                  !- Roughness
  0.0008,                                  !- Thickness {m}
  45.2800000000001,                        !- Conductivity {W/m-K}
  7823.99999999999,                        !- Density {kg/m3}
  500,                                     !- Specific Heat {J/kg-K}
  0.9,                                     !- Thermal Absorptance
  0.7,                                     !- Solar Absorptance
  0.7;                                     !- Visible Absorptance

OS:Material,
  {00000000-0000-0000-0045-000000000018},  !- Handle
  G01 13mm gypsum board 1,                 !- Name
  Smooth,                                  !- Roughness
  0.0127,                                  !- Thickness {m}
  0.16,                                    !- Conductivity {W/m-K}
  800,                                     !- Density {kg/m3}
  1090,                                    !- Specific Heat {J/kg-K}
  0.9,                                     !- Thermal Absorptance
  0.7,                                     !- Solar Absorptance
  0.5;                                     !- Visible Absorptance

OS:Material,
  {00000000-0000-0000-0045-000000000019},  !- Handle
  G01 13mm gypsum board,                   !- Name
  Smooth,                                  !- Roughness
  0.0127,                                  !- Thickness {m}
  0.16,                                    !- Conductivity {W/m-K}
  800,                                     !- Density {kg/m3}
  1090,                                    !- Specific Heat {J/kg-K}
  0.9,                                     !- Thermal Absorptance
  0.7,                                     !- Solar Absorptance
  0.5;                                     !- Visible Absorptance

OS:Material,
  {00000000-0000-0000-0045-000000000020},  !- Handle
  G05 25mm wood,                           !- Name
  MediumSmooth,                            !- Roughness
  0.0254,                                  !- Thickness {m}
  0.15,                                    !- Conductivity {W/m-K}
  608,                                     !- Density {kg/m3}
  1630,                                    !- Specific Heat {J/kg-K}
  0.9,                                     !- Thermal Absorptance
  0.5,                                     !- Solar Absorptance
  0.5;                                     !- Visible Absorptance

OS:Material,
  {00000000-0000-0000-0045-000000000021},  !- Handle
  M10 200mm concrete block basement wall,  !- Name
  MediumRough,                             !- Roughness
  0.2032,                                  !- Thickness {m}
  1.326,                                   !- Conductivity {W/m-K}
  1842,                                    !- Density {kg/m3}
  912;                                     !- Specific Heat {J/kg-K}

OS:Material,
  {00000000-0000-0000-0045-000000000022},  !- Handle
  Metal Roof Surface 1,                    !- Name
  Smooth,                                  !- Roughness
  0.000799999999999998,                    !- Thickness {m}
  45.2799999999999,                        !- Conductivity {W/m-K}
  7823.99999999999,                        !- Density {kg/m3}
  499.999999999996,                        !- Specific Heat {J/kg-K}
  0.9,                                     !- Thermal Absorptance
  0.7,                                     !- Solar Absorptance
  0.7;                                     !- Visible Absorptance

OS:Material,
  {00000000-0000-0000-0045-000000000023},  !- Handle
  Metal Roof Surface,                      !- Name
  Smooth,                                  !- Roughness
  0.000799999999999998,                    !- Thickness {m}
  45.2799999999999,                        !- Conductivity {W/m-K}
  7823.99999999999,                        !- Density {kg/m3}
  499.999999999996,                        !- Specific Heat {J/kg-K}
  0.9,                                     !- Thermal Absorptance
  0.7,                                     !- Solar Absorptance
  0.7;                                     !- Visible Absorptance

OS:Material:NoMass,
  {00000000-0000-0000-0046-000000000001},  !- Handle
  CP02 CARPET PAD,                         !- Name
  VeryRough,                               !- Roughness
  0.21648,                                 !- Thermal Resistance {m2-K/W}
  0.9,                                     !- Thermal Absorptance
  0.7,                                     !- Solar Absorptance
  0.8;                                     !- Visible Absorptance

OS:Material:NoMass,
  {00000000-0000-0000-0046-000000000002},  !- Handle
  Nonres_Floor_Insulation,                 !- Name
  MediumSmooth,                            !- Roughness
  2.88291975297193,                        !- Thermal Resistance {m2-K/W}
  0.9,                                     !- Thermal Absorptance
  0.7,                                     !- Solar Absorptance
  0.7;                                     !- Visible Absorptance

OS:Material:NoMass,
  {00000000-0000-0000-0046-000000000003},  !- Handle
  Typical Carpet Pad 1,                    !- Name
  Smooth,                                  !- Roughness
  0.216479986995276,                       !- Thermal Resistance {m2-K/W}
  0.9,                                     !- Thermal Absorptance
  0.7,                                     !- Solar Absorptance
  0.8;                                     !- Visible Absorptance

OS:Material:NoMass,
  {00000000-0000-0000-0046-000000000004},  !- Handle
  Typical Carpet Pad 2,                    !- Name
  Smooth,                                  !- Roughness
  1.25502993703786,                        !- Thermal Resistance {m2-K/W}
  0.9,                                     !- Thermal Absorptance
  0.7,                                     !- Solar Absorptance
  0.8;                                     !- Visible Absorptance

OS:Material:NoMass,
  {00000000-0000-0000-0046-000000000005},  !- Handle
  Typical Carpet Pad 3,                    !- Name
  Smooth,                                  !- Roughness
  3.45515273458935,                        !- Thermal Resistance {m2-K/W}
  0.9,                                     !- Thermal Absorptance
  0.7,                                     !- Solar Absorptance
  0.8;                                     !- Visible Absorptance

OS:Material:NoMass,
  {00000000-0000-0000-0046-000000000006},  !- Handle
  Typical Carpet Pad 4,                    !- Name
  Smooth,                                  !- Roughness
  3.45515273458935,                        !- Thermal Resistance {m2-K/W}
  0.9,                                     !- Thermal Absorptance
  0.7,                                     !- Solar Absorptance
  0.8;                                     !- Visible Absorptance

OS:Material:NoMass,
  {00000000-0000-0000-0046-000000000007},  !- Handle
  Typical Carpet Pad,                      !- Name
  Smooth,                                  !- Roughness
  0.216479986995276,                       !- Thermal Resistance {m2-K/W}
  0.9,                                     !- Thermal Absorptance
  0.7,                                     !- Solar Absorptance
  0.8;                                     !- Visible Absorptance

OS:Material:NoMass,
  {00000000-0000-0000-0046-000000000008},  !- Handle
  Typical Insulation 1,                    !- Name
  Smooth,                                  !- Roughness
  5.91237683519488,                        !- Thermal Resistance {m2-K/W}
  0.9,                                     !- Thermal Absorptance
  0.7,                                     !- Solar Absorptance
  0.7;                                     !- Visible Absorptance

OS:Material:NoMass,
  {00000000-0000-0000-0046-000000000009},  !- Handle
  Typical Insulation 2,                    !- Name
  Smooth,                                  !- Roughness
  4.49096231241638,                        !- Thermal Resistance {m2-K/W}
  0.9,                                     !- Thermal Absorptance
  0.7,                                     !- Solar Absorptance
  0.7;                                     !- Visible Absorptance

OS:Material:NoMass,
  {00000000-0000-0000-0046-000000000010},  !- Handle
  Typical Insulation 3,                    !- Name
  Smooth,                                  !- Roughness
  7.24635914374968,                        !- Thermal Resistance {m2-K/W}
  0.9,                                     !- Thermal Absorptance
  0.7,                                     !- Solar Absorptance
  0.7;                                     !- Visible Absorptance

OS:Material:NoMass,
  {00000000-0000-0000-0046-000000000011},  !- Handle
  Typical Insulation 4,                    !- Name
  Smooth,                                  !- Roughness
  0.526298121629161,                       !- Thermal Resistance {m2-K/W}
  0.9,                                     !- Thermal Absorptance
  0.7,                                     !- Solar Absorptance
  0.7;                                     !- Visible Absorptance

OS:Material:NoMass,
  {00000000-0000-0000-0046-000000000012},  !- Handle
  Typical Insulation 5,                    !- Name
  Smooth,                                  !- Roughness
  0.526315789473684,                       !- Thermal Resistance {m2-K/W}
  0.9,                                     !- Thermal Absorptance
  0.7,                                     !- Solar Absorptance
  0.7;                                     !- Visible Absorptance

OS:Material:NoMass,
  {00000000-0000-0000-0046-000000000013},  !- Handle
  Typical Insulation,                      !- Name
  Smooth,                                  !- Roughness
  0.101874652714525,                       !- Thermal Resistance {m2-K/W}
  0.9,                                     !- Thermal Absorptance
  0.7,                                     !- Solar Absorptance
  0.7;                                     !- Visible Absorptance

OS:ModelObjectList,
  {00000000-0000-0000-0047-000000000001},  !- Handle
  Availability Manager Night Cycle 1 Control Zone List; !- Name

OS:ModelObjectList,
  {00000000-0000-0000-0047-000000000002},  !- Handle
  Availability Manager Night Cycle 1 Cooling Control Zone List; !- Name

OS:ModelObjectList,
  {00000000-0000-0000-0047-000000000003},  !- Handle
  Availability Manager Night Cycle 1 Heating Control Zone List; !- Name

OS:ModelObjectList,
  {00000000-0000-0000-0047-000000000004},  !- Handle
  Availability Manager Night Cycle 1 Heating Zone Fans Only Zone List; !- Name

OS:ModelObjectList,
  {00000000-0000-0000-0047-000000000005},  !- Handle
  Availability Manager Night Cycle 2 Control Zone List; !- Name

OS:ModelObjectList,
  {00000000-0000-0000-0047-000000000006},  !- Handle
  Availability Manager Night Cycle 2 Cooling Control Zone List; !- Name

OS:ModelObjectList,
  {00000000-0000-0000-0047-000000000007},  !- Handle
  Availability Manager Night Cycle 2 Heating Control Zone List; !- Name

OS:ModelObjectList,
  {00000000-0000-0000-0047-000000000008},  !- Handle
  Availability Manager Night Cycle 2 Heating Zone Fans Only Zone List; !- Name

OS:ModelObjectList,
  {00000000-0000-0000-0047-000000000009},  !- Handle
  Availability Manager Night Cycle 3 Control Zone List; !- Name

OS:ModelObjectList,
  {00000000-0000-0000-0047-000000000010},  !- Handle
  Availability Manager Night Cycle 3 Cooling Control Zone List; !- Name

OS:ModelObjectList,
  {00000000-0000-0000-0047-000000000011},  !- Handle
  Availability Manager Night Cycle 3 Heating Control Zone List; !- Name

OS:ModelObjectList,
  {00000000-0000-0000-0047-000000000012},  !- Handle
  Availability Manager Night Cycle 3 Heating Zone Fans Only Zone List; !- Name

OS:Node,
  {00000000-0000-0000-0048-000000000001},  !- Handle
  28gal NaturalGas Water Heater - 19kBtu/hr 0.82 Therm Eff Supply Inlet Water Node, !- Name
  {00000000-0000-0000-0016-000000000104},  !- Inlet Port
  {00000000-0000-0000-0016-000000000113};  !- Outlet Port

OS:Node,
  {00000000-0000-0000-0048-000000000002},  !- Handle
  28gal NaturalGas Water Heater - 19kBtu/hr 0.82 Therm Eff Supply Outlet Water Node, !- Name
  {00000000-0000-0000-0016-000000000114},  !- Inlet Port
  {00000000-0000-0000-0016-000000000115};  !- Outlet Port

OS:Node,
  {00000000-0000-0000-0048-000000000003},  !- Handle
  ALL_ST=Office enclosed <= 25 m2_FL=Building Story 1_SCH=A Return Air Node, !- Name
  {00000000-0000-0000-0016-000000000050},  !- Inlet Port
  {00000000-0000-0000-0016-000000000051};  !- Outlet Port

OS:Node,
  {00000000-0000-0000-0048-000000000004},  !- Handle
  ALL_ST=Office enclosed <= 25 m2_FL=Building Story 1_SCH=A Zone Air Node, !- Name
  {00000000-0000-0000-0016-000000000004},  !- Inlet Port
  ;                                        !- Outlet Port

OS:Node,
  {00000000-0000-0000-0048-000000000005},  !- Handle
  ALL_ST=Warehouse storage area medium to bulky palletized items_FL=Building Story 1_SCH=A Return Air Node, !- Name
  {00000000-0000-0000-0016-000000000098},  !- Inlet Port
  {00000000-0000-0000-0016-000000000099};  !- Outlet Port

OS:Node,
  {00000000-0000-0000-0048-000000000006},  !- Handle
  ALL_ST=Warehouse storage area medium to bulky palletized items_FL=Building Story 1_SCH=A Zone Air Node, !- Name
  {00000000-0000-0000-0016-000000000006},  !- Inlet Port
  ;                                        !- Outlet Port

OS:Node,
  {00000000-0000-0000-0048-000000000007},  !- Handle
  ALL_ST=Warehouse storage area small hand-carried items(4)_FL=Building Story 1_SCH=A Return Air Node, !- Name
  {00000000-0000-0000-0016-000000000074},  !- Inlet Port
  {00000000-0000-0000-0016-000000000075};  !- Outlet Port

OS:Node,
  {00000000-0000-0000-0048-000000000008},  !- Handle
  ALL_ST=Warehouse storage area small hand-carried items(4)_FL=Building Story 1_SCH=A Zone Air Node, !- Name
  {00000000-0000-0000-0016-000000000005},  !- Inlet Port
  ;                                        !- Outlet Port

OS:Node,
  {00000000-0000-0000-0048-000000000009},  !- Handle
  Air Terminal Single Duct Constant Volume No Reheat 1 Inlet Air Node, !- Name
  {00000000-0000-0000-0016-000000000052},  !- Inlet Port
  {00000000-0000-0000-0016-000000000053};  !- Outlet Port

OS:Node,
  {00000000-0000-0000-0048-000000000010},  !- Handle
  Air Terminal Single Duct Constant Volume No Reheat 1 Outlet Air Node, !- Name
  {00000000-0000-0000-0016-000000000054},  !- Inlet Port
  {00000000-0000-0000-0016-000000000049};  !- Outlet Port

OS:Node,
  {00000000-0000-0000-0048-000000000011},  !- Handle
  Air Terminal Single Duct Constant Volume No Reheat 2 Inlet Air Node, !- Name
  {00000000-0000-0000-0016-000000000076},  !- Inlet Port
  {00000000-0000-0000-0016-000000000077};  !- Outlet Port

OS:Node,
  {00000000-0000-0000-0048-000000000012},  !- Handle
  Air Terminal Single Duct Constant Volume No Reheat 2 Outlet Air Node, !- Name
  {00000000-0000-0000-0016-000000000078},  !- Inlet Port
  {00000000-0000-0000-0016-000000000073};  !- Outlet Port

OS:Node,
  {00000000-0000-0000-0048-000000000013},  !- Handle
  Air Terminal Single Duct Constant Volume No Reheat 3 Inlet Air Node, !- Name
  {00000000-0000-0000-0016-000000000100},  !- Inlet Port
  {00000000-0000-0000-0016-000000000101};  !- Outlet Port

OS:Node,
  {00000000-0000-0000-0048-000000000014},  !- Handle
  Air Terminal Single Duct Constant Volume No Reheat 3 Outlet Air Node, !- Name
  {00000000-0000-0000-0016-000000000102},  !- Inlet Port
  {00000000-0000-0000-0016-000000000097};  !- Outlet Port

OS:Node,
  {00000000-0000-0000-0048-000000000015},  !- Handle
  Coil Heating Gas 1 Outlet Air Node,      !- Name
  {00000000-0000-0000-0016-000000000039},  !- Inlet Port
  {00000000-0000-0000-0016-000000000040};  !- Outlet Port

OS:Node,
  {00000000-0000-0000-0048-000000000016},  !- Handle
  Coil Heating Gas 2 Outlet Air Node,      !- Name
  {00000000-0000-0000-0016-000000000062},  !- Inlet Port
  {00000000-0000-0000-0016-000000000063};  !- Outlet Port

OS:Node,
  {00000000-0000-0000-0048-000000000017},  !- Handle
  Coil Heating Gas 3 Outlet Air Node,      !- Name
  {00000000-0000-0000-0016-000000000086},  !- Inlet Port
  {00000000-0000-0000-0016-000000000087};  !- Outlet Port

OS:Node,
  {00000000-0000-0000-0048-000000000018},  !- Handle
  Coil Heating Water Baseboard 1 Inlet Water Node, !- Name
  {00000000-0000-0000-0016-000000000012},  !- Inlet Port
  {00000000-0000-0000-0016-000000000046};  !- Outlet Port

OS:Node,
  {00000000-0000-0000-0048-000000000019},  !- Handle
  Coil Heating Water Baseboard 1 Outlet Water Node, !- Name
  {00000000-0000-0000-0016-000000000047},  !- Inlet Port
  {00000000-0000-0000-0016-000000000048};  !- Outlet Port

OS:Node,
  {00000000-0000-0000-0048-000000000020},  !- Handle
  Coil Heating Water Baseboard 2 Inlet Water Node, !- Name
  {00000000-0000-0000-0016-000000000069},  !- Inlet Port
  {00000000-0000-0000-0016-000000000070};  !- Outlet Port

OS:Node,
  {00000000-0000-0000-0048-000000000021},  !- Handle
  Coil Heating Water Baseboard 2 Outlet Water Node, !- Name
  {00000000-0000-0000-0016-000000000071},  !- Inlet Port
  {00000000-0000-0000-0016-000000000072};  !- Outlet Port

OS:Node,
  {00000000-0000-0000-0048-000000000022},  !- Handle
  Coil Heating Water Baseboard 3 Inlet Water Node, !- Name
  {00000000-0000-0000-0016-000000000093},  !- Inlet Port
  {00000000-0000-0000-0016-000000000094};  !- Outlet Port

OS:Node,
  {00000000-0000-0000-0048-000000000023},  !- Handle
  Coil Heating Water Baseboard 3 Outlet Water Node, !- Name
  {00000000-0000-0000-0016-000000000095},  !- Inlet Port
  {00000000-0000-0000-0016-000000000096};  !- Outlet Port

OS:Node,
  {00000000-0000-0000-0048-000000000024},  !- Handle
  CoilCoolingDXSingleSpeed_dx 1 318kBtu/hr 8.21EER Outlet Air Node, !- Name
  {00000000-0000-0000-0016-000000000064},  !- Inlet Port
  {00000000-0000-0000-0016-000000000065};  !- Outlet Port

OS:Node,
  {00000000-0000-0000-0048-000000000025},  !- Handle
  CoilCoolingDXSingleSpeed_dx 2 586kBtu/hr 8.21EER Outlet Air Node, !- Name
  {00000000-0000-0000-0016-000000000088},  !- Inlet Port
  {00000000-0000-0000-0016-000000000089};  !- Outlet Port

OS:Node,
  {00000000-0000-0000-0048-000000000026},  !- Handle
  CoilCoolingDXSingleSpeed_dx 51kBtu/hr 14.0SEER Outlet Air Node, !- Name
  {00000000-0000-0000-0016-000000000041},  !- Inlet Port
  {00000000-0000-0000-0016-000000000042};  !- Outlet Port

OS:Node,
  {00000000-0000-0000-0048-000000000027},  !- Handle
  Hot Water Loop Demand Inlet Node,        !- Name
  {00000000-0000-0000-0016-000000000010},  !- Inlet Port
  {00000000-0000-0000-0016-000000000011};  !- Outlet Port

OS:Node,
  {00000000-0000-0000-0048-000000000028},  !- Handle
  Hot Water Loop Demand Outlet Node,       !- Name
  {00000000-0000-0000-0016-000000000013},  !- Inlet Port
  {00000000-0000-0000-0016-000000000014};  !- Outlet Port

OS:Node,
  {00000000-0000-0000-0048-000000000029},  !- Handle
  Hot Water Loop Supply Inlet Node,        !- Name
  {00000000-0000-0000-0016-000000000007},  !- Inlet Port
  {00000000-0000-0000-0016-000000000015};  !- Outlet Port

OS:Node,
  {00000000-0000-0000-0048-000000000030},  !- Handle
  Hot Water Loop Supply Outlet Node,       !- Name
  {00000000-0000-0000-0016-000000000031},  !- Inlet Port
  {00000000-0000-0000-0016-000000000009};  !- Outlet Port

OS:Node,
  {00000000-0000-0000-0048-000000000031},  !- Handle
  Main Service Water Loop Circulator Pump Outlet Water Node, !- Name
  {00000000-0000-0000-0016-000000000111},  !- Inlet Port
  {00000000-0000-0000-0016-000000000112};  !- Outlet Port

OS:Node,
  {00000000-0000-0000-0048-000000000032},  !- Handle
  Main Service Water Loop Demand Inlet Node, !- Name
  {00000000-0000-0000-0016-000000000106},  !- Inlet Port
  {00000000-0000-0000-0016-000000000107};  !- Outlet Port

OS:Node,
  {00000000-0000-0000-0048-000000000033},  !- Handle
  Main Service Water Loop Demand Outlet Node, !- Name
  {00000000-0000-0000-0016-000000000128},  !- Inlet Port
  {00000000-0000-0000-0016-000000000109};  !- Outlet Port

OS:Node,
  {00000000-0000-0000-0048-000000000034},  !- Handle
  Main Service Water Loop Supply Inlet Node, !- Name
  {00000000-0000-0000-0016-000000000103},  !- Inlet Port
  {00000000-0000-0000-0016-000000000110};  !- Outlet Port

OS:Node,
  {00000000-0000-0000-0048-000000000035},  !- Handle
  Main Service Water Loop Supply Outlet Node, !- Name
  {00000000-0000-0000-0016-000000000125},  !- Inlet Port
  {00000000-0000-0000-0016-000000000105};  !- Outlet Port

OS:Node,
  {00000000-0000-0000-0048-000000000036},  !- Handle
  Pipe Adiabatic 1 Inlet Water Node,       !- Name
  {00000000-0000-0000-0016-000000000025},  !- Inlet Port
  {00000000-0000-0000-0016-000000000026};  !- Outlet Port

OS:Node,
  {00000000-0000-0000-0048-000000000037},  !- Handle
  Pipe Adiabatic 1 Outlet Water Node,      !- Name
  {00000000-0000-0000-0016-000000000027},  !- Inlet Port
  {00000000-0000-0000-0016-000000000028};  !- Outlet Port

OS:Node,
  {00000000-0000-0000-0048-000000000038},  !- Handle
  Pipe Adiabatic 2 Inlet Water Node,       !- Name
  {00000000-0000-0000-0016-000000000029},  !- Inlet Port
  {00000000-0000-0000-0016-000000000030};  !- Outlet Port

OS:Node,
  {00000000-0000-0000-0048-000000000039},  !- Handle
  Pipe Adiabatic 3 Inlet Water Node,       !- Name
  {00000000-0000-0000-0016-000000000116},  !- Inlet Port
  {00000000-0000-0000-0016-000000000117};  !- Outlet Port

OS:Node,
  {00000000-0000-0000-0048-000000000040},  !- Handle
  Pipe Adiabatic 3 Outlet Water Node,      !- Name
  {00000000-0000-0000-0016-000000000118},  !- Inlet Port
  {00000000-0000-0000-0016-000000000119};  !- Outlet Port

OS:Node,
  {00000000-0000-0000-0048-000000000041},  !- Handle
  Pipe Adiabatic 4 Inlet Water Node,       !- Name
  {00000000-0000-0000-0016-000000000108},  !- Inlet Port
  {00000000-0000-0000-0016-000000000120};  !- Outlet Port

OS:Node,
  {00000000-0000-0000-0048-000000000042},  !- Handle
  Pipe Adiabatic 4 Outlet Water Node,      !- Name
  {00000000-0000-0000-0016-000000000121},  !- Inlet Port
  {00000000-0000-0000-0016-000000000122};  !- Outlet Port

OS:Node,
  {00000000-0000-0000-0048-000000000043},  !- Handle
  Pipe Adiabatic 5 Inlet Water Node,       !- Name
  {00000000-0000-0000-0016-000000000123},  !- Inlet Port
  {00000000-0000-0000-0016-000000000124};  !- Outlet Port

OS:Node,
  {00000000-0000-0000-0048-000000000044},  !- Handle
  Pipe Adiabatic 6 Inlet Water Node,       !- Name
  {00000000-0000-0000-0016-000000000126},  !- Inlet Port
  {00000000-0000-0000-0016-000000000127};  !- Outlet Port

OS:Node,
  {00000000-0000-0000-0048-000000000045},  !- Handle
  Primary Boiler 495kBtu/hr 0.83 Thermal Eff Inlet Water Node, !- Name
  {00000000-0000-0000-0016-000000000008},  !- Inlet Port
  {00000000-0000-0000-0016-000000000018};  !- Outlet Port

OS:Node,
  {00000000-0000-0000-0048-000000000046},  !- Handle
  Primary Boiler 495kBtu/hr 0.83 Thermal Eff Outlet Water Node, !- Name
  {00000000-0000-0000-0016-000000000019},  !- Inlet Port
  {00000000-0000-0000-0016-000000000020};  !- Outlet Port

OS:Node,
  {00000000-0000-0000-0048-000000000047},  !- Handle
  Pump Variable Speed 1 Outlet Water Node, !- Name
  {00000000-0000-0000-0016-000000000016},  !- Inlet Port
  {00000000-0000-0000-0016-000000000017};  !- Outlet Port

OS:Node,
  {00000000-0000-0000-0048-000000000048},  !- Handle
  Secondary Boiler 495kBtu/hr 0.83 Thermal Eff Inlet Water Node, !- Name
  {00000000-0000-0000-0016-000000000021},  !- Inlet Port
  {00000000-0000-0000-0016-000000000022};  !- Outlet Port

OS:Node,
  {00000000-0000-0000-0048-000000000049},  !- Handle
  Secondary Boiler 495kBtu/hr 0.83 Thermal Eff Outlet Water Node, !- Name
  {00000000-0000-0000-0016-000000000023},  !- Inlet Port
  {00000000-0000-0000-0016-000000000024};  !- Outlet Port

OS:Node,
  {00000000-0000-0000-0048-000000000050},  !- Handle
  Zone1 Office WUC 0.09gpm 140F Inlet Water Node, !- Name
  {00000000-0000-0000-0016-000000000129},  !- Inlet Port
  {00000000-0000-0000-0016-000000000130};  !- Outlet Port

OS:Node,
  {00000000-0000-0000-0048-000000000051},  !- Handle
  Zone1 Office WUC 0.09gpm 140F Outlet Water Node, !- Name
  {00000000-0000-0000-0016-000000000131},  !- Inlet Port
  {00000000-0000-0000-0016-000000000132};  !- Outlet Port

OS:Node,
  {00000000-0000-0000-0048-000000000052},  !- Handle
  Zone2 Fine Storage WUC 0.15gpm 140F Inlet Water Node, !- Name
  {00000000-0000-0000-0016-000000000133},  !- Inlet Port
  {00000000-0000-0000-0016-000000000134};  !- Outlet Port

OS:Node,
  {00000000-0000-0000-0048-000000000053},  !- Handle
  Zone2 Fine Storage WUC 0.15gpm 140F Outlet Water Node, !- Name
  {00000000-0000-0000-0016-000000000135},  !- Inlet Port
  {00000000-0000-0000-0016-000000000136};  !- Outlet Port

OS:Node,
  {00000000-0000-0000-0048-000000000054},  !- Handle
  Zone3 Bulk Storage WUC 0.18gpm 140F Inlet Water Node, !- Name
  {00000000-0000-0000-0016-000000000137},  !- Inlet Port
  {00000000-0000-0000-0016-000000000138};  !- Outlet Port

OS:Node,
  {00000000-0000-0000-0048-000000000055},  !- Handle
  Zone3 Bulk Storage WUC 0.18gpm 140F Outlet Water Node, !- Name
  {00000000-0000-0000-0016-000000000139},  !- Inlet Port
  {00000000-0000-0000-0016-000000000140};  !- Outlet Port

OS:Node,
  {00000000-0000-0000-0048-000000000056},  !- Handle
  sys_3|mixed|shr>erv|sc>dx|sh>c-g|ssf>cv|zh>b-hw|zc>none|srf>none| Demand Inlet Node, !- Name
  {00000000-0000-0000-0016-000000000034},  !- Inlet Port
  {00000000-0000-0000-0016-000000000036};  !- Outlet Port

OS:Node,
  {00000000-0000-0000-0048-000000000057},  !- Handle
  sys_3|mixed|shr>erv|sc>dx|sh>c-g|ssf>cv|zh>b-hw|zc>none|srf>none| Demand Outlet Node, !- Name
  {00000000-0000-0000-0016-000000000037},  !- Inlet Port
  {00000000-0000-0000-0016-000000000035};  !- Outlet Port

OS:Node,
  {00000000-0000-0000-0048-000000000058},  !- Handle
  sys_3|mixed|shr>erv|sc>dx|sh>c-g|ssf>cv|zh>b-hw|zc>none|srf>none| Mixed Air Node, !- Name
  {00000000-0000-0000-0016-000000000044},  !- Inlet Port
  {00000000-0000-0000-0016-000000000045};  !- Outlet Port

OS:Node,
  {00000000-0000-0000-0048-000000000059},  !- Handle
  sys_3|mixed|shr>erv|sc>dx|sh>c-g|ssf>cv|zh>b-hw|zc>none|srf>none| Outdoor Air Node, !- Name
  ,                                        !- Inlet Port
  {00000000-0000-0000-0016-000000000141};  !- Outlet Port

OS:Node,
  {00000000-0000-0000-0048-000000000060},  !- Handle
  sys_3|mixed|shr>erv|sc>dx|sh>c-g|ssf>cv|zh>b-hw|zc>none|srf>none| Relief Air Node, !- Name
  {00000000-0000-0000-0016-000000000146},  !- Inlet Port
  ;                                        !- Outlet Port

OS:Node,
  {00000000-0000-0000-0048-000000000061},  !- Handle
  sys_3|mixed|shr>erv|sc>dx|sh>c-g|ssf>cv|zh>b-hw|zc>none|srf>none| Supply Inlet Node, !- Name
  {00000000-0000-0000-0016-000000000032},  !- Inlet Port
  {00000000-0000-0000-0016-000000000043};  !- Outlet Port

OS:Node,
  {00000000-0000-0000-0048-000000000062},  !- Handle
  sys_3|mixed|shr>erv|sc>dx|sh>c-g|ssf>cv|zh>b-hw|zc>none|srf>none| Supply Outlet Node, !- Name
  {00000000-0000-0000-0016-000000000038},  !- Inlet Port
  {00000000-0000-0000-0016-000000000033};  !- Outlet Port

OS:Node,
  {00000000-0000-0000-0048-000000000063},  !- Handle
  sys_3|mixed|shr>none|sc>dx|sh>c-g|ssf>cv|zh>b-hw|zc>none|srf>none| ERV Primary Outlet Air Node, !- Name
  {00000000-0000-0000-0016-000000000142},  !- Inlet Port
  {00000000-0000-0000-0016-000000000143};  !- Outlet Port

OS:Node,
  {00000000-0000-0000-0048-000000000064},  !- Handle
  sys_3|mixed|shr>none|sc>dx|sh>c-g|ssf>cv|zh>b-hw|zc>none|srf>none| ERV Secondary Inlet Air Node, !- Name
  {00000000-0000-0000-0016-000000000144},  !- Inlet Port
  {00000000-0000-0000-0016-000000000145};  !- Outlet Port

OS:Node,
  {00000000-0000-0000-0048-000000000065},  !- Handle
  sys_4|mixed|shr>erv|sc>dx|sh>c-g|ssf>cv|zh>b-hw|zc>none|srf>none| 1 Demand Inlet Node, !- Name
  {00000000-0000-0000-0016-000000000081},  !- Inlet Port
  {00000000-0000-0000-0016-000000000083};  !- Outlet Port

OS:Node,
  {00000000-0000-0000-0048-000000000066},  !- Handle
  sys_4|mixed|shr>erv|sc>dx|sh>c-g|ssf>cv|zh>b-hw|zc>none|srf>none| 1 Demand Outlet Node, !- Name
  {00000000-0000-0000-0016-000000000084},  !- Inlet Port
  {00000000-0000-0000-0016-000000000082};  !- Outlet Port

OS:Node,
  {00000000-0000-0000-0048-000000000067},  !- Handle
  sys_4|mixed|shr>erv|sc>dx|sh>c-g|ssf>cv|zh>b-hw|zc>none|srf>none| 1 Mixed Air Node, !- Name
  {00000000-0000-0000-0016-000000000091},  !- Inlet Port
  {00000000-0000-0000-0016-000000000092};  !- Outlet Port

OS:Node,
  {00000000-0000-0000-0048-000000000068},  !- Handle
  sys_4|mixed|shr>erv|sc>dx|sh>c-g|ssf>cv|zh>b-hw|zc>none|srf>none| 1 Outdoor Air Node, !- Name
  ,                                        !- Inlet Port
  {00000000-0000-0000-0016-000000000153};  !- Outlet Port

OS:Node,
  {00000000-0000-0000-0048-000000000069},  !- Handle
  sys_4|mixed|shr>erv|sc>dx|sh>c-g|ssf>cv|zh>b-hw|zc>none|srf>none| 1 Relief Air Node, !- Name
  {00000000-0000-0000-0016-000000000158},  !- Inlet Port
  ;                                        !- Outlet Port

OS:Node,
  {00000000-0000-0000-0048-000000000070},  !- Handle
  sys_4|mixed|shr>erv|sc>dx|sh>c-g|ssf>cv|zh>b-hw|zc>none|srf>none| 1 Supply Inlet Node, !- Name
  {00000000-0000-0000-0016-000000000079},  !- Inlet Port
  {00000000-0000-0000-0016-000000000090};  !- Outlet Port

OS:Node,
  {00000000-0000-0000-0048-000000000071},  !- Handle
  sys_4|mixed|shr>erv|sc>dx|sh>c-g|ssf>cv|zh>b-hw|zc>none|srf>none| 1 Supply Outlet Node, !- Name
  {00000000-0000-0000-0016-000000000085},  !- Inlet Port
  {00000000-0000-0000-0016-000000000080};  !- Outlet Port

OS:Node,
  {00000000-0000-0000-0048-000000000072},  !- Handle
  sys_4|mixed|shr>erv|sc>dx|sh>c-g|ssf>cv|zh>b-hw|zc>none|srf>none| Demand Inlet Node, !- Name
  {00000000-0000-0000-0016-000000000057},  !- Inlet Port
  {00000000-0000-0000-0016-000000000059};  !- Outlet Port

OS:Node,
  {00000000-0000-0000-0048-000000000073},  !- Handle
  sys_4|mixed|shr>erv|sc>dx|sh>c-g|ssf>cv|zh>b-hw|zc>none|srf>none| Demand Outlet Node, !- Name
  {00000000-0000-0000-0016-000000000060},  !- Inlet Port
  {00000000-0000-0000-0016-000000000058};  !- Outlet Port

OS:Node,
  {00000000-0000-0000-0048-000000000074},  !- Handle
  sys_4|mixed|shr>erv|sc>dx|sh>c-g|ssf>cv|zh>b-hw|zc>none|srf>none| Mixed Air Node, !- Name
  {00000000-0000-0000-0016-000000000067},  !- Inlet Port
  {00000000-0000-0000-0016-000000000068};  !- Outlet Port

OS:Node,
  {00000000-0000-0000-0048-000000000075},  !- Handle
  sys_4|mixed|shr>erv|sc>dx|sh>c-g|ssf>cv|zh>b-hw|zc>none|srf>none| Outdoor Air Node, !- Name
  ,                                        !- Inlet Port
  {00000000-0000-0000-0016-000000000147};  !- Outlet Port

OS:Node,
  {00000000-0000-0000-0048-000000000076},  !- Handle
  sys_4|mixed|shr>erv|sc>dx|sh>c-g|ssf>cv|zh>b-hw|zc>none|srf>none| Relief Air Node, !- Name
  {00000000-0000-0000-0016-000000000152},  !- Inlet Port
  ;                                        !- Outlet Port

OS:Node,
  {00000000-0000-0000-0048-000000000077},  !- Handle
  sys_4|mixed|shr>erv|sc>dx|sh>c-g|ssf>cv|zh>b-hw|zc>none|srf>none| Supply Inlet Node, !- Name
  {00000000-0000-0000-0016-000000000055},  !- Inlet Port
  {00000000-0000-0000-0016-000000000066};  !- Outlet Port

OS:Node,
  {00000000-0000-0000-0048-000000000078},  !- Handle
  sys_4|mixed|shr>erv|sc>dx|sh>c-g|ssf>cv|zh>b-hw|zc>none|srf>none| Supply Outlet Node, !- Name
  {00000000-0000-0000-0016-000000000061},  !- Inlet Port
  {00000000-0000-0000-0016-000000000056};  !- Outlet Port

OS:Node,
  {00000000-0000-0000-0048-000000000079},  !- Handle
  sys_4|mixed|shr>none|sc>dx|sh>c-g|ssf>cv|zh>b-hw|zc>none|srf>none| 1 ERV Primary Outlet Air Node, !- Name
  {00000000-0000-0000-0016-000000000154},  !- Inlet Port
  {00000000-0000-0000-0016-000000000155};  !- Outlet Port

OS:Node,
  {00000000-0000-0000-0048-000000000080},  !- Handle
  sys_4|mixed|shr>none|sc>dx|sh>c-g|ssf>cv|zh>b-hw|zc>none|srf>none| 1 ERV Secondary Inlet Air Node, !- Name
  {00000000-0000-0000-0016-000000000156},  !- Inlet Port
  {00000000-0000-0000-0016-000000000157};  !- Outlet Port

OS:Node,
  {00000000-0000-0000-0048-000000000081},  !- Handle
  sys_4|mixed|shr>none|sc>dx|sh>c-g|ssf>cv|zh>b-hw|zc>none|srf>none| ERV Primary Outlet Air Node, !- Name
  {00000000-0000-0000-0016-000000000148},  !- Inlet Port
  {00000000-0000-0000-0016-000000000149};  !- Outlet Port

OS:Node,
  {00000000-0000-0000-0048-000000000082},  !- Handle
  sys_4|mixed|shr>none|sc>dx|sh>c-g|ssf>cv|zh>b-hw|zc>none|srf>none| ERV Secondary Inlet Air Node, !- Name
  {00000000-0000-0000-0016-000000000150},  !- Inlet Port
  {00000000-0000-0000-0016-000000000151};  !- Outlet Port

OS:OutputControl:ReportingTolerances,
  {00000000-0000-0000-0049-000000000001},  !- Handle
  1,                                       !- Tolerance for Time Heating Setpoint Not Met {deltaC}
  1;                                       !- Tolerance for Time Cooling Setpoint Not Met {deltaC}

OS:People,
  {00000000-0000-0000-0050-000000000001},  !- Handle
  Space Function Office enclosed <= 25 m2 People, !- Name
  {00000000-0000-0000-0051-000000000001},  !- People Definition Name
  {00000000-0000-0000-0081-000000000001},  !- Space or SpaceType Name
  ,                                        !- Number of People Schedule Name
  ,                                        !- Activity Level Schedule Name
  ,                                        !- Surface Name/Angle Factor List Name
  {00000000-0000-0000-0061-000000000020},  !- Work Efficiency Schedule Name
  {00000000-0000-0000-0061-000000000003},  !- Clothing Insulation Schedule Name
  {00000000-0000-0000-0061-000000000001},  !- Air Velocity Schedule Name
  1;                                       !- Multiplier

OS:People,
  {00000000-0000-0000-0050-000000000002},  !- Handle
  Space Function Warehouse storage area medium to bulky palletized items People, !- Name
  {00000000-0000-0000-0051-000000000002},  !- People Definition Name
  {00000000-0000-0000-0081-000000000002},  !- Space or SpaceType Name
  ,                                        !- Number of People Schedule Name
  ,                                        !- Activity Level Schedule Name
  ,                                        !- Surface Name/Angle Factor List Name
  {00000000-0000-0000-0061-000000000020},  !- Work Efficiency Schedule Name
  {00000000-0000-0000-0061-000000000003},  !- Clothing Insulation Schedule Name
  {00000000-0000-0000-0061-000000000001},  !- Air Velocity Schedule Name
  1;                                       !- Multiplier

OS:People,
  {00000000-0000-0000-0050-000000000003},  !- Handle
  Space Function Warehouse storage area small hand-carried items(4) People, !- Name
  {00000000-0000-0000-0051-000000000003},  !- People Definition Name
  {00000000-0000-0000-0081-000000000003},  !- Space or SpaceType Name
  ,                                        !- Number of People Schedule Name
  ,                                        !- Activity Level Schedule Name
  ,                                        !- Surface Name/Angle Factor List Name
  {00000000-0000-0000-0061-000000000020},  !- Work Efficiency Schedule Name
  {00000000-0000-0000-0061-000000000003},  !- Clothing Insulation Schedule Name
  {00000000-0000-0000-0061-000000000001},  !- Air Velocity Schedule Name
  1;                                       !- Multiplier

OS:People:Definition,
  {00000000-0000-0000-0051-000000000001},  !- Handle
  Space Function Office enclosed <= 25 m2 People Definition, !- Name
  People/Area,                             !- Number of People Calculation Method
  ,                                        !- Number of People {people}
  0.0500181710813649,                      !- People per Space Floor Area {person/m2}
  ,                                        !- Space Floor Area per Person {m2/person}
  0.3;                                     !- Fraction Radiant

OS:People:Definition,
  {00000000-0000-0000-0051-000000000002},  !- Handle
  Space Function Warehouse storage area medium to bulky palletized items People Definition, !- Name
  People/Area,                             !- Number of People Calculation Method
  ,                                        !- Number of People {people}
  0.010003634216273,                       !- People per Space Floor Area {person/m2}
  ,                                        !- Space Floor Area per Person {m2/person}
  0.3;                                     !- Fraction Radiant

OS:People:Definition,
  {00000000-0000-0000-0051-000000000003},  !- Handle
  Space Function Warehouse storage area small hand-carried items(4) People Definition, !- Name
  People/Area,                             !- Number of People Calculation Method
  ,                                        !- Number of People {people}
  0.020007268432546,                       !- People per Space Floor Area {person/m2}
  ,                                        !- Space Floor Area per Person {m2/person}
  0.3;                                     !- Fraction Radiant

OS:Pipe:Adiabatic,
  {00000000-0000-0000-0052-000000000001},  !- Handle
  Pipe Adiabatic 1,                        !- Name
  {00000000-0000-0000-0016-000000000026},  !- Inlet Node Name
  {00000000-0000-0000-0016-000000000027};  !- Outlet Node Name

OS:Pipe:Adiabatic,
  {00000000-0000-0000-0052-000000000002},  !- Handle
  Pipe Adiabatic 2,                        !- Name
  {00000000-0000-0000-0016-000000000030},  !- Inlet Node Name
  {00000000-0000-0000-0016-000000000031};  !- Outlet Node Name

OS:Pipe:Adiabatic,
  {00000000-0000-0000-0052-000000000003},  !- Handle
  Pipe Adiabatic 3,                        !- Name
  {00000000-0000-0000-0016-000000000117},  !- Inlet Node Name
  {00000000-0000-0000-0016-000000000118};  !- Outlet Node Name

OS:Pipe:Adiabatic,
  {00000000-0000-0000-0052-000000000004},  !- Handle
  Pipe Adiabatic 4,                        !- Name
  {00000000-0000-0000-0016-000000000120},  !- Inlet Node Name
  {00000000-0000-0000-0016-000000000121};  !- Outlet Node Name

OS:Pipe:Adiabatic,
  {00000000-0000-0000-0052-000000000005},  !- Handle
  Pipe Adiabatic 5,                        !- Name
  {00000000-0000-0000-0016-000000000124},  !- Inlet Node Name
  {00000000-0000-0000-0016-000000000125};  !- Outlet Node Name

OS:Pipe:Adiabatic,
  {00000000-0000-0000-0052-000000000006},  !- Handle
  Pipe Adiabatic 6,                        !- Name
  {00000000-0000-0000-0016-000000000127},  !- Inlet Node Name
  {00000000-0000-0000-0016-000000000128};  !- Outlet Node Name

OS:PlantLoop,
  {00000000-0000-0000-0053-000000000001},  !- Handle
  Hot Water Loop,                          !- Name
  Water,                                   !- Fluid Type
  0,                                       !- Glycol Concentration
  ,                                        !- User Defined Fluid Type
  ,                                        !- Plant Equipment Operation Heating Load
  ,                                        !- Plant Equipment Operation Cooling Load
  ,                                        !- Primary Plant Equipment Operation Scheme
  {00000000-0000-0000-0048-000000000030},  !- Loop Temperature Setpoint Node Name
  ,                                        !- Maximum Loop Temperature {C}
  ,                                        !- Minimum Loop Temperature {C}
  ,                                        !- Maximum Loop Flow Rate {m3/s}
  ,                                        !- Minimum Loop Flow Rate {m3/s}
  Autocalculate,                           !- Plant Loop Volume {m3}
  {00000000-0000-0000-0016-000000000007},  !- Plant Side Inlet Node Name
  {00000000-0000-0000-0016-000000000009},  !- Plant Side Outlet Node Name
  ,                                        !- Plant Side Branch List Name
  {00000000-0000-0000-0016-000000000010},  !- Demand Side Inlet Node Name
  {00000000-0000-0000-0016-000000000014},  !- Demand Side Outlet Node Name
  ,                                        !- Demand Side Branch List Name
  ,                                        !- Demand Side Connector List Name
  Optimal,                                 !- Load Distribution Scheme
  {00000000-0000-0000-0008-000000000005},  !- Availability Manager List Name
  ,                                        !- Plant Loop Demand Calculation Scheme
  ,                                        !- Common Pipe Simulation
  ,                                        !- Pressure Simulation Type
  ,                                        !- Plant Equipment Operation Heating Load Schedule
  ,                                        !- Plant Equipment Operation Cooling Load Schedule
  ,                                        !- Primary Plant Equipment Operation Scheme Schedule
  ,                                        !- Component Setpoint Operation Scheme Schedule
  {00000000-0000-0000-0017-000000000002},  !- Demand Mixer Name
  {00000000-0000-0000-0018-000000000002},  !- Demand Splitter Name
  {00000000-0000-0000-0017-000000000001},  !- Supply Mixer Name
  {00000000-0000-0000-0018-000000000001};  !- Supply Splitter Name

OS:PlantLoop,
  {00000000-0000-0000-0053-000000000002},  !- Handle
  Main Service Water Loop,                 !- Name
  ,                                        !- Fluid Type
  0,                                       !- Glycol Concentration
  ,                                        !- User Defined Fluid Type
  ,                                        !- Plant Equipment Operation Heating Load
  ,                                        !- Plant Equipment Operation Cooling Load
  ,                                        !- Primary Plant Equipment Operation Scheme
  {00000000-0000-0000-0048-000000000035},  !- Loop Temperature Setpoint Node Name
  60,                                      !- Maximum Loop Temperature {C}
  10,                                      !- Minimum Loop Temperature {C}
  ,                                        !- Maximum Loop Flow Rate {m3/s}
  ,                                        !- Minimum Loop Flow Rate {m3/s}
  Autocalculate,                           !- Plant Loop Volume {m3}
  {00000000-0000-0000-0016-000000000103},  !- Plant Side Inlet Node Name
  {00000000-0000-0000-0016-000000000105},  !- Plant Side Outlet Node Name
  ,                                        !- Plant Side Branch List Name
  {00000000-0000-0000-0016-000000000106},  !- Demand Side Inlet Node Name
  {00000000-0000-0000-0016-000000000109},  !- Demand Side Outlet Node Name
  ,                                        !- Demand Side Branch List Name
  ,                                        !- Demand Side Connector List Name
  Optimal,                                 !- Load Distribution Scheme
  {00000000-0000-0000-0008-000000000004},  !- Availability Manager List Name
  ,                                        !- Plant Loop Demand Calculation Scheme
  ,                                        !- Common Pipe Simulation
  ,                                        !- Pressure Simulation Type
  ,                                        !- Plant Equipment Operation Heating Load Schedule
  ,                                        !- Plant Equipment Operation Cooling Load Schedule
  ,                                        !- Primary Plant Equipment Operation Scheme Schedule
  ,                                        !- Component Setpoint Operation Scheme Schedule
  {00000000-0000-0000-0017-000000000004},  !- Demand Mixer Name
  {00000000-0000-0000-0018-000000000004},  !- Demand Splitter Name
  {00000000-0000-0000-0017-000000000003},  !- Supply Mixer Name
  {00000000-0000-0000-0018-000000000003};  !- Supply Splitter Name

OS:PortList,
  {00000000-0000-0000-0054-000000000001},  !- Handle
  {00000000-0000-0000-0089-000000000001},  !- HVAC Component
  {00000000-0000-0000-0016-000000000049};  !- Port 1

OS:PortList,
  {00000000-0000-0000-0054-000000000002},  !- Handle
  {00000000-0000-0000-0089-000000000001};  !- HVAC Component

OS:PortList,
  {00000000-0000-0000-0054-000000000003},  !- Handle
  {00000000-0000-0000-0089-000000000001},  !- HVAC Component
  {00000000-0000-0000-0016-000000000050};  !- Port 1

OS:PortList,
  {00000000-0000-0000-0054-000000000004},  !- Handle
  {00000000-0000-0000-0089-000000000003},  !- HVAC Component
  {00000000-0000-0000-0016-000000000073};  !- Port 1

OS:PortList,
  {00000000-0000-0000-0054-000000000005},  !- Handle
  {00000000-0000-0000-0089-000000000003};  !- HVAC Component

OS:PortList,
  {00000000-0000-0000-0054-000000000006},  !- Handle
  {00000000-0000-0000-0089-000000000003},  !- HVAC Component
  {00000000-0000-0000-0016-000000000074};  !- Port 1

OS:PortList,
  {00000000-0000-0000-0054-000000000007},  !- Handle
  {00000000-0000-0000-0089-000000000002},  !- HVAC Component
  {00000000-0000-0000-0016-000000000097};  !- Port 1

OS:PortList,
  {00000000-0000-0000-0054-000000000008},  !- Handle
  {00000000-0000-0000-0089-000000000002};  !- HVAC Component

OS:PortList,
  {00000000-0000-0000-0054-000000000009},  !- Handle
  {00000000-0000-0000-0089-000000000002},  !- HVAC Component
  {00000000-0000-0000-0016-000000000098};  !- Port 1

OS:Pump:ConstantSpeed,
  {00000000-0000-0000-0055-000000000001},  !- Handle
  Main Service Water Loop Circulator Pump, !- Name
  {00000000-0000-0000-0016-000000000110},  !- Inlet Node Name
  {00000000-0000-0000-0016-000000000111},  !- Outlet Node Name
  autosize,                                !- Rated Flow Rate {m3/s}
  1927540.26318569,                        !- Rated Pump Head {Pa}
  autosize,                                !- Rated Power Consumption {W}
  0.855,                                   !- Motor Efficiency
  0,                                       !- Fraction of Motor Inefficiencies to Fluid Stream
  Intermittent,                            !- Pump Control Type
  ,                                        !- Pump Flow Rate Schedule
  ,                                        !- Pump Curve
  ,                                        !- Impeller Diameter {m}
  ,                                        !- Rotational Speed {rev/min}
  ,                                        !- Zone
  ,                                        !- Skin Loss Radiative Fraction
  PowerPerFlowPerPressure,                 !- Design Power Sizing Method
  348701.1,                                !- Design Electric Power per Unit Flow Rate {W/(m3/s)}
  1.282051282,                             !- Design Shaft Power per Unit Flow Rate per Unit Head {W-s/m3-Pa}
  General;                                 !- End-Use Subcategory

OS:Pump:VariableSpeed,
  {00000000-0000-0000-0056-000000000001},  !- Handle
  Pump Variable Speed 1,                   !- Name
  {00000000-0000-0000-0016-000000000015},  !- Inlet Node Name
  {00000000-0000-0000-0016-000000000016},  !- Outlet Node Name
  ,                                        !- Rated Flow Rate {m3/s}
  203057.712008122,                        !- Rated Pump Head {Pa}
  ,                                        !- Rated Power Consumption {W}
  0.865,                                   !- Motor Efficiency
  ,                                        !- Fraction of Motor Inefficiencies to Fluid Stream
  ,                                        !- Coefficient 1 of the Part Load Performance Curve
  ,                                        !- Coefficient 2 of the Part Load Performance Curve
  ,                                        !- Coefficient 3 of the Part Load Performance Curve
  ,                                        !- Coefficient 4 of the Part Load Performance Curve
  ,                                        !- Minimum Flow Rate {m3/s}
  Intermittent,                            !- Pump Control Type
  ,                                        !- Pump Flow Rate Schedule Name
  ,                                        !- Pump Curve Name
  ,                                        !- Impeller Diameter {m}
  ,                                        !- VFD Control Type
  ,                                        !- Pump RPM Schedule Name
  ,                                        !- Minimum Pressure Schedule {Pa}
  ,                                        !- Maximum Pressure Schedule {Pa}
  ,                                        !- Minimum RPM Schedule {rev/min}
  ,                                        !- Maximum RPM Schedule {rev/min}
  ,                                        !- Zone Name
  0.5,                                     !- Skin Loss Radiative Fraction
  PowerPerFlowPerPressure,                 !- Design Power Sizing Method
  348701.1,                                !- Design Electric Power per Unit Flow Rate {W/(m3/s)}
  1.282051282,                             !- Design Shaft Power per Unit Flow Rate per Unit Head {W-s/m3-Pa}
  0,                                       !- Design Minimum Flow Rate Fraction
  General;                                 !- End-Use Subcategory

OS:Rendering:Color,
  {00000000-0000-0000-0057-000000000001},  !- Handle
  ALL_ST=Office enclosed <= 25 m2_FL=Building Story 1_SCH=A, !- Name
  47,                                      !- Rendering Red Value
  211,                                     !- Rendering Green Value
  38;                                      !- Rendering Blue Value

OS:Rendering:Color,
  {00000000-0000-0000-0057-000000000002},  !- Handle
  ALL_ST=Warehouse storage area medium to bulky palletized items_FL=Building Story 1_SCH=A, !- Name
  53,                                      !- Rendering Red Value
  204,                                     !- Rendering Green Value
  116;                                     !- Rendering Blue Value

OS:Rendering:Color,
  {00000000-0000-0000-0057-000000000003},  !- Handle
  ALL_ST=Warehouse storage area small hand-carried items(4)_FL=Building Story 1_SCH=A, !- Name
  152,                                     !- Rendering Red Value
  249,                                     !- Rendering Green Value
  143;                                     !- Rendering Blue Value

OS:Rendering:Color,
  {00000000-0000-0000-0057-000000000004},  !- Handle
  Rendering Color 1,                       !- Name
  210,                                     !- Rendering Red Value
  140,                                     !- Rendering Green Value
  180;                                     !- Rendering Blue Value

OS:Rendering:Color,
  {00000000-0000-0000-0057-000000000005},  !- Handle
  Rendering Color 2,                       !- Name
  173,                                     !- Rendering Red Value
  230,                                     !- Rendering Green Value
  216;                                     !- Rendering Blue Value

OS:Rendering:Color,
  {00000000-0000-0000-0057-000000000006},  !- Handle
  Rendering Color 3,                       !- Name
  0,                                       !- Rendering Red Value
  209,                                     !- Rendering Green Value
  206;                                     !- Rendering Blue Value

OS:Rendering:Color,
  {00000000-0000-0000-0057-000000000007},  !- Handle
  Rendering Color 4,                       !- Name
  34,                                      !- Rendering Red Value
  34,                                      !- Rendering Green Value
  139;                                     !- Rendering Blue Value

OS:Rendering:Color,
  {00000000-0000-0000-0057-000000000008},  !- Handle
  Space Function Office - enclosed,        !- Name
  255,                                     !- Rendering Red Value
  255,                                     !- Rendering Green Value
  255;                                     !- Rendering Blue Value

OS:Rendering:Color,
  {00000000-0000-0000-0057-000000000009},  !- Handle
  Space Function Office enclosed <= 25 m2 1, !- Name
  177,                                     !- Rendering Red Value
  23,                                      !- Rendering Green Value
  233;                                     !- Rendering Blue Value

OS:Rendering:Color,
  {00000000-0000-0000-0057-000000000010},  !- Handle
  Space Function Office enclosed <= 25 m2, !- Name
  255,                                     !- Rendering Red Value
  255,                                     !- Rendering Green Value
  255;                                     !- Rendering Blue Value

OS:Rendering:Color,
  {00000000-0000-0000-0057-000000000011},  !- Handle
  Space Function Warehouse - fine,         !- Name
  255,                                     !- Rendering Red Value
  255,                                     !- Rendering Green Value
  255;                                     !- Rendering Blue Value

OS:Rendering:Color,
  {00000000-0000-0000-0057-000000000012},  !- Handle
  Space Function Warehouse - med/blk,      !- Name
  255,                                     !- Rendering Red Value
  255,                                     !- Rendering Green Value
  255;                                     !- Rendering Blue Value

OS:Rendering:Color,
  {00000000-0000-0000-0057-000000000013},  !- Handle
  Space Function Warehouse storage area medium to bulky palletized items 1, !- Name
  154,                                     !- Rendering Red Value
  30,                                      !- Rendering Green Value
  171;                                     !- Rendering Blue Value

OS:Rendering:Color,
  {00000000-0000-0000-0057-000000000014},  !- Handle
  Space Function Warehouse storage area medium to bulky palletized items, !- Name
  255,                                     !- Rendering Red Value
  255,                                     !- Rendering Green Value
  255;                                     !- Rendering Blue Value

OS:Rendering:Color,
  {00000000-0000-0000-0057-000000000015},  !- Handle
  Space Function Warehouse storage area small hand-carried items(4) 1, !- Name
  158,                                     !- Rendering Red Value
  236,                                     !- Rendering Green Value
  124;                                     !- Rendering Blue Value

OS:Rendering:Color,
  {00000000-0000-0000-0057-000000000016},  !- Handle
  Space Function Warehouse storage area small hand-carried items(4), !- Name
  255,                                     !- Rendering Red Value
  255,                                     !- Rendering Green Value
  255;                                     !- Rendering Blue Value

OS:Schedule:Constant,
  {00000000-0000-0000-0058-000000000001},  !- Handle
  Always On Discrete,                      !- Name
  {00000000-0000-0000-0062-000000000005},  !- Schedule Type Limits Name
  1;                                       !- Value

OS:Schedule:Day,
  {00000000-0000-0000-0059-000000000001},  !- Handle
  Air Velocity Schedule Default,           !- Name
  {00000000-0000-0000-0062-000000000007},  !- Schedule Type Limits Name
  ,                                        !- Interpolate to Timestep
  24,                                      !- Hour 1
  0,                                       !- Minute 1
  0.2;                                     !- Value Until Time 1

OS:Schedule:Day,
  {00000000-0000-0000-0059-000000000002},  !- Handle
  Always On Default,                       !- Name
  {00000000-0000-0000-0062-000000000004},  !- Schedule Type Limits Name
  No,                                      !- Interpolate to Timestep
  24,                                      !- Hour 1
  0,                                       !- Minute 1
  1;                                       !- Value Until Time 1

OS:Schedule:Day,
  {00000000-0000-0000-0059-000000000003},  !- Handle
  Clothing Schedule Default Winter Clothes, !- Name
  {00000000-0000-0000-0062-000000000003},  !- Schedule Type Limits Name
  ,                                        !- Interpolate to Timestep
  24,                                      !- Hour 1
  0,                                       !- Minute 1
  1;                                       !- Value Until Time 1

OS:Schedule:Day,
  {00000000-0000-0000-0059-000000000004},  !- Handle
  Clothing Schedule Summer Clothes,        !- Name
  {00000000-0000-0000-0062-000000000003},  !- Schedule Type Limits Name
  ,                                        !- Interpolate to Timestep
  24,                                      !- Hour 1
  0,                                       !- Minute 1
  0.5;                                     !- Value Until Time 1

OS:Schedule:Day,
  {00000000-0000-0000-0059-000000000005},  !- Handle
  Economizer Max OA Fraction 100 pct Default, !- Name
  ,                                        !- Schedule Type Limits Name
  ,                                        !- Interpolate to Timestep
  24,                                      !- Hour 1
  0,                                       !- Minute 1
  1;                                       !- Value Until Time 1

OS:Schedule:Day,
  {00000000-0000-0000-0059-000000000006},  !- Handle
  Fraction Latent - 0.05 Default,          !- Name
  {00000000-0000-0000-0062-000000000004},  !- Schedule Type Limits Name
  ,                                        !- Interpolate to Timestep
  24,                                      !- Hour 1
  0,                                       !- Minute 1
  0.05;                                    !- Value Until Time 1

OS:Schedule:Day,
  {00000000-0000-0000-0059-000000000007},  !- Handle
  Fraction Sensible - 0.2 Default,         !- Name
  {00000000-0000-0000-0062-000000000004},  !- Schedule Type Limits Name
  ,                                        !- Interpolate to Timestep
  24,                                      !- Hour 1
  0,                                       !- Minute 1
  0.2;                                     !- Value Until Time 1

OS:Schedule:Day,
  {00000000-0000-0000-0059-000000000008},  !- Handle
  Mixed Water At Faucet Temp - 140F Default, !- Name
  {00000000-0000-0000-0062-000000000006},  !- Schedule Type Limits Name
  ,                                        !- Interpolate to Timestep
  24,                                      !- Hour 1
  0,                                       !- Minute 1
  60;                                      !- Value Until Time 1

OS:Schedule:Day,
  {00000000-0000-0000-0059-000000000009},  !- Handle
  NECB-A-Electric-Equipment Default,       !- Name
  {00000000-0000-0000-0062-000000000004},  !- Schedule Type Limits Name
  No,                                      !- Interpolate to Timestep
  7,                                       !- Hour 1
  0,                                       !- Minute 1
  0.2,                                     !- Value Until Time 1
  8,                                       !- Hour 2
  0,                                       !- Minute 2
  0.3,                                     !- Value Until Time 2
  9,                                       !- Hour 3
  0,                                       !- Minute 3
  0.8,                                     !- Value Until Time 3
  18,                                      !- Hour 4
  0,                                       !- Minute 4
  0.9,                                     !- Value Until Time 4
  19,                                      !- Hour 5
  0,                                       !- Minute 5
  0.5,                                     !- Value Until Time 5
  21,                                      !- Hour 6
  0,                                       !- Minute 6
  0.3,                                     !- Value Until Time 6
  24,                                      !- Hour 7
  0,                                       !- Minute 7
  0.2;                                     !- Value Until Time 7

OS:Schedule:Day,
  {00000000-0000-0000-0059-000000000010},  !- Handle
  NECB-A-Electric-Equipment Default|Wkdy Day, !- Name
  {00000000-0000-0000-0062-000000000004},  !- Schedule Type Limits Name
  No,                                      !- Interpolate to Timestep
  7,                                       !- Hour 1
  0,                                       !- Minute 1
  0.2,                                     !- Value Until Time 1
  8,                                       !- Hour 2
  0,                                       !- Minute 2
  0.3,                                     !- Value Until Time 2
  9,                                       !- Hour 3
  0,                                       !- Minute 3
  0.8,                                     !- Value Until Time 3
  18,                                      !- Hour 4
  0,                                       !- Minute 4
  0.9,                                     !- Value Until Time 4
  19,                                      !- Hour 5
  0,                                       !- Minute 5
  0.5,                                     !- Value Until Time 5
  21,                                      !- Hour 6
  0,                                       !- Minute 6
  0.3,                                     !- Value Until Time 6
  24,                                      !- Hour 7
  0,                                       !- Minute 7
  0.2;                                     !- Value Until Time 7

OS:Schedule:Day,
  {00000000-0000-0000-0059-000000000011},  !- Handle
  NECB-A-Electric-Equipment Sat Day,       !- Name
  {00000000-0000-0000-0062-000000000004},  !- Schedule Type Limits Name
  No,                                      !- Interpolate to Timestep
  24,                                      !- Hour 1
  0,                                       !- Minute 1
  0.2;                                     !- Value Until Time 1

OS:Schedule:Day,
  {00000000-0000-0000-0059-000000000012},  !- Handle
  NECB-A-Electric-Equipment Sun|Hol Day,   !- Name
  {00000000-0000-0000-0062-000000000004},  !- Schedule Type Limits Name
  No,                                      !- Interpolate to Timestep
  24,                                      !- Hour 1
  0,                                       !- Minute 1
  0.2;                                     !- Value Until Time 1

OS:Schedule:Day,
  {00000000-0000-0000-0059-000000000013},  !- Handle
  NECB-A-Lighting Default,                 !- Name
  {00000000-0000-0000-0062-000000000004},  !- Schedule Type Limits Name
  No,                                      !- Interpolate to Timestep
  7,                                       !- Hour 1
  0,                                       !- Minute 1
  0.05,                                    !- Value Until Time 1
  8,                                       !- Hour 2
  0,                                       !- Minute 2
  0.3,                                     !- Value Until Time 2
  9,                                       !- Hour 3
  0,                                       !- Minute 3
  0.8,                                     !- Value Until Time 3
  17,                                      !- Hour 4
  0,                                       !- Minute 4
  0.9,                                     !- Value Until Time 4
  18,                                      !- Hour 5
  0,                                       !- Minute 5
  0.8,                                     !- Value Until Time 5
  19,                                      !- Hour 6
  0,                                       !- Minute 6
  0.5,                                     !- Value Until Time 6
  21,                                      !- Hour 7
  0,                                       !- Minute 7
  0.3,                                     !- Value Until Time 7
  23,                                      !- Hour 8
  0,                                       !- Minute 8
  0.1,                                     !- Value Until Time 8
  24,                                      !- Hour 9
  0,                                       !- Minute 9
  0.05;                                    !- Value Until Time 9

OS:Schedule:Day,
  {00000000-0000-0000-0059-000000000014},  !- Handle
  NECB-A-Lighting Default|Wkdy Day,        !- Name
  {00000000-0000-0000-0062-000000000004},  !- Schedule Type Limits Name
  No,                                      !- Interpolate to Timestep
  7,                                       !- Hour 1
  0,                                       !- Minute 1
  0.05,                                    !- Value Until Time 1
  8,                                       !- Hour 2
  0,                                       !- Minute 2
  0.3,                                     !- Value Until Time 2
  9,                                       !- Hour 3
  0,                                       !- Minute 3
  0.8,                                     !- Value Until Time 3
  17,                                      !- Hour 4
  0,                                       !- Minute 4
  0.9,                                     !- Value Until Time 4
  18,                                      !- Hour 5
  0,                                       !- Minute 5
  0.8,                                     !- Value Until Time 5
  19,                                      !- Hour 6
  0,                                       !- Minute 6
  0.5,                                     !- Value Until Time 6
  21,                                      !- Hour 7
  0,                                       !- Minute 7
  0.3,                                     !- Value Until Time 7
  23,                                      !- Hour 8
  0,                                       !- Minute 8
  0.1,                                     !- Value Until Time 8
  24,                                      !- Hour 9
  0,                                       !- Minute 9
  0.05;                                    !- Value Until Time 9

OS:Schedule:Day,
  {00000000-0000-0000-0059-000000000015},  !- Handle
  NECB-A-Lighting Sat Day,                 !- Name
  {00000000-0000-0000-0062-000000000004},  !- Schedule Type Limits Name
  No,                                      !- Interpolate to Timestep
  24,                                      !- Hour 1
  0,                                       !- Minute 1
  0.05;                                    !- Value Until Time 1

OS:Schedule:Day,
  {00000000-0000-0000-0059-000000000016},  !- Handle
  NECB-A-Lighting Sun|Hol Day,             !- Name
  {00000000-0000-0000-0062-000000000004},  !- Schedule Type Limits Name
  No,                                      !- Interpolate to Timestep
  24,                                      !- Hour 1
  0,                                       !- Minute 1
  0.05;                                    !- Value Until Time 1

OS:Schedule:Day,
  {00000000-0000-0000-0059-000000000017},  !- Handle
  NECB-A-Occupancy Default,                !- Name
  {00000000-0000-0000-0062-000000000004},  !- Schedule Type Limits Name
  No,                                      !- Interpolate to Timestep
  7,                                       !- Hour 1
  0,                                       !- Minute 1
  0,                                       !- Value Until Time 1
  8,                                       !- Hour 2
  0,                                       !- Minute 2
  0.1,                                     !- Value Until Time 2
  9,                                       !- Hour 3
  0,                                       !- Minute 3
  0.7,                                     !- Value Until Time 3
  12,                                      !- Hour 4
  0,                                       !- Minute 4
  0.9,                                     !- Value Until Time 4
  14,                                      !- Hour 5
  0,                                       !- Minute 5
  0.5,                                     !- Value Until Time 5
  17,                                      !- Hour 6
  0,                                       !- Minute 6
  0.9,                                     !- Value Until Time 6
  18,                                      !- Hour 7
  0,                                       !- Minute 7
  0.7,                                     !- Value Until Time 7
  19,                                      !- Hour 8
  0,                                       !- Minute 8
  0.3,                                     !- Value Until Time 8
  23,                                      !- Hour 9
  0,                                       !- Minute 9
  0.1,                                     !- Value Until Time 9
  24,                                      !- Hour 10
  0,                                       !- Minute 10
  0;                                       !- Value Until Time 10

OS:Schedule:Day,
  {00000000-0000-0000-0059-000000000018},  !- Handle
  NECB-A-Occupancy Default|Wkdy Day,       !- Name
  {00000000-0000-0000-0062-000000000004},  !- Schedule Type Limits Name
  No,                                      !- Interpolate to Timestep
  7,                                       !- Hour 1
  0,                                       !- Minute 1
  0,                                       !- Value Until Time 1
  8,                                       !- Hour 2
  0,                                       !- Minute 2
  0.1,                                     !- Value Until Time 2
  9,                                       !- Hour 3
  0,                                       !- Minute 3
  0.7,                                     !- Value Until Time 3
  12,                                      !- Hour 4
  0,                                       !- Minute 4
  0.9,                                     !- Value Until Time 4
  14,                                      !- Hour 5
  0,                                       !- Minute 5
  0.5,                                     !- Value Until Time 5
  17,                                      !- Hour 6
  0,                                       !- Minute 6
  0.9,                                     !- Value Until Time 6
  18,                                      !- Hour 7
  0,                                       !- Minute 7
  0.7,                                     !- Value Until Time 7
  19,                                      !- Hour 8
  0,                                       !- Minute 8
  0.3,                                     !- Value Until Time 8
  23,                                      !- Hour 9
  0,                                       !- Minute 9
  0.1,                                     !- Value Until Time 9
  24,                                      !- Hour 10
  0,                                       !- Minute 10
  0;                                       !- Value Until Time 10

OS:Schedule:Day,
  {00000000-0000-0000-0059-000000000019},  !- Handle
  NECB-A-Occupancy Sat Day,                !- Name
  {00000000-0000-0000-0062-000000000004},  !- Schedule Type Limits Name
  No,                                      !- Interpolate to Timestep
  24,                                      !- Hour 1
  0,                                       !- Minute 1
  0;                                       !- Value Until Time 1

OS:Schedule:Day,
  {00000000-0000-0000-0059-000000000020},  !- Handle
  NECB-A-Occupancy Sun|Hol Day,            !- Name
  {00000000-0000-0000-0062-000000000004},  !- Schedule Type Limits Name
  No,                                      !- Interpolate to Timestep
  24,                                      !- Hour 1
  0,                                       !- Minute 1
  0;                                       !- Value Until Time 1

OS:Schedule:Day,
  {00000000-0000-0000-0059-000000000021},  !- Handle
  NECB-A-Occupancy-NECB-A-Lighting-0.3-0.1-0.67-Default|Wkdy-Light Day, !- Name
  {00000000-0000-0000-0062-000000000004},  !- Schedule Type Limits Name
  ,                                        !- Interpolate to Timestep
  7,                                       !- Hour 1
  0,                                       !- Minute 1
  0.03495,                                 !- Value Until Time 1
  8,                                       !- Hour 2
  0,                                       !- Minute 2
  0.2097,                                  !- Value Until Time 2
  9,                                       !- Hour 3
  0,                                       !- Minute 3
  0.8,                                     !- Value Until Time 3
  17,                                      !- Hour 4
  0,                                       !- Minute 4
  0.9,                                     !- Value Until Time 4
  18,                                      !- Hour 5
  0,                                       !- Minute 5
  0.8,                                     !- Value Until Time 5
  19,                                      !- Hour 6
  0,                                       !- Minute 6
  0.5,                                     !- Value Until Time 6
  21,                                      !- Hour 7
  0,                                       !- Minute 7
  0.2097,                                  !- Value Until Time 7
  23,                                      !- Hour 8
  0,                                       !- Minute 8
  0.0699,                                  !- Value Until Time 8
  24,                                      !- Hour 9
  0,                                       !- Minute 9
  0.03495;                                 !- Value Until Time 9

OS:Schedule:Day,
  {00000000-0000-0000-0059-000000000022},  !- Handle
  NECB-A-Occupancy-NECB-A-Lighting-0.3-0.1-0.67-Light Default, !- Name
  {00000000-0000-0000-0062-000000000004},  !- Schedule Type Limits Name
  ,                                        !- Interpolate to Timestep
  7,                                       !- Hour 1
  0,                                       !- Minute 1
  0.03495,                                 !- Value Until Time 1
  8,                                       !- Hour 2
  0,                                       !- Minute 2
  0.2097,                                  !- Value Until Time 2
  9,                                       !- Hour 3
  0,                                       !- Minute 3
  0.8,                                     !- Value Until Time 3
  17,                                      !- Hour 4
  0,                                       !- Minute 4
  0.9,                                     !- Value Until Time 4
  18,                                      !- Hour 5
  0,                                       !- Minute 5
  0.8,                                     !- Value Until Time 5
  19,                                      !- Hour 6
  0,                                       !- Minute 6
  0.5,                                     !- Value Until Time 6
  21,                                      !- Hour 7
  0,                                       !- Minute 7
  0.2097,                                  !- Value Until Time 7
  23,                                      !- Hour 8
  0,                                       !- Minute 8
  0.0699,                                  !- Value Until Time 8
  24,                                      !- Hour 9
  0,                                       !- Minute 9
  0.03495;                                 !- Value Until Time 9

OS:Schedule:Day,
  {00000000-0000-0000-0059-000000000023},  !- Handle
  NECB-A-Occupancy-NECB-A-Lighting-0.3-0.1-0.67-Sat-Light Day, !- Name
  {00000000-0000-0000-0062-000000000004},  !- Schedule Type Limits Name
  ,                                        !- Interpolate to Timestep
  24,                                      !- Hour 1
  0,                                       !- Minute 1
  0.03495;                                 !- Value Until Time 1

OS:Schedule:Day,
  {00000000-0000-0000-0059-000000000024},  !- Handle
  NECB-A-Occupancy-NECB-A-Lighting-0.3-0.1-0.67-Sun|Hol-Light Day, !- Name
  {00000000-0000-0000-0062-000000000004},  !- Schedule Type Limits Name
  ,                                        !- Interpolate to Timestep
  24,                                      !- Hour 1
  0,                                       !- Minute 1
  0.03495;                                 !- Value Until Time 1

OS:Schedule:Day,
  {00000000-0000-0000-0059-000000000025},  !- Handle
  NECB-A-Service Water Heating Default,    !- Name
  {00000000-0000-0000-0062-000000000004},  !- Schedule Type Limits Name
  No,                                      !- Interpolate to Timestep
  7,                                       !- Hour 1
  0,                                       !- Minute 1
  0.05,                                    !- Value Until Time 1
  8,                                       !- Hour 2
  0,                                       !- Minute 2
  0.1,                                     !- Value Until Time 2
  10,                                      !- Hour 3
  0,                                       !- Minute 3
  0.5,                                     !- Value Until Time 3
  16,                                      !- Hour 4
  0,                                       !- Minute 4
  0.9,                                     !- Value Until Time 4
  17,                                      !- Hour 5
  0,                                       !- Minute 5
  0.7,                                     !- Value Until Time 5
  18,                                      !- Hour 6
  0,                                       !- Minute 6
  0.5,                                     !- Value Until Time 6
  19,                                      !- Hour 7
  0,                                       !- Minute 7
  0.3,                                     !- Value Until Time 7
  22,                                      !- Hour 8
  0,                                       !- Minute 8
  0.2,                                     !- Value Until Time 8
  24,                                      !- Hour 9
  0,                                       !- Minute 9
  0.05;                                    !- Value Until Time 9

OS:Schedule:Day,
  {00000000-0000-0000-0059-000000000026},  !- Handle
  NECB-A-Service Water Heating Default|Wkdy Day, !- Name
  {00000000-0000-0000-0062-000000000004},  !- Schedule Type Limits Name
  No,                                      !- Interpolate to Timestep
  7,                                       !- Hour 1
  0,                                       !- Minute 1
  0.05,                                    !- Value Until Time 1
  8,                                       !- Hour 2
  0,                                       !- Minute 2
  0.1,                                     !- Value Until Time 2
  10,                                      !- Hour 3
  0,                                       !- Minute 3
  0.5,                                     !- Value Until Time 3
  16,                                      !- Hour 4
  0,                                       !- Minute 4
  0.9,                                     !- Value Until Time 4
  17,                                      !- Hour 5
  0,                                       !- Minute 5
  0.7,                                     !- Value Until Time 5
  18,                                      !- Hour 6
  0,                                       !- Minute 6
  0.5,                                     !- Value Until Time 6
  19,                                      !- Hour 7
  0,                                       !- Minute 7
  0.3,                                     !- Value Until Time 7
  22,                                      !- Hour 8
  0,                                       !- Minute 8
  0.2,                                     !- Value Until Time 8
  24,                                      !- Hour 9
  0,                                       !- Minute 9
  0.05;                                    !- Value Until Time 9

OS:Schedule:Day,
  {00000000-0000-0000-0059-000000000027},  !- Handle
  NECB-A-Service Water Heating Sat Day,    !- Name
  {00000000-0000-0000-0062-000000000004},  !- Schedule Type Limits Name
  No,                                      !- Interpolate to Timestep
  24,                                      !- Hour 1
  0,                                       !- Minute 1
  0.05;                                    !- Value Until Time 1

OS:Schedule:Day,
  {00000000-0000-0000-0059-000000000028},  !- Handle
  NECB-A-Service Water Heating Sun|Hol Day, !- Name
  {00000000-0000-0000-0062-000000000004},  !- Schedule Type Limits Name
  No,                                      !- Interpolate to Timestep
  24,                                      !- Hour 1
  0,                                       !- Minute 1
  0.05;                                    !- Value Until Time 1

OS:Schedule:Day,
  {00000000-0000-0000-0059-000000000029},  !- Handle
  NECB-A-Thermostat Setpoint-Cooling Default, !- Name
  {00000000-0000-0000-0062-000000000006},  !- Schedule Type Limits Name
  No,                                      !- Interpolate to Timestep
  6,                                       !- Hour 1
  0,                                       !- Minute 1
  35,                                      !- Value Until Time 1
  21,                                      !- Hour 2
  0,                                       !- Minute 2
  24,                                      !- Value Until Time 2
  24,                                      !- Hour 3
  0,                                       !- Minute 3
  35;                                      !- Value Until Time 3

OS:Schedule:Day,
  {00000000-0000-0000-0059-000000000030},  !- Handle
  NECB-A-Thermostat Setpoint-Cooling Default|Wkdy Day, !- Name
  {00000000-0000-0000-0062-000000000006},  !- Schedule Type Limits Name
  No,                                      !- Interpolate to Timestep
  6,                                       !- Hour 1
  0,                                       !- Minute 1
  35,                                      !- Value Until Time 1
  21,                                      !- Hour 2
  0,                                       !- Minute 2
  24,                                      !- Value Until Time 2
  24,                                      !- Hour 3
  0,                                       !- Minute 3
  35;                                      !- Value Until Time 3

OS:Schedule:Day,
  {00000000-0000-0000-0059-000000000031},  !- Handle
  NECB-A-Thermostat Setpoint-Cooling Sat Day, !- Name
  {00000000-0000-0000-0062-000000000006},  !- Schedule Type Limits Name
  No,                                      !- Interpolate to Timestep
  24,                                      !- Hour 1
  0,                                       !- Minute 1
  35;                                      !- Value Until Time 1

OS:Schedule:Day,
  {00000000-0000-0000-0059-000000000032},  !- Handle
  NECB-A-Thermostat Setpoint-Cooling Sun|Hol Day, !- Name
  {00000000-0000-0000-0062-000000000006},  !- Schedule Type Limits Name
  No,                                      !- Interpolate to Timestep
  24,                                      !- Hour 1
  0,                                       !- Minute 1
  35;                                      !- Value Until Time 1

OS:Schedule:Day,
  {00000000-0000-0000-0059-000000000033},  !- Handle
  NECB-A-Thermostat Setpoint-Heating Default, !- Name
  {00000000-0000-0000-0062-000000000006},  !- Schedule Type Limits Name
  No,                                      !- Interpolate to Timestep
  6,                                       !- Hour 1
  0,                                       !- Minute 1
  18,                                      !- Value Until Time 1
  7,                                       !- Hour 2
  0,                                       !- Minute 2
  20,                                      !- Value Until Time 2
  21,                                      !- Hour 3
  0,                                       !- Minute 3
  22,                                      !- Value Until Time 3
  24,                                      !- Hour 4
  0,                                       !- Minute 4
  18;                                      !- Value Until Time 4

OS:Schedule:Day,
  {00000000-0000-0000-0059-000000000034},  !- Handle
  NECB-A-Thermostat Setpoint-Heating Default|Wkdy Day, !- Name
  {00000000-0000-0000-0062-000000000006},  !- Schedule Type Limits Name
  No,                                      !- Interpolate to Timestep
  6,                                       !- Hour 1
  0,                                       !- Minute 1
  18,                                      !- Value Until Time 1
  7,                                       !- Hour 2
  0,                                       !- Minute 2
  20,                                      !- Value Until Time 2
  21,                                      !- Hour 3
  0,                                       !- Minute 3
  22,                                      !- Value Until Time 3
  24,                                      !- Hour 4
  0,                                       !- Minute 4
  18;                                      !- Value Until Time 4

OS:Schedule:Day,
  {00000000-0000-0000-0059-000000000035},  !- Handle
  NECB-A-Thermostat Setpoint-Heating Sat Day, !- Name
  {00000000-0000-0000-0062-000000000006},  !- Schedule Type Limits Name
  No,                                      !- Interpolate to Timestep
  24,                                      !- Hour 1
  0,                                       !- Minute 1
  18;                                      !- Value Until Time 1

OS:Schedule:Day,
  {00000000-0000-0000-0059-000000000036},  !- Handle
  NECB-A-Thermostat Setpoint-Heating Sun|Hol Day, !- Name
  {00000000-0000-0000-0062-000000000006},  !- Schedule Type Limits Name
  No,                                      !- Interpolate to Timestep
  24,                                      !- Hour 1
  0,                                       !- Minute 1
  18;                                      !- Value Until Time 1

OS:Schedule:Day,
  {00000000-0000-0000-0059-000000000037},  !- Handle
  NECB-Activity Default,                   !- Name
  {00000000-0000-0000-0062-000000000001},  !- Schedule Type Limits Name
  No,                                      !- Interpolate to Timestep
  24,                                      !- Hour 1
  0,                                       !- Minute 1
  130;                                     !- Value Until Time 1

OS:Schedule:Day,
  {00000000-0000-0000-0059-000000000038},  !- Handle
  NECB-Activity Summer Design Day,         !- Name
  {00000000-0000-0000-0062-000000000001},  !- Schedule Type Limits Name
  No,                                      !- Interpolate to Timestep
  24,                                      !- Hour 1
  0,                                       !- Minute 1
  130;                                     !- Value Until Time 1

OS:Schedule:Day,
  {00000000-0000-0000-0059-000000000039},  !- Handle
  NECB-Activity Winter Design Day,         !- Name
  {00000000-0000-0000-0062-000000000001},  !- Schedule Type Limits Name
  No,                                      !- Interpolate to Timestep
  24,                                      !- Hour 1
  0,                                       !- Minute 1
  130;                                     !- Value Until Time 1

OS:Schedule:Day,
  {00000000-0000-0000-0059-000000000040},  !- Handle
  Schedule Day 1,                          !- Name
  ,                                        !- Schedule Type Limits Name
  ,                                        !- Interpolate to Timestep
  24,                                      !- Hour 1
  0,                                       !- Minute 1
  0;                                       !- Value Until Time 1

OS:Schedule:Day,
  {00000000-0000-0000-0059-000000000041},  !- Handle
  Schedule Day 10,                         !- Name
  {00000000-0000-0000-0062-000000000004},  !- Schedule Type Limits Name
  ,                                        !- Interpolate to Timestep
  24,                                      !- Hour 1
  0,                                       !- Minute 1
  0;                                       !- Value Until Time 1

OS:Schedule:Day,
  {00000000-0000-0000-0059-000000000042},  !- Handle
  Schedule Day 2,                          !- Name
  ,                                        !- Schedule Type Limits Name
  ,                                        !- Interpolate to Timestep
  24,                                      !- Hour 1
  0,                                       !- Minute 1
  0;                                       !- Value Until Time 1

OS:Schedule:Day,
  {00000000-0000-0000-0059-000000000043},  !- Handle
  Schedule Day 3,                          !- Name
  {00000000-0000-0000-0062-000000000006},  !- Schedule Type Limits Name
  ,                                        !- Interpolate to Timestep
  24,                                      !- Hour 1
  0,                                       !- Minute 1
  22;                                      !- Value Until Time 1

OS:Schedule:Day,
  {00000000-0000-0000-0059-000000000044},  !- Handle
  Schedule Day 4,                          !- Name
  {00000000-0000-0000-0062-000000000006},  !- Schedule Type Limits Name
  ,                                        !- Interpolate to Timestep
  24,                                      !- Hour 1
  0,                                       !- Minute 1
  60;                                      !- Value Until Time 1

OS:Schedule:Day,
  {00000000-0000-0000-0059-000000000045},  !- Handle
  Schedule Day 5,                          !- Name
  {00000000-0000-0000-0062-000000000004},  !- Schedule Type Limits Name
  ,                                        !- Interpolate to Timestep
  24,                                      !- Hour 1
  0,                                       !- Minute 1
  0;                                       !- Value Until Time 1

OS:Schedule:Day,
  {00000000-0000-0000-0059-000000000046},  !- Handle
  Schedule Day 6,                          !- Name
  {00000000-0000-0000-0062-000000000004},  !- Schedule Type Limits Name
  ,                                        !- Interpolate to Timestep
  24,                                      !- Hour 1
  0,                                       !- Minute 1
  0;                                       !- Value Until Time 1

OS:Schedule:Day,
  {00000000-0000-0000-0059-000000000047},  !- Handle
  Schedule Day 7,                          !- Name
  {00000000-0000-0000-0062-000000000004},  !- Schedule Type Limits Name
  ,                                        !- Interpolate to Timestep
  24,                                      !- Hour 1
  0,                                       !- Minute 1
  0;                                       !- Value Until Time 1

OS:Schedule:Day,
  {00000000-0000-0000-0059-000000000048},  !- Handle
  Schedule Day 8,                          !- Name
  {00000000-0000-0000-0062-000000000004},  !- Schedule Type Limits Name
  ,                                        !- Interpolate to Timestep
  24,                                      !- Hour 1
  0,                                       !- Minute 1
  0;                                       !- Value Until Time 1

OS:Schedule:Day,
  {00000000-0000-0000-0059-000000000049},  !- Handle
  Schedule Day 9,                          !- Name
  {00000000-0000-0000-0062-000000000004},  !- Schedule Type Limits Name
  ,                                        !- Interpolate to Timestep
  24,                                      !- Hour 1
  0,                                       !- Minute 1
  0;                                       !- Value Until Time 1

OS:Schedule:Day,
  {00000000-0000-0000-0059-000000000050},  !- Handle
  Service Water Loop Temp - 140F Default,  !- Name
  {00000000-0000-0000-0062-000000000006},  !- Schedule Type Limits Name
  ,                                        !- Interpolate to Timestep
  24,                                      !- Hour 1
  0,                                       !- Minute 1
  60;                                      !- Value Until Time 1

OS:Schedule:Day,
  {00000000-0000-0000-0059-000000000051},  !- Handle
  Water Heater Ambient Temp Schedule 71.6F Default, !- Name
  {00000000-0000-0000-0062-000000000006},  !- Schedule Type Limits Name
  ,                                        !- Interpolate to Timestep
  24,                                      !- Hour 1
  0,                                       !- Minute 1
  22.0000000000001;                        !- Value Until Time 1

OS:Schedule:Day,
  {00000000-0000-0000-0059-000000000052},  !- Handle
  Work Efficiency Schedule Default,        !- Name
  {00000000-0000-0000-0062-000000000004},  !- Schedule Type Limits Name
  ,                                        !- Interpolate to Timestep
  24,                                      !- Hour 1
  0,                                       !- Minute 1
  0;                                       !- Value Until Time 1

OS:Schedule:Day,
  {00000000-0000-0000-0059-000000000053},  !- Handle
  sys_3|mixed|shr>none|sc>dx|sh>c-g|ssf>cv|zh>b-hw|zc>none|srf>none| Occ Sch Default, !- Name
  {00000000-0000-0000-0062-000000000004},  !- Schedule Type Limits Name
  ,                                        !- Interpolate to Timestep
  8,                                       !- Hour 1
  0,                                       !- Minute 1
  0,                                       !- Value Until Time 1
  19,                                      !- Hour 2
  0,                                       !- Minute 2
  1,                                       !- Value Until Time 2
  24,                                      !- Hour 3
  0,                                       !- Minute 3
  0;                                       !- Value Until Time 3

OS:Schedule:Day,
  {00000000-0000-0000-0059-000000000054},  !- Handle
  sys_3|mixed|shr>none|sc>dx|sh>c-g|ssf>cv|zh>b-hw|zc>none|srf>none| Occ Sch Summer Design Day, !- Name
  {00000000-0000-0000-0062-000000000004},  !- Schedule Type Limits Name
  ,                                        !- Interpolate to Timestep
  24,                                      !- Hour 1
  0,                                       !- Minute 1
  1;                                       !- Value Until Time 1

OS:Schedule:Day,
  {00000000-0000-0000-0059-000000000055},  !- Handle
  sys_3|mixed|shr>none|sc>dx|sh>c-g|ssf>cv|zh>b-hw|zc>none|srf>none| Occ Sch Winter Design Day, !- Name
  {00000000-0000-0000-0062-000000000004},  !- Schedule Type Limits Name
  ,                                        !- Interpolate to Timestep
  24,                                      !- Hour 1
  0,                                       !- Minute 1
  1;                                       !- Value Until Time 1

OS:Schedule:Day,
  {00000000-0000-0000-0059-000000000056},  !- Handle
  sys_4|mixed|shr>none|sc>dx|sh>c-g|ssf>cv|zh>b-hw|zc>none|srf>none| 1 Occ Sch Default, !- Name
  {00000000-0000-0000-0062-000000000004},  !- Schedule Type Limits Name
  ,                                        !- Interpolate to Timestep
  8,                                       !- Hour 1
  0,                                       !- Minute 1
  0,                                       !- Value Until Time 1
  19,                                      !- Hour 2
  0,                                       !- Minute 2
  1,                                       !- Value Until Time 2
  24,                                      !- Hour 3
  0,                                       !- Minute 3
  0;                                       !- Value Until Time 3

OS:Schedule:Day,
  {00000000-0000-0000-0059-000000000057},  !- Handle
  sys_4|mixed|shr>none|sc>dx|sh>c-g|ssf>cv|zh>b-hw|zc>none|srf>none| 1 Occ Sch Summer Design Day, !- Name
  {00000000-0000-0000-0062-000000000004},  !- Schedule Type Limits Name
  ,                                        !- Interpolate to Timestep
  24,                                      !- Hour 1
  0,                                       !- Minute 1
  1;                                       !- Value Until Time 1

OS:Schedule:Day,
  {00000000-0000-0000-0059-000000000058},  !- Handle
  sys_4|mixed|shr>none|sc>dx|sh>c-g|ssf>cv|zh>b-hw|zc>none|srf>none| 1 Occ Sch Winter Design Day, !- Name
  {00000000-0000-0000-0062-000000000004},  !- Schedule Type Limits Name
  ,                                        !- Interpolate to Timestep
  24,                                      !- Hour 1
  0,                                       !- Minute 1
  1;                                       !- Value Until Time 1

OS:Schedule:Day,
  {00000000-0000-0000-0059-000000000059},  !- Handle
  sys_4|mixed|shr>none|sc>dx|sh>c-g|ssf>cv|zh>b-hw|zc>none|srf>none| Occ Sch Default, !- Name
  {00000000-0000-0000-0062-000000000004},  !- Schedule Type Limits Name
  ,                                        !- Interpolate to Timestep
  8,                                       !- Hour 1
  0,                                       !- Minute 1
  0,                                       !- Value Until Time 1
  19,                                      !- Hour 2
  0,                                       !- Minute 2
  1,                                       !- Value Until Time 2
  24,                                      !- Hour 3
  0,                                       !- Minute 3
  0;                                       !- Value Until Time 3

OS:Schedule:Day,
  {00000000-0000-0000-0059-000000000060},  !- Handle
  sys_4|mixed|shr>none|sc>dx|sh>c-g|ssf>cv|zh>b-hw|zc>none|srf>none| Occ Sch Summer Design Day, !- Name
  {00000000-0000-0000-0062-000000000004},  !- Schedule Type Limits Name
  ,                                        !- Interpolate to Timestep
  24,                                      !- Hour 1
  0,                                       !- Minute 1
  1;                                       !- Value Until Time 1

OS:Schedule:Day,
  {00000000-0000-0000-0059-000000000061},  !- Handle
  sys_4|mixed|shr>none|sc>dx|sh>c-g|ssf>cv|zh>b-hw|zc>none|srf>none| Occ Sch Winter Design Day, !- Name
  {00000000-0000-0000-0062-000000000004},  !- Schedule Type Limits Name
  ,                                        !- Interpolate to Timestep
  24,                                      !- Hour 1
  0,                                       !- Minute 1
  1;                                       !- Value Until Time 1

OS:Schedule:Rule,
  {00000000-0000-0000-0060-000000000001},  !- Handle
  Schedule Rule 1,                         !- Name
  {00000000-0000-0000-0061-000000000003},  !- Schedule Ruleset Name
  0,                                       !- Rule Order
  {00000000-0000-0000-0059-000000000004},  !- Day Schedule Name
  ,                                        !- Apply Sunday
  ,                                        !- Apply Monday
  ,                                        !- Apply Tuesday
  ,                                        !- Apply Wednesday
  ,                                        !- Apply Thursday
  ,                                        !- Apply Friday
  ,                                        !- Apply Saturday
  DateRange,                               !- Date Specification Type
  5,                                       !- Start Month
  1,                                       !- Start Day
  9,                                       !- End Month
  30;                                      !- End Day

OS:Schedule:Rule,
  {00000000-0000-0000-0060-000000000002},  !- Handle
  Schedule Rule 10,                        !- Name
  {00000000-0000-0000-0061-000000000008},  !- Schedule Ruleset Name
  0,                                       !- Rule Order
  {00000000-0000-0000-0059-000000000012},  !- Day Schedule Name
  Yes,                                     !- Apply Sunday
  ,                                        !- Apply Monday
  ,                                        !- Apply Tuesday
  ,                                        !- Apply Wednesday
  ,                                        !- Apply Thursday
  ,                                        !- Apply Friday
  ,                                        !- Apply Saturday
  DateRange,                               !- Date Specification Type
  1,                                       !- Start Month
  1,                                       !- Start Day
  12,                                      !- End Month
  31;                                      !- End Day

OS:Schedule:Rule,
  {00000000-0000-0000-0060-000000000003},  !- Handle
  Schedule Rule 11,                        !- Name
  {00000000-0000-0000-0061-000000000014},  !- Schedule Ruleset Name
  2,                                       !- Rule Order
  {00000000-0000-0000-0059-000000000034},  !- Day Schedule Name
  ,                                        !- Apply Sunday
  Yes,                                     !- Apply Monday
  Yes,                                     !- Apply Tuesday
  Yes,                                     !- Apply Wednesday
  Yes,                                     !- Apply Thursday
  Yes,                                     !- Apply Friday
  ,                                        !- Apply Saturday
  DateRange,                               !- Date Specification Type
  1,                                       !- Start Month
  1,                                       !- Start Day
  12,                                      !- End Month
  31;                                      !- End Day

OS:Schedule:Rule,
  {00000000-0000-0000-0060-000000000004},  !- Handle
  Schedule Rule 12,                        !- Name
  {00000000-0000-0000-0061-000000000014},  !- Schedule Ruleset Name
  1,                                       !- Rule Order
  {00000000-0000-0000-0059-000000000035},  !- Day Schedule Name
  ,                                        !- Apply Sunday
  ,                                        !- Apply Monday
  ,                                        !- Apply Tuesday
  ,                                        !- Apply Wednesday
  ,                                        !- Apply Thursday
  ,                                        !- Apply Friday
  Yes,                                     !- Apply Saturday
  DateRange,                               !- Date Specification Type
  1,                                       !- Start Month
  1,                                       !- Start Day
  12,                                      !- End Month
  31;                                      !- End Day

OS:Schedule:Rule,
  {00000000-0000-0000-0060-000000000005},  !- Handle
  Schedule Rule 13,                        !- Name
  {00000000-0000-0000-0061-000000000014},  !- Schedule Ruleset Name
  0,                                       !- Rule Order
  {00000000-0000-0000-0059-000000000036},  !- Day Schedule Name
  Yes,                                     !- Apply Sunday
  ,                                        !- Apply Monday
  ,                                        !- Apply Tuesday
  ,                                        !- Apply Wednesday
  ,                                        !- Apply Thursday
  ,                                        !- Apply Friday
  ,                                        !- Apply Saturday
  DateRange,                               !- Date Specification Type
  1,                                       !- Start Month
  1,                                       !- Start Day
  12,                                      !- End Month
  31;                                      !- End Day

OS:Schedule:Rule,
  {00000000-0000-0000-0060-000000000006},  !- Handle
  Schedule Rule 14,                        !- Name
  {00000000-0000-0000-0061-000000000013},  !- Schedule Ruleset Name
  2,                                       !- Rule Order
  {00000000-0000-0000-0059-000000000030},  !- Day Schedule Name
  ,                                        !- Apply Sunday
  Yes,                                     !- Apply Monday
  Yes,                                     !- Apply Tuesday
  Yes,                                     !- Apply Wednesday
  Yes,                                     !- Apply Thursday
  Yes,                                     !- Apply Friday
  ,                                        !- Apply Saturday
  DateRange,                               !- Date Specification Type
  1,                                       !- Start Month
  1,                                       !- Start Day
  12,                                      !- End Month
  31;                                      !- End Day

OS:Schedule:Rule,
  {00000000-0000-0000-0060-000000000007},  !- Handle
  Schedule Rule 15,                        !- Name
  {00000000-0000-0000-0061-000000000013},  !- Schedule Ruleset Name
  1,                                       !- Rule Order
  {00000000-0000-0000-0059-000000000031},  !- Day Schedule Name
  ,                                        !- Apply Sunday
  ,                                        !- Apply Monday
  ,                                        !- Apply Tuesday
  ,                                        !- Apply Wednesday
  ,                                        !- Apply Thursday
  ,                                        !- Apply Friday
  Yes,                                     !- Apply Saturday
  DateRange,                               !- Date Specification Type
  1,                                       !- Start Month
  1,                                       !- Start Day
  12,                                      !- End Month
  31;                                      !- End Day

OS:Schedule:Rule,
  {00000000-0000-0000-0060-000000000008},  !- Handle
  Schedule Rule 16,                        !- Name
  {00000000-0000-0000-0061-000000000013},  !- Schedule Ruleset Name
  0,                                       !- Rule Order
  {00000000-0000-0000-0059-000000000032},  !- Day Schedule Name
  Yes,                                     !- Apply Sunday
  ,                                        !- Apply Monday
  ,                                        !- Apply Tuesday
  ,                                        !- Apply Wednesday
  ,                                        !- Apply Thursday
  ,                                        !- Apply Friday
  ,                                        !- Apply Saturday
  DateRange,                               !- Date Specification Type
  1,                                       !- Start Month
  1,                                       !- Start Day
  12,                                      !- End Month
  31;                                      !- End Day

OS:Schedule:Rule,
  {00000000-0000-0000-0060-000000000009},  !- Handle
  Schedule Rule 17,                        !- Name
  {00000000-0000-0000-0061-000000000009},  !- Schedule Ruleset Name
  2,                                       !- Rule Order
  {00000000-0000-0000-0059-000000000014},  !- Day Schedule Name
  ,                                        !- Apply Sunday
  Yes,                                     !- Apply Monday
  Yes,                                     !- Apply Tuesday
  Yes,                                     !- Apply Wednesday
  Yes,                                     !- Apply Thursday
  Yes,                                     !- Apply Friday
  ,                                        !- Apply Saturday
  DateRange,                               !- Date Specification Type
  1,                                       !- Start Month
  1,                                       !- Start Day
  12,                                      !- End Month
  31;                                      !- End Day

OS:Schedule:Rule,
  {00000000-0000-0000-0060-000000000010},  !- Handle
  Schedule Rule 18,                        !- Name
  {00000000-0000-0000-0061-000000000009},  !- Schedule Ruleset Name
  1,                                       !- Rule Order
  {00000000-0000-0000-0059-000000000015},  !- Day Schedule Name
  ,                                        !- Apply Sunday
  ,                                        !- Apply Monday
  ,                                        !- Apply Tuesday
  ,                                        !- Apply Wednesday
  ,                                        !- Apply Thursday
  ,                                        !- Apply Friday
  Yes,                                     !- Apply Saturday
  DateRange,                               !- Date Specification Type
  1,                                       !- Start Month
  1,                                       !- Start Day
  12,                                      !- End Month
  31;                                      !- End Day

OS:Schedule:Rule,
  {00000000-0000-0000-0060-000000000011},  !- Handle
  Schedule Rule 19,                        !- Name
  {00000000-0000-0000-0061-000000000009},  !- Schedule Ruleset Name
  0,                                       !- Rule Order
  {00000000-0000-0000-0059-000000000016},  !- Day Schedule Name
  Yes,                                     !- Apply Sunday
  ,                                        !- Apply Monday
  ,                                        !- Apply Tuesday
  ,                                        !- Apply Wednesday
  ,                                        !- Apply Thursday
  ,                                        !- Apply Friday
  ,                                        !- Apply Saturday
  DateRange,                               !- Date Specification Type
  1,                                       !- Start Month
  1,                                       !- Start Day
  12,                                      !- End Month
  31;                                      !- End Day

OS:Schedule:Rule,
  {00000000-0000-0000-0060-000000000012},  !- Handle
  Schedule Rule 2,                         !- Name
  {00000000-0000-0000-0061-000000000010},  !- Schedule Ruleset Name
  2,                                       !- Rule Order
  {00000000-0000-0000-0059-000000000018},  !- Day Schedule Name
  ,                                        !- Apply Sunday
  Yes,                                     !- Apply Monday
  Yes,                                     !- Apply Tuesday
  Yes,                                     !- Apply Wednesday
  Yes,                                     !- Apply Thursday
  Yes,                                     !- Apply Friday
  ,                                        !- Apply Saturday
  DateRange,                               !- Date Specification Type
  1,                                       !- Start Month
  1,                                       !- Start Day
  12,                                      !- End Month
  31;                                      !- End Day

OS:Schedule:Rule,
  {00000000-0000-0000-0060-000000000013},  !- Handle
  Schedule Rule 20,                        !- Name
  {00000000-0000-0000-0061-000000000012},  !- Schedule Ruleset Name
  2,                                       !- Rule Order
  {00000000-0000-0000-0059-000000000026},  !- Day Schedule Name
  ,                                        !- Apply Sunday
  Yes,                                     !- Apply Monday
  Yes,                                     !- Apply Tuesday
  Yes,                                     !- Apply Wednesday
  Yes,                                     !- Apply Thursday
  Yes,                                     !- Apply Friday
  ,                                        !- Apply Saturday
  DateRange,                               !- Date Specification Type
  1,                                       !- Start Month
  1,                                       !- Start Day
  12,                                      !- End Month
  31;                                      !- End Day

OS:Schedule:Rule,
  {00000000-0000-0000-0060-000000000014},  !- Handle
  Schedule Rule 21,                        !- Name
  {00000000-0000-0000-0061-000000000012},  !- Schedule Ruleset Name
  1,                                       !- Rule Order
  {00000000-0000-0000-0059-000000000027},  !- Day Schedule Name
  ,                                        !- Apply Sunday
  ,                                        !- Apply Monday
  ,                                        !- Apply Tuesday
  ,                                        !- Apply Wednesday
  ,                                        !- Apply Thursday
  ,                                        !- Apply Friday
  Yes,                                     !- Apply Saturday
  DateRange,                               !- Date Specification Type
  1,                                       !- Start Month
  1,                                       !- Start Day
  12,                                      !- End Month
  31;                                      !- End Day

OS:Schedule:Rule,
  {00000000-0000-0000-0060-000000000015},  !- Handle
  Schedule Rule 22,                        !- Name
  {00000000-0000-0000-0061-000000000012},  !- Schedule Ruleset Name
  0,                                       !- Rule Order
  {00000000-0000-0000-0059-000000000028},  !- Day Schedule Name
  Yes,                                     !- Apply Sunday
  ,                                        !- Apply Monday
  ,                                        !- Apply Tuesday
  ,                                        !- Apply Wednesday
  ,                                        !- Apply Thursday
  ,                                        !- Apply Friday
  ,                                        !- Apply Saturday
  DateRange,                               !- Date Specification Type
  1,                                       !- Start Month
  1,                                       !- Start Day
  12,                                      !- End Month
  31;                                      !- End Day

OS:Schedule:Rule,
  {00000000-0000-0000-0060-000000000016},  !- Handle
  Schedule Rule 23,                        !- Name
  {00000000-0000-0000-0061-000000000021},  !- Schedule Ruleset Name
  1,                                       !- Rule Order
  {00000000-0000-0000-0059-000000000045},  !- Day Schedule Name
  ,                                        !- Apply Sunday
  ,                                        !- Apply Monday
  ,                                        !- Apply Tuesday
  ,                                        !- Apply Wednesday
  ,                                        !- Apply Thursday
  ,                                        !- Apply Friday
  Yes,                                     !- Apply Saturday
  DateRange,                               !- Date Specification Type
  1,                                       !- Start Month
  7,                                       !- Start Day
  12,                                      !- End Month
  30;                                      !- End Day

OS:Schedule:Rule,
  {00000000-0000-0000-0060-000000000017},  !- Handle
  Schedule Rule 24,                        !- Name
  {00000000-0000-0000-0061-000000000021},  !- Schedule Ruleset Name
  0,                                       !- Rule Order
  {00000000-0000-0000-0059-000000000046},  !- Day Schedule Name
  Yes,                                     !- Apply Sunday
  ,                                        !- Apply Monday
  ,                                        !- Apply Tuesday
  ,                                        !- Apply Wednesday
  ,                                        !- Apply Thursday
  ,                                        !- Apply Friday
  ,                                        !- Apply Saturday
  DateRange,                               !- Date Specification Type
  1,                                       !- Start Month
  1,                                       !- Start Day
  12,                                      !- End Month
  31;                                      !- End Day

OS:Schedule:Rule,
  {00000000-0000-0000-0060-000000000018},  !- Handle
  Schedule Rule 25,                        !- Name
  {00000000-0000-0000-0061-000000000023},  !- Schedule Ruleset Name
  1,                                       !- Rule Order
  {00000000-0000-0000-0059-000000000047},  !- Day Schedule Name
  ,                                        !- Apply Sunday
  ,                                        !- Apply Monday
  ,                                        !- Apply Tuesday
  ,                                        !- Apply Wednesday
  ,                                        !- Apply Thursday
  ,                                        !- Apply Friday
  Yes,                                     !- Apply Saturday
  DateRange,                               !- Date Specification Type
  1,                                       !- Start Month
  7,                                       !- Start Day
  12,                                      !- End Month
  30;                                      !- End Day

OS:Schedule:Rule,
  {00000000-0000-0000-0060-000000000019},  !- Handle
  Schedule Rule 26,                        !- Name
  {00000000-0000-0000-0061-000000000023},  !- Schedule Ruleset Name
  0,                                       !- Rule Order
  {00000000-0000-0000-0059-000000000048},  !- Day Schedule Name
  Yes,                                     !- Apply Sunday
  ,                                        !- Apply Monday
  ,                                        !- Apply Tuesday
  ,                                        !- Apply Wednesday
  ,                                        !- Apply Thursday
  ,                                        !- Apply Friday
  ,                                        !- Apply Saturday
  DateRange,                               !- Date Specification Type
  1,                                       !- Start Month
  1,                                       !- Start Day
  12,                                      !- End Month
  31;                                      !- End Day

OS:Schedule:Rule,
  {00000000-0000-0000-0060-000000000020},  !- Handle
  Schedule Rule 27,                        !- Name
  {00000000-0000-0000-0061-000000000022},  !- Schedule Ruleset Name
  1,                                       !- Rule Order
  {00000000-0000-0000-0059-000000000049},  !- Day Schedule Name
  ,                                        !- Apply Sunday
  ,                                        !- Apply Monday
  ,                                        !- Apply Tuesday
  ,                                        !- Apply Wednesday
  ,                                        !- Apply Thursday
  ,                                        !- Apply Friday
  Yes,                                     !- Apply Saturday
  DateRange,                               !- Date Specification Type
  1,                                       !- Start Month
  7,                                       !- Start Day
  12,                                      !- End Month
  30;                                      !- End Day

OS:Schedule:Rule,
  {00000000-0000-0000-0060-000000000021},  !- Handle
  Schedule Rule 28,                        !- Name
  {00000000-0000-0000-0061-000000000022},  !- Schedule Ruleset Name
  0,                                       !- Rule Order
  {00000000-0000-0000-0059-000000000041},  !- Day Schedule Name
  Yes,                                     !- Apply Sunday
  ,                                        !- Apply Monday
  ,                                        !- Apply Tuesday
  ,                                        !- Apply Wednesday
  ,                                        !- Apply Thursday
  ,                                        !- Apply Friday
  ,                                        !- Apply Saturday
  DateRange,                               !- Date Specification Type
  1,                                       !- Start Month
  1,                                       !- Start Day
  12,                                      !- End Month
  31;                                      !- End Day

OS:Schedule:Rule,
  {00000000-0000-0000-0060-000000000022},  !- Handle
  Schedule Rule 3,                         !- Name
  {00000000-0000-0000-0061-000000000010},  !- Schedule Ruleset Name
  1,                                       !- Rule Order
  {00000000-0000-0000-0059-000000000019},  !- Day Schedule Name
  ,                                        !- Apply Sunday
  ,                                        !- Apply Monday
  ,                                        !- Apply Tuesday
  ,                                        !- Apply Wednesday
  ,                                        !- Apply Thursday
  ,                                        !- Apply Friday
  Yes,                                     !- Apply Saturday
  DateRange,                               !- Date Specification Type
  1,                                       !- Start Month
  1,                                       !- Start Day
  12,                                      !- End Month
  31;                                      !- End Day

OS:Schedule:Rule,
  {00000000-0000-0000-0060-000000000023},  !- Handle
  Schedule Rule 4,                         !- Name
  {00000000-0000-0000-0061-000000000010},  !- Schedule Ruleset Name
  0,                                       !- Rule Order
  {00000000-0000-0000-0059-000000000020},  !- Day Schedule Name
  Yes,                                     !- Apply Sunday
  ,                                        !- Apply Monday
  ,                                        !- Apply Tuesday
  ,                                        !- Apply Wednesday
  ,                                        !- Apply Thursday
  ,                                        !- Apply Friday
  ,                                        !- Apply Saturday
  DateRange,                               !- Date Specification Type
  1,                                       !- Start Month
  1,                                       !- Start Day
  12,                                      !- End Month
  31;                                      !- End Day

OS:Schedule:Rule,
  {00000000-0000-0000-0060-000000000024},  !- Handle
  Schedule Rule 5,                         !- Name
  {00000000-0000-0000-0061-000000000011},  !- Schedule Ruleset Name
  2,                                       !- Rule Order
  {00000000-0000-0000-0059-000000000021},  !- Day Schedule Name
  ,                                        !- Apply Sunday
  Yes,                                     !- Apply Monday
  Yes,                                     !- Apply Tuesday
  Yes,                                     !- Apply Wednesday
  Yes,                                     !- Apply Thursday
  Yes,                                     !- Apply Friday
  ,                                        !- Apply Saturday
  DateRange,                               !- Date Specification Type
  1,                                       !- Start Month
  1,                                       !- Start Day
  12,                                      !- End Month
  31;                                      !- End Day

OS:Schedule:Rule,
  {00000000-0000-0000-0060-000000000025},  !- Handle
  Schedule Rule 6,                         !- Name
  {00000000-0000-0000-0061-000000000011},  !- Schedule Ruleset Name
  1,                                       !- Rule Order
  {00000000-0000-0000-0059-000000000023},  !- Day Schedule Name
  ,                                        !- Apply Sunday
  ,                                        !- Apply Monday
  ,                                        !- Apply Tuesday
  ,                                        !- Apply Wednesday
  ,                                        !- Apply Thursday
  ,                                        !- Apply Friday
  Yes,                                     !- Apply Saturday
  DateRange,                               !- Date Specification Type
  1,                                       !- Start Month
  1,                                       !- Start Day
  12,                                      !- End Month
  31;                                      !- End Day

OS:Schedule:Rule,
  {00000000-0000-0000-0060-000000000026},  !- Handle
  Schedule Rule 7,                         !- Name
  {00000000-0000-0000-0061-000000000011},  !- Schedule Ruleset Name
  0,                                       !- Rule Order
  {00000000-0000-0000-0059-000000000024},  !- Day Schedule Name
  Yes,                                     !- Apply Sunday
  ,                                        !- Apply Monday
  ,                                        !- Apply Tuesday
  ,                                        !- Apply Wednesday
  ,                                        !- Apply Thursday
  ,                                        !- Apply Friday
  ,                                        !- Apply Saturday
  DateRange,                               !- Date Specification Type
  1,                                       !- Start Month
  1,                                       !- Start Day
  12,                                      !- End Month
  31;                                      !- End Day

OS:Schedule:Rule,
  {00000000-0000-0000-0060-000000000027},  !- Handle
  Schedule Rule 8,                         !- Name
  {00000000-0000-0000-0061-000000000008},  !- Schedule Ruleset Name
  2,                                       !- Rule Order
  {00000000-0000-0000-0059-000000000010},  !- Day Schedule Name
  ,                                        !- Apply Sunday
  Yes,                                     !- Apply Monday
  Yes,                                     !- Apply Tuesday
  Yes,                                     !- Apply Wednesday
  Yes,                                     !- Apply Thursday
  Yes,                                     !- Apply Friday
  ,                                        !- Apply Saturday
  DateRange,                               !- Date Specification Type
  1,                                       !- Start Month
  1,                                       !- Start Day
  12,                                      !- End Month
  31;                                      !- End Day

OS:Schedule:Rule,
  {00000000-0000-0000-0060-000000000028},  !- Handle
  Schedule Rule 9,                         !- Name
  {00000000-0000-0000-0061-000000000008},  !- Schedule Ruleset Name
  1,                                       !- Rule Order
  {00000000-0000-0000-0059-000000000011},  !- Day Schedule Name
  ,                                        !- Apply Sunday
  ,                                        !- Apply Monday
  ,                                        !- Apply Tuesday
  ,                                        !- Apply Wednesday
  ,                                        !- Apply Thursday
  ,                                        !- Apply Friday
  Yes,                                     !- Apply Saturday
  DateRange,                               !- Date Specification Type
  1,                                       !- Start Month
  1,                                       !- Start Day
  12,                                      !- End Month
  31;                                      !- End Day

OS:Schedule:Ruleset,
  {00000000-0000-0000-0061-000000000001},  !- Handle
  Air Velocity Schedule,                   !- Name
  {00000000-0000-0000-0062-000000000007},  !- Schedule Type Limits Name
  {00000000-0000-0000-0059-000000000001};  !- Default Day Schedule Name

OS:Schedule:Ruleset,
  {00000000-0000-0000-0061-000000000002},  !- Handle
  Always On,                               !- Name
  {00000000-0000-0000-0062-000000000004},  !- Schedule Type Limits Name
  {00000000-0000-0000-0059-000000000002};  !- Default Day Schedule Name

OS:Schedule:Ruleset,
  {00000000-0000-0000-0061-000000000003},  !- Handle
  Clothing Schedule,                       !- Name
  {00000000-0000-0000-0062-000000000003},  !- Schedule Type Limits Name
  {00000000-0000-0000-0059-000000000003};  !- Default Day Schedule Name

OS:Schedule:Ruleset,
  {00000000-0000-0000-0061-000000000004},  !- Handle
  Economizer Max OA Fraction 100 pct,      !- Name
  ,                                        !- Schedule Type Limits Name
  {00000000-0000-0000-0059-000000000005};  !- Default Day Schedule Name

OS:Schedule:Ruleset,
  {00000000-0000-0000-0061-000000000005},  !- Handle
  Fraction Latent - 0.05,                  !- Name
  {00000000-0000-0000-0062-000000000004},  !- Schedule Type Limits Name
  {00000000-0000-0000-0059-000000000006};  !- Default Day Schedule Name

OS:Schedule:Ruleset,
  {00000000-0000-0000-0061-000000000006},  !- Handle
  Fraction Sensible - 0.2,                 !- Name
  {00000000-0000-0000-0062-000000000004},  !- Schedule Type Limits Name
  {00000000-0000-0000-0059-000000000007};  !- Default Day Schedule Name

OS:Schedule:Ruleset,
  {00000000-0000-0000-0061-000000000007},  !- Handle
  Mixed Water At Faucet Temp - 140F,       !- Name
  {00000000-0000-0000-0062-000000000006},  !- Schedule Type Limits Name
  {00000000-0000-0000-0059-000000000008};  !- Default Day Schedule Name

OS:Schedule:Ruleset,
  {00000000-0000-0000-0061-000000000008},  !- Handle
  NECB-A-Electric-Equipment,               !- Name
  {00000000-0000-0000-0062-000000000004},  !- Schedule Type Limits Name
  {00000000-0000-0000-0059-000000000009};  !- Default Day Schedule Name

OS:Schedule:Ruleset,
  {00000000-0000-0000-0061-000000000009},  !- Handle
  NECB-A-Lighting,                         !- Name
  {00000000-0000-0000-0062-000000000004},  !- Schedule Type Limits Name
  {00000000-0000-0000-0059-000000000013};  !- Default Day Schedule Name

OS:Schedule:Ruleset,
  {00000000-0000-0000-0061-000000000010},  !- Handle
  NECB-A-Occupancy,                        !- Name
  {00000000-0000-0000-0062-000000000004},  !- Schedule Type Limits Name
  {00000000-0000-0000-0059-000000000017};  !- Default Day Schedule Name

OS:Schedule:Ruleset,
  {00000000-0000-0000-0061-000000000011},  !- Handle
  NECB-A-Occupancy-NECB-A-Lighting-0.3-0.1-0.67-Light Ruleset, !- Name
  {00000000-0000-0000-0062-000000000004},  !- Schedule Type Limits Name
  {00000000-0000-0000-0059-000000000022};  !- Default Day Schedule Name

OS:Schedule:Ruleset,
  {00000000-0000-0000-0061-000000000012},  !- Handle
  NECB-A-Service Water Heating,            !- Name
  {00000000-0000-0000-0062-000000000004},  !- Schedule Type Limits Name
  {00000000-0000-0000-0059-000000000025};  !- Default Day Schedule Name

OS:Schedule:Ruleset,
  {00000000-0000-0000-0061-000000000013},  !- Handle
  NECB-A-Thermostat Setpoint-Cooling,      !- Name
  {00000000-0000-0000-0062-000000000006},  !- Schedule Type Limits Name
  {00000000-0000-0000-0059-000000000029};  !- Default Day Schedule Name

OS:Schedule:Ruleset,
  {00000000-0000-0000-0061-000000000014},  !- Handle
  NECB-A-Thermostat Setpoint-Heating,      !- Name
  {00000000-0000-0000-0062-000000000006},  !- Schedule Type Limits Name
  {00000000-0000-0000-0059-000000000033};  !- Default Day Schedule Name

OS:Schedule:Ruleset,
  {00000000-0000-0000-0061-000000000015},  !- Handle
  NECB-Activity,                           !- Name
  {00000000-0000-0000-0062-000000000001},  !- Schedule Type Limits Name
  {00000000-0000-0000-0059-000000000037},  !- Default Day Schedule Name
  {00000000-0000-0000-0059-000000000038},  !- Summer Design Day Schedule Name
  {00000000-0000-0000-0059-000000000039};  !- Winter Design Day Schedule Name

OS:Schedule:Ruleset,
  {00000000-0000-0000-0061-000000000016},  !- Handle
  Schedule Ruleset 1,                      !- Name
  {00000000-0000-0000-0062-000000000006},  !- Schedule Type Limits Name
  {00000000-0000-0000-0059-000000000043};  !- Default Day Schedule Name

OS:Schedule:Ruleset,
  {00000000-0000-0000-0061-000000000017},  !- Handle
  Schedule Ruleset 2,                      !- Name
  {00000000-0000-0000-0062-000000000006},  !- Schedule Type Limits Name
  {00000000-0000-0000-0059-000000000044};  !- Default Day Schedule Name

OS:Schedule:Ruleset,
  {00000000-0000-0000-0061-000000000018},  !- Handle
  Service Water Loop Temp - 140F,          !- Name
  {00000000-0000-0000-0062-000000000006},  !- Schedule Type Limits Name
  {00000000-0000-0000-0059-000000000050};  !- Default Day Schedule Name

OS:Schedule:Ruleset,
  {00000000-0000-0000-0061-000000000019},  !- Handle
  Water Heater Ambient Temp Schedule 71.6F, !- Name
  {00000000-0000-0000-0062-000000000006},  !- Schedule Type Limits Name
  {00000000-0000-0000-0059-000000000051};  !- Default Day Schedule Name

OS:Schedule:Ruleset,
  {00000000-0000-0000-0061-000000000020},  !- Handle
  Work Efficiency Schedule,                !- Name
  {00000000-0000-0000-0062-000000000004},  !- Schedule Type Limits Name
  {00000000-0000-0000-0059-000000000052};  !- Default Day Schedule Name

OS:Schedule:Ruleset,
  {00000000-0000-0000-0061-000000000021},  !- Handle
  sys_3|mixed|shr>none|sc>dx|sh>c-g|ssf>cv|zh>b-hw|zc>none|srf>none| Occ Sch, !- Name
  {00000000-0000-0000-0062-000000000004},  !- Schedule Type Limits Name
  {00000000-0000-0000-0059-000000000053},  !- Default Day Schedule Name
  {00000000-0000-0000-0059-000000000054},  !- Summer Design Day Schedule Name
  {00000000-0000-0000-0059-000000000055};  !- Winter Design Day Schedule Name

OS:Schedule:Ruleset,
  {00000000-0000-0000-0061-000000000022},  !- Handle
  sys_4|mixed|shr>none|sc>dx|sh>c-g|ssf>cv|zh>b-hw|zc>none|srf>none| 1 Occ Sch, !- Name
  {00000000-0000-0000-0062-000000000004},  !- Schedule Type Limits Name
  {00000000-0000-0000-0059-000000000056},  !- Default Day Schedule Name
  {00000000-0000-0000-0059-000000000057},  !- Summer Design Day Schedule Name
  {00000000-0000-0000-0059-000000000058};  !- Winter Design Day Schedule Name

OS:Schedule:Ruleset,
  {00000000-0000-0000-0061-000000000023},  !- Handle
  sys_4|mixed|shr>none|sc>dx|sh>c-g|ssf>cv|zh>b-hw|zc>none|srf>none| Occ Sch, !- Name
  {00000000-0000-0000-0062-000000000004},  !- Schedule Type Limits Name
  {00000000-0000-0000-0059-000000000059},  !- Default Day Schedule Name
  {00000000-0000-0000-0059-000000000060},  !- Summer Design Day Schedule Name
  {00000000-0000-0000-0059-000000000061};  !- Winter Design Day Schedule Name

OS:ScheduleTypeLimits,
  {00000000-0000-0000-0062-000000000001},  !- Handle
  ActivityLevel,                           !- Name
  0,                                       !- Lower Limit Value
  ,                                        !- Upper Limit Value
  Continuous,                              !- Numeric Type
  ActivityLevel;                           !- Unit Type

OS:ScheduleTypeLimits,
  {00000000-0000-0000-0062-000000000002},  !- Handle
  Always On Discrete Limits,               !- Name
  0,                                       !- Lower Limit Value
  1,                                       !- Upper Limit Value
  Discrete,                                !- Numeric Type
  Availability;                            !- Unit Type

OS:ScheduleTypeLimits,
  {00000000-0000-0000-0062-000000000003},  !- Handle
  ClothingInsulation,                      !- Name
  0,                                       !- Lower Limit Value
  ,                                        !- Upper Limit Value
  Continuous,                              !- Numeric Type
  ClothingInsulation;                      !- Unit Type

OS:ScheduleTypeLimits,
  {00000000-0000-0000-0062-000000000004},  !- Handle
  Fractional,                              !- Name
  0,                                       !- Lower Limit Value
  1,                                       !- Upper Limit Value
  Continuous;                              !- Numeric Type

OS:ScheduleTypeLimits,
  {00000000-0000-0000-0062-000000000005},  !- Handle
  OnOff,                                   !- Name
  0,                                       !- Lower Limit Value
  1,                                       !- Upper Limit Value
  Discrete,                                !- Numeric Type
  Availability;                            !- Unit Type

OS:ScheduleTypeLimits,
  {00000000-0000-0000-0062-000000000006},  !- Handle
  Temperature,                             !- Name
  ,                                        !- Lower Limit Value
  ,                                        !- Upper Limit Value
  Continuous,                              !- Numeric Type
  Temperature;                             !- Unit Type

OS:ScheduleTypeLimits,
  {00000000-0000-0000-0062-000000000007},  !- Handle
  Velocity,                                !- Name
  0,                                       !- Lower Limit Value
  ,                                        !- Upper Limit Value
  Continuous,                              !- Numeric Type
  Velocity;                                !- Unit Type

OS:SetpointManager:OutdoorAirPretreat,
  {00000000-0000-0000-0063-000000000001},  !- Handle
  Setpoint Manager Outdoor Air Pretreat 1, !- Name
  ,                                        !- Control Variable
  -99,                                     !- Minimum Setpoint Temperature {C}
  99,                                      !- Maximum Setpoint Temperature {C}
  1e-05,                                   !- Minimum Setpoint Humidity Ratio {kgWater/kgDryAir}
  1,                                       !- Maximum Setpoint Humidity Ratio {kgWater/kgDryAir}
  {00000000-0000-0000-0048-000000000058},  !- Reference Setpoint Node Name
  {00000000-0000-0000-0048-000000000058},  !- Mixed Air Stream Node Name
  {00000000-0000-0000-0048-000000000059},  !- Outdoor Air Stream Node Name
  {00000000-0000-0000-0048-000000000061},  !- Return Air Stream Node Name
  {00000000-0000-0000-0048-000000000063};  !- Setpoint Node or NodeList Name

OS:SetpointManager:OutdoorAirPretreat,
  {00000000-0000-0000-0063-000000000002},  !- Handle
  Setpoint Manager Outdoor Air Pretreat 2, !- Name
  ,                                        !- Control Variable
  -99,                                     !- Minimum Setpoint Temperature {C}
  99,                                      !- Maximum Setpoint Temperature {C}
  1e-05,                                   !- Minimum Setpoint Humidity Ratio {kgWater/kgDryAir}
  1,                                       !- Maximum Setpoint Humidity Ratio {kgWater/kgDryAir}
  {00000000-0000-0000-0048-000000000074},  !- Reference Setpoint Node Name
  {00000000-0000-0000-0048-000000000074},  !- Mixed Air Stream Node Name
  {00000000-0000-0000-0048-000000000075},  !- Outdoor Air Stream Node Name
  {00000000-0000-0000-0048-000000000077},  !- Return Air Stream Node Name
  {00000000-0000-0000-0048-000000000081};  !- Setpoint Node or NodeList Name

OS:SetpointManager:OutdoorAirPretreat,
  {00000000-0000-0000-0063-000000000003},  !- Handle
  Setpoint Manager Outdoor Air Pretreat 3, !- Name
  ,                                        !- Control Variable
  -99,                                     !- Minimum Setpoint Temperature {C}
  99,                                      !- Maximum Setpoint Temperature {C}
  1e-05,                                   !- Minimum Setpoint Humidity Ratio {kgWater/kgDryAir}
  1,                                       !- Maximum Setpoint Humidity Ratio {kgWater/kgDryAir}
  {00000000-0000-0000-0048-000000000067},  !- Reference Setpoint Node Name
  {00000000-0000-0000-0048-000000000067},  !- Mixed Air Stream Node Name
  {00000000-0000-0000-0048-000000000068},  !- Outdoor Air Stream Node Name
  {00000000-0000-0000-0048-000000000070},  !- Return Air Stream Node Name
  {00000000-0000-0000-0048-000000000079};  !- Setpoint Node or NodeList Name

OS:SetpointManager:OutdoorAirReset,
  {00000000-0000-0000-0064-000000000001},  !- Handle
  Setpoint Manager Outdoor Air Reset 1,    !- Name
  Temperature,                             !- Control Variable
  82,                                      !- Setpoint at Outdoor Low Temperature {C}
  -16,                                     !- Outdoor Low Temperature {C}
  60,                                      !- Setpoint at Outdoor High Temperature {C}
  0,                                       !- Outdoor High Temperature {C}
  {00000000-0000-0000-0048-000000000030},  !- Setpoint Node or NodeList Name
  ,                                        !- Schedule Name
  ,                                        !- Setpoint at Outdoor Low Temperature 2 {C}
  ,                                        !- Outdoor Low Temperature 2 {C}
  ,                                        !- Setpoint at Outdoor High Temperature 2 {C}
  ;                                        !- Outdoor High Temperature 2 {C}

OS:SetpointManager:Scheduled,
  {00000000-0000-0000-0065-000000000001},  !- Handle
  Service hot water setpoint manager,      !- Name
  Temperature,                             !- Control Variable
  {00000000-0000-0000-0061-000000000018},  !- Schedule Name
  {00000000-0000-0000-0048-000000000035};  !- Setpoint Node or NodeList Name

OS:SetpointManager:SingleZone:Reheat,
  {00000000-0000-0000-0066-000000000001},  !- Handle
  Setpoint Manager Single Zone Reheat 1,   !- Name
  13,                                      !- Minimum Supply Air Temperature {C}
  43,                                      !- Maximum Supply Air Temperature {C}
  {00000000-0000-0000-0089-000000000001},  !- Control Zone Name
  {00000000-0000-0000-0048-000000000062};  !- Setpoint Node or NodeList Name

OS:SetpointManager:SingleZone:Reheat,
  {00000000-0000-0000-0066-000000000002},  !- Handle
  Setpoint Manager Single Zone Reheat 2,   !- Name
  13,                                      !- Minimum Supply Air Temperature {C}
  43,                                      !- Maximum Supply Air Temperature {C}
  {00000000-0000-0000-0089-000000000003},  !- Control Zone Name
  {00000000-0000-0000-0048-000000000078};  !- Setpoint Node or NodeList Name

OS:SetpointManager:SingleZone:Reheat,
  {00000000-0000-0000-0066-000000000003},  !- Handle
  Setpoint Manager Single Zone Reheat 3,   !- Name
  13,                                      !- Minimum Supply Air Temperature {C}
  43,                                      !- Maximum Supply Air Temperature {C}
  {00000000-0000-0000-0089-000000000002},  !- Control Zone Name
  {00000000-0000-0000-0048-000000000071};  !- Setpoint Node or NodeList Name

OS:SimulationControl,
  {00000000-0000-0000-0067-000000000001},  !- Handle
  ,                                        !- Do Zone Sizing Calculation
  ,                                        !- Do System Sizing Calculation
  ,                                        !- Do Plant Sizing Calculation
  No,                                      !- Run Simulation for Sizing Periods
  Yes,                                     !- Run Simulation for Weather File Run Periods
  ,                                        !- Loads Convergence Tolerance Value {W}
  ,                                        !- Temperature Convergence Tolerance Value {deltaC}
  ,                                        !- Solar Distribution
  ,                                        !- Maximum Number of Warmup Days
  ,                                        !- Minimum Number of Warmup Days
  No,                                      !- Do HVAC Sizing Simulation for Sizing Periods
  1;                                       !- Maximum Number of HVAC Sizing Simulation Passes

OS:Site,
  {00000000-0000-0000-0068-000000000001},  !- Handle
  Calgary Intl AP_AB_CAN,                  !- Name
  51.11,                                   !- Latitude {deg}
  -114.02,                                 !- Longitude {deg}
  -7,                                      !- Time Zone {hr}
  1084.1,                                  !- Elevation {m}
  ;                                        !- Terrain

OS:Site:GroundTemperature:BuildingSurface,
  {00000000-0000-0000-0069-000000000001},  !- Handle
  19.527,                                  !- January Ground Temperature {C}
  19.502,                                  !- February Ground Temperature {C}
  19.536,                                  !- March Ground Temperature {C}
  19.598,                                  !- April Ground Temperature {C}
  20.002,                                  !- May Ground Temperature {C}
  21.64,                                   !- June Ground Temperature {C}
  22.225,                                  !- July Ground Temperature {C}
  22.375,                                  !- August Ground Temperature {C}
  21.449,                                  !- September Ground Temperature {C}
  20.121,                                  !- October Ground Temperature {C}
  19.802,                                  !- November Ground Temperature {C}
  19.633;                                  !- December Ground Temperature {C}

OS:Site:GroundTemperature:Deep,
  {00000000-0000-0000-0070-000000000001},  !- Handle
  4,                                       !- January Deep Ground Temperature {C}
  1.3,                                     !- February Deep Ground Temperature {C}
  -0.4,                                    !- March Deep Ground Temperature {C}
  -0.9,                                    !- April Deep Ground Temperature {C}
  0.1,                                     !- May Deep Ground Temperature {C}
  2.3,                                     !- June Deep Ground Temperature {C}
  5.2,                                     !- July Deep Ground Temperature {C}
  8,                                       !- August Deep Ground Temperature {C}
  9.9,                                     !- September Deep Ground Temperature {C}
  10.3,                                    !- October Deep Ground Temperature {C}
  9.2,                                     !- November Deep Ground Temperature {C}
  7;                                       !- December Deep Ground Temperature {C}

OS:Site:GroundTemperature:FCfactorMethod,
  {00000000-0000-0000-0071-000000000001},  !- Handle
  5.5,                                     !- January Ground Temperature {C}
  -2,                                      !- February Ground Temperature {C}
  -7.6,                                    !- March Ground Temperature {C}
  -6.3,                                    !- April Ground Temperature {C}
  -6.6,                                    !- May Ground Temperature {C}
  -0.3,                                    !- June Ground Temperature {C}
  4.9,                                     !- July Ground Temperature {C}
  10.2,                                    !- August Ground Temperature {C}
  13.8,                                    !- September Ground Temperature {C}
  17,                                      !- October Ground Temperature {C}
  16.6,                                    !- November Ground Temperature {C}
  11.1;                                    !- December Ground Temperature {C}

OS:Site:GroundTemperature:Shallow,
  {00000000-0000-0000-0072-000000000001},  !- Handle
  -1.6,                                    !- January Surface Ground Temperature {C}
  -5.4,                                    !- February Surface Ground Temperature {C}
  -6.4,                                    !- March Surface Ground Temperature {C}
  -5.5,                                    !- April Surface Ground Temperature {C}
  -0.4,                                    !- May Surface Ground Temperature {C}
  5.3,                                     !- June Surface Ground Temperature {C}
  10.8,                                    !- July Surface Ground Temperature {C}
  14.7,                                    !- August Surface Ground Temperature {C}
  15.8,                                    !- September Surface Ground Temperature {C}
  14,                                      !- October Surface Ground Temperature {C}
  9.5,                                     !- November Surface Ground Temperature {C}
  4;                                       !- December Surface Ground Temperature {C}

OS:Site:WaterMainsTemperature,
  {00000000-0000-0000-0073-000000000001},  !- Handle
  Correlation,                             !- Calculation Method
  ,                                        !- Temperature Schedule Name
  4.69166666666667,                        !- Annual Average Outdoor Air Temperature {C}
  24.6;                                    !- Maximum Difference In Monthly Average Outdoor Air Temperatures {deltaC}

OS:Sizing:Parameters,
  {00000000-0000-0000-0074-000000000001},  !- Handle
  1.3,                                     !- Heating Sizing Factor
  1.1;                                     !- Cooling Sizing Factor

OS:Sizing:Plant,
  {00000000-0000-0000-0075-000000000001},  !- Handle
  {00000000-0000-0000-0053-000000000001},  !- Plant or Condenser Loop Name
  Heating,                                 !- Loop Type
  82,                                      !- Design Loop Exit Temperature {C}
  16,                                      !- Loop Design Temperature Difference {deltaC}
  NonCoincident,                           !- Sizing Option
  1,                                       !- Zone Timesteps in Averaging Window
  None;                                    !- Coincident Sizing Factor Mode

OS:Sizing:Plant,
  {00000000-0000-0000-0075-000000000002},  !- Handle
  {00000000-0000-0000-0053-000000000002},  !- Plant or Condenser Loop Name
  Heating,                                 !- Loop Type
  60,                                      !- Design Loop Exit Temperature {C}
  5,                                       !- Loop Design Temperature Difference {deltaC}
  NonCoincident,                           !- Sizing Option
  1,                                       !- Zone Timesteps in Averaging Window
  None;                                    !- Coincident Sizing Factor Mode

OS:Sizing:System,
  {00000000-0000-0000-0076-000000000001},  !- Handle
  {00000000-0000-0000-0002-000000000001},  !- AirLoop Name
  Sensible,                                !- Type of Load to Size On
  Autosize,                                !- Design Outdoor Air Flow Rate {m3/s}
  1,                                       !- Central Heating Maximum System Air Flow Ratio
  7,                                       !- Preheat Design Temperature {C}
  0.008,                                   !- Preheat Design Humidity Ratio {kg-H2O/kg-Air}
  13,                                      !- Precool Design Temperature {C}
  0.008,                                   !- Precool Design Humidity Ratio {kg-H2O/kg-Air}
  13,                                      !- Central Cooling Design Supply Air Temperature {C}
  43,                                      !- Central Heating Design Supply Air Temperature {C}
  NonCoincident,                           !- Sizing Option
  No,                                      !- 100% Outdoor Air in Cooling
  No,                                      !- 100% Outdoor Air in Heating
  0.0085,                                  !- Central Cooling Design Supply Air Humidity Ratio {kg-H2O/kg-Air}
  0.008,                                   !- Central Heating Design Supply Air Humidity Ratio {kg-H2O/kg-Air}
  DesignDay,                               !- Cooling Design Air Flow Method
  0,                                       !- Cooling Design Air Flow Rate {m3/s}
  DesignDay,                               !- Heating Design Air Flow Method
  0,                                       !- Heating Design Air Flow Rate {m3/s}
  ZoneSum,                                 !- System Outdoor Air Method
  1,                                       !- Zone Maximum Outdoor Air Fraction {dimensionless}
  0.0099676501,                            !- Cooling Supply Air Flow Rate Per Floor Area {m3/s-m2}
  1,                                       !- Cooling Fraction of Autosized Cooling Supply Air Flow Rate
  3.9475456e-05,                           !- Cooling Supply Air Flow Rate Per Unit Cooling Capacity {m3/s-W}
  0.0099676501,                            !- Heating Supply Air Flow Rate Per Floor Area {m3/s-m2}
  1,                                       !- Heating Fraction of Autosized Heating Supply Air Flow Rate
  1,                                       !- Heating Fraction of Autosized Cooling Supply Air Flow Rate
  3.1588213e-05,                           !- Heating Supply Air Flow Rate Per Unit Heating Capacity {m3/s-W}
  CoolingDesignCapacity,                   !- Cooling Design Capacity Method
  autosize,                                !- Cooling Design Capacity {W}
  234.7,                                   !- Cooling Design Capacity Per Floor Area {W/m2}
  1,                                       !- Fraction of Autosized Cooling Design Capacity
  HeatingDesignCapacity,                   !- Heating Design Capacity Method
  autosize,                                !- Heating Design Capacity {W}
  157,                                     !- Heating Design Capacity Per Floor Area {W/m2}
  1,                                       !- Fraction of Autosized Heating Design Capacity
  OnOff,                                   !- Central Cooling Capacity Control Method
  autosize;                                !- Occupant Diversity

OS:Sizing:System,
  {00000000-0000-0000-0076-000000000002},  !- Handle
  {00000000-0000-0000-0002-000000000003},  !- AirLoop Name
  Sensible,                                !- Type of Load to Size On
  Autosize,                                !- Design Outdoor Air Flow Rate {m3/s}
  1,                                       !- Central Heating Maximum System Air Flow Ratio
  7,                                       !- Preheat Design Temperature {C}
  0.008,                                   !- Preheat Design Humidity Ratio {kg-H2O/kg-Air}
  13,                                      !- Precool Design Temperature {C}
  0.008,                                   !- Precool Design Humidity Ratio {kg-H2O/kg-Air}
  13,                                      !- Central Cooling Design Supply Air Temperature {C}
  43,                                      !- Central Heating Design Supply Air Temperature {C}
  NonCoincident,                           !- Sizing Option
  No,                                      !- 100% Outdoor Air in Cooling
  No,                                      !- 100% Outdoor Air in Heating
  0.0085,                                  !- Central Cooling Design Supply Air Humidity Ratio {kg-H2O/kg-Air}
  0.008,                                   !- Central Heating Design Supply Air Humidity Ratio {kg-H2O/kg-Air}
  DesignDay,                               !- Cooling Design Air Flow Method
  0,                                       !- Cooling Design Air Flow Rate {m3/s}
  DesignDay,                               !- Heating Design Air Flow Method
  0,                                       !- Heating Design Air Flow Rate {m3/s}
  ZoneSum,                                 !- System Outdoor Air Method
  1,                                       !- Zone Maximum Outdoor Air Fraction {dimensionless}
  0.0099676501,                            !- Cooling Supply Air Flow Rate Per Floor Area {m3/s-m2}
  1,                                       !- Cooling Fraction of Autosized Cooling Supply Air Flow Rate
  3.9475456e-05,                           !- Cooling Supply Air Flow Rate Per Unit Cooling Capacity {m3/s-W}
  0.0099676501,                            !- Heating Supply Air Flow Rate Per Floor Area {m3/s-m2}
  1,                                       !- Heating Fraction of Autosized Heating Supply Air Flow Rate
  1,                                       !- Heating Fraction of Autosized Cooling Supply Air Flow Rate
  3.1588213e-05,                           !- Heating Supply Air Flow Rate Per Unit Heating Capacity {m3/s-W}
  CoolingDesignCapacity,                   !- Cooling Design Capacity Method
  autosize,                                !- Cooling Design Capacity {W}
  234.7,                                   !- Cooling Design Capacity Per Floor Area {W/m2}
  1,                                       !- Fraction of Autosized Cooling Design Capacity
  HeatingDesignCapacity,                   !- Heating Design Capacity Method
  autosize,                                !- Heating Design Capacity {W}
  157,                                     !- Heating Design Capacity Per Floor Area {W/m2}
  1,                                       !- Fraction of Autosized Heating Design Capacity
  OnOff,                                   !- Central Cooling Capacity Control Method
  autosize;                                !- Occupant Diversity

OS:Sizing:System,
  {00000000-0000-0000-0076-000000000003},  !- Handle
  {00000000-0000-0000-0002-000000000002},  !- AirLoop Name
  Sensible,                                !- Type of Load to Size On
  Autosize,                                !- Design Outdoor Air Flow Rate {m3/s}
  1,                                       !- Central Heating Maximum System Air Flow Ratio
  7,                                       !- Preheat Design Temperature {C}
  0.008,                                   !- Preheat Design Humidity Ratio {kg-H2O/kg-Air}
  13,                                      !- Precool Design Temperature {C}
  0.008,                                   !- Precool Design Humidity Ratio {kg-H2O/kg-Air}
  13,                                      !- Central Cooling Design Supply Air Temperature {C}
  43,                                      !- Central Heating Design Supply Air Temperature {C}
  NonCoincident,                           !- Sizing Option
  No,                                      !- 100% Outdoor Air in Cooling
  No,                                      !- 100% Outdoor Air in Heating
  0.0085,                                  !- Central Cooling Design Supply Air Humidity Ratio {kg-H2O/kg-Air}
  0.008,                                   !- Central Heating Design Supply Air Humidity Ratio {kg-H2O/kg-Air}
  DesignDay,                               !- Cooling Design Air Flow Method
  0,                                       !- Cooling Design Air Flow Rate {m3/s}
  DesignDay,                               !- Heating Design Air Flow Method
  0,                                       !- Heating Design Air Flow Rate {m3/s}
  ZoneSum,                                 !- System Outdoor Air Method
  1,                                       !- Zone Maximum Outdoor Air Fraction {dimensionless}
  0.0099676501,                            !- Cooling Supply Air Flow Rate Per Floor Area {m3/s-m2}
  1,                                       !- Cooling Fraction of Autosized Cooling Supply Air Flow Rate
  3.9475456e-05,                           !- Cooling Supply Air Flow Rate Per Unit Cooling Capacity {m3/s-W}
  0.0099676501,                            !- Heating Supply Air Flow Rate Per Floor Area {m3/s-m2}
  1,                                       !- Heating Fraction of Autosized Heating Supply Air Flow Rate
  1,                                       !- Heating Fraction of Autosized Cooling Supply Air Flow Rate
  3.1588213e-05,                           !- Heating Supply Air Flow Rate Per Unit Heating Capacity {m3/s-W}
  CoolingDesignCapacity,                   !- Cooling Design Capacity Method
  autosize,                                !- Cooling Design Capacity {W}
  234.7,                                   !- Cooling Design Capacity Per Floor Area {W/m2}
  1,                                       !- Fraction of Autosized Cooling Design Capacity
  HeatingDesignCapacity,                   !- Heating Design Capacity Method
  autosize,                                !- Heating Design Capacity {W}
  157,                                     !- Heating Design Capacity Per Floor Area {W/m2}
  1,                                       !- Fraction of Autosized Heating Design Capacity
  OnOff,                                   !- Central Cooling Capacity Control Method
  autosize;                                !- Occupant Diversity

OS:Sizing:Zone,
  {00000000-0000-0000-0077-000000000001},  !- Handle
  {00000000-0000-0000-0089-000000000001},  !- Zone or ZoneList Name
  TemperatureDifference,                   !- Zone Cooling Design Supply Air Temperature Input Method
  14,                                      !- Zone Cooling Design Supply Air Temperature {C}
  11,                                      !- Zone Cooling Design Supply Air Temperature Difference {deltaC}
  TemperatureDifference,                   !- Zone Heating Design Supply Air Temperature Input Method
  40,                                      !- Zone Heating Design Supply Air Temperature {C}
  21,                                      !- Zone Heating Design Supply Air Temperature Difference {deltaC}
  0.0085,                                  !- Zone Cooling Design Supply Air Humidity Ratio {kg-H2O/kg-air}
  0.008,                                   !- Zone Heating Design Supply Air Humidity Ratio {kg-H2O/kg-air}
  1.3,                                     !- Zone Heating Sizing Factor
  1.1,                                     !- Zone Cooling Sizing Factor
  DesignDay,                               !- Cooling Design Air Flow Method
  ,                                        !- Cooling Design Air Flow Rate {m3/s}
  ,                                        !- Cooling Minimum Air Flow per Zone Floor Area {m3/s-m2}
  ,                                        !- Cooling Minimum Air Flow {m3/s}
  ,                                        !- Cooling Minimum Air Flow Fraction
  DesignDay,                               !- Heating Design Air Flow Method
  ,                                        !- Heating Design Air Flow Rate {m3/s}
  ,                                        !- Heating Maximum Air Flow per Zone Floor Area {m3/s-m2}
  ,                                        !- Heating Maximum Air Flow {m3/s}
  ,                                        !- Heating Maximum Air Flow Fraction
  No,                                      !- Account for Dedicated Outdoor Air System
  NeutralSupplyAir,                        !- Dedicated Outdoor Air System Control Strategy
  autosize,                                !- Dedicated Outdoor Air Low Setpoint Temperature for Design {C}
  autosize,                                !- Dedicated Outdoor Air High Setpoint Temperature for Design {C}
  Sensible Load Only No Latent Load,       !- Zone Load Sizing Method
  HumidityRatioDifference,                 !- Zone Latent Cooling Design Supply Air Humidity Ratio Input Method
  ,                                        !- Zone Dehumidification Design Supply Air Humidity Ratio {kgWater/kgDryAir}
  0.005,                                   !- Zone Cooling Design Supply Air Humidity Ratio Difference {kgWater/kgDryAir}
  HumidityRatioDifference,                 !- Zone Latent Heating Design Supply Air Humidity Ratio Input Method
  ,                                        !- Zone Humidification Design Supply Air Humidity Ratio {kgWater/kgDryAir}
  0.005;                                   !- Zone Humidification Design Supply Air Humidity Ratio Difference {kgWater/kgDryAir}

OS:Sizing:Zone,
  {00000000-0000-0000-0077-000000000002},  !- Handle
  {00000000-0000-0000-0089-000000000003},  !- Zone or ZoneList Name
  TemperatureDifference,                   !- Zone Cooling Design Supply Air Temperature Input Method
  14,                                      !- Zone Cooling Design Supply Air Temperature {C}
  11,                                      !- Zone Cooling Design Supply Air Temperature Difference {deltaC}
  TemperatureDifference,                   !- Zone Heating Design Supply Air Temperature Input Method
  40,                                      !- Zone Heating Design Supply Air Temperature {C}
  21,                                      !- Zone Heating Design Supply Air Temperature Difference {deltaC}
  0.0085,                                  !- Zone Cooling Design Supply Air Humidity Ratio {kg-H2O/kg-air}
  0.008,                                   !- Zone Heating Design Supply Air Humidity Ratio {kg-H2O/kg-air}
  1.3,                                     !- Zone Heating Sizing Factor
  1.1,                                     !- Zone Cooling Sizing Factor
  DesignDay,                               !- Cooling Design Air Flow Method
  ,                                        !- Cooling Design Air Flow Rate {m3/s}
  ,                                        !- Cooling Minimum Air Flow per Zone Floor Area {m3/s-m2}
  ,                                        !- Cooling Minimum Air Flow {m3/s}
  ,                                        !- Cooling Minimum Air Flow Fraction
  DesignDay,                               !- Heating Design Air Flow Method
  ,                                        !- Heating Design Air Flow Rate {m3/s}
  ,                                        !- Heating Maximum Air Flow per Zone Floor Area {m3/s-m2}
  ,                                        !- Heating Maximum Air Flow {m3/s}
  ,                                        !- Heating Maximum Air Flow Fraction
  No,                                      !- Account for Dedicated Outdoor Air System
  NeutralSupplyAir,                        !- Dedicated Outdoor Air System Control Strategy
  autosize,                                !- Dedicated Outdoor Air Low Setpoint Temperature for Design {C}
  autosize,                                !- Dedicated Outdoor Air High Setpoint Temperature for Design {C}
  Sensible Load Only No Latent Load,       !- Zone Load Sizing Method
  HumidityRatioDifference,                 !- Zone Latent Cooling Design Supply Air Humidity Ratio Input Method
  ,                                        !- Zone Dehumidification Design Supply Air Humidity Ratio {kgWater/kgDryAir}
  0.005,                                   !- Zone Cooling Design Supply Air Humidity Ratio Difference {kgWater/kgDryAir}
  HumidityRatioDifference,                 !- Zone Latent Heating Design Supply Air Humidity Ratio Input Method
  ,                                        !- Zone Humidification Design Supply Air Humidity Ratio {kgWater/kgDryAir}
  0.005;                                   !- Zone Humidification Design Supply Air Humidity Ratio Difference {kgWater/kgDryAir}

OS:Sizing:Zone,
  {00000000-0000-0000-0077-000000000003},  !- Handle
  {00000000-0000-0000-0089-000000000002},  !- Zone or ZoneList Name
  TemperatureDifference,                   !- Zone Cooling Design Supply Air Temperature Input Method
  14,                                      !- Zone Cooling Design Supply Air Temperature {C}
  11,                                      !- Zone Cooling Design Supply Air Temperature Difference {deltaC}
  TemperatureDifference,                   !- Zone Heating Design Supply Air Temperature Input Method
  40,                                      !- Zone Heating Design Supply Air Temperature {C}
  21,                                      !- Zone Heating Design Supply Air Temperature Difference {deltaC}
  0.0085,                                  !- Zone Cooling Design Supply Air Humidity Ratio {kg-H2O/kg-air}
  0.008,                                   !- Zone Heating Design Supply Air Humidity Ratio {kg-H2O/kg-air}
  1.3,                                     !- Zone Heating Sizing Factor
  1.1,                                     !- Zone Cooling Sizing Factor
  DesignDay,                               !- Cooling Design Air Flow Method
  ,                                        !- Cooling Design Air Flow Rate {m3/s}
  ,                                        !- Cooling Minimum Air Flow per Zone Floor Area {m3/s-m2}
  ,                                        !- Cooling Minimum Air Flow {m3/s}
  ,                                        !- Cooling Minimum Air Flow Fraction
  DesignDay,                               !- Heating Design Air Flow Method
  ,                                        !- Heating Design Air Flow Rate {m3/s}
  ,                                        !- Heating Maximum Air Flow per Zone Floor Area {m3/s-m2}
  ,                                        !- Heating Maximum Air Flow {m3/s}
  ,                                        !- Heating Maximum Air Flow Fraction
  No,                                      !- Account for Dedicated Outdoor Air System
  NeutralSupplyAir,                        !- Dedicated Outdoor Air System Control Strategy
  autosize,                                !- Dedicated Outdoor Air Low Setpoint Temperature for Design {C}
  autosize,                                !- Dedicated Outdoor Air High Setpoint Temperature for Design {C}
  Sensible Load Only No Latent Load,       !- Zone Load Sizing Method
  HumidityRatioDifference,                 !- Zone Latent Cooling Design Supply Air Humidity Ratio Input Method
  ,                                        !- Zone Dehumidification Design Supply Air Humidity Ratio {kgWater/kgDryAir}
  0.005,                                   !- Zone Cooling Design Supply Air Humidity Ratio Difference {kgWater/kgDryAir}
  HumidityRatioDifference,                 !- Zone Latent Heating Design Supply Air Humidity Ratio Input Method
  ,                                        !- Zone Humidification Design Supply Air Humidity Ratio {kgWater/kgDryAir}
  0.005;                                   !- Zone Humidification Design Supply Air Humidity Ratio Difference {kgWater/kgDryAir}

OS:SizingPeriod:DesignDay,
  {00000000-0000-0000-0078-000000000001},  !- Handle
  Calgary Intl AP Ann Clg .4% Condns DB=>MWB, !- Name
  28.8,                                    !- Maximum Dry-Bulb Temperature {C}
  12.3,                                    !- Daily Dry-Bulb Temperature Range {deltaC}
  88961,                                   !- Barometric Pressure {Pa}
  4.5,                                     !- Wind Speed {m/s}
  160,                                     !- Wind Direction {deg}
  ,                                        !- Sky Clearness
  No,                                      !- Rain Indicator
  No,                                      !- Snow Indicator
  21,                                      !- Day of Month
  7,                                       !- Month
  SummerDesignDay,                         !- Day Type
  No,                                      !- Daylight Saving Time Indicator
  Wetbulb,                                 !- Humidity Condition Type
  ,                                        !- Humidity Condition Day Schedule Name
  16,                                      !- Wetbulb or DewPoint at Maximum Dry-Bulb {C}
  ,                                        !- Humidity Ratio at Maximum Dry-Bulb {kgWater/kgDryAir}
  ,                                        !- Enthalpy at Maximum Dry-Bulb {J/kg}
  DefaultMultipliers,                      !- Dry-Bulb Temperature Range Modifier Type
  ,                                        !- Dry-Bulb Temperature Range Modifier Day Schedule Name
  ASHRAETau,                               !- Solar Model Indicator
  ,                                        !- Beam Solar Day Schedule Name
  ,                                        !- Diffuse Solar Day Schedule Name
  0.34,                                    !- ASHRAE Clear Sky Optical Depth for Beam Irradiance {dimensionless}
  2.419;                                   !- ASHRAE Clear Sky Optical Depth for Diffuse Irradiance {dimensionless}

OS:SizingPeriod:DesignDay,
  {00000000-0000-0000-0078-000000000002},  !- Handle
  Calgary Intl AP Ann Clg .4% Condns WB=>MDB, !- Name
  25.5,                                    !- Maximum Dry-Bulb Temperature {C}
  12.3,                                    !- Daily Dry-Bulb Temperature Range {deltaC}
  88961,                                   !- Barometric Pressure {Pa}
  4.5,                                     !- Wind Speed {m/s}
  160,                                     !- Wind Direction {deg}
  ,                                        !- Sky Clearness
  No,                                      !- Rain Indicator
  No,                                      !- Snow Indicator
  21,                                      !- Day of Month
  7,                                       !- Month
  SummerDesignDay,                         !- Day Type
  No,                                      !- Daylight Saving Time Indicator
  Wetbulb,                                 !- Humidity Condition Type
  ,                                        !- Humidity Condition Day Schedule Name
  17.8,                                    !- Wetbulb or DewPoint at Maximum Dry-Bulb {C}
  ,                                        !- Humidity Ratio at Maximum Dry-Bulb {kgWater/kgDryAir}
  ,                                        !- Enthalpy at Maximum Dry-Bulb {J/kg}
  DefaultMultipliers,                      !- Dry-Bulb Temperature Range Modifier Type
  ,                                        !- Dry-Bulb Temperature Range Modifier Day Schedule Name
  ASHRAETau,                               !- Solar Model Indicator
  ,                                        !- Beam Solar Day Schedule Name
  ,                                        !- Diffuse Solar Day Schedule Name
  0.34,                                    !- ASHRAE Clear Sky Optical Depth for Beam Irradiance {dimensionless}
  2.419;                                   !- ASHRAE Clear Sky Optical Depth for Diffuse Irradiance {dimensionless}

OS:SizingPeriod:DesignDay,
  {00000000-0000-0000-0078-000000000003},  !- Handle
  Calgary Intl AP Ann Htg 99.6% Condns DB, !- Name
  -27.7,                                   !- Maximum Dry-Bulb Temperature {C}
  0,                                       !- Daily Dry-Bulb Temperature Range {deltaC}
  88961,                                   !- Barometric Pressure {Pa}
  2.7,                                     !- Wind Speed {m/s}
  200,                                     !- Wind Direction {deg}
  0,                                       !- Sky Clearness
  No,                                      !- Rain Indicator
  No,                                      !- Snow Indicator
  21,                                      !- Day of Month
  1,                                       !- Month
  WinterDesignDay,                         !- Day Type
  No,                                      !- Daylight Saving Time Indicator
  Wetbulb,                                 !- Humidity Condition Type
  ,                                        !- Humidity Condition Day Schedule Name
  -27.7,                                   !- Wetbulb or DewPoint at Maximum Dry-Bulb {C}
  ,                                        !- Humidity Ratio at Maximum Dry-Bulb {kgWater/kgDryAir}
  ,                                        !- Enthalpy at Maximum Dry-Bulb {J/kg}
  DefaultMultipliers,                      !- Dry-Bulb Temperature Range Modifier Type
  ,                                        !- Dry-Bulb Temperature Range Modifier Day Schedule Name
  ASHRAEClearSky;                          !- Solar Model Indicator

OS:Space,
  {00000000-0000-0000-0079-000000000001},  !- Handle
  Zone1 Office,                            !- Name
  {00000000-0000-0000-0081-000000000001},  !- Space Type Name
  ,                                        !- Default Construction Set Name
  ,                                        !- Default Schedule Set Name
  0,                                       !- Direction of Relative North {deg}
  0,                                       !- X Origin {m}
  0,                                       !- Y Origin {m}
  0,                                       !- Z Origin {m}
  {00000000-0000-0000-0011-000000000001},  !- Building Story Name
  {00000000-0000-0000-0089-000000000001},  !- Thermal Zone Name
  Yes,                                     !- Part of Total Floor Area
  ,                                        !- Design Specification Outdoor Air Object Name
  ,                                        !- Building Unit Name
  Autocalculate;                           !- Volume {m3}

OS:Space,
  {00000000-0000-0000-0079-000000000002},  !- Handle
  Zone2 Fine Storage,                      !- Name
  {00000000-0000-0000-0081-000000000003},  !- Space Type Name
  ,                                        !- Default Construction Set Name
  ,                                        !- Default Schedule Set Name
  -0,                                      !- Direction of Relative North {deg}
  0,                                       !- X Origin {m}
  0,                                       !- Y Origin {m}
  0,                                       !- Z Origin {m}
  {00000000-0000-0000-0011-000000000001},  !- Building Story Name
  {00000000-0000-0000-0089-000000000003},  !- Thermal Zone Name
  Yes,                                     !- Part of Total Floor Area
  ,                                        !- Design Specification Outdoor Air Object Name
  ,                                        !- Building Unit Name
  Autocalculate;                           !- Volume {m3}

OS:Space,
  {00000000-0000-0000-0079-000000000003},  !- Handle
  Zone3 Bulk Storage,                      !- Name
  {00000000-0000-0000-0081-000000000002},  !- Space Type Name
  ,                                        !- Default Construction Set Name
  ,                                        !- Default Schedule Set Name
  -0,                                      !- Direction of Relative North {deg}
  0,                                       !- X Origin {m}
  0,                                       !- Y Origin {m}
  0,                                       !- Z Origin {m}
  {00000000-0000-0000-0011-000000000001},  !- Building Story Name
  {00000000-0000-0000-0089-000000000002},  !- Thermal Zone Name
  Yes,                                     !- Part of Total Floor Area
  ,                                        !- Design Specification Outdoor Air Object Name
  ,                                        !- Building Unit Name
  Autocalculate;                           !- Volume {m3}

OS:SpaceInfiltration:DesignFlowRate,
  {00000000-0000-0000-0080-000000000001},  !- Handle
  Zone1 Office Infiltration,               !- Name
  {00000000-0000-0000-0079-000000000001},  !- Space or SpaceType Name
  {00000000-0000-0000-0058-000000000001},  !- Schedule Name
  Flow/ExteriorArea,                       !- Design Flow Rate Calculation Method
  ,                                        !- Design Flow Rate {m3/s}
  ,                                        !- Flow per Space Floor Area {m3/s-m2}
  0.00025,                                 !- Flow per Exterior Surface Area {m3/s-m2}
  ,                                        !- Air Changes per Hour {1/hr}
  0,                                       !- Constant Term Coefficient
  0,                                       !- Temperature Term Coefficient
  0.224,                                   !- Velocity Term Coefficient
  0;                                       !- Velocity Squared Term Coefficient

OS:SpaceInfiltration:DesignFlowRate,
  {00000000-0000-0000-0080-000000000002},  !- Handle
  Zone2 Fine Storage Infiltration,         !- Name
  {00000000-0000-0000-0079-000000000002},  !- Space or SpaceType Name
  {00000000-0000-0000-0058-000000000001},  !- Schedule Name
  Flow/ExteriorArea,                       !- Design Flow Rate Calculation Method
  ,                                        !- Design Flow Rate {m3/s}
  ,                                        !- Flow per Space Floor Area {m3/s-m2}
  0.00025,                                 !- Flow per Exterior Surface Area {m3/s-m2}
  ,                                        !- Air Changes per Hour {1/hr}
  0,                                       !- Constant Term Coefficient
  0,                                       !- Temperature Term Coefficient
  0.224,                                   !- Velocity Term Coefficient
  0;                                       !- Velocity Squared Term Coefficient

OS:SpaceInfiltration:DesignFlowRate,
  {00000000-0000-0000-0080-000000000003},  !- Handle
  Zone3 Bulk Storage Infiltration,         !- Name
  {00000000-0000-0000-0079-000000000003},  !- Space or SpaceType Name
  {00000000-0000-0000-0058-000000000001},  !- Schedule Name
  Flow/ExteriorArea,                       !- Design Flow Rate Calculation Method
  ,                                        !- Design Flow Rate {m3/s}
  ,                                        !- Flow per Space Floor Area {m3/s-m2}
  0.00025,                                 !- Flow per Exterior Surface Area {m3/s-m2}
  ,                                        !- Air Changes per Hour {1/hr}
  0,                                       !- Constant Term Coefficient
  0,                                       !- Temperature Term Coefficient
  0.224,                                   !- Velocity Term Coefficient
  0;                                       !- Velocity Squared Term Coefficient

OS:SpaceType,
  {00000000-0000-0000-0081-000000000001},  !- Handle
  Space Function Office enclosed <= 25 m2, !- Name
  ,                                        !- Default Construction Set Name
  {00000000-0000-0000-0027-000000000001},  !- Default Schedule Set Name
  {00000000-0000-0000-0057-000000000009},  !- Group Rendering Name
  {00000000-0000-0000-0030-000000000001},  !- Design Specification Outdoor Air Object Name
  ,                                        !- Standards Template
  Space Function,                          !- Standards Building Type
  Office enclosed <= 25 m2;                !- Standards Space Type

OS:SpaceType,
  {00000000-0000-0000-0081-000000000002},  !- Handle
  Space Function Warehouse storage area medium to bulky palletized items, !- Name
  ,                                        !- Default Construction Set Name
  {00000000-0000-0000-0027-000000000002},  !- Default Schedule Set Name
  {00000000-0000-0000-0057-000000000013},  !- Group Rendering Name
  {00000000-0000-0000-0030-000000000002},  !- Design Specification Outdoor Air Object Name
  ,                                        !- Standards Template
  Space Function,                          !- Standards Building Type
  Warehouse storage area medium to bulky palletized items; !- Standards Space Type

OS:SpaceType,
  {00000000-0000-0000-0081-000000000003},  !- Handle
  Space Function Warehouse storage area small hand-carried items(4), !- Name
  ,                                        !- Default Construction Set Name
  {00000000-0000-0000-0027-000000000003},  !- Default Schedule Set Name
  {00000000-0000-0000-0057-000000000015},  !- Group Rendering Name
  {00000000-0000-0000-0030-000000000003},  !- Design Specification Outdoor Air Object Name
  ,                                        !- Standards Template
  Space Function,                          !- Standards Building Type
  Warehouse storage area small hand-carried items(4); !- Standards Space Type

OS:StandardsInformation:Construction,
  {00000000-0000-0000-0082-000000000001},  !- Handle
  {00000000-0000-0000-0019-000000000031},  !- Construction Name
  InteriorPartition,                       !- Intended Surface Type
  ;                                        !- Standards Construction Type

OS:StandardsInformation:Construction,
  {00000000-0000-0000-0082-000000000002},  !- Handle
  {00000000-0000-0000-0019-000000000009},  !- Construction Name
  ExteriorFloor,                           !- Intended Surface Type
  Mass,                                    !- Standards Construction Type
  0,                                       !- Perturbable Layer
  Insulation,                              !- Perturbable Layer Type
  ;                                        !- Other Perturbable Layer Type

OS:StandardsInformation:Construction,
  {00000000-0000-0000-0082-000000000003},  !- Handle
  {00000000-0000-0000-0019-000000000019},  !- Construction Name
  ExteriorWall,                            !- Intended Surface Type
  Mass,                                    !- Standards Construction Type
  2,                                       !- Perturbable Layer
  Insulation,                              !- Perturbable Layer Type
  ;                                        !- Other Perturbable Layer Type

OS:StandardsInformation:Construction,
  {00000000-0000-0000-0082-000000000004},  !- Handle
  {00000000-0000-0000-0019-000000000015},  !- Construction Name
  ExteriorRoof,                            !- Intended Surface Type
  Metal,                                   !- Standards Construction Type
  1,                                       !- Perturbable Layer
  Insulation,                              !- Perturbable Layer Type
  ;                                        !- Other Perturbable Layer Type

OS:StandardsInformation:Construction,
  {00000000-0000-0000-0082-000000000005},  !- Handle
  {00000000-0000-0000-0019-000000000030},  !- Construction Name
  InteriorFloor,                           !- Intended Surface Type
  ;                                        !- Standards Construction Type

OS:StandardsInformation:Construction,
  {00000000-0000-0000-0082-000000000006},  !- Handle
  {00000000-0000-0000-0019-000000000032},  !- Construction Name
  InteriorWall,                            !- Intended Surface Type
  ;                                        !- Standards Construction Type

OS:StandardsInformation:Construction,
  {00000000-0000-0000-0082-000000000007},  !- Handle
  {00000000-0000-0000-0019-000000000028},  !- Construction Name
  InteriorCeiling,                         !- Intended Surface Type
  ;                                        !- Standards Construction Type

OS:StandardsInformation:Construction,
  {00000000-0000-0000-0082-000000000008},  !- Handle
  {00000000-0000-0000-0019-000000000021},  !- Construction Name
  GroundContactFloor,                      !- Intended Surface Type
  Mass,                                    !- Standards Construction Type
  1,                                       !- Perturbable Layer
  Insulation,                              !- Perturbable Layer Type
  ;                                        !- Other Perturbable Layer Type

OS:StandardsInformation:Construction,
  {00000000-0000-0000-0082-000000000009},  !- Handle
  {00000000-0000-0000-0019-000000000026},  !- Construction Name
  GroundContactWall,                       !- Intended Surface Type
  Mass,                                    !- Standards Construction Type
  1,                                       !- Perturbable Layer
  Insulation,                              !- Perturbable Layer Type
  ;                                        !- Other Perturbable Layer Type

OS:StandardsInformation:Construction,
  {00000000-0000-0000-0082-000000000010},  !- Handle
  {00000000-0000-0000-0019-000000000024},  !- Construction Name
  GroundContactRoof,                       !- Intended Surface Type
  Mass,                                    !- Standards Construction Type
  1,                                       !- Perturbable Layer
  Insulation,                              !- Perturbable Layer Type
  ;                                        !- Other Perturbable Layer Type

OS:StandardsInformation:Construction,
  {00000000-0000-0000-0082-000000000011},  !- Handle
  {00000000-0000-0000-0019-000000000007},  !- Construction Name
  ExteriorWindow;                          !- Intended Surface Type

OS:StandardsInformation:Construction,
  {00000000-0000-0000-0082-000000000012},  !- Handle
  {00000000-0000-0000-0019-000000000005},  !- Construction Name
  ExteriorDoor,                            !- Intended Surface Type
  ,                                        !- Standards Construction Type
  1,                                       !- Perturbable Layer
  Insulation,                              !- Perturbable Layer Type
  ;                                        !- Other Perturbable Layer Type

OS:StandardsInformation:Construction,
  {00000000-0000-0000-0082-000000000013},  !- Handle
  {00000000-0000-0000-0019-000000000011},  !- Construction Name
  GlassDoor;                               !- Intended Surface Type

OS:StandardsInformation:Construction,
  {00000000-0000-0000-0082-000000000014},  !- Handle
  {00000000-0000-0000-0019-000000000013},  !- Construction Name
  ExteriorDoor,                            !- Intended Surface Type
  RollUp,                                  !- Standards Construction Type
  0,                                       !- Perturbable Layer
  Insulation,                              !- Perturbable Layer Type
  ;                                        !- Other Perturbable Layer Type

OS:StandardsInformation:Construction,
  {00000000-0000-0000-0082-000000000015},  !- Handle
  {00000000-0000-0000-0019-000000000017},  !- Construction Name
  Skylight;                                !- Intended Surface Type

OS:StandardsInformation:Construction,
  {00000000-0000-0000-0082-000000000016},  !- Handle
  {00000000-0000-0000-0019-000000000003},  !- Construction Name
  TubularDaylightDome;                     !- Intended Surface Type

OS:StandardsInformation:Construction,
  {00000000-0000-0000-0082-000000000017},  !- Handle
  {00000000-0000-0000-0019-000000000001},  !- Construction Name
  TubularDaylightDiffuser;                 !- Intended Surface Type

OS:StandardsInformation:Construction,
  {00000000-0000-0000-0082-000000000018},  !- Handle
  {00000000-0000-0000-0019-000000000033},  !- Construction Name
  InteriorWindow,                          !- Intended Surface Type
  ;                                        !- Standards Construction Type

OS:StandardsInformation:Construction,
  {00000000-0000-0000-0082-000000000019},  !- Handle
  {00000000-0000-0000-0019-000000000029},  !- Construction Name
  InteriorDoor,                            !- Intended Surface Type
  ;                                        !- Standards Construction Type

OS:StandardsInformation:Construction,
  {00000000-0000-0000-0082-000000000020},  !- Handle
  {00000000-0000-0000-0019-000000000010},  !- Construction Name
  ExteriorFloor,                           !- Intended Surface Type
  Mass,                                    !- Standards Construction Type
  0,                                       !- Perturbable Layer
  Insulation,                              !- Perturbable Layer Type
  ;                                        !- Other Perturbable Layer Type

OS:StandardsInformation:Construction,
  {00000000-0000-0000-0082-000000000021},  !- Handle
  {00000000-0000-0000-0019-000000000020},  !- Construction Name
  ExteriorWall,                            !- Intended Surface Type
  Mass,                                    !- Standards Construction Type
  2,                                       !- Perturbable Layer
  Insulation,                              !- Perturbable Layer Type
  ;                                        !- Other Perturbable Layer Type

OS:StandardsInformation:Construction,
  {00000000-0000-0000-0082-000000000022},  !- Handle
  {00000000-0000-0000-0019-000000000016},  !- Construction Name
  ExteriorRoof,                            !- Intended Surface Type
  Metal,                                   !- Standards Construction Type
  1,                                       !- Perturbable Layer
  Insulation,                              !- Perturbable Layer Type
  ;                                        !- Other Perturbable Layer Type

OS:StandardsInformation:Construction,
  {00000000-0000-0000-0082-000000000023},  !- Handle
  {00000000-0000-0000-0019-000000000022},  !- Construction Name
  GroundContactFloor,                      !- Intended Surface Type
  Mass,                                    !- Standards Construction Type
  1,                                       !- Perturbable Layer
  Insulation,                              !- Perturbable Layer Type
  ;                                        !- Other Perturbable Layer Type

OS:StandardsInformation:Construction,
  {00000000-0000-0000-0082-000000000024},  !- Handle
  {00000000-0000-0000-0019-000000000027},  !- Construction Name
  GroundContactWall,                       !- Intended Surface Type
  Mass,                                    !- Standards Construction Type
  1,                                       !- Perturbable Layer
  Insulation,                              !- Perturbable Layer Type
  ;                                        !- Other Perturbable Layer Type

OS:StandardsInformation:Construction,
  {00000000-0000-0000-0082-000000000025},  !- Handle
  {00000000-0000-0000-0019-000000000025},  !- Construction Name
  GroundContactRoof,                       !- Intended Surface Type
  Mass,                                    !- Standards Construction Type
  1,                                       !- Perturbable Layer
  Insulation,                              !- Perturbable Layer Type
  ;                                        !- Other Perturbable Layer Type

OS:StandardsInformation:Construction,
  {00000000-0000-0000-0082-000000000026},  !- Handle
  {00000000-0000-0000-0019-000000000006},  !- Construction Name
  ExteriorDoor,                            !- Intended Surface Type
  ,                                        !- Standards Construction Type
  1,                                       !- Perturbable Layer
  Insulation,                              !- Perturbable Layer Type
  ;                                        !- Other Perturbable Layer Type

OS:StandardsInformation:Construction,
  {00000000-0000-0000-0082-000000000027},  !- Handle
  {00000000-0000-0000-0019-000000000014},  !- Construction Name
  ExteriorDoor,                            !- Intended Surface Type
  RollUp,                                  !- Standards Construction Type
  0,                                       !- Perturbable Layer
  Insulation,                              !- Perturbable Layer Type
  ;                                        !- Other Perturbable Layer Type

OS:StandardsInformation:Material,
  {00000000-0000-0000-0083-000000000001},  !- Handle
  {00000000-0000-0000-0045-000000000020};  !- Material Name

OS:StandardsInformation:Material,
  {00000000-0000-0000-0083-000000000002},  !- Handle
  {00000000-0000-0000-0046-000000000013};  !- Material Name

OS:StandardsInformation:Material,
  {00000000-0000-0000-0083-000000000003},  !- Handle
  {00000000-0000-0000-0045-000000000008};  !- Material Name

OS:StandardsInformation:Material,
  {00000000-0000-0000-0083-000000000004},  !- Handle
  {00000000-0000-0000-0046-000000000007};  !- Material Name

OS:StandardsInformation:Material,
  {00000000-0000-0000-0083-000000000005},  !- Handle
  {00000000-0000-0000-0045-000000000006};  !- Material Name

OS:StandardsInformation:Material,
  {00000000-0000-0000-0083-000000000006},  !- Handle
  {00000000-0000-0000-0045-000000000014};  !- Material Name

OS:StandardsInformation:Material,
  {00000000-0000-0000-0083-000000000007},  !- Handle
  {00000000-0000-0000-0045-000000000002};  !- Material Name

OS:StandardsInformation:Material,
  {00000000-0000-0000-0083-000000000008},  !- Handle
  {00000000-0000-0000-0045-000000000023};  !- Material Name

OS:StandardsInformation:Material,
  {00000000-0000-0000-0083-000000000009},  !- Handle
  {00000000-0000-0000-0045-000000000003};  !- Material Name

OS:StandardsInformation:Material,
  {00000000-0000-0000-0083-000000000010},  !- Handle
  {00000000-0000-0000-0045-000000000018};  !- Material Name

OS:StandardsInformation:Material,
  {00000000-0000-0000-0083-000000000011},  !- Handle
  {00000000-0000-0000-0045-000000000012};  !- Material Name

OS:StandardsInformation:Material,
  {00000000-0000-0000-0083-000000000012},  !- Handle
  {00000000-0000-0000-0099-000000000001};  !- Material Name

OS:StandardsInformation:Material,
  {00000000-0000-0000-0083-000000000013},  !- Handle
  {00000000-0000-0000-0045-000000000017};  !- Material Name

OS:StandardsInformation:Material,
  {00000000-0000-0000-0083-000000000014},  !- Handle
  {00000000-0000-0000-0046-000000000008};  !- Material Name

OS:StandardsInformation:Material,
  {00000000-0000-0000-0083-000000000015},  !- Handle
  {00000000-0000-0000-0045-000000000007};  !- Material Name

OS:StandardsInformation:Material,
  {00000000-0000-0000-0083-000000000016},  !- Handle
  {00000000-0000-0000-0046-000000000003};  !- Material Name

OS:StandardsInformation:Material,
  {00000000-0000-0000-0083-000000000017},  !- Handle
  {00000000-0000-0000-0045-000000000005};  !- Material Name

OS:StandardsInformation:Material,
  {00000000-0000-0000-0083-000000000018},  !- Handle
  {00000000-0000-0000-0045-000000000013};  !- Material Name

OS:StandardsInformation:Material,
  {00000000-0000-0000-0083-000000000019},  !- Handle
  {00000000-0000-0000-0046-000000000009};  !- Material Name

OS:StandardsInformation:Material,
  {00000000-0000-0000-0083-000000000020},  !- Handle
  {00000000-0000-0000-0045-000000000001};  !- Material Name

OS:StandardsInformation:Material,
  {00000000-0000-0000-0083-000000000021},  !- Handle
  {00000000-0000-0000-0045-000000000022};  !- Material Name

OS:StandardsInformation:Material,
  {00000000-0000-0000-0083-000000000022},  !- Handle
  {00000000-0000-0000-0046-000000000010};  !- Material Name

OS:StandardsInformation:Material,
  {00000000-0000-0000-0083-000000000023},  !- Handle
  {00000000-0000-0000-0045-000000000009};  !- Material Name

OS:StandardsInformation:Material,
  {00000000-0000-0000-0083-000000000024},  !- Handle
  {00000000-0000-0000-0046-000000000004};  !- Material Name

OS:StandardsInformation:Material,
  {00000000-0000-0000-0083-000000000025},  !- Handle
  {00000000-0000-0000-0045-000000000010};  !- Material Name

OS:StandardsInformation:Material,
  {00000000-0000-0000-0083-000000000026},  !- Handle
  {00000000-0000-0000-0046-000000000005};  !- Material Name

OS:StandardsInformation:Material,
  {00000000-0000-0000-0083-000000000027},  !- Handle
  {00000000-0000-0000-0045-000000000011};  !- Material Name

OS:StandardsInformation:Material,
  {00000000-0000-0000-0083-000000000028},  !- Handle
  {00000000-0000-0000-0046-000000000006};  !- Material Name

OS:StandardsInformation:Material,
  {00000000-0000-0000-0083-000000000029},  !- Handle
  {00000000-0000-0000-0045-000000000016};  !- Material Name

OS:StandardsInformation:Material,
  {00000000-0000-0000-0083-000000000030},  !- Handle
  {00000000-0000-0000-0046-000000000011};  !- Material Name

OS:StandardsInformation:Material,
  {00000000-0000-0000-0083-000000000031},  !- Handle
  {00000000-0000-0000-0046-000000000012};  !- Material Name

OS:SubSurface,
  {00000000-0000-0000-0084-000000000001},  !- Handle
  Bulk Storage Left Wall_FixedWindow,      !- Name
  FixedWindow,                             !- Sub Surface Type
  {00000000-0000-0000-0019-000000000008},  !- Construction Name
  {00000000-0000-0000-0085-000000000004},  !- Surface Name
  ,                                        !- Outside Boundary Condition Object
  ,                                        !- View Factor to Ground
  ,                                        !- Frame and Divider Name
  ,                                        !- Multiplier
  ,                                        !- Number of Vertices
  0, 100.553694839222, 3.605877488203,     !- X,Y,Z Vertex 1 {m}
  0, 100.553694839222, 0.762,              !- X,Y,Z Vertex 2 {m}
  0, 30.5039135876431, 0.762,              !- X,Y,Z Vertex 3 {m}
  0, 30.5039135876431, 3.605877488203;     !- X,Y,Z Vertex 4 {m}

OS:SubSurface,
  {00000000-0000-0000-0084-000000000002},  !- Handle
  Bulk Storage Rear Wall_FixedWindow,      !- Name
  FixedWindow,                             !- Sub Surface Type
  {00000000-0000-0000-0019-000000000008},  !- Construction Name
  {00000000-0000-0000-0085-000000000005},  !- Surface Name
  ,                                        !- Outside Boundary Condition Object
  ,                                        !- View Factor to Ground
  ,                                        !- Frame and Divider Name
  ,                                        !- Multiplier
  ,                                        !- Number of Vertices
  45.6923703814647, 100.579094839222, 3.60697784757277, !- X,Y,Z Vertex 1 {m}
  45.6923703814647, 100.579094839222, 0.762, !- X,Y,Z Vertex 2 {m}
  0.0254000000000048, 100.579094839222, 0.762, !- X,Y,Z Vertex 3 {m}
  0.0254000000000048, 100.579094839222, 3.60697784757277; !- X,Y,Z Vertex 4 {m}

OS:SubSurface,
  {00000000-0000-0000-0084-000000000003},  !- Handle
  Bulk Storage Right Wall_FixedWindow,     !- Name
  FixedWindow,                             !- Sub Surface Type
  {00000000-0000-0000-0019-000000000008},  !- Construction Name
  {00000000-0000-0000-0085-000000000006},  !- Surface Name
  ,                                        !- Outside Boundary Condition Object
  ,                                        !- View Factor to Ground
  ,                                        !- Frame and Divider Name
  ,                                        !- Multiplier
  ,                                        !- Number of Vertices
  45.7177703814647, 30.5039135876431, 3.605877488203, !- X,Y,Z Vertex 1 {m}
  45.7177703814647, 30.5039135876431, 0.762, !- X,Y,Z Vertex 2 {m}
  45.7177703814647, 100.553694839222, 0.762, !- X,Y,Z Vertex 3 {m}
  45.7177703814647, 100.553694839222, 3.605877488203; !- X,Y,Z Vertex 4 {m}

OS:SubSurface,
  {00000000-0000-0000-0084-000000000004},  !- Handle
  Bulk Storage Roof_Skylight,              !- Name
  Skylight,                                !- Sub Surface Type
  {00000000-0000-0000-0019-000000000018},  !- Construction Name
  {00000000-0000-0000-0085-000000000007},  !- Surface Name
  ,                                        !- Outside Boundary Condition Object
  ,                                        !- View Factor to Ground
  ,                                        !- Frame and Divider Name
  1,                                       !- Multiplier
  ,                                        !- Number of Vertices
  26.0916197364788, 60.5719445766215, 8.53398380454007, !- X,Y,Z Vertex 1 {m}
  26.0916197364788, 70.4856638502435, 8.53398380454007, !- X,Y,Z Vertex 2 {m}
  19.6261506449862, 70.4856638502435, 8.53398380454007, !- X,Y,Z Vertex 3 {m}
  19.6261506449862, 60.5719445766215, 8.53398380454007; !- X,Y,Z Vertex 4 {m}

OS:SubSurface,
  {00000000-0000-0000-0084-000000000005},  !- Handle
  Fine Storage Front Wall_FixedWindow,     !- Name
  FixedWindow,                             !- Sub Surface Type
  {00000000-0000-0000-0019-000000000008},  !- Construction Name
  {00000000-0000-0000-0085-000000000009},  !- Surface Name
  ,                                        !- Outside Boundary Condition Object
  ,                                        !- View Factor to Ground
  ,                                        !- Frame and Divider Name
  ,                                        !- Multiplier
  ,                                        !- Number of Vertices
  25.9321365494966, 0, 3.61112240525708,   !- X,Y,Z Vertex 1 {m}
  25.9321365494966, 0, 0.762,              !- X,Y,Z Vertex 2 {m}
  45.6923703814647, 0, 0.762,              !- X,Y,Z Vertex 3 {m}
  45.6923703814647, 0, 3.61112240525708;   !- X,Y,Z Vertex 4 {m}

OS:SubSurface,
  {00000000-0000-0000-0084-000000000006},  !- Handle
  Fine Storage Left Wall_FixedWindow,      !- Name
  FixedWindow,                             !- Sub Surface Type
  {00000000-0000-0000-0019-000000000008},  !- Construction Name
  {00000000-0000-0000-0085-000000000010},  !- Surface Name
  ,                                        !- Outside Boundary Condition Object
  ,                                        !- View Factor to Ground
  ,                                        !- Frame and Divider Name
  ,                                        !- Multiplier
  ,                                        !- Number of Vertices
  0, 30.4531135876431, 3.61059931700919,   !- X,Y,Z Vertex 1 {m}
  0, 30.4531135876431, 0.762,              !- X,Y,Z Vertex 2 {m}
  0, 9.16895407629293, 0.762,              !- X,Y,Z Vertex 3 {m}
  0, 9.16895407629293, 3.61059931700919;   !- X,Y,Z Vertex 4 {m}

OS:SubSurface,
  {00000000-0000-0000-0084-000000000007},  !- Handle
  Fine Storage Office Front Wall_FixedWindow, !- Name
  FixedWindow,                             !- Sub Surface Type
  {00000000-0000-0000-0019-000000000008},  !- Construction Name
  {00000000-0000-0000-0085-000000000011},  !- Surface Name
  ,                                        !- Outside Boundary Condition Object
  ,                                        !- View Factor to Ground
  ,                                        !- Frame and Divider Name
  ,                                        !- Multiplier
  ,                                        !- Number of Vertices
  0.0254, 0, 6.4526919105121,              !- X,Y,Z Vertex 1 {m}
  0.0254, 0, 5.02899190227003,             !- X,Y,Z Vertex 2 {m}
  25.8813365494966, 0, 5.02899190227003,   !- X,Y,Z Vertex 3 {m}
  25.8813365494966, 0, 6.4526919105121;    !- X,Y,Z Vertex 4 {m}

OS:SubSurface,
  {00000000-0000-0000-0084-000000000008},  !- Handle
  Fine Storage Office Left Wall_FixedWindow, !- Name
  FixedWindow,                             !- Sub Surface Type
  {00000000-0000-0000-0019-000000000008},  !- Construction Name
  {00000000-0000-0000-0085-000000000012},  !- Surface Name
  ,                                        !- Outside Boundary Condition Object
  ,                                        !- View Factor to Ground
  ,                                        !- Frame and Divider Name
  ,                                        !- Multiplier
  ,                                        !- Number of Vertices
  0, 9.11815407629293, 6.45783863023517,   !- X,Y,Z Vertex 1 {m}
  0, 9.11815407629293, 5.02899190227003,   !- X,Y,Z Vertex 2 {m}
  0, 0.0254000000000012, 5.02899190227003, !- X,Y,Z Vertex 3 {m}
  0, 0.0254000000000012, 6.45783863023517; !- X,Y,Z Vertex 4 {m}

OS:SubSurface,
  {00000000-0000-0000-0084-000000000009},  !- Handle
  Fine Storage Right Wall_FixedWindow,     !- Name
  FixedWindow,                             !- Sub Surface Type
  {00000000-0000-0000-0019-000000000008},  !- Construction Name
  {00000000-0000-0000-0085-000000000013},  !- Surface Name
  ,                                        !- Outside Boundary Condition Object
  ,                                        !- View Factor to Ground
  ,                                        !- Frame and Divider Name
  ,                                        !- Multiplier
  ,                                        !- Number of Vertices
  45.7177703814647, 0.0254, 3.60856110679729, !- X,Y,Z Vertex 1 {m}
  45.7177703814647, 0.0254, 0.762,         !- X,Y,Z Vertex 2 {m}
  45.7177703814647, 30.4531135876431, 0.762, !- X,Y,Z Vertex 3 {m}
  45.7177703814647, 30.4531135876431, 3.60856110679729; !- X,Y,Z Vertex 4 {m}

OS:SubSurface,
  {00000000-0000-0000-0084-000000000010},  !- Handle
  Fine Storage Roof_Skylight,              !- Name
  Skylight,                                !- Sub Surface Type
  {00000000-0000-0000-0019-000000000018},  !- Construction Name
  {00000000-0000-0000-0085-000000000014},  !- Surface Name
  ,                                        !- Outside Boundary Condition Object
  ,                                        !- View Factor to Ground
  ,                                        !- Frame and Divider Name
  1,                                       !- Multiplier
  ,                                        !- Number of Vertices
  26.0916197364788, 13.0841004299906, 8.53398380454007, !- X,Y,Z Vertex 1 {m}
  26.0916197364788, 17.3944131576524, 8.53398380454007, !- X,Y,Z Vertex 2 {m}
  19.6261506449862, 17.3944131576524, 8.53398380454007, !- X,Y,Z Vertex 3 {m}
  19.6261506449862, 13.0841004299906, 8.53398380454007; !- X,Y,Z Vertex 4 {m}

OS:SubSurface,
  {00000000-0000-0000-0084-000000000011},  !- Handle
  Office Front Wall_FixedWindow,           !- Name
  FixedWindow,                             !- Sub Surface Type
  {00000000-0000-0000-0019-000000000008},  !- Construction Name
  {00000000-0000-0000-0085-000000000016},  !- Surface Name
  ,                                        !- Outside Boundary Condition Object
  ,                                        !- View Factor to Ground
  ,                                        !- Frame and Divider Name
  ,                                        !- Multiplier
  ,                                        !- Number of Vertices
  0.0254, 0, 2.18570000824207,             !- X,Y,Z Vertex 1 {m}
  0.0254, 0, 0.762,                        !- X,Y,Z Vertex 2 {m}
  25.8813365494966, 0, 0.762,              !- X,Y,Z Vertex 3 {m}
  25.8813365494966, 0, 2.18570000824207;   !- X,Y,Z Vertex 4 {m}

OS:SubSurface,
  {00000000-0000-0000-0084-000000000012},  !- Handle
  Office Left Wall_FixedWindow,            !- Name
  FixedWindow,                             !- Sub Surface Type
  {00000000-0000-0000-0019-000000000008},  !- Construction Name
  {00000000-0000-0000-0085-000000000017},  !- Surface Name
  ,                                        !- Outside Boundary Condition Object
  ,                                        !- View Factor to Ground
  ,                                        !- Frame and Divider Name
  ,                                        !- Multiplier
  ,                                        !- Number of Vertices
  0, 9.11815407629293, 2.19084672796514,   !- X,Y,Z Vertex 1 {m}
  0, 9.11815407629293, 0.762,              !- X,Y,Z Vertex 2 {m}
  0, 0.0254000000000012, 0.762,            !- X,Y,Z Vertex 3 {m}
  0, 0.0254000000000012, 2.19084672796514; !- X,Y,Z Vertex 4 {m}

OS:Surface,
  {00000000-0000-0000-0085-000000000001},  !- Handle
  Bulk Storage Floor,                      !- Name
  Floor,                                   !- Surface Type
  {00000000-0000-0000-0019-000000000023},  !- Construction Name
  {00000000-0000-0000-0079-000000000003},  !- Space Name
  Foundation,                              !- Outside Boundary Condition
  {00000000-0000-0000-0039-000000000001},  !- Outside Boundary Condition Object
  NoSun,                                   !- Sun Exposure
  NoWind,                                  !- Wind Exposure
  ,                                        !- View Factor to Ground
  ,                                        !- Number of Vertices
  45.7177703814647, 100.579094839222, 0,   !- X,Y,Z Vertex 1 {m}
  45.7177703814647, 30.4785135876431, 0,   !- X,Y,Z Vertex 2 {m}
  0, 30.4785135876431, 0,                  !- X,Y,Z Vertex 3 {m}
  0, 100.579094839222, 0;                  !- X,Y,Z Vertex 4 {m}

OS:Surface,
  {00000000-0000-0000-0085-000000000002},  !- Handle
  Bulk Storage Front Wall Reversed,        !- Name
  Wall,                                    !- Surface Type
  ,                                        !- Construction Name
  {00000000-0000-0000-0079-000000000002},  !- Space Name
  Surface,                                 !- Outside Boundary Condition
  {00000000-0000-0000-0085-000000000003},  !- Outside Boundary Condition Object
  NoSun,                                   !- Sun Exposure
  NoWind,                                  !- Wind Exposure
  ,                                        !- View Factor to Ground
  ,                                        !- Number of Vertices
  45.7177703814647, 30.4785135876431, 8.53398380454007, !- X,Y,Z Vertex 1 {m}
  45.7177703814647, 30.4785135876431, 0,   !- X,Y,Z Vertex 2 {m}
  0, 30.4785135876431, 0,                  !- X,Y,Z Vertex 3 {m}
  0, 30.4785135876431, 8.53398380454007;   !- X,Y,Z Vertex 4 {m}

OS:Surface,
  {00000000-0000-0000-0085-000000000003},  !- Handle
  Bulk Storage Front Wall,                 !- Name
  Wall,                                    !- Surface Type
  ,                                        !- Construction Name
  {00000000-0000-0000-0079-000000000003},  !- Space Name
  Surface,                                 !- Outside Boundary Condition
  {00000000-0000-0000-0085-000000000002},  !- Outside Boundary Condition Object
  NoSun,                                   !- Sun Exposure
  NoWind,                                  !- Wind Exposure
  ,                                        !- View Factor to Ground
  ,                                        !- Number of Vertices
  0, 30.4785135876431, 8.53398380454007,   !- X,Y,Z Vertex 1 {m}
  0, 30.4785135876431, 0,                  !- X,Y,Z Vertex 2 {m}
  45.7177703814647, 30.4785135876431, 0,   !- X,Y,Z Vertex 3 {m}
  45.7177703814647, 30.4785135876431, 8.53398380454007; !- X,Y,Z Vertex 4 {m}

OS:Surface,
  {00000000-0000-0000-0085-000000000004},  !- Handle
  Bulk Storage Left Wall,                  !- Name
  Wall,                                    !- Surface Type
  ,                                        !- Construction Name
  {00000000-0000-0000-0079-000000000003},  !- Space Name
  Outdoors,                                !- Outside Boundary Condition
  ,                                        !- Outside Boundary Condition Object
  SunExposed,                              !- Sun Exposure
  WindExposed,                             !- Wind Exposure
  ,                                        !- View Factor to Ground
  ,                                        !- Number of Vertices
  0, 100.579094839222, 8.53398380454007,   !- X,Y,Z Vertex 1 {m}
  0, 100.579094839222, 0,                  !- X,Y,Z Vertex 2 {m}
  0, 30.4785135876431, 0,                  !- X,Y,Z Vertex 3 {m}
  0, 30.4785135876431, 8.53398380454007;   !- X,Y,Z Vertex 4 {m}

OS:Surface,
  {00000000-0000-0000-0085-000000000005},  !- Handle
  Bulk Storage Rear Wall,                  !- Name
  Wall,                                    !- Surface Type
  ,                                        !- Construction Name
  {00000000-0000-0000-0079-000000000003},  !- Space Name
  Outdoors,                                !- Outside Boundary Condition
  ,                                        !- Outside Boundary Condition Object
  SunExposed,                              !- Sun Exposure
  WindExposed,                             !- Wind Exposure
  ,                                        !- View Factor to Ground
  ,                                        !- Number of Vertices
  45.7177703814647, 100.579094839222, 8.53398380454007, !- X,Y,Z Vertex 1 {m}
  45.7177703814647, 100.579094839222, 0,   !- X,Y,Z Vertex 2 {m}
  0, 100.579094839222, 0,                  !- X,Y,Z Vertex 3 {m}
  0, 100.579094839222, 8.53398380454007;   !- X,Y,Z Vertex 4 {m}

OS:Surface,
  {00000000-0000-0000-0085-000000000006},  !- Handle
  Bulk Storage Right Wall,                 !- Name
  Wall,                                    !- Surface Type
  ,                                        !- Construction Name
  {00000000-0000-0000-0079-000000000003},  !- Space Name
  Outdoors,                                !- Outside Boundary Condition
  ,                                        !- Outside Boundary Condition Object
  SunExposed,                              !- Sun Exposure
  WindExposed,                             !- Wind Exposure
  ,                                        !- View Factor to Ground
  ,                                        !- Number of Vertices
  45.7177703814647, 30.4785135876431, 8.53398380454007, !- X,Y,Z Vertex 1 {m}
  45.7177703814647, 30.4785135876431, 0,   !- X,Y,Z Vertex 2 {m}
  45.7177703814647, 100.579094839222, 0,   !- X,Y,Z Vertex 3 {m}
  45.7177703814647, 100.579094839222, 8.53398380454007; !- X,Y,Z Vertex 4 {m}

OS:Surface,
  {00000000-0000-0000-0085-000000000007},  !- Handle
  Bulk Storage Roof,                       !- Name
  RoofCeiling,                             !- Surface Type
  ,                                        !- Construction Name
  {00000000-0000-0000-0079-000000000003},  !- Space Name
  Outdoors,                                !- Outside Boundary Condition
  ,                                        !- Outside Boundary Condition Object
  SunExposed,                              !- Sun Exposure
  WindExposed,                             !- Wind Exposure
  ,                                        !- View Factor to Ground
  ,                                        !- Number of Vertices
  45.7177703814647, 30.4785135876431, 8.53398380454007, !- X,Y,Z Vertex 1 {m}
  45.7177703814647, 100.579094839222, 8.53398380454007, !- X,Y,Z Vertex 2 {m}
  0, 100.579094839222, 8.53398380454007,   !- X,Y,Z Vertex 3 {m}
  0, 30.4785135876431, 8.53398380454007;   !- X,Y,Z Vertex 4 {m}

OS:Surface,
  {00000000-0000-0000-0085-000000000008},  !- Handle
  Fine Storage Floor,                      !- Name
  Floor,                                   !- Surface Type
  {00000000-0000-0000-0019-000000000023},  !- Construction Name
  {00000000-0000-0000-0079-000000000002},  !- Space Name
  Foundation,                              !- Outside Boundary Condition
  {00000000-0000-0000-0039-000000000001},  !- Outside Boundary Condition Object
  NoSun,                                   !- Sun Exposure
  NoWind,                                  !- Wind Exposure
  ,                                        !- View Factor to Ground
  ,                                        !- Number of Vertices
  45.7177703814647, 30.4785135876431, 0,   !- X,Y,Z Vertex 1 {m}
  45.7177703814647, 0, 0,                  !- X,Y,Z Vertex 2 {m}
  25.9067365494966, 0, 0,                  !- X,Y,Z Vertex 3 {m}
  25.9067365494966, 9.14355407629293, 0,   !- X,Y,Z Vertex 4 {m}
  0, 9.14355407629293, 0,                  !- X,Y,Z Vertex 5 {m}
  0, 30.4785135876431, 0;                  !- X,Y,Z Vertex 6 {m}

OS:Surface,
  {00000000-0000-0000-0085-000000000009},  !- Handle
  Fine Storage Front Wall,                 !- Name
  Wall,                                    !- Surface Type
  ,                                        !- Construction Name
  {00000000-0000-0000-0079-000000000002},  !- Space Name
  Outdoors,                                !- Outside Boundary Condition
  ,                                        !- Outside Boundary Condition Object
  SunExposed,                              !- Sun Exposure
  WindExposed,                             !- Wind Exposure
  ,                                        !- View Factor to Ground
  ,                                        !- Number of Vertices
  25.9067365494966, 0, 8.53398380454007,   !- X,Y,Z Vertex 1 {m}
  25.9067365494966, 0, 0,                  !- X,Y,Z Vertex 2 {m}
  45.7177703814647, 0, 0,                  !- X,Y,Z Vertex 3 {m}
  45.7177703814647, 0, 8.53398380454007;   !- X,Y,Z Vertex 4 {m}

OS:Surface,
  {00000000-0000-0000-0085-000000000010},  !- Handle
  Fine Storage Left Wall,                  !- Name
  Wall,                                    !- Surface Type
  ,                                        !- Construction Name
  {00000000-0000-0000-0079-000000000002},  !- Space Name
  Outdoors,                                !- Outside Boundary Condition
  ,                                        !- Outside Boundary Condition Object
  SunExposed,                              !- Sun Exposure
  WindExposed,                             !- Wind Exposure
  ,                                        !- View Factor to Ground
  ,                                        !- Number of Vertices
  0, 30.4785135876431, 8.53398380454007,   !- X,Y,Z Vertex 1 {m}
  0, 30.4785135876431, 0,                  !- X,Y,Z Vertex 2 {m}
  0, 9.14355407629293, 0,                  !- X,Y,Z Vertex 3 {m}
  0, 9.14355407629293, 8.53398380454007;   !- X,Y,Z Vertex 4 {m}

OS:Surface,
  {00000000-0000-0000-0085-000000000011},  !- Handle
  Fine Storage Office Front Wall,          !- Name
  Wall,                                    !- Surface Type
  ,                                        !- Construction Name
  {00000000-0000-0000-0079-000000000002},  !- Space Name
  Outdoors,                                !- Outside Boundary Condition
  ,                                        !- Outside Boundary Condition Object
  SunExposed,                              !- Sun Exposure
  WindExposed,                             !- Wind Exposure
  ,                                        !- View Factor to Ground
  ,                                        !- Number of Vertices
  0, 0, 8.53398380454007,                  !- X,Y,Z Vertex 1 {m}
  0, 0, 4.26699190227003,                  !- X,Y,Z Vertex 2 {m}
  25.9067365494966, 0, 4.26699190227003,   !- X,Y,Z Vertex 3 {m}
  25.9067365494966, 0, 8.53398380454007;   !- X,Y,Z Vertex 4 {m}

OS:Surface,
  {00000000-0000-0000-0085-000000000012},  !- Handle
  Fine Storage Office Left Wall,           !- Name
  Wall,                                    !- Surface Type
  ,                                        !- Construction Name
  {00000000-0000-0000-0079-000000000002},  !- Space Name
  Outdoors,                                !- Outside Boundary Condition
  ,                                        !- Outside Boundary Condition Object
  SunExposed,                              !- Sun Exposure
  WindExposed,                             !- Wind Exposure
  ,                                        !- View Factor to Ground
  ,                                        !- Number of Vertices
  0, 9.14355407629293, 8.53398380454007,   !- X,Y,Z Vertex 1 {m}
  0, 9.14355407629293, 4.26699190227003,   !- X,Y,Z Vertex 2 {m}
  0, 0, 4.26699190227003,                  !- X,Y,Z Vertex 3 {m}
  0, 0, 8.53398380454007;                  !- X,Y,Z Vertex 4 {m}

OS:Surface,
  {00000000-0000-0000-0085-000000000013},  !- Handle
  Fine Storage Right Wall,                 !- Name
  Wall,                                    !- Surface Type
  ,                                        !- Construction Name
  {00000000-0000-0000-0079-000000000002},  !- Space Name
  Outdoors,                                !- Outside Boundary Condition
  ,                                        !- Outside Boundary Condition Object
  SunExposed,                              !- Sun Exposure
  WindExposed,                             !- Wind Exposure
  ,                                        !- View Factor to Ground
  ,                                        !- Number of Vertices
  45.7177703814647, 0, 8.53398380454007,   !- X,Y,Z Vertex 1 {m}
  45.7177703814647, 0, 0,                  !- X,Y,Z Vertex 2 {m}
  45.7177703814647, 30.4785135876431, 0,   !- X,Y,Z Vertex 3 {m}
  45.7177703814647, 30.4785135876431, 8.53398380454007; !- X,Y,Z Vertex 4 {m}

OS:Surface,
  {00000000-0000-0000-0085-000000000014},  !- Handle
  Fine Storage Roof,                       !- Name
  RoofCeiling,                             !- Surface Type
  ,                                        !- Construction Name
  {00000000-0000-0000-0079-000000000002},  !- Space Name
  Outdoors,                                !- Outside Boundary Condition
  ,                                        !- Outside Boundary Condition Object
  SunExposed,                              !- Sun Exposure
  WindExposed,                             !- Wind Exposure
  ,                                        !- View Factor to Ground
  ,                                        !- Number of Vertices
  45.7177703814647, 0, 8.53398380454007,   !- X,Y,Z Vertex 1 {m}
  45.7177703814647, 30.4785135876431, 8.53398380454007, !- X,Y,Z Vertex 2 {m}
  0, 30.4785135876431, 8.53398380454007,   !- X,Y,Z Vertex 3 {m}
  0, 0, 8.53398380454007;                  !- X,Y,Z Vertex 4 {m}

OS:Surface,
  {00000000-0000-0000-0085-000000000015},  !- Handle
  Office Floor,                            !- Name
  Floor,                                   !- Surface Type
  {00000000-0000-0000-0019-000000000023},  !- Construction Name
  {00000000-0000-0000-0079-000000000001},  !- Space Name
  Foundation,                              !- Outside Boundary Condition
  {00000000-0000-0000-0039-000000000001},  !- Outside Boundary Condition Object
  NoSun,                                   !- Sun Exposure
  NoWind,                                  !- Wind Exposure
  ,                                        !- View Factor to Ground
  ,                                        !- Number of Vertices
  25.9067365494966, 9.14355407629293, 0,   !- X,Y,Z Vertex 1 {m}
  25.9067365494966, 0, 0,                  !- X,Y,Z Vertex 2 {m}
  0, 0, 0,                                 !- X,Y,Z Vertex 3 {m}
  0, 9.14355407629293, 0;                  !- X,Y,Z Vertex 4 {m}

OS:Surface,
  {00000000-0000-0000-0085-000000000016},  !- Handle
  Office Front Wall,                       !- Name
  Wall,                                    !- Surface Type
  ,                                        !- Construction Name
  {00000000-0000-0000-0079-000000000001},  !- Space Name
  Outdoors,                                !- Outside Boundary Condition
  ,                                        !- Outside Boundary Condition Object
  SunExposed,                              !- Sun Exposure
  WindExposed,                             !- Wind Exposure
  ,                                        !- View Factor to Ground
  ,                                        !- Number of Vertices
  0, 0, 4.26699190227003,                  !- X,Y,Z Vertex 1 {m}
  0, 0, 0,                                 !- X,Y,Z Vertex 2 {m}
  25.9067365494966, 0, 0,                  !- X,Y,Z Vertex 3 {m}
  25.9067365494966, 0, 4.26699190227003;   !- X,Y,Z Vertex 4 {m}

OS:Surface,
  {00000000-0000-0000-0085-000000000017},  !- Handle
  Office Left Wall,                        !- Name
  Wall,                                    !- Surface Type
  ,                                        !- Construction Name
  {00000000-0000-0000-0079-000000000001},  !- Space Name
  Outdoors,                                !- Outside Boundary Condition
  ,                                        !- Outside Boundary Condition Object
  SunExposed,                              !- Sun Exposure
  WindExposed,                             !- Wind Exposure
  ,                                        !- View Factor to Ground
  ,                                        !- Number of Vertices
  0, 9.14355407629293, 4.26699190227003,   !- X,Y,Z Vertex 1 {m}
  0, 9.14355407629293, 0,                  !- X,Y,Z Vertex 2 {m}
  0, 0, 0,                                 !- X,Y,Z Vertex 3 {m}
  0, 0, 4.26699190227003;                  !- X,Y,Z Vertex 4 {m}

OS:Surface,
  {00000000-0000-0000-0085-000000000018},  !- Handle
  Office Rear Wall Reversed,               !- Name
  Wall,                                    !- Surface Type
  ,                                        !- Construction Name
  {00000000-0000-0000-0079-000000000002},  !- Space Name
  Surface,                                 !- Outside Boundary Condition
  {00000000-0000-0000-0085-000000000019},  !- Outside Boundary Condition Object
  NoSun,                                   !- Sun Exposure
  NoWind,                                  !- Wind Exposure
  ,                                        !- View Factor to Ground
  ,                                        !- Number of Vertices
  0, 9.14355407629293, 4.26699190227003,   !- X,Y,Z Vertex 1 {m}
  0, 9.14355407629293, 0,                  !- X,Y,Z Vertex 2 {m}
  25.9067365494966, 9.14355407629293, 0,   !- X,Y,Z Vertex 3 {m}
  25.9067365494966, 9.14355407629293, 4.26699190227003; !- X,Y,Z Vertex 4 {m}

OS:Surface,
  {00000000-0000-0000-0085-000000000019},  !- Handle
  Office Rear Wall,                        !- Name
  Wall,                                    !- Surface Type
  ,                                        !- Construction Name
  {00000000-0000-0000-0079-000000000001},  !- Space Name
  Surface,                                 !- Outside Boundary Condition
  {00000000-0000-0000-0085-000000000018},  !- Outside Boundary Condition Object
  NoSun,                                   !- Sun Exposure
  NoWind,                                  !- Wind Exposure
  ,                                        !- View Factor to Ground
  ,                                        !- Number of Vertices
  25.9067365494966, 9.14355407629293, 4.26699190227003, !- X,Y,Z Vertex 1 {m}
  25.9067365494966, 9.14355407629293, 0,   !- X,Y,Z Vertex 2 {m}
  0, 9.14355407629293, 0,                  !- X,Y,Z Vertex 3 {m}
  0, 9.14355407629293, 4.26699190227003;   !- X,Y,Z Vertex 4 {m}

OS:Surface,
  {00000000-0000-0000-0085-000000000020},  !- Handle
  Office Right Wall Reversed,              !- Name
  Wall,                                    !- Surface Type
  ,                                        !- Construction Name
  {00000000-0000-0000-0079-000000000002},  !- Space Name
  Surface,                                 !- Outside Boundary Condition
  {00000000-0000-0000-0085-000000000021},  !- Outside Boundary Condition Object
  NoSun,                                   !- Sun Exposure
  NoWind,                                  !- Wind Exposure
  ,                                        !- View Factor to Ground
  ,                                        !- Number of Vertices
  25.9067365494966, 9.14355407629293, 4.26699190227003, !- X,Y,Z Vertex 1 {m}
  25.9067365494966, 9.14355407629293, 0,   !- X,Y,Z Vertex 2 {m}
  25.9067365494966, 0, 0,                  !- X,Y,Z Vertex 3 {m}
  25.9067365494966, 0, 4.26699190227003;   !- X,Y,Z Vertex 4 {m}

OS:Surface,
  {00000000-0000-0000-0085-000000000021},  !- Handle
  Office Right Wall,                       !- Name
  Wall,                                    !- Surface Type
  ,                                        !- Construction Name
  {00000000-0000-0000-0079-000000000001},  !- Space Name
  Surface,                                 !- Outside Boundary Condition
  {00000000-0000-0000-0085-000000000020},  !- Outside Boundary Condition Object
  NoSun,                                   !- Sun Exposure
  NoWind,                                  !- Wind Exposure
  ,                                        !- View Factor to Ground
  ,                                        !- Number of Vertices
  25.9067365494966, 0, 4.26699190227003,   !- X,Y,Z Vertex 1 {m}
  25.9067365494966, 0, 0,                  !- X,Y,Z Vertex 2 {m}
  25.9067365494966, 9.14355407629293, 0,   !- X,Y,Z Vertex 3 {m}
  25.9067365494966, 9.14355407629293, 4.26699190227003; !- X,Y,Z Vertex 4 {m}

OS:Surface,
  {00000000-0000-0000-0085-000000000022},  !- Handle
  Office Roof Reversed,                    !- Name
  Floor,                                   !- Surface Type
  ,                                        !- Construction Name
  {00000000-0000-0000-0079-000000000002},  !- Space Name
  Surface,                                 !- Outside Boundary Condition
  {00000000-0000-0000-0085-000000000023},  !- Outside Boundary Condition Object
  NoSun,                                   !- Sun Exposure
  NoWind,                                  !- Wind Exposure
  ,                                        !- View Factor to Ground
  ,                                        !- Number of Vertices
  25.9067365494966, 9.14355407629293, 4.26699190227003, !- X,Y,Z Vertex 1 {m}
  25.9067365494966, 0, 4.26699190227003,   !- X,Y,Z Vertex 2 {m}
  0, 0, 4.26699190227003,                  !- X,Y,Z Vertex 3 {m}
  0, 9.14355407629293, 4.26699190227003;   !- X,Y,Z Vertex 4 {m}

OS:Surface,
  {00000000-0000-0000-0085-000000000023},  !- Handle
  Office Roof,                             !- Name
  RoofCeiling,                             !- Surface Type
  ,                                        !- Construction Name
  {00000000-0000-0000-0079-000000000001},  !- Space Name
  Surface,                                 !- Outside Boundary Condition
  {00000000-0000-0000-0085-000000000022},  !- Outside Boundary Condition Object
  NoSun,                                   !- Sun Exposure
  NoWind,                                  !- Wind Exposure
  ,                                        !- View Factor to Ground
  ,                                        !- Number of Vertices
  25.9067365494966, 0, 4.26699190227003,   !- X,Y,Z Vertex 1 {m}
  25.9067365494966, 9.14355407629293, 4.26699190227003, !- X,Y,Z Vertex 2 {m}
  0, 9.14355407629293, 4.26699190227003,   !- X,Y,Z Vertex 3 {m}
  0, 0, 4.26699190227003;                  !- X,Y,Z Vertex 4 {m}

OS:SurfaceConvectionAlgorithm:Inside,
  {00000000-0000-0000-0086-000000000001},  !- Handle
  TARP;                                    !- Algorithm

OS:SurfaceConvectionAlgorithm:Outside,
  {00000000-0000-0000-0087-000000000001},  !- Handle
  TARP;                                    !- Algorithm

OS:SurfaceProperty:ExposedFoundationPerimeter,
  {00000000-0000-0000-0088-000000000001},  !- Handle
  {00000000-0000-0000-0085-000000000015},  !- Surface Name
  TotalExposedPerimeter,                   !- Exposed Perimeter Calculation Method
  35.0502906257895;                        !- Total Exposed Perimeter {m}

OS:SurfaceProperty:ExposedFoundationPerimeter,
  {00000000-0000-0000-0088-000000000002},  !- Handle
  {00000000-0000-0000-0085-000000000001},  !- Surface Name
  TotalExposedPerimeter,                   !- Exposed Perimeter Calculation Method
  185.918932884622;                        !- Total Exposed Perimeter {m}

OS:SurfaceProperty:ExposedFoundationPerimeter,
  {00000000-0000-0000-0088-000000000003},  !- Handle
  {00000000-0000-0000-0085-000000000008},  !- Surface Name
  TotalExposedPerimeter,                   !- Exposed Perimeter Calculation Method
  71.6245069309614;                        !- Total Exposed Perimeter {m}

OS:ThermalZone,
  {00000000-0000-0000-0089-000000000001},  !- Handle
  ALL_ST=Office enclosed <= 25 m2_FL=Building Story 1_SCH=A, !- Name
  ,                                        !- Multiplier
  ,                                        !- Ceiling Height {m}
  ,                                        !- Volume {m3}
  ,                                        !- Floor Area {m2}
  ,                                        !- Zone Inside Convection Algorithm
  ,                                        !- Zone Outside Convection Algorithm
  ,                                        !- Zone Conditioning Equipment List Name
  {00000000-0000-0000-0054-000000000001},  !- Zone Air Inlet Port List
  {00000000-0000-0000-0054-000000000002},  !- Zone Air Exhaust Port List
  {00000000-0000-0000-0016-000000000004},  !- Zone Air Node Name
  {00000000-0000-0000-0054-000000000003},  !- Zone Return Air Port List
  ,                                        !- Primary Daylighting Control Name
  ,                                        !- Fraction of Zone Controlled by Primary Daylighting Control
  ,                                        !- Secondary Daylighting Control Name
  ,                                        !- Fraction of Zone Controlled by Secondary Daylighting Control
  ,                                        !- Illuminance Map Name
  {00000000-0000-0000-0057-000000000001},  !- Group Rendering Name
  {00000000-0000-0000-0090-000000000003},  !- Thermostat Name
  No;                                      !- Use Ideal Air Loads

OS:ThermalZone,
  {00000000-0000-0000-0089-000000000002},  !- Handle
  ALL_ST=Warehouse storage area medium to bulky palletized items_FL=Building Story 1_SCH=A, !- Name
  ,                                        !- Multiplier
  ,                                        !- Ceiling Height {m}
  ,                                        !- Volume {m3}
  ,                                        !- Floor Area {m2}
  ,                                        !- Zone Inside Convection Algorithm
  ,                                        !- Zone Outside Convection Algorithm
  ,                                        !- Zone Conditioning Equipment List Name
  {00000000-0000-0000-0054-000000000007},  !- Zone Air Inlet Port List
  {00000000-0000-0000-0054-000000000008},  !- Zone Air Exhaust Port List
  {00000000-0000-0000-0016-000000000006},  !- Zone Air Node Name
  {00000000-0000-0000-0054-000000000009},  !- Zone Return Air Port List
  {00000000-0000-0000-0025-000000000001},  !- Primary Daylighting Control Name
  1,                                       !- Fraction of Zone Controlled by Primary Daylighting Control
  ,                                        !- Secondary Daylighting Control Name
  ,                                        !- Fraction of Zone Controlled by Secondary Daylighting Control
  ,                                        !- Illuminance Map Name
  {00000000-0000-0000-0057-000000000002},  !- Group Rendering Name
  {00000000-0000-0000-0090-000000000007},  !- Thermostat Name
  No;                                      !- Use Ideal Air Loads

OS:ThermalZone,
  {00000000-0000-0000-0089-000000000003},  !- Handle
  ALL_ST=Warehouse storage area small hand-carried items(4)_FL=Building Story 1_SCH=A, !- Name
  ,                                        !- Multiplier
  ,                                        !- Ceiling Height {m}
  ,                                        !- Volume {m3}
  ,                                        !- Floor Area {m2}
  ,                                        !- Zone Inside Convection Algorithm
  ,                                        !- Zone Outside Convection Algorithm
  ,                                        !- Zone Conditioning Equipment List Name
  {00000000-0000-0000-0054-000000000004},  !- Zone Air Inlet Port List
  {00000000-0000-0000-0054-000000000005},  !- Zone Air Exhaust Port List
  {00000000-0000-0000-0016-000000000005},  !- Zone Air Node Name
  {00000000-0000-0000-0054-000000000006},  !- Zone Return Air Port List
  ,                                        !- Primary Daylighting Control Name
  ,                                        !- Fraction of Zone Controlled by Primary Daylighting Control
  ,                                        !- Secondary Daylighting Control Name
  ,                                        !- Fraction of Zone Controlled by Secondary Daylighting Control
  ,                                        !- Illuminance Map Name
  {00000000-0000-0000-0057-000000000003},  !- Group Rendering Name
  {00000000-0000-0000-0090-000000000011},  !- Thermostat Name
  No;                                      !- Use Ideal Air Loads

OS:ThermostatSetpoint:DualSetpoint,
  {00000000-0000-0000-0090-000000000001},  !- Handle
  Space Function Office enclosed <= 25 m2 Thermostat 1, !- Name
  {00000000-0000-0000-0061-000000000014},  !- Heating Setpoint Temperature Schedule Name
  {00000000-0000-0000-0061-000000000013};  !- Cooling Setpoint Temperature Schedule Name

OS:ThermostatSetpoint:DualSetpoint,
  {00000000-0000-0000-0090-000000000002},  !- Handle
  Space Function Office enclosed <= 25 m2 Thermostat 2, !- Name
  {00000000-0000-0000-0061-000000000014},  !- Heating Setpoint Temperature Schedule Name
  {00000000-0000-0000-0061-000000000013};  !- Cooling Setpoint Temperature Schedule Name

OS:ThermostatSetpoint:DualSetpoint,
  {00000000-0000-0000-0090-000000000003},  !- Handle
  Space Function Office enclosed <= 25 m2 Thermostat 3, !- Name
  {00000000-0000-0000-0061-000000000014},  !- Heating Setpoint Temperature Schedule Name
  {00000000-0000-0000-0061-000000000013};  !- Cooling Setpoint Temperature Schedule Name

OS:ThermostatSetpoint:DualSetpoint,
  {00000000-0000-0000-0090-000000000004},  !- Handle
  Space Function Office enclosed <= 25 m2 Thermostat, !- Name
  {00000000-0000-0000-0061-000000000014},  !- Heating Setpoint Temperature Schedule Name
  {00000000-0000-0000-0061-000000000013};  !- Cooling Setpoint Temperature Schedule Name

OS:ThermostatSetpoint:DualSetpoint,
  {00000000-0000-0000-0090-000000000005},  !- Handle
  Space Function Warehouse storage area medium to bulky palletized items Thermostat 1, !- Name
  {00000000-0000-0000-0061-000000000014},  !- Heating Setpoint Temperature Schedule Name
  {00000000-0000-0000-0061-000000000013};  !- Cooling Setpoint Temperature Schedule Name

OS:ThermostatSetpoint:DualSetpoint,
  {00000000-0000-0000-0090-000000000006},  !- Handle
  Space Function Warehouse storage area medium to bulky palletized items Thermostat 2, !- Name
  {00000000-0000-0000-0061-000000000014},  !- Heating Setpoint Temperature Schedule Name
  {00000000-0000-0000-0061-000000000013};  !- Cooling Setpoint Temperature Schedule Name

OS:ThermostatSetpoint:DualSetpoint,
  {00000000-0000-0000-0090-000000000007},  !- Handle
  Space Function Warehouse storage area medium to bulky palletized items Thermostat 3, !- Name
  {00000000-0000-0000-0061-000000000014},  !- Heating Setpoint Temperature Schedule Name
  {00000000-0000-0000-0061-000000000013};  !- Cooling Setpoint Temperature Schedule Name

OS:ThermostatSetpoint:DualSetpoint,
  {00000000-0000-0000-0090-000000000008},  !- Handle
  Space Function Warehouse storage area medium to bulky palletized items Thermostat, !- Name
  {00000000-0000-0000-0061-000000000014},  !- Heating Setpoint Temperature Schedule Name
  {00000000-0000-0000-0061-000000000013};  !- Cooling Setpoint Temperature Schedule Name

OS:ThermostatSetpoint:DualSetpoint,
  {00000000-0000-0000-0090-000000000009},  !- Handle
  Space Function Warehouse storage area small hand-carried items(4) Thermostat 1, !- Name
  {00000000-0000-0000-0061-000000000014},  !- Heating Setpoint Temperature Schedule Name
  {00000000-0000-0000-0061-000000000013};  !- Cooling Setpoint Temperature Schedule Name

OS:ThermostatSetpoint:DualSetpoint,
  {00000000-0000-0000-0090-000000000010},  !- Handle
  Space Function Warehouse storage area small hand-carried items(4) Thermostat 2, !- Name
  {00000000-0000-0000-0061-000000000014},  !- Heating Setpoint Temperature Schedule Name
  {00000000-0000-0000-0061-000000000013};  !- Cooling Setpoint Temperature Schedule Name

OS:ThermostatSetpoint:DualSetpoint,
  {00000000-0000-0000-0090-000000000011},  !- Handle
  Space Function Warehouse storage area small hand-carried items(4) Thermostat 3, !- Name
  {00000000-0000-0000-0061-000000000014},  !- Heating Setpoint Temperature Schedule Name
  {00000000-0000-0000-0061-000000000013};  !- Cooling Setpoint Temperature Schedule Name

OS:ThermostatSetpoint:DualSetpoint,
  {00000000-0000-0000-0090-000000000012},  !- Handle
  Space Function Warehouse storage area small hand-carried items(4) Thermostat, !- Name
  {00000000-0000-0000-0061-000000000014},  !- Heating Setpoint Temperature Schedule Name
  {00000000-0000-0000-0061-000000000013};  !- Cooling Setpoint Temperature Schedule Name

OS:Timestep,
  {00000000-0000-0000-0091-000000000001},  !- Handle
  6;                                       !- Number of Timesteps per Hour

OS:Version,
  {00000000-0000-0000-0092-000000000001},  !- Handle
  3.7.0;                                   !- Version Identifier

OS:WaterHeater:Mixed,
  {00000000-0000-0000-0093-000000000001},  !- Handle
  28gal NaturalGas Water Heater - 19kBtu/hr 0.82 Therm Eff, !- Name
  0.104332504296502,                       !- Tank Volume {m3}
  {00000000-0000-0000-0061-000000000018},  !- Setpoint Temperature Schedule Name
  2,                                       !- Deadband Temperature Difference {deltaC}
  60,                                      !- Maximum Temperature Limit {C}
  Cycle,                                   !- Heater Control Type
  5451.37334949225,                        !- Heater Maximum Capacity {W}
  ,                                        !- Heater Minimum Capacity {W}
  ,                                        !- Heater Ignition Minimum Flow Rate {m3/s}
  ,                                        !- Heater Ignition Delay {s}
  NaturalGas,                              !- Heater Fuel Type
  0.82,                                    !- Heater Thermal Efficiency
  {00000000-0000-0000-0023-000000000006},  !- Part Load Factor Curve Name
  21.4700149801027,                        !- Off Cycle Parasitic Fuel Consumption Rate {W}
  NaturalGas,                              !- Off Cycle Parasitic Fuel Type
  0.8,                                     !- Off Cycle Parasitic Heat Fraction to Tank
  21.4700149801027,                        !- On Cycle Parasitic Fuel Consumption Rate {W}
  NaturalGas,                              !- On Cycle Parasitic Fuel Type
  0,                                       !- On Cycle Parasitic Heat Fraction to Tank
  Schedule,                                !- Ambient Temperature Indicator
  {00000000-0000-0000-0061-000000000019},  !- Ambient Temperature Schedule Name
  ,                                        !- Ambient Temperature Thermal Zone Name
  ,                                        !- Ambient Temperature Outdoor Air Node Name
  1.31795664270423,                        !- Off Cycle Loss Coefficient to Ambient Temperature {W/K}
  ,                                        !- Off Cycle Loss Fraction to Thermal Zone
  1.31795664270423,                        !- On Cycle Loss Coefficient to Ambient Temperature {W/K}
  ,                                        !- On Cycle Loss Fraction to Thermal Zone
  ,                                        !- Peak Use Flow Rate {m3/s}
  ,                                        !- Use Flow Rate Fraction Schedule Name
  ,                                        !- Cold Water Supply Temperature Schedule Name
  {00000000-0000-0000-0016-000000000113},  !- Use Side Inlet Node Name
  {00000000-0000-0000-0016-000000000114},  !- Use Side Outlet Node Name
  1,                                       !- Use Side Effectiveness
  ,                                        !- Source Side Inlet Node Name
  ,                                        !- Source Side Outlet Node Name
  1,                                       !- Source Side Effectiveness
  autosize,                                !- Use Side Design Flow Rate {m3/s}
  autosize,                                !- Source Side Design Flow Rate {m3/s}
  1.5,                                     !- Indirect Water Heating Recovery Time {hr}
  IndirectHeatPrimarySetpoint,             !- Source Side Flow Control Mode
  ,                                        !- Indirect Alternate Setpoint Temperature Schedule Name
  General;                                 !- End-Use Subcategory

OS:WaterHeater:Sizing,
  {00000000-0000-0000-0094-000000000001},  !- Handle
  {00000000-0000-0000-0093-000000000001},  !- WaterHeater Name
  PeakDraw,                                !- Design Mode
  0.538503,                                !- Time Storage Can Meet Peak Draw {hr}
  0,                                       !- Time for Tank Recovery {hr}
  1;                                       !- Nominal Tank Volume for Autosizing Plant Connections {m3}

OS:WaterUse:Connections,
  {00000000-0000-0000-0095-000000000001},  !- Handle
  Zone1 Office WUC 0.09gpm 140F,           !- Name
  {00000000-0000-0000-0016-000000000130},  !- Inlet Node Name
  {00000000-0000-0000-0016-000000000131},  !- Outlet Node Name
  ,                                        !- Supply Water Storage Tank Name
  ,                                        !- Reclamation Water Storage Tank Name
  ,                                        !- Hot Water Supply Temperature Schedule Name
  ,                                        !- Cold Water Supply Temperature Schedule Name
  None,                                    !- Drain Water Heat Exchanger Type
  Plant,                                   !- Drain Water Heat Exchanger Destination
  ,                                        !- Drain Water Heat Exchanger U-Factor Times Area {W/K}
  {00000000-0000-0000-0096-000000000001};  !- Water Use Equipment Name 1

OS:WaterUse:Connections,
  {00000000-0000-0000-0095-000000000002},  !- Handle
  Zone2 Fine Storage WUC 0.15gpm 140F,     !- Name
  {00000000-0000-0000-0016-000000000134},  !- Inlet Node Name
  {00000000-0000-0000-0016-000000000135},  !- Outlet Node Name
  ,                                        !- Supply Water Storage Tank Name
  ,                                        !- Reclamation Water Storage Tank Name
  ,                                        !- Hot Water Supply Temperature Schedule Name
  ,                                        !- Cold Water Supply Temperature Schedule Name
  None,                                    !- Drain Water Heat Exchanger Type
  Plant,                                   !- Drain Water Heat Exchanger Destination
  ,                                        !- Drain Water Heat Exchanger U-Factor Times Area {W/K}
  {00000000-0000-0000-0096-000000000002};  !- Water Use Equipment Name 1

OS:WaterUse:Connections,
  {00000000-0000-0000-0095-000000000003},  !- Handle
  Zone3 Bulk Storage WUC 0.18gpm 140F,     !- Name
  {00000000-0000-0000-0016-000000000138},  !- Inlet Node Name
  {00000000-0000-0000-0016-000000000139},  !- Outlet Node Name
  ,                                        !- Supply Water Storage Tank Name
  ,                                        !- Reclamation Water Storage Tank Name
  ,                                        !- Hot Water Supply Temperature Schedule Name
  ,                                        !- Cold Water Supply Temperature Schedule Name
  None,                                    !- Drain Water Heat Exchanger Type
  Plant,                                   !- Drain Water Heat Exchanger Destination
  ,                                        !- Drain Water Heat Exchanger U-Factor Times Area {W/K}
  {00000000-0000-0000-0096-000000000003};  !- Water Use Equipment Name 1

OS:WaterUse:Equipment,
  {00000000-0000-0000-0096-000000000001},  !- Handle
  Zone1 Office Service Water Use 0.09gpm 140F, !- Name
  {00000000-0000-0000-0097-000000000001},  !- Water Use Equipment Definition Name
  {00000000-0000-0000-0079-000000000001},  !- Space Name
  {00000000-0000-0000-0061-000000000012};  !- Flow Rate Fraction Schedule Name

OS:WaterUse:Equipment,
  {00000000-0000-0000-0096-000000000002},  !- Handle
  Zone2 Fine Storage Service Water Use 0.15gpm 140F, !- Name
  {00000000-0000-0000-0097-000000000002},  !- Water Use Equipment Definition Name
  {00000000-0000-0000-0079-000000000002},  !- Space Name
  {00000000-0000-0000-0061-000000000012};  !- Flow Rate Fraction Schedule Name

OS:WaterUse:Equipment,
  {00000000-0000-0000-0096-000000000003},  !- Handle
  Zone3 Bulk Storage Service Water Use 0.18gpm 140F, !- Name
  {00000000-0000-0000-0097-000000000003},  !- Water Use Equipment Definition Name
  {00000000-0000-0000-0079-000000000003},  !- Space Name
  {00000000-0000-0000-0061-000000000012};  !- Flow Rate Fraction Schedule Name

OS:WaterUse:Equipment:Definition,
  {00000000-0000-0000-0097-000000000001},  !- Handle
  Zone1 office 0.09gpm 140F,               !- Name
  ,                                        !- End-Use Subcategory
  5.66155504446499e-06,                    !- Peak Flow Rate {m3/s}
  {00000000-0000-0000-0061-000000000007},  !- Target Temperature Schedule Name
  {00000000-0000-0000-0061-000000000006},  !- Sensible Fraction Schedule Name
  {00000000-0000-0000-0061-000000000005};  !- Latent Fraction Schedule Name

OS:WaterUse:Equipment:Definition,
  {00000000-0000-0000-0097-000000000002},  !- Handle
  Zone2 fine storage 0.15gpm 140F,         !- Name
  ,                                        !- End-Use Subcategory
  9.62094741841922e-06,                    !- Peak Flow Rate {m3/s}
  {00000000-0000-0000-0061-000000000007},  !- Target Temperature Schedule Name
  {00000000-0000-0000-0061-000000000006},  !- Sensible Fraction Schedule Name
  {00000000-0000-0000-0061-000000000005};  !- Latent Fraction Schedule Name

OS:WaterUse:Equipment:Definition,
  {00000000-0000-0000-0097-000000000003},  !- Handle
  Zone3 bulk storage 0.18gpm 140F,         !- Name
  ,                                        !- End-Use Subcategory
  1.10640895311821e-05,                    !- Peak Flow Rate {m3/s}
  {00000000-0000-0000-0061-000000000007},  !- Target Temperature Schedule Name
  {00000000-0000-0000-0061-000000000006},  !- Sensible Fraction Schedule Name
  {00000000-0000-0000-0061-000000000005};  !- Latent Fraction Schedule Name

OS:WeatherFile,
  {00000000-0000-0000-0098-000000000001},  !- Handle
  Calgary Intl AP,                         !- City
  AB,                                      !- State Province Region
  CAN,                                     !- Country
  CWEC2020,                                !- Data Source
  718770,                                  !- WMO Number
  51.11,                                   !- Latitude {deg}
  -114.02,                                 !- Longitude {deg}
  -7,                                      !- Time Zone {hr}
  1084.1,                                  !- Elevation {m}
  CAN_AB_Calgary.Intl.AP.718770_CWEC2020.epw, !- Url
  1F2D03BB,                                !- Checksum
  ,                                        !- Start Date Actual Year
  Sunday;                                  !- Start Day of Week

OS:WindowMaterial:SimpleGlazingSystem,
  {00000000-0000-0000-0099-000000000001},  !- Handle
  SimpleGlazing,                           !- Name
  2.2,                                     !- U-Factor {W/m2-K}
  0.6,                                     !- Solar Heat Gain Coefficient
  0.21;                                    !- Visible Transmittance

OS:WindowMaterial:SimpleGlazingSystem,
  {00000000-0000-0000-0099-000000000002},  !- Handle
  SimpleGlazing:U=0.190 SHGC=0.600,        !- Name
  1.9,                                     !- U-Factor {W/m2-K}
  0.6,                                     !- Solar Heat Gain Coefficient
  0.21;                                    !- Visible Transmittance

OS:WindowProperty:FrameAndDivider,
  {00000000-0000-0000-0100-000000000001},  !- Handle
  Skylight_Frame,                          !- Name
  0.7129,                                  !- Frame Width {m}
  ,                                        !- Frame Outside Projection {m}
  ,                                        !- Frame Inside Projection {m}
  283.91,                                  !- Frame Conductance {W/m2-K}
  1,                                       !- Ratio of Frame-Edge Glass Conductance to Center-Of-Glass Conductance
  0.7,                                     !- Frame Solar Absorptance
  0.7,                                     !- Frame Visible Absorptance
  0.9,                                     !- Frame Thermal Hemispherical Emissivity
  ,                                        !- Divider Type
  ,                                        !- Divider Width {m}
  ,                                        !- Number of Horizontal Dividers
  ,                                        !- Number of Vertical Dividers
  ,                                        !- Divider Outside Projection {m}
  ,                                        !- Divider Inside Projection {m}
  ,                                        !- Divider Conductance {W/m2-K}
  1,                                       !- Ratio of Divider-Edge Glass Conductance to Center-Of-Glass Conductance
  ,                                        !- Divider Solar Absorptance
  ,                                        !- Divider Visible Absorptance
  0.9,                                     !- Divider Thermal Hemispherical Emissivity
  ,                                        !- Outside Reveal Depth {m}
  ,                                        !- Outside Reveal Solar Absorptance
  ,                                        !- Inside Sill Depth {m}
  ,                                        !- Inside Sill Solar Absorptance
  ,                                        !- Inside Reveal Depth {m}
  ;                                        !- Inside Reveal Solar Absorptance

OS:YearDescription,
  {00000000-0000-0000-0101-000000000001},  !- Handle
  ,                                        !- Calendar Year
  Sunday;                                  !- Day of Week for Start Day

OS:ZoneHVAC:Baseboard:Convective:Water,
  {00000000-0000-0000-0102-000000000001},  !- Handle
  Zone HVAC Baseboard Convective Water 1,  !- Name
  {00000000-0000-0000-0058-000000000001},  !- Availability Schedule Name
  {00000000-0000-0000-0015-000000000001};  !- Heating Coil Name

OS:ZoneHVAC:Baseboard:Convective:Water,
  {00000000-0000-0000-0102-000000000002},  !- Handle
  Zone HVAC Baseboard Convective Water 2,  !- Name
  {00000000-0000-0000-0058-000000000001},  !- Availability Schedule Name
  {00000000-0000-0000-0015-000000000002};  !- Heating Coil Name

OS:ZoneHVAC:Baseboard:Convective:Water,
  {00000000-0000-0000-0102-000000000003},  !- Handle
  Zone HVAC Baseboard Convective Water 3,  !- Name
  {00000000-0000-0000-0058-000000000001},  !- Availability Schedule Name
  {00000000-0000-0000-0015-000000000003};  !- Heating Coil Name

OS:ZoneHVAC:EquipmentList,
  {00000000-0000-0000-0103-000000000001},  !- Handle
  ALL_ST=Office enclosed <= 25 m2_FL=Building Story 1_SCH=A Zone HVAC Equipment List, !- Name
  {00000000-0000-0000-0089-000000000001},  !- Thermal Zone
  ,                                        !- Load Distribution Scheme
  {00000000-0000-0000-0102-000000000001},  !- Zone Equipment 1
  1,                                       !- Zone Equipment Cooling Sequence 1
  1,                                       !- Zone Equipment Heating or No-Load Sequence 1
  ,                                        !- Zone Equipment Sequential Cooling Fraction Schedule Name 1
  ,                                        !- Zone Equipment Sequential Heating Fraction Schedule Name 1
  {00000000-0000-0000-0006-000000000001},  !- Zone Equipment 2
  2,                                       !- Zone Equipment Cooling Sequence 2
  2,                                       !- Zone Equipment Heating or No-Load Sequence 2
  ,                                        !- Zone Equipment Sequential Cooling Fraction Schedule Name 2
  ;                                        !- Zone Equipment Sequential Heating Fraction Schedule Name 2

OS:ZoneHVAC:EquipmentList,
  {00000000-0000-0000-0103-000000000002},  !- Handle
  ALL_ST=Warehouse storage area medium to bulky palletized items_FL=Building Story 1_SCH=A Zone HVAC Equipment List, !- Name
  {00000000-0000-0000-0089-000000000002},  !- Thermal Zone
  ,                                        !- Load Distribution Scheme
  {00000000-0000-0000-0102-000000000003},  !- Zone Equipment 1
  1,                                       !- Zone Equipment Cooling Sequence 1
  1,                                       !- Zone Equipment Heating or No-Load Sequence 1
  ,                                        !- Zone Equipment Sequential Cooling Fraction Schedule Name 1
  ,                                        !- Zone Equipment Sequential Heating Fraction Schedule Name 1
  {00000000-0000-0000-0006-000000000003},  !- Zone Equipment 2
  2,                                       !- Zone Equipment Cooling Sequence 2
  2,                                       !- Zone Equipment Heating or No-Load Sequence 2
  ,                                        !- Zone Equipment Sequential Cooling Fraction Schedule Name 2
  ;                                        !- Zone Equipment Sequential Heating Fraction Schedule Name 2

OS:ZoneHVAC:EquipmentList,
  {00000000-0000-0000-0103-000000000003},  !- Handle
  ALL_ST=Warehouse storage area small hand-carried items(4)_FL=Building Story 1_SCH=A Zone HVAC Equipment List, !- Name
  {00000000-0000-0000-0089-000000000003},  !- Thermal Zone
  ,                                        !- Load Distribution Scheme
  {00000000-0000-0000-0102-000000000002},  !- Zone Equipment 1
  1,                                       !- Zone Equipment Cooling Sequence 1
  1,                                       !- Zone Equipment Heating or No-Load Sequence 1
  ,                                        !- Zone Equipment Sequential Cooling Fraction Schedule Name 1
  ,                                        !- Zone Equipment Sequential Heating Fraction Schedule Name 1
  {00000000-0000-0000-0006-000000000002},  !- Zone Equipment 2
  2,                                       !- Zone Equipment Cooling Sequence 2
  2,                                       !- Zone Equipment Heating or No-Load Sequence 2
  ,                                        !- Zone Equipment Sequential Cooling Fraction Schedule Name 2
  ;                                        !- Zone Equipment Sequential Heating Fraction Schedule Name 2
<|MERGE_RESOLUTION|>--- conflicted
+++ resolved
@@ -2577,23 +2577,6 @@
 OS:EnergyManagementSystem:Program,
   {00000000-0000-0000-0034-000000000001},  !- Handle
   ems_sys_4_mixed_shr_none_sc_dx_sh_c_g_ssf_cv_zh_b_hw_zc_none_srf_none__1_OptimumStartProg0, !- Name
-<<<<<<< HEAD
-  IF DaylightSavings==0 && DayOfWeek>1 && Hour==5 && {d8b8a69e-ef96-42bb-ab86-64c2e5bc3bee}<23.9 && {d8b8a69e-ef96-42bb-ab86-64c2e5bc3bee}>1.7, !- Program Line 1
-  SET {6ebce545-796f-4199-aae7-cfeb00221bc3} = 29.4, !- Program Line 2
-  SET {a970948e-6169-4e3d-8ddf-392893e79b0b} = 15.6, !- Program Line 3
-  ELSEIF DaylightSavings==0 && DayOfWeek==1 && Hour==7 && {d8b8a69e-ef96-42bb-ab86-64c2e5bc3bee}<23.9 && {d8b8a69e-ef96-42bb-ab86-64c2e5bc3bee}>1.7, !- Program Line 4
-  SET {6ebce545-796f-4199-aae7-cfeb00221bc3} = 29.4, !- Program Line 5
-  SET {a970948e-6169-4e3d-8ddf-392893e79b0b} = 15.6, !- Program Line 6
-  ELSEIF DaylightSavings==1 && DayOfWeek>1 && Hour==4 && {d8b8a69e-ef96-42bb-ab86-64c2e5bc3bee}<23.9 && {d8b8a69e-ef96-42bb-ab86-64c2e5bc3bee}>1.7, !- Program Line 7
-  SET {6ebce545-796f-4199-aae7-cfeb00221bc3} = 29.4, !- Program Line 8
-  SET {a970948e-6169-4e3d-8ddf-392893e79b0b} = 15.6, !- Program Line 9
-  ELSEIF DaylightSavings==1 && DayOfWeek==1 && Hour==6 && {d8b8a69e-ef96-42bb-ab86-64c2e5bc3bee}<23.9 && {d8b8a69e-ef96-42bb-ab86-64c2e5bc3bee}>1.7, !- Program Line 10
-  SET {6ebce545-796f-4199-aae7-cfeb00221bc3} = 29.4, !- Program Line 11
-  SET {a970948e-6169-4e3d-8ddf-392893e79b0b} = 15.6, !- Program Line 12
-  ELSE,                                    !- Program Line 13
-  SET {6ebce545-796f-4199-aae7-cfeb00221bc3} = NULL, !- Program Line 14
-  SET {a970948e-6169-4e3d-8ddf-392893e79b0b} = NULL, !- Program Line 15
-=======
   IF DaylightSavings==0 && DayOfWeek>1 && Hour==5 && {25ad7603-17f1-4fc0-b220-fc9546cf92e5}<23.9 && {25ad7603-17f1-4fc0-b220-fc9546cf92e5}>1.7, !- Program Line 1
   SET {02f9d8fc-7346-4e50-8f37-0bc4e67a4426} = 29.4, !- Program Line 2
   SET {0e9ea5ea-25c0-4a21-896b-67e767cb4c5f} = 15.6, !- Program Line 3
@@ -2609,29 +2592,11 @@
   ELSE,                                    !- Program Line 13
   SET {02f9d8fc-7346-4e50-8f37-0bc4e67a4426} = NULL, !- Program Line 14
   SET {0e9ea5ea-25c0-4a21-896b-67e767cb4c5f} = NULL, !- Program Line 15
->>>>>>> f531be1f
   ENDIF;                                   !- Program Line 16
 
 OS:EnergyManagementSystem:Program,
   {00000000-0000-0000-0034-000000000002},  !- Handle
   ems_sys_4_mixed_shr_none_sc_dx_sh_c_g_ssf_cv_zh_b_hw_zc_none_srf_none__OptimumStartProg0, !- Name
-<<<<<<< HEAD
-  IF DaylightSavings==0 && DayOfWeek>1 && Hour==5 && {17c698e9-3edb-45b8-80c5-3f164ac20051}<23.9 && {17c698e9-3edb-45b8-80c5-3f164ac20051}>1.7, !- Program Line 1
-  SET {3757f375-d631-402e-896a-3e4fc758105f} = 29.4, !- Program Line 2
-  SET {1bd16368-680c-4aba-bce4-651e83138e53} = 15.6, !- Program Line 3
-  ELSEIF DaylightSavings==0 && DayOfWeek==1 && Hour==7 && {17c698e9-3edb-45b8-80c5-3f164ac20051}<23.9 && {17c698e9-3edb-45b8-80c5-3f164ac20051}>1.7, !- Program Line 4
-  SET {3757f375-d631-402e-896a-3e4fc758105f} = 29.4, !- Program Line 5
-  SET {1bd16368-680c-4aba-bce4-651e83138e53} = 15.6, !- Program Line 6
-  ELSEIF DaylightSavings==1 && DayOfWeek>1 && Hour==4 && {17c698e9-3edb-45b8-80c5-3f164ac20051}<23.9 && {17c698e9-3edb-45b8-80c5-3f164ac20051}>1.7, !- Program Line 7
-  SET {3757f375-d631-402e-896a-3e4fc758105f} = 29.4, !- Program Line 8
-  SET {1bd16368-680c-4aba-bce4-651e83138e53} = 15.6, !- Program Line 9
-  ELSEIF DaylightSavings==1 && DayOfWeek==1 && Hour==6 && {17c698e9-3edb-45b8-80c5-3f164ac20051}<23.9 && {17c698e9-3edb-45b8-80c5-3f164ac20051}>1.7, !- Program Line 10
-  SET {3757f375-d631-402e-896a-3e4fc758105f} = 29.4, !- Program Line 11
-  SET {1bd16368-680c-4aba-bce4-651e83138e53} = 15.6, !- Program Line 12
-  ELSE,                                    !- Program Line 13
-  SET {3757f375-d631-402e-896a-3e4fc758105f} = NULL, !- Program Line 14
-  SET {1bd16368-680c-4aba-bce4-651e83138e53} = NULL, !- Program Line 15
-=======
   IF DaylightSavings==0 && DayOfWeek>1 && Hour==5 && {8cb8985d-35f9-4407-b5ae-04ea33d64579}<23.9 && {8cb8985d-35f9-4407-b5ae-04ea33d64579}>1.7, !- Program Line 1
   SET {c7dda17e-e8d1-4c08-aa81-78247e582cff} = 29.4, !- Program Line 2
   SET {eab3357e-e2a2-4ac7-8933-0291e2b345bb} = 15.6, !- Program Line 3
@@ -2647,7 +2612,6 @@
   ELSE,                                    !- Program Line 13
   SET {c7dda17e-e8d1-4c08-aa81-78247e582cff} = NULL, !- Program Line 14
   SET {eab3357e-e2a2-4ac7-8933-0291e2b345bb} = NULL, !- Program Line 15
->>>>>>> f531be1f
   ENDIF;                                   !- Program Line 16
 
 OS:EnergyManagementSystem:ProgramCallingManager,
