OS:AdditionalProperties,
  {00000000-0000-0000-0001-000000000001},  !- Handle
  {00000000-0000-0000-0028-000000000001},  !- Object Name
  Ref OA per area,                         !- Feature Name 1
  Double,                                  !- Feature Data Type 1
  0,                                       !- Feature Value 1
  Ref OA per person,                       !- Feature Name 2
  Double,                                  !- Feature Data Type 2
  20,                                      !- Feature Value 2
  Ref OA ach,                              !- Feature Name 3
  Double,                                  !- Feature Data Type 3
  0,                                       !- Feature Value 3
  Ref occupancy per 1000ft2,               !- Feature Name 4
  Double,                                  !- Feature Data Type 4
  7,                                       !- Feature Value 4
  Ref standard,                            !- Feature Name 5
  String,                                  !- Feature Data Type 5
  ASHRAE 62-2001 Table 2,                  !- Feature Value 5
  Ref space type,                          !- Feature Name 6
  String,                                  !- Feature Data Type 6
  Offices-Office space;                    !- Feature Value 6

OS:AdditionalProperties,
  {00000000-0000-0000-0001-000000000002},  !- Handle
  {00000000-0000-0000-0028-000000000002},  !- Object Name
  Ref OA per area,                         !- Feature Name 1
  Double,                                  !- Feature Data Type 1
  0.050000000000000003,                    !- Feature Value 1
  Ref OA per person,                       !- Feature Name 2
  Double,                                  !- Feature Data Type 2
  0,                                       !- Feature Value 2
  Ref OA ach,                              !- Feature Name 3
  Double,                                  !- Feature Data Type 3
  0,                                       !- Feature Value 3
  Ref occupancy per 1000ft2,               !- Feature Name 4
  Double,                                  !- Feature Data Type 4
  5,                                       !- Feature Value 4
  Ref standard,                            !- Feature Name 5
  String,                                  !- Feature Data Type 5
  ASHRAE 62-2001 Table 2,                  !- Feature Value 5
  Ref space type,                          !- Feature Name 6
  String,                                  !- Feature Data Type 6
  Retail Stores&#44 Sales floors&#44 and Show Room Floors-Warehouses; !- Feature Value 6

OS:AdditionalProperties,
  {00000000-0000-0000-0001-000000000003},  !- Handle
  {00000000-0000-0000-0028-000000000003},  !- Object Name
  Ref OA per area,                         !- Feature Name 1
  Double,                                  !- Feature Data Type 1
  0.050000000000000003,                    !- Feature Value 1
  Ref OA per person,                       !- Feature Name 2
  Double,                                  !- Feature Data Type 2
  0,                                       !- Feature Value 2
  Ref OA ach,                              !- Feature Name 3
  Double,                                  !- Feature Data Type 3
  0,                                       !- Feature Value 3
  Ref occupancy per 1000ft2,               !- Feature Name 4
  Double,                                  !- Feature Data Type 4
  5,                                       !- Feature Value 4
  Ref standard,                            !- Feature Name 5
  String,                                  !- Feature Data Type 5
  ASHRAE 62-2001 Table 2,                  !- Feature Value 5
  Ref space type,                          !- Feature Name 6
  String,                                  !- Feature Data Type 6
  Retail Stores&#44 Sales floors&#44 and Show Room Floors-Warehouses; !- Feature Value 6

OS:AdditionalProperties,
  {00000000-0000-0000-0001-000000000004},  !- Handle
  {00000000-0000-0000-0058-000000000020},  !- Object Name
  max_occ_in_spaces,                       !- Feature Name 1
  Double,                                  !- Feature Data Type 1
  11.848286688361537,                      !- Feature Value 1
  number_of_spaces_included,               !- Feature Name 2
  Integer,                                 !- Feature Data Type 2
  1,                                       !- Feature Value 2
  date_parent_object_last_edited,          !- Feature Name 3
  String,                                  !- Feature Data Type 3
  2024-01-01 01:00:00 UTC,                 !- Feature Value 3
  date_parent_object_created,              !- Feature Name 4
  String,                                  !- Feature Data Type 4
  2024-01-01 01:00:00 UTC;                 !- Feature Value 4

OS:AdditionalProperties,
  {00000000-0000-0000-0001-000000000005},  !- Handle
  {00000000-0000-0000-0058-000000000022},  !- Object Name
  max_occ_in_spaces,                       !- Feature Name 1
  Double,                                  !- Feature Data Type 1
  27.878321619674338,                      !- Feature Value 1
  number_of_spaces_included,               !- Feature Name 2
  Integer,                                 !- Feature Data Type 2
  1,                                       !- Feature Value 2
  date_parent_object_last_edited,          !- Feature Name 3
  String,                                  !- Feature Data Type 3
  2024-01-01 01:00:00 UTC,                 !- Feature Value 3
  date_parent_object_created,              !- Feature Name 4
  String,                                  !- Feature Data Type 4
  2024-01-01 01:00:00 UTC;                 !- Feature Value 4

OS:AdditionalProperties,
  {00000000-0000-0000-0001-000000000006},  !- Handle
  {00000000-0000-0000-0058-000000000021},  !- Object Name
  max_occ_in_spaces,                       !- Feature Name 1
  Double,                                  !- Feature Data Type 1
  32.060069862625376,                      !- Feature Value 1
  number_of_spaces_included,               !- Feature Name 2
  Integer,                                 !- Feature Data Type 2
  1,                                       !- Feature Value 2
  date_parent_object_last_edited,          !- Feature Name 3
  String,                                  !- Feature Data Type 3
  2024-01-01 01:00:00 UTC,                 !- Feature Value 3
  date_parent_object_created,              !- Feature Name 4
  String,                                  !- Feature Data Type 4
  2024-01-01 01:00:00 UTC;                 !- Feature Value 4

OS:AirLoopHVAC,
  {00000000-0000-0000-0002-000000000001},  !- Handle
  sys_3|mixed|shr>erv|sc>dx|sh>c-e|ssf>cv|zh>b-e|zc>none|srf>none|, !- Name
  ,                                        !- Controller List Name
  {00000000-0000-0000-0058-000000000020},  !- Availability Schedule
  {00000000-0000-0000-0008-000000000003},  !- Availability Manager List Name
  autosize,                                !- Design Supply Air Flow Rate {m3/s}
  1,                                       !- Design Return Air Flow Fraction of Supply Air Flow
  ,                                        !- Branch List Name
  ,                                        !- Connector List Name
  {00000000-0000-0000-0014-000000000007},  !- Supply Side Inlet Node Name
  {00000000-0000-0000-0014-000000000010},  !- Demand Side Outlet Node Name
  {00000000-0000-0000-0014-000000000009},  !- Demand Side Inlet Node A
  {00000000-0000-0000-0014-000000000008},  !- Supply Side Outlet Node A
  ,                                        !- Demand Side Inlet Node B
  ,                                        !- Supply Side Outlet Node B
  ,                                        !- Return Air Bypass Flow Temperature Setpoint Schedule Name
  {00000000-0000-0000-0004-000000000001},  !- Demand Mixer Name
  {00000000-0000-0000-0005-000000000001},  !- Demand Splitter A Name
  ,                                        !- Demand Splitter B Name
  ;                                        !- Supply Splitter Name

OS:AirLoopHVAC,
  {00000000-0000-0000-0002-000000000002},  !- Handle
  sys_4|mixed|shr>erv|sc>dx|sh>c-e|ssf>cv|zh>b-e|zc>none|srf>none| 1, !- Name
  ,                                        !- Controller List Name
  {00000000-0000-0000-0058-000000000021},  !- Availability Schedule
  {00000000-0000-0000-0008-000000000002},  !- Availability Manager List Name
  autosize,                                !- Design Supply Air Flow Rate {m3/s}
  1,                                       !- Design Return Air Flow Fraction of Supply Air Flow
  ,                                        !- Branch List Name
  ,                                        !- Connector List Name
  {00000000-0000-0000-0014-000000000047},  !- Supply Side Inlet Node Name
  {00000000-0000-0000-0014-000000000050},  !- Demand Side Outlet Node Name
  {00000000-0000-0000-0014-000000000049},  !- Demand Side Inlet Node A
  {00000000-0000-0000-0014-000000000048},  !- Supply Side Outlet Node A
  ,                                        !- Demand Side Inlet Node B
  ,                                        !- Supply Side Outlet Node B
  ,                                        !- Return Air Bypass Flow Temperature Setpoint Schedule Name
  {00000000-0000-0000-0004-000000000003},  !- Demand Mixer Name
  {00000000-0000-0000-0005-000000000003},  !- Demand Splitter A Name
  ,                                        !- Demand Splitter B Name
  ;                                        !- Supply Splitter Name

OS:AirLoopHVAC,
  {00000000-0000-0000-0002-000000000003},  !- Handle
  sys_4|mixed|shr>erv|sc>dx|sh>c-e|ssf>cv|zh>b-e|zc>none|srf>none|, !- Name
  ,                                        !- Controller List Name
  {00000000-0000-0000-0058-000000000022},  !- Availability Schedule
  {00000000-0000-0000-0008-000000000001},  !- Availability Manager List Name
  autosize,                                !- Design Supply Air Flow Rate {m3/s}
  1,                                       !- Design Return Air Flow Fraction of Supply Air Flow
  ,                                        !- Branch List Name
  ,                                        !- Connector List Name
  {00000000-0000-0000-0014-000000000027},  !- Supply Side Inlet Node Name
  {00000000-0000-0000-0014-000000000030},  !- Demand Side Outlet Node Name
  {00000000-0000-0000-0014-000000000029},  !- Demand Side Inlet Node A
  {00000000-0000-0000-0014-000000000028},  !- Supply Side Outlet Node A
  ,                                        !- Demand Side Inlet Node B
  ,                                        !- Supply Side Outlet Node B
  ,                                        !- Return Air Bypass Flow Temperature Setpoint Schedule Name
  {00000000-0000-0000-0004-000000000002},  !- Demand Mixer Name
  {00000000-0000-0000-0005-000000000002},  !- Demand Splitter A Name
  ,                                        !- Demand Splitter B Name
  ;                                        !- Supply Splitter Name

OS:AirLoopHVAC:OutdoorAirSystem,
  {00000000-0000-0000-0003-000000000001},  !- Handle
  Air Loop HVAC Outdoor Air System 1,      !- Name
  {00000000-0000-0000-0019-000000000001},  !- Controller Name
  ,                                        !- Outdoor Air Equipment List Name
  ,                                        !- Availability Manager List Name
  {00000000-0000-0000-0014-000000000019},  !- Mixed Air Node Name
  {00000000-0000-0000-0014-000000000107},  !- Outdoor Air Stream Node Name
  {00000000-0000-0000-0014-000000000108},  !- Relief Air Stream Node Name
  {00000000-0000-0000-0014-000000000018};  !- Return Air Stream Node Name

OS:AirLoopHVAC:OutdoorAirSystem,
  {00000000-0000-0000-0003-000000000002},  !- Handle
  Air Loop HVAC Outdoor Air System 2,      !- Name
  {00000000-0000-0000-0019-000000000002},  !- Controller Name
  ,                                        !- Outdoor Air Equipment List Name
  ,                                        !- Availability Manager List Name
  {00000000-0000-0000-0014-000000000039},  !- Mixed Air Node Name
  {00000000-0000-0000-0014-000000000113},  !- Outdoor Air Stream Node Name
  {00000000-0000-0000-0014-000000000114},  !- Relief Air Stream Node Name
  {00000000-0000-0000-0014-000000000038};  !- Return Air Stream Node Name

OS:AirLoopHVAC:OutdoorAirSystem,
  {00000000-0000-0000-0003-000000000003},  !- Handle
  Air Loop HVAC Outdoor Air System 3,      !- Name
  {00000000-0000-0000-0019-000000000003},  !- Controller Name
  ,                                        !- Outdoor Air Equipment List Name
  ,                                        !- Availability Manager List Name
  {00000000-0000-0000-0014-000000000059},  !- Mixed Air Node Name
  {00000000-0000-0000-0014-000000000119},  !- Outdoor Air Stream Node Name
  {00000000-0000-0000-0014-000000000120},  !- Relief Air Stream Node Name
  {00000000-0000-0000-0014-000000000058};  !- Return Air Stream Node Name

OS:AirLoopHVAC:ZoneMixer,
  {00000000-0000-0000-0004-000000000001},  !- Handle
  Air Loop HVAC Zone Mixer 1,              !- Name
  {00000000-0000-0000-0014-000000000012},  !- Outlet Node Name
  {00000000-0000-0000-0014-000000000023};  !- Inlet Node Name 1

OS:AirLoopHVAC:ZoneMixer,
  {00000000-0000-0000-0004-000000000002},  !- Handle
  Air Loop HVAC Zone Mixer 2,              !- Name
  {00000000-0000-0000-0014-000000000032},  !- Outlet Node Name
  {00000000-0000-0000-0014-000000000043};  !- Inlet Node Name 1

OS:AirLoopHVAC:ZoneMixer,
  {00000000-0000-0000-0004-000000000003},  !- Handle
  Air Loop HVAC Zone Mixer 3,              !- Name
  {00000000-0000-0000-0014-000000000052},  !- Outlet Node Name
  {00000000-0000-0000-0014-000000000063};  !- Inlet Node Name 1

OS:AirLoopHVAC:ZoneSplitter,
  {00000000-0000-0000-0005-000000000001},  !- Handle
  Air Loop HVAC Zone Splitter 1,           !- Name
  {00000000-0000-0000-0014-000000000011},  !- Inlet Node Name
  {00000000-0000-0000-0014-000000000024};  !- Outlet Node Name 1

OS:AirLoopHVAC:ZoneSplitter,
  {00000000-0000-0000-0005-000000000002},  !- Handle
  Air Loop HVAC Zone Splitter 2,           !- Name
  {00000000-0000-0000-0014-000000000031},  !- Inlet Node Name
  {00000000-0000-0000-0014-000000000044};  !- Outlet Node Name 1

OS:AirLoopHVAC:ZoneSplitter,
  {00000000-0000-0000-0005-000000000003},  !- Handle
  Air Loop HVAC Zone Splitter 3,           !- Name
  {00000000-0000-0000-0014-000000000051},  !- Inlet Node Name
  {00000000-0000-0000-0014-000000000064};  !- Outlet Node Name 1

OS:AirTerminal:SingleDuct:ConstantVolume:NoReheat,
  {00000000-0000-0000-0006-000000000001},  !- Handle
  Air Terminal Single Duct Constant Volume No Reheat 1, !- Name
  {00000000-0000-0000-0055-000000000001},  !- Availability Schedule Name
  {00000000-0000-0000-0014-000000000025},  !- Air Inlet Node Name
  {00000000-0000-0000-0014-000000000026},  !- Air Outlet Node Name
  AutoSize;                                !- Maximum Air Flow Rate {m3/s}

OS:AirTerminal:SingleDuct:ConstantVolume:NoReheat,
  {00000000-0000-0000-0006-000000000002},  !- Handle
  Air Terminal Single Duct Constant Volume No Reheat 2, !- Name
  {00000000-0000-0000-0055-000000000001},  !- Availability Schedule Name
  {00000000-0000-0000-0014-000000000045},  !- Air Inlet Node Name
  {00000000-0000-0000-0014-000000000046},  !- Air Outlet Node Name
  AutoSize;                                !- Maximum Air Flow Rate {m3/s}

OS:AirTerminal:SingleDuct:ConstantVolume:NoReheat,
  {00000000-0000-0000-0006-000000000003},  !- Handle
  Air Terminal Single Duct Constant Volume No Reheat 3, !- Name
  {00000000-0000-0000-0055-000000000001},  !- Availability Schedule Name
  {00000000-0000-0000-0014-000000000065},  !- Air Inlet Node Name
  {00000000-0000-0000-0014-000000000066},  !- Air Outlet Node Name
  AutoSize;                                !- Maximum Air Flow Rate {m3/s}

OS:AvailabilityManager:NightCycle,
  {00000000-0000-0000-0007-000000000001},  !- Handle
  Availability Manager Night Cycle 1,      !- Name
  {00000000-0000-0000-0055-000000000001},  !- Applicability Schedule
  ,                                        !- Fan Schedule
  CycleOnAny,                              !- Control Type
  1,                                       !- Thermostat Tolerance {deltaC}
  ,                                        !- Cycling Run Time Control Type
  3600,                                    !- Cycling Run Time {s}
  {00000000-0000-0000-0045-000000000001},  !- Control Zone or Zone List Name
  {00000000-0000-0000-0045-000000000002},  !- Cooling Control Zone or Zone List Name
  {00000000-0000-0000-0045-000000000003},  !- Heating Control Zone or Zone List Name
  {00000000-0000-0000-0045-000000000004};  !- Heating Zone Fans Only Zone or Zone List Name

OS:AvailabilityManager:NightCycle,
  {00000000-0000-0000-0007-000000000002},  !- Handle
  Availability Manager Night Cycle 2,      !- Name
  {00000000-0000-0000-0055-000000000001},  !- Applicability Schedule
  ,                                        !- Fan Schedule
  CycleOnAny,                              !- Control Type
  1,                                       !- Thermostat Tolerance {deltaC}
  ,                                        !- Cycling Run Time Control Type
  3600,                                    !- Cycling Run Time {s}
  {00000000-0000-0000-0045-000000000005},  !- Control Zone or Zone List Name
  {00000000-0000-0000-0045-000000000006},  !- Cooling Control Zone or Zone List Name
  {00000000-0000-0000-0045-000000000007},  !- Heating Control Zone or Zone List Name
  {00000000-0000-0000-0045-000000000008};  !- Heating Zone Fans Only Zone or Zone List Name

OS:AvailabilityManager:NightCycle,
  {00000000-0000-0000-0007-000000000003},  !- Handle
  Availability Manager Night Cycle 3,      !- Name
  {00000000-0000-0000-0055-000000000001},  !- Applicability Schedule
  ,                                        !- Fan Schedule
  CycleOnAny,                              !- Control Type
  1,                                       !- Thermostat Tolerance {deltaC}
  ,                                        !- Cycling Run Time Control Type
  3600,                                    !- Cycling Run Time {s}
  {00000000-0000-0000-0045-000000000009},  !- Control Zone or Zone List Name
  {00000000-0000-0000-0045-000000000010},  !- Cooling Control Zone or Zone List Name
  {00000000-0000-0000-0045-000000000011},  !- Heating Control Zone or Zone List Name
  {00000000-0000-0000-0045-000000000012};  !- Heating Zone Fans Only Zone or Zone List Name

OS:AvailabilityManagerAssignmentList,
  {00000000-0000-0000-0008-000000000001},  !- Handle
  Air Loop HVAC 1 AvailabilityManagerAssignmentList 1, !- Name
  {00000000-0000-0000-0007-000000000002};  !- Availability Manager Name 1

OS:AvailabilityManagerAssignmentList,
  {00000000-0000-0000-0008-000000000002},  !- Handle
  Air Loop HVAC 1 AvailabilityManagerAssignmentList 2, !- Name
  {00000000-0000-0000-0007-000000000003};  !- Availability Manager Name 1

OS:AvailabilityManagerAssignmentList,
  {00000000-0000-0000-0008-000000000003},  !- Handle
  Air Loop HVAC 1 AvailabilityManagerAssignmentList, !- Name
  {00000000-0000-0000-0007-000000000001};  !- Availability Manager Name 1

OS:AvailabilityManagerAssignmentList,
  {00000000-0000-0000-0008-000000000004},  !- Handle
  Plant Loop 1 AvailabilityManagerAssignmentList; !- Name

OS:Building,
  {00000000-0000-0000-0009-000000000001},  !- Handle
  Warehouse,                               !- Name
  ,                                        !- Building Sector Type
  ,                                        !- North Axis {deg}
  ,                                        !- Nominal Floor to Floor Height {m}
  ,                                        !- Space Type Name
  {00000000-0000-0000-0024-000000000001},  !- Default Construction Set Name
  ,                                        !- Default Schedule Set Name
  1,                                       !- Standards Number of Stories
  1,                                       !- Standards Number of Above Ground Stories
  NECB2017,                                !- Standards Template
  Warehouse,                               !- Standards Building Type
  ,                                        !- Standards Number of Living Units
  ,                                        !- Relocatable
  ;                                        !- Nominal Floor to Ceiling Height {m}

OS:BuildingStory,
  {00000000-0000-0000-0010-000000000001},  !- Handle
  Building Story 1,                        !- Name
  0,                                       !- Nominal Z Coordinate {m}
  ,                                        !- Nominal Floor to Floor Height {m}
  ,                                        !- Default Construction Set Name
  ,                                        !- Default Schedule Set Name
  {00000000-0000-0000-0054-000000000007};  !- Group Rendering Name

OS:ClimateZones,
  {00000000-0000-0000-0011-000000000001},  !- Handle
  ASHRAE,                                  !- Climate Zone Institution Name 1
  ANSI/ASHRAE Standard 169,                !- Climate Zone Document Name 1
  2006,                                    !- Climate Zone Document Year 1
  7;                                       !- Climate Zone Value 1

OS:Coil:Cooling:DX:SingleSpeed,
  {00000000-0000-0000-0012-000000000001},  !- Handle
  CoilCoolingDXSingleSpeed_dx 1 319kBtu/hr 8.39EER, !- Name
  {00000000-0000-0000-0055-000000000001},  !- Availability Schedule Name
  autosize,                                !- Rated Total Cooling Capacity {W}
  autosize,                                !- Rated Sensible Heat Ratio
  2.93052986221016,                        !- Rated COP {W/W}
  autosize,                                !- Rated Air Flow Rate {m3/s}
  773.3,                                   !- Rated Evaporator Fan Power Per Volume Flow Rate 2017 {W/(m3/s)}
  934.4,                                   !- Rated Evaporator Fan Power Per Volume Flow Rate 2023 {W/(m3/s)}
  {00000000-0000-0000-0014-000000000040},  !- Air Inlet Node Name
  {00000000-0000-0000-0014-000000000036},  !- Air Outlet Node Name
  {00000000-0000-0000-0020-000000000007},  !- Total Cooling Capacity Function of Temperature Curve Name
  {00000000-0000-0000-0022-000000000008},  !- Total Cooling Capacity Function of Flow Fraction Curve Name
  {00000000-0000-0000-0020-000000000008},  !- Energy Input Ratio Function of Temperature Curve Name
  {00000000-0000-0000-0022-000000000009},  !- Energy Input Ratio Function of Flow Fraction Curve Name
  {00000000-0000-0000-0021-000000000003},  !- Part Load Fraction Correlation Curve Name
  -25,                                     !- Minimum Outdoor Dry-Bulb Temperature for Compressor Operation {C}
  0,                                       !- Nominal Time for Condensate Removal to Begin {s}
  0,                                       !- Ratio of Initial Moisture Evaporation Rate and Steady State Latent Capacity {dimensionless}
  0,                                       !- Maximum Cycling Rate {cycles/hr}
  0,                                       !- Latent Capacity Time Constant {s}
  ,                                        !- Condenser Air Inlet Node Name
  AirCooled,                               !- Condenser Type
  0.9,                                     !- Evaporative Condenser Effectiveness {dimensionless}
  autosize,                                !- Evaporative Condenser Air Flow Rate {m3/s}
  autosize,                                !- Evaporative Condenser Pump Rated Power Consumption {W}
  0,                                       !- Crankcase Heater Capacity {W}
  ,                                        !- Crankcase Heater Capacity Function of Temperature Curve Name
  10,                                      !- Maximum Outdoor Dry-Bulb Temperature for Crankcase Heater Operation {C}
  ,                                        !- Supply Water Storage Tank Name
  ,                                        !- Condensate Collection Water Storage Tank Name
  0,                                       !- Basin Heater Capacity {W/K}
  2;                                       !- Basin Heater Setpoint Temperature {C}

OS:Coil:Cooling:DX:SingleSpeed,
  {00000000-0000-0000-0012-000000000002},  !- Handle
  CoilCoolingDXSingleSpeed_dx 2 586kBtu/hr 8.39EER, !- Name
  {00000000-0000-0000-0055-000000000001},  !- Availability Schedule Name
  autosize,                                !- Rated Total Cooling Capacity {W}
  autosize,                                !- Rated Sensible Heat Ratio
  2.93052986221016,                        !- Rated COP {W/W}
  autosize,                                !- Rated Air Flow Rate {m3/s}
  773.3,                                   !- Rated Evaporator Fan Power Per Volume Flow Rate 2017 {W/(m3/s)}
  934.4,                                   !- Rated Evaporator Fan Power Per Volume Flow Rate 2023 {W/(m3/s)}
  {00000000-0000-0000-0014-000000000060},  !- Air Inlet Node Name
  {00000000-0000-0000-0014-000000000056},  !- Air Outlet Node Name
  {00000000-0000-0000-0020-000000000007},  !- Total Cooling Capacity Function of Temperature Curve Name
  {00000000-0000-0000-0022-000000000008},  !- Total Cooling Capacity Function of Flow Fraction Curve Name
  {00000000-0000-0000-0020-000000000008},  !- Energy Input Ratio Function of Temperature Curve Name
  {00000000-0000-0000-0022-000000000009},  !- Energy Input Ratio Function of Flow Fraction Curve Name
  {00000000-0000-0000-0021-000000000003},  !- Part Load Fraction Correlation Curve Name
  -25,                                     !- Minimum Outdoor Dry-Bulb Temperature for Compressor Operation {C}
  0,                                       !- Nominal Time for Condensate Removal to Begin {s}
  0,                                       !- Ratio of Initial Moisture Evaporation Rate and Steady State Latent Capacity {dimensionless}
  0,                                       !- Maximum Cycling Rate {cycles/hr}
  0,                                       !- Latent Capacity Time Constant {s}
  ,                                        !- Condenser Air Inlet Node Name
  AirCooled,                               !- Condenser Type
  0.9,                                     !- Evaporative Condenser Effectiveness {dimensionless}
  autosize,                                !- Evaporative Condenser Air Flow Rate {m3/s}
  autosize,                                !- Evaporative Condenser Pump Rated Power Consumption {W}
  0,                                       !- Crankcase Heater Capacity {W}
  ,                                        !- Crankcase Heater Capacity Function of Temperature Curve Name
  10,                                      !- Maximum Outdoor Dry-Bulb Temperature for Crankcase Heater Operation {C}
  ,                                        !- Supply Water Storage Tank Name
  ,                                        !- Condensate Collection Water Storage Tank Name
  0,                                       !- Basin Heater Capacity {W/K}
  2;                                       !- Basin Heater Setpoint Temperature {C}

OS:Coil:Cooling:DX:SingleSpeed,
  {00000000-0000-0000-0012-000000000003},  !- Handle
  CoilCoolingDXSingleSpeed_dx 51kBtu/hr 14.0SEER, !- Name
  {00000000-0000-0000-0055-000000000001},  !- Availability Schedule Name
  autosize,                                !- Rated Total Cooling Capacity {W}
  autosize,                                !- Rated Sensible Heat Ratio
  3.8248,                                  !- Rated COP {W/W}
  autosize,                                !- Rated Air Flow Rate {m3/s}
  773.3,                                   !- Rated Evaporator Fan Power Per Volume Flow Rate 2017 {W/(m3/s)}
  934.4,                                   !- Rated Evaporator Fan Power Per Volume Flow Rate 2023 {W/(m3/s)}
  {00000000-0000-0000-0014-000000000020},  !- Air Inlet Node Name
  {00000000-0000-0000-0014-000000000016},  !- Air Outlet Node Name
  {00000000-0000-0000-0020-000000000007},  !- Total Cooling Capacity Function of Temperature Curve Name
  {00000000-0000-0000-0022-000000000008},  !- Total Cooling Capacity Function of Flow Fraction Curve Name
  {00000000-0000-0000-0020-000000000008},  !- Energy Input Ratio Function of Temperature Curve Name
  {00000000-0000-0000-0022-000000000009},  !- Energy Input Ratio Function of Flow Fraction Curve Name
  {00000000-0000-0000-0021-000000000003},  !- Part Load Fraction Correlation Curve Name
  -25,                                     !- Minimum Outdoor Dry-Bulb Temperature for Compressor Operation {C}
  0,                                       !- Nominal Time for Condensate Removal to Begin {s}
  0,                                       !- Ratio of Initial Moisture Evaporation Rate and Steady State Latent Capacity {dimensionless}
  0,                                       !- Maximum Cycling Rate {cycles/hr}
  0,                                       !- Latent Capacity Time Constant {s}
  ,                                        !- Condenser Air Inlet Node Name
  AirCooled,                               !- Condenser Type
  0.9,                                     !- Evaporative Condenser Effectiveness {dimensionless}
  autosize,                                !- Evaporative Condenser Air Flow Rate {m3/s}
  autosize,                                !- Evaporative Condenser Pump Rated Power Consumption {W}
  0,                                       !- Crankcase Heater Capacity {W}
  ,                                        !- Crankcase Heater Capacity Function of Temperature Curve Name
  10,                                      !- Maximum Outdoor Dry-Bulb Temperature for Crankcase Heater Operation {C}
  ,                                        !- Supply Water Storage Tank Name
  ,                                        !- Condensate Collection Water Storage Tank Name
  0,                                       !- Basin Heater Capacity {W/K}
  2;                                       !- Basin Heater Setpoint Temperature {C}

OS:Coil:Heating:Electric,
  {00000000-0000-0000-0013-000000000001},  !- Handle
  Coil Heating Electric 1,                 !- Name
  {00000000-0000-0000-0055-000000000001},  !- Availability Schedule Name
  ,                                        !- Efficiency
  ,                                        !- Nominal Capacity {W}
  {00000000-0000-0000-0014-000000000017},  !- Air Inlet Node Name
  {00000000-0000-0000-0014-000000000014};  !- Air Outlet Node Name

OS:Coil:Heating:Electric,
  {00000000-0000-0000-0013-000000000002},  !- Handle
  Coil Heating Electric 2,                 !- Name
  {00000000-0000-0000-0055-000000000001},  !- Availability Schedule Name
  ,                                        !- Efficiency
  ,                                        !- Nominal Capacity {W}
  {00000000-0000-0000-0014-000000000037},  !- Air Inlet Node Name
  {00000000-0000-0000-0014-000000000034};  !- Air Outlet Node Name

OS:Coil:Heating:Electric,
  {00000000-0000-0000-0013-000000000003},  !- Handle
  Coil Heating Electric 3,                 !- Name
  {00000000-0000-0000-0055-000000000001},  !- Availability Schedule Name
  ,                                        !- Efficiency
  ,                                        !- Nominal Capacity {W}
  {00000000-0000-0000-0014-000000000057},  !- Air Inlet Node Name
  {00000000-0000-0000-0014-000000000054};  !- Air Outlet Node Name

OS:Connection,
  {00000000-0000-0000-0014-000000000001},  !- Handle
  ,                                        !- Source Object
  11,                                      !- Outlet Port
  ,                                        !- Target Object
  2;                                       !- Inlet Port

OS:Connection,
  {00000000-0000-0000-0014-000000000002},  !- Handle
  ,                                        !- Source Object
  11,                                      !- Outlet Port
  ,                                        !- Target Object
  2;                                       !- Inlet Port

OS:Connection,
  {00000000-0000-0000-0014-000000000003},  !- Handle
  ,                                        !- Source Object
  11,                                      !- Outlet Port
  ,                                        !- Target Object
  2;                                       !- Inlet Port

OS:Connection,
  {00000000-0000-0000-0014-000000000004},  !- Handle
  {00000000-0000-0000-0087-000000000001},  !- Source Object
  11,                                      !- Outlet Port
  {00000000-0000-0000-0046-000000000004},  !- Target Object
  2;                                       !- Inlet Port

OS:Connection,
  {00000000-0000-0000-0014-000000000005},  !- Handle
  {00000000-0000-0000-0087-000000000003},  !- Source Object
  11,                                      !- Outlet Port
  {00000000-0000-0000-0046-000000000008},  !- Target Object
  2;                                       !- Inlet Port

OS:Connection,
  {00000000-0000-0000-0014-000000000006},  !- Handle
  {00000000-0000-0000-0087-000000000002},  !- Source Object
  11,                                      !- Outlet Port
  {00000000-0000-0000-0046-000000000006},  !- Target Object
  2;                                       !- Inlet Port

OS:Connection,
  {00000000-0000-0000-0014-000000000007},  !- Handle
  {00000000-0000-0000-0002-000000000001},  !- Source Object
  9,                                       !- Outlet Port
  {00000000-0000-0000-0046-000000000043},  !- Target Object
  2;                                       !- Inlet Port

OS:Connection,
  {00000000-0000-0000-0014-000000000008},  !- Handle
  {00000000-0000-0000-0046-000000000044},  !- Source Object
  3,                                       !- Outlet Port
  {00000000-0000-0000-0002-000000000001},  !- Target Object
  12;                                      !- Inlet Port

OS:Connection,
  {00000000-0000-0000-0014-000000000009},  !- Handle
  {00000000-0000-0000-0002-000000000001},  !- Source Object
  11,                                      !- Outlet Port
  {00000000-0000-0000-0046-000000000038},  !- Target Object
  2;                                       !- Inlet Port

OS:Connection,
  {00000000-0000-0000-0014-000000000010},  !- Handle
  {00000000-0000-0000-0046-000000000039},  !- Source Object
  3,                                       !- Outlet Port
  {00000000-0000-0000-0002-000000000001},  !- Target Object
  10;                                      !- Inlet Port

OS:Connection,
  {00000000-0000-0000-0014-000000000011},  !- Handle
  {00000000-0000-0000-0046-000000000038},  !- Source Object
  3,                                       !- Outlet Port
  {00000000-0000-0000-0005-000000000001},  !- Target Object
  2;                                       !- Inlet Port

OS:Connection,
  {00000000-0000-0000-0014-000000000012},  !- Handle
  {00000000-0000-0000-0004-000000000001},  !- Source Object
  2,                                       !- Outlet Port
  {00000000-0000-0000-0046-000000000039},  !- Target Object
  2;                                       !- Inlet Port

OS:Connection,
  {00000000-0000-0000-0014-000000000013},  !- Handle
  {00000000-0000-0000-0036-000000000001},  !- Source Object
  9,                                       !- Outlet Port
  {00000000-0000-0000-0046-000000000044},  !- Target Object
  2;                                       !- Inlet Port

OS:Connection,
  {00000000-0000-0000-0014-000000000014},  !- Handle
  {00000000-0000-0000-0013-000000000001},  !- Source Object
  6,                                       !- Outlet Port
  {00000000-0000-0000-0046-000000000015},  !- Target Object
  2;                                       !- Inlet Port

OS:Connection,
  {00000000-0000-0000-0014-000000000015},  !- Handle
  {00000000-0000-0000-0046-000000000015},  !- Source Object
  3,                                       !- Outlet Port
  {00000000-0000-0000-0036-000000000001},  !- Target Object
  8;                                       !- Inlet Port

OS:Connection,
  {00000000-0000-0000-0014-000000000016},  !- Handle
  {00000000-0000-0000-0012-000000000003},  !- Source Object
  10,                                      !- Outlet Port
  {00000000-0000-0000-0046-000000000020},  !- Target Object
  2;                                       !- Inlet Port

OS:Connection,
  {00000000-0000-0000-0014-000000000017},  !- Handle
  {00000000-0000-0000-0046-000000000020},  !- Source Object
  3,                                       !- Outlet Port
  {00000000-0000-0000-0013-000000000001},  !- Target Object
  5;                                       !- Inlet Port

OS:Connection,
  {00000000-0000-0000-0014-000000000018},  !- Handle
  {00000000-0000-0000-0046-000000000043},  !- Source Object
  3,                                       !- Outlet Port
  {00000000-0000-0000-0003-000000000001},  !- Target Object
  8;                                       !- Inlet Port

OS:Connection,
  {00000000-0000-0000-0014-000000000019},  !- Handle
  {00000000-0000-0000-0003-000000000001},  !- Source Object
  5,                                       !- Outlet Port
  {00000000-0000-0000-0046-000000000040},  !- Target Object
  2;                                       !- Inlet Port

OS:Connection,
  {00000000-0000-0000-0014-000000000020},  !- Handle
  {00000000-0000-0000-0046-000000000040},  !- Source Object
  3,                                       !- Outlet Port
  {00000000-0000-0000-0012-000000000003},  !- Target Object
  9;                                       !- Inlet Port

OS:Connection,
  {00000000-0000-0000-0014-000000000021},  !- Handle
  {00000000-0000-0000-0046-000000000010},  !- Source Object
  3,                                       !- Outlet Port
  {00000000-0000-0000-0052-000000000001},  !- Target Object
  2;                                       !- Inlet Port

OS:Connection,
  {00000000-0000-0000-0014-000000000022},  !- Handle
  {00000000-0000-0000-0052-000000000003},  !- Source Object
  2,                                       !- Outlet Port
  {00000000-0000-0000-0046-000000000003},  !- Target Object
  2;                                       !- Inlet Port

OS:Connection,
  {00000000-0000-0000-0014-000000000023},  !- Handle
  {00000000-0000-0000-0046-000000000003},  !- Source Object
  3,                                       !- Outlet Port
  {00000000-0000-0000-0004-000000000001},  !- Target Object
  3;                                       !- Inlet Port

OS:Connection,
  {00000000-0000-0000-0014-000000000024},  !- Handle
  {00000000-0000-0000-0005-000000000001},  !- Source Object
  3,                                       !- Outlet Port
  {00000000-0000-0000-0046-000000000009},  !- Target Object
  2;                                       !- Inlet Port

OS:Connection,
  {00000000-0000-0000-0014-000000000025},  !- Handle
  {00000000-0000-0000-0046-000000000009},  !- Source Object
  3,                                       !- Outlet Port
  {00000000-0000-0000-0006-000000000001},  !- Target Object
  3;                                       !- Inlet Port

OS:Connection,
  {00000000-0000-0000-0014-000000000026},  !- Handle
  {00000000-0000-0000-0006-000000000001},  !- Source Object
  4,                                       !- Outlet Port
  {00000000-0000-0000-0046-000000000010},  !- Target Object
  2;                                       !- Inlet Port

OS:Connection,
  {00000000-0000-0000-0014-000000000027},  !- Handle
  {00000000-0000-0000-0002-000000000003},  !- Source Object
  9,                                       !- Outlet Port
  {00000000-0000-0000-0046-000000000059},  !- Target Object
  2;                                       !- Inlet Port

OS:Connection,
  {00000000-0000-0000-0014-000000000028},  !- Handle
  {00000000-0000-0000-0046-000000000060},  !- Source Object
  3,                                       !- Outlet Port
  {00000000-0000-0000-0002-000000000003},  !- Target Object
  12;                                      !- Inlet Port

OS:Connection,
  {00000000-0000-0000-0014-000000000029},  !- Handle
  {00000000-0000-0000-0002-000000000003},  !- Source Object
  11,                                      !- Outlet Port
  {00000000-0000-0000-0046-000000000054},  !- Target Object
  2;                                       !- Inlet Port

OS:Connection,
  {00000000-0000-0000-0014-000000000030},  !- Handle
  {00000000-0000-0000-0046-000000000055},  !- Source Object
  3,                                       !- Outlet Port
  {00000000-0000-0000-0002-000000000003},  !- Target Object
  10;                                      !- Inlet Port

OS:Connection,
  {00000000-0000-0000-0014-000000000031},  !- Handle
  {00000000-0000-0000-0046-000000000054},  !- Source Object
  3,                                       !- Outlet Port
  {00000000-0000-0000-0005-000000000002},  !- Target Object
  2;                                       !- Inlet Port

OS:Connection,
  {00000000-0000-0000-0014-000000000032},  !- Handle
  {00000000-0000-0000-0004-000000000002},  !- Source Object
  2,                                       !- Outlet Port
  {00000000-0000-0000-0046-000000000055},  !- Target Object
  2;                                       !- Inlet Port

OS:Connection,
  {00000000-0000-0000-0014-000000000033},  !- Handle
  {00000000-0000-0000-0036-000000000002},  !- Source Object
  9,                                       !- Outlet Port
  {00000000-0000-0000-0046-000000000060},  !- Target Object
  2;                                       !- Inlet Port

OS:Connection,
  {00000000-0000-0000-0014-000000000034},  !- Handle
  {00000000-0000-0000-0013-000000000002},  !- Source Object
  6,                                       !- Outlet Port
  {00000000-0000-0000-0046-000000000016},  !- Target Object
  2;                                       !- Inlet Port

OS:Connection,
  {00000000-0000-0000-0014-000000000035},  !- Handle
  {00000000-0000-0000-0046-000000000016},  !- Source Object
  3,                                       !- Outlet Port
  {00000000-0000-0000-0036-000000000002},  !- Target Object
  8;                                       !- Inlet Port

OS:Connection,
  {00000000-0000-0000-0014-000000000036},  !- Handle
  {00000000-0000-0000-0012-000000000001},  !- Source Object
  10,                                      !- Outlet Port
  {00000000-0000-0000-0046-000000000018},  !- Target Object
  2;                                       !- Inlet Port

OS:Connection,
  {00000000-0000-0000-0014-000000000037},  !- Handle
  {00000000-0000-0000-0046-000000000018},  !- Source Object
  3,                                       !- Outlet Port
  {00000000-0000-0000-0013-000000000002},  !- Target Object
  5;                                       !- Inlet Port

OS:Connection,
  {00000000-0000-0000-0014-000000000038},  !- Handle
  {00000000-0000-0000-0046-000000000059},  !- Source Object
  3,                                       !- Outlet Port
  {00000000-0000-0000-0003-000000000002},  !- Target Object
  8;                                       !- Inlet Port

OS:Connection,
  {00000000-0000-0000-0014-000000000039},  !- Handle
  {00000000-0000-0000-0003-000000000002},  !- Source Object
  5,                                       !- Outlet Port
  {00000000-0000-0000-0046-000000000056},  !- Target Object
  2;                                       !- Inlet Port

OS:Connection,
  {00000000-0000-0000-0014-000000000040},  !- Handle
  {00000000-0000-0000-0046-000000000056},  !- Source Object
  3,                                       !- Outlet Port
  {00000000-0000-0000-0012-000000000001},  !- Target Object
  9;                                       !- Inlet Port

OS:Connection,
  {00000000-0000-0000-0014-000000000041},  !- Handle
  {00000000-0000-0000-0046-000000000012},  !- Source Object
  3,                                       !- Outlet Port
  {00000000-0000-0000-0052-000000000004},  !- Target Object
  2;                                       !- Inlet Port

OS:Connection,
  {00000000-0000-0000-0014-000000000042},  !- Handle
  {00000000-0000-0000-0052-000000000006},  !- Source Object
  2,                                       !- Outlet Port
  {00000000-0000-0000-0046-000000000007},  !- Target Object
  2;                                       !- Inlet Port

OS:Connection,
  {00000000-0000-0000-0014-000000000043},  !- Handle
  {00000000-0000-0000-0046-000000000007},  !- Source Object
  3,                                       !- Outlet Port
  {00000000-0000-0000-0004-000000000002},  !- Target Object
  3;                                       !- Inlet Port

OS:Connection,
  {00000000-0000-0000-0014-000000000044},  !- Handle
  {00000000-0000-0000-0005-000000000002},  !- Source Object
  3,                                       !- Outlet Port
  {00000000-0000-0000-0046-000000000011},  !- Target Object
  2;                                       !- Inlet Port

OS:Connection,
  {00000000-0000-0000-0014-000000000045},  !- Handle
  {00000000-0000-0000-0046-000000000011},  !- Source Object
  3,                                       !- Outlet Port
  {00000000-0000-0000-0006-000000000002},  !- Target Object
  3;                                       !- Inlet Port

OS:Connection,
  {00000000-0000-0000-0014-000000000046},  !- Handle
  {00000000-0000-0000-0006-000000000002},  !- Source Object
  4,                                       !- Outlet Port
  {00000000-0000-0000-0046-000000000012},  !- Target Object
  2;                                       !- Inlet Port

OS:Connection,
  {00000000-0000-0000-0014-000000000047},  !- Handle
  {00000000-0000-0000-0002-000000000002},  !- Source Object
  9,                                       !- Outlet Port
  {00000000-0000-0000-0046-000000000052},  !- Target Object
  2;                                       !- Inlet Port

OS:Connection,
  {00000000-0000-0000-0014-000000000048},  !- Handle
  {00000000-0000-0000-0046-000000000053},  !- Source Object
  3,                                       !- Outlet Port
  {00000000-0000-0000-0002-000000000002},  !- Target Object
  12;                                      !- Inlet Port

OS:Connection,
  {00000000-0000-0000-0014-000000000049},  !- Handle
  {00000000-0000-0000-0002-000000000002},  !- Source Object
  11,                                      !- Outlet Port
  {00000000-0000-0000-0046-000000000047},  !- Target Object
  2;                                       !- Inlet Port

OS:Connection,
  {00000000-0000-0000-0014-000000000050},  !- Handle
  {00000000-0000-0000-0046-000000000048},  !- Source Object
  3,                                       !- Outlet Port
  {00000000-0000-0000-0002-000000000002},  !- Target Object
  10;                                      !- Inlet Port

OS:Connection,
  {00000000-0000-0000-0014-000000000051},  !- Handle
  {00000000-0000-0000-0046-000000000047},  !- Source Object
  3,                                       !- Outlet Port
  {00000000-0000-0000-0005-000000000003},  !- Target Object
  2;                                       !- Inlet Port

OS:Connection,
  {00000000-0000-0000-0014-000000000052},  !- Handle
  {00000000-0000-0000-0004-000000000003},  !- Source Object
  2,                                       !- Outlet Port
  {00000000-0000-0000-0046-000000000048},  !- Target Object
  2;                                       !- Inlet Port

OS:Connection,
  {00000000-0000-0000-0014-000000000053},  !- Handle
  {00000000-0000-0000-0036-000000000003},  !- Source Object
  9,                                       !- Outlet Port
  {00000000-0000-0000-0046-000000000053},  !- Target Object
  2;                                       !- Inlet Port

OS:Connection,
  {00000000-0000-0000-0014-000000000054},  !- Handle
  {00000000-0000-0000-0013-000000000003},  !- Source Object
  6,                                       !- Outlet Port
  {00000000-0000-0000-0046-000000000017},  !- Target Object
  2;                                       !- Inlet Port

OS:Connection,
  {00000000-0000-0000-0014-000000000055},  !- Handle
  {00000000-0000-0000-0046-000000000017},  !- Source Object
  3,                                       !- Outlet Port
  {00000000-0000-0000-0036-000000000003},  !- Target Object
  8;                                       !- Inlet Port

OS:Connection,
  {00000000-0000-0000-0014-000000000056},  !- Handle
  {00000000-0000-0000-0012-000000000002},  !- Source Object
  10,                                      !- Outlet Port
  {00000000-0000-0000-0046-000000000019},  !- Target Object
  2;                                       !- Inlet Port

OS:Connection,
  {00000000-0000-0000-0014-000000000057},  !- Handle
  {00000000-0000-0000-0046-000000000019},  !- Source Object
  3,                                       !- Outlet Port
  {00000000-0000-0000-0013-000000000003},  !- Target Object
  5;                                       !- Inlet Port

OS:Connection,
  {00000000-0000-0000-0014-000000000058},  !- Handle
  {00000000-0000-0000-0046-000000000052},  !- Source Object
  3,                                       !- Outlet Port
  {00000000-0000-0000-0003-000000000003},  !- Target Object
  8;                                       !- Inlet Port

OS:Connection,
  {00000000-0000-0000-0014-000000000059},  !- Handle
  {00000000-0000-0000-0003-000000000003},  !- Source Object
  5,                                       !- Outlet Port
  {00000000-0000-0000-0046-000000000049},  !- Target Object
  2;                                       !- Inlet Port

OS:Connection,
  {00000000-0000-0000-0014-000000000060},  !- Handle
  {00000000-0000-0000-0046-000000000049},  !- Source Object
  3,                                       !- Outlet Port
  {00000000-0000-0000-0012-000000000002},  !- Target Object
  9;                                       !- Inlet Port

OS:Connection,
  {00000000-0000-0000-0014-000000000061},  !- Handle
  {00000000-0000-0000-0046-000000000014},  !- Source Object
  3,                                       !- Outlet Port
  {00000000-0000-0000-0052-000000000007},  !- Target Object
  2;                                       !- Inlet Port

OS:Connection,
  {00000000-0000-0000-0014-000000000062},  !- Handle
  {00000000-0000-0000-0052-000000000009},  !- Source Object
  2,                                       !- Outlet Port
  {00000000-0000-0000-0046-000000000005},  !- Target Object
  2;                                       !- Inlet Port

OS:Connection,
  {00000000-0000-0000-0014-000000000063},  !- Handle
  {00000000-0000-0000-0046-000000000005},  !- Source Object
  3,                                       !- Outlet Port
  {00000000-0000-0000-0004-000000000003},  !- Target Object
  3;                                       !- Inlet Port

OS:Connection,
  {00000000-0000-0000-0014-000000000064},  !- Handle
  {00000000-0000-0000-0005-000000000003},  !- Source Object
  3,                                       !- Outlet Port
  {00000000-0000-0000-0046-000000000013},  !- Target Object
  2;                                       !- Inlet Port

OS:Connection,
  {00000000-0000-0000-0014-000000000065},  !- Handle
  {00000000-0000-0000-0046-000000000013},  !- Source Object
  3,                                       !- Outlet Port
  {00000000-0000-0000-0006-000000000003},  !- Target Object
  3;                                       !- Inlet Port

OS:Connection,
  {00000000-0000-0000-0014-000000000066},  !- Handle
  {00000000-0000-0000-0006-000000000003},  !- Source Object
  4,                                       !- Outlet Port
  {00000000-0000-0000-0046-000000000014},  !- Target Object
  2;                                       !- Inlet Port

OS:Connection,
  {00000000-0000-0000-0014-000000000067},  !- Handle
  {00000000-0000-0000-0051-000000000001},  !- Source Object
  14,                                      !- Outlet Port
  {00000000-0000-0000-0046-000000000024},  !- Target Object
  2;                                       !- Inlet Port

OS:Connection,
  {00000000-0000-0000-0014-000000000068},  !- Handle
  {00000000-0000-0000-0016-000000000001},  !- Source Object
  3,                                       !- Outlet Port
  {00000000-0000-0000-0046-000000000001},  !- Target Object
  2;                                       !- Inlet Port

OS:Connection,
  {00000000-0000-0000-0014-000000000069},  !- Handle
  {00000000-0000-0000-0046-000000000025},  !- Source Object
  3,                                       !- Outlet Port
  {00000000-0000-0000-0051-000000000001},  !- Target Object
  15;                                      !- Inlet Port

OS:Connection,
  {00000000-0000-0000-0014-000000000070},  !- Handle
  {00000000-0000-0000-0051-000000000001},  !- Source Object
  17,                                      !- Outlet Port
  {00000000-0000-0000-0046-000000000022},  !- Target Object
  2;                                       !- Inlet Port

OS:Connection,
  {00000000-0000-0000-0014-000000000071},  !- Handle
  {00000000-0000-0000-0046-000000000022},  !- Source Object
  3,                                       !- Outlet Port
  {00000000-0000-0000-0016-000000000002},  !- Target Object
  2;                                       !- Inlet Port

OS:Connection,
  {00000000-0000-0000-0014-000000000072},  !- Handle
  {00000000-0000-0000-0016-000000000002},  !- Source Object
  3,                                       !- Outlet Port
  {00000000-0000-0000-0046-000000000028},  !- Target Object
  2;                                       !- Inlet Port

OS:Connection,
  {00000000-0000-0000-0014-000000000073},  !- Handle
  {00000000-0000-0000-0046-000000000023},  !- Source Object
  3,                                       !- Outlet Port
  {00000000-0000-0000-0051-000000000001},  !- Target Object
  18;                                      !- Inlet Port

OS:Connection,
  {00000000-0000-0000-0014-000000000074},  !- Handle
  {00000000-0000-0000-0046-000000000024},  !- Source Object
  3,                                       !- Outlet Port
  {00000000-0000-0000-0053-000000000001},  !- Target Object
  2;                                       !- Inlet Port

OS:Connection,
  {00000000-0000-0000-0014-000000000075},  !- Handle
  {00000000-0000-0000-0053-000000000001},  !- Source Object
  3,                                       !- Outlet Port
  {00000000-0000-0000-0046-000000000021},  !- Target Object
  2;                                       !- Inlet Port

OS:Connection,
  {00000000-0000-0000-0014-000000000076},  !- Handle
  {00000000-0000-0000-0046-000000000021},  !- Source Object
  3,                                       !- Outlet Port
  {00000000-0000-0000-0016-000000000001},  !- Target Object
  2;                                       !- Inlet Port

OS:Connection,
  {00000000-0000-0000-0014-000000000077},  !- Handle
  {00000000-0000-0000-0046-000000000001},  !- Source Object
  3,                                       !- Outlet Port
  {00000000-0000-0000-0091-000000000001},  !- Target Object
  31;                                      !- Inlet Port

OS:Connection,
  {00000000-0000-0000-0014-000000000078},  !- Handle
  {00000000-0000-0000-0091-000000000001},  !- Source Object
  32,                                      !- Outlet Port
  {00000000-0000-0000-0046-000000000002},  !- Target Object
  2;                                       !- Inlet Port

OS:Connection,
  {00000000-0000-0000-0014-000000000079},  !- Handle
  {00000000-0000-0000-0046-000000000002},  !- Source Object
  3,                                       !- Outlet Port
  {00000000-0000-0000-0015-000000000001},  !- Target Object
  3;                                       !- Inlet Port

OS:Connection,
  {00000000-0000-0000-0014-000000000080},  !- Handle
  {00000000-0000-0000-0016-000000000001},  !- Source Object
  4,                                       !- Outlet Port
  {00000000-0000-0000-0046-000000000026},  !- Target Object
  2;                                       !- Inlet Port

OS:Connection,
  {00000000-0000-0000-0014-000000000081},  !- Handle
  {00000000-0000-0000-0046-000000000026},  !- Source Object
  3,                                       !- Outlet Port
  {00000000-0000-0000-0050-000000000001},  !- Target Object
  2;                                       !- Inlet Port

OS:Connection,
  {00000000-0000-0000-0014-000000000082},  !- Handle
  {00000000-0000-0000-0050-000000000001},  !- Source Object
  3,                                       !- Outlet Port
  {00000000-0000-0000-0046-000000000027},  !- Target Object
  2;                                       !- Inlet Port

OS:Connection,
  {00000000-0000-0000-0014-000000000083},  !- Handle
  {00000000-0000-0000-0046-000000000027},  !- Source Object
  3,                                       !- Outlet Port
  {00000000-0000-0000-0015-000000000001},  !- Target Object
  4;                                       !- Inlet Port

OS:Connection,
  {00000000-0000-0000-0014-000000000084},  !- Handle
  {00000000-0000-0000-0046-000000000028},  !- Source Object
  3,                                       !- Outlet Port
  {00000000-0000-0000-0050-000000000002},  !- Target Object
  2;                                       !- Inlet Port

OS:Connection,
  {00000000-0000-0000-0014-000000000085},  !- Handle
  {00000000-0000-0000-0050-000000000002},  !- Source Object
  3,                                       !- Outlet Port
  {00000000-0000-0000-0046-000000000029},  !- Target Object
  2;                                       !- Inlet Port

OS:Connection,
  {00000000-0000-0000-0014-000000000086},  !- Handle
  {00000000-0000-0000-0046-000000000029},  !- Source Object
  3,                                       !- Outlet Port
  {00000000-0000-0000-0015-000000000002},  !- Target Object
  3;                                       !- Inlet Port

OS:Connection,
  {00000000-0000-0000-0014-000000000087},  !- Handle
  {00000000-0000-0000-0015-000000000001},  !- Source Object
  2,                                       !- Outlet Port
  {00000000-0000-0000-0046-000000000030},  !- Target Object
  2;                                       !- Inlet Port

OS:Connection,
  {00000000-0000-0000-0014-000000000088},  !- Handle
  {00000000-0000-0000-0046-000000000030},  !- Source Object
  3,                                       !- Outlet Port
  {00000000-0000-0000-0050-000000000003},  !- Target Object
  2;                                       !- Inlet Port

OS:Connection,
  {00000000-0000-0000-0014-000000000089},  !- Handle
  {00000000-0000-0000-0050-000000000003},  !- Source Object
  3,                                       !- Outlet Port
  {00000000-0000-0000-0046-000000000025},  !- Target Object
  2;                                       !- Inlet Port

OS:Connection,
  {00000000-0000-0000-0014-000000000090},  !- Handle
  {00000000-0000-0000-0015-000000000002},  !- Source Object
  2,                                       !- Outlet Port
  {00000000-0000-0000-0046-000000000031},  !- Target Object
  2;                                       !- Inlet Port

OS:Connection,
  {00000000-0000-0000-0014-000000000091},  !- Handle
  {00000000-0000-0000-0046-000000000031},  !- Source Object
  3,                                       !- Outlet Port
  {00000000-0000-0000-0050-000000000004},  !- Target Object
  2;                                       !- Inlet Port

OS:Connection,
  {00000000-0000-0000-0014-000000000092},  !- Handle
  {00000000-0000-0000-0050-000000000004},  !- Source Object
  3,                                       !- Outlet Port
  {00000000-0000-0000-0046-000000000023},  !- Target Object
  2;                                       !- Inlet Port

OS:Connection,
  {00000000-0000-0000-0014-000000000093},  !- Handle
  {00000000-0000-0000-0016-000000000002},  !- Source Object
  4,                                       !- Outlet Port
  {00000000-0000-0000-0046-000000000032},  !- Target Object
  2;                                       !- Inlet Port

OS:Connection,
  {00000000-0000-0000-0014-000000000094},  !- Handle
  {00000000-0000-0000-0046-000000000032},  !- Source Object
  3,                                       !- Outlet Port
  {00000000-0000-0000-0093-000000000001},  !- Target Object
  2;                                       !- Inlet Port

OS:Connection,
  {00000000-0000-0000-0014-000000000095},  !- Handle
  {00000000-0000-0000-0093-000000000001},  !- Source Object
  3,                                       !- Outlet Port
  {00000000-0000-0000-0046-000000000033},  !- Target Object
  2;                                       !- Inlet Port

OS:Connection,
  {00000000-0000-0000-0014-000000000096},  !- Handle
  {00000000-0000-0000-0046-000000000033},  !- Source Object
  3,                                       !- Outlet Port
  {00000000-0000-0000-0015-000000000002},  !- Target Object
  4;                                       !- Inlet Port

OS:Connection,
  {00000000-0000-0000-0014-000000000097},  !- Handle
  {00000000-0000-0000-0016-000000000002},  !- Source Object
  5,                                       !- Outlet Port
  {00000000-0000-0000-0046-000000000034},  !- Target Object
  2;                                       !- Inlet Port

OS:Connection,
  {00000000-0000-0000-0014-000000000098},  !- Handle
  {00000000-0000-0000-0046-000000000034},  !- Source Object
  3,                                       !- Outlet Port
  {00000000-0000-0000-0093-000000000002},  !- Target Object
  2;                                       !- Inlet Port

OS:Connection,
  {00000000-0000-0000-0014-000000000099},  !- Handle
  {00000000-0000-0000-0093-000000000002},  !- Source Object
  3,                                       !- Outlet Port
  {00000000-0000-0000-0046-000000000035},  !- Target Object
  2;                                       !- Inlet Port

OS:Connection,
  {00000000-0000-0000-0014-000000000100},  !- Handle
  {00000000-0000-0000-0046-000000000035},  !- Source Object
  3,                                       !- Outlet Port
  {00000000-0000-0000-0015-000000000002},  !- Target Object
  5;                                       !- Inlet Port

OS:Connection,
  {00000000-0000-0000-0014-000000000101},  !- Handle
  {00000000-0000-0000-0016-000000000002},  !- Source Object
  6,                                       !- Outlet Port
  {00000000-0000-0000-0046-000000000036},  !- Target Object
  2;                                       !- Inlet Port

OS:Connection,
  {00000000-0000-0000-0014-000000000102},  !- Handle
  {00000000-0000-0000-0046-000000000036},  !- Source Object
  3,                                       !- Outlet Port
  {00000000-0000-0000-0093-000000000003},  !- Target Object
  2;                                       !- Inlet Port

OS:Connection,
  {00000000-0000-0000-0014-000000000103},  !- Handle
  {00000000-0000-0000-0093-000000000003},  !- Source Object
  3,                                       !- Outlet Port
  {00000000-0000-0000-0046-000000000037},  !- Target Object
  2;                                       !- Inlet Port

OS:Connection,
  {00000000-0000-0000-0014-000000000104},  !- Handle
  {00000000-0000-0000-0046-000000000037},  !- Source Object
  3,                                       !- Outlet Port
  {00000000-0000-0000-0015-000000000002},  !- Target Object
  6;                                       !- Inlet Port

OS:Connection,
  {00000000-0000-0000-0014-000000000105},  !- Handle
  {00000000-0000-0000-0046-000000000041},  !- Source Object
  3,                                       !- Outlet Port
  {00000000-0000-0000-0039-000000000001},  !- Target Object
  8;                                       !- Inlet Port

OS:Connection,
  {00000000-0000-0000-0014-000000000106},  !- Handle
  {00000000-0000-0000-0039-000000000001},  !- Source Object
  9,                                       !- Outlet Port
  {00000000-0000-0000-0046-000000000045},  !- Target Object
  2;                                       !- Inlet Port

OS:Connection,
  {00000000-0000-0000-0014-000000000107},  !- Handle
  {00000000-0000-0000-0046-000000000045},  !- Source Object
  3,                                       !- Outlet Port
  {00000000-0000-0000-0003-000000000001},  !- Target Object
  6;                                       !- Inlet Port

OS:Connection,
  {00000000-0000-0000-0014-000000000108},  !- Handle
  {00000000-0000-0000-0003-000000000001},  !- Source Object
  7,                                       !- Outlet Port
  {00000000-0000-0000-0046-000000000046},  !- Target Object
  2;                                       !- Inlet Port

OS:Connection,
  {00000000-0000-0000-0014-000000000109},  !- Handle
  {00000000-0000-0000-0046-000000000046},  !- Source Object
  3,                                       !- Outlet Port
  {00000000-0000-0000-0039-000000000001},  !- Target Object
  10;                                      !- Inlet Port

OS:Connection,
  {00000000-0000-0000-0014-000000000110},  !- Handle
  {00000000-0000-0000-0039-000000000001},  !- Source Object
  11,                                      !- Outlet Port
  {00000000-0000-0000-0046-000000000042},  !- Target Object
  2;                                       !- Inlet Port

OS:Connection,
  {00000000-0000-0000-0014-000000000111},  !- Handle
  {00000000-0000-0000-0046-000000000057},  !- Source Object
  3,                                       !- Outlet Port
  {00000000-0000-0000-0039-000000000003},  !- Target Object
  8;                                       !- Inlet Port

OS:Connection,
  {00000000-0000-0000-0014-000000000112},  !- Handle
  {00000000-0000-0000-0039-000000000003},  !- Source Object
  9,                                       !- Outlet Port
  {00000000-0000-0000-0046-000000000063},  !- Target Object
  2;                                       !- Inlet Port

OS:Connection,
  {00000000-0000-0000-0014-000000000113},  !- Handle
  {00000000-0000-0000-0046-000000000063},  !- Source Object
  3,                                       !- Outlet Port
  {00000000-0000-0000-0003-000000000002},  !- Target Object
  6;                                       !- Inlet Port

OS:Connection,
  {00000000-0000-0000-0014-000000000114},  !- Handle
  {00000000-0000-0000-0003-000000000002},  !- Source Object
  7,                                       !- Outlet Port
  {00000000-0000-0000-0046-000000000064},  !- Target Object
  2;                                       !- Inlet Port

OS:Connection,
  {00000000-0000-0000-0014-000000000115},  !- Handle
  {00000000-0000-0000-0046-000000000064},  !- Source Object
  3,                                       !- Outlet Port
  {00000000-0000-0000-0039-000000000003},  !- Target Object
  10;                                      !- Inlet Port

OS:Connection,
  {00000000-0000-0000-0014-000000000116},  !- Handle
  {00000000-0000-0000-0039-000000000003},  !- Source Object
  11,                                      !- Outlet Port
  {00000000-0000-0000-0046-000000000058},  !- Target Object
  2;                                       !- Inlet Port

OS:Connection,
  {00000000-0000-0000-0014-000000000117},  !- Handle
  {00000000-0000-0000-0046-000000000050},  !- Source Object
  3,                                       !- Outlet Port
  {00000000-0000-0000-0039-000000000002},  !- Target Object
  8;                                       !- Inlet Port

OS:Connection,
  {00000000-0000-0000-0014-000000000118},  !- Handle
  {00000000-0000-0000-0039-000000000002},  !- Source Object
  9,                                       !- Outlet Port
  {00000000-0000-0000-0046-000000000061},  !- Target Object
  2;                                       !- Inlet Port

OS:Connection,
  {00000000-0000-0000-0014-000000000119},  !- Handle
  {00000000-0000-0000-0046-000000000061},  !- Source Object
  3,                                       !- Outlet Port
  {00000000-0000-0000-0003-000000000003},  !- Target Object
  6;                                       !- Inlet Port

OS:Connection,
  {00000000-0000-0000-0014-000000000120},  !- Handle
  {00000000-0000-0000-0003-000000000003},  !- Source Object
  7,                                       !- Outlet Port
  {00000000-0000-0000-0046-000000000062},  !- Target Object
  2;                                       !- Inlet Port

OS:Connection,
  {00000000-0000-0000-0014-000000000121},  !- Handle
  {00000000-0000-0000-0046-000000000062},  !- Source Object
  3,                                       !- Outlet Port
  {00000000-0000-0000-0039-000000000002},  !- Target Object
  10;                                      !- Inlet Port

OS:Connection,
  {00000000-0000-0000-0014-000000000122},  !- Handle
  {00000000-0000-0000-0039-000000000002},  !- Source Object
  11,                                      !- Outlet Port
  {00000000-0000-0000-0046-000000000051},  !- Target Object
  2;                                       !- Inlet Port

OS:Connector:Mixer,
  {00000000-0000-0000-0015-000000000001},  !- Handle
  Connector Mixer 1,                       !- Name
  {00000000-0000-0000-0014-000000000087},  !- Outlet Branch Name
  {00000000-0000-0000-0014-000000000079},  !- Inlet Branch Name 1
  {00000000-0000-0000-0014-000000000083};  !- Inlet Branch Name 2

OS:Connector:Mixer,
  {00000000-0000-0000-0015-000000000002},  !- Handle
  Connector Mixer 2,                       !- Name
  {00000000-0000-0000-0014-000000000090},  !- Outlet Branch Name
  {00000000-0000-0000-0014-000000000086},  !- Inlet Branch Name 1
  {00000000-0000-0000-0014-000000000096},  !- Inlet Branch Name 2
  {00000000-0000-0000-0014-000000000100},  !- Inlet Branch Name 3
  {00000000-0000-0000-0014-000000000104};  !- Inlet Branch Name 4

OS:Connector:Splitter,
  {00000000-0000-0000-0016-000000000001},  !- Handle
  Connector Splitter 1,                    !- Name
  {00000000-0000-0000-0014-000000000076},  !- Inlet Branch Name
  {00000000-0000-0000-0014-000000000068},  !- Outlet Branch Name 1
  {00000000-0000-0000-0014-000000000080};  !- Outlet Branch Name 2

OS:Connector:Splitter,
  {00000000-0000-0000-0016-000000000002},  !- Handle
  Connector Splitter 2,                    !- Name
  {00000000-0000-0000-0014-000000000071},  !- Inlet Branch Name
  {00000000-0000-0000-0014-000000000072},  !- Outlet Branch Name 1
  {00000000-0000-0000-0014-000000000093},  !- Outlet Branch Name 2
  {00000000-0000-0000-0014-000000000097},  !- Outlet Branch Name 3
  {00000000-0000-0000-0014-000000000101};  !- Outlet Branch Name 4

OS:Construction,
  {00000000-0000-0000-0017-000000000001},  !- Handle
  BTAP-Ext-DaylightDiffuser,               !- Name
  ,                                        !- Surface Rendering Name
  {00000000-0000-0000-0097-000000000001};  !- Layer 1

OS:Construction,
  {00000000-0000-0000-0017-000000000002},  !- Handle
  BTAP-Ext-DaylightDiffuser:U=0.190 SHGC=0.600, !- Name
  ,                                        !- Surface Rendering Name
  {00000000-0000-0000-0097-000000000002};  !- Layer 1

OS:Construction,
  {00000000-0000-0000-0017-000000000003},  !- Handle
  BTAP-Ext-DaylightDomes,                  !- Name
  ,                                        !- Surface Rendering Name
  {00000000-0000-0000-0097-000000000001};  !- Layer 1

OS:Construction,
  {00000000-0000-0000-0017-000000000004},  !- Handle
  BTAP-Ext-DaylightDomes:U=0.190 SHGC=0.600, !- Name
  ,                                        !- Surface Rendering Name
  {00000000-0000-0000-0097-000000000002};  !- Layer 1

OS:Construction,
  {00000000-0000-0000-0017-000000000005},  !- Handle
  BTAP-Ext-Door,                           !- Name
  ,                                        !- Surface Rendering Name
  {00000000-0000-0000-0043-000000000017},  !- Layer 1
  {00000000-0000-0000-0044-000000000013};  !- Layer 2

OS:Construction,
  {00000000-0000-0000-0017-000000000006},  !- Handle
  BTAP-Ext-Door:U-1.9,                     !- Name
  ,                                        !- Surface Rendering Name
  {00000000-0000-0000-0043-000000000016},  !- Layer 1
  {00000000-0000-0000-0044-000000000011};  !- Layer 2

OS:Construction,
  {00000000-0000-0000-0017-000000000007},  !- Handle
  BTAP-Ext-FixedWindow,                    !- Name
  ,                                        !- Surface Rendering Name
  {00000000-0000-0000-0097-000000000001};  !- Layer 1

OS:Construction,
  {00000000-0000-0000-0017-000000000008},  !- Handle
  BTAP-Ext-FixedWindow:U=0.190 SHGC=0.600, !- Name
  ,                                        !- Surface Rendering Name
  {00000000-0000-0000-0097-000000000002};  !- Layer 1

OS:Construction,
  {00000000-0000-0000-0017-000000000009},  !- Handle
  BTAP-Ext-Floor-Mass,                     !- Name
  ,                                        !- Surface Rendering Name
  {00000000-0000-0000-0044-000000000013},  !- Layer 1
  {00000000-0000-0000-0043-000000000008},  !- Layer 2
  {00000000-0000-0000-0044-000000000007};  !- Layer 3

OS:Construction,
  {00000000-0000-0000-0017-000000000010},  !- Handle
  BTAP-Ext-Floor-Mass:U-0.162,             !- Name
  ,                                        !- Surface Rendering Name
  {00000000-0000-0000-0044-000000000008},  !- Layer 1
  {00000000-0000-0000-0043-000000000007},  !- Layer 2
  {00000000-0000-0000-0044-000000000003};  !- Layer 3

OS:Construction,
  {00000000-0000-0000-0017-000000000011},  !- Handle
  BTAP-Ext-GlassDoors,                     !- Name
  ,                                        !- Surface Rendering Name
  {00000000-0000-0000-0097-000000000001};  !- Layer 1

OS:Construction,
  {00000000-0000-0000-0017-000000000012},  !- Handle
  BTAP-Ext-GlassDoors:U=0.190 SHGC=0.600,  !- Name
  ,                                        !- Surface Rendering Name
  {00000000-0000-0000-0097-000000000002};  !- Layer 1

OS:Construction,
  {00000000-0000-0000-0017-000000000013},  !- Handle
  BTAP-Ext-OverHeadDoor,                   !- Name
  ,                                        !- Surface Rendering Name
  {00000000-0000-0000-0044-000000000013};  !- Layer 1

OS:Construction,
  {00000000-0000-0000-0017-000000000014},  !- Handle
  BTAP-Ext-OverHeadDoor:U-1.9,             !- Name
  ,                                        !- Surface Rendering Name
  {00000000-0000-0000-0044-000000000012};  !- Layer 1

OS:Construction,
  {00000000-0000-0000-0017-000000000015},  !- Handle
  BTAP-Ext-Roof-Metal,                     !- Name
  ,                                        !- Surface Rendering Name
  {00000000-0000-0000-0043-000000000023},  !- Layer 1
  {00000000-0000-0000-0044-000000000013};  !- Layer 2

OS:Construction,
  {00000000-0000-0000-0017-000000000016},  !- Handle
  BTAP-Ext-Roof-Metal:U-0.138,             !- Name
  ,                                        !- Surface Rendering Name
  {00000000-0000-0000-0043-000000000022},  !- Layer 1
  {00000000-0000-0000-0044-000000000010};  !- Layer 2

OS:Construction,
  {00000000-0000-0000-0017-000000000017},  !- Handle
  BTAP-Ext-Skylights,                      !- Name
  ,                                        !- Surface Rendering Name
  {00000000-0000-0000-0097-000000000001};  !- Layer 1

OS:Construction,
  {00000000-0000-0000-0017-000000000018},  !- Handle
  BTAP-Ext-Skylights:U=0.190 SHGC=0.600,   !- Name
  ,                                        !- Surface Rendering Name
  {00000000-0000-0000-0097-000000000002};  !- Layer 1

OS:Construction,
  {00000000-0000-0000-0017-000000000019},  !- Handle
  BTAP-Ext-Wall-Mass,                      !- Name
  ,                                        !- Surface Rendering Name
  {00000000-0000-0000-0043-000000000006},  !- Layer 1
  {00000000-0000-0000-0043-000000000014},  !- Layer 2
  {00000000-0000-0000-0044-000000000013},  !- Layer 3
  {00000000-0000-0000-0043-000000000002};  !- Layer 4

OS:Construction,
  {00000000-0000-0000-0017-000000000020},  !- Handle
  BTAP-Ext-Wall-Mass:U-0.21,               !- Name
  ,                                        !- Surface Rendering Name
  {00000000-0000-0000-0043-000000000005},  !- Layer 1
  {00000000-0000-0000-0043-000000000013},  !- Layer 2
  {00000000-0000-0000-0044-000000000009},  !- Layer 3
  {00000000-0000-0000-0043-000000000001};  !- Layer 4

OS:Construction,
  {00000000-0000-0000-0017-000000000021},  !- Handle
  BTAP-Grnd-Floor-Mass,                    !- Name
  ,                                        !- Surface Rendering Name
  {00000000-0000-0000-0043-000000000012},  !- Layer 1
  {00000000-0000-0000-0044-000000000007};  !- Layer 2

OS:Construction,
  {00000000-0000-0000-0017-000000000022},  !- Handle
  BTAP-Grnd-Floor-Mass:U-0.757,            !- Name
  ,                                        !- Surface Rendering Name
  {00000000-0000-0000-0043-000000000009},  !- Layer 1
  {00000000-0000-0000-0044-000000000004};  !- Layer 2

OS:Construction,
  {00000000-0000-0000-0017-000000000023},  !- Handle
  BTAP-Grnd-Floor-Mass:U-0.757_std,        !- Name
  ,                                        !- Surface Rendering Name
  {00000000-0000-0000-0043-000000000009},  !- Layer 1
  {00000000-0000-0000-0043-000000000015};  !- Layer 2

OS:Construction,
  {00000000-0000-0000-0017-000000000024},  !- Handle
  BTAP-Grnd-Roof-Mass,                     !- Name
  ,                                        !- Surface Rendering Name
  {00000000-0000-0000-0043-000000000012},  !- Layer 1
  {00000000-0000-0000-0044-000000000007};  !- Layer 2

OS:Construction,
  {00000000-0000-0000-0017-000000000025},  !- Handle
  BTAP-Grnd-Roof-Mass:U-0.284,             !- Name
  ,                                        !- Surface Rendering Name
  {00000000-0000-0000-0043-000000000011},  !- Layer 1
  {00000000-0000-0000-0044-000000000006};  !- Layer 2

OS:Construction,
  {00000000-0000-0000-0017-000000000026},  !- Handle
  BTAP-Grnd-Wall-Mass,                     !- Name
  ,                                        !- Surface Rendering Name
  {00000000-0000-0000-0043-000000000012},  !- Layer 1
  {00000000-0000-0000-0044-000000000007};  !- Layer 2

OS:Construction,
  {00000000-0000-0000-0017-000000000027},  !- Handle
  BTAP-Grnd-Wall-Mass:U-0.284,             !- Name
  ,                                        !- Surface Rendering Name
  {00000000-0000-0000-0043-000000000010},  !- Layer 1
  {00000000-0000-0000-0044-000000000005};  !- Layer 2

OS:Construction,
  {00000000-0000-0000-0017-000000000028},  !- Handle
  BTAP-Int-Ceiling,                        !- Name
  ,                                        !- Surface Rendering Name
  {00000000-0000-0000-0044-000000000007},  !- Layer 1
  {00000000-0000-0000-0043-000000000003};  !- Layer 2

OS:Construction,
  {00000000-0000-0000-0017-000000000029},  !- Handle
  BTAP-Int-Door,                           !- Name
  ,                                        !- Surface Rendering Name
  {00000000-0000-0000-0043-000000000020};  !- Layer 1

OS:Construction,
  {00000000-0000-0000-0017-000000000030},  !- Handle
  BTAP-Int-Floor,                          !- Name
  ,                                        !- Surface Rendering Name
  {00000000-0000-0000-0043-000000000003},  !- Layer 1
  {00000000-0000-0000-0044-000000000007};  !- Layer 2

OS:Construction,
  {00000000-0000-0000-0017-000000000031},  !- Handle
  BTAP-Int-Partition,                      !- Name
  ,                                        !- Surface Rendering Name
  {00000000-0000-0000-0043-000000000020};  !- Layer 1

OS:Construction,
  {00000000-0000-0000-0017-000000000032},  !- Handle
  BTAP-Int-Wall,                           !- Name
  ,                                        !- Surface Rendering Name
  {00000000-0000-0000-0043-000000000018},  !- Layer 1
  {00000000-0000-0000-0043-000000000018};  !- Layer 2

OS:Construction,
  {00000000-0000-0000-0017-000000000033},  !- Handle
  BTAP-Int-Window,                         !- Name
  ,                                        !- Surface Rendering Name
  {00000000-0000-0000-0097-000000000001};  !- Layer 1

OS:Construction,
  {00000000-0000-0000-0017-000000000034},  !- Handle
  Basement Floor construction,             !- Name
  ,                                        !- Surface Rendering Name
  {00000000-0000-0000-0043-000000000021},  !- Layer 1
  {00000000-0000-0000-0044-000000000001};  !- Layer 2

OS:Construction,
  {00000000-0000-0000-0017-000000000035},  !- Handle
  Basement Wall construction,              !- Name
  ,                                        !- Surface Rendering Name
  {00000000-0000-0000-0043-000000000021};  !- Layer 1

OS:Construction,
  {00000000-0000-0000-0017-000000000036},  !- Handle
  Floor Adiabatic construction,            !- Name
  ,                                        !- Surface Rendering Name
  {00000000-0000-0000-0044-000000000001},  !- Layer 1
  {00000000-0000-0000-0043-000000000004},  !- Layer 2
  {00000000-0000-0000-0044-000000000002};  !- Layer 3

OS:Construction,
  {00000000-0000-0000-0017-000000000037},  !- Handle
  Wall Adiabatic construction,             !- Name
  ,                                        !- Surface Rendering Name
  {00000000-0000-0000-0043-000000000019},  !- Layer 1
  {00000000-0000-0000-0043-000000000019};  !- Layer 2

OS:Controller:MechanicalVentilation,
  {00000000-0000-0000-0018-000000000001},  !- Handle
  Controller Mechanical Ventilation 1,     !- Name
  {00000000-0000-0000-0055-000000000001},  !- Availability Schedule
  ,                                        !- Demand Controlled Ventilation
  ZoneSum;                                 !- System Outdoor Air Method

OS:Controller:MechanicalVentilation,
  {00000000-0000-0000-0018-000000000002},  !- Handle
  Controller Mechanical Ventilation 2,     !- Name
  {00000000-0000-0000-0055-000000000001},  !- Availability Schedule
  ,                                        !- Demand Controlled Ventilation
  ZoneSum;                                 !- System Outdoor Air Method

OS:Controller:MechanicalVentilation,
  {00000000-0000-0000-0018-000000000003},  !- Handle
  Controller Mechanical Ventilation 3,     !- Name
  {00000000-0000-0000-0055-000000000001},  !- Availability Schedule
  ,                                        !- Demand Controlled Ventilation
  ZoneSum;                                 !- System Outdoor Air Method

OS:Controller:OutdoorAir,
  {00000000-0000-0000-0019-000000000001},  !- Handle
  Controller Outdoor Air 1,                !- Name
  ,                                        !- Relief Air Outlet Node Name
  ,                                        !- Return Air Node Name
  ,                                        !- Mixed Air Node Name
  ,                                        !- Actuator Node Name
  autosize,                                !- Minimum Outdoor Air Flow Rate {m3/s}
  Autosize,                                !- Maximum Outdoor Air Flow Rate {m3/s}
  NoEconomizer,                            !- Economizer Control Type
  ModulateFlow,                            !- Economizer Control Action Type
  28,                                      !- Economizer Maximum Limit Dry-Bulb Temperature {C}
  64000,                                   !- Economizer Maximum Limit Enthalpy {J/kg}
  ,                                        !- Economizer Maximum Limit Dewpoint Temperature {C}
  ,                                        !- Electronic Enthalpy Limit Curve Name
  -100,                                    !- Economizer Minimum Limit Dry-Bulb Temperature {C}
  NoLockout,                               !- Lockout Type
  FixedMinimum,                            !- Minimum Limit Type
  {00000000-0000-0000-0058-000000000020},  !- Minimum Outdoor Air Schedule Name
  ,                                        !- Minimum Fraction of Outdoor Air Schedule Name
  ,                                        !- Maximum Fraction of Outdoor Air Schedule Name
  {00000000-0000-0000-0018-000000000001},  !- Controller Mechanical Ventilation
  ,                                        !- Time of Day Economizer Control Schedule Name
  No,                                      !- High Humidity Control
  ,                                        !- Humidistat Control Zone Name
  1,                                       !- High Humidity Outdoor Air Flow Ratio
  Yes,                                     !- Control High Indoor Humidity Based on Outdoor Humidity Ratio
  BypassWhenOAFlowGreaterThanMinimum,      !- Heat Recovery Bypass Control Type
  InterlockedWithMechanicalCooling;        !- Economizer Operation Staging

OS:Controller:OutdoorAir,
  {00000000-0000-0000-0019-000000000002},  !- Handle
  Controller Outdoor Air 2,                !- Name
  ,                                        !- Relief Air Outlet Node Name
  ,                                        !- Return Air Node Name
  ,                                        !- Mixed Air Node Name
  ,                                        !- Actuator Node Name
  autosize,                                !- Minimum Outdoor Air Flow Rate {m3/s}
  Autosize,                                !- Maximum Outdoor Air Flow Rate {m3/s}
  DifferentialEnthalpy,                    !- Economizer Control Type
  ModulateFlow,                            !- Economizer Control Action Type
  ,                                        !- Economizer Maximum Limit Dry-Bulb Temperature {C}
  ,                                        !- Economizer Maximum Limit Enthalpy {J/kg}
  ,                                        !- Economizer Maximum Limit Dewpoint Temperature {C}
  ,                                        !- Electronic Enthalpy Limit Curve Name
  ,                                        !- Economizer Minimum Limit Dry-Bulb Temperature {C}
  NoLockout,                               !- Lockout Type
  FixedMinimum,                            !- Minimum Limit Type
  {00000000-0000-0000-0058-000000000022},  !- Minimum Outdoor Air Schedule Name
  ,                                        !- Minimum Fraction of Outdoor Air Schedule Name
  ,                                        !- Maximum Fraction of Outdoor Air Schedule Name
  {00000000-0000-0000-0018-000000000002},  !- Controller Mechanical Ventilation
  ,                                        !- Time of Day Economizer Control Schedule Name
  No,                                      !- High Humidity Control
  ,                                        !- Humidistat Control Zone Name
  1,                                       !- High Humidity Outdoor Air Flow Ratio
  Yes,                                     !- Control High Indoor Humidity Based on Outdoor Humidity Ratio
  BypassWhenOAFlowGreaterThanMinimum,      !- Heat Recovery Bypass Control Type
  InterlockedWithMechanicalCooling;        !- Economizer Operation Staging

OS:Controller:OutdoorAir,
  {00000000-0000-0000-0019-000000000003},  !- Handle
  Controller Outdoor Air 3,                !- Name
  ,                                        !- Relief Air Outlet Node Name
  ,                                        !- Return Air Node Name
  ,                                        !- Mixed Air Node Name
  ,                                        !- Actuator Node Name
  autosize,                                !- Minimum Outdoor Air Flow Rate {m3/s}
  Autosize,                                !- Maximum Outdoor Air Flow Rate {m3/s}
  DifferentialEnthalpy,                    !- Economizer Control Type
  ModulateFlow,                            !- Economizer Control Action Type
  ,                                        !- Economizer Maximum Limit Dry-Bulb Temperature {C}
  ,                                        !- Economizer Maximum Limit Enthalpy {J/kg}
  ,                                        !- Economizer Maximum Limit Dewpoint Temperature {C}
  ,                                        !- Electronic Enthalpy Limit Curve Name
  ,                                        !- Economizer Minimum Limit Dry-Bulb Temperature {C}
  NoLockout,                               !- Lockout Type
  FixedMinimum,                            !- Minimum Limit Type
  {00000000-0000-0000-0058-000000000021},  !- Minimum Outdoor Air Schedule Name
  ,                                        !- Minimum Fraction of Outdoor Air Schedule Name
  ,                                        !- Maximum Fraction of Outdoor Air Schedule Name
  {00000000-0000-0000-0018-000000000003},  !- Controller Mechanical Ventilation
  ,                                        !- Time of Day Economizer Control Schedule Name
  No,                                      !- High Humidity Control
  ,                                        !- Humidistat Control Zone Name
  1,                                       !- High Humidity Outdoor Air Flow Ratio
  Yes,                                     !- Control High Indoor Humidity Based on Outdoor Humidity Ratio
  BypassWhenOAFlowGreaterThanMinimum,      !- Heat Recovery Bypass Control Type
  InterlockedWithMechanicalCooling;        !- Economizer Operation Staging

OS:Curve:Biquadratic,
  {00000000-0000-0000-0020-000000000001},  !- Handle
  Curve Biquadratic 1,                     !- Name
  0.942587793,                             !- Coefficient1 Constant
  0.009543347,                             !- Coefficient2 x
  0.00068377,                              !- Coefficient3 x**2
  -0.011042676,                            !- Coefficient4 y
  5.249e-06,                               !- Coefficient5 y**2
  -9.72e-06,                               !- Coefficient6 x*y
  17,                                      !- Minimum Value of x
  22,                                      !- Maximum Value of x
  13,                                      !- Minimum Value of y
  46;                                      !- Maximum Value of y

OS:Curve:Biquadratic,
  {00000000-0000-0000-0020-000000000002},  !- Handle
  Curve Biquadratic 2,                     !- Name
  0.342414409,                             !- Coefficient1 Constant
  0.034885008,                             !- Coefficient2 x
  -0.0006237,                              !- Coefficient3 x**2
  0.004977216,                             !- Coefficient4 y
  0.000437951,                             !- Coefficient5 y**2
  -0.000728028,                            !- Coefficient6 x*y
  17,                                      !- Minimum Value of x
  22,                                      !- Maximum Value of x
  13,                                      !- Minimum Value of y
  46;                                      !- Maximum Value of y

OS:Curve:Biquadratic,
  {00000000-0000-0000-0020-000000000003},  !- Handle
  Curve Biquadratic 3,                     !- Name
  0.867905,                                !- Coefficient1 Constant
  0.0142459,                               !- Coefficient2 x
  0.000554364,                             !- Coefficient3 x**2
  -0.00755748,                             !- Coefficient4 y
  3.3048e-05,                              !- Coefficient5 y**2
  -0.000191808,                            !- Coefficient6 x*y
  13,                                      !- Minimum Value of x
  24,                                      !- Maximum Value of x
  24,                                      !- Minimum Value of y
  46;                                      !- Maximum Value of y

OS:Curve:Biquadratic,
  {00000000-0000-0000-0020-000000000004},  !- Handle
  Curve Biquadratic 4,                     !- Name
  0.116936,                                !- Coefficient1 Constant
  0.0284933,                               !- Coefficient2 x
  -0.000411156,                            !- Coefficient3 x**2
  0.0214108,                               !- Coefficient4 y
  0.000161028,                             !- Coefficient5 y**2
  -0.000679104,                            !- Coefficient6 x*y
  13,                                      !- Minimum Value of x
  24,                                      !- Maximum Value of x
  24,                                      !- Minimum Value of y
  46;                                      !- Maximum Value of y

OS:Curve:Biquadratic,
  {00000000-0000-0000-0020-000000000005},  !- Handle
  Curve Biquadratic 5,                     !- Name
  0.867905,                                !- Coefficient1 Constant
  0.0142459,                               !- Coefficient2 x
  0.000554364,                             !- Coefficient3 x**2
  -0.00755748,                             !- Coefficient4 y
  3.3048e-05,                              !- Coefficient5 y**2
  -0.000191808,                            !- Coefficient6 x*y
  13,                                      !- Minimum Value of x
  24,                                      !- Maximum Value of x
  24,                                      !- Minimum Value of y
  46;                                      !- Maximum Value of y

OS:Curve:Biquadratic,
  {00000000-0000-0000-0020-000000000006},  !- Handle
  Curve Biquadratic 6,                     !- Name
  0.116936,                                !- Coefficient1 Constant
  0.0284933,                               !- Coefficient2 x
  -0.000411156,                            !- Coefficient3 x**2
  0.0214108,                               !- Coefficient4 y
  0.000161028,                             !- Coefficient5 y**2
  -0.000679104,                            !- Coefficient6 x*y
  13,                                      !- Minimum Value of x
  24,                                      !- Maximum Value of x
  24,                                      !- Minimum Value of y
  46;                                      !- Maximum Value of y

OS:Curve:Biquadratic,
  {00000000-0000-0000-0020-000000000007},  !- Handle
  DXCOOL-NECB2011-REF-CAPFT,               !- Name
  0.867905,                                !- Coefficient1 Constant
  0.0142459,                               !- Coefficient2 x
  0.00055436,                              !- Coefficient3 x**2
  -0.0075575,                              !- Coefficient4 y
  3.3e-05,                                 !- Coefficient5 y**2
  -0.0001918,                              !- Coefficient6 x*y
  13,                                      !- Minimum Value of x
  24,                                      !- Maximum Value of x
  24,                                      !- Minimum Value of y
  46;                                      !- Maximum Value of y

OS:Curve:Biquadratic,
  {00000000-0000-0000-0020-000000000008},  !- Handle
  DXCOOL-NECB2011-REF-COOLEIRFT,           !- Name
  0.1141714,                               !- Coefficient1 Constant
  0.02818224,                              !- Coefficient2 x
  -0.0004199,                              !- Coefficient3 x**2
  0.02141082,                              !- Coefficient4 y
  0.000161028,                             !- Coefficient5 y**2
  -0.000679104,                            !- Coefficient6 x*y
  13,                                      !- Minimum Value of x
  24,                                      !- Maximum Value of x
  24,                                      !- Minimum Value of y
  46;                                      !- Maximum Value of y

OS:Curve:Cubic,
  {00000000-0000-0000-0021-000000000001},  !- Handle
  Curve Cubic 1,                           !- Name
  0.0277,                                  !- Coefficient1 Constant
  4.9151,                                  !- Coefficient2 x
  -8.184,                                  !- Coefficient3 x**2
  4.2702,                                  !- Coefficient4 x**3
  0.7,                                     !- Minimum Value of x
  1;                                       !- Maximum Value of x

OS:Curve:Cubic,
  {00000000-0000-0000-0021-000000000002},  !- Handle
  Curve Cubic 2,                           !- Name
  0.0277,                                  !- Coefficient1 Constant
  4.9151,                                  !- Coefficient2 x
  -8.184,                                  !- Coefficient3 x**2
  4.2702,                                  !- Coefficient4 x**3
  0.7,                                     !- Minimum Value of x
  1;                                       !- Maximum Value of x

OS:Curve:Cubic,
  {00000000-0000-0000-0021-000000000003},  !- Handle
  DXCOOL-NECB2011-REF-COOLPLFFPLR,         !- Name
  0.0277,                                  !- Coefficient1 Constant
  4.9151,                                  !- Coefficient2 x
  -8.184,                                  !- Coefficient3 x**2
  4.2702,                                  !- Coefficient4 x**3
  0.7,                                     !- Minimum Value of x
  1;                                       !- Maximum Value of x

OS:Curve:Quadratic,
  {00000000-0000-0000-0022-000000000001},  !- Handle
  Curve Quadratic 1,                       !- Name
  0.8,                                     !- Coefficient1 Constant
  0.2,                                     !- Coefficient2 x
  0,                                       !- Coefficient3 x**2
  0.5,                                     !- Minimum Value of x
  1.5;                                     !- Maximum Value of x

OS:Curve:Quadratic,
  {00000000-0000-0000-0022-000000000002},  !- Handle
  Curve Quadratic 2,                       !- Name
  1.1552,                                  !- Coefficient1 Constant
  -0.1808,                                 !- Coefficient2 x
  0.0256,                                  !- Coefficient3 x**2
  0.5,                                     !- Minimum Value of x
  1.5;                                     !- Maximum Value of x

OS:Curve:Quadratic,
  {00000000-0000-0000-0022-000000000003},  !- Handle
  Curve Quadratic 3,                       !- Name
  0.85,                                    !- Coefficient1 Constant
  0.15,                                    !- Coefficient2 x
  0,                                       !- Coefficient3 x**2
  0,                                       !- Minimum Value of x
  1;                                       !- Maximum Value of x

OS:Curve:Quadratic,
  {00000000-0000-0000-0022-000000000004},  !- Handle
  Curve Quadratic 4,                       !- Name
  1,                                       !- Coefficient1 Constant
  0,                                       !- Coefficient2 x
  0,                                       !- Coefficient3 x**2
  0,                                       !- Minimum Value of x
  1;                                       !- Maximum Value of x

OS:Curve:Quadratic,
  {00000000-0000-0000-0022-000000000005},  !- Handle
  Curve Quadratic 5,                       !- Name
  1,                                       !- Coefficient1 Constant
  0,                                       !- Coefficient2 x
  0,                                       !- Coefficient3 x**2
  0,                                       !- Minimum Value of x
  1;                                       !- Maximum Value of x

OS:Curve:Quadratic,
  {00000000-0000-0000-0022-000000000006},  !- Handle
  Curve Quadratic 6,                       !- Name
  1,                                       !- Coefficient1 Constant
  0,                                       !- Coefficient2 x
  0,                                       !- Coefficient3 x**2
  0,                                       !- Minimum Value of x
  1;                                       !- Maximum Value of x

OS:Curve:Quadratic,
  {00000000-0000-0000-0022-000000000007},  !- Handle
  Curve Quadratic 7,                       !- Name
  1,                                       !- Coefficient1 Constant
  0,                                       !- Coefficient2 x
  0,                                       !- Coefficient3 x**2
  0,                                       !- Minimum Value of x
  1;                                       !- Maximum Value of x

OS:Curve:Quadratic,
  {00000000-0000-0000-0022-000000000008},  !- Handle
  DXCOOL-NECB2011-REF-CAPFFLOW,            !- Name
  0.8,                                     !- Coefficient1 Constant
  0.2,                                     !- Coefficient2 x
  0,                                       !- Coefficient3 x**2
  0.5,                                     !- Minimum Value of x
  1.5;                                     !- Maximum Value of x

OS:Curve:Quadratic,
  {00000000-0000-0000-0022-000000000009},  !- Handle
  DXCOOL-NECB2011-REF-COOLEIRFFLOW,        !- Name
  1.1552,                                  !- Coefficient1 Constant
  -0.1808,                                 !- Coefficient2 x
  0.0256,                                  !- Coefficient3 x**2
  0.5,                                     !- Minimum Value of x
  1.5;                                     !- Maximum Value of x

OS:Daylighting:Control,
  {00000000-0000-0000-0023-000000000001},  !- Handle
  Zone3 Bulk Storage daylighting control,  !- Name
  {00000000-0000-0000-0075-000000000003},  !- Space Name
  22.8588851907324,                        !- Position X-Coordinate {m}
  65.5288042134326,                        !- Position Y-Coordinate {m}
  0.8,                                     !- Position Z-Coordinate {m}
  ,                                        !- Psi Rotation Around X-Axis {deg}
  ,                                        !- Theta Rotation Around Y-Axis {deg}
  ,                                        !- Phi Rotation Around Z-Axis {deg}
  200,                                     !- Illuminance Setpoint {lux}
  Stepped,                                 !- Lighting Control Type
  ,                                        !- Minimum Input Power Fraction for Continuous Dimming Control
  ,                                        !- Minimum Light Output Fraction for Continuous Dimming Control
  2;                                       !- Number of Stepped Control Steps

OS:DefaultConstructionSet,
  {00000000-0000-0000-0024-000000000001},  !- Handle
  BTAP-Mass at hdd = 5000.0,               !- Name
  {00000000-0000-0000-0027-000000000002},  !- Default Exterior Surface Constructions Name
  {00000000-0000-0000-0027-000000000003},  !- Default Interior Surface Constructions Name
  {00000000-0000-0000-0027-000000000001},  !- Default Ground Contact Surface Constructions Name
  {00000000-0000-0000-0026-000000000001},  !- Default Exterior SubSurface Constructions Name
  {00000000-0000-0000-0026-000000000002},  !- Default Interior SubSurface Constructions Name
  {00000000-0000-0000-0017-000000000031},  !- Interior Partition Construction Name
  ,                                        !- Space Shading Construction Name
  ,                                        !- Building Shading Construction Name
  ,                                        !- Site Shading Construction Name
  ;                                        !- Adiabatic Surface Construction Name

OS:DefaultScheduleSet,
  {00000000-0000-0000-0025-000000000001},  !- Handle
  Space Function Office enclosed <= 25 m2 Schedule Set, !- Name
  ,                                        !- Hours of Operation Schedule Name
  {00000000-0000-0000-0058-000000000009},  !- Number of People Schedule Name
  {00000000-0000-0000-0058-000000000014},  !- People Activity Level Schedule Name
  {00000000-0000-0000-0058-000000000010},  !- Lighting Schedule Name
  {00000000-0000-0000-0058-000000000007},  !- Electric Equipment Schedule Name
  ,                                        !- Gas Equipment Schedule Name
  ,                                        !- Hot Water Equipment Schedule Name
  ,                                        !- Infiltration Schedule Name
  ,                                        !- Steam Equipment Schedule Name
  ;                                        !- Other Equipment Schedule Name

OS:DefaultScheduleSet,
  {00000000-0000-0000-0025-000000000002},  !- Handle
  Space Function Warehouse storage area medium to bulky palletized items Schedule Set, !- Name
  ,                                        !- Hours of Operation Schedule Name
  {00000000-0000-0000-0058-000000000009},  !- Number of People Schedule Name
  {00000000-0000-0000-0058-000000000014},  !- People Activity Level Schedule Name
  {00000000-0000-0000-0058-000000000008},  !- Lighting Schedule Name
  {00000000-0000-0000-0058-000000000007},  !- Electric Equipment Schedule Name
  ,                                        !- Gas Equipment Schedule Name
  ,                                        !- Hot Water Equipment Schedule Name
  ,                                        !- Infiltration Schedule Name
  ,                                        !- Steam Equipment Schedule Name
  ;                                        !- Other Equipment Schedule Name

OS:DefaultScheduleSet,
  {00000000-0000-0000-0025-000000000003},  !- Handle
  Space Function Warehouse storage area small hand-carried items(4) Schedule Set, !- Name
  ,                                        !- Hours of Operation Schedule Name
  {00000000-0000-0000-0058-000000000009},  !- Number of People Schedule Name
  {00000000-0000-0000-0058-000000000014},  !- People Activity Level Schedule Name
  {00000000-0000-0000-0058-000000000008},  !- Lighting Schedule Name
  {00000000-0000-0000-0058-000000000007},  !- Electric Equipment Schedule Name
  ,                                        !- Gas Equipment Schedule Name
  ,                                        !- Hot Water Equipment Schedule Name
  ,                                        !- Infiltration Schedule Name
  ,                                        !- Steam Equipment Schedule Name
  ;                                        !- Other Equipment Schedule Name

OS:DefaultSubSurfaceConstructions,
  {00000000-0000-0000-0026-000000000001},  !- Handle
  BTAP-Mass at hdd = 5000.0,               !- Name
  {00000000-0000-0000-0017-000000000008},  !- Fixed Window Construction Name
  {00000000-0000-0000-0017-000000000008},  !- Operable Window Construction Name
  {00000000-0000-0000-0017-000000000006},  !- Door Construction Name
  {00000000-0000-0000-0017-000000000012},  !- Glass Door Construction Name
  {00000000-0000-0000-0017-000000000014},  !- Overhead Door Construction Name
  {00000000-0000-0000-0017-000000000018},  !- Skylight Construction Name
  {00000000-0000-0000-0017-000000000004},  !- Tubular Daylight Dome Construction Name
  {00000000-0000-0000-0017-000000000002};  !- Tubular Daylight Diffuser Construction Name

OS:DefaultSubSurfaceConstructions,
  {00000000-0000-0000-0026-000000000002},  !- Handle
  Default Sub Surface Constructions 2,     !- Name
  {00000000-0000-0000-0017-000000000033},  !- Fixed Window Construction Name
  {00000000-0000-0000-0017-000000000033},  !- Operable Window Construction Name
  {00000000-0000-0000-0017-000000000029},  !- Door Construction Name
  ,                                        !- Glass Door Construction Name
  ,                                        !- Overhead Door Construction Name
  ,                                        !- Skylight Construction Name
  ,                                        !- Tubular Daylight Dome Construction Name
  ;                                        !- Tubular Daylight Diffuser Construction Name

OS:DefaultSubSurfaceConstructions,
  {00000000-0000-0000-0026-000000000003},  !- Handle
  NECB2011 - FullSrvRest - WholeBuilding - NECB HDD Method at hdd = 5000.0, !- Name
  {00000000-0000-0000-0017-000000000007},  !- Fixed Window Construction Name
  {00000000-0000-0000-0017-000000000007},  !- Operable Window Construction Name
  {00000000-0000-0000-0017-000000000005},  !- Door Construction Name
  {00000000-0000-0000-0017-000000000011},  !- Glass Door Construction Name
  {00000000-0000-0000-0017-000000000013},  !- Overhead Door Construction Name
  {00000000-0000-0000-0017-000000000017},  !- Skylight Construction Name
  {00000000-0000-0000-0017-000000000003},  !- Tubular Daylight Dome Construction Name
  {00000000-0000-0000-0017-000000000001};  !- Tubular Daylight Diffuser Construction Name

OS:DefaultSurfaceConstructions,
  {00000000-0000-0000-0027-000000000001},  !- Handle
  BTAP-Mass at hdd = 5000.0 1,             !- Name
  {00000000-0000-0000-0017-000000000022},  !- Floor Construction Name
  {00000000-0000-0000-0017-000000000027},  !- Wall Construction Name
  {00000000-0000-0000-0017-000000000025};  !- Roof Ceiling Construction Name

OS:DefaultSurfaceConstructions,
  {00000000-0000-0000-0027-000000000002},  !- Handle
  BTAP-Mass at hdd = 5000.0,               !- Name
  {00000000-0000-0000-0017-000000000010},  !- Floor Construction Name
  {00000000-0000-0000-0017-000000000020},  !- Wall Construction Name
  {00000000-0000-0000-0017-000000000016};  !- Roof Ceiling Construction Name

OS:DefaultSurfaceConstructions,
  {00000000-0000-0000-0027-000000000003},  !- Handle
  Default Surface Constructions 2,         !- Name
  {00000000-0000-0000-0017-000000000030},  !- Floor Construction Name
  {00000000-0000-0000-0017-000000000032},  !- Wall Construction Name
  {00000000-0000-0000-0017-000000000028};  !- Roof Ceiling Construction Name

OS:DefaultSurfaceConstructions,
  {00000000-0000-0000-0027-000000000004},  !- Handle
  NECB2011 - FullSrvRest - WholeBuilding - NECB HDD Method at hdd = 5000.0 1, !- Name
  {00000000-0000-0000-0017-000000000021},  !- Floor Construction Name
  {00000000-0000-0000-0017-000000000026},  !- Wall Construction Name
  {00000000-0000-0000-0017-000000000024};  !- Roof Ceiling Construction Name

OS:DefaultSurfaceConstructions,
  {00000000-0000-0000-0027-000000000005},  !- Handle
  NECB2011 - FullSrvRest - WholeBuilding - NECB HDD Method at hdd = 5000.0, !- Name
  {00000000-0000-0000-0017-000000000009},  !- Floor Construction Name
  {00000000-0000-0000-0017-000000000019},  !- Wall Construction Name
  {00000000-0000-0000-0017-000000000015};  !- Roof Ceiling Construction Name

OS:DesignSpecification:OutdoorAir,
  {00000000-0000-0000-0028-000000000001},  !- Handle
  Space Function Office enclosed <= 25 m2 Ventilation, !- Name
  Sum,                                     !- Outdoor Air Method
  0.0142188325687296,                      !- Outdoor Air Flow per Person {m3/s-person}
  ,                                        !- Outdoor Air Flow per Floor Area {m3/s-m2}
  ,                                        !- Outdoor Air Flow Rate {m3/s}
  ,                                        !- Outdoor Air Flow Air Changes per Hour {1/hr}
  ;                                        !- Outdoor Air Flow Rate Fraction Schedule Name

OS:DesignSpecification:OutdoorAir,
  {00000000-0000-0000-0028-000000000002},  !- Handle
  Space Function Warehouse storage area medium to bulky palletized items Ventilation, !- Name
  Sum,                                     !- Outdoor Air Method
  ,                                        !- Outdoor Air Flow per Person {m3/s-person}
  0.000254,                                !- Outdoor Air Flow per Floor Area {m3/s-m2}
  ,                                        !- Outdoor Air Flow Rate {m3/s}
  ,                                        !- Outdoor Air Flow Air Changes per Hour {1/hr}
  ;                                        !- Outdoor Air Flow Rate Fraction Schedule Name

OS:DesignSpecification:OutdoorAir,
  {00000000-0000-0000-0028-000000000003},  !- Handle
  Space Function Warehouse storage area small hand-carried items(4) Ventilation, !- Name
  Sum,                                     !- Outdoor Air Method
  ,                                        !- Outdoor Air Flow per Person {m3/s-person}
  0.000254,                                !- Outdoor Air Flow per Floor Area {m3/s-m2}
  ,                                        !- Outdoor Air Flow Rate {m3/s}
  ,                                        !- Outdoor Air Flow Air Changes per Hour {1/hr}
  ;                                        !- Outdoor Air Flow Rate Fraction Schedule Name

OS:ElectricEquipment,
  {00000000-0000-0000-0029-000000000001},  !- Handle
  Space Function Office enclosed <= 25 m2 Elec Equip, !- Name
  {00000000-0000-0000-0030-000000000001},  !- Electric Equipment Definition Name
  {00000000-0000-0000-0077-000000000001},  !- Space or SpaceType Name
  ,                                        !- Schedule Name
  ,                                        !- Multiplier
  General;                                 !- End-Use Subcategory

OS:ElectricEquipment,
  {00000000-0000-0000-0029-000000000002},  !- Handle
  Space Function Warehouse storage area medium to bulky palletized items Elec Equip, !- Name
  {00000000-0000-0000-0030-000000000002},  !- Electric Equipment Definition Name
  {00000000-0000-0000-0077-000000000002},  !- Space or SpaceType Name
  ,                                        !- Schedule Name
  ,                                        !- Multiplier
  General;                                 !- End-Use Subcategory

OS:ElectricEquipment,
  {00000000-0000-0000-0029-000000000003},  !- Handle
  Space Function Warehouse storage area small hand-carried items(4) Elec Equip, !- Name
  {00000000-0000-0000-0030-000000000003},  !- Electric Equipment Definition Name
  {00000000-0000-0000-0077-000000000003},  !- Space or SpaceType Name
  ,                                        !- Schedule Name
  ,                                        !- Multiplier
  General;                                 !- End-Use Subcategory

OS:ElectricEquipment:Definition,
  {00000000-0000-0000-0030-000000000001},  !- Handle
  Space Function Office enclosed <= 25 m2 Elec Equip Definition, !- Name
  Watts/Area,                              !- Design Level Calculation Method
  ,                                        !- Design Level {W}
  7.50272566220473,                        !- Watts per Space Floor Area {W/m2}
  ,                                        !- Watts per Person {W/person}
  ,                                        !- Fraction Latent
  0.5;                                     !- Fraction Radiant

OS:ElectricEquipment:Definition,
  {00000000-0000-0000-0030-000000000002},  !- Handle
  Space Function Warehouse storage area medium to bulky palletized items Elec Equip Definition, !- Name
  Watts/Area,                              !- Design Level Calculation Method
  ,                                        !- Design Level {W}
  1.0003634216273,                         !- Watts per Space Floor Area {W/m2}
  ,                                        !- Watts per Person {W/person}
  ,                                        !- Fraction Latent
  0.5;                                     !- Fraction Radiant

OS:ElectricEquipment:Definition,
  {00000000-0000-0000-0030-000000000003},  !- Handle
  Space Function Warehouse storage area small hand-carried items(4) Elec Equip Definition, !- Name
  Watts/Area,                              !- Design Level Calculation Method
  ,                                        !- Design Level {W}
  1.0003634216273,                         !- Watts per Space Floor Area {W/m2}
  ,                                        !- Watts per Person {W/person}
  ,                                        !- Fraction Latent
  0.5;                                     !- Fraction Radiant

OS:EnergyManagementSystem:Actuator,
  {00000000-0000-0000-0031-000000000001},  !- Handle
  ems_sys_4_mixed_shr_none_sc_dx_sh_c_e_ssf_cv_zh_b_e_zc_none_srf_none__1_ClgSch0, !- Name
  {00000000-0000-0000-0058-000000000012},  !- Actuated Component Name
  Schedule:Year,                           !- Actuated Component Type
  Schedule Value,                          !- Actuated Component Control Type
  ;                                        !- Zone or Space Name

OS:EnergyManagementSystem:Actuator,
  {00000000-0000-0000-0031-000000000002},  !- Handle
  ems_sys_4_mixed_shr_none_sc_dx_sh_c_e_ssf_cv_zh_b_e_zc_none_srf_none__1_HtgSch0, !- Name
  {00000000-0000-0000-0058-000000000013},  !- Actuated Component Name
  Schedule:Year,                           !- Actuated Component Type
  Schedule Value,                          !- Actuated Component Control Type
  ;                                        !- Zone or Space Name

OS:EnergyManagementSystem:Actuator,
  {00000000-0000-0000-0031-000000000003},  !- Handle
  ems_sys_4_mixed_shr_none_sc_dx_sh_c_e_ssf_cv_zh_b_e_zc_none_srf_none__ClgSch0, !- Name
  {00000000-0000-0000-0058-000000000012},  !- Actuated Component Name
  Schedule:Year,                           !- Actuated Component Type
  Schedule Value,                          !- Actuated Component Control Type
  ;                                        !- Zone or Space Name

OS:EnergyManagementSystem:Actuator,
  {00000000-0000-0000-0031-000000000004},  !- Handle
  ems_sys_4_mixed_shr_none_sc_dx_sh_c_e_ssf_cv_zh_b_e_zc_none_srf_none__HtgSch0, !- Name
  {00000000-0000-0000-0058-000000000013},  !- Actuated Component Name
  Schedule:Year,                           !- Actuated Component Type
  Schedule Value,                          !- Actuated Component Control Type
  ;                                        !- Zone or Space Name

OS:EnergyManagementSystem:Program,
  {00000000-0000-0000-0032-000000000001},  !- Handle
  ems_sys_4_mixed_shr_none_sc_dx_sh_c_e_ssf_cv_zh_b_e_zc_none_srf_none__1_OptimumStartProg0, !- Name
<<<<<<< HEAD
  IF DaylightSavings==0 && DayOfWeek>1 && Hour==5 && {eaa3026d-951f-4998-98ad-cd39d648b824}<23.9 && {eaa3026d-951f-4998-98ad-cd39d648b824}>1.7, !- Program Line 1
  SET {f3d83617-bd7a-4d10-80ff-e96235a14dc0} = 29.4, !- Program Line 2
  SET {a906e399-b02b-45da-8e11-74d48ff86ba0} = 15.6, !- Program Line 3
  ELSEIF DaylightSavings==0 && DayOfWeek==1 && Hour==7 && {eaa3026d-951f-4998-98ad-cd39d648b824}<23.9 && {eaa3026d-951f-4998-98ad-cd39d648b824}>1.7, !- Program Line 4
  SET {f3d83617-bd7a-4d10-80ff-e96235a14dc0} = 29.4, !- Program Line 5
  SET {a906e399-b02b-45da-8e11-74d48ff86ba0} = 15.6, !- Program Line 6
  ELSEIF DaylightSavings==1 && DayOfWeek>1 && Hour==4 && {eaa3026d-951f-4998-98ad-cd39d648b824}<23.9 && {eaa3026d-951f-4998-98ad-cd39d648b824}>1.7, !- Program Line 7
  SET {f3d83617-bd7a-4d10-80ff-e96235a14dc0} = 29.4, !- Program Line 8
  SET {a906e399-b02b-45da-8e11-74d48ff86ba0} = 15.6, !- Program Line 9
  ELSEIF DaylightSavings==1 && DayOfWeek==1 && Hour==6 && {eaa3026d-951f-4998-98ad-cd39d648b824}<23.9 && {eaa3026d-951f-4998-98ad-cd39d648b824}>1.7, !- Program Line 10
  SET {f3d83617-bd7a-4d10-80ff-e96235a14dc0} = 29.4, !- Program Line 11
  SET {a906e399-b02b-45da-8e11-74d48ff86ba0} = 15.6, !- Program Line 12
  ELSE,                                    !- Program Line 13
  SET {f3d83617-bd7a-4d10-80ff-e96235a14dc0} = NULL, !- Program Line 14
  SET {a906e399-b02b-45da-8e11-74d48ff86ba0} = NULL, !- Program Line 15
=======
  IF DaylightSavings==0 && DayOfWeek>1 && Hour==5 && {509044d0-5de0-4a53-b7e2-51685ac5d408}<23.9 && {509044d0-5de0-4a53-b7e2-51685ac5d408}>1.7, !- Program Line 1
  SET {72705b7d-ac65-4ed5-9456-d9050902c279} = 29.4, !- Program Line 2
  SET {d672f065-dc87-4dd8-ac2c-f0e31dd0b501} = 15.6, !- Program Line 3
  ELSEIF DaylightSavings==0 && DayOfWeek==1 && Hour==7 && {509044d0-5de0-4a53-b7e2-51685ac5d408}<23.9 && {509044d0-5de0-4a53-b7e2-51685ac5d408}>1.7, !- Program Line 4
  SET {72705b7d-ac65-4ed5-9456-d9050902c279} = 29.4, !- Program Line 5
  SET {d672f065-dc87-4dd8-ac2c-f0e31dd0b501} = 15.6, !- Program Line 6
  ELSEIF DaylightSavings==1 && DayOfWeek>1 && Hour==4 && {509044d0-5de0-4a53-b7e2-51685ac5d408}<23.9 && {509044d0-5de0-4a53-b7e2-51685ac5d408}>1.7, !- Program Line 7
  SET {72705b7d-ac65-4ed5-9456-d9050902c279} = 29.4, !- Program Line 8
  SET {d672f065-dc87-4dd8-ac2c-f0e31dd0b501} = 15.6, !- Program Line 9
  ELSEIF DaylightSavings==1 && DayOfWeek==1 && Hour==6 && {509044d0-5de0-4a53-b7e2-51685ac5d408}<23.9 && {509044d0-5de0-4a53-b7e2-51685ac5d408}>1.7, !- Program Line 10
  SET {72705b7d-ac65-4ed5-9456-d9050902c279} = 29.4, !- Program Line 11
  SET {d672f065-dc87-4dd8-ac2c-f0e31dd0b501} = 15.6, !- Program Line 12
  ELSE,                                    !- Program Line 13
  SET {72705b7d-ac65-4ed5-9456-d9050902c279} = NULL, !- Program Line 14
  SET {d672f065-dc87-4dd8-ac2c-f0e31dd0b501} = NULL, !- Program Line 15
>>>>>>> 792ffd62
  ENDIF;                                   !- Program Line 16

OS:EnergyManagementSystem:Program,
  {00000000-0000-0000-0032-000000000002},  !- Handle
  ems_sys_4_mixed_shr_none_sc_dx_sh_c_e_ssf_cv_zh_b_e_zc_none_srf_none__OptimumStartProg0, !- Name
<<<<<<< HEAD
  IF DaylightSavings==0 && DayOfWeek>1 && Hour==5 && {e30c7806-08d5-4fa3-a338-e9b2e51e310a}<23.9 && {e30c7806-08d5-4fa3-a338-e9b2e51e310a}>1.7, !- Program Line 1
  SET {2b086a8c-2e64-4050-8683-0e864e25b64e} = 29.4, !- Program Line 2
  SET {0c81c26f-1c52-4855-b834-37b2a69b80ac} = 15.6, !- Program Line 3
  ELSEIF DaylightSavings==0 && DayOfWeek==1 && Hour==7 && {e30c7806-08d5-4fa3-a338-e9b2e51e310a}<23.9 && {e30c7806-08d5-4fa3-a338-e9b2e51e310a}>1.7, !- Program Line 4
  SET {2b086a8c-2e64-4050-8683-0e864e25b64e} = 29.4, !- Program Line 5
  SET {0c81c26f-1c52-4855-b834-37b2a69b80ac} = 15.6, !- Program Line 6
  ELSEIF DaylightSavings==1 && DayOfWeek>1 && Hour==4 && {e30c7806-08d5-4fa3-a338-e9b2e51e310a}<23.9 && {e30c7806-08d5-4fa3-a338-e9b2e51e310a}>1.7, !- Program Line 7
  SET {2b086a8c-2e64-4050-8683-0e864e25b64e} = 29.4, !- Program Line 8
  SET {0c81c26f-1c52-4855-b834-37b2a69b80ac} = 15.6, !- Program Line 9
  ELSEIF DaylightSavings==1 && DayOfWeek==1 && Hour==6 && {e30c7806-08d5-4fa3-a338-e9b2e51e310a}<23.9 && {e30c7806-08d5-4fa3-a338-e9b2e51e310a}>1.7, !- Program Line 10
  SET {2b086a8c-2e64-4050-8683-0e864e25b64e} = 29.4, !- Program Line 11
  SET {0c81c26f-1c52-4855-b834-37b2a69b80ac} = 15.6, !- Program Line 12
  ELSE,                                    !- Program Line 13
  SET {2b086a8c-2e64-4050-8683-0e864e25b64e} = NULL, !- Program Line 14
  SET {0c81c26f-1c52-4855-b834-37b2a69b80ac} = NULL, !- Program Line 15
=======
  IF DaylightSavings==0 && DayOfWeek>1 && Hour==5 && {9e0fda6e-8f7c-4955-9d9c-abad1d16a257}<23.9 && {9e0fda6e-8f7c-4955-9d9c-abad1d16a257}>1.7, !- Program Line 1
  SET {d60c0f5c-6698-428d-b154-dd1bf4abeab7} = 29.4, !- Program Line 2
  SET {83572c24-1dfa-49d4-ac62-eb2cbdf01257} = 15.6, !- Program Line 3
  ELSEIF DaylightSavings==0 && DayOfWeek==1 && Hour==7 && {9e0fda6e-8f7c-4955-9d9c-abad1d16a257}<23.9 && {9e0fda6e-8f7c-4955-9d9c-abad1d16a257}>1.7, !- Program Line 4
  SET {d60c0f5c-6698-428d-b154-dd1bf4abeab7} = 29.4, !- Program Line 5
  SET {83572c24-1dfa-49d4-ac62-eb2cbdf01257} = 15.6, !- Program Line 6
  ELSEIF DaylightSavings==1 && DayOfWeek>1 && Hour==4 && {9e0fda6e-8f7c-4955-9d9c-abad1d16a257}<23.9 && {9e0fda6e-8f7c-4955-9d9c-abad1d16a257}>1.7, !- Program Line 7
  SET {d60c0f5c-6698-428d-b154-dd1bf4abeab7} = 29.4, !- Program Line 8
  SET {83572c24-1dfa-49d4-ac62-eb2cbdf01257} = 15.6, !- Program Line 9
  ELSEIF DaylightSavings==1 && DayOfWeek==1 && Hour==6 && {9e0fda6e-8f7c-4955-9d9c-abad1d16a257}<23.9 && {9e0fda6e-8f7c-4955-9d9c-abad1d16a257}>1.7, !- Program Line 10
  SET {d60c0f5c-6698-428d-b154-dd1bf4abeab7} = 29.4, !- Program Line 11
  SET {83572c24-1dfa-49d4-ac62-eb2cbdf01257} = 15.6, !- Program Line 12
  ELSE,                                    !- Program Line 13
  SET {d60c0f5c-6698-428d-b154-dd1bf4abeab7} = NULL, !- Program Line 14
  SET {83572c24-1dfa-49d4-ac62-eb2cbdf01257} = NULL, !- Program Line 15
>>>>>>> 792ffd62
  ENDIF;                                   !- Program Line 16

OS:EnergyManagementSystem:ProgramCallingManager,
  {00000000-0000-0000-0033-000000000001},  !- Handle
  ems_sys_4_mixed_shr_none_sc_dx_sh_c_e_ssf_cv_zh_b_e_zc_none_srf_none__1_OptimumStartCallingManager0, !- Name
  BeginTimestepBeforePredictor,            !- EnergyPlus Model Calling Point
  {00000000-0000-0000-0032-000000000001};  !- Program Name 1

OS:EnergyManagementSystem:ProgramCallingManager,
  {00000000-0000-0000-0033-000000000002},  !- Handle
  ems_sys_4_mixed_shr_none_sc_dx_sh_c_e_ssf_cv_zh_b_e_zc_none_srf_none__OptimumStartCallingManager0, !- Name
  BeginTimestepBeforePredictor,            !- EnergyPlus Model Calling Point
  {00000000-0000-0000-0032-000000000002};  !- Program Name 1

OS:EnergyManagementSystem:Sensor,
  {00000000-0000-0000-0034-000000000001},  !- Handle
  OAT,                                     !- Name
  Environment,                             !- Output Variable or Output Meter Index Key Name
  Site Outdoor Air Drybulb Temperature;    !- Output Variable or Output Meter Name

OS:EnergyManagementSystem:Sensor,
  {00000000-0000-0000-0034-000000000002},  !- Handle
  OAT_1,                                   !- Name
  Environment,                             !- Output Variable or Output Meter Index Key Name
  Site Outdoor Air Drybulb Temperature;    !- Output Variable or Output Meter Name

OS:Facility,
  {00000000-0000-0000-0035-000000000001};  !- Handle

OS:Fan:ConstantVolume,
  {00000000-0000-0000-0036-000000000001},  !- Handle
  Fan Constant Volume 1,                   !- Name
  {00000000-0000-0000-0055-000000000001},  !- Availability Schedule Name
  0.39975,                                 !- Fan Total Efficiency
  640,                                     !- Pressure Rise {Pa}
  AutoSize,                                !- Maximum Flow Rate {m3/s}
  0.615,                                   !- Motor Efficiency
  ,                                        !- Motor In Airstream Fraction
  {00000000-0000-0000-0014-000000000015},  !- Air Inlet Node Name
  {00000000-0000-0000-0014-000000000013},  !- Air Outlet Node Name
  ;                                        !- End-Use Subcategory

OS:Fan:ConstantVolume,
  {00000000-0000-0000-0036-000000000002},  !- Handle
  Fan Constant Volume 2,                   !- Name
  {00000000-0000-0000-0055-000000000001},  !- Availability Schedule Name
  0.39975,                                 !- Fan Total Efficiency
  640,                                     !- Pressure Rise {Pa}
  AutoSize,                                !- Maximum Flow Rate {m3/s}
  0.615,                                   !- Motor Efficiency
  ,                                        !- Motor In Airstream Fraction
  {00000000-0000-0000-0014-000000000035},  !- Air Inlet Node Name
  {00000000-0000-0000-0014-000000000033},  !- Air Outlet Node Name
  ;                                        !- End-Use Subcategory

OS:Fan:ConstantVolume,
  {00000000-0000-0000-0036-000000000003},  !- Handle
  Fan Constant Volume 3,                   !- Name
  {00000000-0000-0000-0055-000000000001},  !- Availability Schedule Name
  0.39975,                                 !- Fan Total Efficiency
  640,                                     !- Pressure Rise {Pa}
  AutoSize,                                !- Maximum Flow Rate {m3/s}
  0.615,                                   !- Motor Efficiency
  ,                                        !- Motor In Airstream Fraction
  {00000000-0000-0000-0014-000000000055},  !- Air Inlet Node Name
  {00000000-0000-0000-0014-000000000053},  !- Air Outlet Node Name
  ;                                        !- End-Use Subcategory

OS:Foundation:Kiva,
  {00000000-0000-0000-0037-000000000001},  !- Handle
  Bldg Kiva Foundation,                    !- Name
  ,                                        !- Initial Indoor Air Temperature {C}
  ,                                        !- Interior Horizontal Insulation Material Name
  ,                                        !- Interior Horizontal Insulation Depth {m}
  ,                                        !- Interior Horizontal Insulation Width {m}
  ,                                        !- Interior Vertical Insulation Material Name
  ,                                        !- Interior Vertical Insulation Depth {m}
  ,                                        !- Exterior Horizontal Insulation Material Name
  ,                                        !- Exterior Horizontal Insulation Depth {m}
  ,                                        !- Exterior Horizontal Insulation Width {m}
  ,                                        !- Exterior Vertical Insulation Material Name
  ,                                        !- Exterior Vertical Insulation Depth {m}
  0,                                       !- Wall Height Above Grade {m}
  0,                                       !- Wall Depth Below Slab {m}
  ,                                        !- Footing Wall Construction Name
  ,                                        !- Footing Material Name
  ;                                        !- Footing Depth {m}

OS:Foundation:Kiva:Settings,
  {00000000-0000-0000-0038-000000000001},  !- Handle
  ,                                        !- Soil Conductivity {W/m-K}
  ,                                        !- Soil Density {kg/m3}
  ,                                        !- Soil Specific Heat {J/kg-K}
  ,                                        !- Ground Solar Absorptivity {dimensionless}
  ,                                        !- Ground Thermal Absorptivity {dimensionless}
  ,                                        !- Ground Surface Roughness {m}
  ,                                        !- Far-Field Width {m}
  ,                                        !- Deep-Ground Boundary Condition
  ,                                        !- Deep-Ground Depth {m}
  ,                                        !- Minimum Cell Dimension {m}
  ,                                        !- Maximum Cell Growth Coefficient {dimensionless}
  ;                                        !- Simulation Timestep

OS:HeatExchanger:AirToAir:SensibleAndLatent,
  {00000000-0000-0000-0039-000000000001},  !- Handle
  sys_3|mixed|shr>none|sc>dx|sh>c-e|ssf>cv|zh>b-e|zc>none|srf>none| ERV, !- Name
  {00000000-0000-0000-0055-000000000001},  !- Availability Schedule
  autosize,                                !- Nominal Supply Air Flow Rate {m3/s}
  0.5,                                     !- Sensible Effectiveness at 100% Heating Air Flow {dimensionless}
  0.5,                                     !- Latent Effectiveness at 100% Heating Air Flow {dimensionless}
  0.5,                                     !- Sensible Effectiveness at 100% Cooling Air Flow {dimensionless}
  0.5,                                     !- Latent Effectiveness at 100% Cooling Air Flow {dimensionless}
  {00000000-0000-0000-0014-000000000105},  !- Supply Air Inlet Node
  {00000000-0000-0000-0014-000000000106},  !- Supply Air Outlet Node
  {00000000-0000-0000-0014-000000000109},  !- Exhaust Air Inlet Node
  {00000000-0000-0000-0014-000000000110},  !- Exhaust Air Outlet Node
  170.876367335026,                        !- Nominal Electric Power {W}
  Yes,                                     !- Supply Air Outlet Temperature Control
  Rotary,                                  !- Heat Exchanger Type
  ExhaustOnly,                             !- Frost Control Type
  -23.3,                                   !- Threshold Temperature {C}
  0.167,                                   !- Initial Defrost Time Fraction {dimensionless}
  1.44,                                    !- Rate of Defrost Time Fraction Increase {1/K}
  Yes,                                     !- Economizer Lockout
  {00000000-0000-0000-0086-000000000004},  !- Sensible Effectiveness of Heating Air Flow Curve Name
  {00000000-0000-0000-0086-000000000002},  !- Latent Effectiveness of Heating Air Flow Curve Name
  {00000000-0000-0000-0086-000000000003},  !- Sensible Effectiveness of Cooling Air Flow Curve Name
  {00000000-0000-0000-0086-000000000001};  !- Latent Effectiveness of Cooling Air Flow Curve Name

OS:HeatExchanger:AirToAir:SensibleAndLatent,
  {00000000-0000-0000-0039-000000000002},  !- Handle
  sys_4|mixed|shr>none|sc>dx|sh>c-e|ssf>cv|zh>b-e|zc>none|srf>none| 1 ERV, !- Name
  {00000000-0000-0000-0055-000000000001},  !- Availability Schedule
  autosize,                                !- Nominal Supply Air Flow Rate {m3/s}
  0.5,                                     !- Sensible Effectiveness at 100% Heating Air Flow {dimensionless}
  0.5,                                     !- Latent Effectiveness at 100% Heating Air Flow {dimensionless}
  0.5,                                     !- Sensible Effectiveness at 100% Cooling Air Flow {dimensionless}
  0.5,                                     !- Latent Effectiveness at 100% Cooling Air Flow {dimensionless}
  {00000000-0000-0000-0014-000000000117},  !- Supply Air Inlet Node
  {00000000-0000-0000-0014-000000000118},  !- Supply Air Outlet Node
  {00000000-0000-0000-0014-000000000121},  !- Exhaust Air Inlet Node
  {00000000-0000-0000-0014-000000000122},  !- Exhaust Air Outlet Node
  634.066480820505,                        !- Nominal Electric Power {W}
  Yes,                                     !- Supply Air Outlet Temperature Control
  Rotary,                                  !- Heat Exchanger Type
  ExhaustOnly,                             !- Frost Control Type
  -23.3,                                   !- Threshold Temperature {C}
  0.167,                                   !- Initial Defrost Time Fraction {dimensionless}
  1.44,                                    !- Rate of Defrost Time Fraction Increase {1/K}
  Yes,                                     !- Economizer Lockout
  {00000000-0000-0000-0086-000000000008},  !- Sensible Effectiveness of Heating Air Flow Curve Name
  {00000000-0000-0000-0086-000000000006},  !- Latent Effectiveness of Heating Air Flow Curve Name
  {00000000-0000-0000-0086-000000000007},  !- Sensible Effectiveness of Cooling Air Flow Curve Name
  {00000000-0000-0000-0086-000000000005};  !- Latent Effectiveness of Cooling Air Flow Curve Name

OS:HeatExchanger:AirToAir:SensibleAndLatent,
  {00000000-0000-0000-0039-000000000003},  !- Handle
  sys_4|mixed|shr>none|sc>dx|sh>c-e|ssf>cv|zh>b-e|zc>none|srf>none| ERV, !- Name
  {00000000-0000-0000-0055-000000000001},  !- Availability Schedule
  autosize,                                !- Nominal Supply Air Flow Rate {m3/s}
  0.5,                                     !- Sensible Effectiveness at 100% Heating Air Flow {dimensionless}
  0.5,                                     !- Latent Effectiveness at 100% Heating Air Flow {dimensionless}
  0.5,                                     !- Sensible Effectiveness at 100% Cooling Air Flow {dimensionless}
  0.5,                                     !- Latent Effectiveness at 100% Cooling Air Flow {dimensionless}
  {00000000-0000-0000-0014-000000000111},  !- Supply Air Inlet Node
  {00000000-0000-0000-0014-000000000112},  !- Supply Air Outlet Node
  {00000000-0000-0000-0014-000000000115},  !- Exhaust Air Inlet Node
  {00000000-0000-0000-0014-000000000116},  !- Exhaust Air Outlet Node
  303.941948182829,                        !- Nominal Electric Power {W}
  Yes,                                     !- Supply Air Outlet Temperature Control
  Rotary,                                  !- Heat Exchanger Type
  ExhaustOnly,                             !- Frost Control Type
  -23.3,                                   !- Threshold Temperature {C}
  0.167,                                   !- Initial Defrost Time Fraction {dimensionless}
  1.44,                                    !- Rate of Defrost Time Fraction Increase {1/K}
  Yes,                                     !- Economizer Lockout
  {00000000-0000-0000-0086-000000000012},  !- Sensible Effectiveness of Heating Air Flow Curve Name
  {00000000-0000-0000-0086-000000000010},  !- Latent Effectiveness of Heating Air Flow Curve Name
  {00000000-0000-0000-0086-000000000011},  !- Sensible Effectiveness of Cooling Air Flow Curve Name
  {00000000-0000-0000-0086-000000000009};  !- Latent Effectiveness of Cooling Air Flow Curve Name

OS:LifeCycleCost:Parameters,
  {00000000-0000-0000-0040-000000000001},  !- Handle
  FEMP,                                    !- Analysis Type
  ,                                        !- Discounting Convention
  ,                                        !- Inflation Approach
  ,                                        !- Real Discount Rate
  ,                                        !- Nominal Discount Rate
  ,                                        !- Inflation
  ,                                        !- Base Date Month
  ,                                        !- Base Date Year
  ,                                        !- Service Date Month
  ,                                        !- Service Date Year
  ,                                        !- Length of Study Period in Years
  ,                                        !- Tax Rate
  ,                                        !- Depreciation Method
  Yes;                                     !- Use NIST Fuel Escalation Rates

OS:Lights,
  {00000000-0000-0000-0041-000000000001},  !- Handle
  Space Function Office enclosed <= 25 m2 Lights, !- Name
  {00000000-0000-0000-0042-000000000001},  !- Lights Definition Name
  {00000000-0000-0000-0077-000000000001},  !- Space or SpaceType Name
  ,                                        !- Schedule Name
  1,                                       !- Fraction Replaceable
  ,                                        !- Multiplier
  General;                                 !- End-Use Subcategory

OS:Lights,
  {00000000-0000-0000-0041-000000000002},  !- Handle
  Space Function Warehouse storage area medium to bulky palletized items Lights, !- Name
  {00000000-0000-0000-0042-000000000002},  !- Lights Definition Name
  {00000000-0000-0000-0077-000000000002},  !- Space or SpaceType Name
  ,                                        !- Schedule Name
  1,                                       !- Fraction Replaceable
  ,                                        !- Multiplier
  General;                                 !- End-Use Subcategory

OS:Lights,
  {00000000-0000-0000-0041-000000000003},  !- Handle
  Space Function Warehouse storage area small hand-carried items(4) Lights, !- Name
  {00000000-0000-0000-0042-000000000003},  !- Lights Definition Name
  {00000000-0000-0000-0077-000000000003},  !- Space or SpaceType Name
  ,                                        !- Schedule Name
  1,                                       !- Fraction Replaceable
  ,                                        !- Multiplier
  General;                                 !- End-Use Subcategory

OS:Lights:Definition,
  {00000000-0000-0000-0042-000000000001},  !- Handle
  Space Function Office enclosed <= 25 m2 Lights Definition, !- Name
  Watts/Area,                              !- Design Level Calculation Method
  ,                                        !- Lighting Level {W}
  9.99992034706292,                        !- Watts per Space Floor Area {W/m2}
  ,                                        !- Watts per Person {W/person}
  0.5,                                     !- Fraction Radiant
  0.2;                                     !- Fraction Visible

OS:Lights:Definition,
  {00000000-0000-0000-0042-000000000002},  !- Handle
  Space Function Warehouse storage area medium to bulky palletized items Lights Definition, !- Name
  Watts/Area,                              !- Design Level Calculation Method
  ,                                        !- Lighting Level {W}
  3.79997253050062,                        !- Watts per Space Floor Area {W/m2}
  ,                                        !- Watts per Person {W/person}
  0.5,                                     !- Fraction Radiant
  0.2;                                     !- Fraction Visible

OS:Lights:Definition,
  {00000000-0000-0000-0042-000000000003},  !- Handle
  Space Function Warehouse storage area small hand-carried items(4) Lights Definition, !- Name
  Watts/Area,                              !- Design Level Calculation Method
  ,                                        !- Lighting Level {W}
  7.39994084154835,                        !- Watts per Space Floor Area {W/m2}
  ,                                        !- Watts per Person {W/person}
  0.5,                                     !- Fraction Radiant
  0.2;                                     !- Fraction Visible

OS:Material,
  {00000000-0000-0000-0043-000000000001},  !- Handle
  1/2IN Gypsum 1,                          !- Name
  Smooth,                                  !- Roughness
  0.0127,                                  !- Thickness {m}
  0.16,                                    !- Conductivity {W/m-K}
  784.9,                                   !- Density {kg/m3}
  830.000000000001,                        !- Specific Heat {J/kg-K}
  0.9,                                     !- Thermal Absorptance
  0.4,                                     !- Solar Absorptance
  0.4;                                     !- Visible Absorptance

OS:Material,
  {00000000-0000-0000-0043-000000000002},  !- Handle
  1/2IN Gypsum,                            !- Name
  Smooth,                                  !- Roughness
  0.0127,                                  !- Thickness {m}
  0.16,                                    !- Conductivity {W/m-K}
  784.9,                                   !- Density {kg/m3}
  830.000000000001,                        !- Specific Heat {J/kg-K}
  0.9,                                     !- Thermal Absorptance
  0.4,                                     !- Solar Absorptance
  0.4;                                     !- Visible Absorptance

OS:Material,
  {00000000-0000-0000-0043-000000000003},  !- Handle
  100mm Normalweight concrete floor 1,     !- Name
  MediumSmooth,                            !- Roughness
  0.1016,                                  !- Thickness {m}
  2.31,                                    !- Conductivity {W/m-K}
  2322,                                    !- Density {kg/m3}
  832;                                     !- Specific Heat {J/kg-K}

OS:Material,
  {00000000-0000-0000-0043-000000000004},  !- Handle
  100mm Normalweight concrete floor,       !- Name
  MediumSmooth,                            !- Roughness
  0.1016,                                  !- Thickness {m}
  2.31,                                    !- Conductivity {W/m-K}
  2322,                                    !- Density {kg/m3}
  832;                                     !- Specific Heat {J/kg-K}

OS:Material,
  {00000000-0000-0000-0043-000000000005},  !- Handle
  1IN Stucco 1,                            !- Name
  Smooth,                                  !- Roughness
  0.0253,                                  !- Thickness {m}
  0.691799999999999,                       !- Conductivity {W/m-K}
  1858,                                    !- Density {kg/m3}
  836.999999999999,                        !- Specific Heat {J/kg-K}
  0.9,                                     !- Thermal Absorptance
  0.7,                                     !- Solar Absorptance
  0.92;                                    !- Visible Absorptance

OS:Material,
  {00000000-0000-0000-0043-000000000006},  !- Handle
  1IN Stucco,                              !- Name
  Smooth,                                  !- Roughness
  0.0253,                                  !- Thickness {m}
  0.691799999999999,                       !- Conductivity {W/m-K}
  1858,                                    !- Density {kg/m3}
  836.999999999999,                        !- Specific Heat {J/kg-K}
  0.9,                                     !- Thermal Absorptance
  0.7,                                     !- Solar Absorptance
  0.92;                                    !- Visible Absorptance

OS:Material,
  {00000000-0000-0000-0043-000000000007},  !- Handle
  4 in. Normalweight Concrete Floor 1,     !- Name
  MediumRough,                             !- Roughness
  0.1016,                                  !- Thickness {m}
  2.31,                                    !- Conductivity {W/m-K}
  2321.99999999999,                        !- Density {kg/m3}
  831.999999999997,                        !- Specific Heat {J/kg-K}
  0.9,                                     !- Thermal Absorptance
  0.7,                                     !- Solar Absorptance
  0.7;                                     !- Visible Absorptance

OS:Material,
  {00000000-0000-0000-0043-000000000008},  !- Handle
  4 in. Normalweight Concrete Floor,       !- Name
  MediumRough,                             !- Roughness
  0.1016,                                  !- Thickness {m}
  2.31,                                    !- Conductivity {W/m-K}
  2321.99999999999,                        !- Density {kg/m3}
  831.999999999997,                        !- Specific Heat {J/kg-K}
  0.9,                                     !- Thermal Absorptance
  0.7,                                     !- Solar Absorptance
  0.7;                                     !- Visible Absorptance

OS:Material,
  {00000000-0000-0000-0043-000000000009},  !- Handle
  6 in. Normalweight Concrete Floor 1,     !- Name
  MediumRough,                             !- Roughness
  0.1524,                                  !- Thickness {m}
  2.31,                                    !- Conductivity {W/m-K}
  2321.99999999999,                        !- Density {kg/m3}
  831.999999999997,                        !- Specific Heat {J/kg-K}
  0.9,                                     !- Thermal Absorptance
  0.7,                                     !- Solar Absorptance
  0.7;                                     !- Visible Absorptance

OS:Material,
  {00000000-0000-0000-0043-000000000010},  !- Handle
  6 in. Normalweight Concrete Floor 2,     !- Name
  MediumRough,                             !- Roughness
  0.1524,                                  !- Thickness {m}
  2.31,                                    !- Conductivity {W/m-K}
  2321.99999999999,                        !- Density {kg/m3}
  831.999999999997,                        !- Specific Heat {J/kg-K}
  0.9,                                     !- Thermal Absorptance
  0.7,                                     !- Solar Absorptance
  0.7;                                     !- Visible Absorptance

OS:Material,
  {00000000-0000-0000-0043-000000000011},  !- Handle
  6 in. Normalweight Concrete Floor 3,     !- Name
  MediumRough,                             !- Roughness
  0.1524,                                  !- Thickness {m}
  2.31,                                    !- Conductivity {W/m-K}
  2321.99999999999,                        !- Density {kg/m3}
  831.999999999997,                        !- Specific Heat {J/kg-K}
  0.9,                                     !- Thermal Absorptance
  0.7,                                     !- Solar Absorptance
  0.7;                                     !- Visible Absorptance

OS:Material,
  {00000000-0000-0000-0043-000000000012},  !- Handle
  6 in. Normalweight Concrete Floor,       !- Name
  MediumRough,                             !- Roughness
  0.1524,                                  !- Thickness {m}
  2.31,                                    !- Conductivity {W/m-K}
  2321.99999999999,                        !- Density {kg/m3}
  831.999999999997,                        !- Specific Heat {J/kg-K}
  0.9,                                     !- Thermal Absorptance
  0.7,                                     !- Solar Absorptance
  0.7;                                     !- Visible Absorptance

OS:Material,
  {00000000-0000-0000-0043-000000000013},  !- Handle
  8IN CONCRETE HW RefBldg 1,               !- Name
  Rough,                                   !- Roughness
  0.2032,                                  !- Thickness {m}
  1.311,                                   !- Conductivity {W/m-K}
  2240,                                    !- Density {kg/m3}
  836.800000000001,                        !- Specific Heat {J/kg-K}
  0.9,                                     !- Thermal Absorptance
  0.7,                                     !- Solar Absorptance
  0.7;                                     !- Visible Absorptance

OS:Material,
  {00000000-0000-0000-0043-000000000014},  !- Handle
  8IN CONCRETE HW RefBldg,                 !- Name
  Rough,                                   !- Roughness
  0.2032,                                  !- Thickness {m}
  1.311,                                   !- Conductivity {W/m-K}
  2240,                                    !- Density {kg/m3}
  836.800000000001,                        !- Specific Heat {J/kg-K}
  0.9,                                     !- Thermal Absorptance
  0.7,                                     !- Solar Absorptance
  0.7;                                     !- Visible Absorptance

OS:Material,
  {00000000-0000-0000-0043-000000000015},  !- Handle
  Expanded Polystyrene,                    !- Name
  MediumSmooth,                            !- Roughness
  0.0363958681740979,                      !- Thickness {m}
  0.029,                                   !- Conductivity {W/m-K}
  29,                                      !- Density {kg/m3}
  1210;                                    !- Specific Heat {J/kg-K}

OS:Material,
  {00000000-0000-0000-0043-000000000016},  !- Handle
  F08 Metal surface 1,                     !- Name
  Smooth,                                  !- Roughness
  0.0008,                                  !- Thickness {m}
  45.2800000000001,                        !- Conductivity {W/m-K}
  7823.99999999999,                        !- Density {kg/m3}
  500,                                     !- Specific Heat {J/kg-K}
  0.9,                                     !- Thermal Absorptance
  0.7,                                     !- Solar Absorptance
  0.7;                                     !- Visible Absorptance

OS:Material,
  {00000000-0000-0000-0043-000000000017},  !- Handle
  F08 Metal surface,                       !- Name
  Smooth,                                  !- Roughness
  0.0008,                                  !- Thickness {m}
  45.2800000000001,                        !- Conductivity {W/m-K}
  7823.99999999999,                        !- Density {kg/m3}
  500,                                     !- Specific Heat {J/kg-K}
  0.9,                                     !- Thermal Absorptance
  0.7,                                     !- Solar Absorptance
  0.7;                                     !- Visible Absorptance

OS:Material,
  {00000000-0000-0000-0043-000000000018},  !- Handle
  G01 13mm gypsum board 1,                 !- Name
  Smooth,                                  !- Roughness
  0.0127,                                  !- Thickness {m}
  0.16,                                    !- Conductivity {W/m-K}
  800,                                     !- Density {kg/m3}
  1090,                                    !- Specific Heat {J/kg-K}
  0.9,                                     !- Thermal Absorptance
  0.7,                                     !- Solar Absorptance
  0.5;                                     !- Visible Absorptance

OS:Material,
  {00000000-0000-0000-0043-000000000019},  !- Handle
  G01 13mm gypsum board,                   !- Name
  Smooth,                                  !- Roughness
  0.0127,                                  !- Thickness {m}
  0.16,                                    !- Conductivity {W/m-K}
  800,                                     !- Density {kg/m3}
  1090,                                    !- Specific Heat {J/kg-K}
  0.9,                                     !- Thermal Absorptance
  0.7,                                     !- Solar Absorptance
  0.5;                                     !- Visible Absorptance

OS:Material,
  {00000000-0000-0000-0043-000000000020},  !- Handle
  G05 25mm wood,                           !- Name
  MediumSmooth,                            !- Roughness
  0.0254,                                  !- Thickness {m}
  0.15,                                    !- Conductivity {W/m-K}
  608,                                     !- Density {kg/m3}
  1630,                                    !- Specific Heat {J/kg-K}
  0.9,                                     !- Thermal Absorptance
  0.5,                                     !- Solar Absorptance
  0.5;                                     !- Visible Absorptance

OS:Material,
  {00000000-0000-0000-0043-000000000021},  !- Handle
  M10 200mm concrete block basement wall,  !- Name
  MediumRough,                             !- Roughness
  0.2032,                                  !- Thickness {m}
  1.326,                                   !- Conductivity {W/m-K}
  1842,                                    !- Density {kg/m3}
  912;                                     !- Specific Heat {J/kg-K}

OS:Material,
  {00000000-0000-0000-0043-000000000022},  !- Handle
  Metal Roof Surface 1,                    !- Name
  Smooth,                                  !- Roughness
  0.000799999999999998,                    !- Thickness {m}
  45.2799999999999,                        !- Conductivity {W/m-K}
  7823.99999999999,                        !- Density {kg/m3}
  499.999999999996,                        !- Specific Heat {J/kg-K}
  0.9,                                     !- Thermal Absorptance
  0.7,                                     !- Solar Absorptance
  0.7;                                     !- Visible Absorptance

OS:Material,
  {00000000-0000-0000-0043-000000000023},  !- Handle
  Metal Roof Surface,                      !- Name
  Smooth,                                  !- Roughness
  0.000799999999999998,                    !- Thickness {m}
  45.2799999999999,                        !- Conductivity {W/m-K}
  7823.99999999999,                        !- Density {kg/m3}
  499.999999999996,                        !- Specific Heat {J/kg-K}
  0.9,                                     !- Thermal Absorptance
  0.7,                                     !- Solar Absorptance
  0.7;                                     !- Visible Absorptance

OS:Material:NoMass,
  {00000000-0000-0000-0044-000000000001},  !- Handle
  CP02 CARPET PAD,                         !- Name
  VeryRough,                               !- Roughness
  0.21648,                                 !- Thermal Resistance {m2-K/W}
  0.9,                                     !- Thermal Absorptance
  0.7,                                     !- Solar Absorptance
  0.8;                                     !- Visible Absorptance

OS:Material:NoMass,
  {00000000-0000-0000-0044-000000000002},  !- Handle
  Nonres_Floor_Insulation,                 !- Name
  MediumSmooth,                            !- Roughness
  2.88291975297193,                        !- Thermal Resistance {m2-K/W}
  0.9,                                     !- Thermal Absorptance
  0.7,                                     !- Solar Absorptance
  0.7;                                     !- Visible Absorptance

OS:Material:NoMass,
  {00000000-0000-0000-0044-000000000003},  !- Handle
  Typical Carpet Pad 1,                    !- Name
  Smooth,                                  !- Roughness
  0.216479986995276,                       !- Thermal Resistance {m2-K/W}
  0.9,                                     !- Thermal Absorptance
  0.7,                                     !- Solar Absorptance
  0.8;                                     !- Visible Absorptance

OS:Material:NoMass,
  {00000000-0000-0000-0044-000000000004},  !- Handle
  Typical Carpet Pad 2,                    !- Name
  Smooth,                                  !- Roughness
  1.25502993703786,                        !- Thermal Resistance {m2-K/W}
  0.9,                                     !- Thermal Absorptance
  0.7,                                     !- Solar Absorptance
  0.8;                                     !- Visible Absorptance

OS:Material:NoMass,
  {00000000-0000-0000-0044-000000000005},  !- Handle
  Typical Carpet Pad 3,                    !- Name
  Smooth,                                  !- Roughness
  3.45515273458935,                        !- Thermal Resistance {m2-K/W}
  0.9,                                     !- Thermal Absorptance
  0.7,                                     !- Solar Absorptance
  0.8;                                     !- Visible Absorptance

OS:Material:NoMass,
  {00000000-0000-0000-0044-000000000006},  !- Handle
  Typical Carpet Pad 4,                    !- Name
  Smooth,                                  !- Roughness
  3.45515273458935,                        !- Thermal Resistance {m2-K/W}
  0.9,                                     !- Thermal Absorptance
  0.7,                                     !- Solar Absorptance
  0.8;                                     !- Visible Absorptance

OS:Material:NoMass,
  {00000000-0000-0000-0044-000000000007},  !- Handle
  Typical Carpet Pad,                      !- Name
  Smooth,                                  !- Roughness
  0.216479986995276,                       !- Thermal Resistance {m2-K/W}
  0.9,                                     !- Thermal Absorptance
  0.7,                                     !- Solar Absorptance
  0.8;                                     !- Visible Absorptance

OS:Material:NoMass,
  {00000000-0000-0000-0044-000000000008},  !- Handle
  Typical Insulation 1,                    !- Name
  Smooth,                                  !- Roughness
  5.91237683519488,                        !- Thermal Resistance {m2-K/W}
  0.9,                                     !- Thermal Absorptance
  0.7,                                     !- Solar Absorptance
  0.7;                                     !- Visible Absorptance

OS:Material:NoMass,
  {00000000-0000-0000-0044-000000000009},  !- Handle
  Typical Insulation 2,                    !- Name
  Smooth,                                  !- Roughness
  4.49096231241638,                        !- Thermal Resistance {m2-K/W}
  0.9,                                     !- Thermal Absorptance
  0.7,                                     !- Solar Absorptance
  0.7;                                     !- Visible Absorptance

OS:Material:NoMass,
  {00000000-0000-0000-0044-000000000010},  !- Handle
  Typical Insulation 3,                    !- Name
  Smooth,                                  !- Roughness
  7.24635914374968,                        !- Thermal Resistance {m2-K/W}
  0.9,                                     !- Thermal Absorptance
  0.7,                                     !- Solar Absorptance
  0.7;                                     !- Visible Absorptance

OS:Material:NoMass,
  {00000000-0000-0000-0044-000000000011},  !- Handle
  Typical Insulation 4,                    !- Name
  Smooth,                                  !- Roughness
  0.526298121629161,                       !- Thermal Resistance {m2-K/W}
  0.9,                                     !- Thermal Absorptance
  0.7,                                     !- Solar Absorptance
  0.7;                                     !- Visible Absorptance

OS:Material:NoMass,
  {00000000-0000-0000-0044-000000000012},  !- Handle
  Typical Insulation 5,                    !- Name
  Smooth,                                  !- Roughness
  0.526315789473684,                       !- Thermal Resistance {m2-K/W}
  0.9,                                     !- Thermal Absorptance
  0.7,                                     !- Solar Absorptance
  0.7;                                     !- Visible Absorptance

OS:Material:NoMass,
  {00000000-0000-0000-0044-000000000013},  !- Handle
  Typical Insulation,                      !- Name
  Smooth,                                  !- Roughness
  0.101874652714525,                       !- Thermal Resistance {m2-K/W}
  0.9,                                     !- Thermal Absorptance
  0.7,                                     !- Solar Absorptance
  0.7;                                     !- Visible Absorptance

OS:ModelObjectList,
  {00000000-0000-0000-0045-000000000001},  !- Handle
  Availability Manager Night Cycle 1 Control Zone List; !- Name

OS:ModelObjectList,
  {00000000-0000-0000-0045-000000000002},  !- Handle
  Availability Manager Night Cycle 1 Cooling Control Zone List; !- Name

OS:ModelObjectList,
  {00000000-0000-0000-0045-000000000003},  !- Handle
  Availability Manager Night Cycle 1 Heating Control Zone List; !- Name

OS:ModelObjectList,
  {00000000-0000-0000-0045-000000000004},  !- Handle
  Availability Manager Night Cycle 1 Heating Zone Fans Only Zone List; !- Name

OS:ModelObjectList,
  {00000000-0000-0000-0045-000000000005},  !- Handle
  Availability Manager Night Cycle 2 Control Zone List; !- Name

OS:ModelObjectList,
  {00000000-0000-0000-0045-000000000006},  !- Handle
  Availability Manager Night Cycle 2 Cooling Control Zone List; !- Name

OS:ModelObjectList,
  {00000000-0000-0000-0045-000000000007},  !- Handle
  Availability Manager Night Cycle 2 Heating Control Zone List; !- Name

OS:ModelObjectList,
  {00000000-0000-0000-0045-000000000008},  !- Handle
  Availability Manager Night Cycle 2 Heating Zone Fans Only Zone List; !- Name

OS:ModelObjectList,
  {00000000-0000-0000-0045-000000000009},  !- Handle
  Availability Manager Night Cycle 3 Control Zone List; !- Name

OS:ModelObjectList,
  {00000000-0000-0000-0045-000000000010},  !- Handle
  Availability Manager Night Cycle 3 Cooling Control Zone List; !- Name

OS:ModelObjectList,
  {00000000-0000-0000-0045-000000000011},  !- Handle
  Availability Manager Night Cycle 3 Heating Control Zone List; !- Name

OS:ModelObjectList,
  {00000000-0000-0000-0045-000000000012},  !- Handle
  Availability Manager Night Cycle 3 Heating Zone Fans Only Zone List; !- Name

OS:ModelObjectList,
  {00000000-0000-0000-0045-000000000013},  !- Handle
  Table Lookup 1 Independent Variable List 12, !- Name
  {00000000-0000-0000-0085-000000000008};  !- Model Object 1

OS:ModelObjectList,
  {00000000-0000-0000-0045-000000000014},  !- Handle
  Table Lookup 1 Independent Variable List 13, !- Name
  {00000000-0000-0000-0085-000000000006};  !- Model Object 1

OS:ModelObjectList,
  {00000000-0000-0000-0045-000000000015},  !- Handle
  Table Lookup 1 Independent Variable List 14, !- Name
  {00000000-0000-0000-0085-000000000007};  !- Model Object 1

OS:ModelObjectList,
  {00000000-0000-0000-0045-000000000016},  !- Handle
  Table Lookup 1 Independent Variable List 15, !- Name
  {00000000-0000-0000-0085-000000000005};  !- Model Object 1

OS:ModelObjectList,
  {00000000-0000-0000-0045-000000000017},  !- Handle
  Table Lookup 1 Independent Variable List 16, !- Name
  {00000000-0000-0000-0085-000000000012};  !- Model Object 1

OS:ModelObjectList,
  {00000000-0000-0000-0045-000000000018},  !- Handle
  Table Lookup 1 Independent Variable List 17, !- Name
  {00000000-0000-0000-0085-000000000010};  !- Model Object 1

OS:ModelObjectList,
  {00000000-0000-0000-0045-000000000019},  !- Handle
  Table Lookup 1 Independent Variable List 18, !- Name
  {00000000-0000-0000-0085-000000000011};  !- Model Object 1

OS:ModelObjectList,
  {00000000-0000-0000-0045-000000000020},  !- Handle
  Table Lookup 1 Independent Variable List 19, !- Name
  {00000000-0000-0000-0085-000000000009};  !- Model Object 1

OS:ModelObjectList,
  {00000000-0000-0000-0045-000000000021},  !- Handle
  Table Lookup 1 Independent Variable List 20, !- Name
  {00000000-0000-0000-0085-000000000004};  !- Model Object 1

OS:ModelObjectList,
  {00000000-0000-0000-0045-000000000022},  !- Handle
  Table Lookup 1 Independent Variable List 21, !- Name
  {00000000-0000-0000-0085-000000000003};  !- Model Object 1

OS:ModelObjectList,
  {00000000-0000-0000-0045-000000000023},  !- Handle
  Table Lookup 1 Independent Variable List 22, !- Name
  {00000000-0000-0000-0085-000000000001};  !- Model Object 1

OS:ModelObjectList,
  {00000000-0000-0000-0045-000000000024},  !- Handle
  Table Lookup 1 Independent Variable List, !- Name
  {00000000-0000-0000-0085-000000000002};  !- Model Object 1

OS:Node,
  {00000000-0000-0000-0046-000000000001},  !- Handle
  28gal Electricity Water Heater - 19kBtu/hr 1 Therm Eff Supply Inlet Water Node, !- Name
  {00000000-0000-0000-0014-000000000068},  !- Inlet Port
  {00000000-0000-0000-0014-000000000077};  !- Outlet Port

OS:Node,
  {00000000-0000-0000-0046-000000000002},  !- Handle
  28gal Electricity Water Heater - 19kBtu/hr 1 Therm Eff Supply Outlet Water Node, !- Name
  {00000000-0000-0000-0014-000000000078},  !- Inlet Port
  {00000000-0000-0000-0014-000000000079};  !- Outlet Port

OS:Node,
  {00000000-0000-0000-0046-000000000003},  !- Handle
  ALL_ST=Office enclosed <= 25 m2_FL=Building Story 1_SCH=A Return Air Node, !- Name
  {00000000-0000-0000-0014-000000000022},  !- Inlet Port
  {00000000-0000-0000-0014-000000000023};  !- Outlet Port

OS:Node,
  {00000000-0000-0000-0046-000000000004},  !- Handle
  ALL_ST=Office enclosed <= 25 m2_FL=Building Story 1_SCH=A Zone Air Node, !- Name
  {00000000-0000-0000-0014-000000000004},  !- Inlet Port
  ;                                        !- Outlet Port

OS:Node,
  {00000000-0000-0000-0046-000000000005},  !- Handle
  ALL_ST=Warehouse storage area medium to bulky palletized items_FL=Building Story 1_SCH=A Return Air Node, !- Name
  {00000000-0000-0000-0014-000000000062},  !- Inlet Port
  {00000000-0000-0000-0014-000000000063};  !- Outlet Port

OS:Node,
  {00000000-0000-0000-0046-000000000006},  !- Handle
  ALL_ST=Warehouse storage area medium to bulky palletized items_FL=Building Story 1_SCH=A Zone Air Node, !- Name
  {00000000-0000-0000-0014-000000000006},  !- Inlet Port
  ;                                        !- Outlet Port

OS:Node,
  {00000000-0000-0000-0046-000000000007},  !- Handle
  ALL_ST=Warehouse storage area small hand-carried items(4)_FL=Building Story 1_SCH=A Return Air Node, !- Name
  {00000000-0000-0000-0014-000000000042},  !- Inlet Port
  {00000000-0000-0000-0014-000000000043};  !- Outlet Port

OS:Node,
  {00000000-0000-0000-0046-000000000008},  !- Handle
  ALL_ST=Warehouse storage area small hand-carried items(4)_FL=Building Story 1_SCH=A Zone Air Node, !- Name
  {00000000-0000-0000-0014-000000000005},  !- Inlet Port
  ;                                        !- Outlet Port

OS:Node,
  {00000000-0000-0000-0046-000000000009},  !- Handle
  Air Terminal Single Duct Constant Volume No Reheat 1 Inlet Air Node, !- Name
  {00000000-0000-0000-0014-000000000024},  !- Inlet Port
  {00000000-0000-0000-0014-000000000025};  !- Outlet Port

OS:Node,
  {00000000-0000-0000-0046-000000000010},  !- Handle
  Air Terminal Single Duct Constant Volume No Reheat 1 Outlet Air Node, !- Name
  {00000000-0000-0000-0014-000000000026},  !- Inlet Port
  {00000000-0000-0000-0014-000000000021};  !- Outlet Port

OS:Node,
  {00000000-0000-0000-0046-000000000011},  !- Handle
  Air Terminal Single Duct Constant Volume No Reheat 2 Inlet Air Node, !- Name
  {00000000-0000-0000-0014-000000000044},  !- Inlet Port
  {00000000-0000-0000-0014-000000000045};  !- Outlet Port

OS:Node,
  {00000000-0000-0000-0046-000000000012},  !- Handle
  Air Terminal Single Duct Constant Volume No Reheat 2 Outlet Air Node, !- Name
  {00000000-0000-0000-0014-000000000046},  !- Inlet Port
  {00000000-0000-0000-0014-000000000041};  !- Outlet Port

OS:Node,
  {00000000-0000-0000-0046-000000000013},  !- Handle
  Air Terminal Single Duct Constant Volume No Reheat 3 Inlet Air Node, !- Name
  {00000000-0000-0000-0014-000000000064},  !- Inlet Port
  {00000000-0000-0000-0014-000000000065};  !- Outlet Port

OS:Node,
  {00000000-0000-0000-0046-000000000014},  !- Handle
  Air Terminal Single Duct Constant Volume No Reheat 3 Outlet Air Node, !- Name
  {00000000-0000-0000-0014-000000000066},  !- Inlet Port
  {00000000-0000-0000-0014-000000000061};  !- Outlet Port

OS:Node,
  {00000000-0000-0000-0046-000000000015},  !- Handle
  Coil Heating Electric 1 Outlet Air Node, !- Name
  {00000000-0000-0000-0014-000000000014},  !- Inlet Port
  {00000000-0000-0000-0014-000000000015};  !- Outlet Port

OS:Node,
  {00000000-0000-0000-0046-000000000016},  !- Handle
  Coil Heating Electric 2 Outlet Air Node, !- Name
  {00000000-0000-0000-0014-000000000034},  !- Inlet Port
  {00000000-0000-0000-0014-000000000035};  !- Outlet Port

OS:Node,
  {00000000-0000-0000-0046-000000000017},  !- Handle
  Coil Heating Electric 3 Outlet Air Node, !- Name
  {00000000-0000-0000-0014-000000000054},  !- Inlet Port
  {00000000-0000-0000-0014-000000000055};  !- Outlet Port

OS:Node,
  {00000000-0000-0000-0046-000000000018},  !- Handle
  CoilCoolingDXSingleSpeed_dx 1 319kBtu/hr 8.39EER Outlet Air Node, !- Name
  {00000000-0000-0000-0014-000000000036},  !- Inlet Port
  {00000000-0000-0000-0014-000000000037};  !- Outlet Port

OS:Node,
  {00000000-0000-0000-0046-000000000019},  !- Handle
  CoilCoolingDXSingleSpeed_dx 2 586kBtu/hr 8.39EER Outlet Air Node, !- Name
  {00000000-0000-0000-0014-000000000056},  !- Inlet Port
  {00000000-0000-0000-0014-000000000057};  !- Outlet Port

OS:Node,
  {00000000-0000-0000-0046-000000000020},  !- Handle
  CoilCoolingDXSingleSpeed_dx 51kBtu/hr 14.0SEER Outlet Air Node, !- Name
  {00000000-0000-0000-0014-000000000016},  !- Inlet Port
  {00000000-0000-0000-0014-000000000017};  !- Outlet Port

OS:Node,
  {00000000-0000-0000-0046-000000000021},  !- Handle
  Main Service Water Loop Circulator Pump Outlet Water Node, !- Name
  {00000000-0000-0000-0014-000000000075},  !- Inlet Port
  {00000000-0000-0000-0014-000000000076};  !- Outlet Port

OS:Node,
  {00000000-0000-0000-0046-000000000022},  !- Handle
  Main Service Water Loop Demand Inlet Node, !- Name
  {00000000-0000-0000-0014-000000000070},  !- Inlet Port
  {00000000-0000-0000-0014-000000000071};  !- Outlet Port

OS:Node,
  {00000000-0000-0000-0046-000000000023},  !- Handle
  Main Service Water Loop Demand Outlet Node, !- Name
  {00000000-0000-0000-0014-000000000092},  !- Inlet Port
  {00000000-0000-0000-0014-000000000073};  !- Outlet Port

OS:Node,
  {00000000-0000-0000-0046-000000000024},  !- Handle
  Main Service Water Loop Supply Inlet Node, !- Name
  {00000000-0000-0000-0014-000000000067},  !- Inlet Port
  {00000000-0000-0000-0014-000000000074};  !- Outlet Port

OS:Node,
  {00000000-0000-0000-0046-000000000025},  !- Handle
  Main Service Water Loop Supply Outlet Node, !- Name
  {00000000-0000-0000-0014-000000000089},  !- Inlet Port
  {00000000-0000-0000-0014-000000000069};  !- Outlet Port

OS:Node,
  {00000000-0000-0000-0046-000000000026},  !- Handle
  Pipe Adiabatic 1 Inlet Water Node,       !- Name
  {00000000-0000-0000-0014-000000000080},  !- Inlet Port
  {00000000-0000-0000-0014-000000000081};  !- Outlet Port

OS:Node,
  {00000000-0000-0000-0046-000000000027},  !- Handle
  Pipe Adiabatic 1 Outlet Water Node,      !- Name
  {00000000-0000-0000-0014-000000000082},  !- Inlet Port
  {00000000-0000-0000-0014-000000000083};  !- Outlet Port

OS:Node,
  {00000000-0000-0000-0046-000000000028},  !- Handle
  Pipe Adiabatic 2 Inlet Water Node,       !- Name
  {00000000-0000-0000-0014-000000000072},  !- Inlet Port
  {00000000-0000-0000-0014-000000000084};  !- Outlet Port

OS:Node,
  {00000000-0000-0000-0046-000000000029},  !- Handle
  Pipe Adiabatic 2 Outlet Water Node,      !- Name
  {00000000-0000-0000-0014-000000000085},  !- Inlet Port
  {00000000-0000-0000-0014-000000000086};  !- Outlet Port

OS:Node,
  {00000000-0000-0000-0046-000000000030},  !- Handle
  Pipe Adiabatic 3 Inlet Water Node,       !- Name
  {00000000-0000-0000-0014-000000000087},  !- Inlet Port
  {00000000-0000-0000-0014-000000000088};  !- Outlet Port

OS:Node,
  {00000000-0000-0000-0046-000000000031},  !- Handle
  Pipe Adiabatic 4 Inlet Water Node,       !- Name
  {00000000-0000-0000-0014-000000000090},  !- Inlet Port
  {00000000-0000-0000-0014-000000000091};  !- Outlet Port

OS:Node,
  {00000000-0000-0000-0046-000000000032},  !- Handle
  Zone1 Office WUC 0.09gpm 140F Inlet Water Node, !- Name
  {00000000-0000-0000-0014-000000000093},  !- Inlet Port
  {00000000-0000-0000-0014-000000000094};  !- Outlet Port

OS:Node,
  {00000000-0000-0000-0046-000000000033},  !- Handle
  Zone1 Office WUC 0.09gpm 140F Outlet Water Node, !- Name
  {00000000-0000-0000-0014-000000000095},  !- Inlet Port
  {00000000-0000-0000-0014-000000000096};  !- Outlet Port

OS:Node,
  {00000000-0000-0000-0046-000000000034},  !- Handle
  Zone2 Fine Storage WUC 0.15gpm 140F Inlet Water Node, !- Name
  {00000000-0000-0000-0014-000000000097},  !- Inlet Port
  {00000000-0000-0000-0014-000000000098};  !- Outlet Port

OS:Node,
  {00000000-0000-0000-0046-000000000035},  !- Handle
  Zone2 Fine Storage WUC 0.15gpm 140F Outlet Water Node, !- Name
  {00000000-0000-0000-0014-000000000099},  !- Inlet Port
  {00000000-0000-0000-0014-000000000100};  !- Outlet Port

OS:Node,
  {00000000-0000-0000-0046-000000000036},  !- Handle
  Zone3 Bulk Storage WUC 0.18gpm 140F Inlet Water Node, !- Name
  {00000000-0000-0000-0014-000000000101},  !- Inlet Port
  {00000000-0000-0000-0014-000000000102};  !- Outlet Port

OS:Node,
  {00000000-0000-0000-0046-000000000037},  !- Handle
  Zone3 Bulk Storage WUC 0.18gpm 140F Outlet Water Node, !- Name
  {00000000-0000-0000-0014-000000000103},  !- Inlet Port
  {00000000-0000-0000-0014-000000000104};  !- Outlet Port

OS:Node,
  {00000000-0000-0000-0046-000000000038},  !- Handle
  sys_3|mixed|shr>erv|sc>dx|sh>c-e|ssf>cv|zh>b-e|zc>none|srf>none| Demand Inlet Node, !- Name
  {00000000-0000-0000-0014-000000000009},  !- Inlet Port
  {00000000-0000-0000-0014-000000000011};  !- Outlet Port

OS:Node,
  {00000000-0000-0000-0046-000000000039},  !- Handle
  sys_3|mixed|shr>erv|sc>dx|sh>c-e|ssf>cv|zh>b-e|zc>none|srf>none| Demand Outlet Node, !- Name
  {00000000-0000-0000-0014-000000000012},  !- Inlet Port
  {00000000-0000-0000-0014-000000000010};  !- Outlet Port

OS:Node,
  {00000000-0000-0000-0046-000000000040},  !- Handle
  sys_3|mixed|shr>erv|sc>dx|sh>c-e|ssf>cv|zh>b-e|zc>none|srf>none| Mixed Air Node, !- Name
  {00000000-0000-0000-0014-000000000019},  !- Inlet Port
  {00000000-0000-0000-0014-000000000020};  !- Outlet Port

OS:Node,
  {00000000-0000-0000-0046-000000000041},  !- Handle
  sys_3|mixed|shr>erv|sc>dx|sh>c-e|ssf>cv|zh>b-e|zc>none|srf>none| Outdoor Air Node, !- Name
  ,                                        !- Inlet Port
  {00000000-0000-0000-0014-000000000105};  !- Outlet Port

OS:Node,
  {00000000-0000-0000-0046-000000000042},  !- Handle
  sys_3|mixed|shr>erv|sc>dx|sh>c-e|ssf>cv|zh>b-e|zc>none|srf>none| Relief Air Node, !- Name
  {00000000-0000-0000-0014-000000000110},  !- Inlet Port
  ;                                        !- Outlet Port

OS:Node,
  {00000000-0000-0000-0046-000000000043},  !- Handle
  sys_3|mixed|shr>erv|sc>dx|sh>c-e|ssf>cv|zh>b-e|zc>none|srf>none| Supply Inlet Node, !- Name
  {00000000-0000-0000-0014-000000000007},  !- Inlet Port
  {00000000-0000-0000-0014-000000000018};  !- Outlet Port

OS:Node,
  {00000000-0000-0000-0046-000000000044},  !- Handle
  sys_3|mixed|shr>erv|sc>dx|sh>c-e|ssf>cv|zh>b-e|zc>none|srf>none| Supply Outlet Node, !- Name
  {00000000-0000-0000-0014-000000000013},  !- Inlet Port
  {00000000-0000-0000-0014-000000000008};  !- Outlet Port

OS:Node,
  {00000000-0000-0000-0046-000000000045},  !- Handle
  sys_3|mixed|shr>none|sc>dx|sh>c-e|ssf>cv|zh>b-e|zc>none|srf>none| ERV Primary Outlet Air Node, !- Name
  {00000000-0000-0000-0014-000000000106},  !- Inlet Port
  {00000000-0000-0000-0014-000000000107};  !- Outlet Port

OS:Node,
  {00000000-0000-0000-0046-000000000046},  !- Handle
  sys_3|mixed|shr>none|sc>dx|sh>c-e|ssf>cv|zh>b-e|zc>none|srf>none| ERV Secondary Inlet Air Node, !- Name
  {00000000-0000-0000-0014-000000000108},  !- Inlet Port
  {00000000-0000-0000-0014-000000000109};  !- Outlet Port

OS:Node,
  {00000000-0000-0000-0046-000000000047},  !- Handle
  sys_4|mixed|shr>erv|sc>dx|sh>c-e|ssf>cv|zh>b-e|zc>none|srf>none| 1 Demand Inlet Node, !- Name
  {00000000-0000-0000-0014-000000000049},  !- Inlet Port
  {00000000-0000-0000-0014-000000000051};  !- Outlet Port

OS:Node,
  {00000000-0000-0000-0046-000000000048},  !- Handle
  sys_4|mixed|shr>erv|sc>dx|sh>c-e|ssf>cv|zh>b-e|zc>none|srf>none| 1 Demand Outlet Node, !- Name
  {00000000-0000-0000-0014-000000000052},  !- Inlet Port
  {00000000-0000-0000-0014-000000000050};  !- Outlet Port

OS:Node,
  {00000000-0000-0000-0046-000000000049},  !- Handle
  sys_4|mixed|shr>erv|sc>dx|sh>c-e|ssf>cv|zh>b-e|zc>none|srf>none| 1 Mixed Air Node, !- Name
  {00000000-0000-0000-0014-000000000059},  !- Inlet Port
  {00000000-0000-0000-0014-000000000060};  !- Outlet Port

OS:Node,
  {00000000-0000-0000-0046-000000000050},  !- Handle
  sys_4|mixed|shr>erv|sc>dx|sh>c-e|ssf>cv|zh>b-e|zc>none|srf>none| 1 Outdoor Air Node, !- Name
  ,                                        !- Inlet Port
  {00000000-0000-0000-0014-000000000117};  !- Outlet Port

OS:Node,
  {00000000-0000-0000-0046-000000000051},  !- Handle
  sys_4|mixed|shr>erv|sc>dx|sh>c-e|ssf>cv|zh>b-e|zc>none|srf>none| 1 Relief Air Node, !- Name
  {00000000-0000-0000-0014-000000000122},  !- Inlet Port
  ;                                        !- Outlet Port

OS:Node,
  {00000000-0000-0000-0046-000000000052},  !- Handle
  sys_4|mixed|shr>erv|sc>dx|sh>c-e|ssf>cv|zh>b-e|zc>none|srf>none| 1 Supply Inlet Node, !- Name
  {00000000-0000-0000-0014-000000000047},  !- Inlet Port
  {00000000-0000-0000-0014-000000000058};  !- Outlet Port

OS:Node,
  {00000000-0000-0000-0046-000000000053},  !- Handle
  sys_4|mixed|shr>erv|sc>dx|sh>c-e|ssf>cv|zh>b-e|zc>none|srf>none| 1 Supply Outlet Node, !- Name
  {00000000-0000-0000-0014-000000000053},  !- Inlet Port
  {00000000-0000-0000-0014-000000000048};  !- Outlet Port

OS:Node,
  {00000000-0000-0000-0046-000000000054},  !- Handle
  sys_4|mixed|shr>erv|sc>dx|sh>c-e|ssf>cv|zh>b-e|zc>none|srf>none| Demand Inlet Node, !- Name
  {00000000-0000-0000-0014-000000000029},  !- Inlet Port
  {00000000-0000-0000-0014-000000000031};  !- Outlet Port

OS:Node,
  {00000000-0000-0000-0046-000000000055},  !- Handle
  sys_4|mixed|shr>erv|sc>dx|sh>c-e|ssf>cv|zh>b-e|zc>none|srf>none| Demand Outlet Node, !- Name
  {00000000-0000-0000-0014-000000000032},  !- Inlet Port
  {00000000-0000-0000-0014-000000000030};  !- Outlet Port

OS:Node,
  {00000000-0000-0000-0046-000000000056},  !- Handle
  sys_4|mixed|shr>erv|sc>dx|sh>c-e|ssf>cv|zh>b-e|zc>none|srf>none| Mixed Air Node, !- Name
  {00000000-0000-0000-0014-000000000039},  !- Inlet Port
  {00000000-0000-0000-0014-000000000040};  !- Outlet Port

OS:Node,
  {00000000-0000-0000-0046-000000000057},  !- Handle
  sys_4|mixed|shr>erv|sc>dx|sh>c-e|ssf>cv|zh>b-e|zc>none|srf>none| Outdoor Air Node, !- Name
  ,                                        !- Inlet Port
  {00000000-0000-0000-0014-000000000111};  !- Outlet Port

OS:Node,
  {00000000-0000-0000-0046-000000000058},  !- Handle
  sys_4|mixed|shr>erv|sc>dx|sh>c-e|ssf>cv|zh>b-e|zc>none|srf>none| Relief Air Node, !- Name
  {00000000-0000-0000-0014-000000000116},  !- Inlet Port
  ;                                        !- Outlet Port

OS:Node,
  {00000000-0000-0000-0046-000000000059},  !- Handle
  sys_4|mixed|shr>erv|sc>dx|sh>c-e|ssf>cv|zh>b-e|zc>none|srf>none| Supply Inlet Node, !- Name
  {00000000-0000-0000-0014-000000000027},  !- Inlet Port
  {00000000-0000-0000-0014-000000000038};  !- Outlet Port

OS:Node,
  {00000000-0000-0000-0046-000000000060},  !- Handle
  sys_4|mixed|shr>erv|sc>dx|sh>c-e|ssf>cv|zh>b-e|zc>none|srf>none| Supply Outlet Node, !- Name
  {00000000-0000-0000-0014-000000000033},  !- Inlet Port
  {00000000-0000-0000-0014-000000000028};  !- Outlet Port

OS:Node,
  {00000000-0000-0000-0046-000000000061},  !- Handle
  sys_4|mixed|shr>none|sc>dx|sh>c-e|ssf>cv|zh>b-e|zc>none|srf>none| 1 ERV Primary Outlet Air Node, !- Name
  {00000000-0000-0000-0014-000000000118},  !- Inlet Port
  {00000000-0000-0000-0014-000000000119};  !- Outlet Port

OS:Node,
  {00000000-0000-0000-0046-000000000062},  !- Handle
  sys_4|mixed|shr>none|sc>dx|sh>c-e|ssf>cv|zh>b-e|zc>none|srf>none| 1 ERV Secondary Inlet Air Node, !- Name
  {00000000-0000-0000-0014-000000000120},  !- Inlet Port
  {00000000-0000-0000-0014-000000000121};  !- Outlet Port

OS:Node,
  {00000000-0000-0000-0046-000000000063},  !- Handle
  sys_4|mixed|shr>none|sc>dx|sh>c-e|ssf>cv|zh>b-e|zc>none|srf>none| ERV Primary Outlet Air Node, !- Name
  {00000000-0000-0000-0014-000000000112},  !- Inlet Port
  {00000000-0000-0000-0014-000000000113};  !- Outlet Port

OS:Node,
  {00000000-0000-0000-0046-000000000064},  !- Handle
  sys_4|mixed|shr>none|sc>dx|sh>c-e|ssf>cv|zh>b-e|zc>none|srf>none| ERV Secondary Inlet Air Node, !- Name
  {00000000-0000-0000-0014-000000000114},  !- Inlet Port
  {00000000-0000-0000-0014-000000000115};  !- Outlet Port

OS:OutputControl:ReportingTolerances,
  {00000000-0000-0000-0047-000000000001},  !- Handle
  1,                                       !- Tolerance for Time Heating Setpoint Not Met {deltaC}
  1;                                       !- Tolerance for Time Cooling Setpoint Not Met {deltaC}

OS:People,
  {00000000-0000-0000-0048-000000000001},  !- Handle
  Space Function Office enclosed <= 25 m2 People, !- Name
  {00000000-0000-0000-0049-000000000001},  !- People Definition Name
  {00000000-0000-0000-0077-000000000001},  !- Space or SpaceType Name
  ,                                        !- Number of People Schedule Name
  ,                                        !- Activity Level Schedule Name
  ,                                        !- Surface Name/Angle Factor List Name
  {00000000-0000-0000-0058-000000000019},  !- Work Efficiency Schedule Name
  {00000000-0000-0000-0058-000000000002},  !- Clothing Insulation Schedule Name
  {00000000-0000-0000-0058-000000000001},  !- Air Velocity Schedule Name
  1;                                       !- Multiplier

OS:People,
  {00000000-0000-0000-0048-000000000002},  !- Handle
  Space Function Warehouse storage area medium to bulky palletized items People, !- Name
  {00000000-0000-0000-0049-000000000002},  !- People Definition Name
  {00000000-0000-0000-0077-000000000002},  !- Space or SpaceType Name
  ,                                        !- Number of People Schedule Name
  ,                                        !- Activity Level Schedule Name
  ,                                        !- Surface Name/Angle Factor List Name
  {00000000-0000-0000-0058-000000000019},  !- Work Efficiency Schedule Name
  {00000000-0000-0000-0058-000000000002},  !- Clothing Insulation Schedule Name
  {00000000-0000-0000-0058-000000000001},  !- Air Velocity Schedule Name
  1;                                       !- Multiplier

OS:People,
  {00000000-0000-0000-0048-000000000003},  !- Handle
  Space Function Warehouse storage area small hand-carried items(4) People, !- Name
  {00000000-0000-0000-0049-000000000003},  !- People Definition Name
  {00000000-0000-0000-0077-000000000003},  !- Space or SpaceType Name
  ,                                        !- Number of People Schedule Name
  ,                                        !- Activity Level Schedule Name
  ,                                        !- Surface Name/Angle Factor List Name
  {00000000-0000-0000-0058-000000000019},  !- Work Efficiency Schedule Name
  {00000000-0000-0000-0058-000000000002},  !- Clothing Insulation Schedule Name
  {00000000-0000-0000-0058-000000000001},  !- Air Velocity Schedule Name
  1;                                       !- Multiplier

OS:People:Definition,
  {00000000-0000-0000-0049-000000000001},  !- Handle
  Space Function Office enclosed <= 25 m2 People Definition, !- Name
  People/Area,                             !- Number of People Calculation Method
  ,                                        !- Number of People {people}
  0.0500181710813649,                      !- People per Space Floor Area {person/m2}
  ,                                        !- Space Floor Area per Person {m2/person}
  0.3;                                     !- Fraction Radiant

OS:People:Definition,
  {00000000-0000-0000-0049-000000000002},  !- Handle
  Space Function Warehouse storage area medium to bulky palletized items People Definition, !- Name
  People/Area,                             !- Number of People Calculation Method
  ,                                        !- Number of People {people}
  0.010003634216273,                       !- People per Space Floor Area {person/m2}
  ,                                        !- Space Floor Area per Person {m2/person}
  0.3;                                     !- Fraction Radiant

OS:People:Definition,
  {00000000-0000-0000-0049-000000000003},  !- Handle
  Space Function Warehouse storage area small hand-carried items(4) People Definition, !- Name
  People/Area,                             !- Number of People Calculation Method
  ,                                        !- Number of People {people}
  0.020007268432546,                       !- People per Space Floor Area {person/m2}
  ,                                        !- Space Floor Area per Person {m2/person}
  0.3;                                     !- Fraction Radiant

OS:Pipe:Adiabatic,
  {00000000-0000-0000-0050-000000000001},  !- Handle
  Pipe Adiabatic 1,                        !- Name
  {00000000-0000-0000-0014-000000000081},  !- Inlet Node Name
  {00000000-0000-0000-0014-000000000082};  !- Outlet Node Name

OS:Pipe:Adiabatic,
  {00000000-0000-0000-0050-000000000002},  !- Handle
  Pipe Adiabatic 2,                        !- Name
  {00000000-0000-0000-0014-000000000084},  !- Inlet Node Name
  {00000000-0000-0000-0014-000000000085};  !- Outlet Node Name

OS:Pipe:Adiabatic,
  {00000000-0000-0000-0050-000000000003},  !- Handle
  Pipe Adiabatic 3,                        !- Name
  {00000000-0000-0000-0014-000000000088},  !- Inlet Node Name
  {00000000-0000-0000-0014-000000000089};  !- Outlet Node Name

OS:Pipe:Adiabatic,
  {00000000-0000-0000-0050-000000000004},  !- Handle
  Pipe Adiabatic 4,                        !- Name
  {00000000-0000-0000-0014-000000000091},  !- Inlet Node Name
  {00000000-0000-0000-0014-000000000092};  !- Outlet Node Name

OS:PlantLoop,
  {00000000-0000-0000-0051-000000000001},  !- Handle
  Main Service Water Loop,                 !- Name
  ,                                        !- Fluid Type
  0,                                       !- Glycol Concentration
  ,                                        !- User Defined Fluid Type
  ,                                        !- Plant Equipment Operation Heating Load
  ,                                        !- Plant Equipment Operation Cooling Load
  ,                                        !- Primary Plant Equipment Operation Scheme
  {00000000-0000-0000-0046-000000000025},  !- Loop Temperature Setpoint Node Name
  60,                                      !- Maximum Loop Temperature {C}
  51.66667,                                !- Minimum Loop Temperature {C}
  ,                                        !- Maximum Loop Flow Rate {m3/s}
  ,                                        !- Minimum Loop Flow Rate {m3/s}
  Autocalculate,                           !- Plant Loop Volume {m3}
  {00000000-0000-0000-0014-000000000067},  !- Plant Side Inlet Node Name
  {00000000-0000-0000-0014-000000000069},  !- Plant Side Outlet Node Name
  ,                                        !- Plant Side Branch List Name
  {00000000-0000-0000-0014-000000000070},  !- Demand Side Inlet Node Name
  {00000000-0000-0000-0014-000000000073},  !- Demand Side Outlet Node Name
  ,                                        !- Demand Side Branch List Name
  ,                                        !- Demand Side Connector List Name
  Optimal,                                 !- Load Distribution Scheme
  {00000000-0000-0000-0008-000000000004},  !- Availability Manager List Name
  ,                                        !- Plant Loop Demand Calculation Scheme
  ,                                        !- Common Pipe Simulation
  ,                                        !- Pressure Simulation Type
  ,                                        !- Plant Equipment Operation Heating Load Schedule
  ,                                        !- Plant Equipment Operation Cooling Load Schedule
  ,                                        !- Primary Plant Equipment Operation Scheme Schedule
  ,                                        !- Component Setpoint Operation Scheme Schedule
  {00000000-0000-0000-0015-000000000002},  !- Demand Mixer Name
  {00000000-0000-0000-0016-000000000002},  !- Demand Splitter Name
  {00000000-0000-0000-0015-000000000001},  !- Supply Mixer Name
  {00000000-0000-0000-0016-000000000001};  !- Supply Splitter Name

OS:PortList,
  {00000000-0000-0000-0052-000000000001},  !- Handle
  {00000000-0000-0000-0087-000000000001},  !- HVAC Component
  {00000000-0000-0000-0014-000000000021};  !- Port 1

OS:PortList,
  {00000000-0000-0000-0052-000000000002},  !- Handle
  {00000000-0000-0000-0087-000000000001};  !- HVAC Component

OS:PortList,
  {00000000-0000-0000-0052-000000000003},  !- Handle
  {00000000-0000-0000-0087-000000000001},  !- HVAC Component
  {00000000-0000-0000-0014-000000000022};  !- Port 1

OS:PortList,
  {00000000-0000-0000-0052-000000000004},  !- Handle
  {00000000-0000-0000-0087-000000000003},  !- HVAC Component
  {00000000-0000-0000-0014-000000000041};  !- Port 1

OS:PortList,
  {00000000-0000-0000-0052-000000000005},  !- Handle
  {00000000-0000-0000-0087-000000000003};  !- HVAC Component

OS:PortList,
  {00000000-0000-0000-0052-000000000006},  !- Handle
  {00000000-0000-0000-0087-000000000003},  !- HVAC Component
  {00000000-0000-0000-0014-000000000042};  !- Port 1

OS:PortList,
  {00000000-0000-0000-0052-000000000007},  !- Handle
  {00000000-0000-0000-0087-000000000002},  !- HVAC Component
  {00000000-0000-0000-0014-000000000061};  !- Port 1

OS:PortList,
  {00000000-0000-0000-0052-000000000008},  !- Handle
  {00000000-0000-0000-0087-000000000002};  !- HVAC Component

OS:PortList,
  {00000000-0000-0000-0052-000000000009},  !- Handle
  {00000000-0000-0000-0087-000000000002},  !- HVAC Component
  {00000000-0000-0000-0014-000000000062};  !- Port 1

OS:Pump:ConstantSpeed,
  {00000000-0000-0000-0053-000000000001},  !- Handle
  Main Service Water Loop Circulator Pump, !- Name
  {00000000-0000-0000-0014-000000000074},  !- Inlet Node Name
  {00000000-0000-0000-0014-000000000075},  !- Outlet Node Name
  autosize,                                !- Rated Flow Rate {m3/s}
  1927540.26318569,                        !- Rated Pump Head {Pa}
  autosize,                                !- Rated Power Consumption {W}
  0.855,                                   !- Motor Efficiency
  0,                                       !- Fraction of Motor Inefficiencies to Fluid Stream
  Intermittent,                            !- Pump Control Type
  ,                                        !- Pump Flow Rate Schedule
  ,                                        !- Pump Curve
  ,                                        !- Impeller Diameter {m}
  ,                                        !- Rotational Speed {rev/min}
  ,                                        !- Zone
  ,                                        !- Skin Loss Radiative Fraction
  PowerPerFlowPerPressure,                 !- Design Power Sizing Method
  348701.1,                                !- Design Electric Power per Unit Flow Rate {W/(m3/s)}
  1.282051282,                             !- Design Shaft Power per Unit Flow Rate per Unit Head {W-s/m3-Pa}
  General;                                 !- End-Use Subcategory

OS:Rendering:Color,
  {00000000-0000-0000-0054-000000000001},  !- Handle
  ALL_ST=Office enclosed <= 25 m2_FL=Building Story 1_SCH=A, !- Name
  47,                                      !- Rendering Red Value
  211,                                     !- Rendering Green Value
  38;                                      !- Rendering Blue Value

OS:Rendering:Color,
  {00000000-0000-0000-0054-000000000002},  !- Handle
  ALL_ST=Warehouse storage area medium to bulky palletized items_FL=Building Story 1_SCH=A, !- Name
  53,                                      !- Rendering Red Value
  204,                                     !- Rendering Green Value
  116;                                     !- Rendering Blue Value

OS:Rendering:Color,
  {00000000-0000-0000-0054-000000000003},  !- Handle
  ALL_ST=Warehouse storage area small hand-carried items(4)_FL=Building Story 1_SCH=A, !- Name
  152,                                     !- Rendering Red Value
  249,                                     !- Rendering Green Value
  143;                                     !- Rendering Blue Value

OS:Rendering:Color,
  {00000000-0000-0000-0054-000000000004},  !- Handle
  Rendering Color 1,                       !- Name
  210,                                     !- Rendering Red Value
  140,                                     !- Rendering Green Value
  180;                                     !- Rendering Blue Value

OS:Rendering:Color,
  {00000000-0000-0000-0054-000000000005},  !- Handle
  Rendering Color 2,                       !- Name
  173,                                     !- Rendering Red Value
  230,                                     !- Rendering Green Value
  216;                                     !- Rendering Blue Value

OS:Rendering:Color,
  {00000000-0000-0000-0054-000000000006},  !- Handle
  Rendering Color 3,                       !- Name
  0,                                       !- Rendering Red Value
  209,                                     !- Rendering Green Value
  206;                                     !- Rendering Blue Value

OS:Rendering:Color,
  {00000000-0000-0000-0054-000000000007},  !- Handle
  Rendering Color 4,                       !- Name
  34,                                      !- Rendering Red Value
  34,                                      !- Rendering Green Value
  139;                                     !- Rendering Blue Value

OS:Rendering:Color,
  {00000000-0000-0000-0054-000000000008},  !- Handle
  Space Function Office - enclosed,        !- Name
  255,                                     !- Rendering Red Value
  255,                                     !- Rendering Green Value
  255;                                     !- Rendering Blue Value

OS:Rendering:Color,
  {00000000-0000-0000-0054-000000000009},  !- Handle
  Space Function Office enclosed <= 25 m2 1, !- Name
  177,                                     !- Rendering Red Value
  23,                                      !- Rendering Green Value
  233;                                     !- Rendering Blue Value

OS:Rendering:Color,
  {00000000-0000-0000-0054-000000000010},  !- Handle
  Space Function Office enclosed <= 25 m2, !- Name
  255,                                     !- Rendering Red Value
  255,                                     !- Rendering Green Value
  255;                                     !- Rendering Blue Value

OS:Rendering:Color,
  {00000000-0000-0000-0054-000000000011},  !- Handle
  Space Function Warehouse - fine,         !- Name
  255,                                     !- Rendering Red Value
  255,                                     !- Rendering Green Value
  255;                                     !- Rendering Blue Value

OS:Rendering:Color,
  {00000000-0000-0000-0054-000000000012},  !- Handle
  Space Function Warehouse - med/blk,      !- Name
  255,                                     !- Rendering Red Value
  255,                                     !- Rendering Green Value
  255;                                     !- Rendering Blue Value

OS:Rendering:Color,
  {00000000-0000-0000-0054-000000000013},  !- Handle
  Space Function Warehouse storage area medium to bulky palletized items 1, !- Name
  154,                                     !- Rendering Red Value
  30,                                      !- Rendering Green Value
  171;                                     !- Rendering Blue Value

OS:Rendering:Color,
  {00000000-0000-0000-0054-000000000014},  !- Handle
  Space Function Warehouse storage area medium to bulky palletized items, !- Name
  255,                                     !- Rendering Red Value
  255,                                     !- Rendering Green Value
  255;                                     !- Rendering Blue Value

OS:Rendering:Color,
  {00000000-0000-0000-0054-000000000015},  !- Handle
  Space Function Warehouse storage area small hand-carried items(4) 1, !- Name
  158,                                     !- Rendering Red Value
  236,                                     !- Rendering Green Value
  124;                                     !- Rendering Blue Value

OS:Rendering:Color,
  {00000000-0000-0000-0054-000000000016},  !- Handle
  Space Function Warehouse storage area small hand-carried items(4), !- Name
  255,                                     !- Rendering Red Value
  255,                                     !- Rendering Green Value
  255;                                     !- Rendering Blue Value

OS:Schedule:Constant,
  {00000000-0000-0000-0055-000000000001},  !- Handle
  Always On Discrete,                      !- Name
  {00000000-0000-0000-0059-000000000005},  !- Schedule Type Limits Name
  1;                                       !- Value

OS:Schedule:Day,
  {00000000-0000-0000-0056-000000000001},  !- Handle
  Air Velocity Schedule Default,           !- Name
  {00000000-0000-0000-0059-000000000007},  !- Schedule Type Limits Name
  ,                                        !- Interpolate to Timestep
  24,                                      !- Hour 1
  0,                                       !- Minute 1
  0.2;                                     !- Value Until Time 1

OS:Schedule:Day,
  {00000000-0000-0000-0056-000000000002},  !- Handle
  Clothing Schedule Default Winter Clothes, !- Name
  {00000000-0000-0000-0059-000000000003},  !- Schedule Type Limits Name
  ,                                        !- Interpolate to Timestep
  24,                                      !- Hour 1
  0,                                       !- Minute 1
  1;                                       !- Value Until Time 1

OS:Schedule:Day,
  {00000000-0000-0000-0056-000000000003},  !- Handle
  Clothing Schedule Summer Clothes,        !- Name
  {00000000-0000-0000-0059-000000000003},  !- Schedule Type Limits Name
  ,                                        !- Interpolate to Timestep
  24,                                      !- Hour 1
  0,                                       !- Minute 1
  0.5;                                     !- Value Until Time 1

OS:Schedule:Day,
  {00000000-0000-0000-0056-000000000004},  !- Handle
  Economizer Max OA Fraction 100 pct Default, !- Name
  ,                                        !- Schedule Type Limits Name
  ,                                        !- Interpolate to Timestep
  24,                                      !- Hour 1
  0,                                       !- Minute 1
  1;                                       !- Value Until Time 1

OS:Schedule:Day,
  {00000000-0000-0000-0056-000000000005},  !- Handle
  Fraction Latent - 0.05 Default,          !- Name
  {00000000-0000-0000-0059-000000000004},  !- Schedule Type Limits Name
  ,                                        !- Interpolate to Timestep
  24,                                      !- Hour 1
  0,                                       !- Minute 1
  0.05;                                    !- Value Until Time 1

OS:Schedule:Day,
  {00000000-0000-0000-0056-000000000006},  !- Handle
  Fraction Sensible - 0.2 Default,         !- Name
  {00000000-0000-0000-0059-000000000004},  !- Schedule Type Limits Name
  ,                                        !- Interpolate to Timestep
  24,                                      !- Hour 1
  0,                                       !- Minute 1
  0.2;                                     !- Value Until Time 1

OS:Schedule:Day,
  {00000000-0000-0000-0056-000000000007},  !- Handle
  Mixed Water At Faucet Temp - 140F Default, !- Name
  {00000000-0000-0000-0059-000000000006},  !- Schedule Type Limits Name
  ,                                        !- Interpolate to Timestep
  24,                                      !- Hour 1
  0,                                       !- Minute 1
  60;                                      !- Value Until Time 1

OS:Schedule:Day,
  {00000000-0000-0000-0056-000000000008},  !- Handle
  NECB-A-Electric-Equipment Default,       !- Name
  {00000000-0000-0000-0059-000000000004},  !- Schedule Type Limits Name
  No,                                      !- Interpolate to Timestep
  7,                                       !- Hour 1
  0,                                       !- Minute 1
  0.2,                                     !- Value Until Time 1
  8,                                       !- Hour 2
  0,                                       !- Minute 2
  0.3,                                     !- Value Until Time 2
  9,                                       !- Hour 3
  0,                                       !- Minute 3
  0.8,                                     !- Value Until Time 3
  18,                                      !- Hour 4
  0,                                       !- Minute 4
  0.9,                                     !- Value Until Time 4
  19,                                      !- Hour 5
  0,                                       !- Minute 5
  0.5,                                     !- Value Until Time 5
  21,                                      !- Hour 6
  0,                                       !- Minute 6
  0.3,                                     !- Value Until Time 6
  24,                                      !- Hour 7
  0,                                       !- Minute 7
  0.2;                                     !- Value Until Time 7

OS:Schedule:Day,
  {00000000-0000-0000-0056-000000000009},  !- Handle
  NECB-A-Electric-Equipment Default|Wkdy Day, !- Name
  {00000000-0000-0000-0059-000000000004},  !- Schedule Type Limits Name
  No,                                      !- Interpolate to Timestep
  7,                                       !- Hour 1
  0,                                       !- Minute 1
  0.2,                                     !- Value Until Time 1
  8,                                       !- Hour 2
  0,                                       !- Minute 2
  0.3,                                     !- Value Until Time 2
  9,                                       !- Hour 3
  0,                                       !- Minute 3
  0.8,                                     !- Value Until Time 3
  18,                                      !- Hour 4
  0,                                       !- Minute 4
  0.9,                                     !- Value Until Time 4
  19,                                      !- Hour 5
  0,                                       !- Minute 5
  0.5,                                     !- Value Until Time 5
  21,                                      !- Hour 6
  0,                                       !- Minute 6
  0.3,                                     !- Value Until Time 6
  24,                                      !- Hour 7
  0,                                       !- Minute 7
  0.2;                                     !- Value Until Time 7

OS:Schedule:Day,
  {00000000-0000-0000-0056-000000000010},  !- Handle
  NECB-A-Electric-Equipment Sat Day,       !- Name
  {00000000-0000-0000-0059-000000000004},  !- Schedule Type Limits Name
  No,                                      !- Interpolate to Timestep
  24,                                      !- Hour 1
  0,                                       !- Minute 1
  0.2;                                     !- Value Until Time 1

OS:Schedule:Day,
  {00000000-0000-0000-0056-000000000011},  !- Handle
  NECB-A-Electric-Equipment Sun|Hol Day,   !- Name
  {00000000-0000-0000-0059-000000000004},  !- Schedule Type Limits Name
  No,                                      !- Interpolate to Timestep
  24,                                      !- Hour 1
  0,                                       !- Minute 1
  0.2;                                     !- Value Until Time 1

OS:Schedule:Day,
  {00000000-0000-0000-0056-000000000012},  !- Handle
  NECB-A-Lighting Default,                 !- Name
  {00000000-0000-0000-0059-000000000004},  !- Schedule Type Limits Name
  No,                                      !- Interpolate to Timestep
  7,                                       !- Hour 1
  0,                                       !- Minute 1
  0.05,                                    !- Value Until Time 1
  8,                                       !- Hour 2
  0,                                       !- Minute 2
  0.3,                                     !- Value Until Time 2
  9,                                       !- Hour 3
  0,                                       !- Minute 3
  0.8,                                     !- Value Until Time 3
  17,                                      !- Hour 4
  0,                                       !- Minute 4
  0.9,                                     !- Value Until Time 4
  18,                                      !- Hour 5
  0,                                       !- Minute 5
  0.8,                                     !- Value Until Time 5
  19,                                      !- Hour 6
  0,                                       !- Minute 6
  0.5,                                     !- Value Until Time 6
  21,                                      !- Hour 7
  0,                                       !- Minute 7
  0.3,                                     !- Value Until Time 7
  23,                                      !- Hour 8
  0,                                       !- Minute 8
  0.1,                                     !- Value Until Time 8
  24,                                      !- Hour 9
  0,                                       !- Minute 9
  0.05;                                    !- Value Until Time 9

OS:Schedule:Day,
  {00000000-0000-0000-0056-000000000013},  !- Handle
  NECB-A-Lighting Default|Wkdy Day,        !- Name
  {00000000-0000-0000-0059-000000000004},  !- Schedule Type Limits Name
  No,                                      !- Interpolate to Timestep
  7,                                       !- Hour 1
  0,                                       !- Minute 1
  0.05,                                    !- Value Until Time 1
  8,                                       !- Hour 2
  0,                                       !- Minute 2
  0.3,                                     !- Value Until Time 2
  9,                                       !- Hour 3
  0,                                       !- Minute 3
  0.8,                                     !- Value Until Time 3
  17,                                      !- Hour 4
  0,                                       !- Minute 4
  0.9,                                     !- Value Until Time 4
  18,                                      !- Hour 5
  0,                                       !- Minute 5
  0.8,                                     !- Value Until Time 5
  19,                                      !- Hour 6
  0,                                       !- Minute 6
  0.5,                                     !- Value Until Time 6
  21,                                      !- Hour 7
  0,                                       !- Minute 7
  0.3,                                     !- Value Until Time 7
  23,                                      !- Hour 8
  0,                                       !- Minute 8
  0.1,                                     !- Value Until Time 8
  24,                                      !- Hour 9
  0,                                       !- Minute 9
  0.05;                                    !- Value Until Time 9

OS:Schedule:Day,
  {00000000-0000-0000-0056-000000000014},  !- Handle
  NECB-A-Lighting Sat Day,                 !- Name
  {00000000-0000-0000-0059-000000000004},  !- Schedule Type Limits Name
  No,                                      !- Interpolate to Timestep
  24,                                      !- Hour 1
  0,                                       !- Minute 1
  0.05;                                    !- Value Until Time 1

OS:Schedule:Day,
  {00000000-0000-0000-0056-000000000015},  !- Handle
  NECB-A-Lighting Sun|Hol Day,             !- Name
  {00000000-0000-0000-0059-000000000004},  !- Schedule Type Limits Name
  No,                                      !- Interpolate to Timestep
  24,                                      !- Hour 1
  0,                                       !- Minute 1
  0.05;                                    !- Value Until Time 1

OS:Schedule:Day,
  {00000000-0000-0000-0056-000000000016},  !- Handle
  NECB-A-Occupancy Default,                !- Name
  {00000000-0000-0000-0059-000000000004},  !- Schedule Type Limits Name
  No,                                      !- Interpolate to Timestep
  7,                                       !- Hour 1
  0,                                       !- Minute 1
  0,                                       !- Value Until Time 1
  8,                                       !- Hour 2
  0,                                       !- Minute 2
  0.1,                                     !- Value Until Time 2
  9,                                       !- Hour 3
  0,                                       !- Minute 3
  0.7,                                     !- Value Until Time 3
  12,                                      !- Hour 4
  0,                                       !- Minute 4
  0.9,                                     !- Value Until Time 4
  14,                                      !- Hour 5
  0,                                       !- Minute 5
  0.5,                                     !- Value Until Time 5
  17,                                      !- Hour 6
  0,                                       !- Minute 6
  0.9,                                     !- Value Until Time 6
  18,                                      !- Hour 7
  0,                                       !- Minute 7
  0.7,                                     !- Value Until Time 7
  19,                                      !- Hour 8
  0,                                       !- Minute 8
  0.3,                                     !- Value Until Time 8
  23,                                      !- Hour 9
  0,                                       !- Minute 9
  0.1,                                     !- Value Until Time 9
  24,                                      !- Hour 10
  0,                                       !- Minute 10
  0;                                       !- Value Until Time 10

OS:Schedule:Day,
  {00000000-0000-0000-0056-000000000017},  !- Handle
  NECB-A-Occupancy Default|Wkdy Day,       !- Name
  {00000000-0000-0000-0059-000000000004},  !- Schedule Type Limits Name
  No,                                      !- Interpolate to Timestep
  7,                                       !- Hour 1
  0,                                       !- Minute 1
  0,                                       !- Value Until Time 1
  8,                                       !- Hour 2
  0,                                       !- Minute 2
  0.1,                                     !- Value Until Time 2
  9,                                       !- Hour 3
  0,                                       !- Minute 3
  0.7,                                     !- Value Until Time 3
  12,                                      !- Hour 4
  0,                                       !- Minute 4
  0.9,                                     !- Value Until Time 4
  14,                                      !- Hour 5
  0,                                       !- Minute 5
  0.5,                                     !- Value Until Time 5
  17,                                      !- Hour 6
  0,                                       !- Minute 6
  0.9,                                     !- Value Until Time 6
  18,                                      !- Hour 7
  0,                                       !- Minute 7
  0.7,                                     !- Value Until Time 7
  19,                                      !- Hour 8
  0,                                       !- Minute 8
  0.3,                                     !- Value Until Time 8
  23,                                      !- Hour 9
  0,                                       !- Minute 9
  0.1,                                     !- Value Until Time 9
  24,                                      !- Hour 10
  0,                                       !- Minute 10
  0;                                       !- Value Until Time 10

OS:Schedule:Day,
  {00000000-0000-0000-0056-000000000018},  !- Handle
  NECB-A-Occupancy Sat Day,                !- Name
  {00000000-0000-0000-0059-000000000004},  !- Schedule Type Limits Name
  No,                                      !- Interpolate to Timestep
  24,                                      !- Hour 1
  0,                                       !- Minute 1
  0;                                       !- Value Until Time 1

OS:Schedule:Day,
  {00000000-0000-0000-0056-000000000019},  !- Handle
  NECB-A-Occupancy Sun|Hol Day,            !- Name
  {00000000-0000-0000-0059-000000000004},  !- Schedule Type Limits Name
  No,                                      !- Interpolate to Timestep
  24,                                      !- Hour 1
  0,                                       !- Minute 1
  0;                                       !- Value Until Time 1

OS:Schedule:Day,
  {00000000-0000-0000-0056-000000000020},  !- Handle
  NECB-A-Occupancy-NECB-A-Lighting-0.3-0.1-0.67-Default|Wkdy-Light Day, !- Name
  {00000000-0000-0000-0059-000000000004},  !- Schedule Type Limits Name
  ,                                        !- Interpolate to Timestep
  7,                                       !- Hour 1
  0,                                       !- Minute 1
  0.03495,                                 !- Value Until Time 1
  8,                                       !- Hour 2
  0,                                       !- Minute 2
  0.2097,                                  !- Value Until Time 2
  9,                                       !- Hour 3
  0,                                       !- Minute 3
  0.8,                                     !- Value Until Time 3
  17,                                      !- Hour 4
  0,                                       !- Minute 4
  0.9,                                     !- Value Until Time 4
  18,                                      !- Hour 5
  0,                                       !- Minute 5
  0.8,                                     !- Value Until Time 5
  19,                                      !- Hour 6
  0,                                       !- Minute 6
  0.5,                                     !- Value Until Time 6
  21,                                      !- Hour 7
  0,                                       !- Minute 7
  0.2097,                                  !- Value Until Time 7
  23,                                      !- Hour 8
  0,                                       !- Minute 8
  0.0699,                                  !- Value Until Time 8
  24,                                      !- Hour 9
  0,                                       !- Minute 9
  0.03495;                                 !- Value Until Time 9

OS:Schedule:Day,
  {00000000-0000-0000-0056-000000000021},  !- Handle
  NECB-A-Occupancy-NECB-A-Lighting-0.3-0.1-0.67-Light Default, !- Name
  {00000000-0000-0000-0059-000000000004},  !- Schedule Type Limits Name
  ,                                        !- Interpolate to Timestep
  7,                                       !- Hour 1
  0,                                       !- Minute 1
  0.03495,                                 !- Value Until Time 1
  8,                                       !- Hour 2
  0,                                       !- Minute 2
  0.2097,                                  !- Value Until Time 2
  9,                                       !- Hour 3
  0,                                       !- Minute 3
  0.8,                                     !- Value Until Time 3
  17,                                      !- Hour 4
  0,                                       !- Minute 4
  0.9,                                     !- Value Until Time 4
  18,                                      !- Hour 5
  0,                                       !- Minute 5
  0.8,                                     !- Value Until Time 5
  19,                                      !- Hour 6
  0,                                       !- Minute 6
  0.5,                                     !- Value Until Time 6
  21,                                      !- Hour 7
  0,                                       !- Minute 7
  0.2097,                                  !- Value Until Time 7
  23,                                      !- Hour 8
  0,                                       !- Minute 8
  0.0699,                                  !- Value Until Time 8
  24,                                      !- Hour 9
  0,                                       !- Minute 9
  0.03495;                                 !- Value Until Time 9

OS:Schedule:Day,
  {00000000-0000-0000-0056-000000000022},  !- Handle
  NECB-A-Occupancy-NECB-A-Lighting-0.3-0.1-0.67-Sat-Light Day, !- Name
  {00000000-0000-0000-0059-000000000004},  !- Schedule Type Limits Name
  ,                                        !- Interpolate to Timestep
  24,                                      !- Hour 1
  0,                                       !- Minute 1
  0.03495;                                 !- Value Until Time 1

OS:Schedule:Day,
  {00000000-0000-0000-0056-000000000023},  !- Handle
  NECB-A-Occupancy-NECB-A-Lighting-0.3-0.1-0.67-Sun|Hol-Light Day, !- Name
  {00000000-0000-0000-0059-000000000004},  !- Schedule Type Limits Name
  ,                                        !- Interpolate to Timestep
  24,                                      !- Hour 1
  0,                                       !- Minute 1
  0.03495;                                 !- Value Until Time 1

OS:Schedule:Day,
  {00000000-0000-0000-0056-000000000024},  !- Handle
  NECB-A-Service Water Heating Default,    !- Name
  {00000000-0000-0000-0059-000000000004},  !- Schedule Type Limits Name
  No,                                      !- Interpolate to Timestep
  7,                                       !- Hour 1
  0,                                       !- Minute 1
  0.05,                                    !- Value Until Time 1
  8,                                       !- Hour 2
  0,                                       !- Minute 2
  0.1,                                     !- Value Until Time 2
  10,                                      !- Hour 3
  0,                                       !- Minute 3
  0.5,                                     !- Value Until Time 3
  16,                                      !- Hour 4
  0,                                       !- Minute 4
  0.9,                                     !- Value Until Time 4
  17,                                      !- Hour 5
  0,                                       !- Minute 5
  0.7,                                     !- Value Until Time 5
  18,                                      !- Hour 6
  0,                                       !- Minute 6
  0.5,                                     !- Value Until Time 6
  19,                                      !- Hour 7
  0,                                       !- Minute 7
  0.3,                                     !- Value Until Time 7
  22,                                      !- Hour 8
  0,                                       !- Minute 8
  0.2,                                     !- Value Until Time 8
  24,                                      !- Hour 9
  0,                                       !- Minute 9
  0.05;                                    !- Value Until Time 9

OS:Schedule:Day,
  {00000000-0000-0000-0056-000000000025},  !- Handle
  NECB-A-Service Water Heating Default|Wkdy Day, !- Name
  {00000000-0000-0000-0059-000000000004},  !- Schedule Type Limits Name
  No,                                      !- Interpolate to Timestep
  7,                                       !- Hour 1
  0,                                       !- Minute 1
  0.05,                                    !- Value Until Time 1
  8,                                       !- Hour 2
  0,                                       !- Minute 2
  0.1,                                     !- Value Until Time 2
  10,                                      !- Hour 3
  0,                                       !- Minute 3
  0.5,                                     !- Value Until Time 3
  16,                                      !- Hour 4
  0,                                       !- Minute 4
  0.9,                                     !- Value Until Time 4
  17,                                      !- Hour 5
  0,                                       !- Minute 5
  0.7,                                     !- Value Until Time 5
  18,                                      !- Hour 6
  0,                                       !- Minute 6
  0.5,                                     !- Value Until Time 6
  19,                                      !- Hour 7
  0,                                       !- Minute 7
  0.3,                                     !- Value Until Time 7
  22,                                      !- Hour 8
  0,                                       !- Minute 8
  0.2,                                     !- Value Until Time 8
  24,                                      !- Hour 9
  0,                                       !- Minute 9
  0.05;                                    !- Value Until Time 9

OS:Schedule:Day,
  {00000000-0000-0000-0056-000000000026},  !- Handle
  NECB-A-Service Water Heating Sat Day,    !- Name
  {00000000-0000-0000-0059-000000000004},  !- Schedule Type Limits Name
  No,                                      !- Interpolate to Timestep
  24,                                      !- Hour 1
  0,                                       !- Minute 1
  0.05;                                    !- Value Until Time 1

OS:Schedule:Day,
  {00000000-0000-0000-0056-000000000027},  !- Handle
  NECB-A-Service Water Heating Sun|Hol Day, !- Name
  {00000000-0000-0000-0059-000000000004},  !- Schedule Type Limits Name
  No,                                      !- Interpolate to Timestep
  24,                                      !- Hour 1
  0,                                       !- Minute 1
  0.05;                                    !- Value Until Time 1

OS:Schedule:Day,
  {00000000-0000-0000-0056-000000000028},  !- Handle
  NECB-A-Thermostat Setpoint-Cooling Default, !- Name
  {00000000-0000-0000-0059-000000000006},  !- Schedule Type Limits Name
  No,                                      !- Interpolate to Timestep
  6,                                       !- Hour 1
  0,                                       !- Minute 1
  35,                                      !- Value Until Time 1
  21,                                      !- Hour 2
  0,                                       !- Minute 2
  24,                                      !- Value Until Time 2
  24,                                      !- Hour 3
  0,                                       !- Minute 3
  35;                                      !- Value Until Time 3

OS:Schedule:Day,
  {00000000-0000-0000-0056-000000000029},  !- Handle
  NECB-A-Thermostat Setpoint-Cooling Default|Wkdy Day, !- Name
  {00000000-0000-0000-0059-000000000006},  !- Schedule Type Limits Name
  No,                                      !- Interpolate to Timestep
  6,                                       !- Hour 1
  0,                                       !- Minute 1
  35,                                      !- Value Until Time 1
  21,                                      !- Hour 2
  0,                                       !- Minute 2
  24,                                      !- Value Until Time 2
  24,                                      !- Hour 3
  0,                                       !- Minute 3
  35;                                      !- Value Until Time 3

OS:Schedule:Day,
  {00000000-0000-0000-0056-000000000030},  !- Handle
  NECB-A-Thermostat Setpoint-Cooling Sat Day, !- Name
  {00000000-0000-0000-0059-000000000006},  !- Schedule Type Limits Name
  No,                                      !- Interpolate to Timestep
  24,                                      !- Hour 1
  0,                                       !- Minute 1
  35;                                      !- Value Until Time 1

OS:Schedule:Day,
  {00000000-0000-0000-0056-000000000031},  !- Handle
  NECB-A-Thermostat Setpoint-Cooling Sun|Hol Day, !- Name
  {00000000-0000-0000-0059-000000000006},  !- Schedule Type Limits Name
  No,                                      !- Interpolate to Timestep
  24,                                      !- Hour 1
  0,                                       !- Minute 1
  35;                                      !- Value Until Time 1

OS:Schedule:Day,
  {00000000-0000-0000-0056-000000000032},  !- Handle
  NECB-A-Thermostat Setpoint-Heating Default, !- Name
  {00000000-0000-0000-0059-000000000006},  !- Schedule Type Limits Name
  No,                                      !- Interpolate to Timestep
  6,                                       !- Hour 1
  0,                                       !- Minute 1
  18,                                      !- Value Until Time 1
  7,                                       !- Hour 2
  0,                                       !- Minute 2
  20,                                      !- Value Until Time 2
  21,                                      !- Hour 3
  0,                                       !- Minute 3
  22,                                      !- Value Until Time 3
  24,                                      !- Hour 4
  0,                                       !- Minute 4
  18;                                      !- Value Until Time 4

OS:Schedule:Day,
  {00000000-0000-0000-0056-000000000033},  !- Handle
  NECB-A-Thermostat Setpoint-Heating Default|Wkdy Day, !- Name
  {00000000-0000-0000-0059-000000000006},  !- Schedule Type Limits Name
  No,                                      !- Interpolate to Timestep
  6,                                       !- Hour 1
  0,                                       !- Minute 1
  18,                                      !- Value Until Time 1
  7,                                       !- Hour 2
  0,                                       !- Minute 2
  20,                                      !- Value Until Time 2
  21,                                      !- Hour 3
  0,                                       !- Minute 3
  22,                                      !- Value Until Time 3
  24,                                      !- Hour 4
  0,                                       !- Minute 4
  18;                                      !- Value Until Time 4

OS:Schedule:Day,
  {00000000-0000-0000-0056-000000000034},  !- Handle
  NECB-A-Thermostat Setpoint-Heating Sat Day, !- Name
  {00000000-0000-0000-0059-000000000006},  !- Schedule Type Limits Name
  No,                                      !- Interpolate to Timestep
  24,                                      !- Hour 1
  0,                                       !- Minute 1
  18;                                      !- Value Until Time 1

OS:Schedule:Day,
  {00000000-0000-0000-0056-000000000035},  !- Handle
  NECB-A-Thermostat Setpoint-Heating Sun|Hol Day, !- Name
  {00000000-0000-0000-0059-000000000006},  !- Schedule Type Limits Name
  No,                                      !- Interpolate to Timestep
  24,                                      !- Hour 1
  0,                                       !- Minute 1
  18;                                      !- Value Until Time 1

OS:Schedule:Day,
  {00000000-0000-0000-0056-000000000036},  !- Handle
  NECB-Activity Default,                   !- Name
  {00000000-0000-0000-0059-000000000001},  !- Schedule Type Limits Name
  No,                                      !- Interpolate to Timestep
  24,                                      !- Hour 1
  0,                                       !- Minute 1
  130;                                     !- Value Until Time 1

OS:Schedule:Day,
  {00000000-0000-0000-0056-000000000037},  !- Handle
  NECB-Activity Summer Design Day,         !- Name
  {00000000-0000-0000-0059-000000000001},  !- Schedule Type Limits Name
  No,                                      !- Interpolate to Timestep
  24,                                      !- Hour 1
  0,                                       !- Minute 1
  130;                                     !- Value Until Time 1

OS:Schedule:Day,
  {00000000-0000-0000-0056-000000000038},  !- Handle
  NECB-Activity Winter Design Day,         !- Name
  {00000000-0000-0000-0059-000000000001},  !- Schedule Type Limits Name
  No,                                      !- Interpolate to Timestep
  24,                                      !- Hour 1
  0,                                       !- Minute 1
  130;                                     !- Value Until Time 1

OS:Schedule:Day,
  {00000000-0000-0000-0056-000000000039},  !- Handle
  Schedule Day 1,                          !- Name
  ,                                        !- Schedule Type Limits Name
  ,                                        !- Interpolate to Timestep
  24,                                      !- Hour 1
  0,                                       !- Minute 1
  0;                                       !- Value Until Time 1

OS:Schedule:Day,
  {00000000-0000-0000-0056-000000000040},  !- Handle
  Schedule Day 10,                         !- Name
  {00000000-0000-0000-0059-000000000004},  !- Schedule Type Limits Name
  ,                                        !- Interpolate to Timestep
  24,                                      !- Hour 1
  0,                                       !- Minute 1
  0;                                       !- Value Until Time 1

OS:Schedule:Day,
  {00000000-0000-0000-0056-000000000041},  !- Handle
  Schedule Day 2,                          !- Name
  ,                                        !- Schedule Type Limits Name
  ,                                        !- Interpolate to Timestep
  24,                                      !- Hour 1
  0,                                       !- Minute 1
  0;                                       !- Value Until Time 1

OS:Schedule:Day,
  {00000000-0000-0000-0056-000000000042},  !- Handle
  Schedule Day 3,                          !- Name
  {00000000-0000-0000-0059-000000000006},  !- Schedule Type Limits Name
  ,                                        !- Interpolate to Timestep
  24,                                      !- Hour 1
  0,                                       !- Minute 1
  22;                                      !- Value Until Time 1

OS:Schedule:Day,
  {00000000-0000-0000-0056-000000000043},  !- Handle
  Schedule Day 4,                          !- Name
  {00000000-0000-0000-0059-000000000006},  !- Schedule Type Limits Name
  ,                                        !- Interpolate to Timestep
  24,                                      !- Hour 1
  0,                                       !- Minute 1
  60;                                      !- Value Until Time 1

OS:Schedule:Day,
  {00000000-0000-0000-0056-000000000044},  !- Handle
  Schedule Day 5,                          !- Name
  {00000000-0000-0000-0059-000000000004},  !- Schedule Type Limits Name
  ,                                        !- Interpolate to Timestep
  24,                                      !- Hour 1
  0,                                       !- Minute 1
  0;                                       !- Value Until Time 1

OS:Schedule:Day,
  {00000000-0000-0000-0056-000000000045},  !- Handle
  Schedule Day 6,                          !- Name
  {00000000-0000-0000-0059-000000000004},  !- Schedule Type Limits Name
  ,                                        !- Interpolate to Timestep
  24,                                      !- Hour 1
  0,                                       !- Minute 1
  0;                                       !- Value Until Time 1

OS:Schedule:Day,
  {00000000-0000-0000-0056-000000000046},  !- Handle
  Schedule Day 7,                          !- Name
  {00000000-0000-0000-0059-000000000004},  !- Schedule Type Limits Name
  ,                                        !- Interpolate to Timestep
  24,                                      !- Hour 1
  0,                                       !- Minute 1
  0;                                       !- Value Until Time 1

OS:Schedule:Day,
  {00000000-0000-0000-0056-000000000047},  !- Handle
  Schedule Day 8,                          !- Name
  {00000000-0000-0000-0059-000000000004},  !- Schedule Type Limits Name
  ,                                        !- Interpolate to Timestep
  24,                                      !- Hour 1
  0,                                       !- Minute 1
  0;                                       !- Value Until Time 1

OS:Schedule:Day,
  {00000000-0000-0000-0056-000000000048},  !- Handle
  Schedule Day 9,                          !- Name
  {00000000-0000-0000-0059-000000000004},  !- Schedule Type Limits Name
  ,                                        !- Interpolate to Timestep
  24,                                      !- Hour 1
  0,                                       !- Minute 1
  0;                                       !- Value Until Time 1

OS:Schedule:Day,
  {00000000-0000-0000-0056-000000000049},  !- Handle
  Service Water Loop Temp - 140F Default,  !- Name
  {00000000-0000-0000-0059-000000000006},  !- Schedule Type Limits Name
  ,                                        !- Interpolate to Timestep
  24,                                      !- Hour 1
  0,                                       !- Minute 1
  60;                                      !- Value Until Time 1

OS:Schedule:Day,
  {00000000-0000-0000-0056-000000000050},  !- Handle
  Water Heater Ambient Temp Schedule 71.6F Default, !- Name
  {00000000-0000-0000-0059-000000000006},  !- Schedule Type Limits Name
  ,                                        !- Interpolate to Timestep
  24,                                      !- Hour 1
  0,                                       !- Minute 1
  22.0000000000001;                        !- Value Until Time 1

OS:Schedule:Day,
  {00000000-0000-0000-0056-000000000051},  !- Handle
  Work Efficiency Schedule Default,        !- Name
  {00000000-0000-0000-0059-000000000004},  !- Schedule Type Limits Name
  ,                                        !- Interpolate to Timestep
  24,                                      !- Hour 1
  0,                                       !- Minute 1
  0;                                       !- Value Until Time 1

OS:Schedule:Day,
  {00000000-0000-0000-0056-000000000052},  !- Handle
  sys_3|mixed|shr>none|sc>dx|sh>c-e|ssf>cv|zh>b-e|zc>none|srf>none| Occ Sch Default, !- Name
  {00000000-0000-0000-0059-000000000004},  !- Schedule Type Limits Name
  ,                                        !- Interpolate to Timestep
  8,                                       !- Hour 1
  0,                                       !- Minute 1
  0,                                       !- Value Until Time 1
  19,                                      !- Hour 2
  0,                                       !- Minute 2
  1,                                       !- Value Until Time 2
  24,                                      !- Hour 3
  0,                                       !- Minute 3
  0;                                       !- Value Until Time 3

OS:Schedule:Day,
  {00000000-0000-0000-0056-000000000053},  !- Handle
  sys_3|mixed|shr>none|sc>dx|sh>c-e|ssf>cv|zh>b-e|zc>none|srf>none| Occ Sch Summer Design Day, !- Name
  {00000000-0000-0000-0059-000000000004},  !- Schedule Type Limits Name
  ,                                        !- Interpolate to Timestep
  24,                                      !- Hour 1
  0,                                       !- Minute 1
  1;                                       !- Value Until Time 1

OS:Schedule:Day,
  {00000000-0000-0000-0056-000000000054},  !- Handle
  sys_3|mixed|shr>none|sc>dx|sh>c-e|ssf>cv|zh>b-e|zc>none|srf>none| Occ Sch Winter Design Day, !- Name
  {00000000-0000-0000-0059-000000000004},  !- Schedule Type Limits Name
  ,                                        !- Interpolate to Timestep
  24,                                      !- Hour 1
  0,                                       !- Minute 1
  1;                                       !- Value Until Time 1

OS:Schedule:Day,
  {00000000-0000-0000-0056-000000000055},  !- Handle
  sys_4|mixed|shr>none|sc>dx|sh>c-e|ssf>cv|zh>b-e|zc>none|srf>none| 1 Occ Sch Default, !- Name
  {00000000-0000-0000-0059-000000000004},  !- Schedule Type Limits Name
  ,                                        !- Interpolate to Timestep
  8,                                       !- Hour 1
  0,                                       !- Minute 1
  0,                                       !- Value Until Time 1
  19,                                      !- Hour 2
  0,                                       !- Minute 2
  1,                                       !- Value Until Time 2
  24,                                      !- Hour 3
  0,                                       !- Minute 3
  0;                                       !- Value Until Time 3

OS:Schedule:Day,
  {00000000-0000-0000-0056-000000000056},  !- Handle
  sys_4|mixed|shr>none|sc>dx|sh>c-e|ssf>cv|zh>b-e|zc>none|srf>none| 1 Occ Sch Summer Design Day, !- Name
  {00000000-0000-0000-0059-000000000004},  !- Schedule Type Limits Name
  ,                                        !- Interpolate to Timestep
  24,                                      !- Hour 1
  0,                                       !- Minute 1
  1;                                       !- Value Until Time 1

OS:Schedule:Day,
  {00000000-0000-0000-0056-000000000057},  !- Handle
  sys_4|mixed|shr>none|sc>dx|sh>c-e|ssf>cv|zh>b-e|zc>none|srf>none| 1 Occ Sch Winter Design Day, !- Name
  {00000000-0000-0000-0059-000000000004},  !- Schedule Type Limits Name
  ,                                        !- Interpolate to Timestep
  24,                                      !- Hour 1
  0,                                       !- Minute 1
  1;                                       !- Value Until Time 1

OS:Schedule:Day,
  {00000000-0000-0000-0056-000000000058},  !- Handle
  sys_4|mixed|shr>none|sc>dx|sh>c-e|ssf>cv|zh>b-e|zc>none|srf>none| Occ Sch Default, !- Name
  {00000000-0000-0000-0059-000000000004},  !- Schedule Type Limits Name
  ,                                        !- Interpolate to Timestep
  8,                                       !- Hour 1
  0,                                       !- Minute 1
  0,                                       !- Value Until Time 1
  19,                                      !- Hour 2
  0,                                       !- Minute 2
  1,                                       !- Value Until Time 2
  24,                                      !- Hour 3
  0,                                       !- Minute 3
  0;                                       !- Value Until Time 3

OS:Schedule:Day,
  {00000000-0000-0000-0056-000000000059},  !- Handle
  sys_4|mixed|shr>none|sc>dx|sh>c-e|ssf>cv|zh>b-e|zc>none|srf>none| Occ Sch Summer Design Day, !- Name
  {00000000-0000-0000-0059-000000000004},  !- Schedule Type Limits Name
  ,                                        !- Interpolate to Timestep
  24,                                      !- Hour 1
  0,                                       !- Minute 1
  1;                                       !- Value Until Time 1

OS:Schedule:Day,
  {00000000-0000-0000-0056-000000000060},  !- Handle
  sys_4|mixed|shr>none|sc>dx|sh>c-e|ssf>cv|zh>b-e|zc>none|srf>none| Occ Sch Winter Design Day, !- Name
  {00000000-0000-0000-0059-000000000004},  !- Schedule Type Limits Name
  ,                                        !- Interpolate to Timestep
  24,                                      !- Hour 1
  0,                                       !- Minute 1
  1;                                       !- Value Until Time 1

OS:Schedule:Rule,
  {00000000-0000-0000-0057-000000000001},  !- Handle
  Schedule Rule 1,                         !- Name
  {00000000-0000-0000-0058-000000000002},  !- Schedule Ruleset Name
  0,                                       !- Rule Order
  {00000000-0000-0000-0056-000000000003},  !- Day Schedule Name
  ,                                        !- Apply Sunday
  ,                                        !- Apply Monday
  ,                                        !- Apply Tuesday
  ,                                        !- Apply Wednesday
  ,                                        !- Apply Thursday
  ,                                        !- Apply Friday
  ,                                        !- Apply Saturday
  DateRange,                               !- Date Specification Type
  5,                                       !- Start Month
  1,                                       !- Start Day
  9,                                       !- End Month
  30;                                      !- End Day

OS:Schedule:Rule,
  {00000000-0000-0000-0057-000000000002},  !- Handle
  Schedule Rule 10,                        !- Name
  {00000000-0000-0000-0058-000000000007},  !- Schedule Ruleset Name
  0,                                       !- Rule Order
  {00000000-0000-0000-0056-000000000011},  !- Day Schedule Name
  Yes,                                     !- Apply Sunday
  ,                                        !- Apply Monday
  ,                                        !- Apply Tuesday
  ,                                        !- Apply Wednesday
  ,                                        !- Apply Thursday
  ,                                        !- Apply Friday
  ,                                        !- Apply Saturday
  DateRange,                               !- Date Specification Type
  1,                                       !- Start Month
  1,                                       !- Start Day
  12,                                      !- End Month
  31;                                      !- End Day

OS:Schedule:Rule,
  {00000000-0000-0000-0057-000000000003},  !- Handle
  Schedule Rule 11,                        !- Name
  {00000000-0000-0000-0058-000000000013},  !- Schedule Ruleset Name
  2,                                       !- Rule Order
  {00000000-0000-0000-0056-000000000033},  !- Day Schedule Name
  ,                                        !- Apply Sunday
  Yes,                                     !- Apply Monday
  Yes,                                     !- Apply Tuesday
  Yes,                                     !- Apply Wednesday
  Yes,                                     !- Apply Thursday
  Yes,                                     !- Apply Friday
  ,                                        !- Apply Saturday
  DateRange,                               !- Date Specification Type
  1,                                       !- Start Month
  1,                                       !- Start Day
  12,                                      !- End Month
  31;                                      !- End Day

OS:Schedule:Rule,
  {00000000-0000-0000-0057-000000000004},  !- Handle
  Schedule Rule 12,                        !- Name
  {00000000-0000-0000-0058-000000000013},  !- Schedule Ruleset Name
  1,                                       !- Rule Order
  {00000000-0000-0000-0056-000000000034},  !- Day Schedule Name
  ,                                        !- Apply Sunday
  ,                                        !- Apply Monday
  ,                                        !- Apply Tuesday
  ,                                        !- Apply Wednesday
  ,                                        !- Apply Thursday
  ,                                        !- Apply Friday
  Yes,                                     !- Apply Saturday
  DateRange,                               !- Date Specification Type
  1,                                       !- Start Month
  1,                                       !- Start Day
  12,                                      !- End Month
  31;                                      !- End Day

OS:Schedule:Rule,
  {00000000-0000-0000-0057-000000000005},  !- Handle
  Schedule Rule 13,                        !- Name
  {00000000-0000-0000-0058-000000000013},  !- Schedule Ruleset Name
  0,                                       !- Rule Order
  {00000000-0000-0000-0056-000000000035},  !- Day Schedule Name
  Yes,                                     !- Apply Sunday
  ,                                        !- Apply Monday
  ,                                        !- Apply Tuesday
  ,                                        !- Apply Wednesday
  ,                                        !- Apply Thursday
  ,                                        !- Apply Friday
  ,                                        !- Apply Saturday
  DateRange,                               !- Date Specification Type
  1,                                       !- Start Month
  1,                                       !- Start Day
  12,                                      !- End Month
  31;                                      !- End Day

OS:Schedule:Rule,
  {00000000-0000-0000-0057-000000000006},  !- Handle
  Schedule Rule 14,                        !- Name
  {00000000-0000-0000-0058-000000000012},  !- Schedule Ruleset Name
  2,                                       !- Rule Order
  {00000000-0000-0000-0056-000000000029},  !- Day Schedule Name
  ,                                        !- Apply Sunday
  Yes,                                     !- Apply Monday
  Yes,                                     !- Apply Tuesday
  Yes,                                     !- Apply Wednesday
  Yes,                                     !- Apply Thursday
  Yes,                                     !- Apply Friday
  ,                                        !- Apply Saturday
  DateRange,                               !- Date Specification Type
  1,                                       !- Start Month
  1,                                       !- Start Day
  12,                                      !- End Month
  31;                                      !- End Day

OS:Schedule:Rule,
  {00000000-0000-0000-0057-000000000007},  !- Handle
  Schedule Rule 15,                        !- Name
  {00000000-0000-0000-0058-000000000012},  !- Schedule Ruleset Name
  1,                                       !- Rule Order
  {00000000-0000-0000-0056-000000000030},  !- Day Schedule Name
  ,                                        !- Apply Sunday
  ,                                        !- Apply Monday
  ,                                        !- Apply Tuesday
  ,                                        !- Apply Wednesday
  ,                                        !- Apply Thursday
  ,                                        !- Apply Friday
  Yes,                                     !- Apply Saturday
  DateRange,                               !- Date Specification Type
  1,                                       !- Start Month
  1,                                       !- Start Day
  12,                                      !- End Month
  31;                                      !- End Day

OS:Schedule:Rule,
  {00000000-0000-0000-0057-000000000008},  !- Handle
  Schedule Rule 16,                        !- Name
  {00000000-0000-0000-0058-000000000012},  !- Schedule Ruleset Name
  0,                                       !- Rule Order
  {00000000-0000-0000-0056-000000000031},  !- Day Schedule Name
  Yes,                                     !- Apply Sunday
  ,                                        !- Apply Monday
  ,                                        !- Apply Tuesday
  ,                                        !- Apply Wednesday
  ,                                        !- Apply Thursday
  ,                                        !- Apply Friday
  ,                                        !- Apply Saturday
  DateRange,                               !- Date Specification Type
  1,                                       !- Start Month
  1,                                       !- Start Day
  12,                                      !- End Month
  31;                                      !- End Day

OS:Schedule:Rule,
  {00000000-0000-0000-0057-000000000009},  !- Handle
  Schedule Rule 17,                        !- Name
  {00000000-0000-0000-0058-000000000008},  !- Schedule Ruleset Name
  2,                                       !- Rule Order
  {00000000-0000-0000-0056-000000000013},  !- Day Schedule Name
  ,                                        !- Apply Sunday
  Yes,                                     !- Apply Monday
  Yes,                                     !- Apply Tuesday
  Yes,                                     !- Apply Wednesday
  Yes,                                     !- Apply Thursday
  Yes,                                     !- Apply Friday
  ,                                        !- Apply Saturday
  DateRange,                               !- Date Specification Type
  1,                                       !- Start Month
  1,                                       !- Start Day
  12,                                      !- End Month
  31;                                      !- End Day

OS:Schedule:Rule,
  {00000000-0000-0000-0057-000000000010},  !- Handle
  Schedule Rule 18,                        !- Name
  {00000000-0000-0000-0058-000000000008},  !- Schedule Ruleset Name
  1,                                       !- Rule Order
  {00000000-0000-0000-0056-000000000014},  !- Day Schedule Name
  ,                                        !- Apply Sunday
  ,                                        !- Apply Monday
  ,                                        !- Apply Tuesday
  ,                                        !- Apply Wednesday
  ,                                        !- Apply Thursday
  ,                                        !- Apply Friday
  Yes,                                     !- Apply Saturday
  DateRange,                               !- Date Specification Type
  1,                                       !- Start Month
  1,                                       !- Start Day
  12,                                      !- End Month
  31;                                      !- End Day

OS:Schedule:Rule,
  {00000000-0000-0000-0057-000000000011},  !- Handle
  Schedule Rule 19,                        !- Name
  {00000000-0000-0000-0058-000000000008},  !- Schedule Ruleset Name
  0,                                       !- Rule Order
  {00000000-0000-0000-0056-000000000015},  !- Day Schedule Name
  Yes,                                     !- Apply Sunday
  ,                                        !- Apply Monday
  ,                                        !- Apply Tuesday
  ,                                        !- Apply Wednesday
  ,                                        !- Apply Thursday
  ,                                        !- Apply Friday
  ,                                        !- Apply Saturday
  DateRange,                               !- Date Specification Type
  1,                                       !- Start Month
  1,                                       !- Start Day
  12,                                      !- End Month
  31;                                      !- End Day

OS:Schedule:Rule,
  {00000000-0000-0000-0057-000000000012},  !- Handle
  Schedule Rule 2,                         !- Name
  {00000000-0000-0000-0058-000000000009},  !- Schedule Ruleset Name
  2,                                       !- Rule Order
  {00000000-0000-0000-0056-000000000017},  !- Day Schedule Name
  ,                                        !- Apply Sunday
  Yes,                                     !- Apply Monday
  Yes,                                     !- Apply Tuesday
  Yes,                                     !- Apply Wednesday
  Yes,                                     !- Apply Thursday
  Yes,                                     !- Apply Friday
  ,                                        !- Apply Saturday
  DateRange,                               !- Date Specification Type
  1,                                       !- Start Month
  1,                                       !- Start Day
  12,                                      !- End Month
  31;                                      !- End Day

OS:Schedule:Rule,
  {00000000-0000-0000-0057-000000000013},  !- Handle
  Schedule Rule 20,                        !- Name
  {00000000-0000-0000-0058-000000000011},  !- Schedule Ruleset Name
  2,                                       !- Rule Order
  {00000000-0000-0000-0056-000000000025},  !- Day Schedule Name
  ,                                        !- Apply Sunday
  Yes,                                     !- Apply Monday
  Yes,                                     !- Apply Tuesday
  Yes,                                     !- Apply Wednesday
  Yes,                                     !- Apply Thursday
  Yes,                                     !- Apply Friday
  ,                                        !- Apply Saturday
  DateRange,                               !- Date Specification Type
  1,                                       !- Start Month
  1,                                       !- Start Day
  12,                                      !- End Month
  31;                                      !- End Day

OS:Schedule:Rule,
  {00000000-0000-0000-0057-000000000014},  !- Handle
  Schedule Rule 21,                        !- Name
  {00000000-0000-0000-0058-000000000011},  !- Schedule Ruleset Name
  1,                                       !- Rule Order
  {00000000-0000-0000-0056-000000000026},  !- Day Schedule Name
  ,                                        !- Apply Sunday
  ,                                        !- Apply Monday
  ,                                        !- Apply Tuesday
  ,                                        !- Apply Wednesday
  ,                                        !- Apply Thursday
  ,                                        !- Apply Friday
  Yes,                                     !- Apply Saturday
  DateRange,                               !- Date Specification Type
  1,                                       !- Start Month
  1,                                       !- Start Day
  12,                                      !- End Month
  31;                                      !- End Day

OS:Schedule:Rule,
  {00000000-0000-0000-0057-000000000015},  !- Handle
  Schedule Rule 22,                        !- Name
  {00000000-0000-0000-0058-000000000011},  !- Schedule Ruleset Name
  0,                                       !- Rule Order
  {00000000-0000-0000-0056-000000000027},  !- Day Schedule Name
  Yes,                                     !- Apply Sunday
  ,                                        !- Apply Monday
  ,                                        !- Apply Tuesday
  ,                                        !- Apply Wednesday
  ,                                        !- Apply Thursday
  ,                                        !- Apply Friday
  ,                                        !- Apply Saturday
  DateRange,                               !- Date Specification Type
  1,                                       !- Start Month
  1,                                       !- Start Day
  12,                                      !- End Month
  31;                                      !- End Day

OS:Schedule:Rule,
  {00000000-0000-0000-0057-000000000016},  !- Handle
  Schedule Rule 23,                        !- Name
  {00000000-0000-0000-0058-000000000020},  !- Schedule Ruleset Name
  1,                                       !- Rule Order
  {00000000-0000-0000-0056-000000000044},  !- Day Schedule Name
  ,                                        !- Apply Sunday
  ,                                        !- Apply Monday
  ,                                        !- Apply Tuesday
  ,                                        !- Apply Wednesday
  ,                                        !- Apply Thursday
  ,                                        !- Apply Friday
  Yes,                                     !- Apply Saturday
  DateRange,                               !- Date Specification Type
  1,                                       !- Start Month
  7,                                       !- Start Day
  12,                                      !- End Month
  30;                                      !- End Day

OS:Schedule:Rule,
  {00000000-0000-0000-0057-000000000017},  !- Handle
  Schedule Rule 24,                        !- Name
  {00000000-0000-0000-0058-000000000020},  !- Schedule Ruleset Name
  0,                                       !- Rule Order
  {00000000-0000-0000-0056-000000000045},  !- Day Schedule Name
  Yes,                                     !- Apply Sunday
  ,                                        !- Apply Monday
  ,                                        !- Apply Tuesday
  ,                                        !- Apply Wednesday
  ,                                        !- Apply Thursday
  ,                                        !- Apply Friday
  ,                                        !- Apply Saturday
  DateRange,                               !- Date Specification Type
  1,                                       !- Start Month
  1,                                       !- Start Day
  12,                                      !- End Month
  31;                                      !- End Day

OS:Schedule:Rule,
  {00000000-0000-0000-0057-000000000018},  !- Handle
  Schedule Rule 25,                        !- Name
  {00000000-0000-0000-0058-000000000022},  !- Schedule Ruleset Name
  1,                                       !- Rule Order
  {00000000-0000-0000-0056-000000000046},  !- Day Schedule Name
  ,                                        !- Apply Sunday
  ,                                        !- Apply Monday
  ,                                        !- Apply Tuesday
  ,                                        !- Apply Wednesday
  ,                                        !- Apply Thursday
  ,                                        !- Apply Friday
  Yes,                                     !- Apply Saturday
  DateRange,                               !- Date Specification Type
  1,                                       !- Start Month
  7,                                       !- Start Day
  12,                                      !- End Month
  30;                                      !- End Day

OS:Schedule:Rule,
  {00000000-0000-0000-0057-000000000019},  !- Handle
  Schedule Rule 26,                        !- Name
  {00000000-0000-0000-0058-000000000022},  !- Schedule Ruleset Name
  0,                                       !- Rule Order
  {00000000-0000-0000-0056-000000000047},  !- Day Schedule Name
  Yes,                                     !- Apply Sunday
  ,                                        !- Apply Monday
  ,                                        !- Apply Tuesday
  ,                                        !- Apply Wednesday
  ,                                        !- Apply Thursday
  ,                                        !- Apply Friday
  ,                                        !- Apply Saturday
  DateRange,                               !- Date Specification Type
  1,                                       !- Start Month
  1,                                       !- Start Day
  12,                                      !- End Month
  31;                                      !- End Day

OS:Schedule:Rule,
  {00000000-0000-0000-0057-000000000020},  !- Handle
  Schedule Rule 27,                        !- Name
  {00000000-0000-0000-0058-000000000021},  !- Schedule Ruleset Name
  1,                                       !- Rule Order
  {00000000-0000-0000-0056-000000000048},  !- Day Schedule Name
  ,                                        !- Apply Sunday
  ,                                        !- Apply Monday
  ,                                        !- Apply Tuesday
  ,                                        !- Apply Wednesday
  ,                                        !- Apply Thursday
  ,                                        !- Apply Friday
  Yes,                                     !- Apply Saturday
  DateRange,                               !- Date Specification Type
  1,                                       !- Start Month
  7,                                       !- Start Day
  12,                                      !- End Month
  30;                                      !- End Day

OS:Schedule:Rule,
  {00000000-0000-0000-0057-000000000021},  !- Handle
  Schedule Rule 28,                        !- Name
  {00000000-0000-0000-0058-000000000021},  !- Schedule Ruleset Name
  0,                                       !- Rule Order
  {00000000-0000-0000-0056-000000000040},  !- Day Schedule Name
  Yes,                                     !- Apply Sunday
  ,                                        !- Apply Monday
  ,                                        !- Apply Tuesday
  ,                                        !- Apply Wednesday
  ,                                        !- Apply Thursday
  ,                                        !- Apply Friday
  ,                                        !- Apply Saturday
  DateRange,                               !- Date Specification Type
  1,                                       !- Start Month
  1,                                       !- Start Day
  12,                                      !- End Month
  31;                                      !- End Day

OS:Schedule:Rule,
  {00000000-0000-0000-0057-000000000022},  !- Handle
  Schedule Rule 3,                         !- Name
  {00000000-0000-0000-0058-000000000009},  !- Schedule Ruleset Name
  1,                                       !- Rule Order
  {00000000-0000-0000-0056-000000000018},  !- Day Schedule Name
  ,                                        !- Apply Sunday
  ,                                        !- Apply Monday
  ,                                        !- Apply Tuesday
  ,                                        !- Apply Wednesday
  ,                                        !- Apply Thursday
  ,                                        !- Apply Friday
  Yes,                                     !- Apply Saturday
  DateRange,                               !- Date Specification Type
  1,                                       !- Start Month
  1,                                       !- Start Day
  12,                                      !- End Month
  31;                                      !- End Day

OS:Schedule:Rule,
  {00000000-0000-0000-0057-000000000023},  !- Handle
  Schedule Rule 4,                         !- Name
  {00000000-0000-0000-0058-000000000009},  !- Schedule Ruleset Name
  0,                                       !- Rule Order
  {00000000-0000-0000-0056-000000000019},  !- Day Schedule Name
  Yes,                                     !- Apply Sunday
  ,                                        !- Apply Monday
  ,                                        !- Apply Tuesday
  ,                                        !- Apply Wednesday
  ,                                        !- Apply Thursday
  ,                                        !- Apply Friday
  ,                                        !- Apply Saturday
  DateRange,                               !- Date Specification Type
  1,                                       !- Start Month
  1,                                       !- Start Day
  12,                                      !- End Month
  31;                                      !- End Day

OS:Schedule:Rule,
  {00000000-0000-0000-0057-000000000024},  !- Handle
  Schedule Rule 5,                         !- Name
  {00000000-0000-0000-0058-000000000010},  !- Schedule Ruleset Name
  2,                                       !- Rule Order
  {00000000-0000-0000-0056-000000000020},  !- Day Schedule Name
  ,                                        !- Apply Sunday
  Yes,                                     !- Apply Monday
  Yes,                                     !- Apply Tuesday
  Yes,                                     !- Apply Wednesday
  Yes,                                     !- Apply Thursday
  Yes,                                     !- Apply Friday
  ,                                        !- Apply Saturday
  DateRange,                               !- Date Specification Type
  1,                                       !- Start Month
  1,                                       !- Start Day
  12,                                      !- End Month
  31;                                      !- End Day

OS:Schedule:Rule,
  {00000000-0000-0000-0057-000000000025},  !- Handle
  Schedule Rule 6,                         !- Name
  {00000000-0000-0000-0058-000000000010},  !- Schedule Ruleset Name
  1,                                       !- Rule Order
  {00000000-0000-0000-0056-000000000022},  !- Day Schedule Name
  ,                                        !- Apply Sunday
  ,                                        !- Apply Monday
  ,                                        !- Apply Tuesday
  ,                                        !- Apply Wednesday
  ,                                        !- Apply Thursday
  ,                                        !- Apply Friday
  Yes,                                     !- Apply Saturday
  DateRange,                               !- Date Specification Type
  1,                                       !- Start Month
  1,                                       !- Start Day
  12,                                      !- End Month
  31;                                      !- End Day

OS:Schedule:Rule,
  {00000000-0000-0000-0057-000000000026},  !- Handle
  Schedule Rule 7,                         !- Name
  {00000000-0000-0000-0058-000000000010},  !- Schedule Ruleset Name
  0,                                       !- Rule Order
  {00000000-0000-0000-0056-000000000023},  !- Day Schedule Name
  Yes,                                     !- Apply Sunday
  ,                                        !- Apply Monday
  ,                                        !- Apply Tuesday
  ,                                        !- Apply Wednesday
  ,                                        !- Apply Thursday
  ,                                        !- Apply Friday
  ,                                        !- Apply Saturday
  DateRange,                               !- Date Specification Type
  1,                                       !- Start Month
  1,                                       !- Start Day
  12,                                      !- End Month
  31;                                      !- End Day

OS:Schedule:Rule,
  {00000000-0000-0000-0057-000000000027},  !- Handle
  Schedule Rule 8,                         !- Name
  {00000000-0000-0000-0058-000000000007},  !- Schedule Ruleset Name
  2,                                       !- Rule Order
  {00000000-0000-0000-0056-000000000009},  !- Day Schedule Name
  ,                                        !- Apply Sunday
  Yes,                                     !- Apply Monday
  Yes,                                     !- Apply Tuesday
  Yes,                                     !- Apply Wednesday
  Yes,                                     !- Apply Thursday
  Yes,                                     !- Apply Friday
  ,                                        !- Apply Saturday
  DateRange,                               !- Date Specification Type
  1,                                       !- Start Month
  1,                                       !- Start Day
  12,                                      !- End Month
  31;                                      !- End Day

OS:Schedule:Rule,
  {00000000-0000-0000-0057-000000000028},  !- Handle
  Schedule Rule 9,                         !- Name
  {00000000-0000-0000-0058-000000000007},  !- Schedule Ruleset Name
  1,                                       !- Rule Order
  {00000000-0000-0000-0056-000000000010},  !- Day Schedule Name
  ,                                        !- Apply Sunday
  ,                                        !- Apply Monday
  ,                                        !- Apply Tuesday
  ,                                        !- Apply Wednesday
  ,                                        !- Apply Thursday
  ,                                        !- Apply Friday
  Yes,                                     !- Apply Saturday
  DateRange,                               !- Date Specification Type
  1,                                       !- Start Month
  1,                                       !- Start Day
  12,                                      !- End Month
  31;                                      !- End Day

OS:Schedule:Ruleset,
  {00000000-0000-0000-0058-000000000001},  !- Handle
  Air Velocity Schedule,                   !- Name
  {00000000-0000-0000-0059-000000000007},  !- Schedule Type Limits Name
  {00000000-0000-0000-0056-000000000001};  !- Default Day Schedule Name

OS:Schedule:Ruleset,
  {00000000-0000-0000-0058-000000000002},  !- Handle
  Clothing Schedule,                       !- Name
  {00000000-0000-0000-0059-000000000003},  !- Schedule Type Limits Name
  {00000000-0000-0000-0056-000000000002};  !- Default Day Schedule Name

OS:Schedule:Ruleset,
  {00000000-0000-0000-0058-000000000003},  !- Handle
  Economizer Max OA Fraction 100 pct,      !- Name
  ,                                        !- Schedule Type Limits Name
  {00000000-0000-0000-0056-000000000004};  !- Default Day Schedule Name

OS:Schedule:Ruleset,
  {00000000-0000-0000-0058-000000000004},  !- Handle
  Fraction Latent - 0.05,                  !- Name
  {00000000-0000-0000-0059-000000000004},  !- Schedule Type Limits Name
  {00000000-0000-0000-0056-000000000005};  !- Default Day Schedule Name

OS:Schedule:Ruleset,
  {00000000-0000-0000-0058-000000000005},  !- Handle
  Fraction Sensible - 0.2,                 !- Name
  {00000000-0000-0000-0059-000000000004},  !- Schedule Type Limits Name
  {00000000-0000-0000-0056-000000000006};  !- Default Day Schedule Name

OS:Schedule:Ruleset,
  {00000000-0000-0000-0058-000000000006},  !- Handle
  Mixed Water At Faucet Temp - 140F,       !- Name
  {00000000-0000-0000-0059-000000000006},  !- Schedule Type Limits Name
  {00000000-0000-0000-0056-000000000007};  !- Default Day Schedule Name

OS:Schedule:Ruleset,
  {00000000-0000-0000-0058-000000000007},  !- Handle
  NECB-A-Electric-Equipment,               !- Name
  {00000000-0000-0000-0059-000000000004},  !- Schedule Type Limits Name
  {00000000-0000-0000-0056-000000000008};  !- Default Day Schedule Name

OS:Schedule:Ruleset,
  {00000000-0000-0000-0058-000000000008},  !- Handle
  NECB-A-Lighting,                         !- Name
  {00000000-0000-0000-0059-000000000004},  !- Schedule Type Limits Name
  {00000000-0000-0000-0056-000000000012};  !- Default Day Schedule Name

OS:Schedule:Ruleset,
  {00000000-0000-0000-0058-000000000009},  !- Handle
  NECB-A-Occupancy,                        !- Name
  {00000000-0000-0000-0059-000000000004},  !- Schedule Type Limits Name
  {00000000-0000-0000-0056-000000000016};  !- Default Day Schedule Name

OS:Schedule:Ruleset,
  {00000000-0000-0000-0058-000000000010},  !- Handle
  NECB-A-Occupancy-NECB-A-Lighting-0.3-0.1-0.67-Light Ruleset, !- Name
  {00000000-0000-0000-0059-000000000004},  !- Schedule Type Limits Name
  {00000000-0000-0000-0056-000000000021};  !- Default Day Schedule Name

OS:Schedule:Ruleset,
  {00000000-0000-0000-0058-000000000011},  !- Handle
  NECB-A-Service Water Heating,            !- Name
  {00000000-0000-0000-0059-000000000004},  !- Schedule Type Limits Name
  {00000000-0000-0000-0056-000000000024};  !- Default Day Schedule Name

OS:Schedule:Ruleset,
  {00000000-0000-0000-0058-000000000012},  !- Handle
  NECB-A-Thermostat Setpoint-Cooling,      !- Name
  {00000000-0000-0000-0059-000000000006},  !- Schedule Type Limits Name
  {00000000-0000-0000-0056-000000000028};  !- Default Day Schedule Name

OS:Schedule:Ruleset,
  {00000000-0000-0000-0058-000000000013},  !- Handle
  NECB-A-Thermostat Setpoint-Heating,      !- Name
  {00000000-0000-0000-0059-000000000006},  !- Schedule Type Limits Name
  {00000000-0000-0000-0056-000000000032};  !- Default Day Schedule Name

OS:Schedule:Ruleset,
  {00000000-0000-0000-0058-000000000014},  !- Handle
  NECB-Activity,                           !- Name
  {00000000-0000-0000-0059-000000000001},  !- Schedule Type Limits Name
  {00000000-0000-0000-0056-000000000036},  !- Default Day Schedule Name
  {00000000-0000-0000-0056-000000000037},  !- Summer Design Day Schedule Name
  {00000000-0000-0000-0056-000000000038};  !- Winter Design Day Schedule Name

OS:Schedule:Ruleset,
  {00000000-0000-0000-0058-000000000015},  !- Handle
  Schedule Ruleset 1,                      !- Name
  {00000000-0000-0000-0059-000000000006},  !- Schedule Type Limits Name
  {00000000-0000-0000-0056-000000000042};  !- Default Day Schedule Name

OS:Schedule:Ruleset,
  {00000000-0000-0000-0058-000000000016},  !- Handle
  Schedule Ruleset 2,                      !- Name
  {00000000-0000-0000-0059-000000000006},  !- Schedule Type Limits Name
  {00000000-0000-0000-0056-000000000043};  !- Default Day Schedule Name

OS:Schedule:Ruleset,
  {00000000-0000-0000-0058-000000000017},  !- Handle
  Service Water Loop Temp - 140F,          !- Name
  {00000000-0000-0000-0059-000000000006},  !- Schedule Type Limits Name
  {00000000-0000-0000-0056-000000000049};  !- Default Day Schedule Name

OS:Schedule:Ruleset,
  {00000000-0000-0000-0058-000000000018},  !- Handle
  Water Heater Ambient Temp Schedule 71.6F, !- Name
  {00000000-0000-0000-0059-000000000006},  !- Schedule Type Limits Name
  {00000000-0000-0000-0056-000000000050};  !- Default Day Schedule Name

OS:Schedule:Ruleset,
  {00000000-0000-0000-0058-000000000019},  !- Handle
  Work Efficiency Schedule,                !- Name
  {00000000-0000-0000-0059-000000000004},  !- Schedule Type Limits Name
  {00000000-0000-0000-0056-000000000051};  !- Default Day Schedule Name

OS:Schedule:Ruleset,
  {00000000-0000-0000-0058-000000000020},  !- Handle
  sys_3|mixed|shr>none|sc>dx|sh>c-e|ssf>cv|zh>b-e|zc>none|srf>none| Occ Sch, !- Name
  {00000000-0000-0000-0059-000000000004},  !- Schedule Type Limits Name
  {00000000-0000-0000-0056-000000000052},  !- Default Day Schedule Name
  {00000000-0000-0000-0056-000000000053},  !- Summer Design Day Schedule Name
  {00000000-0000-0000-0056-000000000054};  !- Winter Design Day Schedule Name

OS:Schedule:Ruleset,
  {00000000-0000-0000-0058-000000000021},  !- Handle
  sys_4|mixed|shr>none|sc>dx|sh>c-e|ssf>cv|zh>b-e|zc>none|srf>none| 1 Occ Sch, !- Name
  {00000000-0000-0000-0059-000000000004},  !- Schedule Type Limits Name
  {00000000-0000-0000-0056-000000000055},  !- Default Day Schedule Name
  {00000000-0000-0000-0056-000000000056},  !- Summer Design Day Schedule Name
  {00000000-0000-0000-0056-000000000057};  !- Winter Design Day Schedule Name

OS:Schedule:Ruleset,
  {00000000-0000-0000-0058-000000000022},  !- Handle
  sys_4|mixed|shr>none|sc>dx|sh>c-e|ssf>cv|zh>b-e|zc>none|srf>none| Occ Sch, !- Name
  {00000000-0000-0000-0059-000000000004},  !- Schedule Type Limits Name
  {00000000-0000-0000-0056-000000000058},  !- Default Day Schedule Name
  {00000000-0000-0000-0056-000000000059},  !- Summer Design Day Schedule Name
  {00000000-0000-0000-0056-000000000060};  !- Winter Design Day Schedule Name

OS:ScheduleTypeLimits,
  {00000000-0000-0000-0059-000000000001},  !- Handle
  ActivityLevel,                           !- Name
  0,                                       !- Lower Limit Value
  ,                                        !- Upper Limit Value
  Continuous,                              !- Numeric Type
  ActivityLevel;                           !- Unit Type

OS:ScheduleTypeLimits,
  {00000000-0000-0000-0059-000000000002},  !- Handle
  Always On Discrete Limits,               !- Name
  0,                                       !- Lower Limit Value
  1,                                       !- Upper Limit Value
  Discrete,                                !- Numeric Type
  Availability;                            !- Unit Type

OS:ScheduleTypeLimits,
  {00000000-0000-0000-0059-000000000003},  !- Handle
  ClothingInsulation,                      !- Name
  0,                                       !- Lower Limit Value
  ,                                        !- Upper Limit Value
  Continuous,                              !- Numeric Type
  ClothingInsulation;                      !- Unit Type

OS:ScheduleTypeLimits,
  {00000000-0000-0000-0059-000000000004},  !- Handle
  Fractional,                              !- Name
  0,                                       !- Lower Limit Value
  1,                                       !- Upper Limit Value
  Continuous;                              !- Numeric Type

OS:ScheduleTypeLimits,
  {00000000-0000-0000-0059-000000000005},  !- Handle
  OnOff,                                   !- Name
  0,                                       !- Lower Limit Value
  1,                                       !- Upper Limit Value
  Discrete,                                !- Numeric Type
  Availability;                            !- Unit Type

OS:ScheduleTypeLimits,
  {00000000-0000-0000-0059-000000000006},  !- Handle
  Temperature,                             !- Name
  ,                                        !- Lower Limit Value
  ,                                        !- Upper Limit Value
  Continuous,                              !- Numeric Type
  Temperature;                             !- Unit Type

OS:ScheduleTypeLimits,
  {00000000-0000-0000-0059-000000000007},  !- Handle
  Velocity,                                !- Name
  0,                                       !- Lower Limit Value
  ,                                        !- Upper Limit Value
  Continuous,                              !- Numeric Type
  Velocity;                                !- Unit Type

OS:SetpointManager:OutdoorAirPretreat,
  {00000000-0000-0000-0060-000000000001},  !- Handle
  Setpoint Manager Outdoor Air Pretreat 1, !- Name
  ,                                        !- Control Variable
  -99,                                     !- Minimum Setpoint Temperature {C}
  99,                                      !- Maximum Setpoint Temperature {C}
  1e-05,                                   !- Minimum Setpoint Humidity Ratio {kgWater/kgDryAir}
  1,                                       !- Maximum Setpoint Humidity Ratio {kgWater/kgDryAir}
  {00000000-0000-0000-0046-000000000040},  !- Reference Setpoint Node Name
  {00000000-0000-0000-0046-000000000040},  !- Mixed Air Stream Node Name
  {00000000-0000-0000-0046-000000000041},  !- Outdoor Air Stream Node Name
  {00000000-0000-0000-0046-000000000043},  !- Return Air Stream Node Name
  {00000000-0000-0000-0046-000000000045};  !- Setpoint Node or NodeList Name

OS:SetpointManager:OutdoorAirPretreat,
  {00000000-0000-0000-0060-000000000002},  !- Handle
  Setpoint Manager Outdoor Air Pretreat 2, !- Name
  ,                                        !- Control Variable
  -99,                                     !- Minimum Setpoint Temperature {C}
  99,                                      !- Maximum Setpoint Temperature {C}
  1e-05,                                   !- Minimum Setpoint Humidity Ratio {kgWater/kgDryAir}
  1,                                       !- Maximum Setpoint Humidity Ratio {kgWater/kgDryAir}
  {00000000-0000-0000-0046-000000000056},  !- Reference Setpoint Node Name
  {00000000-0000-0000-0046-000000000056},  !- Mixed Air Stream Node Name
  {00000000-0000-0000-0046-000000000057},  !- Outdoor Air Stream Node Name
  {00000000-0000-0000-0046-000000000059},  !- Return Air Stream Node Name
  {00000000-0000-0000-0046-000000000063};  !- Setpoint Node or NodeList Name

OS:SetpointManager:OutdoorAirPretreat,
  {00000000-0000-0000-0060-000000000003},  !- Handle
  Setpoint Manager Outdoor Air Pretreat 3, !- Name
  ,                                        !- Control Variable
  -99,                                     !- Minimum Setpoint Temperature {C}
  99,                                      !- Maximum Setpoint Temperature {C}
  1e-05,                                   !- Minimum Setpoint Humidity Ratio {kgWater/kgDryAir}
  1,                                       !- Maximum Setpoint Humidity Ratio {kgWater/kgDryAir}
  {00000000-0000-0000-0046-000000000049},  !- Reference Setpoint Node Name
  {00000000-0000-0000-0046-000000000049},  !- Mixed Air Stream Node Name
  {00000000-0000-0000-0046-000000000050},  !- Outdoor Air Stream Node Name
  {00000000-0000-0000-0046-000000000052},  !- Return Air Stream Node Name
  {00000000-0000-0000-0046-000000000061};  !- Setpoint Node or NodeList Name

OS:SetpointManager:Scheduled,
  {00000000-0000-0000-0061-000000000001},  !- Handle
  Service hot water setpoint manager,      !- Name
  Temperature,                             !- Control Variable
  {00000000-0000-0000-0058-000000000017},  !- Schedule Name
  {00000000-0000-0000-0046-000000000025};  !- Setpoint Node or NodeList Name

OS:SetpointManager:SingleZone:Reheat,
  {00000000-0000-0000-0062-000000000001},  !- Handle
  Setpoint Manager Single Zone Reheat 1,   !- Name
  13,                                      !- Minimum Supply Air Temperature {C}
  43,                                      !- Maximum Supply Air Temperature {C}
  {00000000-0000-0000-0087-000000000001},  !- Control Zone Name
  {00000000-0000-0000-0046-000000000044};  !- Setpoint Node or NodeList Name

OS:SetpointManager:SingleZone:Reheat,
  {00000000-0000-0000-0062-000000000002},  !- Handle
  Setpoint Manager Single Zone Reheat 2,   !- Name
  13,                                      !- Minimum Supply Air Temperature {C}
  43,                                      !- Maximum Supply Air Temperature {C}
  {00000000-0000-0000-0087-000000000003},  !- Control Zone Name
  {00000000-0000-0000-0046-000000000060};  !- Setpoint Node or NodeList Name

OS:SetpointManager:SingleZone:Reheat,
  {00000000-0000-0000-0062-000000000003},  !- Handle
  Setpoint Manager Single Zone Reheat 3,   !- Name
  13,                                      !- Minimum Supply Air Temperature {C}
  43,                                      !- Maximum Supply Air Temperature {C}
  {00000000-0000-0000-0087-000000000002},  !- Control Zone Name
  {00000000-0000-0000-0046-000000000053};  !- Setpoint Node or NodeList Name

OS:SimulationControl,
  {00000000-0000-0000-0063-000000000001},  !- Handle
  Yes,                                     !- Do Zone Sizing Calculation
  Yes,                                     !- Do System Sizing Calculation
  Yes,                                     !- Do Plant Sizing Calculation
  No,                                      !- Run Simulation for Sizing Periods
  Yes,                                     !- Run Simulation for Weather File Run Periods
  ,                                        !- Loads Convergence Tolerance Value {W}
  ,                                        !- Temperature Convergence Tolerance Value {deltaC}
  ,                                        !- Solar Distribution
  ,                                        !- Maximum Number of Warmup Days
  ,                                        !- Minimum Number of Warmup Days
  No,                                      !- Do HVAC Sizing Simulation for Sizing Periods
  1;                                       !- Maximum Number of HVAC Sizing Simulation Passes

OS:Site,
  {00000000-0000-0000-0064-000000000001},  !- Handle
  Calgary Intl AP_AB_CAN,                  !- Name
  51.11,                                   !- Latitude {deg}
  -114.02,                                 !- Longitude {deg}
  -7,                                      !- Time Zone {hr}
  1084.1,                                  !- Elevation {m}
  ;                                        !- Terrain

OS:Site:GroundTemperature:BuildingSurface,
  {00000000-0000-0000-0065-000000000001},  !- Handle
  19.527,                                  !- January Ground Temperature {C}
  19.502,                                  !- February Ground Temperature {C}
  19.536,                                  !- March Ground Temperature {C}
  19.598,                                  !- April Ground Temperature {C}
  20.002,                                  !- May Ground Temperature {C}
  21.64,                                   !- June Ground Temperature {C}
  22.225,                                  !- July Ground Temperature {C}
  22.375,                                  !- August Ground Temperature {C}
  21.449,                                  !- September Ground Temperature {C}
  20.121,                                  !- October Ground Temperature {C}
  19.802,                                  !- November Ground Temperature {C}
  19.633;                                  !- December Ground Temperature {C}

OS:Site:GroundTemperature:Deep,
  {00000000-0000-0000-0066-000000000001},  !- Handle
  4,                                       !- January Deep Ground Temperature {C}
  1.3,                                     !- February Deep Ground Temperature {C}
  -0.4,                                    !- March Deep Ground Temperature {C}
  -0.9,                                    !- April Deep Ground Temperature {C}
  0.1,                                     !- May Deep Ground Temperature {C}
  2.3,                                     !- June Deep Ground Temperature {C}
  5.2,                                     !- July Deep Ground Temperature {C}
  8,                                       !- August Deep Ground Temperature {C}
  9.9,                                     !- September Deep Ground Temperature {C}
  10.3,                                    !- October Deep Ground Temperature {C}
  9.2,                                     !- November Deep Ground Temperature {C}
  7;                                       !- December Deep Ground Temperature {C}

OS:Site:GroundTemperature:FCfactorMethod,
  {00000000-0000-0000-0067-000000000001},  !- Handle
  5.5,                                     !- January Ground Temperature {C}
  -2,                                      !- February Ground Temperature {C}
  -7.6,                                    !- March Ground Temperature {C}
  -6.3,                                    !- April Ground Temperature {C}
  -6.6,                                    !- May Ground Temperature {C}
  -0.3,                                    !- June Ground Temperature {C}
  4.9,                                     !- July Ground Temperature {C}
  10.2,                                    !- August Ground Temperature {C}
  13.8,                                    !- September Ground Temperature {C}
  17,                                      !- October Ground Temperature {C}
  16.6,                                    !- November Ground Temperature {C}
  11.1;                                    !- December Ground Temperature {C}

OS:Site:GroundTemperature:Shallow,
  {00000000-0000-0000-0068-000000000001},  !- Handle
  -1.6,                                    !- January Surface Ground Temperature {C}
  -5.4,                                    !- February Surface Ground Temperature {C}
  -6.4,                                    !- March Surface Ground Temperature {C}
  -5.5,                                    !- April Surface Ground Temperature {C}
  -0.4,                                    !- May Surface Ground Temperature {C}
  5.3,                                     !- June Surface Ground Temperature {C}
  10.8,                                    !- July Surface Ground Temperature {C}
  14.7,                                    !- August Surface Ground Temperature {C}
  15.8,                                    !- September Surface Ground Temperature {C}
  14,                                      !- October Surface Ground Temperature {C}
  9.5,                                     !- November Surface Ground Temperature {C}
  4;                                       !- December Surface Ground Temperature {C}

OS:Site:WaterMainsTemperature,
  {00000000-0000-0000-0069-000000000001},  !- Handle
  Correlation,                             !- Calculation Method
  ,                                        !- Temperature Schedule Name
  4.69166666666667,                        !- Annual Average Outdoor Air Temperature {C}
  24.6;                                    !- Maximum Difference In Monthly Average Outdoor Air Temperatures {deltaC}

OS:Sizing:Parameters,
  {00000000-0000-0000-0070-000000000001},  !- Handle
  1.3,                                     !- Heating Sizing Factor
  1.1;                                     !- Cooling Sizing Factor

OS:Sizing:Plant,
  {00000000-0000-0000-0071-000000000001},  !- Handle
  {00000000-0000-0000-0051-000000000001},  !- Plant or Condenser Loop Name
  Heating,                                 !- Loop Type
  60,                                      !- Design Loop Exit Temperature {C}
  5,                                       !- Loop Design Temperature Difference {deltaC}
  NonCoincident,                           !- Sizing Option
  1,                                       !- Zone Timesteps in Averaging Window
  None;                                    !- Coincident Sizing Factor Mode

OS:Sizing:System,
  {00000000-0000-0000-0072-000000000001},  !- Handle
  {00000000-0000-0000-0002-000000000001},  !- AirLoop Name
  Sensible,                                !- Type of Load to Size On
  Autosize,                                !- Design Outdoor Air Flow Rate {m3/s}
  1,                                       !- Central Heating Maximum System Air Flow Ratio
  7,                                       !- Preheat Design Temperature {C}
  0.008,                                   !- Preheat Design Humidity Ratio {kg-H2O/kg-Air}
  13,                                      !- Precool Design Temperature {C}
  0.008,                                   !- Precool Design Humidity Ratio {kg-H2O/kg-Air}
  13,                                      !- Central Cooling Design Supply Air Temperature {C}
  43,                                      !- Central Heating Design Supply Air Temperature {C}
  NonCoincident,                           !- Sizing Option
  No,                                      !- 100% Outdoor Air in Cooling
  No,                                      !- 100% Outdoor Air in Heating
  0.0085,                                  !- Central Cooling Design Supply Air Humidity Ratio {kg-H2O/kg-Air}
  0.008,                                   !- Central Heating Design Supply Air Humidity Ratio {kg-H2O/kg-Air}
  DesignDay,                               !- Cooling Design Air Flow Method
  0,                                       !- Cooling Design Air Flow Rate {m3/s}
  DesignDay,                               !- Heating Design Air Flow Method
  0,                                       !- Heating Design Air Flow Rate {m3/s}
  ZoneSum,                                 !- System Outdoor Air Method
  1,                                       !- Zone Maximum Outdoor Air Fraction {dimensionless}
  0.0099676501,                            !- Cooling Supply Air Flow Rate Per Floor Area {m3/s-m2}
  1,                                       !- Cooling Fraction of Autosized Cooling Supply Air Flow Rate
  3.9475456e-05,                           !- Cooling Supply Air Flow Rate Per Unit Cooling Capacity {m3/s-W}
  0.0099676501,                            !- Heating Supply Air Flow Rate Per Floor Area {m3/s-m2}
  1,                                       !- Heating Fraction of Autosized Heating Supply Air Flow Rate
  1,                                       !- Heating Fraction of Autosized Cooling Supply Air Flow Rate
  3.1588213e-05,                           !- Heating Supply Air Flow Rate Per Unit Heating Capacity {m3/s-W}
  CoolingDesignCapacity,                   !- Cooling Design Capacity Method
  autosize,                                !- Cooling Design Capacity {W}
  234.7,                                   !- Cooling Design Capacity Per Floor Area {W/m2}
  1,                                       !- Fraction of Autosized Cooling Design Capacity
  HeatingDesignCapacity,                   !- Heating Design Capacity Method
  autosize,                                !- Heating Design Capacity {W}
  157,                                     !- Heating Design Capacity Per Floor Area {W/m2}
  1,                                       !- Fraction of Autosized Heating Design Capacity
  OnOff,                                   !- Central Cooling Capacity Control Method
  autosize;                                !- Occupant Diversity

OS:Sizing:System,
  {00000000-0000-0000-0072-000000000002},  !- Handle
  {00000000-0000-0000-0002-000000000003},  !- AirLoop Name
  Sensible,                                !- Type of Load to Size On
  Autosize,                                !- Design Outdoor Air Flow Rate {m3/s}
  1,                                       !- Central Heating Maximum System Air Flow Ratio
  7,                                       !- Preheat Design Temperature {C}
  0.008,                                   !- Preheat Design Humidity Ratio {kg-H2O/kg-Air}
  13,                                      !- Precool Design Temperature {C}
  0.008,                                   !- Precool Design Humidity Ratio {kg-H2O/kg-Air}
  13,                                      !- Central Cooling Design Supply Air Temperature {C}
  43,                                      !- Central Heating Design Supply Air Temperature {C}
  NonCoincident,                           !- Sizing Option
  No,                                      !- 100% Outdoor Air in Cooling
  No,                                      !- 100% Outdoor Air in Heating
  0.0085,                                  !- Central Cooling Design Supply Air Humidity Ratio {kg-H2O/kg-Air}
  0.008,                                   !- Central Heating Design Supply Air Humidity Ratio {kg-H2O/kg-Air}
  DesignDay,                               !- Cooling Design Air Flow Method
  0,                                       !- Cooling Design Air Flow Rate {m3/s}
  DesignDay,                               !- Heating Design Air Flow Method
  0,                                       !- Heating Design Air Flow Rate {m3/s}
  ZoneSum,                                 !- System Outdoor Air Method
  1,                                       !- Zone Maximum Outdoor Air Fraction {dimensionless}
  0.0099676501,                            !- Cooling Supply Air Flow Rate Per Floor Area {m3/s-m2}
  1,                                       !- Cooling Fraction of Autosized Cooling Supply Air Flow Rate
  3.9475456e-05,                           !- Cooling Supply Air Flow Rate Per Unit Cooling Capacity {m3/s-W}
  0.0099676501,                            !- Heating Supply Air Flow Rate Per Floor Area {m3/s-m2}
  1,                                       !- Heating Fraction of Autosized Heating Supply Air Flow Rate
  1,                                       !- Heating Fraction of Autosized Cooling Supply Air Flow Rate
  3.1588213e-05,                           !- Heating Supply Air Flow Rate Per Unit Heating Capacity {m3/s-W}
  CoolingDesignCapacity,                   !- Cooling Design Capacity Method
  autosize,                                !- Cooling Design Capacity {W}
  234.7,                                   !- Cooling Design Capacity Per Floor Area {W/m2}
  1,                                       !- Fraction of Autosized Cooling Design Capacity
  HeatingDesignCapacity,                   !- Heating Design Capacity Method
  autosize,                                !- Heating Design Capacity {W}
  157,                                     !- Heating Design Capacity Per Floor Area {W/m2}
  1,                                       !- Fraction of Autosized Heating Design Capacity
  OnOff,                                   !- Central Cooling Capacity Control Method
  autosize;                                !- Occupant Diversity

OS:Sizing:System,
  {00000000-0000-0000-0072-000000000003},  !- Handle
  {00000000-0000-0000-0002-000000000002},  !- AirLoop Name
  Sensible,                                !- Type of Load to Size On
  Autosize,                                !- Design Outdoor Air Flow Rate {m3/s}
  1,                                       !- Central Heating Maximum System Air Flow Ratio
  7,                                       !- Preheat Design Temperature {C}
  0.008,                                   !- Preheat Design Humidity Ratio {kg-H2O/kg-Air}
  13,                                      !- Precool Design Temperature {C}
  0.008,                                   !- Precool Design Humidity Ratio {kg-H2O/kg-Air}
  13,                                      !- Central Cooling Design Supply Air Temperature {C}
  43,                                      !- Central Heating Design Supply Air Temperature {C}
  NonCoincident,                           !- Sizing Option
  No,                                      !- 100% Outdoor Air in Cooling
  No,                                      !- 100% Outdoor Air in Heating
  0.0085,                                  !- Central Cooling Design Supply Air Humidity Ratio {kg-H2O/kg-Air}
  0.008,                                   !- Central Heating Design Supply Air Humidity Ratio {kg-H2O/kg-Air}
  DesignDay,                               !- Cooling Design Air Flow Method
  0,                                       !- Cooling Design Air Flow Rate {m3/s}
  DesignDay,                               !- Heating Design Air Flow Method
  0,                                       !- Heating Design Air Flow Rate {m3/s}
  ZoneSum,                                 !- System Outdoor Air Method
  1,                                       !- Zone Maximum Outdoor Air Fraction {dimensionless}
  0.0099676501,                            !- Cooling Supply Air Flow Rate Per Floor Area {m3/s-m2}
  1,                                       !- Cooling Fraction of Autosized Cooling Supply Air Flow Rate
  3.9475456e-05,                           !- Cooling Supply Air Flow Rate Per Unit Cooling Capacity {m3/s-W}
  0.0099676501,                            !- Heating Supply Air Flow Rate Per Floor Area {m3/s-m2}
  1,                                       !- Heating Fraction of Autosized Heating Supply Air Flow Rate
  1,                                       !- Heating Fraction of Autosized Cooling Supply Air Flow Rate
  3.1588213e-05,                           !- Heating Supply Air Flow Rate Per Unit Heating Capacity {m3/s-W}
  CoolingDesignCapacity,                   !- Cooling Design Capacity Method
  autosize,                                !- Cooling Design Capacity {W}
  234.7,                                   !- Cooling Design Capacity Per Floor Area {W/m2}
  1,                                       !- Fraction of Autosized Cooling Design Capacity
  HeatingDesignCapacity,                   !- Heating Design Capacity Method
  autosize,                                !- Heating Design Capacity {W}
  157,                                     !- Heating Design Capacity Per Floor Area {W/m2}
  1,                                       !- Fraction of Autosized Heating Design Capacity
  OnOff,                                   !- Central Cooling Capacity Control Method
  autosize;                                !- Occupant Diversity

OS:Sizing:Zone,
  {00000000-0000-0000-0073-000000000001},  !- Handle
  {00000000-0000-0000-0087-000000000001},  !- Zone or ZoneList Name
  TemperatureDifference,                   !- Zone Cooling Design Supply Air Temperature Input Method
  14,                                      !- Zone Cooling Design Supply Air Temperature {C}
  11,                                      !- Zone Cooling Design Supply Air Temperature Difference {deltaC}
  TemperatureDifference,                   !- Zone Heating Design Supply Air Temperature Input Method
  40,                                      !- Zone Heating Design Supply Air Temperature {C}
  21,                                      !- Zone Heating Design Supply Air Temperature Difference {deltaC}
  0.0085,                                  !- Zone Cooling Design Supply Air Humidity Ratio {kg-H2O/kg-air}
  0.008,                                   !- Zone Heating Design Supply Air Humidity Ratio {kg-H2O/kg-air}
  1.3,                                     !- Zone Heating Sizing Factor
  1.1,                                     !- Zone Cooling Sizing Factor
  DesignDay,                               !- Cooling Design Air Flow Method
  ,                                        !- Cooling Design Air Flow Rate {m3/s}
  ,                                        !- Cooling Minimum Air Flow per Zone Floor Area {m3/s-m2}
  ,                                        !- Cooling Minimum Air Flow {m3/s}
  ,                                        !- Cooling Minimum Air Flow Fraction
  DesignDay,                               !- Heating Design Air Flow Method
  ,                                        !- Heating Design Air Flow Rate {m3/s}
  ,                                        !- Heating Maximum Air Flow per Zone Floor Area {m3/s-m2}
  ,                                        !- Heating Maximum Air Flow {m3/s}
  ,                                        !- Heating Maximum Air Flow Fraction
  No,                                      !- Account for Dedicated Outdoor Air System
  NeutralSupplyAir,                        !- Dedicated Outdoor Air System Control Strategy
  autosize,                                !- Dedicated Outdoor Air Low Setpoint Temperature for Design {C}
  autosize,                                !- Dedicated Outdoor Air High Setpoint Temperature for Design {C}
  Sensible Load Only No Latent Load,       !- Zone Load Sizing Method
  HumidityRatioDifference,                 !- Zone Latent Cooling Design Supply Air Humidity Ratio Input Method
  ,                                        !- Zone Dehumidification Design Supply Air Humidity Ratio {kgWater/kgDryAir}
  0.005,                                   !- Zone Cooling Design Supply Air Humidity Ratio Difference {kgWater/kgDryAir}
  HumidityRatioDifference,                 !- Zone Latent Heating Design Supply Air Humidity Ratio Input Method
  ,                                        !- Zone Humidification Design Supply Air Humidity Ratio {kgWater/kgDryAir}
  0.005,                                   !- Zone Humidification Design Supply Air Humidity Ratio Difference {kgWater/kgDryAir}
  ,                                        !- Zone Humidistat Dehumidification Set Point Schedule Name
  ,                                        !- Zone Humidistat Humidification Set Point Schedule Name
  ,                                        !- Design Zone Air Distribution Effectiveness in Cooling Mode
  ,                                        !- Design Zone Air Distribution Effectiveness in Heating Mode
  ,                                        !- Design Zone Secondary Recirculation Fraction {dimensionless}
  ,                                        !- Design Minimum Zone Ventilation Efficiency {dimensionless}
  Coincident;                              !- Sizing Option

OS:Sizing:Zone,
  {00000000-0000-0000-0073-000000000002},  !- Handle
  {00000000-0000-0000-0087-000000000003},  !- Zone or ZoneList Name
  TemperatureDifference,                   !- Zone Cooling Design Supply Air Temperature Input Method
  14,                                      !- Zone Cooling Design Supply Air Temperature {C}
  11,                                      !- Zone Cooling Design Supply Air Temperature Difference {deltaC}
  TemperatureDifference,                   !- Zone Heating Design Supply Air Temperature Input Method
  40,                                      !- Zone Heating Design Supply Air Temperature {C}
  21,                                      !- Zone Heating Design Supply Air Temperature Difference {deltaC}
  0.0085,                                  !- Zone Cooling Design Supply Air Humidity Ratio {kg-H2O/kg-air}
  0.008,                                   !- Zone Heating Design Supply Air Humidity Ratio {kg-H2O/kg-air}
  1.3,                                     !- Zone Heating Sizing Factor
  1.1,                                     !- Zone Cooling Sizing Factor
  DesignDay,                               !- Cooling Design Air Flow Method
  ,                                        !- Cooling Design Air Flow Rate {m3/s}
  ,                                        !- Cooling Minimum Air Flow per Zone Floor Area {m3/s-m2}
  ,                                        !- Cooling Minimum Air Flow {m3/s}
  ,                                        !- Cooling Minimum Air Flow Fraction
  DesignDay,                               !- Heating Design Air Flow Method
  ,                                        !- Heating Design Air Flow Rate {m3/s}
  ,                                        !- Heating Maximum Air Flow per Zone Floor Area {m3/s-m2}
  ,                                        !- Heating Maximum Air Flow {m3/s}
  ,                                        !- Heating Maximum Air Flow Fraction
  No,                                      !- Account for Dedicated Outdoor Air System
  NeutralSupplyAir,                        !- Dedicated Outdoor Air System Control Strategy
  autosize,                                !- Dedicated Outdoor Air Low Setpoint Temperature for Design {C}
  autosize,                                !- Dedicated Outdoor Air High Setpoint Temperature for Design {C}
  Sensible Load Only No Latent Load,       !- Zone Load Sizing Method
  HumidityRatioDifference,                 !- Zone Latent Cooling Design Supply Air Humidity Ratio Input Method
  ,                                        !- Zone Dehumidification Design Supply Air Humidity Ratio {kgWater/kgDryAir}
  0.005,                                   !- Zone Cooling Design Supply Air Humidity Ratio Difference {kgWater/kgDryAir}
  HumidityRatioDifference,                 !- Zone Latent Heating Design Supply Air Humidity Ratio Input Method
  ,                                        !- Zone Humidification Design Supply Air Humidity Ratio {kgWater/kgDryAir}
  0.005,                                   !- Zone Humidification Design Supply Air Humidity Ratio Difference {kgWater/kgDryAir}
  ,                                        !- Zone Humidistat Dehumidification Set Point Schedule Name
  ,                                        !- Zone Humidistat Humidification Set Point Schedule Name
  ,                                        !- Design Zone Air Distribution Effectiveness in Cooling Mode
  ,                                        !- Design Zone Air Distribution Effectiveness in Heating Mode
  ,                                        !- Design Zone Secondary Recirculation Fraction {dimensionless}
  ,                                        !- Design Minimum Zone Ventilation Efficiency {dimensionless}
  Coincident;                              !- Sizing Option

OS:Sizing:Zone,
  {00000000-0000-0000-0073-000000000003},  !- Handle
  {00000000-0000-0000-0087-000000000002},  !- Zone or ZoneList Name
  TemperatureDifference,                   !- Zone Cooling Design Supply Air Temperature Input Method
  14,                                      !- Zone Cooling Design Supply Air Temperature {C}
  11,                                      !- Zone Cooling Design Supply Air Temperature Difference {deltaC}
  TemperatureDifference,                   !- Zone Heating Design Supply Air Temperature Input Method
  40,                                      !- Zone Heating Design Supply Air Temperature {C}
  21,                                      !- Zone Heating Design Supply Air Temperature Difference {deltaC}
  0.0085,                                  !- Zone Cooling Design Supply Air Humidity Ratio {kg-H2O/kg-air}
  0.008,                                   !- Zone Heating Design Supply Air Humidity Ratio {kg-H2O/kg-air}
  1.3,                                     !- Zone Heating Sizing Factor
  1.1,                                     !- Zone Cooling Sizing Factor
  DesignDay,                               !- Cooling Design Air Flow Method
  ,                                        !- Cooling Design Air Flow Rate {m3/s}
  ,                                        !- Cooling Minimum Air Flow per Zone Floor Area {m3/s-m2}
  ,                                        !- Cooling Minimum Air Flow {m3/s}
  ,                                        !- Cooling Minimum Air Flow Fraction
  DesignDay,                               !- Heating Design Air Flow Method
  ,                                        !- Heating Design Air Flow Rate {m3/s}
  ,                                        !- Heating Maximum Air Flow per Zone Floor Area {m3/s-m2}
  ,                                        !- Heating Maximum Air Flow {m3/s}
  ,                                        !- Heating Maximum Air Flow Fraction
  No,                                      !- Account for Dedicated Outdoor Air System
  NeutralSupplyAir,                        !- Dedicated Outdoor Air System Control Strategy
  autosize,                                !- Dedicated Outdoor Air Low Setpoint Temperature for Design {C}
  autosize,                                !- Dedicated Outdoor Air High Setpoint Temperature for Design {C}
  Sensible Load Only No Latent Load,       !- Zone Load Sizing Method
  HumidityRatioDifference,                 !- Zone Latent Cooling Design Supply Air Humidity Ratio Input Method
  ,                                        !- Zone Dehumidification Design Supply Air Humidity Ratio {kgWater/kgDryAir}
  0.005,                                   !- Zone Cooling Design Supply Air Humidity Ratio Difference {kgWater/kgDryAir}
  HumidityRatioDifference,                 !- Zone Latent Heating Design Supply Air Humidity Ratio Input Method
  ,                                        !- Zone Humidification Design Supply Air Humidity Ratio {kgWater/kgDryAir}
  0.005,                                   !- Zone Humidification Design Supply Air Humidity Ratio Difference {kgWater/kgDryAir}
  ,                                        !- Zone Humidistat Dehumidification Set Point Schedule Name
  ,                                        !- Zone Humidistat Humidification Set Point Schedule Name
  ,                                        !- Design Zone Air Distribution Effectiveness in Cooling Mode
  ,                                        !- Design Zone Air Distribution Effectiveness in Heating Mode
  ,                                        !- Design Zone Secondary Recirculation Fraction {dimensionless}
  ,                                        !- Design Minimum Zone Ventilation Efficiency {dimensionless}
  Coincident;                              !- Sizing Option

OS:SizingPeriod:DesignDay,
  {00000000-0000-0000-0074-000000000001},  !- Handle
  Calgary Intl AP Ann Clg .4% Condns DB=>MWB, !- Name
  28.8,                                    !- Maximum Dry-Bulb Temperature {C}
  12.3,                                    !- Daily Dry-Bulb Temperature Range {deltaC}
  88961,                                   !- Barometric Pressure {Pa}
  4.5,                                     !- Wind Speed {m/s}
  160,                                     !- Wind Direction {deg}
  ,                                        !- Sky Clearness
  No,                                      !- Rain Indicator
  No,                                      !- Snow Indicator
  21,                                      !- Day of Month
  7,                                       !- Month
  SummerDesignDay,                         !- Day Type
  No,                                      !- Daylight Saving Time Indicator
  Wetbulb,                                 !- Humidity Condition Type
  ,                                        !- Humidity Condition Day Schedule Name
  16,                                      !- Wetbulb or DewPoint at Maximum Dry-Bulb {C}
  ,                                        !- Humidity Ratio at Maximum Dry-Bulb {kgWater/kgDryAir}
  ,                                        !- Enthalpy at Maximum Dry-Bulb {J/kg}
  DefaultMultipliers,                      !- Dry-Bulb Temperature Range Modifier Type
  ,                                        !- Dry-Bulb Temperature Range Modifier Day Schedule Name
  ASHRAETau,                               !- Solar Model Indicator
  ,                                        !- Beam Solar Day Schedule Name
  ,                                        !- Diffuse Solar Day Schedule Name
  0.34,                                    !- ASHRAE Clear Sky Optical Depth for Beam Irradiance {dimensionless}
  2.419;                                   !- ASHRAE Clear Sky Optical Depth for Diffuse Irradiance {dimensionless}

OS:SizingPeriod:DesignDay,
  {00000000-0000-0000-0074-000000000002},  !- Handle
  Calgary Intl AP Ann Clg .4% Condns WB=>MDB, !- Name
  25.5,                                    !- Maximum Dry-Bulb Temperature {C}
  12.3,                                    !- Daily Dry-Bulb Temperature Range {deltaC}
  88961,                                   !- Barometric Pressure {Pa}
  4.5,                                     !- Wind Speed {m/s}
  160,                                     !- Wind Direction {deg}
  ,                                        !- Sky Clearness
  No,                                      !- Rain Indicator
  No,                                      !- Snow Indicator
  21,                                      !- Day of Month
  7,                                       !- Month
  SummerDesignDay,                         !- Day Type
  No,                                      !- Daylight Saving Time Indicator
  Wetbulb,                                 !- Humidity Condition Type
  ,                                        !- Humidity Condition Day Schedule Name
  17.8,                                    !- Wetbulb or DewPoint at Maximum Dry-Bulb {C}
  ,                                        !- Humidity Ratio at Maximum Dry-Bulb {kgWater/kgDryAir}
  ,                                        !- Enthalpy at Maximum Dry-Bulb {J/kg}
  DefaultMultipliers,                      !- Dry-Bulb Temperature Range Modifier Type
  ,                                        !- Dry-Bulb Temperature Range Modifier Day Schedule Name
  ASHRAETau,                               !- Solar Model Indicator
  ,                                        !- Beam Solar Day Schedule Name
  ,                                        !- Diffuse Solar Day Schedule Name
  0.34,                                    !- ASHRAE Clear Sky Optical Depth for Beam Irradiance {dimensionless}
  2.419;                                   !- ASHRAE Clear Sky Optical Depth for Diffuse Irradiance {dimensionless}

OS:SizingPeriod:DesignDay,
  {00000000-0000-0000-0074-000000000003},  !- Handle
  Calgary Intl AP Ann Htg 99.6% Condns DB, !- Name
  -27.7,                                   !- Maximum Dry-Bulb Temperature {C}
  0,                                       !- Daily Dry-Bulb Temperature Range {deltaC}
  88961,                                   !- Barometric Pressure {Pa}
  2.7,                                     !- Wind Speed {m/s}
  200,                                     !- Wind Direction {deg}
  0,                                       !- Sky Clearness
  No,                                      !- Rain Indicator
  No,                                      !- Snow Indicator
  21,                                      !- Day of Month
  1,                                       !- Month
  WinterDesignDay,                         !- Day Type
  No,                                      !- Daylight Saving Time Indicator
  Wetbulb,                                 !- Humidity Condition Type
  ,                                        !- Humidity Condition Day Schedule Name
  -27.7,                                   !- Wetbulb or DewPoint at Maximum Dry-Bulb {C}
  ,                                        !- Humidity Ratio at Maximum Dry-Bulb {kgWater/kgDryAir}
  ,                                        !- Enthalpy at Maximum Dry-Bulb {J/kg}
  DefaultMultipliers,                      !- Dry-Bulb Temperature Range Modifier Type
  ,                                        !- Dry-Bulb Temperature Range Modifier Day Schedule Name
  ASHRAEClearSky;                          !- Solar Model Indicator

OS:Space,
  {00000000-0000-0000-0075-000000000001},  !- Handle
  Zone1 Office,                            !- Name
  {00000000-0000-0000-0077-000000000001},  !- Space Type Name
  ,                                        !- Default Construction Set Name
  ,                                        !- Default Schedule Set Name
  0,                                       !- Direction of Relative North {deg}
  0,                                       !- X Origin {m}
  0,                                       !- Y Origin {m}
  0,                                       !- Z Origin {m}
  {00000000-0000-0000-0010-000000000001},  !- Building Story Name
  {00000000-0000-0000-0087-000000000001},  !- Thermal Zone Name
  Yes,                                     !- Part of Total Floor Area
  ,                                        !- Design Specification Outdoor Air Object Name
  ,                                        !- Building Unit Name
  Autocalculate;                           !- Volume {m3}

OS:Space,
  {00000000-0000-0000-0075-000000000002},  !- Handle
  Zone2 Fine Storage,                      !- Name
  {00000000-0000-0000-0077-000000000003},  !- Space Type Name
  ,                                        !- Default Construction Set Name
  ,                                        !- Default Schedule Set Name
  -0,                                      !- Direction of Relative North {deg}
  0,                                       !- X Origin {m}
  0,                                       !- Y Origin {m}
  0,                                       !- Z Origin {m}
  {00000000-0000-0000-0010-000000000001},  !- Building Story Name
  {00000000-0000-0000-0087-000000000003},  !- Thermal Zone Name
  Yes,                                     !- Part of Total Floor Area
  ,                                        !- Design Specification Outdoor Air Object Name
  ,                                        !- Building Unit Name
  Autocalculate;                           !- Volume {m3}

OS:Space,
  {00000000-0000-0000-0075-000000000003},  !- Handle
  Zone3 Bulk Storage,                      !- Name
  {00000000-0000-0000-0077-000000000002},  !- Space Type Name
  ,                                        !- Default Construction Set Name
  ,                                        !- Default Schedule Set Name
  -0,                                      !- Direction of Relative North {deg}
  0,                                       !- X Origin {m}
  0,                                       !- Y Origin {m}
  0,                                       !- Z Origin {m}
  {00000000-0000-0000-0010-000000000001},  !- Building Story Name
  {00000000-0000-0000-0087-000000000002},  !- Thermal Zone Name
  Yes,                                     !- Part of Total Floor Area
  ,                                        !- Design Specification Outdoor Air Object Name
  ,                                        !- Building Unit Name
  Autocalculate;                           !- Volume {m3}

OS:SpaceInfiltration:DesignFlowRate,
  {00000000-0000-0000-0076-000000000001},  !- Handle
  Zone1 Office Infiltration,               !- Name
  {00000000-0000-0000-0075-000000000001},  !- Space or SpaceType Name
  {00000000-0000-0000-0055-000000000001},  !- Schedule Name
  Flow/ExteriorArea,                       !- Design Flow Rate Calculation Method
  ,                                        !- Design Flow Rate {m3/s}
  ,                                        !- Flow per Space Floor Area {m3/s-m2}
  0.00025,                                 !- Flow per Exterior Surface Area {m3/s-m2}
  ,                                        !- Air Changes per Hour {1/hr}
  0,                                       !- Constant Term Coefficient
  0,                                       !- Temperature Term Coefficient
  0.224,                                   !- Velocity Term Coefficient
  0;                                       !- Velocity Squared Term Coefficient

OS:SpaceInfiltration:DesignFlowRate,
  {00000000-0000-0000-0076-000000000002},  !- Handle
  Zone2 Fine Storage Infiltration,         !- Name
  {00000000-0000-0000-0075-000000000002},  !- Space or SpaceType Name
  {00000000-0000-0000-0055-000000000001},  !- Schedule Name
  Flow/ExteriorArea,                       !- Design Flow Rate Calculation Method
  ,                                        !- Design Flow Rate {m3/s}
  ,                                        !- Flow per Space Floor Area {m3/s-m2}
  0.00025,                                 !- Flow per Exterior Surface Area {m3/s-m2}
  ,                                        !- Air Changes per Hour {1/hr}
  0,                                       !- Constant Term Coefficient
  0,                                       !- Temperature Term Coefficient
  0.224,                                   !- Velocity Term Coefficient
  0;                                       !- Velocity Squared Term Coefficient

OS:SpaceInfiltration:DesignFlowRate,
  {00000000-0000-0000-0076-000000000003},  !- Handle
  Zone3 Bulk Storage Infiltration,         !- Name
  {00000000-0000-0000-0075-000000000003},  !- Space or SpaceType Name
  {00000000-0000-0000-0055-000000000001},  !- Schedule Name
  Flow/ExteriorArea,                       !- Design Flow Rate Calculation Method
  ,                                        !- Design Flow Rate {m3/s}
  ,                                        !- Flow per Space Floor Area {m3/s-m2}
  0.00025,                                 !- Flow per Exterior Surface Area {m3/s-m2}
  ,                                        !- Air Changes per Hour {1/hr}
  0,                                       !- Constant Term Coefficient
  0,                                       !- Temperature Term Coefficient
  0.224,                                   !- Velocity Term Coefficient
  0;                                       !- Velocity Squared Term Coefficient

OS:SpaceType,
  {00000000-0000-0000-0077-000000000001},  !- Handle
  Space Function Office enclosed <= 25 m2, !- Name
  ,                                        !- Default Construction Set Name
  {00000000-0000-0000-0025-000000000001},  !- Default Schedule Set Name
  {00000000-0000-0000-0054-000000000009},  !- Group Rendering Name
  {00000000-0000-0000-0028-000000000001},  !- Design Specification Outdoor Air Object Name
  ,                                        !- Standards Template
  Space Function,                          !- Standards Building Type
  Office enclosed <= 25 m2;                !- Standards Space Type

OS:SpaceType,
  {00000000-0000-0000-0077-000000000002},  !- Handle
  Space Function Warehouse storage area medium to bulky palletized items, !- Name
  ,                                        !- Default Construction Set Name
  {00000000-0000-0000-0025-000000000002},  !- Default Schedule Set Name
  {00000000-0000-0000-0054-000000000013},  !- Group Rendering Name
  {00000000-0000-0000-0028-000000000002},  !- Design Specification Outdoor Air Object Name
  ,                                        !- Standards Template
  Space Function,                          !- Standards Building Type
  Warehouse storage area medium to bulky palletized items; !- Standards Space Type

OS:SpaceType,
  {00000000-0000-0000-0077-000000000003},  !- Handle
  Space Function Warehouse storage area small hand-carried items(4), !- Name
  ,                                        !- Default Construction Set Name
  {00000000-0000-0000-0025-000000000003},  !- Default Schedule Set Name
  {00000000-0000-0000-0054-000000000015},  !- Group Rendering Name
  {00000000-0000-0000-0028-000000000003},  !- Design Specification Outdoor Air Object Name
  ,                                        !- Standards Template
  Space Function,                          !- Standards Building Type
  Warehouse storage area small hand-carried items(4); !- Standards Space Type

OS:StandardsInformation:Construction,
  {00000000-0000-0000-0078-000000000001},  !- Handle
  {00000000-0000-0000-0017-000000000031},  !- Construction Name
  InteriorPartition,                       !- Intended Surface Type
  ;                                        !- Standards Construction Type

OS:StandardsInformation:Construction,
  {00000000-0000-0000-0078-000000000002},  !- Handle
  {00000000-0000-0000-0017-000000000009},  !- Construction Name
  ExteriorFloor,                           !- Intended Surface Type
  Mass,                                    !- Standards Construction Type
  0,                                       !- Perturbable Layer
  Insulation,                              !- Perturbable Layer Type
  ;                                        !- Other Perturbable Layer Type

OS:StandardsInformation:Construction,
  {00000000-0000-0000-0078-000000000003},  !- Handle
  {00000000-0000-0000-0017-000000000019},  !- Construction Name
  ExteriorWall,                            !- Intended Surface Type
  Mass,                                    !- Standards Construction Type
  2,                                       !- Perturbable Layer
  Insulation,                              !- Perturbable Layer Type
  ;                                        !- Other Perturbable Layer Type

OS:StandardsInformation:Construction,
  {00000000-0000-0000-0078-000000000004},  !- Handle
  {00000000-0000-0000-0017-000000000015},  !- Construction Name
  ExteriorRoof,                            !- Intended Surface Type
  Metal,                                   !- Standards Construction Type
  1,                                       !- Perturbable Layer
  Insulation,                              !- Perturbable Layer Type
  ;                                        !- Other Perturbable Layer Type

OS:StandardsInformation:Construction,
  {00000000-0000-0000-0078-000000000005},  !- Handle
  {00000000-0000-0000-0017-000000000030},  !- Construction Name
  InteriorFloor,                           !- Intended Surface Type
  ;                                        !- Standards Construction Type

OS:StandardsInformation:Construction,
  {00000000-0000-0000-0078-000000000006},  !- Handle
  {00000000-0000-0000-0017-000000000032},  !- Construction Name
  InteriorWall,                            !- Intended Surface Type
  ;                                        !- Standards Construction Type

OS:StandardsInformation:Construction,
  {00000000-0000-0000-0078-000000000007},  !- Handle
  {00000000-0000-0000-0017-000000000028},  !- Construction Name
  InteriorCeiling,                         !- Intended Surface Type
  ;                                        !- Standards Construction Type

OS:StandardsInformation:Construction,
  {00000000-0000-0000-0078-000000000008},  !- Handle
  {00000000-0000-0000-0017-000000000021},  !- Construction Name
  GroundContactFloor,                      !- Intended Surface Type
  Mass,                                    !- Standards Construction Type
  1,                                       !- Perturbable Layer
  Insulation,                              !- Perturbable Layer Type
  ;                                        !- Other Perturbable Layer Type

OS:StandardsInformation:Construction,
  {00000000-0000-0000-0078-000000000009},  !- Handle
  {00000000-0000-0000-0017-000000000026},  !- Construction Name
  GroundContactWall,                       !- Intended Surface Type
  Mass,                                    !- Standards Construction Type
  1,                                       !- Perturbable Layer
  Insulation,                              !- Perturbable Layer Type
  ;                                        !- Other Perturbable Layer Type

OS:StandardsInformation:Construction,
  {00000000-0000-0000-0078-000000000010},  !- Handle
  {00000000-0000-0000-0017-000000000024},  !- Construction Name
  GroundContactRoof,                       !- Intended Surface Type
  Mass,                                    !- Standards Construction Type
  1,                                       !- Perturbable Layer
  Insulation,                              !- Perturbable Layer Type
  ;                                        !- Other Perturbable Layer Type

OS:StandardsInformation:Construction,
  {00000000-0000-0000-0078-000000000011},  !- Handle
  {00000000-0000-0000-0017-000000000007},  !- Construction Name
  ExteriorWindow;                          !- Intended Surface Type

OS:StandardsInformation:Construction,
  {00000000-0000-0000-0078-000000000012},  !- Handle
  {00000000-0000-0000-0017-000000000005},  !- Construction Name
  ExteriorDoor,                            !- Intended Surface Type
  ,                                        !- Standards Construction Type
  1,                                       !- Perturbable Layer
  Insulation,                              !- Perturbable Layer Type
  ;                                        !- Other Perturbable Layer Type

OS:StandardsInformation:Construction,
  {00000000-0000-0000-0078-000000000013},  !- Handle
  {00000000-0000-0000-0017-000000000011},  !- Construction Name
  GlassDoor;                               !- Intended Surface Type

OS:StandardsInformation:Construction,
  {00000000-0000-0000-0078-000000000014},  !- Handle
  {00000000-0000-0000-0017-000000000013},  !- Construction Name
  ExteriorDoor,                            !- Intended Surface Type
  RollUp,                                  !- Standards Construction Type
  0,                                       !- Perturbable Layer
  Insulation,                              !- Perturbable Layer Type
  ;                                        !- Other Perturbable Layer Type

OS:StandardsInformation:Construction,
  {00000000-0000-0000-0078-000000000015},  !- Handle
  {00000000-0000-0000-0017-000000000017},  !- Construction Name
  Skylight;                                !- Intended Surface Type

OS:StandardsInformation:Construction,
  {00000000-0000-0000-0078-000000000016},  !- Handle
  {00000000-0000-0000-0017-000000000003},  !- Construction Name
  TubularDaylightDome;                     !- Intended Surface Type

OS:StandardsInformation:Construction,
  {00000000-0000-0000-0078-000000000017},  !- Handle
  {00000000-0000-0000-0017-000000000001},  !- Construction Name
  TubularDaylightDiffuser;                 !- Intended Surface Type

OS:StandardsInformation:Construction,
  {00000000-0000-0000-0078-000000000018},  !- Handle
  {00000000-0000-0000-0017-000000000033},  !- Construction Name
  InteriorWindow,                          !- Intended Surface Type
  ;                                        !- Standards Construction Type

OS:StandardsInformation:Construction,
  {00000000-0000-0000-0078-000000000019},  !- Handle
  {00000000-0000-0000-0017-000000000029},  !- Construction Name
  InteriorDoor,                            !- Intended Surface Type
  ;                                        !- Standards Construction Type

OS:StandardsInformation:Construction,
  {00000000-0000-0000-0078-000000000020},  !- Handle
  {00000000-0000-0000-0017-000000000010},  !- Construction Name
  ExteriorFloor,                           !- Intended Surface Type
  Mass,                                    !- Standards Construction Type
  0,                                       !- Perturbable Layer
  Insulation,                              !- Perturbable Layer Type
  ;                                        !- Other Perturbable Layer Type

OS:StandardsInformation:Construction,
  {00000000-0000-0000-0078-000000000021},  !- Handle
  {00000000-0000-0000-0017-000000000020},  !- Construction Name
  ExteriorWall,                            !- Intended Surface Type
  Mass,                                    !- Standards Construction Type
  2,                                       !- Perturbable Layer
  Insulation,                              !- Perturbable Layer Type
  ;                                        !- Other Perturbable Layer Type

OS:StandardsInformation:Construction,
  {00000000-0000-0000-0078-000000000022},  !- Handle
  {00000000-0000-0000-0017-000000000016},  !- Construction Name
  ExteriorRoof,                            !- Intended Surface Type
  Metal,                                   !- Standards Construction Type
  1,                                       !- Perturbable Layer
  Insulation,                              !- Perturbable Layer Type
  ;                                        !- Other Perturbable Layer Type

OS:StandardsInformation:Construction,
  {00000000-0000-0000-0078-000000000023},  !- Handle
  {00000000-0000-0000-0017-000000000022},  !- Construction Name
  GroundContactFloor,                      !- Intended Surface Type
  Mass,                                    !- Standards Construction Type
  1,                                       !- Perturbable Layer
  Insulation,                              !- Perturbable Layer Type
  ;                                        !- Other Perturbable Layer Type

OS:StandardsInformation:Construction,
  {00000000-0000-0000-0078-000000000024},  !- Handle
  {00000000-0000-0000-0017-000000000027},  !- Construction Name
  GroundContactWall,                       !- Intended Surface Type
  Mass,                                    !- Standards Construction Type
  1,                                       !- Perturbable Layer
  Insulation,                              !- Perturbable Layer Type
  ;                                        !- Other Perturbable Layer Type

OS:StandardsInformation:Construction,
  {00000000-0000-0000-0078-000000000025},  !- Handle
  {00000000-0000-0000-0017-000000000025},  !- Construction Name
  GroundContactRoof,                       !- Intended Surface Type
  Mass,                                    !- Standards Construction Type
  1,                                       !- Perturbable Layer
  Insulation,                              !- Perturbable Layer Type
  ;                                        !- Other Perturbable Layer Type

OS:StandardsInformation:Construction,
  {00000000-0000-0000-0078-000000000026},  !- Handle
  {00000000-0000-0000-0017-000000000006},  !- Construction Name
  ExteriorDoor,                            !- Intended Surface Type
  ,                                        !- Standards Construction Type
  1,                                       !- Perturbable Layer
  Insulation,                              !- Perturbable Layer Type
  ;                                        !- Other Perturbable Layer Type

OS:StandardsInformation:Construction,
  {00000000-0000-0000-0078-000000000027},  !- Handle
  {00000000-0000-0000-0017-000000000014},  !- Construction Name
  ExteriorDoor,                            !- Intended Surface Type
  RollUp,                                  !- Standards Construction Type
  0,                                       !- Perturbable Layer
  Insulation,                              !- Perturbable Layer Type
  ;                                        !- Other Perturbable Layer Type

OS:StandardsInformation:Material,
  {00000000-0000-0000-0079-000000000001},  !- Handle
  {00000000-0000-0000-0043-000000000020};  !- Material Name

OS:StandardsInformation:Material,
  {00000000-0000-0000-0079-000000000002},  !- Handle
  {00000000-0000-0000-0044-000000000013};  !- Material Name

OS:StandardsInformation:Material,
  {00000000-0000-0000-0079-000000000003},  !- Handle
  {00000000-0000-0000-0043-000000000008};  !- Material Name

OS:StandardsInformation:Material,
  {00000000-0000-0000-0079-000000000004},  !- Handle
  {00000000-0000-0000-0044-000000000007};  !- Material Name

OS:StandardsInformation:Material,
  {00000000-0000-0000-0079-000000000005},  !- Handle
  {00000000-0000-0000-0043-000000000006};  !- Material Name

OS:StandardsInformation:Material,
  {00000000-0000-0000-0079-000000000006},  !- Handle
  {00000000-0000-0000-0043-000000000014};  !- Material Name

OS:StandardsInformation:Material,
  {00000000-0000-0000-0079-000000000007},  !- Handle
  {00000000-0000-0000-0043-000000000002};  !- Material Name

OS:StandardsInformation:Material,
  {00000000-0000-0000-0079-000000000008},  !- Handle
  {00000000-0000-0000-0043-000000000023};  !- Material Name

OS:StandardsInformation:Material,
  {00000000-0000-0000-0079-000000000009},  !- Handle
  {00000000-0000-0000-0043-000000000003};  !- Material Name

OS:StandardsInformation:Material,
  {00000000-0000-0000-0079-000000000010},  !- Handle
  {00000000-0000-0000-0043-000000000018};  !- Material Name

OS:StandardsInformation:Material,
  {00000000-0000-0000-0079-000000000011},  !- Handle
  {00000000-0000-0000-0043-000000000012};  !- Material Name

OS:StandardsInformation:Material,
  {00000000-0000-0000-0079-000000000012},  !- Handle
  {00000000-0000-0000-0097-000000000001};  !- Material Name

OS:StandardsInformation:Material,
  {00000000-0000-0000-0079-000000000013},  !- Handle
  {00000000-0000-0000-0043-000000000017};  !- Material Name

OS:StandardsInformation:Material,
  {00000000-0000-0000-0079-000000000014},  !- Handle
  {00000000-0000-0000-0044-000000000008};  !- Material Name

OS:StandardsInformation:Material,
  {00000000-0000-0000-0079-000000000015},  !- Handle
  {00000000-0000-0000-0043-000000000007};  !- Material Name

OS:StandardsInformation:Material,
  {00000000-0000-0000-0079-000000000016},  !- Handle
  {00000000-0000-0000-0044-000000000003};  !- Material Name

OS:StandardsInformation:Material,
  {00000000-0000-0000-0079-000000000017},  !- Handle
  {00000000-0000-0000-0043-000000000005};  !- Material Name

OS:StandardsInformation:Material,
  {00000000-0000-0000-0079-000000000018},  !- Handle
  {00000000-0000-0000-0043-000000000013};  !- Material Name

OS:StandardsInformation:Material,
  {00000000-0000-0000-0079-000000000019},  !- Handle
  {00000000-0000-0000-0044-000000000009};  !- Material Name

OS:StandardsInformation:Material,
  {00000000-0000-0000-0079-000000000020},  !- Handle
  {00000000-0000-0000-0043-000000000001};  !- Material Name

OS:StandardsInformation:Material,
  {00000000-0000-0000-0079-000000000021},  !- Handle
  {00000000-0000-0000-0043-000000000022};  !- Material Name

OS:StandardsInformation:Material,
  {00000000-0000-0000-0079-000000000022},  !- Handle
  {00000000-0000-0000-0044-000000000010};  !- Material Name

OS:StandardsInformation:Material,
  {00000000-0000-0000-0079-000000000023},  !- Handle
  {00000000-0000-0000-0043-000000000009};  !- Material Name

OS:StandardsInformation:Material,
  {00000000-0000-0000-0079-000000000024},  !- Handle
  {00000000-0000-0000-0044-000000000004};  !- Material Name

OS:StandardsInformation:Material,
  {00000000-0000-0000-0079-000000000025},  !- Handle
  {00000000-0000-0000-0043-000000000010};  !- Material Name

OS:StandardsInformation:Material,
  {00000000-0000-0000-0079-000000000026},  !- Handle
  {00000000-0000-0000-0044-000000000005};  !- Material Name

OS:StandardsInformation:Material,
  {00000000-0000-0000-0079-000000000027},  !- Handle
  {00000000-0000-0000-0043-000000000011};  !- Material Name

OS:StandardsInformation:Material,
  {00000000-0000-0000-0079-000000000028},  !- Handle
  {00000000-0000-0000-0044-000000000006};  !- Material Name

OS:StandardsInformation:Material,
  {00000000-0000-0000-0079-000000000029},  !- Handle
  {00000000-0000-0000-0043-000000000016};  !- Material Name

OS:StandardsInformation:Material,
  {00000000-0000-0000-0079-000000000030},  !- Handle
  {00000000-0000-0000-0044-000000000011};  !- Material Name

OS:StandardsInformation:Material,
  {00000000-0000-0000-0079-000000000031},  !- Handle
  {00000000-0000-0000-0044-000000000012};  !- Material Name

OS:SubSurface,
  {00000000-0000-0000-0080-000000000001},  !- Handle
  Bulk Storage Left Wall_FixedWindow,      !- Name
  FixedWindow,                             !- Sub Surface Type
  {00000000-0000-0000-0017-000000000008},  !- Construction Name
  {00000000-0000-0000-0081-000000000004},  !- Surface Name
  ,                                        !- Outside Boundary Condition Object
  ,                                        !- View Factor to Ground
  ,                                        !- Frame and Divider Name
  ,                                        !- Multiplier
  ,                                        !- Number of Vertices
  0, 100.553694839222, 3.605877488203,     !- X,Y,Z Vertex 1 {m}
  0, 100.553694839222, 0.762,              !- X,Y,Z Vertex 2 {m}
  0, 30.5039135876431, 0.762,              !- X,Y,Z Vertex 3 {m}
  0, 30.5039135876431, 3.605877488203;     !- X,Y,Z Vertex 4 {m}

OS:SubSurface,
  {00000000-0000-0000-0080-000000000002},  !- Handle
  Bulk Storage Rear Wall_FixedWindow,      !- Name
  FixedWindow,                             !- Sub Surface Type
  {00000000-0000-0000-0017-000000000008},  !- Construction Name
  {00000000-0000-0000-0081-000000000005},  !- Surface Name
  ,                                        !- Outside Boundary Condition Object
  ,                                        !- View Factor to Ground
  ,                                        !- Frame and Divider Name
  ,                                        !- Multiplier
  ,                                        !- Number of Vertices
  45.6923703814647, 100.579094839222, 3.60697784757277, !- X,Y,Z Vertex 1 {m}
  45.6923703814647, 100.579094839222, 0.762, !- X,Y,Z Vertex 2 {m}
  0.0254000000000048, 100.579094839222, 0.762, !- X,Y,Z Vertex 3 {m}
  0.0254000000000048, 100.579094839222, 3.60697784757277; !- X,Y,Z Vertex 4 {m}

OS:SubSurface,
  {00000000-0000-0000-0080-000000000003},  !- Handle
  Bulk Storage Right Wall_FixedWindow,     !- Name
  FixedWindow,                             !- Sub Surface Type
  {00000000-0000-0000-0017-000000000008},  !- Construction Name
  {00000000-0000-0000-0081-000000000006},  !- Surface Name
  ,                                        !- Outside Boundary Condition Object
  ,                                        !- View Factor to Ground
  ,                                        !- Frame and Divider Name
  ,                                        !- Multiplier
  ,                                        !- Number of Vertices
  45.7177703814647, 30.5039135876431, 3.605877488203, !- X,Y,Z Vertex 1 {m}
  45.7177703814647, 30.5039135876431, 0.762, !- X,Y,Z Vertex 2 {m}
  45.7177703814647, 100.553694839222, 0.762, !- X,Y,Z Vertex 3 {m}
  45.7177703814647, 100.553694839222, 3.605877488203; !- X,Y,Z Vertex 4 {m}

OS:SubSurface,
  {00000000-0000-0000-0080-000000000004},  !- Handle
  Bulk Storage Roof_Skylight,              !- Name
  Skylight,                                !- Sub Surface Type
  {00000000-0000-0000-0017-000000000018},  !- Construction Name
  {00000000-0000-0000-0081-000000000007},  !- Surface Name
  ,                                        !- Outside Boundary Condition Object
  ,                                        !- View Factor to Ground
  ,                                        !- Frame and Divider Name
  1,                                       !- Multiplier
  ,                                        !- Number of Vertices
  26.0916197364788, 60.5719445766215, 8.53398380454007, !- X,Y,Z Vertex 1 {m}
  26.0916197364788, 70.4856638502435, 8.53398380454007, !- X,Y,Z Vertex 2 {m}
  19.6261506449862, 70.4856638502435, 8.53398380454007, !- X,Y,Z Vertex 3 {m}
  19.6261506449862, 60.5719445766215, 8.53398380454007; !- X,Y,Z Vertex 4 {m}

OS:SubSurface,
  {00000000-0000-0000-0080-000000000005},  !- Handle
  Fine Storage Front Wall_FixedWindow,     !- Name
  FixedWindow,                             !- Sub Surface Type
  {00000000-0000-0000-0017-000000000008},  !- Construction Name
  {00000000-0000-0000-0081-000000000009},  !- Surface Name
  ,                                        !- Outside Boundary Condition Object
  ,                                        !- View Factor to Ground
  ,                                        !- Frame and Divider Name
  ,                                        !- Multiplier
  ,                                        !- Number of Vertices
  25.9321365494966, 0, 3.61112240525708,   !- X,Y,Z Vertex 1 {m}
  25.9321365494966, 0, 0.762,              !- X,Y,Z Vertex 2 {m}
  45.6923703814647, 0, 0.762,              !- X,Y,Z Vertex 3 {m}
  45.6923703814647, 0, 3.61112240525708;   !- X,Y,Z Vertex 4 {m}

OS:SubSurface,
  {00000000-0000-0000-0080-000000000006},  !- Handle
  Fine Storage Left Wall_FixedWindow,      !- Name
  FixedWindow,                             !- Sub Surface Type
  {00000000-0000-0000-0017-000000000008},  !- Construction Name
  {00000000-0000-0000-0081-000000000010},  !- Surface Name
  ,                                        !- Outside Boundary Condition Object
  ,                                        !- View Factor to Ground
  ,                                        !- Frame and Divider Name
  ,                                        !- Multiplier
  ,                                        !- Number of Vertices
  0, 30.4531135876431, 3.61059931700919,   !- X,Y,Z Vertex 1 {m}
  0, 30.4531135876431, 0.762,              !- X,Y,Z Vertex 2 {m}
  0, 9.16895407629293, 0.762,              !- X,Y,Z Vertex 3 {m}
  0, 9.16895407629293, 3.61059931700919;   !- X,Y,Z Vertex 4 {m}

OS:SubSurface,
  {00000000-0000-0000-0080-000000000007},  !- Handle
  Fine Storage Office Front Wall_FixedWindow, !- Name
  FixedWindow,                             !- Sub Surface Type
  {00000000-0000-0000-0017-000000000008},  !- Construction Name
  {00000000-0000-0000-0081-000000000011},  !- Surface Name
  ,                                        !- Outside Boundary Condition Object
  ,                                        !- View Factor to Ground
  ,                                        !- Frame and Divider Name
  ,                                        !- Multiplier
  ,                                        !- Number of Vertices
  0.0254, 0, 6.4526919105121,              !- X,Y,Z Vertex 1 {m}
  0.0254, 0, 5.02899190227003,             !- X,Y,Z Vertex 2 {m}
  25.8813365494966, 0, 5.02899190227003,   !- X,Y,Z Vertex 3 {m}
  25.8813365494966, 0, 6.4526919105121;    !- X,Y,Z Vertex 4 {m}

OS:SubSurface,
  {00000000-0000-0000-0080-000000000008},  !- Handle
  Fine Storage Office Left Wall_FixedWindow, !- Name
  FixedWindow,                             !- Sub Surface Type
  {00000000-0000-0000-0017-000000000008},  !- Construction Name
  {00000000-0000-0000-0081-000000000012},  !- Surface Name
  ,                                        !- Outside Boundary Condition Object
  ,                                        !- View Factor to Ground
  ,                                        !- Frame and Divider Name
  ,                                        !- Multiplier
  ,                                        !- Number of Vertices
  0, 9.11815407629293, 6.45783863023517,   !- X,Y,Z Vertex 1 {m}
  0, 9.11815407629293, 5.02899190227003,   !- X,Y,Z Vertex 2 {m}
  0, 0.0254000000000012, 5.02899190227003, !- X,Y,Z Vertex 3 {m}
  0, 0.0254000000000012, 6.45783863023517; !- X,Y,Z Vertex 4 {m}

OS:SubSurface,
  {00000000-0000-0000-0080-000000000009},  !- Handle
  Fine Storage Right Wall_FixedWindow,     !- Name
  FixedWindow,                             !- Sub Surface Type
  {00000000-0000-0000-0017-000000000008},  !- Construction Name
  {00000000-0000-0000-0081-000000000013},  !- Surface Name
  ,                                        !- Outside Boundary Condition Object
  ,                                        !- View Factor to Ground
  ,                                        !- Frame and Divider Name
  ,                                        !- Multiplier
  ,                                        !- Number of Vertices
  45.7177703814647, 0.0254, 3.60856110679729, !- X,Y,Z Vertex 1 {m}
  45.7177703814647, 0.0254, 0.762,         !- X,Y,Z Vertex 2 {m}
  45.7177703814647, 30.4531135876431, 0.762, !- X,Y,Z Vertex 3 {m}
  45.7177703814647, 30.4531135876431, 3.60856110679729; !- X,Y,Z Vertex 4 {m}

OS:SubSurface,
  {00000000-0000-0000-0080-000000000010},  !- Handle
  Fine Storage Roof_Skylight,              !- Name
  Skylight,                                !- Sub Surface Type
  {00000000-0000-0000-0017-000000000018},  !- Construction Name
  {00000000-0000-0000-0081-000000000014},  !- Surface Name
  ,                                        !- Outside Boundary Condition Object
  ,                                        !- View Factor to Ground
  ,                                        !- Frame and Divider Name
  1,                                       !- Multiplier
  ,                                        !- Number of Vertices
  26.0916197364788, 13.0841004299906, 8.53398380454007, !- X,Y,Z Vertex 1 {m}
  26.0916197364788, 17.3944131576524, 8.53398380454007, !- X,Y,Z Vertex 2 {m}
  19.6261506449862, 17.3944131576524, 8.53398380454007, !- X,Y,Z Vertex 3 {m}
  19.6261506449862, 13.0841004299906, 8.53398380454007; !- X,Y,Z Vertex 4 {m}

OS:SubSurface,
  {00000000-0000-0000-0080-000000000011},  !- Handle
  Office Front Wall_FixedWindow,           !- Name
  FixedWindow,                             !- Sub Surface Type
  {00000000-0000-0000-0017-000000000008},  !- Construction Name
  {00000000-0000-0000-0081-000000000016},  !- Surface Name
  ,                                        !- Outside Boundary Condition Object
  ,                                        !- View Factor to Ground
  ,                                        !- Frame and Divider Name
  ,                                        !- Multiplier
  ,                                        !- Number of Vertices
  0.0254, 0, 2.18570000824207,             !- X,Y,Z Vertex 1 {m}
  0.0254, 0, 0.762,                        !- X,Y,Z Vertex 2 {m}
  25.8813365494966, 0, 0.762,              !- X,Y,Z Vertex 3 {m}
  25.8813365494966, 0, 2.18570000824207;   !- X,Y,Z Vertex 4 {m}

OS:SubSurface,
  {00000000-0000-0000-0080-000000000012},  !- Handle
  Office Left Wall_FixedWindow,            !- Name
  FixedWindow,                             !- Sub Surface Type
  {00000000-0000-0000-0017-000000000008},  !- Construction Name
  {00000000-0000-0000-0081-000000000017},  !- Surface Name
  ,                                        !- Outside Boundary Condition Object
  ,                                        !- View Factor to Ground
  ,                                        !- Frame and Divider Name
  ,                                        !- Multiplier
  ,                                        !- Number of Vertices
  0, 9.11815407629293, 2.19084672796514,   !- X,Y,Z Vertex 1 {m}
  0, 9.11815407629293, 0.762,              !- X,Y,Z Vertex 2 {m}
  0, 0.0254000000000012, 0.762,            !- X,Y,Z Vertex 3 {m}
  0, 0.0254000000000012, 2.19084672796514; !- X,Y,Z Vertex 4 {m}

OS:Surface,
  {00000000-0000-0000-0081-000000000001},  !- Handle
  Bulk Storage Floor,                      !- Name
  Floor,                                   !- Surface Type
  {00000000-0000-0000-0017-000000000023},  !- Construction Name
  {00000000-0000-0000-0075-000000000003},  !- Space Name
  Foundation,                              !- Outside Boundary Condition
  {00000000-0000-0000-0037-000000000001},  !- Outside Boundary Condition Object
  NoSun,                                   !- Sun Exposure
  NoWind,                                  !- Wind Exposure
  ,                                        !- View Factor to Ground
  ,                                        !- Number of Vertices
  45.7177703814647, 100.579094839222, 0,   !- X,Y,Z Vertex 1 {m}
  45.7177703814647, 30.4785135876431, 0,   !- X,Y,Z Vertex 2 {m}
  0, 30.4785135876431, 0,                  !- X,Y,Z Vertex 3 {m}
  0, 100.579094839222, 0;                  !- X,Y,Z Vertex 4 {m}

OS:Surface,
  {00000000-0000-0000-0081-000000000002},  !- Handle
  Bulk Storage Front Wall Reversed,        !- Name
  Wall,                                    !- Surface Type
  ,                                        !- Construction Name
  {00000000-0000-0000-0075-000000000002},  !- Space Name
  Surface,                                 !- Outside Boundary Condition
  {00000000-0000-0000-0081-000000000003},  !- Outside Boundary Condition Object
  NoSun,                                   !- Sun Exposure
  NoWind,                                  !- Wind Exposure
  ,                                        !- View Factor to Ground
  ,                                        !- Number of Vertices
  45.7177703814647, 30.4785135876431, 8.53398380454007, !- X,Y,Z Vertex 1 {m}
  45.7177703814647, 30.4785135876431, 0,   !- X,Y,Z Vertex 2 {m}
  0, 30.4785135876431, 0,                  !- X,Y,Z Vertex 3 {m}
  0, 30.4785135876431, 8.53398380454007;   !- X,Y,Z Vertex 4 {m}

OS:Surface,
  {00000000-0000-0000-0081-000000000003},  !- Handle
  Bulk Storage Front Wall,                 !- Name
  Wall,                                    !- Surface Type
  ,                                        !- Construction Name
  {00000000-0000-0000-0075-000000000003},  !- Space Name
  Surface,                                 !- Outside Boundary Condition
  {00000000-0000-0000-0081-000000000002},  !- Outside Boundary Condition Object
  NoSun,                                   !- Sun Exposure
  NoWind,                                  !- Wind Exposure
  ,                                        !- View Factor to Ground
  ,                                        !- Number of Vertices
  0, 30.4785135876431, 8.53398380454007,   !- X,Y,Z Vertex 1 {m}
  0, 30.4785135876431, 0,                  !- X,Y,Z Vertex 2 {m}
  45.7177703814647, 30.4785135876431, 0,   !- X,Y,Z Vertex 3 {m}
  45.7177703814647, 30.4785135876431, 8.53398380454007; !- X,Y,Z Vertex 4 {m}

OS:Surface,
  {00000000-0000-0000-0081-000000000004},  !- Handle
  Bulk Storage Left Wall,                  !- Name
  Wall,                                    !- Surface Type
  ,                                        !- Construction Name
  {00000000-0000-0000-0075-000000000003},  !- Space Name
  Outdoors,                                !- Outside Boundary Condition
  ,                                        !- Outside Boundary Condition Object
  SunExposed,                              !- Sun Exposure
  WindExposed,                             !- Wind Exposure
  ,                                        !- View Factor to Ground
  ,                                        !- Number of Vertices
  0, 100.579094839222, 8.53398380454007,   !- X,Y,Z Vertex 1 {m}
  0, 100.579094839222, 0,                  !- X,Y,Z Vertex 2 {m}
  0, 30.4785135876431, 0,                  !- X,Y,Z Vertex 3 {m}
  0, 30.4785135876431, 8.53398380454007;   !- X,Y,Z Vertex 4 {m}

OS:Surface,
  {00000000-0000-0000-0081-000000000005},  !- Handle
  Bulk Storage Rear Wall,                  !- Name
  Wall,                                    !- Surface Type
  ,                                        !- Construction Name
  {00000000-0000-0000-0075-000000000003},  !- Space Name
  Outdoors,                                !- Outside Boundary Condition
  ,                                        !- Outside Boundary Condition Object
  SunExposed,                              !- Sun Exposure
  WindExposed,                             !- Wind Exposure
  ,                                        !- View Factor to Ground
  ,                                        !- Number of Vertices
  45.7177703814647, 100.579094839222, 8.53398380454007, !- X,Y,Z Vertex 1 {m}
  45.7177703814647, 100.579094839222, 0,   !- X,Y,Z Vertex 2 {m}
  0, 100.579094839222, 0,                  !- X,Y,Z Vertex 3 {m}
  0, 100.579094839222, 8.53398380454007;   !- X,Y,Z Vertex 4 {m}

OS:Surface,
  {00000000-0000-0000-0081-000000000006},  !- Handle
  Bulk Storage Right Wall,                 !- Name
  Wall,                                    !- Surface Type
  ,                                        !- Construction Name
  {00000000-0000-0000-0075-000000000003},  !- Space Name
  Outdoors,                                !- Outside Boundary Condition
  ,                                        !- Outside Boundary Condition Object
  SunExposed,                              !- Sun Exposure
  WindExposed,                             !- Wind Exposure
  ,                                        !- View Factor to Ground
  ,                                        !- Number of Vertices
  45.7177703814647, 30.4785135876431, 8.53398380454007, !- X,Y,Z Vertex 1 {m}
  45.7177703814647, 30.4785135876431, 0,   !- X,Y,Z Vertex 2 {m}
  45.7177703814647, 100.579094839222, 0,   !- X,Y,Z Vertex 3 {m}
  45.7177703814647, 100.579094839222, 8.53398380454007; !- X,Y,Z Vertex 4 {m}

OS:Surface,
  {00000000-0000-0000-0081-000000000007},  !- Handle
  Bulk Storage Roof,                       !- Name
  RoofCeiling,                             !- Surface Type
  ,                                        !- Construction Name
  {00000000-0000-0000-0075-000000000003},  !- Space Name
  Outdoors,                                !- Outside Boundary Condition
  ,                                        !- Outside Boundary Condition Object
  SunExposed,                              !- Sun Exposure
  WindExposed,                             !- Wind Exposure
  ,                                        !- View Factor to Ground
  ,                                        !- Number of Vertices
  45.7177703814647, 30.4785135876431, 8.53398380454007, !- X,Y,Z Vertex 1 {m}
  45.7177703814647, 100.579094839222, 8.53398380454007, !- X,Y,Z Vertex 2 {m}
  0, 100.579094839222, 8.53398380454007,   !- X,Y,Z Vertex 3 {m}
  0, 30.4785135876431, 8.53398380454007;   !- X,Y,Z Vertex 4 {m}

OS:Surface,
  {00000000-0000-0000-0081-000000000008},  !- Handle
  Fine Storage Floor,                      !- Name
  Floor,                                   !- Surface Type
  {00000000-0000-0000-0017-000000000023},  !- Construction Name
  {00000000-0000-0000-0075-000000000002},  !- Space Name
  Foundation,                              !- Outside Boundary Condition
  {00000000-0000-0000-0037-000000000001},  !- Outside Boundary Condition Object
  NoSun,                                   !- Sun Exposure
  NoWind,                                  !- Wind Exposure
  ,                                        !- View Factor to Ground
  ,                                        !- Number of Vertices
  45.7177703814647, 30.4785135876431, 0,   !- X,Y,Z Vertex 1 {m}
  45.7177703814647, 0, 0,                  !- X,Y,Z Vertex 2 {m}
  25.9067365494966, 0, 0,                  !- X,Y,Z Vertex 3 {m}
  25.9067365494966, 9.14355407629293, 0,   !- X,Y,Z Vertex 4 {m}
  0, 9.14355407629293, 0,                  !- X,Y,Z Vertex 5 {m}
  0, 30.4785135876431, 0;                  !- X,Y,Z Vertex 6 {m}

OS:Surface,
  {00000000-0000-0000-0081-000000000009},  !- Handle
  Fine Storage Front Wall,                 !- Name
  Wall,                                    !- Surface Type
  ,                                        !- Construction Name
  {00000000-0000-0000-0075-000000000002},  !- Space Name
  Outdoors,                                !- Outside Boundary Condition
  ,                                        !- Outside Boundary Condition Object
  SunExposed,                              !- Sun Exposure
  WindExposed,                             !- Wind Exposure
  ,                                        !- View Factor to Ground
  ,                                        !- Number of Vertices
  25.9067365494966, 0, 8.53398380454007,   !- X,Y,Z Vertex 1 {m}
  25.9067365494966, 0, 0,                  !- X,Y,Z Vertex 2 {m}
  45.7177703814647, 0, 0,                  !- X,Y,Z Vertex 3 {m}
  45.7177703814647, 0, 8.53398380454007;   !- X,Y,Z Vertex 4 {m}

OS:Surface,
  {00000000-0000-0000-0081-000000000010},  !- Handle
  Fine Storage Left Wall,                  !- Name
  Wall,                                    !- Surface Type
  ,                                        !- Construction Name
  {00000000-0000-0000-0075-000000000002},  !- Space Name
  Outdoors,                                !- Outside Boundary Condition
  ,                                        !- Outside Boundary Condition Object
  SunExposed,                              !- Sun Exposure
  WindExposed,                             !- Wind Exposure
  ,                                        !- View Factor to Ground
  ,                                        !- Number of Vertices
  0, 30.4785135876431, 8.53398380454007,   !- X,Y,Z Vertex 1 {m}
  0, 30.4785135876431, 0,                  !- X,Y,Z Vertex 2 {m}
  0, 9.14355407629293, 0,                  !- X,Y,Z Vertex 3 {m}
  0, 9.14355407629293, 8.53398380454007;   !- X,Y,Z Vertex 4 {m}

OS:Surface,
  {00000000-0000-0000-0081-000000000011},  !- Handle
  Fine Storage Office Front Wall,          !- Name
  Wall,                                    !- Surface Type
  ,                                        !- Construction Name
  {00000000-0000-0000-0075-000000000002},  !- Space Name
  Outdoors,                                !- Outside Boundary Condition
  ,                                        !- Outside Boundary Condition Object
  SunExposed,                              !- Sun Exposure
  WindExposed,                             !- Wind Exposure
  ,                                        !- View Factor to Ground
  ,                                        !- Number of Vertices
  0, 0, 8.53398380454007,                  !- X,Y,Z Vertex 1 {m}
  0, 0, 4.26699190227003,                  !- X,Y,Z Vertex 2 {m}
  25.9067365494966, 0, 4.26699190227003,   !- X,Y,Z Vertex 3 {m}
  25.9067365494966, 0, 8.53398380454007;   !- X,Y,Z Vertex 4 {m}

OS:Surface,
  {00000000-0000-0000-0081-000000000012},  !- Handle
  Fine Storage Office Left Wall,           !- Name
  Wall,                                    !- Surface Type
  ,                                        !- Construction Name
  {00000000-0000-0000-0075-000000000002},  !- Space Name
  Outdoors,                                !- Outside Boundary Condition
  ,                                        !- Outside Boundary Condition Object
  SunExposed,                              !- Sun Exposure
  WindExposed,                             !- Wind Exposure
  ,                                        !- View Factor to Ground
  ,                                        !- Number of Vertices
  0, 9.14355407629293, 8.53398380454007,   !- X,Y,Z Vertex 1 {m}
  0, 9.14355407629293, 4.26699190227003,   !- X,Y,Z Vertex 2 {m}
  0, 0, 4.26699190227003,                  !- X,Y,Z Vertex 3 {m}
  0, 0, 8.53398380454007;                  !- X,Y,Z Vertex 4 {m}

OS:Surface,
  {00000000-0000-0000-0081-000000000013},  !- Handle
  Fine Storage Right Wall,                 !- Name
  Wall,                                    !- Surface Type
  ,                                        !- Construction Name
  {00000000-0000-0000-0075-000000000002},  !- Space Name
  Outdoors,                                !- Outside Boundary Condition
  ,                                        !- Outside Boundary Condition Object
  SunExposed,                              !- Sun Exposure
  WindExposed,                             !- Wind Exposure
  ,                                        !- View Factor to Ground
  ,                                        !- Number of Vertices
  45.7177703814647, 0, 8.53398380454007,   !- X,Y,Z Vertex 1 {m}
  45.7177703814647, 0, 0,                  !- X,Y,Z Vertex 2 {m}
  45.7177703814647, 30.4785135876431, 0,   !- X,Y,Z Vertex 3 {m}
  45.7177703814647, 30.4785135876431, 8.53398380454007; !- X,Y,Z Vertex 4 {m}

OS:Surface,
  {00000000-0000-0000-0081-000000000014},  !- Handle
  Fine Storage Roof,                       !- Name
  RoofCeiling,                             !- Surface Type
  ,                                        !- Construction Name
  {00000000-0000-0000-0075-000000000002},  !- Space Name
  Outdoors,                                !- Outside Boundary Condition
  ,                                        !- Outside Boundary Condition Object
  SunExposed,                              !- Sun Exposure
  WindExposed,                             !- Wind Exposure
  ,                                        !- View Factor to Ground
  ,                                        !- Number of Vertices
  45.7177703814647, 0, 8.53398380454007,   !- X,Y,Z Vertex 1 {m}
  45.7177703814647, 30.4785135876431, 8.53398380454007, !- X,Y,Z Vertex 2 {m}
  0, 30.4785135876431, 8.53398380454007,   !- X,Y,Z Vertex 3 {m}
  0, 0, 8.53398380454007;                  !- X,Y,Z Vertex 4 {m}

OS:Surface,
  {00000000-0000-0000-0081-000000000015},  !- Handle
  Office Floor,                            !- Name
  Floor,                                   !- Surface Type
  {00000000-0000-0000-0017-000000000023},  !- Construction Name
  {00000000-0000-0000-0075-000000000001},  !- Space Name
  Foundation,                              !- Outside Boundary Condition
  {00000000-0000-0000-0037-000000000001},  !- Outside Boundary Condition Object
  NoSun,                                   !- Sun Exposure
  NoWind,                                  !- Wind Exposure
  ,                                        !- View Factor to Ground
  ,                                        !- Number of Vertices
  25.9067365494966, 9.14355407629293, 0,   !- X,Y,Z Vertex 1 {m}
  25.9067365494966, 0, 0,                  !- X,Y,Z Vertex 2 {m}
  0, 0, 0,                                 !- X,Y,Z Vertex 3 {m}
  0, 9.14355407629293, 0;                  !- X,Y,Z Vertex 4 {m}

OS:Surface,
  {00000000-0000-0000-0081-000000000016},  !- Handle
  Office Front Wall,                       !- Name
  Wall,                                    !- Surface Type
  ,                                        !- Construction Name
  {00000000-0000-0000-0075-000000000001},  !- Space Name
  Outdoors,                                !- Outside Boundary Condition
  ,                                        !- Outside Boundary Condition Object
  SunExposed,                              !- Sun Exposure
  WindExposed,                             !- Wind Exposure
  ,                                        !- View Factor to Ground
  ,                                        !- Number of Vertices
  0, 0, 4.26699190227003,                  !- X,Y,Z Vertex 1 {m}
  0, 0, 0,                                 !- X,Y,Z Vertex 2 {m}
  25.9067365494966, 0, 0,                  !- X,Y,Z Vertex 3 {m}
  25.9067365494966, 0, 4.26699190227003;   !- X,Y,Z Vertex 4 {m}

OS:Surface,
  {00000000-0000-0000-0081-000000000017},  !- Handle
  Office Left Wall,                        !- Name
  Wall,                                    !- Surface Type
  ,                                        !- Construction Name
  {00000000-0000-0000-0075-000000000001},  !- Space Name
  Outdoors,                                !- Outside Boundary Condition
  ,                                        !- Outside Boundary Condition Object
  SunExposed,                              !- Sun Exposure
  WindExposed,                             !- Wind Exposure
  ,                                        !- View Factor to Ground
  ,                                        !- Number of Vertices
  0, 9.14355407629293, 4.26699190227003,   !- X,Y,Z Vertex 1 {m}
  0, 9.14355407629293, 0,                  !- X,Y,Z Vertex 2 {m}
  0, 0, 0,                                 !- X,Y,Z Vertex 3 {m}
  0, 0, 4.26699190227003;                  !- X,Y,Z Vertex 4 {m}

OS:Surface,
  {00000000-0000-0000-0081-000000000018},  !- Handle
  Office Rear Wall Reversed,               !- Name
  Wall,                                    !- Surface Type
  ,                                        !- Construction Name
  {00000000-0000-0000-0075-000000000002},  !- Space Name
  Surface,                                 !- Outside Boundary Condition
  {00000000-0000-0000-0081-000000000019},  !- Outside Boundary Condition Object
  NoSun,                                   !- Sun Exposure
  NoWind,                                  !- Wind Exposure
  ,                                        !- View Factor to Ground
  ,                                        !- Number of Vertices
  0, 9.14355407629293, 4.26699190227003,   !- X,Y,Z Vertex 1 {m}
  0, 9.14355407629293, 0,                  !- X,Y,Z Vertex 2 {m}
  25.9067365494966, 9.14355407629293, 0,   !- X,Y,Z Vertex 3 {m}
  25.9067365494966, 9.14355407629293, 4.26699190227003; !- X,Y,Z Vertex 4 {m}

OS:Surface,
  {00000000-0000-0000-0081-000000000019},  !- Handle
  Office Rear Wall,                        !- Name
  Wall,                                    !- Surface Type
  ,                                        !- Construction Name
  {00000000-0000-0000-0075-000000000001},  !- Space Name
  Surface,                                 !- Outside Boundary Condition
  {00000000-0000-0000-0081-000000000018},  !- Outside Boundary Condition Object
  NoSun,                                   !- Sun Exposure
  NoWind,                                  !- Wind Exposure
  ,                                        !- View Factor to Ground
  ,                                        !- Number of Vertices
  25.9067365494966, 9.14355407629293, 4.26699190227003, !- X,Y,Z Vertex 1 {m}
  25.9067365494966, 9.14355407629293, 0,   !- X,Y,Z Vertex 2 {m}
  0, 9.14355407629293, 0,                  !- X,Y,Z Vertex 3 {m}
  0, 9.14355407629293, 4.26699190227003;   !- X,Y,Z Vertex 4 {m}

OS:Surface,
  {00000000-0000-0000-0081-000000000020},  !- Handle
  Office Right Wall Reversed,              !- Name
  Wall,                                    !- Surface Type
  ,                                        !- Construction Name
  {00000000-0000-0000-0075-000000000002},  !- Space Name
  Surface,                                 !- Outside Boundary Condition
  {00000000-0000-0000-0081-000000000021},  !- Outside Boundary Condition Object
  NoSun,                                   !- Sun Exposure
  NoWind,                                  !- Wind Exposure
  ,                                        !- View Factor to Ground
  ,                                        !- Number of Vertices
  25.9067365494966, 9.14355407629293, 4.26699190227003, !- X,Y,Z Vertex 1 {m}
  25.9067365494966, 9.14355407629293, 0,   !- X,Y,Z Vertex 2 {m}
  25.9067365494966, 0, 0,                  !- X,Y,Z Vertex 3 {m}
  25.9067365494966, 0, 4.26699190227003;   !- X,Y,Z Vertex 4 {m}

OS:Surface,
  {00000000-0000-0000-0081-000000000021},  !- Handle
  Office Right Wall,                       !- Name
  Wall,                                    !- Surface Type
  ,                                        !- Construction Name
  {00000000-0000-0000-0075-000000000001},  !- Space Name
  Surface,                                 !- Outside Boundary Condition
  {00000000-0000-0000-0081-000000000020},  !- Outside Boundary Condition Object
  NoSun,                                   !- Sun Exposure
  NoWind,                                  !- Wind Exposure
  ,                                        !- View Factor to Ground
  ,                                        !- Number of Vertices
  25.9067365494966, 0, 4.26699190227003,   !- X,Y,Z Vertex 1 {m}
  25.9067365494966, 0, 0,                  !- X,Y,Z Vertex 2 {m}
  25.9067365494966, 9.14355407629293, 0,   !- X,Y,Z Vertex 3 {m}
  25.9067365494966, 9.14355407629293, 4.26699190227003; !- X,Y,Z Vertex 4 {m}

OS:Surface,
  {00000000-0000-0000-0081-000000000022},  !- Handle
  Office Roof Reversed,                    !- Name
  Floor,                                   !- Surface Type
  ,                                        !- Construction Name
  {00000000-0000-0000-0075-000000000002},  !- Space Name
  Surface,                                 !- Outside Boundary Condition
  {00000000-0000-0000-0081-000000000023},  !- Outside Boundary Condition Object
  NoSun,                                   !- Sun Exposure
  NoWind,                                  !- Wind Exposure
  ,                                        !- View Factor to Ground
  ,                                        !- Number of Vertices
  25.9067365494966, 9.14355407629293, 4.26699190227003, !- X,Y,Z Vertex 1 {m}
  25.9067365494966, 0, 4.26699190227003,   !- X,Y,Z Vertex 2 {m}
  0, 0, 4.26699190227003,                  !- X,Y,Z Vertex 3 {m}
  0, 9.14355407629293, 4.26699190227003;   !- X,Y,Z Vertex 4 {m}

OS:Surface,
  {00000000-0000-0000-0081-000000000023},  !- Handle
  Office Roof,                             !- Name
  RoofCeiling,                             !- Surface Type
  ,                                        !- Construction Name
  {00000000-0000-0000-0075-000000000001},  !- Space Name
  Surface,                                 !- Outside Boundary Condition
  {00000000-0000-0000-0081-000000000022},  !- Outside Boundary Condition Object
  NoSun,                                   !- Sun Exposure
  NoWind,                                  !- Wind Exposure
  ,                                        !- View Factor to Ground
  ,                                        !- Number of Vertices
  25.9067365494966, 0, 4.26699190227003,   !- X,Y,Z Vertex 1 {m}
  25.9067365494966, 9.14355407629293, 4.26699190227003, !- X,Y,Z Vertex 2 {m}
  0, 9.14355407629293, 4.26699190227003,   !- X,Y,Z Vertex 3 {m}
  0, 0, 4.26699190227003;                  !- X,Y,Z Vertex 4 {m}

OS:SurfaceConvectionAlgorithm:Inside,
  {00000000-0000-0000-0082-000000000001},  !- Handle
  TARP;                                    !- Algorithm

OS:SurfaceConvectionAlgorithm:Outside,
  {00000000-0000-0000-0083-000000000001},  !- Handle
  TARP;                                    !- Algorithm

OS:SurfaceProperty:ExposedFoundationPerimeter,
  {00000000-0000-0000-0084-000000000001},  !- Handle
  {00000000-0000-0000-0081-000000000015},  !- Surface Name
  TotalExposedPerimeter,                   !- Exposed Perimeter Calculation Method
  35.0502906257895;                        !- Total Exposed Perimeter {m}

OS:SurfaceProperty:ExposedFoundationPerimeter,
  {00000000-0000-0000-0084-000000000002},  !- Handle
  {00000000-0000-0000-0081-000000000001},  !- Surface Name
  TotalExposedPerimeter,                   !- Exposed Perimeter Calculation Method
  185.918932884622;                        !- Total Exposed Perimeter {m}

OS:SurfaceProperty:ExposedFoundationPerimeter,
  {00000000-0000-0000-0084-000000000003},  !- Handle
  {00000000-0000-0000-0081-000000000008},  !- Surface Name
  TotalExposedPerimeter,                   !- Exposed Perimeter Calculation Method
  71.6245069309614;                        !- Total Exposed Perimeter {m}

OS:Table:IndependentVariable,
  {00000000-0000-0000-0085-000000000001},  !- Handle
  sys_3|mixed|shr>none|sc>dx|sh>c-e|ssf>cv|zh>b-e|zc>none|srf>none| ERV_LatentCooling_IndependentVariable, !- Name
  Linear,                                  !- Interpolation Method
  Linear,                                  !- Extrapolation Method
  0,                                       !- Minimum Value {BasedOnField A5}
  10,                                      !- Maximum Value {BasedOnField A5}
  ,                                        !- Normalization Reference Value {BasedOnField A5}
  Dimensionless,                           !- Unit Type
  ,                                        !- External File Name
  ,                                        !- External File Column Number
  ,                                        !- External File Starting Row Number
  0.75,                                    !- Value 1
  1;                                       !- Value 2

OS:Table:IndependentVariable,
  {00000000-0000-0000-0085-000000000002},  !- Handle
  sys_3|mixed|shr>none|sc>dx|sh>c-e|ssf>cv|zh>b-e|zc>none|srf>none| ERV_LatentHeating_IndependentVariable, !- Name
  Linear,                                  !- Interpolation Method
  Linear,                                  !- Extrapolation Method
  0,                                       !- Minimum Value {BasedOnField A5}
  10,                                      !- Maximum Value {BasedOnField A5}
  ,                                        !- Normalization Reference Value {BasedOnField A5}
  Dimensionless,                           !- Unit Type
  ,                                        !- External File Name
  ,                                        !- External File Column Number
  ,                                        !- External File Starting Row Number
  0.75,                                    !- Value 1
  1;                                       !- Value 2

OS:Table:IndependentVariable,
  {00000000-0000-0000-0085-000000000003},  !- Handle
  sys_3|mixed|shr>none|sc>dx|sh>c-e|ssf>cv|zh>b-e|zc>none|srf>none| ERV_SensibleCooling_IndependentVariable, !- Name
  Linear,                                  !- Interpolation Method
  Linear,                                  !- Extrapolation Method
  0,                                       !- Minimum Value {BasedOnField A5}
  10,                                      !- Maximum Value {BasedOnField A5}
  ,                                        !- Normalization Reference Value {BasedOnField A5}
  Dimensionless,                           !- Unit Type
  ,                                        !- External File Name
  ,                                        !- External File Column Number
  ,                                        !- External File Starting Row Number
  0.75,                                    !- Value 1
  1;                                       !- Value 2

OS:Table:IndependentVariable,
  {00000000-0000-0000-0085-000000000004},  !- Handle
  sys_3|mixed|shr>none|sc>dx|sh>c-e|ssf>cv|zh>b-e|zc>none|srf>none| ERV_SensibleHeating_IndependentVariable, !- Name
  Linear,                                  !- Interpolation Method
  Linear,                                  !- Extrapolation Method
  0,                                       !- Minimum Value {BasedOnField A5}
  10,                                      !- Maximum Value {BasedOnField A5}
  ,                                        !- Normalization Reference Value {BasedOnField A5}
  Dimensionless,                           !- Unit Type
  ,                                        !- External File Name
  ,                                        !- External File Column Number
  ,                                        !- External File Starting Row Number
  0.75,                                    !- Value 1
  1;                                       !- Value 2

OS:Table:IndependentVariable,
  {00000000-0000-0000-0085-000000000005},  !- Handle
  sys_4|mixed|shr>none|sc>dx|sh>c-e|ssf>cv|zh>b-e|zc>none|srf>none| 1 ERV_LatentCooling_IndependentVariable, !- Name
  Linear,                                  !- Interpolation Method
  Linear,                                  !- Extrapolation Method
  0,                                       !- Minimum Value {BasedOnField A5}
  10,                                      !- Maximum Value {BasedOnField A5}
  ,                                        !- Normalization Reference Value {BasedOnField A5}
  Dimensionless,                           !- Unit Type
  ,                                        !- External File Name
  ,                                        !- External File Column Number
  ,                                        !- External File Starting Row Number
  0.75,                                    !- Value 1
  1;                                       !- Value 2

OS:Table:IndependentVariable,
  {00000000-0000-0000-0085-000000000006},  !- Handle
  sys_4|mixed|shr>none|sc>dx|sh>c-e|ssf>cv|zh>b-e|zc>none|srf>none| 1 ERV_LatentHeating_IndependentVariable, !- Name
  Linear,                                  !- Interpolation Method
  Linear,                                  !- Extrapolation Method
  0,                                       !- Minimum Value {BasedOnField A5}
  10,                                      !- Maximum Value {BasedOnField A5}
  ,                                        !- Normalization Reference Value {BasedOnField A5}
  Dimensionless,                           !- Unit Type
  ,                                        !- External File Name
  ,                                        !- External File Column Number
  ,                                        !- External File Starting Row Number
  0.75,                                    !- Value 1
  1;                                       !- Value 2

OS:Table:IndependentVariable,
  {00000000-0000-0000-0085-000000000007},  !- Handle
  sys_4|mixed|shr>none|sc>dx|sh>c-e|ssf>cv|zh>b-e|zc>none|srf>none| 1 ERV_SensibleCooling_IndependentVariable, !- Name
  Linear,                                  !- Interpolation Method
  Linear,                                  !- Extrapolation Method
  0,                                       !- Minimum Value {BasedOnField A5}
  10,                                      !- Maximum Value {BasedOnField A5}
  ,                                        !- Normalization Reference Value {BasedOnField A5}
  Dimensionless,                           !- Unit Type
  ,                                        !- External File Name
  ,                                        !- External File Column Number
  ,                                        !- External File Starting Row Number
  0.75,                                    !- Value 1
  1;                                       !- Value 2

OS:Table:IndependentVariable,
  {00000000-0000-0000-0085-000000000008},  !- Handle
  sys_4|mixed|shr>none|sc>dx|sh>c-e|ssf>cv|zh>b-e|zc>none|srf>none| 1 ERV_SensibleHeating_IndependentVariable, !- Name
  Linear,                                  !- Interpolation Method
  Linear,                                  !- Extrapolation Method
  0,                                       !- Minimum Value {BasedOnField A5}
  10,                                      !- Maximum Value {BasedOnField A5}
  ,                                        !- Normalization Reference Value {BasedOnField A5}
  Dimensionless,                           !- Unit Type
  ,                                        !- External File Name
  ,                                        !- External File Column Number
  ,                                        !- External File Starting Row Number
  0.75,                                    !- Value 1
  1;                                       !- Value 2

OS:Table:IndependentVariable,
  {00000000-0000-0000-0085-000000000009},  !- Handle
  sys_4|mixed|shr>none|sc>dx|sh>c-e|ssf>cv|zh>b-e|zc>none|srf>none| ERV_LatentCooling_IndependentVariable, !- Name
  Linear,                                  !- Interpolation Method
  Linear,                                  !- Extrapolation Method
  0,                                       !- Minimum Value {BasedOnField A5}
  10,                                      !- Maximum Value {BasedOnField A5}
  ,                                        !- Normalization Reference Value {BasedOnField A5}
  Dimensionless,                           !- Unit Type
  ,                                        !- External File Name
  ,                                        !- External File Column Number
  ,                                        !- External File Starting Row Number
  0.75,                                    !- Value 1
  1;                                       !- Value 2

OS:Table:IndependentVariable,
  {00000000-0000-0000-0085-000000000010},  !- Handle
  sys_4|mixed|shr>none|sc>dx|sh>c-e|ssf>cv|zh>b-e|zc>none|srf>none| ERV_LatentHeating_IndependentVariable, !- Name
  Linear,                                  !- Interpolation Method
  Linear,                                  !- Extrapolation Method
  0,                                       !- Minimum Value {BasedOnField A5}
  10,                                      !- Maximum Value {BasedOnField A5}
  ,                                        !- Normalization Reference Value {BasedOnField A5}
  Dimensionless,                           !- Unit Type
  ,                                        !- External File Name
  ,                                        !- External File Column Number
  ,                                        !- External File Starting Row Number
  0.75,                                    !- Value 1
  1;                                       !- Value 2

OS:Table:IndependentVariable,
  {00000000-0000-0000-0085-000000000011},  !- Handle
  sys_4|mixed|shr>none|sc>dx|sh>c-e|ssf>cv|zh>b-e|zc>none|srf>none| ERV_SensibleCooling_IndependentVariable, !- Name
  Linear,                                  !- Interpolation Method
  Linear,                                  !- Extrapolation Method
  0,                                       !- Minimum Value {BasedOnField A5}
  10,                                      !- Maximum Value {BasedOnField A5}
  ,                                        !- Normalization Reference Value {BasedOnField A5}
  Dimensionless,                           !- Unit Type
  ,                                        !- External File Name
  ,                                        !- External File Column Number
  ,                                        !- External File Starting Row Number
  0.75,                                    !- Value 1
  1;                                       !- Value 2

OS:Table:IndependentVariable,
  {00000000-0000-0000-0085-000000000012},  !- Handle
  sys_4|mixed|shr>none|sc>dx|sh>c-e|ssf>cv|zh>b-e|zc>none|srf>none| ERV_SensibleHeating_IndependentVariable, !- Name
  Linear,                                  !- Interpolation Method
  Linear,                                  !- Extrapolation Method
  0,                                       !- Minimum Value {BasedOnField A5}
  10,                                      !- Maximum Value {BasedOnField A5}
  ,                                        !- Normalization Reference Value {BasedOnField A5}
  Dimensionless,                           !- Unit Type
  ,                                        !- External File Name
  ,                                        !- External File Column Number
  ,                                        !- External File Starting Row Number
  0.75,                                    !- Value 1
  1;                                       !- Value 2

OS:Table:Lookup,
  {00000000-0000-0000-0086-000000000001},  !- Handle
  sys_3|mixed|shr>none|sc>dx|sh>c-e|ssf>cv|zh>b-e|zc>none|srf>none| ERV_LatCoolEff 1, !- Name
  {00000000-0000-0000-0045-000000000023},  !- Independent Variable List Name
  DivisorOnly,                             !- Normalization Method
  0.5,                                     !- Normalization Divisor
  0,                                       !- Minimum Output {BasedOnField A5}
  10,                                      !- Maximum Output {BasedOnField A5}
  Dimensionless,                           !- Output Unit Type
  ,                                        !- External File Name
  ,                                        !- External File Column Number
  ,                                        !- External File Starting Row Number
  0.5,                                     !- Output Value 1 {BasedOnField A5}
  0.5;                                     !- Output Value 2 {BasedOnField A5}

OS:Table:Lookup,
  {00000000-0000-0000-0086-000000000002},  !- Handle
  sys_3|mixed|shr>none|sc>dx|sh>c-e|ssf>cv|zh>b-e|zc>none|srf>none| ERV_LatHeatEff 1, !- Name
  {00000000-0000-0000-0045-000000000024},  !- Independent Variable List Name
  DivisorOnly,                             !- Normalization Method
  0.5,                                     !- Normalization Divisor
  0,                                       !- Minimum Output {BasedOnField A5}
  10,                                      !- Maximum Output {BasedOnField A5}
  Dimensionless,                           !- Output Unit Type
  ,                                        !- External File Name
  ,                                        !- External File Column Number
  ,                                        !- External File Starting Row Number
  0.5,                                     !- Output Value 1 {BasedOnField A5}
  0.5;                                     !- Output Value 2 {BasedOnField A5}

OS:Table:Lookup,
  {00000000-0000-0000-0086-000000000003},  !- Handle
  sys_3|mixed|shr>none|sc>dx|sh>c-e|ssf>cv|zh>b-e|zc>none|srf>none| ERV_SensCoolEff 1, !- Name
  {00000000-0000-0000-0045-000000000022},  !- Independent Variable List Name
  DivisorOnly,                             !- Normalization Method
  0.5,                                     !- Normalization Divisor
  0,                                       !- Minimum Output {BasedOnField A5}
  10,                                      !- Maximum Output {BasedOnField A5}
  Dimensionless,                           !- Output Unit Type
  ,                                        !- External File Name
  ,                                        !- External File Column Number
  ,                                        !- External File Starting Row Number
  0.5,                                     !- Output Value 1 {BasedOnField A5}
  0.5;                                     !- Output Value 2 {BasedOnField A5}

OS:Table:Lookup,
  {00000000-0000-0000-0086-000000000004},  !- Handle
  sys_3|mixed|shr>none|sc>dx|sh>c-e|ssf>cv|zh>b-e|zc>none|srf>none| ERV_SensHeatEff 1, !- Name
  {00000000-0000-0000-0045-000000000021},  !- Independent Variable List Name
  DivisorOnly,                             !- Normalization Method
  0.5,                                     !- Normalization Divisor
  0,                                       !- Minimum Output {BasedOnField A5}
  10,                                      !- Maximum Output {BasedOnField A5}
  Dimensionless,                           !- Output Unit Type
  ,                                        !- External File Name
  ,                                        !- External File Column Number
  ,                                        !- External File Starting Row Number
  0.5,                                     !- Output Value 1 {BasedOnField A5}
  0.5;                                     !- Output Value 2 {BasedOnField A5}

OS:Table:Lookup,
  {00000000-0000-0000-0086-000000000005},  !- Handle
  sys_4|mixed|shr>none|sc>dx|sh>c-e|ssf>cv|zh>b-e|zc>none|srf>none| 1 ERV_LatCoolEff 1, !- Name
  {00000000-0000-0000-0045-000000000016},  !- Independent Variable List Name
  DivisorOnly,                             !- Normalization Method
  0.5,                                     !- Normalization Divisor
  0,                                       !- Minimum Output {BasedOnField A5}
  10,                                      !- Maximum Output {BasedOnField A5}
  Dimensionless,                           !- Output Unit Type
  ,                                        !- External File Name
  ,                                        !- External File Column Number
  ,                                        !- External File Starting Row Number
  0.5,                                     !- Output Value 1 {BasedOnField A5}
  0.5;                                     !- Output Value 2 {BasedOnField A5}

OS:Table:Lookup,
  {00000000-0000-0000-0086-000000000006},  !- Handle
  sys_4|mixed|shr>none|sc>dx|sh>c-e|ssf>cv|zh>b-e|zc>none|srf>none| 1 ERV_LatHeatEff 1, !- Name
  {00000000-0000-0000-0045-000000000014},  !- Independent Variable List Name
  DivisorOnly,                             !- Normalization Method
  0.5,                                     !- Normalization Divisor
  0,                                       !- Minimum Output {BasedOnField A5}
  10,                                      !- Maximum Output {BasedOnField A5}
  Dimensionless,                           !- Output Unit Type
  ,                                        !- External File Name
  ,                                        !- External File Column Number
  ,                                        !- External File Starting Row Number
  0.5,                                     !- Output Value 1 {BasedOnField A5}
  0.5;                                     !- Output Value 2 {BasedOnField A5}

OS:Table:Lookup,
  {00000000-0000-0000-0086-000000000007},  !- Handle
  sys_4|mixed|shr>none|sc>dx|sh>c-e|ssf>cv|zh>b-e|zc>none|srf>none| 1 ERV_SensCoolEff 1, !- Name
  {00000000-0000-0000-0045-000000000015},  !- Independent Variable List Name
  DivisorOnly,                             !- Normalization Method
  0.5,                                     !- Normalization Divisor
  0,                                       !- Minimum Output {BasedOnField A5}
  10,                                      !- Maximum Output {BasedOnField A5}
  Dimensionless,                           !- Output Unit Type
  ,                                        !- External File Name
  ,                                        !- External File Column Number
  ,                                        !- External File Starting Row Number
  0.5,                                     !- Output Value 1 {BasedOnField A5}
  0.5;                                     !- Output Value 2 {BasedOnField A5}

OS:Table:Lookup,
  {00000000-0000-0000-0086-000000000008},  !- Handle
  sys_4|mixed|shr>none|sc>dx|sh>c-e|ssf>cv|zh>b-e|zc>none|srf>none| 1 ERV_SensHeatEff 1, !- Name
  {00000000-0000-0000-0045-000000000013},  !- Independent Variable List Name
  DivisorOnly,                             !- Normalization Method
  0.5,                                     !- Normalization Divisor
  0,                                       !- Minimum Output {BasedOnField A5}
  10,                                      !- Maximum Output {BasedOnField A5}
  Dimensionless,                           !- Output Unit Type
  ,                                        !- External File Name
  ,                                        !- External File Column Number
  ,                                        !- External File Starting Row Number
  0.5,                                     !- Output Value 1 {BasedOnField A5}
  0.5;                                     !- Output Value 2 {BasedOnField A5}

OS:Table:Lookup,
  {00000000-0000-0000-0086-000000000009},  !- Handle
  sys_4|mixed|shr>none|sc>dx|sh>c-e|ssf>cv|zh>b-e|zc>none|srf>none| ERV_LatCoolEff 1, !- Name
  {00000000-0000-0000-0045-000000000020},  !- Independent Variable List Name
  DivisorOnly,                             !- Normalization Method
  0.5,                                     !- Normalization Divisor
  0,                                       !- Minimum Output {BasedOnField A5}
  10,                                      !- Maximum Output {BasedOnField A5}
  Dimensionless,                           !- Output Unit Type
  ,                                        !- External File Name
  ,                                        !- External File Column Number
  ,                                        !- External File Starting Row Number
  0.5,                                     !- Output Value 1 {BasedOnField A5}
  0.5;                                     !- Output Value 2 {BasedOnField A5}

OS:Table:Lookup,
  {00000000-0000-0000-0086-000000000010},  !- Handle
  sys_4|mixed|shr>none|sc>dx|sh>c-e|ssf>cv|zh>b-e|zc>none|srf>none| ERV_LatHeatEff 1, !- Name
  {00000000-0000-0000-0045-000000000018},  !- Independent Variable List Name
  DivisorOnly,                             !- Normalization Method
  0.5,                                     !- Normalization Divisor
  0,                                       !- Minimum Output {BasedOnField A5}
  10,                                      !- Maximum Output {BasedOnField A5}
  Dimensionless,                           !- Output Unit Type
  ,                                        !- External File Name
  ,                                        !- External File Column Number
  ,                                        !- External File Starting Row Number
  0.5,                                     !- Output Value 1 {BasedOnField A5}
  0.5;                                     !- Output Value 2 {BasedOnField A5}

OS:Table:Lookup,
  {00000000-0000-0000-0086-000000000011},  !- Handle
  sys_4|mixed|shr>none|sc>dx|sh>c-e|ssf>cv|zh>b-e|zc>none|srf>none| ERV_SensCoolEff 1, !- Name
  {00000000-0000-0000-0045-000000000019},  !- Independent Variable List Name
  DivisorOnly,                             !- Normalization Method
  0.5,                                     !- Normalization Divisor
  0,                                       !- Minimum Output {BasedOnField A5}
  10,                                      !- Maximum Output {BasedOnField A5}
  Dimensionless,                           !- Output Unit Type
  ,                                        !- External File Name
  ,                                        !- External File Column Number
  ,                                        !- External File Starting Row Number
  0.5,                                     !- Output Value 1 {BasedOnField A5}
  0.5;                                     !- Output Value 2 {BasedOnField A5}

OS:Table:Lookup,
  {00000000-0000-0000-0086-000000000012},  !- Handle
  sys_4|mixed|shr>none|sc>dx|sh>c-e|ssf>cv|zh>b-e|zc>none|srf>none| ERV_SensHeatEff 1, !- Name
  {00000000-0000-0000-0045-000000000017},  !- Independent Variable List Name
  DivisorOnly,                             !- Normalization Method
  0.5,                                     !- Normalization Divisor
  0,                                       !- Minimum Output {BasedOnField A5}
  10,                                      !- Maximum Output {BasedOnField A5}
  Dimensionless,                           !- Output Unit Type
  ,                                        !- External File Name
  ,                                        !- External File Column Number
  ,                                        !- External File Starting Row Number
  0.5,                                     !- Output Value 1 {BasedOnField A5}
  0.5;                                     !- Output Value 2 {BasedOnField A5}

OS:ThermalZone,
  {00000000-0000-0000-0087-000000000001},  !- Handle
  ALL_ST=Office enclosed <= 25 m2_FL=Building Story 1_SCH=A, !- Name
  ,                                        !- Multiplier
  ,                                        !- Ceiling Height {m}
  ,                                        !- Volume {m3}
  ,                                        !- Floor Area {m2}
  ,                                        !- Zone Inside Convection Algorithm
  ,                                        !- Zone Outside Convection Algorithm
  ,                                        !- Zone Conditioning Equipment List Name
  {00000000-0000-0000-0052-000000000001},  !- Zone Air Inlet Port List
  {00000000-0000-0000-0052-000000000002},  !- Zone Air Exhaust Port List
  {00000000-0000-0000-0014-000000000004},  !- Zone Air Node Name
  {00000000-0000-0000-0052-000000000003},  !- Zone Return Air Port List
  ,                                        !- Primary Daylighting Control Name
  ,                                        !- Fraction of Zone Controlled by Primary Daylighting Control
  ,                                        !- Secondary Daylighting Control Name
  ,                                        !- Fraction of Zone Controlled by Secondary Daylighting Control
  ,                                        !- Illuminance Map Name
  {00000000-0000-0000-0054-000000000001},  !- Group Rendering Name
  {00000000-0000-0000-0088-000000000003},  !- Thermostat Name
  No;                                      !- Use Ideal Air Loads

OS:ThermalZone,
  {00000000-0000-0000-0087-000000000002},  !- Handle
  ALL_ST=Warehouse storage area medium to bulky palletized items_FL=Building Story 1_SCH=A, !- Name
  ,                                        !- Multiplier
  ,                                        !- Ceiling Height {m}
  ,                                        !- Volume {m3}
  ,                                        !- Floor Area {m2}
  ,                                        !- Zone Inside Convection Algorithm
  ,                                        !- Zone Outside Convection Algorithm
  ,                                        !- Zone Conditioning Equipment List Name
  {00000000-0000-0000-0052-000000000007},  !- Zone Air Inlet Port List
  {00000000-0000-0000-0052-000000000008},  !- Zone Air Exhaust Port List
  {00000000-0000-0000-0014-000000000006},  !- Zone Air Node Name
  {00000000-0000-0000-0052-000000000009},  !- Zone Return Air Port List
  {00000000-0000-0000-0023-000000000001},  !- Primary Daylighting Control Name
  1,                                       !- Fraction of Zone Controlled by Primary Daylighting Control
  ,                                        !- Secondary Daylighting Control Name
  ,                                        !- Fraction of Zone Controlled by Secondary Daylighting Control
  ,                                        !- Illuminance Map Name
  {00000000-0000-0000-0054-000000000002},  !- Group Rendering Name
  {00000000-0000-0000-0088-000000000007},  !- Thermostat Name
  No;                                      !- Use Ideal Air Loads

OS:ThermalZone,
  {00000000-0000-0000-0087-000000000003},  !- Handle
  ALL_ST=Warehouse storage area small hand-carried items(4)_FL=Building Story 1_SCH=A, !- Name
  ,                                        !- Multiplier
  ,                                        !- Ceiling Height {m}
  ,                                        !- Volume {m3}
  ,                                        !- Floor Area {m2}
  ,                                        !- Zone Inside Convection Algorithm
  ,                                        !- Zone Outside Convection Algorithm
  ,                                        !- Zone Conditioning Equipment List Name
  {00000000-0000-0000-0052-000000000004},  !- Zone Air Inlet Port List
  {00000000-0000-0000-0052-000000000005},  !- Zone Air Exhaust Port List
  {00000000-0000-0000-0014-000000000005},  !- Zone Air Node Name
  {00000000-0000-0000-0052-000000000006},  !- Zone Return Air Port List
  ,                                        !- Primary Daylighting Control Name
  ,                                        !- Fraction of Zone Controlled by Primary Daylighting Control
  ,                                        !- Secondary Daylighting Control Name
  ,                                        !- Fraction of Zone Controlled by Secondary Daylighting Control
  ,                                        !- Illuminance Map Name
  {00000000-0000-0000-0054-000000000003},  !- Group Rendering Name
  {00000000-0000-0000-0088-000000000011},  !- Thermostat Name
  No;                                      !- Use Ideal Air Loads

OS:ThermostatSetpoint:DualSetpoint,
  {00000000-0000-0000-0088-000000000001},  !- Handle
  Space Function Office enclosed <= 25 m2 Thermostat 1, !- Name
  {00000000-0000-0000-0058-000000000013},  !- Heating Setpoint Temperature Schedule Name
  {00000000-0000-0000-0058-000000000012};  !- Cooling Setpoint Temperature Schedule Name

OS:ThermostatSetpoint:DualSetpoint,
  {00000000-0000-0000-0088-000000000002},  !- Handle
  Space Function Office enclosed <= 25 m2 Thermostat 2, !- Name
  {00000000-0000-0000-0058-000000000013},  !- Heating Setpoint Temperature Schedule Name
  {00000000-0000-0000-0058-000000000012};  !- Cooling Setpoint Temperature Schedule Name

OS:ThermostatSetpoint:DualSetpoint,
  {00000000-0000-0000-0088-000000000003},  !- Handle
  Space Function Office enclosed <= 25 m2 Thermostat 3, !- Name
  {00000000-0000-0000-0058-000000000013},  !- Heating Setpoint Temperature Schedule Name
  {00000000-0000-0000-0058-000000000012};  !- Cooling Setpoint Temperature Schedule Name

OS:ThermostatSetpoint:DualSetpoint,
  {00000000-0000-0000-0088-000000000004},  !- Handle
  Space Function Office enclosed <= 25 m2 Thermostat, !- Name
  {00000000-0000-0000-0058-000000000013},  !- Heating Setpoint Temperature Schedule Name
  {00000000-0000-0000-0058-000000000012};  !- Cooling Setpoint Temperature Schedule Name

OS:ThermostatSetpoint:DualSetpoint,
  {00000000-0000-0000-0088-000000000005},  !- Handle
  Space Function Warehouse storage area medium to bulky palletized items Thermostat 1, !- Name
  {00000000-0000-0000-0058-000000000013},  !- Heating Setpoint Temperature Schedule Name
  {00000000-0000-0000-0058-000000000012};  !- Cooling Setpoint Temperature Schedule Name

OS:ThermostatSetpoint:DualSetpoint,
  {00000000-0000-0000-0088-000000000006},  !- Handle
  Space Function Warehouse storage area medium to bulky palletized items Thermostat 2, !- Name
  {00000000-0000-0000-0058-000000000013},  !- Heating Setpoint Temperature Schedule Name
  {00000000-0000-0000-0058-000000000012};  !- Cooling Setpoint Temperature Schedule Name

OS:ThermostatSetpoint:DualSetpoint,
  {00000000-0000-0000-0088-000000000007},  !- Handle
  Space Function Warehouse storage area medium to bulky palletized items Thermostat 3, !- Name
  {00000000-0000-0000-0058-000000000013},  !- Heating Setpoint Temperature Schedule Name
  {00000000-0000-0000-0058-000000000012};  !- Cooling Setpoint Temperature Schedule Name

OS:ThermostatSetpoint:DualSetpoint,
  {00000000-0000-0000-0088-000000000008},  !- Handle
  Space Function Warehouse storage area medium to bulky palletized items Thermostat, !- Name
  {00000000-0000-0000-0058-000000000013},  !- Heating Setpoint Temperature Schedule Name
  {00000000-0000-0000-0058-000000000012};  !- Cooling Setpoint Temperature Schedule Name

OS:ThermostatSetpoint:DualSetpoint,
  {00000000-0000-0000-0088-000000000009},  !- Handle
  Space Function Warehouse storage area small hand-carried items(4) Thermostat 1, !- Name
  {00000000-0000-0000-0058-000000000013},  !- Heating Setpoint Temperature Schedule Name
  {00000000-0000-0000-0058-000000000012};  !- Cooling Setpoint Temperature Schedule Name

OS:ThermostatSetpoint:DualSetpoint,
  {00000000-0000-0000-0088-000000000010},  !- Handle
  Space Function Warehouse storage area small hand-carried items(4) Thermostat 2, !- Name
  {00000000-0000-0000-0058-000000000013},  !- Heating Setpoint Temperature Schedule Name
  {00000000-0000-0000-0058-000000000012};  !- Cooling Setpoint Temperature Schedule Name

OS:ThermostatSetpoint:DualSetpoint,
  {00000000-0000-0000-0088-000000000011},  !- Handle
  Space Function Warehouse storage area small hand-carried items(4) Thermostat 3, !- Name
  {00000000-0000-0000-0058-000000000013},  !- Heating Setpoint Temperature Schedule Name
  {00000000-0000-0000-0058-000000000012};  !- Cooling Setpoint Temperature Schedule Name

OS:ThermostatSetpoint:DualSetpoint,
  {00000000-0000-0000-0088-000000000012},  !- Handle
  Space Function Warehouse storage area small hand-carried items(4) Thermostat, !- Name
  {00000000-0000-0000-0058-000000000013},  !- Heating Setpoint Temperature Schedule Name
  {00000000-0000-0000-0058-000000000012};  !- Cooling Setpoint Temperature Schedule Name

OS:Timestep,
  {00000000-0000-0000-0089-000000000001},  !- Handle
  6;                                       !- Number of Timesteps per Hour

OS:Version,
  {00000000-0000-0000-0090-000000000001},  !- Handle
  3.9.0;                                   !- Version Identifier

OS:WaterHeater:Mixed,
  {00000000-0000-0000-0091-000000000001},  !- Handle
  28gal Electricity Water Heater - 19kBtu/hr 1 Therm Eff, !- Name
  0.104332504296502,                       !- Tank Volume {m3}
  {00000000-0000-0000-0058-000000000017},  !- Setpoint Temperature Schedule Name
  2,                                       !- Deadband Temperature Difference {deltaC}
  60,                                      !- Maximum Temperature Limit {C}
  Cycle,                                   !- Heater Control Type
  5451.37334949225,                        !- Heater Maximum Capacity {W}
  ,                                        !- Heater Minimum Capacity {W}
  ,                                        !- Heater Ignition Minimum Flow Rate {m3/s}
  ,                                        !- Heater Ignition Delay {s}
  Electricity,                             !- Heater Fuel Type
  1,                                       !- Heater Thermal Efficiency
  ,                                        !- Part Load Factor Curve Name
  21.4700149801027,                        !- Off Cycle Parasitic Fuel Consumption Rate {W}
  Electricity,                             !- Off Cycle Parasitic Fuel Type
  0.8,                                     !- Off Cycle Parasitic Heat Fraction to Tank
  21.4700149801027,                        !- On Cycle Parasitic Fuel Consumption Rate {W}
  Electricity,                             !- On Cycle Parasitic Fuel Type
  0,                                       !- On Cycle Parasitic Heat Fraction to Tank
  Schedule,                                !- Ambient Temperature Indicator
  {00000000-0000-0000-0058-000000000018},  !- Ambient Temperature Schedule Name
  ,                                        !- Ambient Temperature Thermal Zone Name
  ,                                        !- Ambient Temperature Outdoor Air Node Name
  1.56513859352487,                        !- Off Cycle Loss Coefficient to Ambient Temperature {W/K}
  ,                                        !- Off Cycle Loss Fraction to Thermal Zone
  1.56513859352487,                        !- On Cycle Loss Coefficient to Ambient Temperature {W/K}
  ,                                        !- On Cycle Loss Fraction to Thermal Zone
  ,                                        !- Peak Use Flow Rate {m3/s}
  ,                                        !- Use Flow Rate Fraction Schedule Name
  ,                                        !- Cold Water Supply Temperature Schedule Name
  {00000000-0000-0000-0014-000000000077},  !- Use Side Inlet Node Name
  {00000000-0000-0000-0014-000000000078},  !- Use Side Outlet Node Name
  1,                                       !- Use Side Effectiveness
  ,                                        !- Source Side Inlet Node Name
  ,                                        !- Source Side Outlet Node Name
  1,                                       !- Source Side Effectiveness
  autosize,                                !- Use Side Design Flow Rate {m3/s}
  autosize,                                !- Source Side Design Flow Rate {m3/s}
  1.5,                                     !- Indirect Water Heating Recovery Time {hr}
  IndirectHeatPrimarySetpoint,             !- Source Side Flow Control Mode
  ,                                        !- Indirect Alternate Setpoint Temperature Schedule Name
  General;                                 !- End-Use Subcategory

OS:WaterHeater:Sizing,
  {00000000-0000-0000-0092-000000000001},  !- Handle
  {00000000-0000-0000-0091-000000000001},  !- WaterHeater Name
  PeakDraw,                                !- Design Mode
  0.538503,                                !- Time Storage Can Meet Peak Draw {hr}
  0,                                       !- Time for Tank Recovery {hr}
  1;                                       !- Nominal Tank Volume for Autosizing Plant Connections {m3}

OS:WaterUse:Connections,
  {00000000-0000-0000-0093-000000000001},  !- Handle
  Zone1 Office WUC 0.09gpm 140F,           !- Name
  {00000000-0000-0000-0014-000000000094},  !- Inlet Node Name
  {00000000-0000-0000-0014-000000000095},  !- Outlet Node Name
  ,                                        !- Supply Water Storage Tank Name
  ,                                        !- Reclamation Water Storage Tank Name
  ,                                        !- Hot Water Supply Temperature Schedule Name
  ,                                        !- Cold Water Supply Temperature Schedule Name
  None,                                    !- Drain Water Heat Exchanger Type
  Plant,                                   !- Drain Water Heat Exchanger Destination
  ,                                        !- Drain Water Heat Exchanger U-Factor Times Area {W/K}
  {00000000-0000-0000-0094-000000000001};  !- Water Use Equipment Name 1

OS:WaterUse:Connections,
  {00000000-0000-0000-0093-000000000002},  !- Handle
  Zone2 Fine Storage WUC 0.15gpm 140F,     !- Name
  {00000000-0000-0000-0014-000000000098},  !- Inlet Node Name
  {00000000-0000-0000-0014-000000000099},  !- Outlet Node Name
  ,                                        !- Supply Water Storage Tank Name
  ,                                        !- Reclamation Water Storage Tank Name
  ,                                        !- Hot Water Supply Temperature Schedule Name
  ,                                        !- Cold Water Supply Temperature Schedule Name
  None,                                    !- Drain Water Heat Exchanger Type
  Plant,                                   !- Drain Water Heat Exchanger Destination
  ,                                        !- Drain Water Heat Exchanger U-Factor Times Area {W/K}
  {00000000-0000-0000-0094-000000000002};  !- Water Use Equipment Name 1

OS:WaterUse:Connections,
  {00000000-0000-0000-0093-000000000003},  !- Handle
  Zone3 Bulk Storage WUC 0.18gpm 140F,     !- Name
  {00000000-0000-0000-0014-000000000102},  !- Inlet Node Name
  {00000000-0000-0000-0014-000000000103},  !- Outlet Node Name
  ,                                        !- Supply Water Storage Tank Name
  ,                                        !- Reclamation Water Storage Tank Name
  ,                                        !- Hot Water Supply Temperature Schedule Name
  ,                                        !- Cold Water Supply Temperature Schedule Name
  None,                                    !- Drain Water Heat Exchanger Type
  Plant,                                   !- Drain Water Heat Exchanger Destination
  ,                                        !- Drain Water Heat Exchanger U-Factor Times Area {W/K}
  {00000000-0000-0000-0094-000000000003};  !- Water Use Equipment Name 1

OS:WaterUse:Equipment,
  {00000000-0000-0000-0094-000000000001},  !- Handle
  Zone1 Office Service Water Use 0.09gpm 140F, !- Name
  {00000000-0000-0000-0095-000000000001},  !- Water Use Equipment Definition Name
  {00000000-0000-0000-0075-000000000001},  !- Space Name
  {00000000-0000-0000-0058-000000000011};  !- Flow Rate Fraction Schedule Name

OS:WaterUse:Equipment,
  {00000000-0000-0000-0094-000000000002},  !- Handle
  Zone2 Fine Storage Service Water Use 0.15gpm 140F, !- Name
  {00000000-0000-0000-0095-000000000002},  !- Water Use Equipment Definition Name
  {00000000-0000-0000-0075-000000000002},  !- Space Name
  {00000000-0000-0000-0058-000000000011};  !- Flow Rate Fraction Schedule Name

OS:WaterUse:Equipment,
  {00000000-0000-0000-0094-000000000003},  !- Handle
  Zone3 Bulk Storage Service Water Use 0.18gpm 140F, !- Name
  {00000000-0000-0000-0095-000000000003},  !- Water Use Equipment Definition Name
  {00000000-0000-0000-0075-000000000003},  !- Space Name
  {00000000-0000-0000-0058-000000000011};  !- Flow Rate Fraction Schedule Name

OS:WaterUse:Equipment:Definition,
  {00000000-0000-0000-0095-000000000001},  !- Handle
  Zone1 office 0.09gpm 140F,               !- Name
  ,                                        !- End-Use Subcategory
  5.66155504446499e-06,                    !- Peak Flow Rate {m3/s}
  {00000000-0000-0000-0058-000000000006},  !- Target Temperature Schedule Name
  {00000000-0000-0000-0058-000000000005},  !- Sensible Fraction Schedule Name
  {00000000-0000-0000-0058-000000000004};  !- Latent Fraction Schedule Name

OS:WaterUse:Equipment:Definition,
  {00000000-0000-0000-0095-000000000002},  !- Handle
  Zone2 fine storage 0.15gpm 140F,         !- Name
  ,                                        !- End-Use Subcategory
  9.62094741841922e-06,                    !- Peak Flow Rate {m3/s}
  {00000000-0000-0000-0058-000000000006},  !- Target Temperature Schedule Name
  {00000000-0000-0000-0058-000000000005},  !- Sensible Fraction Schedule Name
  {00000000-0000-0000-0058-000000000004};  !- Latent Fraction Schedule Name

OS:WaterUse:Equipment:Definition,
  {00000000-0000-0000-0095-000000000003},  !- Handle
  Zone3 bulk storage 0.18gpm 140F,         !- Name
  ,                                        !- End-Use Subcategory
  1.10640895311821e-05,                    !- Peak Flow Rate {m3/s}
  {00000000-0000-0000-0058-000000000006},  !- Target Temperature Schedule Name
  {00000000-0000-0000-0058-000000000005},  !- Sensible Fraction Schedule Name
  {00000000-0000-0000-0058-000000000004};  !- Latent Fraction Schedule Name

OS:WeatherFile,
  {00000000-0000-0000-0096-000000000001},  !- Handle
  Calgary Intl AP,                         !- City
  AB,                                      !- State Province Region
  CAN,                                     !- Country
  CWEC2020,                                !- Data Source
  718770,                                  !- WMO Number
  51.11,                                   !- Latitude {deg}
  -114.02,                                 !- Longitude {deg}
  -7,                                      !- Time Zone {hr}
  1084.1,                                  !- Elevation {m}
  CAN_AB_Calgary.Intl.AP.718770_CWEC2020.epw, !- Url
  1F2D03BB,                                !- Checksum
  ,                                        !- Start Date Actual Year
  Sunday;                                  !- Start Day of Week

OS:WindowMaterial:SimpleGlazingSystem,
  {00000000-0000-0000-0097-000000000001},  !- Handle
  SimpleGlazing,                           !- Name
  2.2,                                     !- U-Factor {W/m2-K}
  0.6,                                     !- Solar Heat Gain Coefficient
  0.21;                                    !- Visible Transmittance

OS:WindowMaterial:SimpleGlazingSystem,
  {00000000-0000-0000-0097-000000000002},  !- Handle
  SimpleGlazing:U=0.190 SHGC=0.600,        !- Name
  1.9,                                     !- U-Factor {W/m2-K}
  0.6,                                     !- Solar Heat Gain Coefficient
  0.21;                                    !- Visible Transmittance

OS:WindowProperty:FrameAndDivider,
  {00000000-0000-0000-0098-000000000001},  !- Handle
  Skylight_Frame,                          !- Name
  0.7129,                                  !- Frame Width {m}
  ,                                        !- Frame Outside Projection {m}
  ,                                        !- Frame Inside Projection {m}
  283.91,                                  !- Frame Conductance {W/m2-K}
  1,                                       !- Ratio of Frame-Edge Glass Conductance to Center-Of-Glass Conductance
  0.7,                                     !- Frame Solar Absorptance
  0.7,                                     !- Frame Visible Absorptance
  0.9,                                     !- Frame Thermal Hemispherical Emissivity
  ,                                        !- Divider Type
  ,                                        !- Divider Width {m}
  ,                                        !- Number of Horizontal Dividers
  ,                                        !- Number of Vertical Dividers
  ,                                        !- Divider Outside Projection {m}
  ,                                        !- Divider Inside Projection {m}
  ,                                        !- Divider Conductance {W/m2-K}
  1,                                       !- Ratio of Divider-Edge Glass Conductance to Center-Of-Glass Conductance
  ,                                        !- Divider Solar Absorptance
  ,                                        !- Divider Visible Absorptance
  0.9,                                     !- Divider Thermal Hemispherical Emissivity
  ,                                        !- Outside Reveal Depth {m}
  ,                                        !- Outside Reveal Solar Absorptance
  ,                                        !- Inside Sill Depth {m}
  ,                                        !- Inside Sill Solar Absorptance
  ,                                        !- Inside Reveal Depth {m}
  ;                                        !- Inside Reveal Solar Absorptance

OS:YearDescription,
  {00000000-0000-0000-0099-000000000001},  !- Handle
  ,                                        !- Calendar Year
  Sunday;                                  !- Day of Week for Start Day

OS:ZoneHVAC:Baseboard:Convective:Electric,
  {00000000-0000-0000-0100-000000000001},  !- Handle
  Zone HVAC Baseboard Convective Electric 1, !- Name
  {00000000-0000-0000-0055-000000000001},  !- Availability Schedule
  autosize,                                !- Nominal Capacity {W}
  1;                                       !- Efficiency

OS:ZoneHVAC:Baseboard:Convective:Electric,
  {00000000-0000-0000-0100-000000000002},  !- Handle
  Zone HVAC Baseboard Convective Electric 2, !- Name
  {00000000-0000-0000-0055-000000000001},  !- Availability Schedule
  autosize,                                !- Nominal Capacity {W}
  1;                                       !- Efficiency

OS:ZoneHVAC:Baseboard:Convective:Electric,
  {00000000-0000-0000-0100-000000000003},  !- Handle
  Zone HVAC Baseboard Convective Electric 3, !- Name
  {00000000-0000-0000-0055-000000000001},  !- Availability Schedule
  autosize,                                !- Nominal Capacity {W}
  1;                                       !- Efficiency

OS:ZoneHVAC:EquipmentList,
  {00000000-0000-0000-0101-000000000001},  !- Handle
  ALL_ST=Office enclosed <= 25 m2_FL=Building Story 1_SCH=A Zone HVAC Equipment List, !- Name
  {00000000-0000-0000-0087-000000000001},  !- Thermal Zone
  ,                                        !- Load Distribution Scheme
  {00000000-0000-0000-0100-000000000001},  !- Zone Equipment 1
  1,                                       !- Zone Equipment Cooling Sequence 1
  1,                                       !- Zone Equipment Heating or No-Load Sequence 1
  ,                                        !- Zone Equipment Sequential Cooling Fraction Schedule Name 1
  ,                                        !- Zone Equipment Sequential Heating Fraction Schedule Name 1
  {00000000-0000-0000-0006-000000000001},  !- Zone Equipment 2
  2,                                       !- Zone Equipment Cooling Sequence 2
  2,                                       !- Zone Equipment Heating or No-Load Sequence 2
  ,                                        !- Zone Equipment Sequential Cooling Fraction Schedule Name 2
  ;                                        !- Zone Equipment Sequential Heating Fraction Schedule Name 2

OS:ZoneHVAC:EquipmentList,
  {00000000-0000-0000-0101-000000000002},  !- Handle
  ALL_ST=Warehouse storage area medium to bulky palletized items_FL=Building Story 1_SCH=A Zone HVAC Equipment List, !- Name
  {00000000-0000-0000-0087-000000000002},  !- Thermal Zone
  ,                                        !- Load Distribution Scheme
  {00000000-0000-0000-0100-000000000003},  !- Zone Equipment 1
  1,                                       !- Zone Equipment Cooling Sequence 1
  1,                                       !- Zone Equipment Heating or No-Load Sequence 1
  ,                                        !- Zone Equipment Sequential Cooling Fraction Schedule Name 1
  ,                                        !- Zone Equipment Sequential Heating Fraction Schedule Name 1
  {00000000-0000-0000-0006-000000000003},  !- Zone Equipment 2
  2,                                       !- Zone Equipment Cooling Sequence 2
  2,                                       !- Zone Equipment Heating or No-Load Sequence 2
  ,                                        !- Zone Equipment Sequential Cooling Fraction Schedule Name 2
  ;                                        !- Zone Equipment Sequential Heating Fraction Schedule Name 2

OS:ZoneHVAC:EquipmentList,
  {00000000-0000-0000-0101-000000000003},  !- Handle
  ALL_ST=Warehouse storage area small hand-carried items(4)_FL=Building Story 1_SCH=A Zone HVAC Equipment List, !- Name
  {00000000-0000-0000-0087-000000000003},  !- Thermal Zone
  ,                                        !- Load Distribution Scheme
  {00000000-0000-0000-0100-000000000002},  !- Zone Equipment 1
  1,                                       !- Zone Equipment Cooling Sequence 1
  1,                                       !- Zone Equipment Heating or No-Load Sequence 1
  ,                                        !- Zone Equipment Sequential Cooling Fraction Schedule Name 1
  ,                                        !- Zone Equipment Sequential Heating Fraction Schedule Name 1
  {00000000-0000-0000-0006-000000000002},  !- Zone Equipment 2
  2,                                       !- Zone Equipment Cooling Sequence 2
  2,                                       !- Zone Equipment Heating or No-Load Sequence 2
  ,                                        !- Zone Equipment Sequential Cooling Fraction Schedule Name 2
  ;                                        !- Zone Equipment Sequential Heating Fraction Schedule Name 2
<|MERGE_RESOLUTION|>--- conflicted
+++ resolved
@@ -1,71 +1,5 @@
 OS:AdditionalProperties,
   {00000000-0000-0000-0001-000000000001},  !- Handle
-  {00000000-0000-0000-0028-000000000001},  !- Object Name
-  Ref OA per area,                         !- Feature Name 1
-  Double,                                  !- Feature Data Type 1
-  0,                                       !- Feature Value 1
-  Ref OA per person,                       !- Feature Name 2
-  Double,                                  !- Feature Data Type 2
-  20,                                      !- Feature Value 2
-  Ref OA ach,                              !- Feature Name 3
-  Double,                                  !- Feature Data Type 3
-  0,                                       !- Feature Value 3
-  Ref occupancy per 1000ft2,               !- Feature Name 4
-  Double,                                  !- Feature Data Type 4
-  7,                                       !- Feature Value 4
-  Ref standard,                            !- Feature Name 5
-  String,                                  !- Feature Data Type 5
-  ASHRAE 62-2001 Table 2,                  !- Feature Value 5
-  Ref space type,                          !- Feature Name 6
-  String,                                  !- Feature Data Type 6
-  Offices-Office space;                    !- Feature Value 6
-
-OS:AdditionalProperties,
-  {00000000-0000-0000-0001-000000000002},  !- Handle
-  {00000000-0000-0000-0028-000000000002},  !- Object Name
-  Ref OA per area,                         !- Feature Name 1
-  Double,                                  !- Feature Data Type 1
-  0.050000000000000003,                    !- Feature Value 1
-  Ref OA per person,                       !- Feature Name 2
-  Double,                                  !- Feature Data Type 2
-  0,                                       !- Feature Value 2
-  Ref OA ach,                              !- Feature Name 3
-  Double,                                  !- Feature Data Type 3
-  0,                                       !- Feature Value 3
-  Ref occupancy per 1000ft2,               !- Feature Name 4
-  Double,                                  !- Feature Data Type 4
-  5,                                       !- Feature Value 4
-  Ref standard,                            !- Feature Name 5
-  String,                                  !- Feature Data Type 5
-  ASHRAE 62-2001 Table 2,                  !- Feature Value 5
-  Ref space type,                          !- Feature Name 6
-  String,                                  !- Feature Data Type 6
-  Retail Stores&#44 Sales floors&#44 and Show Room Floors-Warehouses; !- Feature Value 6
-
-OS:AdditionalProperties,
-  {00000000-0000-0000-0001-000000000003},  !- Handle
-  {00000000-0000-0000-0028-000000000003},  !- Object Name
-  Ref OA per area,                         !- Feature Name 1
-  Double,                                  !- Feature Data Type 1
-  0.050000000000000003,                    !- Feature Value 1
-  Ref OA per person,                       !- Feature Name 2
-  Double,                                  !- Feature Data Type 2
-  0,                                       !- Feature Value 2
-  Ref OA ach,                              !- Feature Name 3
-  Double,                                  !- Feature Data Type 3
-  0,                                       !- Feature Value 3
-  Ref occupancy per 1000ft2,               !- Feature Name 4
-  Double,                                  !- Feature Data Type 4
-  5,                                       !- Feature Value 4
-  Ref standard,                            !- Feature Name 5
-  String,                                  !- Feature Data Type 5
-  ASHRAE 62-2001 Table 2,                  !- Feature Value 5
-  Ref space type,                          !- Feature Name 6
-  String,                                  !- Feature Data Type 6
-  Retail Stores&#44 Sales floors&#44 and Show Room Floors-Warehouses; !- Feature Value 6
-
-OS:AdditionalProperties,
-  {00000000-0000-0000-0001-000000000004},  !- Handle
   {00000000-0000-0000-0058-000000000020},  !- Object Name
   max_occ_in_spaces,                       !- Feature Name 1
   Double,                                  !- Feature Data Type 1
@@ -81,7 +15,7 @@
   2024-01-01 01:00:00 UTC;                 !- Feature Value 4
 
 OS:AdditionalProperties,
-  {00000000-0000-0000-0001-000000000005},  !- Handle
+  {00000000-0000-0000-0001-000000000002},  !- Handle
   {00000000-0000-0000-0058-000000000022},  !- Object Name
   max_occ_in_spaces,                       !- Feature Name 1
   Double,                                  !- Feature Data Type 1
@@ -97,7 +31,7 @@
   2024-01-01 01:00:00 UTC;                 !- Feature Value 4
 
 OS:AdditionalProperties,
-  {00000000-0000-0000-0001-000000000006},  !- Handle
+  {00000000-0000-0000-0001-000000000003},  !- Handle
   {00000000-0000-0000-0058-000000000021},  !- Object Name
   max_occ_in_spaces,                       !- Feature Name 1
   Double,                                  !- Feature Data Type 1
@@ -2232,23 +2166,6 @@
 OS:EnergyManagementSystem:Program,
   {00000000-0000-0000-0032-000000000001},  !- Handle
   ems_sys_4_mixed_shr_none_sc_dx_sh_c_e_ssf_cv_zh_b_e_zc_none_srf_none__1_OptimumStartProg0, !- Name
-<<<<<<< HEAD
-  IF DaylightSavings==0 && DayOfWeek>1 && Hour==5 && {eaa3026d-951f-4998-98ad-cd39d648b824}<23.9 && {eaa3026d-951f-4998-98ad-cd39d648b824}>1.7, !- Program Line 1
-  SET {f3d83617-bd7a-4d10-80ff-e96235a14dc0} = 29.4, !- Program Line 2
-  SET {a906e399-b02b-45da-8e11-74d48ff86ba0} = 15.6, !- Program Line 3
-  ELSEIF DaylightSavings==0 && DayOfWeek==1 && Hour==7 && {eaa3026d-951f-4998-98ad-cd39d648b824}<23.9 && {eaa3026d-951f-4998-98ad-cd39d648b824}>1.7, !- Program Line 4
-  SET {f3d83617-bd7a-4d10-80ff-e96235a14dc0} = 29.4, !- Program Line 5
-  SET {a906e399-b02b-45da-8e11-74d48ff86ba0} = 15.6, !- Program Line 6
-  ELSEIF DaylightSavings==1 && DayOfWeek>1 && Hour==4 && {eaa3026d-951f-4998-98ad-cd39d648b824}<23.9 && {eaa3026d-951f-4998-98ad-cd39d648b824}>1.7, !- Program Line 7
-  SET {f3d83617-bd7a-4d10-80ff-e96235a14dc0} = 29.4, !- Program Line 8
-  SET {a906e399-b02b-45da-8e11-74d48ff86ba0} = 15.6, !- Program Line 9
-  ELSEIF DaylightSavings==1 && DayOfWeek==1 && Hour==6 && {eaa3026d-951f-4998-98ad-cd39d648b824}<23.9 && {eaa3026d-951f-4998-98ad-cd39d648b824}>1.7, !- Program Line 10
-  SET {f3d83617-bd7a-4d10-80ff-e96235a14dc0} = 29.4, !- Program Line 11
-  SET {a906e399-b02b-45da-8e11-74d48ff86ba0} = 15.6, !- Program Line 12
-  ELSE,                                    !- Program Line 13
-  SET {f3d83617-bd7a-4d10-80ff-e96235a14dc0} = NULL, !- Program Line 14
-  SET {a906e399-b02b-45da-8e11-74d48ff86ba0} = NULL, !- Program Line 15
-=======
   IF DaylightSavings==0 && DayOfWeek>1 && Hour==5 && {509044d0-5de0-4a53-b7e2-51685ac5d408}<23.9 && {509044d0-5de0-4a53-b7e2-51685ac5d408}>1.7, !- Program Line 1
   SET {72705b7d-ac65-4ed5-9456-d9050902c279} = 29.4, !- Program Line 2
   SET {d672f065-dc87-4dd8-ac2c-f0e31dd0b501} = 15.6, !- Program Line 3
@@ -2264,29 +2181,11 @@
   ELSE,                                    !- Program Line 13
   SET {72705b7d-ac65-4ed5-9456-d9050902c279} = NULL, !- Program Line 14
   SET {d672f065-dc87-4dd8-ac2c-f0e31dd0b501} = NULL, !- Program Line 15
->>>>>>> 792ffd62
   ENDIF;                                   !- Program Line 16
 
 OS:EnergyManagementSystem:Program,
   {00000000-0000-0000-0032-000000000002},  !- Handle
   ems_sys_4_mixed_shr_none_sc_dx_sh_c_e_ssf_cv_zh_b_e_zc_none_srf_none__OptimumStartProg0, !- Name
-<<<<<<< HEAD
-  IF DaylightSavings==0 && DayOfWeek>1 && Hour==5 && {e30c7806-08d5-4fa3-a338-e9b2e51e310a}<23.9 && {e30c7806-08d5-4fa3-a338-e9b2e51e310a}>1.7, !- Program Line 1
-  SET {2b086a8c-2e64-4050-8683-0e864e25b64e} = 29.4, !- Program Line 2
-  SET {0c81c26f-1c52-4855-b834-37b2a69b80ac} = 15.6, !- Program Line 3
-  ELSEIF DaylightSavings==0 && DayOfWeek==1 && Hour==7 && {e30c7806-08d5-4fa3-a338-e9b2e51e310a}<23.9 && {e30c7806-08d5-4fa3-a338-e9b2e51e310a}>1.7, !- Program Line 4
-  SET {2b086a8c-2e64-4050-8683-0e864e25b64e} = 29.4, !- Program Line 5
-  SET {0c81c26f-1c52-4855-b834-37b2a69b80ac} = 15.6, !- Program Line 6
-  ELSEIF DaylightSavings==1 && DayOfWeek>1 && Hour==4 && {e30c7806-08d5-4fa3-a338-e9b2e51e310a}<23.9 && {e30c7806-08d5-4fa3-a338-e9b2e51e310a}>1.7, !- Program Line 7
-  SET {2b086a8c-2e64-4050-8683-0e864e25b64e} = 29.4, !- Program Line 8
-  SET {0c81c26f-1c52-4855-b834-37b2a69b80ac} = 15.6, !- Program Line 9
-  ELSEIF DaylightSavings==1 && DayOfWeek==1 && Hour==6 && {e30c7806-08d5-4fa3-a338-e9b2e51e310a}<23.9 && {e30c7806-08d5-4fa3-a338-e9b2e51e310a}>1.7, !- Program Line 10
-  SET {2b086a8c-2e64-4050-8683-0e864e25b64e} = 29.4, !- Program Line 11
-  SET {0c81c26f-1c52-4855-b834-37b2a69b80ac} = 15.6, !- Program Line 12
-  ELSE,                                    !- Program Line 13
-  SET {2b086a8c-2e64-4050-8683-0e864e25b64e} = NULL, !- Program Line 14
-  SET {0c81c26f-1c52-4855-b834-37b2a69b80ac} = NULL, !- Program Line 15
-=======
   IF DaylightSavings==0 && DayOfWeek>1 && Hour==5 && {9e0fda6e-8f7c-4955-9d9c-abad1d16a257}<23.9 && {9e0fda6e-8f7c-4955-9d9c-abad1d16a257}>1.7, !- Program Line 1
   SET {d60c0f5c-6698-428d-b154-dd1bf4abeab7} = 29.4, !- Program Line 2
   SET {83572c24-1dfa-49d4-ac62-eb2cbdf01257} = 15.6, !- Program Line 3
@@ -2302,7 +2201,6 @@
   ELSE,                                    !- Program Line 13
   SET {d60c0f5c-6698-428d-b154-dd1bf4abeab7} = NULL, !- Program Line 14
   SET {83572c24-1dfa-49d4-ac62-eb2cbdf01257} = NULL, !- Program Line 15
->>>>>>> 792ffd62
   ENDIF;                                   !- Program Line 16
 
 OS:EnergyManagementSystem:ProgramCallingManager,
