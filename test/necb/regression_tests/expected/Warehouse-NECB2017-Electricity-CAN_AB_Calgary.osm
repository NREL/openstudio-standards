--- conflicted
+++ resolved
@@ -2275,23 +2275,6 @@
 OS:EnergyManagementSystem:Program,
   {00000000-0000-0000-0032-000000000001},  !- Handle
   ems_sys_4_mixed_shr_none_sc_dx_sh_c_e_ssf_cv_zh_b_e_zc_none_srf_none__1_OptimumStartProg0, !- Name
-<<<<<<< HEAD
-  IF DaylightSavings==0 && DayOfWeek>1 && Hour==5 && {c60ddda1-473b-489f-aa3b-b6e7bd0cceee}<23.9 && {c60ddda1-473b-489f-aa3b-b6e7bd0cceee}>1.7, !- Program Line 1
-  SET {90d8ab01-d89a-4798-8e51-bea1ef90efe9} = 29.4, !- Program Line 2
-  SET {5e680687-a9bb-4c5a-a588-badb369498ac} = 15.6, !- Program Line 3
-  ELSEIF DaylightSavings==0 && DayOfWeek==1 && Hour==7 && {c60ddda1-473b-489f-aa3b-b6e7bd0cceee}<23.9 && {c60ddda1-473b-489f-aa3b-b6e7bd0cceee}>1.7, !- Program Line 4
-  SET {90d8ab01-d89a-4798-8e51-bea1ef90efe9} = 29.4, !- Program Line 5
-  SET {5e680687-a9bb-4c5a-a588-badb369498ac} = 15.6, !- Program Line 6
-  ELSEIF DaylightSavings==1 && DayOfWeek>1 && Hour==4 && {c60ddda1-473b-489f-aa3b-b6e7bd0cceee}<23.9 && {c60ddda1-473b-489f-aa3b-b6e7bd0cceee}>1.7, !- Program Line 7
-  SET {90d8ab01-d89a-4798-8e51-bea1ef90efe9} = 29.4, !- Program Line 8
-  SET {5e680687-a9bb-4c5a-a588-badb369498ac} = 15.6, !- Program Line 9
-  ELSEIF DaylightSavings==1 && DayOfWeek==1 && Hour==6 && {c60ddda1-473b-489f-aa3b-b6e7bd0cceee}<23.9 && {c60ddda1-473b-489f-aa3b-b6e7bd0cceee}>1.7, !- Program Line 10
-  SET {90d8ab01-d89a-4798-8e51-bea1ef90efe9} = 29.4, !- Program Line 11
-  SET {5e680687-a9bb-4c5a-a588-badb369498ac} = 15.6, !- Program Line 12
-  ELSE,                                    !- Program Line 13
-  SET {90d8ab01-d89a-4798-8e51-bea1ef90efe9} = NULL, !- Program Line 14
-  SET {5e680687-a9bb-4c5a-a588-badb369498ac} = NULL, !- Program Line 15
-=======
   IF DaylightSavings==0 && DayOfWeek>1 && Hour==5 && {46659381-2145-4a69-9671-b048dadd032d}<23.9 && {46659381-2145-4a69-9671-b048dadd032d}>1.7, !- Program Line 1
   SET {5f55c82d-5433-408c-874a-49c7d4a7285c} = 29.4, !- Program Line 2
   SET {bff5a6dc-4248-427e-a8ea-e3f20fe72943} = 15.6, !- Program Line 3
@@ -2307,29 +2290,11 @@
   ELSE,                                    !- Program Line 13
   SET {5f55c82d-5433-408c-874a-49c7d4a7285c} = NULL, !- Program Line 14
   SET {bff5a6dc-4248-427e-a8ea-e3f20fe72943} = NULL, !- Program Line 15
->>>>>>> c126813f
   ENDIF;                                   !- Program Line 16
 
 OS:EnergyManagementSystem:Program,
   {00000000-0000-0000-0032-000000000002},  !- Handle
   ems_sys_4_mixed_shr_none_sc_dx_sh_c_e_ssf_cv_zh_b_e_zc_none_srf_none__OptimumStartProg0, !- Name
-<<<<<<< HEAD
-  IF DaylightSavings==0 && DayOfWeek>1 && Hour==5 && {47f19742-88ce-46fa-ae2e-a6ede7101635}<23.9 && {47f19742-88ce-46fa-ae2e-a6ede7101635}>1.7, !- Program Line 1
-  SET {3fec3c37-bd50-44a7-925f-6039b69c6048} = 29.4, !- Program Line 2
-  SET {8e05c912-75c8-45ce-be33-06523e899324} = 15.6, !- Program Line 3
-  ELSEIF DaylightSavings==0 && DayOfWeek==1 && Hour==7 && {47f19742-88ce-46fa-ae2e-a6ede7101635}<23.9 && {47f19742-88ce-46fa-ae2e-a6ede7101635}>1.7, !- Program Line 4
-  SET {3fec3c37-bd50-44a7-925f-6039b69c6048} = 29.4, !- Program Line 5
-  SET {8e05c912-75c8-45ce-be33-06523e899324} = 15.6, !- Program Line 6
-  ELSEIF DaylightSavings==1 && DayOfWeek>1 && Hour==4 && {47f19742-88ce-46fa-ae2e-a6ede7101635}<23.9 && {47f19742-88ce-46fa-ae2e-a6ede7101635}>1.7, !- Program Line 7
-  SET {3fec3c37-bd50-44a7-925f-6039b69c6048} = 29.4, !- Program Line 8
-  SET {8e05c912-75c8-45ce-be33-06523e899324} = 15.6, !- Program Line 9
-  ELSEIF DaylightSavings==1 && DayOfWeek==1 && Hour==6 && {47f19742-88ce-46fa-ae2e-a6ede7101635}<23.9 && {47f19742-88ce-46fa-ae2e-a6ede7101635}>1.7, !- Program Line 10
-  SET {3fec3c37-bd50-44a7-925f-6039b69c6048} = 29.4, !- Program Line 11
-  SET {8e05c912-75c8-45ce-be33-06523e899324} = 15.6, !- Program Line 12
-  ELSE,                                    !- Program Line 13
-  SET {3fec3c37-bd50-44a7-925f-6039b69c6048} = NULL, !- Program Line 14
-  SET {8e05c912-75c8-45ce-be33-06523e899324} = NULL, !- Program Line 15
-=======
   IF DaylightSavings==0 && DayOfWeek>1 && Hour==5 && {c2601534-8ce0-42d8-844e-d4c1581a9e85}<23.9 && {c2601534-8ce0-42d8-844e-d4c1581a9e85}>1.7, !- Program Line 1
   SET {2cf89b3a-a349-4f69-a4e4-7a0a6f6e9f3a} = 29.4, !- Program Line 2
   SET {0f35886c-2cd2-43d1-a6ab-c7afc10e3c50} = 15.6, !- Program Line 3
@@ -2345,7 +2310,6 @@
   ELSE,                                    !- Program Line 13
   SET {2cf89b3a-a349-4f69-a4e4-7a0a6f6e9f3a} = NULL, !- Program Line 14
   SET {0f35886c-2cd2-43d1-a6ab-c7afc10e3c50} = NULL, !- Program Line 15
->>>>>>> c126813f
   ENDIF;                                   !- Program Line 16
 
 OS:EnergyManagementSystem:ProgramCallingManager,
