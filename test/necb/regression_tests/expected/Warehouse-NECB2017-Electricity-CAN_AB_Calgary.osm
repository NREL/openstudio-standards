--- conflicted
+++ resolved
@@ -2166,23 +2166,6 @@
 OS:EnergyManagementSystem:Program,
   {00000000-0000-0000-0032-000000000001},  !- Handle
   ems_sys_4_mixed_shr_none_sc_dx_sh_c_e_ssf_cv_zh_b_e_zc_none_srf_none__1_OptimumStartProg0, !- Name
-<<<<<<< HEAD
-  IF DaylightSavings==0 && DayOfWeek>1 && Hour==5 && {14328c4d-4986-48a8-b50a-820d2643a243}<23.9 && {14328c4d-4986-48a8-b50a-820d2643a243}>1.7, !- Program Line 1
-  SET {132f31b2-fe91-4f7d-a689-6d05d220c49e} = 29.4, !- Program Line 2
-  SET {15e764e9-ca6c-4994-be78-6ac6e44fa515} = 15.6, !- Program Line 3
-  ELSEIF DaylightSavings==0 && DayOfWeek==1 && Hour==7 && {14328c4d-4986-48a8-b50a-820d2643a243}<23.9 && {14328c4d-4986-48a8-b50a-820d2643a243}>1.7, !- Program Line 4
-  SET {132f31b2-fe91-4f7d-a689-6d05d220c49e} = 29.4, !- Program Line 5
-  SET {15e764e9-ca6c-4994-be78-6ac6e44fa515} = 15.6, !- Program Line 6
-  ELSEIF DaylightSavings==1 && DayOfWeek>1 && Hour==4 && {14328c4d-4986-48a8-b50a-820d2643a243}<23.9 && {14328c4d-4986-48a8-b50a-820d2643a243}>1.7, !- Program Line 7
-  SET {132f31b2-fe91-4f7d-a689-6d05d220c49e} = 29.4, !- Program Line 8
-  SET {15e764e9-ca6c-4994-be78-6ac6e44fa515} = 15.6, !- Program Line 9
-  ELSEIF DaylightSavings==1 && DayOfWeek==1 && Hour==6 && {14328c4d-4986-48a8-b50a-820d2643a243}<23.9 && {14328c4d-4986-48a8-b50a-820d2643a243}>1.7, !- Program Line 10
-  SET {132f31b2-fe91-4f7d-a689-6d05d220c49e} = 29.4, !- Program Line 11
-  SET {15e764e9-ca6c-4994-be78-6ac6e44fa515} = 15.6, !- Program Line 12
-  ELSE,                                    !- Program Line 13
-  SET {132f31b2-fe91-4f7d-a689-6d05d220c49e} = NULL, !- Program Line 14
-  SET {15e764e9-ca6c-4994-be78-6ac6e44fa515} = NULL, !- Program Line 15
-=======
   IF DaylightSavings==0 && DayOfWeek>1 && Hour==5 && {7d653067-dd9b-4d03-8909-6e638106b629}<23.9 && {7d653067-dd9b-4d03-8909-6e638106b629}>1.7, !- Program Line 1
   SET {7377c0e5-1f86-4348-8935-26924b0a43a4} = 29.4, !- Program Line 2
   SET {a842a698-7638-440b-80db-1c4b6eb0b4f2} = 15.6, !- Program Line 3
@@ -2198,29 +2181,11 @@
   ELSE,                                    !- Program Line 13
   SET {7377c0e5-1f86-4348-8935-26924b0a43a4} = NULL, !- Program Line 14
   SET {a842a698-7638-440b-80db-1c4b6eb0b4f2} = NULL, !- Program Line 15
->>>>>>> f531be1f
   ENDIF;                                   !- Program Line 16
 
 OS:EnergyManagementSystem:Program,
   {00000000-0000-0000-0032-000000000002},  !- Handle
   ems_sys_4_mixed_shr_none_sc_dx_sh_c_e_ssf_cv_zh_b_e_zc_none_srf_none__OptimumStartProg0, !- Name
-<<<<<<< HEAD
-  IF DaylightSavings==0 && DayOfWeek>1 && Hour==5 && {ed7b777a-957c-411c-9832-29f34695ab10}<23.9 && {ed7b777a-957c-411c-9832-29f34695ab10}>1.7, !- Program Line 1
-  SET {5ef18359-b5db-4138-a03f-f1d7316e1991} = 29.4, !- Program Line 2
-  SET {54da2104-ef59-47eb-8bdb-0c243a330c72} = 15.6, !- Program Line 3
-  ELSEIF DaylightSavings==0 && DayOfWeek==1 && Hour==7 && {ed7b777a-957c-411c-9832-29f34695ab10}<23.9 && {ed7b777a-957c-411c-9832-29f34695ab10}>1.7, !- Program Line 4
-  SET {5ef18359-b5db-4138-a03f-f1d7316e1991} = 29.4, !- Program Line 5
-  SET {54da2104-ef59-47eb-8bdb-0c243a330c72} = 15.6, !- Program Line 6
-  ELSEIF DaylightSavings==1 && DayOfWeek>1 && Hour==4 && {ed7b777a-957c-411c-9832-29f34695ab10}<23.9 && {ed7b777a-957c-411c-9832-29f34695ab10}>1.7, !- Program Line 7
-  SET {5ef18359-b5db-4138-a03f-f1d7316e1991} = 29.4, !- Program Line 8
-  SET {54da2104-ef59-47eb-8bdb-0c243a330c72} = 15.6, !- Program Line 9
-  ELSEIF DaylightSavings==1 && DayOfWeek==1 && Hour==6 && {ed7b777a-957c-411c-9832-29f34695ab10}<23.9 && {ed7b777a-957c-411c-9832-29f34695ab10}>1.7, !- Program Line 10
-  SET {5ef18359-b5db-4138-a03f-f1d7316e1991} = 29.4, !- Program Line 11
-  SET {54da2104-ef59-47eb-8bdb-0c243a330c72} = 15.6, !- Program Line 12
-  ELSE,                                    !- Program Line 13
-  SET {5ef18359-b5db-4138-a03f-f1d7316e1991} = NULL, !- Program Line 14
-  SET {54da2104-ef59-47eb-8bdb-0c243a330c72} = NULL, !- Program Line 15
-=======
   IF DaylightSavings==0 && DayOfWeek>1 && Hour==5 && {50f7ed79-0e37-414d-b28e-4cf5b6702a9a}<23.9 && {50f7ed79-0e37-414d-b28e-4cf5b6702a9a}>1.7, !- Program Line 1
   SET {72f4fdab-7a7d-4aca-84c7-a940d9fe5668} = 29.4, !- Program Line 2
   SET {5b61de8f-01cd-4fe4-954d-762fad944ed6} = 15.6, !- Program Line 3
@@ -2236,7 +2201,6 @@
   ELSE,                                    !- Program Line 13
   SET {72f4fdab-7a7d-4aca-84c7-a940d9fe5668} = NULL, !- Program Line 14
   SET {5b61de8f-01cd-4fe4-954d-762fad944ed6} = NULL, !- Program Line 15
->>>>>>> f531be1f
   ENDIF;                                   !- Program Line 16
 
 OS:EnergyManagementSystem:ProgramCallingManager,
