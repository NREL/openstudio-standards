OS:AdditionalProperties,
  {00000000-0000-0000-0001-000000000001},  !- Handle
  {00000000-0000-0000-0031-000000000001},  !- Object Name
  Ref OA per area,                         !- Feature Name 1
  Double,                                  !- Feature Data Type 1
  0,                                       !- Feature Value 1
  Ref OA per person,                       !- Feature Name 2
  Double,                                  !- Feature Data Type 2
  20,                                      !- Feature Value 2
  Ref OA ach,                              !- Feature Name 3
  Double,                                  !- Feature Data Type 3
  0,                                       !- Feature Value 3
  Ref occupancy per 1000ft2,               !- Feature Name 4
  Double,                                  !- Feature Data Type 4
  7,                                       !- Feature Value 4
  Ref standard,                            !- Feature Name 5
  String,                                  !- Feature Data Type 5
  ASHRAE 62-2001 Table 2,                  !- Feature Value 5
  Ref space type,                          !- Feature Name 6
  String,                                  !- Feature Data Type 6
  Offices-Office space;                    !- Feature Value 6

OS:AdditionalProperties,
  {00000000-0000-0000-0001-000000000002},  !- Handle
  {00000000-0000-0000-0031-000000000002},  !- Object Name
  Ref OA per area,                         !- Feature Name 1
  Double,                                  !- Feature Data Type 1
  0.050000000000000003,                    !- Feature Value 1
  Ref OA per person,                       !- Feature Name 2
  Double,                                  !- Feature Data Type 2
  0,                                       !- Feature Value 2
  Ref OA ach,                              !- Feature Name 3
  Double,                                  !- Feature Data Type 3
  0,                                       !- Feature Value 3
  Ref occupancy per 1000ft2,               !- Feature Name 4
  Double,                                  !- Feature Data Type 4
  5,                                       !- Feature Value 4
  Ref standard,                            !- Feature Name 5
  String,                                  !- Feature Data Type 5
  ASHRAE 62-2001 Table 2,                  !- Feature Value 5
  Ref space type,                          !- Feature Name 6
  String,                                  !- Feature Data Type 6
  Retail Stores&#44 Sales floors&#44 and Show Room Floors-Warehouses; !- Feature Value 6

OS:AdditionalProperties,
  {00000000-0000-0000-0001-000000000003},  !- Handle
  {00000000-0000-0000-0031-000000000003},  !- Object Name
  Ref OA per area,                         !- Feature Name 1
  Double,                                  !- Feature Data Type 1
  0.050000000000000003,                    !- Feature Value 1
  Ref OA per person,                       !- Feature Name 2
  Double,                                  !- Feature Data Type 2
  0,                                       !- Feature Value 2
  Ref OA ach,                              !- Feature Name 3
  Double,                                  !- Feature Data Type 3
  0,                                       !- Feature Value 3
  Ref occupancy per 1000ft2,               !- Feature Name 4
  Double,                                  !- Feature Data Type 4
  5,                                       !- Feature Value 4
  Ref standard,                            !- Feature Name 5
  String,                                  !- Feature Data Type 5
  ASHRAE 62-2001 Table 2,                  !- Feature Value 5
  Ref space type,                          !- Feature Name 6
  String,                                  !- Feature Data Type 6
  Retail Stores&#44 Sales floors&#44 and Show Room Floors-Warehouses; !- Feature Value 6

OS:AdditionalProperties,
  {00000000-0000-0000-0001-000000000004},  !- Handle
  {00000000-0000-0000-0061-000000000019},  !- Object Name
  max_occ_in_spaces,                       !- Feature Name 1
  Double,                                  !- Feature Data Type 1
  11.856343523309617,                      !- Feature Value 1
  number_of_spaces_included,               !- Feature Name 2
  Integer,                                 !- Feature Data Type 2
  1,                                       !- Feature Value 2
  date_parent_object_last_edited,          !- Feature Name 3
  String,                                  !- Feature Data Type 3
  2024-01-01 01:00:00 UTC,                 !- Feature Value 3
  date_parent_object_created,              !- Feature Name 4
  String,                                  !- Feature Data Type 4
  2024-01-01 01:00:00 UTC;                 !- Feature Value 4

OS:AdditionalProperties,
  {00000000-0000-0000-0001-000000000005},  !- Handle
  {00000000-0000-0000-0061-000000000021},  !- Object Name
  max_occ_in_spaces,                       !- Feature Name 1
  Double,                                  !- Feature Data Type 1
  27.897278878375673,                      !- Feature Value 1
  number_of_spaces_included,               !- Feature Name 2
  Integer,                                 !- Feature Data Type 2
  1,                                       !- Feature Value 2
  date_parent_object_last_edited,          !- Feature Name 3
  String,                                  !- Feature Data Type 3
  2024-01-01 01:00:00 UTC,                 !- Feature Value 3
  date_parent_object_created,              !- Feature Name 4
  String,                                  !- Feature Data Type 4
  2024-01-01 01:00:00 UTC;                 !- Feature Value 4

OS:AdditionalProperties,
  {00000000-0000-0000-0001-000000000006},  !- Handle
  {00000000-0000-0000-0061-000000000020},  !- Object Name
  max_occ_in_spaces,                       !- Feature Name 1
  Double,                                  !- Feature Data Type 1
  32.081870710131746,                      !- Feature Value 1
  number_of_spaces_included,               !- Feature Name 2
  Integer,                                 !- Feature Data Type 2
  1,                                       !- Feature Value 2
  date_parent_object_last_edited,          !- Feature Name 3
  String,                                  !- Feature Data Type 3
  2024-01-01 01:00:00 UTC,                 !- Feature Value 3
  date_parent_object_created,              !- Feature Name 4
  String,                                  !- Feature Data Type 4
  2024-01-01 01:00:00 UTC;                 !- Feature Value 4

OS:AirLoopHVAC,
  {00000000-0000-0000-0002-000000000001},  !- Handle
  sys_3|mixed|shr>none|sc>ashp|sh>ashp>c-e|ssf>cv|zh>b-hw|zc>none|srf>none|, !- Name
  ,                                        !- Controller List Name
  {00000000-0000-0000-0061-000000000019},  !- Availability Schedule
  {00000000-0000-0000-0008-000000000003},  !- Availability Manager List Name
  autosize,                                !- Design Supply Air Flow Rate {m3/s}
  1,                                       !- Design Return Air Flow Fraction of Supply Air Flow
  ,                                        !- Branch List Name
  ,                                        !- Connector List Name
  {00000000-0000-0000-0017-000000000032},  !- Supply Side Inlet Node Name
  {00000000-0000-0000-0017-000000000035},  !- Demand Side Outlet Node Name
  {00000000-0000-0000-0017-000000000034},  !- Demand Side Inlet Node A
  {00000000-0000-0000-0017-000000000033},  !- Supply Side Outlet Node A
  ,                                        !- Demand Side Inlet Node B
  ,                                        !- Supply Side Outlet Node B
  ,                                        !- Return Air Bypass Flow Temperature Setpoint Schedule Name
  {00000000-0000-0000-0004-000000000001},  !- Demand Mixer Name
  {00000000-0000-0000-0005-000000000001},  !- Demand Splitter A Name
  ,                                        !- Demand Splitter B Name
  ;                                        !- Supply Splitter Name

OS:AirLoopHVAC,
  {00000000-0000-0000-0002-000000000002},  !- Handle
  sys_4|mixed|shr>none|sc>ashp|sh>ashp>c-e|ssf>cv|zh>b-hw|zc>none|srf>none| 1, !- Name
  ,                                        !- Controller List Name
  {00000000-0000-0000-0061-000000000020},  !- Availability Schedule
  {00000000-0000-0000-0008-000000000002},  !- Availability Manager List Name
  autosize,                                !- Design Supply Air Flow Rate {m3/s}
  1,                                       !- Design Return Air Flow Fraction of Supply Air Flow
  ,                                        !- Branch List Name
  ,                                        !- Connector List Name
  {00000000-0000-0000-0017-000000000087},  !- Supply Side Inlet Node Name
  {00000000-0000-0000-0017-000000000090},  !- Demand Side Outlet Node Name
  {00000000-0000-0000-0017-000000000089},  !- Demand Side Inlet Node A
  {00000000-0000-0000-0017-000000000088},  !- Supply Side Outlet Node A
  ,                                        !- Demand Side Inlet Node B
  ,                                        !- Supply Side Outlet Node B
  ,                                        !- Return Air Bypass Flow Temperature Setpoint Schedule Name
  {00000000-0000-0000-0004-000000000003},  !- Demand Mixer Name
  {00000000-0000-0000-0005-000000000003},  !- Demand Splitter A Name
  ,                                        !- Demand Splitter B Name
  ;                                        !- Supply Splitter Name

OS:AirLoopHVAC,
  {00000000-0000-0000-0002-000000000003},  !- Handle
  sys_4|mixed|shr>none|sc>ashp|sh>ashp>c-e|ssf>cv|zh>b-hw|zc>none|srf>none|, !- Name
  ,                                        !- Controller List Name
  {00000000-0000-0000-0061-000000000021},  !- Availability Schedule
  {00000000-0000-0000-0008-000000000001},  !- Availability Manager List Name
  autosize,                                !- Design Supply Air Flow Rate {m3/s}
  1,                                       !- Design Return Air Flow Fraction of Supply Air Flow
  ,                                        !- Branch List Name
  ,                                        !- Connector List Name
  {00000000-0000-0000-0017-000000000059},  !- Supply Side Inlet Node Name
  {00000000-0000-0000-0017-000000000062},  !- Demand Side Outlet Node Name
  {00000000-0000-0000-0017-000000000061},  !- Demand Side Inlet Node A
  {00000000-0000-0000-0017-000000000060},  !- Supply Side Outlet Node A
  ,                                        !- Demand Side Inlet Node B
  ,                                        !- Supply Side Outlet Node B
  ,                                        !- Return Air Bypass Flow Temperature Setpoint Schedule Name
  {00000000-0000-0000-0004-000000000002},  !- Demand Mixer Name
  {00000000-0000-0000-0005-000000000002},  !- Demand Splitter A Name
  ,                                        !- Demand Splitter B Name
  ;                                        !- Supply Splitter Name

OS:AirLoopHVAC:OutdoorAirSystem,
  {00000000-0000-0000-0003-000000000001},  !- Handle
  Air Loop HVAC Outdoor Air System 1,      !- Name
  {00000000-0000-0000-0022-000000000001},  !- Controller Name
  ,                                        !- Outdoor Air Equipment List Name
  ,                                        !- Availability Manager List Name
  {00000000-0000-0000-0017-000000000048},  !- Mixed Air Node Name
  {00000000-0000-0000-0017-000000000038},  !- Outdoor Air Stream Node Name
  {00000000-0000-0000-0017-000000000039},  !- Relief Air Stream Node Name
  {00000000-0000-0000-0017-000000000047};  !- Return Air Stream Node Name

OS:AirLoopHVAC:OutdoorAirSystem,
  {00000000-0000-0000-0003-000000000002},  !- Handle
  Air Loop HVAC Outdoor Air System 2,      !- Name
  {00000000-0000-0000-0022-000000000002},  !- Controller Name
  ,                                        !- Outdoor Air Equipment List Name
  ,                                        !- Availability Manager List Name
  {00000000-0000-0000-0017-000000000075},  !- Mixed Air Node Name
  {00000000-0000-0000-0017-000000000065},  !- Outdoor Air Stream Node Name
  {00000000-0000-0000-0017-000000000066},  !- Relief Air Stream Node Name
  {00000000-0000-0000-0017-000000000074};  !- Return Air Stream Node Name

OS:AirLoopHVAC:OutdoorAirSystem,
  {00000000-0000-0000-0003-000000000003},  !- Handle
  Air Loop HVAC Outdoor Air System 3,      !- Name
  {00000000-0000-0000-0022-000000000003},  !- Controller Name
  ,                                        !- Outdoor Air Equipment List Name
  ,                                        !- Availability Manager List Name
  {00000000-0000-0000-0017-000000000103},  !- Mixed Air Node Name
  {00000000-0000-0000-0017-000000000093},  !- Outdoor Air Stream Node Name
  {00000000-0000-0000-0017-000000000094},  !- Relief Air Stream Node Name
  {00000000-0000-0000-0017-000000000102};  !- Return Air Stream Node Name

OS:AirLoopHVAC:ZoneMixer,
  {00000000-0000-0000-0004-000000000001},  !- Handle
  Air Loop HVAC Zone Mixer 1,              !- Name
  {00000000-0000-0000-0017-000000000037},  !- Outlet Node Name
  {00000000-0000-0000-0017-000000000055};  !- Inlet Node Name 1

OS:AirLoopHVAC:ZoneMixer,
  {00000000-0000-0000-0004-000000000002},  !- Handle
  Air Loop HVAC Zone Mixer 2,              !- Name
  {00000000-0000-0000-0017-000000000064},  !- Outlet Node Name
  {00000000-0000-0000-0017-000000000083};  !- Inlet Node Name 1

OS:AirLoopHVAC:ZoneMixer,
  {00000000-0000-0000-0004-000000000003},  !- Handle
  Air Loop HVAC Zone Mixer 3,              !- Name
  {00000000-0000-0000-0017-000000000092},  !- Outlet Node Name
  {00000000-0000-0000-0017-000000000111};  !- Inlet Node Name 1

OS:AirLoopHVAC:ZoneSplitter,
  {00000000-0000-0000-0005-000000000001},  !- Handle
  Air Loop HVAC Zone Splitter 1,           !- Name
  {00000000-0000-0000-0017-000000000036},  !- Inlet Node Name
  {00000000-0000-0000-0017-000000000056};  !- Outlet Node Name 1

OS:AirLoopHVAC:ZoneSplitter,
  {00000000-0000-0000-0005-000000000002},  !- Handle
  Air Loop HVAC Zone Splitter 2,           !- Name
  {00000000-0000-0000-0017-000000000063},  !- Inlet Node Name
  {00000000-0000-0000-0017-000000000084};  !- Outlet Node Name 1

OS:AirLoopHVAC:ZoneSplitter,
  {00000000-0000-0000-0005-000000000003},  !- Handle
  Air Loop HVAC Zone Splitter 3,           !- Name
  {00000000-0000-0000-0017-000000000091},  !- Inlet Node Name
  {00000000-0000-0000-0017-000000000112};  !- Outlet Node Name 1

OS:AirTerminal:SingleDuct:ConstantVolume:NoReheat,
  {00000000-0000-0000-0006-000000000001},  !- Handle
  Air Terminal Single Duct Constant Volume No Reheat 1, !- Name
  {00000000-0000-0000-0058-000000000001},  !- Availability Schedule Name
  {00000000-0000-0000-0017-000000000057},  !- Air Inlet Node Name
  {00000000-0000-0000-0017-000000000058},  !- Air Outlet Node Name
  AutoSize;                                !- Maximum Air Flow Rate {m3/s}

OS:AirTerminal:SingleDuct:ConstantVolume:NoReheat,
  {00000000-0000-0000-0006-000000000002},  !- Handle
  Air Terminal Single Duct Constant Volume No Reheat 2, !- Name
  {00000000-0000-0000-0058-000000000001},  !- Availability Schedule Name
  {00000000-0000-0000-0017-000000000085},  !- Air Inlet Node Name
  {00000000-0000-0000-0017-000000000086},  !- Air Outlet Node Name
  AutoSize;                                !- Maximum Air Flow Rate {m3/s}

OS:AirTerminal:SingleDuct:ConstantVolume:NoReheat,
  {00000000-0000-0000-0006-000000000003},  !- Handle
  Air Terminal Single Duct Constant Volume No Reheat 3, !- Name
  {00000000-0000-0000-0058-000000000001},  !- Availability Schedule Name
  {00000000-0000-0000-0017-000000000113},  !- Air Inlet Node Name
  {00000000-0000-0000-0017-000000000114},  !- Air Outlet Node Name
  AutoSize;                                !- Maximum Air Flow Rate {m3/s}

OS:AvailabilityManager:NightCycle,
  {00000000-0000-0000-0007-000000000001},  !- Handle
  Availability Manager Night Cycle 1,      !- Name
  {00000000-0000-0000-0058-000000000001},  !- Applicability Schedule
  ,                                        !- Fan Schedule
  CycleOnAny,                              !- Control Type
  1,                                       !- Thermostat Tolerance {deltaC}
  ,                                        !- Cycling Run Time Control Type
  3600,                                    !- Cycling Run Time {s}
  {00000000-0000-0000-0047-000000000001},  !- Control Zone or Zone List Name
  {00000000-0000-0000-0047-000000000002},  !- Cooling Control Zone or Zone List Name
  {00000000-0000-0000-0047-000000000003},  !- Heating Control Zone or Zone List Name
  {00000000-0000-0000-0047-000000000004};  !- Heating Zone Fans Only Zone or Zone List Name

OS:AvailabilityManager:NightCycle,
  {00000000-0000-0000-0007-000000000002},  !- Handle
  Availability Manager Night Cycle 2,      !- Name
  {00000000-0000-0000-0058-000000000001},  !- Applicability Schedule
  ,                                        !- Fan Schedule
  CycleOnAny,                              !- Control Type
  1,                                       !- Thermostat Tolerance {deltaC}
  ,                                        !- Cycling Run Time Control Type
  3600,                                    !- Cycling Run Time {s}
  {00000000-0000-0000-0047-000000000005},  !- Control Zone or Zone List Name
  {00000000-0000-0000-0047-000000000006},  !- Cooling Control Zone or Zone List Name
  {00000000-0000-0000-0047-000000000007},  !- Heating Control Zone or Zone List Name
  {00000000-0000-0000-0047-000000000008};  !- Heating Zone Fans Only Zone or Zone List Name

OS:AvailabilityManager:NightCycle,
  {00000000-0000-0000-0007-000000000003},  !- Handle
  Availability Manager Night Cycle 3,      !- Name
  {00000000-0000-0000-0058-000000000001},  !- Applicability Schedule
  ,                                        !- Fan Schedule
  CycleOnAny,                              !- Control Type
  1,                                       !- Thermostat Tolerance {deltaC}
  ,                                        !- Cycling Run Time Control Type
  3600,                                    !- Cycling Run Time {s}
  {00000000-0000-0000-0047-000000000009},  !- Control Zone or Zone List Name
  {00000000-0000-0000-0047-000000000010},  !- Cooling Control Zone or Zone List Name
  {00000000-0000-0000-0047-000000000011},  !- Heating Control Zone or Zone List Name
  {00000000-0000-0000-0047-000000000012};  !- Heating Zone Fans Only Zone or Zone List Name

OS:AvailabilityManagerAssignmentList,
  {00000000-0000-0000-0008-000000000001},  !- Handle
  Air Loop HVAC 1 AvailabilityManagerAssignmentList 1, !- Name
  {00000000-0000-0000-0007-000000000002};  !- Availability Manager Name 1

OS:AvailabilityManagerAssignmentList,
  {00000000-0000-0000-0008-000000000002},  !- Handle
  Air Loop HVAC 1 AvailabilityManagerAssignmentList 2, !- Name
  {00000000-0000-0000-0007-000000000003};  !- Availability Manager Name 1

OS:AvailabilityManagerAssignmentList,
  {00000000-0000-0000-0008-000000000003},  !- Handle
  Air Loop HVAC 1 AvailabilityManagerAssignmentList, !- Name
  {00000000-0000-0000-0007-000000000001};  !- Availability Manager Name 1

OS:AvailabilityManagerAssignmentList,
  {00000000-0000-0000-0008-000000000004},  !- Handle
  Plant Loop 1 AvailabilityManagerAssignmentList 1; !- Name

OS:AvailabilityManagerAssignmentList,
  {00000000-0000-0000-0008-000000000005},  !- Handle
  Plant Loop 1 AvailabilityManagerAssignmentList; !- Name

OS:Boiler:HotWater,
  {00000000-0000-0000-0009-000000000001},  !- Handle
  Primary Boiler 544kBtu/hr 0.83 Thermal Eff, !- Name
  NaturalGas,                              !- Fuel Type
  159441.393934641,                        !- Nominal Capacity {W}
  0.83,                                    !- Nominal Thermal Efficiency
  ,                                        !- Efficiency Curve Temperature Evaluation Variable
  {00000000-0000-0000-0024-000000000001},  !- Normalized Boiler Efficiency Curve Name
  ,                                        !- Design Water Flow Rate {m3/s}
  ,                                        !- Minimum Part Load Ratio
  ,                                        !- Maximum Part Load Ratio
  ,                                        !- Optimum Part Load Ratio
  {00000000-0000-0000-0017-000000000018},  !- Boiler Water Inlet Node Name
  {00000000-0000-0000-0017-000000000019},  !- Boiler Water Outlet Node Name
  99,                                      !- Water Outlet Upper Temperature Limit {C}
  ConstantFlow,                            !- Boiler Flow Mode
  0,                                       !- On Cycle Parasitic Electric Load {W}
  0,                                       !- Off Cycle Parasitic Fuel Load {W}
  1,                                       !- Sizing Factor
  General;                                 !- End-Use Subcategory

OS:Boiler:HotWater,
  {00000000-0000-0000-0009-000000000002},  !- Handle
  Secondary Boiler 544kBtu/hr 0.83 Thermal Eff, !- Name
  NaturalGas,                              !- Fuel Type
  159441.393934641,                        !- Nominal Capacity {W}
  0.83,                                    !- Nominal Thermal Efficiency
  ,                                        !- Efficiency Curve Temperature Evaluation Variable
  {00000000-0000-0000-0024-000000000001},  !- Normalized Boiler Efficiency Curve Name
  ,                                        !- Design Water Flow Rate {m3/s}
  ,                                        !- Minimum Part Load Ratio
  ,                                        !- Maximum Part Load Ratio
  ,                                        !- Optimum Part Load Ratio
  {00000000-0000-0000-0017-000000000022},  !- Boiler Water Inlet Node Name
  {00000000-0000-0000-0017-000000000023},  !- Boiler Water Outlet Node Name
  99,                                      !- Water Outlet Upper Temperature Limit {C}
  ConstantFlow,                            !- Boiler Flow Mode
  0,                                       !- On Cycle Parasitic Electric Load {W}
  0,                                       !- Off Cycle Parasitic Fuel Load {W}
  1,                                       !- Sizing Factor
  General;                                 !- End-Use Subcategory

OS:Building,
  {00000000-0000-0000-0010-000000000001},  !- Handle
  Warehouse,                               !- Name
  ,                                        !- Building Sector Type
  ,                                        !- North Axis {deg}
  ,                                        !- Nominal Floor to Floor Height {m}
  ,                                        !- Space Type Name
  {00000000-0000-0000-0027-000000000001},  !- Default Construction Set Name
  ,                                        !- Default Schedule Set Name
  1,                                       !- Standards Number of Stories
  1,                                       !- Standards Number of Above Ground Stories
  NECB2011,                                !- Standards Template
  Warehouse,                               !- Standards Building Type
  ,                                        !- Standards Number of Living Units
  ,                                        !- Relocatable
  ;                                        !- Nominal Floor to Ceiling Height {m}

OS:BuildingStory,
  {00000000-0000-0000-0011-000000000001},  !- Handle
  Building Story 1,                        !- Name
  0,                                       !- Nominal Z Coordinate {m}
  ,                                        !- Nominal Floor to Floor Height {m}
  ,                                        !- Default Construction Set Name
  ,                                        !- Default Schedule Set Name
  {00000000-0000-0000-0057-000000000007};  !- Group Rendering Name

OS:ClimateZones,
  {00000000-0000-0000-0012-000000000001},  !- Handle
  ASHRAE,                                  !- Climate Zone Institution Name 1
  ANSI/ASHRAE Standard 169,                !- Climate Zone Document Name 1
  2006,                                    !- Climate Zone Document Year 1
  7;                                       !- Climate Zone Value 1

OS:Coil:Cooling:DX:SingleSpeed,
  {00000000-0000-0000-0013-000000000001},  !- Handle
  CoilCoolingDXSingleSpeed_ashp 1 376kBtu/hr 7.94EER, !- Name
  {00000000-0000-0000-0058-000000000001},  !- Availability Schedule Name
  autosize,                                !- Rated Total Cooling Capacity {W}
  autosize,                                !- Rated Sensible Heat Ratio
  2.78066397405391,                        !- Rated COP {W/W}
  autosize,                                !- Rated Air Flow Rate {m3/s}
  773.3,                                   !- Rated Evaporator Fan Power Per Volume Flow Rate 2017 {W/(m3/s)}
  934.4,                                   !- Rated Evaporator Fan Power Per Volume Flow Rate 2023 {W/(m3/s)}
  {00000000-0000-0000-0017-000000000076},  !- Air Inlet Node Name
  {00000000-0000-0000-0017-000000000072},  !- Air Outlet Node Name
  {00000000-0000-0000-0023-000000000007},  !- Total Cooling Capacity Function of Temperature Curve Name
  {00000000-0000-0000-0025-000000000010},  !- Total Cooling Capacity Function of Flow Fraction Curve Name
  {00000000-0000-0000-0023-000000000008},  !- Energy Input Ratio Function of Temperature Curve Name
  {00000000-0000-0000-0025-000000000011},  !- Energy Input Ratio Function of Flow Fraction Curve Name
  {00000000-0000-0000-0024-000000000017},  !- Part Load Fraction Correlation Curve Name
  -25,                                     !- Minimum Outdoor Dry-Bulb Temperature for Compressor Operation {C}
  0,                                       !- Nominal Time for Condensate Removal to Begin {s}
  0,                                       !- Ratio of Initial Moisture Evaporation Rate and Steady State Latent Capacity {dimensionless}
  0,                                       !- Maximum Cycling Rate {cycles/hr}
  0,                                       !- Latent Capacity Time Constant {s}
  ,                                        !- Condenser Air Inlet Node Name
  AirCooled,                               !- Condenser Type
  0.9,                                     !- Evaporative Condenser Effectiveness {dimensionless}
  autosize,                                !- Evaporative Condenser Air Flow Rate {m3/s}
  autosize,                                !- Evaporative Condenser Pump Rated Power Consumption {W}
  0,                                       !- Crankcase Heater Capacity {W}
  ,                                        !- Crankcase Heater Capacity Function of Temperature Curve Name
  10,                                      !- Maximum Outdoor Dry-Bulb Temperature for Crankcase Heater Operation {C}
  ,                                        !- Supply Water Storage Tank Name
  ,                                        !- Condensate Collection Water Storage Tank Name
  0,                                       !- Basin Heater Capacity {W/K}
  2;                                       !- Basin Heater Setpoint Temperature {C}

OS:Coil:Cooling:DX:SingleSpeed,
  {00000000-0000-0000-0013-000000000002},  !- Handle
  CoilCoolingDXSingleSpeed_ashp 2 703kBtu/hr 7.94EER, !- Name
  {00000000-0000-0000-0058-000000000001},  !- Availability Schedule Name
  autosize,                                !- Rated Total Cooling Capacity {W}
  autosize,                                !- Rated Sensible Heat Ratio
  2.78066397405391,                        !- Rated COP {W/W}
  autosize,                                !- Rated Air Flow Rate {m3/s}
  773.3,                                   !- Rated Evaporator Fan Power Per Volume Flow Rate 2017 {W/(m3/s)}
  934.4,                                   !- Rated Evaporator Fan Power Per Volume Flow Rate 2023 {W/(m3/s)}
  {00000000-0000-0000-0017-000000000104},  !- Air Inlet Node Name
  {00000000-0000-0000-0017-000000000100},  !- Air Outlet Node Name
  {00000000-0000-0000-0023-000000000007},  !- Total Cooling Capacity Function of Temperature Curve Name
  {00000000-0000-0000-0025-000000000010},  !- Total Cooling Capacity Function of Flow Fraction Curve Name
  {00000000-0000-0000-0023-000000000008},  !- Energy Input Ratio Function of Temperature Curve Name
  {00000000-0000-0000-0025-000000000011},  !- Energy Input Ratio Function of Flow Fraction Curve Name
  {00000000-0000-0000-0024-000000000017},  !- Part Load Fraction Correlation Curve Name
  -25,                                     !- Minimum Outdoor Dry-Bulb Temperature for Compressor Operation {C}
  0,                                       !- Nominal Time for Condensate Removal to Begin {s}
  0,                                       !- Ratio of Initial Moisture Evaporation Rate and Steady State Latent Capacity {dimensionless}
  0,                                       !- Maximum Cycling Rate {cycles/hr}
  0,                                       !- Latent Capacity Time Constant {s}
  ,                                        !- Condenser Air Inlet Node Name
  AirCooled,                               !- Condenser Type
  0.9,                                     !- Evaporative Condenser Effectiveness {dimensionless}
  autosize,                                !- Evaporative Condenser Air Flow Rate {m3/s}
  autosize,                                !- Evaporative Condenser Pump Rated Power Consumption {W}
  0,                                       !- Crankcase Heater Capacity {W}
  ,                                        !- Crankcase Heater Capacity Function of Temperature Curve Name
  10,                                      !- Maximum Outdoor Dry-Bulb Temperature for Crankcase Heater Operation {C}
  ,                                        !- Supply Water Storage Tank Name
  ,                                        !- Condensate Collection Water Storage Tank Name
  0,                                       !- Basin Heater Capacity {W/K}
  2;                                       !- Basin Heater Setpoint Temperature {C}

OS:Coil:Cooling:DX:SingleSpeed,
  {00000000-0000-0000-0013-000000000003},  !- Handle
  CoilCoolingDXSingleSpeed_ashp 51kBtu/hr 10.0EER, !- Name
  {00000000-0000-0000-0058-000000000001},  !- Availability Schedule Name
  autosize,                                !- Rated Total Cooling Capacity {W}
  autosize,                                !- Rated Sensible Heat Ratio
  3.46671670650253,                        !- Rated COP {W/W}
  autosize,                                !- Rated Air Flow Rate {m3/s}
  773.3,                                   !- Rated Evaporator Fan Power Per Volume Flow Rate 2017 {W/(m3/s)}
  934.4,                                   !- Rated Evaporator Fan Power Per Volume Flow Rate 2023 {W/(m3/s)}
  {00000000-0000-0000-0017-000000000049},  !- Air Inlet Node Name
  {00000000-0000-0000-0017-000000000045},  !- Air Outlet Node Name
  {00000000-0000-0000-0023-000000000007},  !- Total Cooling Capacity Function of Temperature Curve Name
  {00000000-0000-0000-0025-000000000010},  !- Total Cooling Capacity Function of Flow Fraction Curve Name
  {00000000-0000-0000-0023-000000000008},  !- Energy Input Ratio Function of Temperature Curve Name
  {00000000-0000-0000-0025-000000000011},  !- Energy Input Ratio Function of Flow Fraction Curve Name
  {00000000-0000-0000-0024-000000000017},  !- Part Load Fraction Correlation Curve Name
  -25,                                     !- Minimum Outdoor Dry-Bulb Temperature for Compressor Operation {C}
  0,                                       !- Nominal Time for Condensate Removal to Begin {s}
  0,                                       !- Ratio of Initial Moisture Evaporation Rate and Steady State Latent Capacity {dimensionless}
  0,                                       !- Maximum Cycling Rate {cycles/hr}
  0,                                       !- Latent Capacity Time Constant {s}
  ,                                        !- Condenser Air Inlet Node Name
  AirCooled,                               !- Condenser Type
  0.9,                                     !- Evaporative Condenser Effectiveness {dimensionless}
  autosize,                                !- Evaporative Condenser Air Flow Rate {m3/s}
  autosize,                                !- Evaporative Condenser Pump Rated Power Consumption {W}
  0,                                       !- Crankcase Heater Capacity {W}
  ,                                        !- Crankcase Heater Capacity Function of Temperature Curve Name
  10,                                      !- Maximum Outdoor Dry-Bulb Temperature for Crankcase Heater Operation {C}
  ,                                        !- Supply Water Storage Tank Name
  ,                                        !- Condensate Collection Water Storage Tank Name
  0,                                       !- Basin Heater Capacity {W/K}
  2;                                       !- Basin Heater Setpoint Temperature {C}

OS:Coil:Heating:DX:SingleSpeed,
  {00000000-0000-0000-0014-000000000001},  !- Handle
  CoilHeatingDXSingleSpeed_ashp 1 273 Htg kBtu/hr 3.2COPH, !- Name
  {00000000-0000-0000-0058-000000000001},  !- Availability Schedule Name
  79891.7765439072,                        !- Rated Total Heating Capacity {W}
  3.52750433414311,                        !- Rated COP {W/W}
  Autosize,                                !- Rated Air Flow Rate {m3/s}
  773.3,                                   !- Rated Supply Fan Power Per Volume Flow Rate 2017 {W/(m3/s)}
  934.4,                                   !- Rated Supply Fan Power Per Volume Flow Rate 2023 {W/(m3/s)}
  {00000000-0000-0000-0017-000000000073},  !- Air Inlet Node Name
  {00000000-0000-0000-0017-000000000070},  !- Air Outlet Node Name
  {00000000-0000-0000-0024-000000000019},  !- Total Heating Capacity Function of Temperature Curve Name
  {00000000-0000-0000-0024-000000000018},  !- Total Heating Capacity Function of Flow Fraction Curve Name
  {00000000-0000-0000-0024-000000000020},  !- Energy Input Ratio Function of Temperature Curve Name
  {00000000-0000-0000-0025-000000000012},  !- Energy Input Ratio Function of Flow Fraction Curve Name
  {00000000-0000-0000-0024-000000000021},  !- Part Load Fraction Correlation Curve Name
  ,                                        !- Defrost Energy Input Ratio Function of Temperature Curve Name
  -10,                                     !- Minimum Outdoor Dry-Bulb Temperature for Compressor Operation {C}
  ,                                        !- Maximum Outdoor Dry-Bulb Temperature for Defrost Operation {C}
  ,                                        !- Crankcase Heater Capacity {W}
  ,                                        !- Crankcase Heater Capacity Function of Temperature Curve Name
  ,                                        !- Maximum Outdoor Dry-Bulb Temperature for Crankcase Heater Operation {C}
  Resistive,                               !- Defrost Strategy
  Timed,                                   !- Defrost Control
  0.166667,                                !- Defrost Time Period Fraction
  2000;                                    !- Resistive Defrost Heater Capacity {W}

OS:Coil:Heating:DX:SingleSpeed,
  {00000000-0000-0000-0014-000000000002},  !- Handle
  CoilHeatingDXSingleSpeed_ashp 2 510 Htg kBtu/hr 3.2COPH, !- Name
  {00000000-0000-0000-0058-000000000001},  !- Availability Schedule Name
  149331.344141841,                        !- Rated Total Heating Capacity {W}
  3.63971800025167,                        !- Rated COP {W/W}
  Autosize,                                !- Rated Air Flow Rate {m3/s}
  773.3,                                   !- Rated Supply Fan Power Per Volume Flow Rate 2017 {W/(m3/s)}
  934.4,                                   !- Rated Supply Fan Power Per Volume Flow Rate 2023 {W/(m3/s)}
  {00000000-0000-0000-0017-000000000101},  !- Air Inlet Node Name
  {00000000-0000-0000-0017-000000000098},  !- Air Outlet Node Name
  {00000000-0000-0000-0024-000000000019},  !- Total Heating Capacity Function of Temperature Curve Name
  {00000000-0000-0000-0024-000000000018},  !- Total Heating Capacity Function of Flow Fraction Curve Name
  {00000000-0000-0000-0024-000000000020},  !- Energy Input Ratio Function of Temperature Curve Name
  {00000000-0000-0000-0025-000000000012},  !- Energy Input Ratio Function of Flow Fraction Curve Name
  {00000000-0000-0000-0024-000000000021},  !- Part Load Fraction Correlation Curve Name
  ,                                        !- Defrost Energy Input Ratio Function of Temperature Curve Name
  -10,                                     !- Minimum Outdoor Dry-Bulb Temperature for Compressor Operation {C}
  ,                                        !- Maximum Outdoor Dry-Bulb Temperature for Defrost Operation {C}
  ,                                        !- Crankcase Heater Capacity {W}
  ,                                        !- Crankcase Heater Capacity Function of Temperature Curve Name
  ,                                        !- Maximum Outdoor Dry-Bulb Temperature for Crankcase Heater Operation {C}
  Resistive,                               !- Defrost Strategy
  Timed,                                   !- Defrost Control
  0.166667,                                !- Defrost Time Period Fraction
  2000;                                    !- Resistive Defrost Heater Capacity {W}

OS:Coil:Heating:DX:SingleSpeed,
  {00000000-0000-0000-0014-000000000003},  !- Handle
  CoilHeatingDXSingleSpeed_ashp 37 Htg kBtu/hr 14SEER, !- Name
  {00000000-0000-0000-0058-000000000001},  !- Availability Schedule Name
<<<<<<< HEAD
  10898.1860287415,                        !- Rated Total Heating Capacity {W}
  3.8248,                                  !- Rated COP {W/W}
=======
  10907.1845385068,                        !- Rated Total Heating Capacity {W}
  3.30927509466331,                        !- Rated COP {W/W}
>>>>>>> 792ffd62
  Autosize,                                !- Rated Air Flow Rate {m3/s}
  773.3,                                   !- Rated Supply Fan Power Per Volume Flow Rate 2017 {W/(m3/s)}
  934.4,                                   !- Rated Supply Fan Power Per Volume Flow Rate 2023 {W/(m3/s)}
  {00000000-0000-0000-0017-000000000046},  !- Air Inlet Node Name
  {00000000-0000-0000-0017-000000000043},  !- Air Outlet Node Name
  {00000000-0000-0000-0024-000000000019},  !- Total Heating Capacity Function of Temperature Curve Name
  {00000000-0000-0000-0024-000000000018},  !- Total Heating Capacity Function of Flow Fraction Curve Name
  {00000000-0000-0000-0024-000000000020},  !- Energy Input Ratio Function of Temperature Curve Name
  {00000000-0000-0000-0025-000000000012},  !- Energy Input Ratio Function of Flow Fraction Curve Name
  {00000000-0000-0000-0024-000000000021},  !- Part Load Fraction Correlation Curve Name
  ,                                        !- Defrost Energy Input Ratio Function of Temperature Curve Name
  -10,                                     !- Minimum Outdoor Dry-Bulb Temperature for Compressor Operation {C}
  ,                                        !- Maximum Outdoor Dry-Bulb Temperature for Defrost Operation {C}
  ,                                        !- Crankcase Heater Capacity {W}
  ,                                        !- Crankcase Heater Capacity Function of Temperature Curve Name
  ,                                        !- Maximum Outdoor Dry-Bulb Temperature for Crankcase Heater Operation {C}
  Resistive,                               !- Defrost Strategy
  Timed,                                   !- Defrost Control
  0.166667,                                !- Defrost Time Period Fraction
  2000;                                    !- Resistive Defrost Heater Capacity {W}

OS:Coil:Heating:Electric,
  {00000000-0000-0000-0015-000000000001},  !- Handle
  Coil Heating Electric 1,                 !- Name
  {00000000-0000-0000-0058-000000000001},  !- Availability Schedule Name
  ,                                        !- Efficiency
  ,                                        !- Nominal Capacity {W}
  {00000000-0000-0000-0017-000000000044},  !- Air Inlet Node Name
  {00000000-0000-0000-0017-000000000041};  !- Air Outlet Node Name

OS:Coil:Heating:Electric,
  {00000000-0000-0000-0015-000000000002},  !- Handle
  Coil Heating Electric 2,                 !- Name
  {00000000-0000-0000-0058-000000000001},  !- Availability Schedule Name
  ,                                        !- Efficiency
  ,                                        !- Nominal Capacity {W}
  {00000000-0000-0000-0017-000000000071},  !- Air Inlet Node Name
  {00000000-0000-0000-0017-000000000068};  !- Air Outlet Node Name

OS:Coil:Heating:Electric,
  {00000000-0000-0000-0015-000000000003},  !- Handle
  Coil Heating Electric 3,                 !- Name
  {00000000-0000-0000-0058-000000000001},  !- Availability Schedule Name
  ,                                        !- Efficiency
  ,                                        !- Nominal Capacity {W}
  {00000000-0000-0000-0017-000000000099},  !- Air Inlet Node Name
  {00000000-0000-0000-0017-000000000096};  !- Air Outlet Node Name

OS:Coil:Heating:Water:Baseboard,
  {00000000-0000-0000-0016-000000000001},  !- Handle
  Coil Heating Water Baseboard 1,          !- Name
  HeatingDesignCapacity,                   !- Heating Design Capacity Method
  autosize,                                !- Heating Design Capacity {W}
  0,                                       !- Heating Design Capacity Per Floor Area {W/m2}
  0.8,                                     !- Fraction of Autosized Heating Design Capacity
  ,                                        !- U-Factor Times Area Value {W/K}
  ,                                        !- Maximum Water Flow Rate {m3/s}
  ,                                        !- Convergence Tolerance
  {00000000-0000-0000-0017-000000000050},  !- Water Inlet Node Name
  {00000000-0000-0000-0017-000000000051};  !- Water Outlet Node Name

OS:Coil:Heating:Water:Baseboard,
  {00000000-0000-0000-0016-000000000002},  !- Handle
  Coil Heating Water Baseboard 2,          !- Name
  HeatingDesignCapacity,                   !- Heating Design Capacity Method
  autosize,                                !- Heating Design Capacity {W}
  0,                                       !- Heating Design Capacity Per Floor Area {W/m2}
  0.8,                                     !- Fraction of Autosized Heating Design Capacity
  ,                                        !- U-Factor Times Area Value {W/K}
  ,                                        !- Maximum Water Flow Rate {m3/s}
  ,                                        !- Convergence Tolerance
  {00000000-0000-0000-0017-000000000078},  !- Water Inlet Node Name
  {00000000-0000-0000-0017-000000000079};  !- Water Outlet Node Name

OS:Coil:Heating:Water:Baseboard,
  {00000000-0000-0000-0016-000000000003},  !- Handle
  Coil Heating Water Baseboard 3,          !- Name
  HeatingDesignCapacity,                   !- Heating Design Capacity Method
  autosize,                                !- Heating Design Capacity {W}
  0,                                       !- Heating Design Capacity Per Floor Area {W/m2}
  0.8,                                     !- Fraction of Autosized Heating Design Capacity
  ,                                        !- U-Factor Times Area Value {W/K}
  ,                                        !- Maximum Water Flow Rate {m3/s}
  ,                                        !- Convergence Tolerance
  {00000000-0000-0000-0017-000000000106},  !- Water Inlet Node Name
  {00000000-0000-0000-0017-000000000107};  !- Water Outlet Node Name

OS:Connection,
  {00000000-0000-0000-0017-000000000001},  !- Handle
  ,                                        !- Source Object
  11,                                      !- Outlet Port
  ,                                        !- Target Object
  2;                                       !- Inlet Port

OS:Connection,
  {00000000-0000-0000-0017-000000000002},  !- Handle
  ,                                        !- Source Object
  11,                                      !- Outlet Port
  ,                                        !- Target Object
  2;                                       !- Inlet Port

OS:Connection,
  {00000000-0000-0000-0017-000000000003},  !- Handle
  ,                                        !- Source Object
  11,                                      !- Outlet Port
  ,                                        !- Target Object
  2;                                       !- Inlet Port

OS:Connection,
  {00000000-0000-0000-0017-000000000004},  !- Handle
  {00000000-0000-0000-0088-000000000001},  !- Source Object
  11,                                      !- Outlet Port
  {00000000-0000-0000-0048-000000000004},  !- Target Object
  2;                                       !- Inlet Port

OS:Connection,
  {00000000-0000-0000-0017-000000000005},  !- Handle
  {00000000-0000-0000-0088-000000000002},  !- Source Object
  11,                                      !- Outlet Port
  {00000000-0000-0000-0048-000000000006},  !- Target Object
  2;                                       !- Inlet Port

OS:Connection,
  {00000000-0000-0000-0017-000000000006},  !- Handle
  {00000000-0000-0000-0088-000000000003},  !- Source Object
  11,                                      !- Outlet Port
  {00000000-0000-0000-0048-000000000008},  !- Target Object
  2;                                       !- Inlet Port

OS:Connection,
  {00000000-0000-0000-0017-000000000007},  !- Handle
  {00000000-0000-0000-0053-000000000001},  !- Source Object
  14,                                      !- Outlet Port
  {00000000-0000-0000-0048-000000000032},  !- Target Object
  2;                                       !- Inlet Port

OS:Connection,
  {00000000-0000-0000-0017-000000000008},  !- Handle
  {00000000-0000-0000-0019-000000000001},  !- Source Object
  3,                                       !- Outlet Port
  {00000000-0000-0000-0048-000000000048},  !- Target Object
  2;                                       !- Inlet Port

OS:Connection,
  {00000000-0000-0000-0017-000000000009},  !- Handle
  {00000000-0000-0000-0048-000000000033},  !- Source Object
  3,                                       !- Outlet Port
  {00000000-0000-0000-0053-000000000001},  !- Target Object
  15;                                      !- Inlet Port

OS:Connection,
  {00000000-0000-0000-0017-000000000010},  !- Handle
  {00000000-0000-0000-0053-000000000001},  !- Source Object
  17,                                      !- Outlet Port
  {00000000-0000-0000-0048-000000000030},  !- Target Object
  2;                                       !- Inlet Port

OS:Connection,
  {00000000-0000-0000-0017-000000000011},  !- Handle
  {00000000-0000-0000-0048-000000000030},  !- Source Object
  3,                                       !- Outlet Port
  {00000000-0000-0000-0019-000000000002},  !- Target Object
  2;                                       !- Inlet Port

OS:Connection,
  {00000000-0000-0000-0017-000000000012},  !- Handle
  {00000000-0000-0000-0019-000000000002},  !- Source Object
  3,                                       !- Outlet Port
  {00000000-0000-0000-0048-000000000018},  !- Target Object
  2;                                       !- Inlet Port

OS:Connection,
  {00000000-0000-0000-0017-000000000013},  !- Handle
  {00000000-0000-0000-0018-000000000002},  !- Source Object
  2,                                       !- Outlet Port
  {00000000-0000-0000-0048-000000000031},  !- Target Object
  2;                                       !- Inlet Port

OS:Connection,
  {00000000-0000-0000-0017-000000000014},  !- Handle
  {00000000-0000-0000-0048-000000000031},  !- Source Object
  3,                                       !- Outlet Port
  {00000000-0000-0000-0053-000000000001},  !- Target Object
  18;                                      !- Inlet Port

OS:Connection,
  {00000000-0000-0000-0017-000000000015},  !- Handle
  {00000000-0000-0000-0048-000000000032},  !- Source Object
  3,                                       !- Outlet Port
  {00000000-0000-0000-0056-000000000001},  !- Target Object
  2;                                       !- Inlet Port

OS:Connection,
  {00000000-0000-0000-0017-000000000016},  !- Handle
  {00000000-0000-0000-0056-000000000001},  !- Source Object
  3,                                       !- Outlet Port
  {00000000-0000-0000-0048-000000000050},  !- Target Object
  2;                                       !- Inlet Port

OS:Connection,
  {00000000-0000-0000-0017-000000000017},  !- Handle
  {00000000-0000-0000-0048-000000000050},  !- Source Object
  3,                                       !- Outlet Port
  {00000000-0000-0000-0019-000000000001},  !- Target Object
  2;                                       !- Inlet Port

OS:Connection,
  {00000000-0000-0000-0017-000000000018},  !- Handle
  {00000000-0000-0000-0048-000000000048},  !- Source Object
  3,                                       !- Outlet Port
  {00000000-0000-0000-0009-000000000001},  !- Target Object
  11;                                      !- Inlet Port

OS:Connection,
  {00000000-0000-0000-0017-000000000019},  !- Handle
  {00000000-0000-0000-0009-000000000001},  !- Source Object
  12,                                      !- Outlet Port
  {00000000-0000-0000-0048-000000000049},  !- Target Object
  2;                                       !- Inlet Port

OS:Connection,
  {00000000-0000-0000-0017-000000000020},  !- Handle
  {00000000-0000-0000-0048-000000000049},  !- Source Object
  3,                                       !- Outlet Port
  {00000000-0000-0000-0018-000000000001},  !- Target Object
  3;                                       !- Inlet Port

OS:Connection,
  {00000000-0000-0000-0017-000000000021},  !- Handle
  {00000000-0000-0000-0019-000000000001},  !- Source Object
  4,                                       !- Outlet Port
  {00000000-0000-0000-0048-000000000051},  !- Target Object
  2;                                       !- Inlet Port

OS:Connection,
  {00000000-0000-0000-0017-000000000022},  !- Handle
  {00000000-0000-0000-0048-000000000051},  !- Source Object
  3,                                       !- Outlet Port
  {00000000-0000-0000-0009-000000000002},  !- Target Object
  11;                                      !- Inlet Port

OS:Connection,
  {00000000-0000-0000-0017-000000000023},  !- Handle
  {00000000-0000-0000-0009-000000000002},  !- Source Object
  12,                                      !- Outlet Port
  {00000000-0000-0000-0048-000000000052},  !- Target Object
  2;                                       !- Inlet Port

OS:Connection,
  {00000000-0000-0000-0017-000000000024},  !- Handle
  {00000000-0000-0000-0048-000000000052},  !- Source Object
  3,                                       !- Outlet Port
  {00000000-0000-0000-0018-000000000001},  !- Target Object
  4;                                       !- Inlet Port

OS:Connection,
  {00000000-0000-0000-0017-000000000025},  !- Handle
  {00000000-0000-0000-0019-000000000001},  !- Source Object
  5,                                       !- Outlet Port
  {00000000-0000-0000-0048-000000000039},  !- Target Object
  2;                                       !- Inlet Port

OS:Connection,
  {00000000-0000-0000-0017-000000000026},  !- Handle
  {00000000-0000-0000-0048-000000000039},  !- Source Object
  3,                                       !- Outlet Port
  {00000000-0000-0000-0052-000000000001},  !- Target Object
  2;                                       !- Inlet Port

OS:Connection,
  {00000000-0000-0000-0017-000000000027},  !- Handle
  {00000000-0000-0000-0052-000000000001},  !- Source Object
  3,                                       !- Outlet Port
  {00000000-0000-0000-0048-000000000040},  !- Target Object
  2;                                       !- Inlet Port

OS:Connection,
  {00000000-0000-0000-0017-000000000028},  !- Handle
  {00000000-0000-0000-0048-000000000040},  !- Source Object
  3,                                       !- Outlet Port
  {00000000-0000-0000-0018-000000000001},  !- Target Object
  5;                                       !- Inlet Port

OS:Connection,
  {00000000-0000-0000-0017-000000000029},  !- Handle
  {00000000-0000-0000-0018-000000000001},  !- Source Object
  2,                                       !- Outlet Port
  {00000000-0000-0000-0048-000000000041},  !- Target Object
  2;                                       !- Inlet Port

OS:Connection,
  {00000000-0000-0000-0017-000000000030},  !- Handle
  {00000000-0000-0000-0048-000000000041},  !- Source Object
  3,                                       !- Outlet Port
  {00000000-0000-0000-0052-000000000002},  !- Target Object
  2;                                       !- Inlet Port

OS:Connection,
  {00000000-0000-0000-0017-000000000031},  !- Handle
  {00000000-0000-0000-0052-000000000002},  !- Source Object
  3,                                       !- Outlet Port
  {00000000-0000-0000-0048-000000000033},  !- Target Object
  2;                                       !- Inlet Port

OS:Connection,
  {00000000-0000-0000-0017-000000000032},  !- Handle
  {00000000-0000-0000-0002-000000000001},  !- Source Object
  9,                                       !- Outlet Port
  {00000000-0000-0000-0048-000000000064},  !- Target Object
  2;                                       !- Inlet Port

OS:Connection,
  {00000000-0000-0000-0017-000000000033},  !- Handle
  {00000000-0000-0000-0048-000000000065},  !- Source Object
  3,                                       !- Outlet Port
  {00000000-0000-0000-0002-000000000001},  !- Target Object
  12;                                      !- Inlet Port

OS:Connection,
  {00000000-0000-0000-0017-000000000034},  !- Handle
  {00000000-0000-0000-0002-000000000001},  !- Source Object
  11,                                      !- Outlet Port
  {00000000-0000-0000-0048-000000000059},  !- Target Object
  2;                                       !- Inlet Port

OS:Connection,
  {00000000-0000-0000-0017-000000000035},  !- Handle
  {00000000-0000-0000-0048-000000000060},  !- Source Object
  3,                                       !- Outlet Port
  {00000000-0000-0000-0002-000000000001},  !- Target Object
  10;                                      !- Inlet Port

OS:Connection,
  {00000000-0000-0000-0017-000000000036},  !- Handle
  {00000000-0000-0000-0048-000000000059},  !- Source Object
  3,                                       !- Outlet Port
  {00000000-0000-0000-0005-000000000001},  !- Target Object
  2;                                       !- Inlet Port

OS:Connection,
  {00000000-0000-0000-0017-000000000037},  !- Handle
  {00000000-0000-0000-0004-000000000001},  !- Source Object
  2,                                       !- Outlet Port
  {00000000-0000-0000-0048-000000000060},  !- Target Object
  2;                                       !- Inlet Port

OS:Connection,
  {00000000-0000-0000-0017-000000000038},  !- Handle
  {00000000-0000-0000-0048-000000000062},  !- Source Object
  3,                                       !- Outlet Port
  {00000000-0000-0000-0003-000000000001},  !- Target Object
  6;                                       !- Inlet Port

OS:Connection,
  {00000000-0000-0000-0017-000000000039},  !- Handle
  {00000000-0000-0000-0003-000000000001},  !- Source Object
  7,                                       !- Outlet Port
  {00000000-0000-0000-0048-000000000063},  !- Target Object
  2;                                       !- Inlet Port

OS:Connection,
  {00000000-0000-0000-0017-000000000040},  !- Handle
  {00000000-0000-0000-0039-000000000001},  !- Source Object
  9,                                       !- Outlet Port
  {00000000-0000-0000-0048-000000000065},  !- Target Object
  2;                                       !- Inlet Port

OS:Connection,
  {00000000-0000-0000-0017-000000000041},  !- Handle
  {00000000-0000-0000-0015-000000000001},  !- Source Object
  6,                                       !- Outlet Port
  {00000000-0000-0000-0048-000000000015},  !- Target Object
  2;                                       !- Inlet Port

OS:Connection,
  {00000000-0000-0000-0017-000000000042},  !- Handle
  {00000000-0000-0000-0048-000000000015},  !- Source Object
  3,                                       !- Outlet Port
  {00000000-0000-0000-0039-000000000001},  !- Target Object
  8;                                       !- Inlet Port

OS:Connection,
  {00000000-0000-0000-0017-000000000043},  !- Handle
  {00000000-0000-0000-0014-000000000003},  !- Source Object
  9,                                       !- Outlet Port
  {00000000-0000-0000-0048-000000000029},  !- Target Object
  2;                                       !- Inlet Port

OS:Connection,
  {00000000-0000-0000-0017-000000000044},  !- Handle
  {00000000-0000-0000-0048-000000000029},  !- Source Object
  3,                                       !- Outlet Port
  {00000000-0000-0000-0015-000000000001},  !- Target Object
  5;                                       !- Inlet Port

OS:Connection,
  {00000000-0000-0000-0017-000000000045},  !- Handle
  {00000000-0000-0000-0013-000000000003},  !- Source Object
  10,                                      !- Outlet Port
  {00000000-0000-0000-0048-000000000026},  !- Target Object
  2;                                       !- Inlet Port

OS:Connection,
  {00000000-0000-0000-0017-000000000046},  !- Handle
  {00000000-0000-0000-0048-000000000026},  !- Source Object
  3,                                       !- Outlet Port
  {00000000-0000-0000-0014-000000000003},  !- Target Object
  8;                                       !- Inlet Port

OS:Connection,
  {00000000-0000-0000-0017-000000000047},  !- Handle
  {00000000-0000-0000-0048-000000000064},  !- Source Object
  3,                                       !- Outlet Port
  {00000000-0000-0000-0003-000000000001},  !- Target Object
  8;                                       !- Inlet Port

OS:Connection,
  {00000000-0000-0000-0017-000000000048},  !- Handle
  {00000000-0000-0000-0003-000000000001},  !- Source Object
  5,                                       !- Outlet Port
  {00000000-0000-0000-0048-000000000061},  !- Target Object
  2;                                       !- Inlet Port

OS:Connection,
  {00000000-0000-0000-0017-000000000049},  !- Handle
  {00000000-0000-0000-0048-000000000061},  !- Source Object
  3,                                       !- Outlet Port
  {00000000-0000-0000-0013-000000000003},  !- Target Object
  9;                                       !- Inlet Port

OS:Connection,
  {00000000-0000-0000-0017-000000000050},  !- Handle
  {00000000-0000-0000-0048-000000000018},  !- Source Object
  3,                                       !- Outlet Port
  {00000000-0000-0000-0016-000000000001},  !- Target Object
  9;                                       !- Inlet Port

OS:Connection,
  {00000000-0000-0000-0017-000000000051},  !- Handle
  {00000000-0000-0000-0016-000000000001},  !- Source Object
  10,                                      !- Outlet Port
  {00000000-0000-0000-0048-000000000019},  !- Target Object
  2;                                       !- Inlet Port

OS:Connection,
  {00000000-0000-0000-0017-000000000052},  !- Handle
  {00000000-0000-0000-0048-000000000019},  !- Source Object
  3,                                       !- Outlet Port
  {00000000-0000-0000-0018-000000000002},  !- Target Object
  3;                                       !- Inlet Port

OS:Connection,
  {00000000-0000-0000-0017-000000000053},  !- Handle
  {00000000-0000-0000-0048-000000000010},  !- Source Object
  3,                                       !- Outlet Port
  {00000000-0000-0000-0054-000000000001},  !- Target Object
  2;                                       !- Inlet Port

OS:Connection,
  {00000000-0000-0000-0017-000000000054},  !- Handle
  {00000000-0000-0000-0054-000000000003},  !- Source Object
  2,                                       !- Outlet Port
  {00000000-0000-0000-0048-000000000003},  !- Target Object
  2;                                       !- Inlet Port

OS:Connection,
  {00000000-0000-0000-0017-000000000055},  !- Handle
  {00000000-0000-0000-0048-000000000003},  !- Source Object
  3,                                       !- Outlet Port
  {00000000-0000-0000-0004-000000000001},  !- Target Object
  3;                                       !- Inlet Port

OS:Connection,
  {00000000-0000-0000-0017-000000000056},  !- Handle
  {00000000-0000-0000-0005-000000000001},  !- Source Object
  3,                                       !- Outlet Port
  {00000000-0000-0000-0048-000000000009},  !- Target Object
  2;                                       !- Inlet Port

OS:Connection,
  {00000000-0000-0000-0017-000000000057},  !- Handle
  {00000000-0000-0000-0048-000000000009},  !- Source Object
  3,                                       !- Outlet Port
  {00000000-0000-0000-0006-000000000001},  !- Target Object
  3;                                       !- Inlet Port

OS:Connection,
  {00000000-0000-0000-0017-000000000058},  !- Handle
  {00000000-0000-0000-0006-000000000001},  !- Source Object
  4,                                       !- Outlet Port
  {00000000-0000-0000-0048-000000000010},  !- Target Object
  2;                                       !- Inlet Port

OS:Connection,
  {00000000-0000-0000-0017-000000000059},  !- Handle
  {00000000-0000-0000-0002-000000000003},  !- Source Object
  9,                                       !- Outlet Port
  {00000000-0000-0000-0048-000000000078},  !- Target Object
  2;                                       !- Inlet Port

OS:Connection,
  {00000000-0000-0000-0017-000000000060},  !- Handle
  {00000000-0000-0000-0048-000000000079},  !- Source Object
  3,                                       !- Outlet Port
  {00000000-0000-0000-0002-000000000003},  !- Target Object
  12;                                      !- Inlet Port

OS:Connection,
  {00000000-0000-0000-0017-000000000061},  !- Handle
  {00000000-0000-0000-0002-000000000003},  !- Source Object
  11,                                      !- Outlet Port
  {00000000-0000-0000-0048-000000000073},  !- Target Object
  2;                                       !- Inlet Port

OS:Connection,
  {00000000-0000-0000-0017-000000000062},  !- Handle
  {00000000-0000-0000-0048-000000000074},  !- Source Object
  3,                                       !- Outlet Port
  {00000000-0000-0000-0002-000000000003},  !- Target Object
  10;                                      !- Inlet Port

OS:Connection,
  {00000000-0000-0000-0017-000000000063},  !- Handle
  {00000000-0000-0000-0048-000000000073},  !- Source Object
  3,                                       !- Outlet Port
  {00000000-0000-0000-0005-000000000002},  !- Target Object
  2;                                       !- Inlet Port

OS:Connection,
  {00000000-0000-0000-0017-000000000064},  !- Handle
  {00000000-0000-0000-0004-000000000002},  !- Source Object
  2,                                       !- Outlet Port
  {00000000-0000-0000-0048-000000000074},  !- Target Object
  2;                                       !- Inlet Port

OS:Connection,
  {00000000-0000-0000-0017-000000000065},  !- Handle
  {00000000-0000-0000-0048-000000000076},  !- Source Object
  3,                                       !- Outlet Port
  {00000000-0000-0000-0003-000000000002},  !- Target Object
  6;                                       !- Inlet Port

OS:Connection,
  {00000000-0000-0000-0017-000000000066},  !- Handle
  {00000000-0000-0000-0003-000000000002},  !- Source Object
  7,                                       !- Outlet Port
  {00000000-0000-0000-0048-000000000077},  !- Target Object
  2;                                       !- Inlet Port

OS:Connection,
  {00000000-0000-0000-0017-000000000067},  !- Handle
  {00000000-0000-0000-0039-000000000002},  !- Source Object
  9,                                       !- Outlet Port
  {00000000-0000-0000-0048-000000000079},  !- Target Object
  2;                                       !- Inlet Port

OS:Connection,
  {00000000-0000-0000-0017-000000000068},  !- Handle
  {00000000-0000-0000-0015-000000000002},  !- Source Object
  6,                                       !- Outlet Port
  {00000000-0000-0000-0048-000000000016},  !- Target Object
  2;                                       !- Inlet Port

OS:Connection,
  {00000000-0000-0000-0017-000000000069},  !- Handle
  {00000000-0000-0000-0048-000000000016},  !- Source Object
  3,                                       !- Outlet Port
  {00000000-0000-0000-0039-000000000002},  !- Target Object
  8;                                       !- Inlet Port

OS:Connection,
  {00000000-0000-0000-0017-000000000070},  !- Handle
  {00000000-0000-0000-0014-000000000001},  !- Source Object
  9,                                       !- Outlet Port
  {00000000-0000-0000-0048-000000000027},  !- Target Object
  2;                                       !- Inlet Port

OS:Connection,
  {00000000-0000-0000-0017-000000000071},  !- Handle
  {00000000-0000-0000-0048-000000000027},  !- Source Object
  3,                                       !- Outlet Port
  {00000000-0000-0000-0015-000000000002},  !- Target Object
  5;                                       !- Inlet Port

OS:Connection,
  {00000000-0000-0000-0017-000000000072},  !- Handle
  {00000000-0000-0000-0013-000000000001},  !- Source Object
  10,                                      !- Outlet Port
  {00000000-0000-0000-0048-000000000024},  !- Target Object
  2;                                       !- Inlet Port

OS:Connection,
  {00000000-0000-0000-0017-000000000073},  !- Handle
  {00000000-0000-0000-0048-000000000024},  !- Source Object
  3,                                       !- Outlet Port
  {00000000-0000-0000-0014-000000000001},  !- Target Object
  8;                                       !- Inlet Port

OS:Connection,
  {00000000-0000-0000-0017-000000000074},  !- Handle
  {00000000-0000-0000-0048-000000000078},  !- Source Object
  3,                                       !- Outlet Port
  {00000000-0000-0000-0003-000000000002},  !- Target Object
  8;                                       !- Inlet Port

OS:Connection,
  {00000000-0000-0000-0017-000000000075},  !- Handle
  {00000000-0000-0000-0003-000000000002},  !- Source Object
  5,                                       !- Outlet Port
  {00000000-0000-0000-0048-000000000075},  !- Target Object
  2;                                       !- Inlet Port

OS:Connection,
  {00000000-0000-0000-0017-000000000076},  !- Handle
  {00000000-0000-0000-0048-000000000075},  !- Source Object
  3,                                       !- Outlet Port
  {00000000-0000-0000-0013-000000000001},  !- Target Object
  9;                                       !- Inlet Port

OS:Connection,
  {00000000-0000-0000-0017-000000000077},  !- Handle
  {00000000-0000-0000-0019-000000000002},  !- Source Object
  4,                                       !- Outlet Port
  {00000000-0000-0000-0048-000000000020},  !- Target Object
  2;                                       !- Inlet Port

OS:Connection,
  {00000000-0000-0000-0017-000000000078},  !- Handle
  {00000000-0000-0000-0048-000000000020},  !- Source Object
  3,                                       !- Outlet Port
  {00000000-0000-0000-0016-000000000002},  !- Target Object
  9;                                       !- Inlet Port

OS:Connection,
  {00000000-0000-0000-0017-000000000079},  !- Handle
  {00000000-0000-0000-0016-000000000002},  !- Source Object
  10,                                      !- Outlet Port
  {00000000-0000-0000-0048-000000000021},  !- Target Object
  2;                                       !- Inlet Port

OS:Connection,
  {00000000-0000-0000-0017-000000000080},  !- Handle
  {00000000-0000-0000-0048-000000000021},  !- Source Object
  3,                                       !- Outlet Port
  {00000000-0000-0000-0018-000000000002},  !- Target Object
  4;                                       !- Inlet Port

OS:Connection,
  {00000000-0000-0000-0017-000000000081},  !- Handle
  {00000000-0000-0000-0048-000000000012},  !- Source Object
  3,                                       !- Outlet Port
  {00000000-0000-0000-0054-000000000004},  !- Target Object
  2;                                       !- Inlet Port

OS:Connection,
  {00000000-0000-0000-0017-000000000082},  !- Handle
  {00000000-0000-0000-0054-000000000006},  !- Source Object
  2,                                       !- Outlet Port
  {00000000-0000-0000-0048-000000000005},  !- Target Object
  2;                                       !- Inlet Port

OS:Connection,
  {00000000-0000-0000-0017-000000000083},  !- Handle
  {00000000-0000-0000-0048-000000000005},  !- Source Object
  3,                                       !- Outlet Port
  {00000000-0000-0000-0004-000000000002},  !- Target Object
  3;                                       !- Inlet Port

OS:Connection,
  {00000000-0000-0000-0017-000000000084},  !- Handle
  {00000000-0000-0000-0005-000000000002},  !- Source Object
  3,                                       !- Outlet Port
  {00000000-0000-0000-0048-000000000011},  !- Target Object
  2;                                       !- Inlet Port

OS:Connection,
  {00000000-0000-0000-0017-000000000085},  !- Handle
  {00000000-0000-0000-0048-000000000011},  !- Source Object
  3,                                       !- Outlet Port
  {00000000-0000-0000-0006-000000000002},  !- Target Object
  3;                                       !- Inlet Port

OS:Connection,
  {00000000-0000-0000-0017-000000000086},  !- Handle
  {00000000-0000-0000-0006-000000000002},  !- Source Object
  4,                                       !- Outlet Port
  {00000000-0000-0000-0048-000000000012},  !- Target Object
  2;                                       !- Inlet Port

OS:Connection,
  {00000000-0000-0000-0017-000000000087},  !- Handle
  {00000000-0000-0000-0002-000000000002},  !- Source Object
  9,                                       !- Outlet Port
  {00000000-0000-0000-0048-000000000071},  !- Target Object
  2;                                       !- Inlet Port

OS:Connection,
  {00000000-0000-0000-0017-000000000088},  !- Handle
  {00000000-0000-0000-0048-000000000072},  !- Source Object
  3,                                       !- Outlet Port
  {00000000-0000-0000-0002-000000000002},  !- Target Object
  12;                                      !- Inlet Port

OS:Connection,
  {00000000-0000-0000-0017-000000000089},  !- Handle
  {00000000-0000-0000-0002-000000000002},  !- Source Object
  11,                                      !- Outlet Port
  {00000000-0000-0000-0048-000000000066},  !- Target Object
  2;                                       !- Inlet Port

OS:Connection,
  {00000000-0000-0000-0017-000000000090},  !- Handle
  {00000000-0000-0000-0048-000000000067},  !- Source Object
  3,                                       !- Outlet Port
  {00000000-0000-0000-0002-000000000002},  !- Target Object
  10;                                      !- Inlet Port

OS:Connection,
  {00000000-0000-0000-0017-000000000091},  !- Handle
  {00000000-0000-0000-0048-000000000066},  !- Source Object
  3,                                       !- Outlet Port
  {00000000-0000-0000-0005-000000000003},  !- Target Object
  2;                                       !- Inlet Port

OS:Connection,
  {00000000-0000-0000-0017-000000000092},  !- Handle
  {00000000-0000-0000-0004-000000000003},  !- Source Object
  2,                                       !- Outlet Port
  {00000000-0000-0000-0048-000000000067},  !- Target Object
  2;                                       !- Inlet Port

OS:Connection,
  {00000000-0000-0000-0017-000000000093},  !- Handle
  {00000000-0000-0000-0048-000000000069},  !- Source Object
  3,                                       !- Outlet Port
  {00000000-0000-0000-0003-000000000003},  !- Target Object
  6;                                       !- Inlet Port

OS:Connection,
  {00000000-0000-0000-0017-000000000094},  !- Handle
  {00000000-0000-0000-0003-000000000003},  !- Source Object
  7,                                       !- Outlet Port
  {00000000-0000-0000-0048-000000000070},  !- Target Object
  2;                                       !- Inlet Port

OS:Connection,
  {00000000-0000-0000-0017-000000000095},  !- Handle
  {00000000-0000-0000-0039-000000000003},  !- Source Object
  9,                                       !- Outlet Port
  {00000000-0000-0000-0048-000000000072},  !- Target Object
  2;                                       !- Inlet Port

OS:Connection,
  {00000000-0000-0000-0017-000000000096},  !- Handle
  {00000000-0000-0000-0015-000000000003},  !- Source Object
  6,                                       !- Outlet Port
  {00000000-0000-0000-0048-000000000017},  !- Target Object
  2;                                       !- Inlet Port

OS:Connection,
  {00000000-0000-0000-0017-000000000097},  !- Handle
  {00000000-0000-0000-0048-000000000017},  !- Source Object
  3,                                       !- Outlet Port
  {00000000-0000-0000-0039-000000000003},  !- Target Object
  8;                                       !- Inlet Port

OS:Connection,
  {00000000-0000-0000-0017-000000000098},  !- Handle
  {00000000-0000-0000-0014-000000000002},  !- Source Object
  9,                                       !- Outlet Port
  {00000000-0000-0000-0048-000000000028},  !- Target Object
  2;                                       !- Inlet Port

OS:Connection,
  {00000000-0000-0000-0017-000000000099},  !- Handle
  {00000000-0000-0000-0048-000000000028},  !- Source Object
  3,                                       !- Outlet Port
  {00000000-0000-0000-0015-000000000003},  !- Target Object
  5;                                       !- Inlet Port

OS:Connection,
  {00000000-0000-0000-0017-000000000100},  !- Handle
  {00000000-0000-0000-0013-000000000002},  !- Source Object
  10,                                      !- Outlet Port
  {00000000-0000-0000-0048-000000000025},  !- Target Object
  2;                                       !- Inlet Port

OS:Connection,
  {00000000-0000-0000-0017-000000000101},  !- Handle
  {00000000-0000-0000-0048-000000000025},  !- Source Object
  3,                                       !- Outlet Port
  {00000000-0000-0000-0014-000000000002},  !- Target Object
  8;                                       !- Inlet Port

OS:Connection,
  {00000000-0000-0000-0017-000000000102},  !- Handle
  {00000000-0000-0000-0048-000000000071},  !- Source Object
  3,                                       !- Outlet Port
  {00000000-0000-0000-0003-000000000003},  !- Target Object
  8;                                       !- Inlet Port

OS:Connection,
  {00000000-0000-0000-0017-000000000103},  !- Handle
  {00000000-0000-0000-0003-000000000003},  !- Source Object
  5,                                       !- Outlet Port
  {00000000-0000-0000-0048-000000000068},  !- Target Object
  2;                                       !- Inlet Port

OS:Connection,
  {00000000-0000-0000-0017-000000000104},  !- Handle
  {00000000-0000-0000-0048-000000000068},  !- Source Object
  3,                                       !- Outlet Port
  {00000000-0000-0000-0013-000000000002},  !- Target Object
  9;                                       !- Inlet Port

OS:Connection,
  {00000000-0000-0000-0017-000000000105},  !- Handle
  {00000000-0000-0000-0019-000000000002},  !- Source Object
  5,                                       !- Outlet Port
  {00000000-0000-0000-0048-000000000022},  !- Target Object
  2;                                       !- Inlet Port

OS:Connection,
  {00000000-0000-0000-0017-000000000106},  !- Handle
  {00000000-0000-0000-0048-000000000022},  !- Source Object
  3,                                       !- Outlet Port
  {00000000-0000-0000-0016-000000000003},  !- Target Object
  9;                                       !- Inlet Port

OS:Connection,
  {00000000-0000-0000-0017-000000000107},  !- Handle
  {00000000-0000-0000-0016-000000000003},  !- Source Object
  10,                                      !- Outlet Port
  {00000000-0000-0000-0048-000000000023},  !- Target Object
  2;                                       !- Inlet Port

OS:Connection,
  {00000000-0000-0000-0017-000000000108},  !- Handle
  {00000000-0000-0000-0048-000000000023},  !- Source Object
  3,                                       !- Outlet Port
  {00000000-0000-0000-0018-000000000002},  !- Target Object
  5;                                       !- Inlet Port

OS:Connection,
  {00000000-0000-0000-0017-000000000109},  !- Handle
  {00000000-0000-0000-0048-000000000014},  !- Source Object
  3,                                       !- Outlet Port
  {00000000-0000-0000-0054-000000000007},  !- Target Object
  2;                                       !- Inlet Port

OS:Connection,
  {00000000-0000-0000-0017-000000000110},  !- Handle
  {00000000-0000-0000-0054-000000000009},  !- Source Object
  2,                                       !- Outlet Port
  {00000000-0000-0000-0048-000000000007},  !- Target Object
  2;                                       !- Inlet Port

OS:Connection,
  {00000000-0000-0000-0017-000000000111},  !- Handle
  {00000000-0000-0000-0048-000000000007},  !- Source Object
  3,                                       !- Outlet Port
  {00000000-0000-0000-0004-000000000003},  !- Target Object
  3;                                       !- Inlet Port

OS:Connection,
  {00000000-0000-0000-0017-000000000112},  !- Handle
  {00000000-0000-0000-0005-000000000003},  !- Source Object
  3,                                       !- Outlet Port
  {00000000-0000-0000-0048-000000000013},  !- Target Object
  2;                                       !- Inlet Port

OS:Connection,
  {00000000-0000-0000-0017-000000000113},  !- Handle
  {00000000-0000-0000-0048-000000000013},  !- Source Object
  3,                                       !- Outlet Port
  {00000000-0000-0000-0006-000000000003},  !- Target Object
  3;                                       !- Inlet Port

OS:Connection,
  {00000000-0000-0000-0017-000000000114},  !- Handle
  {00000000-0000-0000-0006-000000000003},  !- Source Object
  4,                                       !- Outlet Port
  {00000000-0000-0000-0048-000000000014},  !- Target Object
  2;                                       !- Inlet Port

OS:Connection,
  {00000000-0000-0000-0017-000000000115},  !- Handle
  {00000000-0000-0000-0053-000000000002},  !- Source Object
  14,                                      !- Outlet Port
  {00000000-0000-0000-0048-000000000037},  !- Target Object
  2;                                       !- Inlet Port

OS:Connection,
  {00000000-0000-0000-0017-000000000116},  !- Handle
  {00000000-0000-0000-0019-000000000003},  !- Source Object
  3,                                       !- Outlet Port
  {00000000-0000-0000-0048-000000000001},  !- Target Object
  2;                                       !- Inlet Port

OS:Connection,
  {00000000-0000-0000-0017-000000000117},  !- Handle
  {00000000-0000-0000-0048-000000000038},  !- Source Object
  3,                                       !- Outlet Port
  {00000000-0000-0000-0053-000000000002},  !- Target Object
  15;                                      !- Inlet Port

OS:Connection,
  {00000000-0000-0000-0017-000000000118},  !- Handle
  {00000000-0000-0000-0053-000000000002},  !- Source Object
  17,                                      !- Outlet Port
  {00000000-0000-0000-0048-000000000035},  !- Target Object
  2;                                       !- Inlet Port

OS:Connection,
  {00000000-0000-0000-0017-000000000119},  !- Handle
  {00000000-0000-0000-0048-000000000035},  !- Source Object
  3,                                       !- Outlet Port
  {00000000-0000-0000-0019-000000000004},  !- Target Object
  2;                                       !- Inlet Port

OS:Connection,
  {00000000-0000-0000-0017-000000000120},  !- Handle
  {00000000-0000-0000-0019-000000000004},  !- Source Object
  3,                                       !- Outlet Port
  {00000000-0000-0000-0048-000000000044},  !- Target Object
  2;                                       !- Inlet Port

OS:Connection,
  {00000000-0000-0000-0017-000000000121},  !- Handle
  {00000000-0000-0000-0048-000000000036},  !- Source Object
  3,                                       !- Outlet Port
  {00000000-0000-0000-0053-000000000002},  !- Target Object
  18;                                      !- Inlet Port

OS:Connection,
  {00000000-0000-0000-0017-000000000122},  !- Handle
  {00000000-0000-0000-0048-000000000037},  !- Source Object
  3,                                       !- Outlet Port
  {00000000-0000-0000-0055-000000000001},  !- Target Object
  2;                                       !- Inlet Port

OS:Connection,
  {00000000-0000-0000-0017-000000000123},  !- Handle
  {00000000-0000-0000-0055-000000000001},  !- Source Object
  3,                                       !- Outlet Port
  {00000000-0000-0000-0048-000000000034},  !- Target Object
  2;                                       !- Inlet Port

OS:Connection,
  {00000000-0000-0000-0017-000000000124},  !- Handle
  {00000000-0000-0000-0048-000000000034},  !- Source Object
  3,                                       !- Outlet Port
  {00000000-0000-0000-0019-000000000003},  !- Target Object
  2;                                       !- Inlet Port

OS:Connection,
  {00000000-0000-0000-0017-000000000125},  !- Handle
  {00000000-0000-0000-0048-000000000001},  !- Source Object
  3,                                       !- Outlet Port
  {00000000-0000-0000-0092-000000000001},  !- Target Object
  31;                                      !- Inlet Port

OS:Connection,
  {00000000-0000-0000-0017-000000000126},  !- Handle
  {00000000-0000-0000-0092-000000000001},  !- Source Object
  32,                                      !- Outlet Port
  {00000000-0000-0000-0048-000000000002},  !- Target Object
  2;                                       !- Inlet Port

OS:Connection,
  {00000000-0000-0000-0017-000000000127},  !- Handle
  {00000000-0000-0000-0048-000000000002},  !- Source Object
  3,                                       !- Outlet Port
  {00000000-0000-0000-0018-000000000003},  !- Target Object
  3;                                       !- Inlet Port

OS:Connection,
  {00000000-0000-0000-0017-000000000128},  !- Handle
  {00000000-0000-0000-0019-000000000003},  !- Source Object
  4,                                       !- Outlet Port
  {00000000-0000-0000-0048-000000000042},  !- Target Object
  2;                                       !- Inlet Port

OS:Connection,
  {00000000-0000-0000-0017-000000000129},  !- Handle
  {00000000-0000-0000-0048-000000000042},  !- Source Object
  3,                                       !- Outlet Port
  {00000000-0000-0000-0052-000000000003},  !- Target Object
  2;                                       !- Inlet Port

OS:Connection,
  {00000000-0000-0000-0017-000000000130},  !- Handle
  {00000000-0000-0000-0052-000000000003},  !- Source Object
  3,                                       !- Outlet Port
  {00000000-0000-0000-0048-000000000043},  !- Target Object
  2;                                       !- Inlet Port

OS:Connection,
  {00000000-0000-0000-0017-000000000131},  !- Handle
  {00000000-0000-0000-0048-000000000043},  !- Source Object
  3,                                       !- Outlet Port
  {00000000-0000-0000-0018-000000000003},  !- Target Object
  4;                                       !- Inlet Port

OS:Connection,
  {00000000-0000-0000-0017-000000000132},  !- Handle
  {00000000-0000-0000-0048-000000000044},  !- Source Object
  3,                                       !- Outlet Port
  {00000000-0000-0000-0052-000000000004},  !- Target Object
  2;                                       !- Inlet Port

OS:Connection,
  {00000000-0000-0000-0017-000000000133},  !- Handle
  {00000000-0000-0000-0052-000000000004},  !- Source Object
  3,                                       !- Outlet Port
  {00000000-0000-0000-0048-000000000045},  !- Target Object
  2;                                       !- Inlet Port

OS:Connection,
  {00000000-0000-0000-0017-000000000134},  !- Handle
  {00000000-0000-0000-0048-000000000045},  !- Source Object
  3,                                       !- Outlet Port
  {00000000-0000-0000-0018-000000000004},  !- Target Object
  3;                                       !- Inlet Port

OS:Connection,
  {00000000-0000-0000-0017-000000000135},  !- Handle
  {00000000-0000-0000-0018-000000000003},  !- Source Object
  2,                                       !- Outlet Port
  {00000000-0000-0000-0048-000000000046},  !- Target Object
  2;                                       !- Inlet Port

OS:Connection,
  {00000000-0000-0000-0017-000000000136},  !- Handle
  {00000000-0000-0000-0048-000000000046},  !- Source Object
  3,                                       !- Outlet Port
  {00000000-0000-0000-0052-000000000005},  !- Target Object
  2;                                       !- Inlet Port

OS:Connection,
  {00000000-0000-0000-0017-000000000137},  !- Handle
  {00000000-0000-0000-0052-000000000005},  !- Source Object
  3,                                       !- Outlet Port
  {00000000-0000-0000-0048-000000000038},  !- Target Object
  2;                                       !- Inlet Port

OS:Connection,
  {00000000-0000-0000-0017-000000000138},  !- Handle
  {00000000-0000-0000-0018-000000000004},  !- Source Object
  2,                                       !- Outlet Port
  {00000000-0000-0000-0048-000000000047},  !- Target Object
  2;                                       !- Inlet Port

OS:Connection,
  {00000000-0000-0000-0017-000000000139},  !- Handle
  {00000000-0000-0000-0048-000000000047},  !- Source Object
  3,                                       !- Outlet Port
  {00000000-0000-0000-0052-000000000006},  !- Target Object
  2;                                       !- Inlet Port

OS:Connection,
  {00000000-0000-0000-0017-000000000140},  !- Handle
  {00000000-0000-0000-0052-000000000006},  !- Source Object
  3,                                       !- Outlet Port
  {00000000-0000-0000-0048-000000000036},  !- Target Object
  2;                                       !- Inlet Port

OS:Connection,
  {00000000-0000-0000-0017-000000000141},  !- Handle
  {00000000-0000-0000-0019-000000000004},  !- Source Object
  4,                                       !- Outlet Port
  {00000000-0000-0000-0048-000000000053},  !- Target Object
  2;                                       !- Inlet Port

OS:Connection,
  {00000000-0000-0000-0017-000000000142},  !- Handle
  {00000000-0000-0000-0048-000000000053},  !- Source Object
  3,                                       !- Outlet Port
  {00000000-0000-0000-0094-000000000001},  !- Target Object
  2;                                       !- Inlet Port

OS:Connection,
  {00000000-0000-0000-0017-000000000143},  !- Handle
  {00000000-0000-0000-0094-000000000001},  !- Source Object
  3,                                       !- Outlet Port
  {00000000-0000-0000-0048-000000000054},  !- Target Object
  2;                                       !- Inlet Port

OS:Connection,
  {00000000-0000-0000-0017-000000000144},  !- Handle
  {00000000-0000-0000-0048-000000000054},  !- Source Object
  3,                                       !- Outlet Port
  {00000000-0000-0000-0018-000000000004},  !- Target Object
  4;                                       !- Inlet Port

OS:Connection,
  {00000000-0000-0000-0017-000000000145},  !- Handle
  {00000000-0000-0000-0019-000000000004},  !- Source Object
  5,                                       !- Outlet Port
  {00000000-0000-0000-0048-000000000055},  !- Target Object
  2;                                       !- Inlet Port

OS:Connection,
  {00000000-0000-0000-0017-000000000146},  !- Handle
  {00000000-0000-0000-0048-000000000055},  !- Source Object
  3,                                       !- Outlet Port
  {00000000-0000-0000-0094-000000000002},  !- Target Object
  2;                                       !- Inlet Port

OS:Connection,
  {00000000-0000-0000-0017-000000000147},  !- Handle
  {00000000-0000-0000-0094-000000000002},  !- Source Object
  3,                                       !- Outlet Port
  {00000000-0000-0000-0048-000000000056},  !- Target Object
  2;                                       !- Inlet Port

OS:Connection,
  {00000000-0000-0000-0017-000000000148},  !- Handle
  {00000000-0000-0000-0048-000000000056},  !- Source Object
  3,                                       !- Outlet Port
  {00000000-0000-0000-0018-000000000004},  !- Target Object
  5;                                       !- Inlet Port

OS:Connection,
  {00000000-0000-0000-0017-000000000149},  !- Handle
  {00000000-0000-0000-0019-000000000004},  !- Source Object
  6,                                       !- Outlet Port
  {00000000-0000-0000-0048-000000000057},  !- Target Object
  2;                                       !- Inlet Port

OS:Connection,
  {00000000-0000-0000-0017-000000000150},  !- Handle
  {00000000-0000-0000-0048-000000000057},  !- Source Object
  3,                                       !- Outlet Port
  {00000000-0000-0000-0094-000000000003},  !- Target Object
  2;                                       !- Inlet Port

OS:Connection,
  {00000000-0000-0000-0017-000000000151},  !- Handle
  {00000000-0000-0000-0094-000000000003},  !- Source Object
  3,                                       !- Outlet Port
  {00000000-0000-0000-0048-000000000058},  !- Target Object
  2;                                       !- Inlet Port

OS:Connection,
  {00000000-0000-0000-0017-000000000152},  !- Handle
  {00000000-0000-0000-0048-000000000058},  !- Source Object
  3,                                       !- Outlet Port
  {00000000-0000-0000-0018-000000000004},  !- Target Object
  6;                                       !- Inlet Port

OS:Connector:Mixer,
  {00000000-0000-0000-0018-000000000001},  !- Handle
  Connector Mixer 1,                       !- Name
  {00000000-0000-0000-0017-000000000029},  !- Outlet Branch Name
  {00000000-0000-0000-0017-000000000020},  !- Inlet Branch Name 1
  {00000000-0000-0000-0017-000000000024},  !- Inlet Branch Name 2
  {00000000-0000-0000-0017-000000000028};  !- Inlet Branch Name 3

OS:Connector:Mixer,
  {00000000-0000-0000-0018-000000000002},  !- Handle
  Connector Mixer 2,                       !- Name
  {00000000-0000-0000-0017-000000000013},  !- Outlet Branch Name
  {00000000-0000-0000-0017-000000000052},  !- Inlet Branch Name 1
  {00000000-0000-0000-0017-000000000080},  !- Inlet Branch Name 2
  {00000000-0000-0000-0017-000000000108};  !- Inlet Branch Name 3

OS:Connector:Mixer,
  {00000000-0000-0000-0018-000000000003},  !- Handle
  Connector Mixer 3,                       !- Name
  {00000000-0000-0000-0017-000000000135},  !- Outlet Branch Name
  {00000000-0000-0000-0017-000000000127},  !- Inlet Branch Name 1
  {00000000-0000-0000-0017-000000000131};  !- Inlet Branch Name 2

OS:Connector:Mixer,
  {00000000-0000-0000-0018-000000000004},  !- Handle
  Connector Mixer 4,                       !- Name
  {00000000-0000-0000-0017-000000000138},  !- Outlet Branch Name
  {00000000-0000-0000-0017-000000000134},  !- Inlet Branch Name 1
  {00000000-0000-0000-0017-000000000144},  !- Inlet Branch Name 2
  {00000000-0000-0000-0017-000000000148},  !- Inlet Branch Name 3
  {00000000-0000-0000-0017-000000000152};  !- Inlet Branch Name 4

OS:Connector:Splitter,
  {00000000-0000-0000-0019-000000000001},  !- Handle
  Connector Splitter 1,                    !- Name
  {00000000-0000-0000-0017-000000000017},  !- Inlet Branch Name
  {00000000-0000-0000-0017-000000000008},  !- Outlet Branch Name 1
  {00000000-0000-0000-0017-000000000021},  !- Outlet Branch Name 2
  {00000000-0000-0000-0017-000000000025};  !- Outlet Branch Name 3

OS:Connector:Splitter,
  {00000000-0000-0000-0019-000000000002},  !- Handle
  Connector Splitter 2,                    !- Name
  {00000000-0000-0000-0017-000000000011},  !- Inlet Branch Name
  {00000000-0000-0000-0017-000000000012},  !- Outlet Branch Name 1
  {00000000-0000-0000-0017-000000000077},  !- Outlet Branch Name 2
  {00000000-0000-0000-0017-000000000105};  !- Outlet Branch Name 3

OS:Connector:Splitter,
  {00000000-0000-0000-0019-000000000003},  !- Handle
  Connector Splitter 3,                    !- Name
  {00000000-0000-0000-0017-000000000124},  !- Inlet Branch Name
  {00000000-0000-0000-0017-000000000116},  !- Outlet Branch Name 1
  {00000000-0000-0000-0017-000000000128};  !- Outlet Branch Name 2

OS:Connector:Splitter,
  {00000000-0000-0000-0019-000000000004},  !- Handle
  Connector Splitter 4,                    !- Name
  {00000000-0000-0000-0017-000000000119},  !- Inlet Branch Name
  {00000000-0000-0000-0017-000000000120},  !- Outlet Branch Name 1
  {00000000-0000-0000-0017-000000000141},  !- Outlet Branch Name 2
  {00000000-0000-0000-0017-000000000145},  !- Outlet Branch Name 3
  {00000000-0000-0000-0017-000000000149};  !- Outlet Branch Name 4

OS:Construction,
  {00000000-0000-0000-0020-000000000001},  !- Handle
  BTAP-Ext-DaylightDiffuser,               !- Name
  ,                                        !- Surface Rendering Name
  {00000000-0000-0000-0098-000000000001};  !- Layer 1

OS:Construction,
  {00000000-0000-0000-0020-000000000002},  !- Handle
  BTAP-Ext-DaylightDiffuser:U=0.220 SHGC=0.600, !- Name
  ,                                        !- Surface Rendering Name
  {00000000-0000-0000-0098-000000000002};  !- Layer 1

OS:Construction,
  {00000000-0000-0000-0020-000000000003},  !- Handle
  BTAP-Ext-DaylightDomes,                  !- Name
  ,                                        !- Surface Rendering Name
  {00000000-0000-0000-0098-000000000001};  !- Layer 1

OS:Construction,
  {00000000-0000-0000-0020-000000000004},  !- Handle
  BTAP-Ext-DaylightDomes:U=0.220 SHGC=0.600, !- Name
  ,                                        !- Surface Rendering Name
  {00000000-0000-0000-0098-000000000002};  !- Layer 1

OS:Construction,
  {00000000-0000-0000-0020-000000000005},  !- Handle
  BTAP-Ext-Door,                           !- Name
  ,                                        !- Surface Rendering Name
  {00000000-0000-0000-0045-000000000017},  !- Layer 1
  {00000000-0000-0000-0046-000000000013};  !- Layer 2

OS:Construction,
  {00000000-0000-0000-0020-000000000006},  !- Handle
  BTAP-Ext-Door:U-2.2,                     !- Name
  ,                                        !- Surface Rendering Name
  {00000000-0000-0000-0045-000000000016},  !- Layer 1
  {00000000-0000-0000-0046-000000000011};  !- Layer 2

OS:Construction,
  {00000000-0000-0000-0020-000000000007},  !- Handle
  BTAP-Ext-FixedWindow,                    !- Name
  ,                                        !- Surface Rendering Name
  {00000000-0000-0000-0098-000000000001};  !- Layer 1

OS:Construction,
  {00000000-0000-0000-0020-000000000008},  !- Handle
  BTAP-Ext-FixedWindow:U=0.220 SHGC=0.600, !- Name
  ,                                        !- Surface Rendering Name
  {00000000-0000-0000-0098-000000000002};  !- Layer 1

OS:Construction,
  {00000000-0000-0000-0020-000000000009},  !- Handle
  BTAP-Ext-Floor-Mass,                     !- Name
  ,                                        !- Surface Rendering Name
  {00000000-0000-0000-0046-000000000013},  !- Layer 1
  {00000000-0000-0000-0045-000000000008},  !- Layer 2
  {00000000-0000-0000-0046-000000000007};  !- Layer 3

OS:Construction,
  {00000000-0000-0000-0020-000000000010},  !- Handle
  BTAP-Ext-Floor-Mass:U-0.162,             !- Name
  ,                                        !- Surface Rendering Name
  {00000000-0000-0000-0046-000000000008},  !- Layer 1
  {00000000-0000-0000-0045-000000000007},  !- Layer 2
  {00000000-0000-0000-0046-000000000003};  !- Layer 3

OS:Construction,
  {00000000-0000-0000-0020-000000000011},  !- Handle
  BTAP-Ext-GlassDoors,                     !- Name
  ,                                        !- Surface Rendering Name
  {00000000-0000-0000-0098-000000000001};  !- Layer 1

OS:Construction,
  {00000000-0000-0000-0020-000000000012},  !- Handle
  BTAP-Ext-GlassDoors:U=0.220 SHGC=0.600,  !- Name
  ,                                        !- Surface Rendering Name
  {00000000-0000-0000-0098-000000000002};  !- Layer 1

OS:Construction,
  {00000000-0000-0000-0020-000000000013},  !- Handle
  BTAP-Ext-OverHeadDoor,                   !- Name
  ,                                        !- Surface Rendering Name
  {00000000-0000-0000-0046-000000000013};  !- Layer 1

OS:Construction,
  {00000000-0000-0000-0020-000000000014},  !- Handle
  BTAP-Ext-OverHeadDoor:U-2.2,             !- Name
  ,                                        !- Surface Rendering Name
  {00000000-0000-0000-0046-000000000012};  !- Layer 1

OS:Construction,
  {00000000-0000-0000-0020-000000000015},  !- Handle
  BTAP-Ext-Roof-Metal,                     !- Name
  ,                                        !- Surface Rendering Name
  {00000000-0000-0000-0045-000000000023},  !- Layer 1
  {00000000-0000-0000-0046-000000000013};  !- Layer 2

OS:Construction,
  {00000000-0000-0000-0020-000000000016},  !- Handle
  BTAP-Ext-Roof-Metal:U-0.162,             !- Name
  ,                                        !- Surface Rendering Name
  {00000000-0000-0000-0045-000000000022},  !- Layer 1
  {00000000-0000-0000-0046-000000000010};  !- Layer 2

OS:Construction,
  {00000000-0000-0000-0020-000000000017},  !- Handle
  BTAP-Ext-Skylights,                      !- Name
  ,                                        !- Surface Rendering Name
  {00000000-0000-0000-0098-000000000001};  !- Layer 1

OS:Construction,
  {00000000-0000-0000-0020-000000000018},  !- Handle
  BTAP-Ext-Skylights:U=0.220 SHGC=0.600,   !- Name
  ,                                        !- Surface Rendering Name
  {00000000-0000-0000-0098-000000000002};  !- Layer 1

OS:Construction,
  {00000000-0000-0000-0020-000000000019},  !- Handle
  BTAP-Ext-Wall-Mass,                      !- Name
  ,                                        !- Surface Rendering Name
  {00000000-0000-0000-0045-000000000006},  !- Layer 1
  {00000000-0000-0000-0045-000000000014},  !- Layer 2
  {00000000-0000-0000-0046-000000000013},  !- Layer 3
  {00000000-0000-0000-0045-000000000002};  !- Layer 4

OS:Construction,
  {00000000-0000-0000-0020-000000000020},  !- Handle
  BTAP-Ext-Wall-Mass:U-0.21,               !- Name
  ,                                        !- Surface Rendering Name
  {00000000-0000-0000-0045-000000000005},  !- Layer 1
  {00000000-0000-0000-0045-000000000013},  !- Layer 2
  {00000000-0000-0000-0046-000000000009},  !- Layer 3
  {00000000-0000-0000-0045-000000000001};  !- Layer 4

OS:Construction,
  {00000000-0000-0000-0020-000000000021},  !- Handle
  BTAP-Grnd-Floor-Mass,                    !- Name
  ,                                        !- Surface Rendering Name
  {00000000-0000-0000-0045-000000000012},  !- Layer 1
  {00000000-0000-0000-0046-000000000007};  !- Layer 2

OS:Construction,
  {00000000-0000-0000-0020-000000000022},  !- Handle
  BTAP-Grnd-Floor-Mass:U-0.757,            !- Name
  ,                                        !- Surface Rendering Name
  {00000000-0000-0000-0045-000000000009},  !- Layer 1
  {00000000-0000-0000-0046-000000000004};  !- Layer 2

OS:Construction,
  {00000000-0000-0000-0020-000000000023},  !- Handle
  BTAP-Grnd-Floor-Mass:U-0.757_std,        !- Name
  ,                                        !- Surface Rendering Name
  {00000000-0000-0000-0045-000000000009},  !- Layer 1
  {00000000-0000-0000-0045-000000000015};  !- Layer 2

OS:Construction,
  {00000000-0000-0000-0020-000000000024},  !- Handle
  BTAP-Grnd-Roof-Mass,                     !- Name
  ,                                        !- Surface Rendering Name
  {00000000-0000-0000-0045-000000000012},  !- Layer 1
  {00000000-0000-0000-0046-000000000007};  !- Layer 2

OS:Construction,
  {00000000-0000-0000-0020-000000000025},  !- Handle
  BTAP-Grnd-Roof-Mass:U-0.284,             !- Name
  ,                                        !- Surface Rendering Name
  {00000000-0000-0000-0045-000000000011},  !- Layer 1
  {00000000-0000-0000-0046-000000000006};  !- Layer 2

OS:Construction,
  {00000000-0000-0000-0020-000000000026},  !- Handle
  BTAP-Grnd-Wall-Mass,                     !- Name
  ,                                        !- Surface Rendering Name
  {00000000-0000-0000-0045-000000000012},  !- Layer 1
  {00000000-0000-0000-0046-000000000007};  !- Layer 2

OS:Construction,
  {00000000-0000-0000-0020-000000000027},  !- Handle
  BTAP-Grnd-Wall-Mass:U-0.284,             !- Name
  ,                                        !- Surface Rendering Name
  {00000000-0000-0000-0045-000000000010},  !- Layer 1
  {00000000-0000-0000-0046-000000000005};  !- Layer 2

OS:Construction,
  {00000000-0000-0000-0020-000000000028},  !- Handle
  BTAP-Int-Ceiling,                        !- Name
  ,                                        !- Surface Rendering Name
  {00000000-0000-0000-0046-000000000007},  !- Layer 1
  {00000000-0000-0000-0045-000000000003};  !- Layer 2

OS:Construction,
  {00000000-0000-0000-0020-000000000029},  !- Handle
  BTAP-Int-Door,                           !- Name
  ,                                        !- Surface Rendering Name
  {00000000-0000-0000-0045-000000000020};  !- Layer 1

OS:Construction,
  {00000000-0000-0000-0020-000000000030},  !- Handle
  BTAP-Int-Floor,                          !- Name
  ,                                        !- Surface Rendering Name
  {00000000-0000-0000-0045-000000000003},  !- Layer 1
  {00000000-0000-0000-0046-000000000007};  !- Layer 2

OS:Construction,
  {00000000-0000-0000-0020-000000000031},  !- Handle
  BTAP-Int-Partition,                      !- Name
  ,                                        !- Surface Rendering Name
  {00000000-0000-0000-0045-000000000020};  !- Layer 1

OS:Construction,
  {00000000-0000-0000-0020-000000000032},  !- Handle
  BTAP-Int-Wall,                           !- Name
  ,                                        !- Surface Rendering Name
  {00000000-0000-0000-0045-000000000018},  !- Layer 1
  {00000000-0000-0000-0045-000000000018};  !- Layer 2

OS:Construction,
  {00000000-0000-0000-0020-000000000033},  !- Handle
  BTAP-Int-Window,                         !- Name
  ,                                        !- Surface Rendering Name
  {00000000-0000-0000-0098-000000000001};  !- Layer 1

OS:Construction,
  {00000000-0000-0000-0020-000000000034},  !- Handle
  Basement Floor construction,             !- Name
  ,                                        !- Surface Rendering Name
  {00000000-0000-0000-0045-000000000021},  !- Layer 1
  {00000000-0000-0000-0046-000000000001};  !- Layer 2

OS:Construction,
  {00000000-0000-0000-0020-000000000035},  !- Handle
  Basement Wall construction,              !- Name
  ,                                        !- Surface Rendering Name
  {00000000-0000-0000-0045-000000000021};  !- Layer 1

OS:Construction,
  {00000000-0000-0000-0020-000000000036},  !- Handle
  Floor Adiabatic construction,            !- Name
  ,                                        !- Surface Rendering Name
  {00000000-0000-0000-0046-000000000001},  !- Layer 1
  {00000000-0000-0000-0045-000000000004},  !- Layer 2
  {00000000-0000-0000-0046-000000000002};  !- Layer 3

OS:Construction,
  {00000000-0000-0000-0020-000000000037},  !- Handle
  Wall Adiabatic construction,             !- Name
  ,                                        !- Surface Rendering Name
  {00000000-0000-0000-0045-000000000019},  !- Layer 1
  {00000000-0000-0000-0045-000000000019};  !- Layer 2

OS:Controller:MechanicalVentilation,
  {00000000-0000-0000-0021-000000000001},  !- Handle
  Controller Mechanical Ventilation 1,     !- Name
  {00000000-0000-0000-0058-000000000001},  !- Availability Schedule
  ,                                        !- Demand Controlled Ventilation
  ZoneSum;                                 !- System Outdoor Air Method

OS:Controller:MechanicalVentilation,
  {00000000-0000-0000-0021-000000000002},  !- Handle
  Controller Mechanical Ventilation 2,     !- Name
  {00000000-0000-0000-0058-000000000001},  !- Availability Schedule
  ,                                        !- Demand Controlled Ventilation
  ZoneSum;                                 !- System Outdoor Air Method

OS:Controller:MechanicalVentilation,
  {00000000-0000-0000-0021-000000000003},  !- Handle
  Controller Mechanical Ventilation 3,     !- Name
  {00000000-0000-0000-0058-000000000001},  !- Availability Schedule
  ,                                        !- Demand Controlled Ventilation
  ZoneSum;                                 !- System Outdoor Air Method

OS:Controller:OutdoorAir,
  {00000000-0000-0000-0022-000000000001},  !- Handle
  Controller Outdoor Air 1,                !- Name
  ,                                        !- Relief Air Outlet Node Name
  ,                                        !- Return Air Node Name
  ,                                        !- Mixed Air Node Name
  ,                                        !- Actuator Node Name
  autosize,                                !- Minimum Outdoor Air Flow Rate {m3/s}
  Autosize,                                !- Maximum Outdoor Air Flow Rate {m3/s}
  NoEconomizer,                            !- Economizer Control Type
  ModulateFlow,                            !- Economizer Control Action Type
  28,                                      !- Economizer Maximum Limit Dry-Bulb Temperature {C}
  64000,                                   !- Economizer Maximum Limit Enthalpy {J/kg}
  ,                                        !- Economizer Maximum Limit Dewpoint Temperature {C}
  ,                                        !- Electronic Enthalpy Limit Curve Name
  -100,                                    !- Economizer Minimum Limit Dry-Bulb Temperature {C}
  NoLockout,                               !- Lockout Type
  FixedMinimum,                            !- Minimum Limit Type
  {00000000-0000-0000-0061-000000000019},  !- Minimum Outdoor Air Schedule Name
  ,                                        !- Minimum Fraction of Outdoor Air Schedule Name
  ,                                        !- Maximum Fraction of Outdoor Air Schedule Name
  {00000000-0000-0000-0021-000000000001},  !- Controller Mechanical Ventilation
  ,                                        !- Time of Day Economizer Control Schedule Name
  No,                                      !- High Humidity Control
  ,                                        !- Humidistat Control Zone Name
  1,                                       !- High Humidity Outdoor Air Flow Ratio
  Yes,                                     !- Control High Indoor Humidity Based on Outdoor Humidity Ratio
  BypassWhenWithinEconomizerLimits,        !- Heat Recovery Bypass Control Type
  InterlockedWithMechanicalCooling;        !- Economizer Operation Staging

OS:Controller:OutdoorAir,
  {00000000-0000-0000-0022-000000000002},  !- Handle
  Controller Outdoor Air 2,                !- Name
  ,                                        !- Relief Air Outlet Node Name
  ,                                        !- Return Air Node Name
  ,                                        !- Mixed Air Node Name
  ,                                        !- Actuator Node Name
  autosize,                                !- Minimum Outdoor Air Flow Rate {m3/s}
  Autosize,                                !- Maximum Outdoor Air Flow Rate {m3/s}
  DifferentialEnthalpy,                    !- Economizer Control Type
  ModulateFlow,                            !- Economizer Control Action Type
  ,                                        !- Economizer Maximum Limit Dry-Bulb Temperature {C}
  ,                                        !- Economizer Maximum Limit Enthalpy {J/kg}
  ,                                        !- Economizer Maximum Limit Dewpoint Temperature {C}
  ,                                        !- Electronic Enthalpy Limit Curve Name
  ,                                        !- Economizer Minimum Limit Dry-Bulb Temperature {C}
  NoLockout,                               !- Lockout Type
  FixedMinimum,                            !- Minimum Limit Type
  {00000000-0000-0000-0061-000000000021},  !- Minimum Outdoor Air Schedule Name
  ,                                        !- Minimum Fraction of Outdoor Air Schedule Name
  ,                                        !- Maximum Fraction of Outdoor Air Schedule Name
  {00000000-0000-0000-0021-000000000002},  !- Controller Mechanical Ventilation
  ,                                        !- Time of Day Economizer Control Schedule Name
  No,                                      !- High Humidity Control
  ,                                        !- Humidistat Control Zone Name
  1,                                       !- High Humidity Outdoor Air Flow Ratio
  Yes,                                     !- Control High Indoor Humidity Based on Outdoor Humidity Ratio
  BypassWhenWithinEconomizerLimits,        !- Heat Recovery Bypass Control Type
  InterlockedWithMechanicalCooling;        !- Economizer Operation Staging

OS:Controller:OutdoorAir,
  {00000000-0000-0000-0022-000000000003},  !- Handle
  Controller Outdoor Air 3,                !- Name
  ,                                        !- Relief Air Outlet Node Name
  ,                                        !- Return Air Node Name
  ,                                        !- Mixed Air Node Name
  ,                                        !- Actuator Node Name
  autosize,                                !- Minimum Outdoor Air Flow Rate {m3/s}
  Autosize,                                !- Maximum Outdoor Air Flow Rate {m3/s}
  DifferentialEnthalpy,                    !- Economizer Control Type
  ModulateFlow,                            !- Economizer Control Action Type
  ,                                        !- Economizer Maximum Limit Dry-Bulb Temperature {C}
  ,                                        !- Economizer Maximum Limit Enthalpy {J/kg}
  ,                                        !- Economizer Maximum Limit Dewpoint Temperature {C}
  ,                                        !- Electronic Enthalpy Limit Curve Name
  ,                                        !- Economizer Minimum Limit Dry-Bulb Temperature {C}
  NoLockout,                               !- Lockout Type
  FixedMinimum,                            !- Minimum Limit Type
  {00000000-0000-0000-0061-000000000020},  !- Minimum Outdoor Air Schedule Name
  ,                                        !- Minimum Fraction of Outdoor Air Schedule Name
  ,                                        !- Maximum Fraction of Outdoor Air Schedule Name
  {00000000-0000-0000-0021-000000000003},  !- Controller Mechanical Ventilation
  ,                                        !- Time of Day Economizer Control Schedule Name
  No,                                      !- High Humidity Control
  ,                                        !- Humidistat Control Zone Name
  1,                                       !- High Humidity Outdoor Air Flow Ratio
  Yes,                                     !- Control High Indoor Humidity Based on Outdoor Humidity Ratio
  BypassWhenWithinEconomizerLimits,        !- Heat Recovery Bypass Control Type
  InterlockedWithMechanicalCooling;        !- Economizer Operation Staging

OS:Curve:Biquadratic,
  {00000000-0000-0000-0023-000000000001},  !- Handle
  Curve Biquadratic 1,                     !- Name
  0.867905,                                !- Coefficient1 Constant
  0.0142459,                               !- Coefficient2 x
  0.000554364,                             !- Coefficient3 x**2
  -0.00755748,                             !- Coefficient4 y
  3.3048e-05,                              !- Coefficient5 y**2
  -0.000191808,                            !- Coefficient6 x*y
  13,                                      !- Minimum Value of x
  24,                                      !- Maximum Value of x
  24,                                      !- Minimum Value of y
  46;                                      !- Maximum Value of y

OS:Curve:Biquadratic,
  {00000000-0000-0000-0023-000000000002},  !- Handle
  Curve Biquadratic 2,                     !- Name
  0.116936,                                !- Coefficient1 Constant
  0.0284933,                               !- Coefficient2 x
  -0.000411156,                            !- Coefficient3 x**2
  0.0214108,                               !- Coefficient4 y
  0.000161028,                             !- Coefficient5 y**2
  -0.000679104,                            !- Coefficient6 x*y
  13,                                      !- Minimum Value of x
  24,                                      !- Maximum Value of x
  24,                                      !- Minimum Value of y
  46;                                      !- Maximum Value of y

OS:Curve:Biquadratic,
  {00000000-0000-0000-0023-000000000003},  !- Handle
  Curve Biquadratic 3,                     !- Name
  0.867905,                                !- Coefficient1 Constant
  0.0142459,                               !- Coefficient2 x
  0.000554364,                             !- Coefficient3 x**2
  -0.00755748,                             !- Coefficient4 y
  3.3048e-05,                              !- Coefficient5 y**2
  -0.000191808,                            !- Coefficient6 x*y
  13,                                      !- Minimum Value of x
  24,                                      !- Maximum Value of x
  24,                                      !- Minimum Value of y
  46;                                      !- Maximum Value of y

OS:Curve:Biquadratic,
  {00000000-0000-0000-0023-000000000004},  !- Handle
  Curve Biquadratic 4,                     !- Name
  0.116936,                                !- Coefficient1 Constant
  0.0284933,                               !- Coefficient2 x
  -0.000411156,                            !- Coefficient3 x**2
  0.0214108,                               !- Coefficient4 y
  0.000161028,                             !- Coefficient5 y**2
  -0.000679104,                            !- Coefficient6 x*y
  13,                                      !- Minimum Value of x
  24,                                      !- Maximum Value of x
  24,                                      !- Minimum Value of y
  46;                                      !- Maximum Value of y

OS:Curve:Biquadratic,
  {00000000-0000-0000-0023-000000000005},  !- Handle
  Curve Biquadratic 5,                     !- Name
  0.867905,                                !- Coefficient1 Constant
  0.0142459,                               !- Coefficient2 x
  0.000554364,                             !- Coefficient3 x**2
  -0.00755748,                             !- Coefficient4 y
  3.3048e-05,                              !- Coefficient5 y**2
  -0.000191808,                            !- Coefficient6 x*y
  13,                                      !- Minimum Value of x
  24,                                      !- Maximum Value of x
  24,                                      !- Minimum Value of y
  46;                                      !- Maximum Value of y

OS:Curve:Biquadratic,
  {00000000-0000-0000-0023-000000000006},  !- Handle
  Curve Biquadratic 6,                     !- Name
  0.116936,                                !- Coefficient1 Constant
  0.0284933,                               !- Coefficient2 x
  -0.000411156,                            !- Coefficient3 x**2
  0.0214108,                               !- Coefficient4 y
  0.000161028,                             !- Coefficient5 y**2
  -0.000679104,                            !- Coefficient6 x*y
  13,                                      !- Minimum Value of x
  24,                                      !- Maximum Value of x
  24,                                      !- Minimum Value of y
  46;                                      !- Maximum Value of y

OS:Curve:Biquadratic,
  {00000000-0000-0000-0023-000000000007},  !- Handle
  DXCOOL-NECB2011-REF-CAPFT,               !- Name
  0.867905,                                !- Coefficient1 Constant
  0.0142459,                               !- Coefficient2 x
  0.00055436,                              !- Coefficient3 x**2
  -0.0075575,                              !- Coefficient4 y
  3.3e-05,                                 !- Coefficient5 y**2
  -0.0001918,                              !- Coefficient6 x*y
  13,                                      !- Minimum Value of x
  24,                                      !- Maximum Value of x
  24,                                      !- Minimum Value of y
  46;                                      !- Maximum Value of y

OS:Curve:Biquadratic,
  {00000000-0000-0000-0023-000000000008},  !- Handle
  DXCOOL-NECB2011-REF-COOLEIRFT,           !- Name
  0.1141714,                               !- Coefficient1 Constant
  0.02818224,                              !- Coefficient2 x
  -0.0004199,                              !- Coefficient3 x**2
  0.02141082,                              !- Coefficient4 y
  0.000161028,                             !- Coefficient5 y**2
  -0.000679104,                            !- Coefficient6 x*y
  13,                                      !- Minimum Value of x
  24,                                      !- Maximum Value of x
  24,                                      !- Minimum Value of y
  46;                                      !- Maximum Value of y

OS:Curve:Cubic,
  {00000000-0000-0000-0024-000000000001},  !- Handle
  BOILER-EFFFPLR-NECB2011,                 !- Name
  0.3831,                                  !- Coefficient1 Constant
  2.0567,                                  !- Coefficient2 x
  -2.6469,                                 !- Coefficient3 x**2
  1.2148,                                  !- Coefficient4 x**3
  0,                                       !- Minimum Value of x
  1;                                       !- Maximum Value of x

OS:Curve:Cubic,
  {00000000-0000-0000-0024-000000000002},  !- Handle
  Curve Cubic 1,                           !- Name
  0.0277,                                  !- Coefficient1 Constant
  4.9151,                                  !- Coefficient2 x
  -8.184,                                  !- Coefficient3 x**2
  4.2702,                                  !- Coefficient4 x**3
  0.7,                                     !- Minimum Value of x
  1;                                       !- Maximum Value of x

OS:Curve:Cubic,
  {00000000-0000-0000-0024-000000000003},  !- Handle
  Curve Cubic 10,                          !- Name
  0.3696,                                  !- Coefficient1 Constant
  2.3362,                                  !- Coefficient2 x
  -2.9577,                                 !- Coefficient3 x**2
  1.2596,                                  !- Coefficient4 x**3
  0.7,                                     !- Minimum Value of x
  1;                                       !- Maximum Value of x

OS:Curve:Cubic,
  {00000000-0000-0000-0024-000000000004},  !- Handle
  Curve Cubic 11,                          !- Name
  0.0277,                                  !- Coefficient1 Constant
  4.9151,                                  !- Coefficient2 x
  -8.184,                                  !- Coefficient3 x**2
  4.2702,                                  !- Coefficient4 x**3
  0.7,                                     !- Minimum Value of x
  1;                                       !- Maximum Value of x

OS:Curve:Cubic,
  {00000000-0000-0000-0024-000000000005},  !- Handle
  Curve Cubic 12,                          !- Name
  0.729009,                                !- Coefficient1 Constant
  0.0319275,                               !- Coefficient2 x
  0.000136404,                             !- Coefficient3 x**2
  -8.748e-06,                              !- Coefficient4 x**3
  -20,                                     !- Minimum Value of x
  20;                                      !- Maximum Value of x

OS:Curve:Cubic,
  {00000000-0000-0000-0024-000000000006},  !- Handle
  Curve Cubic 13,                          !- Name
  0.84,                                    !- Coefficient1 Constant
  0.16,                                    !- Coefficient2 x
  0,                                       !- Coefficient3 x**2
  0,                                       !- Coefficient4 x**3
  0.5,                                     !- Minimum Value of x
  1.5;                                     !- Maximum Value of x

OS:Curve:Cubic,
  {00000000-0000-0000-0024-000000000007},  !- Handle
  Curve Cubic 14,                          !- Name
  1.2183,                                  !- Coefficient1 Constant
  -0.03612,                                !- Coefficient2 x
  0.00142,                                 !- Coefficient3 x**2
  -2.68e-05,                               !- Coefficient4 x**3
  -20,                                     !- Minimum Value of x
  20;                                      !- Maximum Value of x

OS:Curve:Cubic,
  {00000000-0000-0000-0024-000000000008},  !- Handle
  Curve Cubic 15,                          !- Name
  0.3696,                                  !- Coefficient1 Constant
  2.3362,                                  !- Coefficient2 x
  -2.9577,                                 !- Coefficient3 x**2
  1.2596,                                  !- Coefficient4 x**3
  0.7,                                     !- Minimum Value of x
  1;                                       !- Maximum Value of x

OS:Curve:Cubic,
  {00000000-0000-0000-0024-000000000009},  !- Handle
  Curve Cubic 2,                           !- Name
  0.729009,                                !- Coefficient1 Constant
  0.0319275,                               !- Coefficient2 x
  0.000136404,                             !- Coefficient3 x**2
  -8.748e-06,                              !- Coefficient4 x**3
  -20,                                     !- Minimum Value of x
  20;                                      !- Maximum Value of x

OS:Curve:Cubic,
  {00000000-0000-0000-0024-000000000010},  !- Handle
  Curve Cubic 3,                           !- Name
  0.84,                                    !- Coefficient1 Constant
  0.16,                                    !- Coefficient2 x
  0,                                       !- Coefficient3 x**2
  0,                                       !- Coefficient4 x**3
  0.5,                                     !- Minimum Value of x
  1.5;                                     !- Maximum Value of x

OS:Curve:Cubic,
  {00000000-0000-0000-0024-000000000011},  !- Handle
  Curve Cubic 4,                           !- Name
  1.2183,                                  !- Coefficient1 Constant
  -0.03612,                                !- Coefficient2 x
  0.00142,                                 !- Coefficient3 x**2
  -2.68e-05,                               !- Coefficient4 x**3
  -20,                                     !- Minimum Value of x
  20;                                      !- Maximum Value of x

OS:Curve:Cubic,
  {00000000-0000-0000-0024-000000000012},  !- Handle
  Curve Cubic 5,                           !- Name
  0.3696,                                  !- Coefficient1 Constant
  2.3362,                                  !- Coefficient2 x
  -2.9577,                                 !- Coefficient3 x**2
  1.2596,                                  !- Coefficient4 x**3
  0.7,                                     !- Minimum Value of x
  1;                                       !- Maximum Value of x

OS:Curve:Cubic,
  {00000000-0000-0000-0024-000000000013},  !- Handle
  Curve Cubic 6,                           !- Name
  0.0277,                                  !- Coefficient1 Constant
  4.9151,                                  !- Coefficient2 x
  -8.184,                                  !- Coefficient3 x**2
  4.2702,                                  !- Coefficient4 x**3
  0.7,                                     !- Minimum Value of x
  1;                                       !- Maximum Value of x

OS:Curve:Cubic,
  {00000000-0000-0000-0024-000000000014},  !- Handle
  Curve Cubic 7,                           !- Name
  0.729009,                                !- Coefficient1 Constant
  0.0319275,                               !- Coefficient2 x
  0.000136404,                             !- Coefficient3 x**2
  -8.748e-06,                              !- Coefficient4 x**3
  -20,                                     !- Minimum Value of x
  20;                                      !- Maximum Value of x

OS:Curve:Cubic,
  {00000000-0000-0000-0024-000000000015},  !- Handle
  Curve Cubic 8,                           !- Name
  0.84,                                    !- Coefficient1 Constant
  0.16,                                    !- Coefficient2 x
  0,                                       !- Coefficient3 x**2
  0,                                       !- Coefficient4 x**3
  0.5,                                     !- Minimum Value of x
  1.5;                                     !- Maximum Value of x

OS:Curve:Cubic,
  {00000000-0000-0000-0024-000000000016},  !- Handle
  Curve Cubic 9,                           !- Name
  1.2183,                                  !- Coefficient1 Constant
  -0.03612,                                !- Coefficient2 x
  0.00142,                                 !- Coefficient3 x**2
  -2.68e-05,                               !- Coefficient4 x**3
  -20,                                     !- Minimum Value of x
  20;                                      !- Maximum Value of x

OS:Curve:Cubic,
  {00000000-0000-0000-0024-000000000017},  !- Handle
  DXCOOL-NECB2011-REF-COOLPLFFPLR,         !- Name
  0.0277,                                  !- Coefficient1 Constant
  4.9151,                                  !- Coefficient2 x
  -8.184,                                  !- Coefficient3 x**2
  4.2702,                                  !- Coefficient4 x**3
  0.7,                                     !- Minimum Value of x
  1;                                       !- Maximum Value of x

OS:Curve:Cubic,
  {00000000-0000-0000-0024-000000000018},  !- Handle
  DXHEAT-NECB2011-REF-CAPFFLOW,            !- Name
  0.84,                                    !- Coefficient1 Constant
  0.16,                                    !- Coefficient2 x
  0,                                       !- Coefficient3 x**2
  0,                                       !- Coefficient4 x**3
  0.5,                                     !- Minimum Value of x
  1.5;                                     !- Maximum Value of x

OS:Curve:Cubic,
  {00000000-0000-0000-0024-000000000019},  !- Handle
  DXHEAT-NECB2011-REF-CAPFT,               !- Name
  0.729009,                                !- Coefficient1 Constant
  0.0319275,                               !- Coefficient2 x
  0.000136404,                             !- Coefficient3 x**2
  -8.748e-06,                              !- Coefficient4 x**3
  -20,                                     !- Minimum Value of x
  20;                                      !- Maximum Value of x

OS:Curve:Cubic,
  {00000000-0000-0000-0024-000000000020},  !- Handle
  DXHEAT-NECB2011-REF-EIRFT,               !- Name
  1.2183,                                  !- Coefficient1 Constant
  -0.03612,                                !- Coefficient2 x
  0.00142,                                 !- Coefficient3 x**2
  -2.68e-05,                               !- Coefficient4 x**3
  -20,                                     !- Minimum Value of x
  20;                                      !- Maximum Value of x

OS:Curve:Cubic,
  {00000000-0000-0000-0024-000000000021},  !- Handle
  DXHEAT-NECB2011-REF-PLFFPLR,             !- Name
  0.3696,                                  !- Coefficient1 Constant
  2.3362,                                  !- Coefficient2 x
  -2.9577,                                 !- Coefficient3 x**2
  1.2596,                                  !- Coefficient4 x**3
  0.7,                                     !- Minimum Value of x
  1;                                       !- Maximum Value of x

OS:Curve:Cubic,
  {00000000-0000-0000-0024-000000000022},  !- Handle
  SWH-EFFFPLR-NECB2011,                    !- Name
  0.7576,                                  !- Coefficient1 Constant
  1.0071,                                  !- Coefficient2 x
  -1.4443,                                 !- Coefficient3 x**2
  0.6844,                                  !- Coefficient4 x**3
  0,                                       !- Minimum Value of x
  1;                                       !- Maximum Value of x

OS:Curve:Quadratic,
  {00000000-0000-0000-0025-000000000001},  !- Handle
  Curve Quadratic 1,                       !- Name
  1,                                       !- Coefficient1 Constant
  0,                                       !- Coefficient2 x
  0,                                       !- Coefficient3 x**2
  0,                                       !- Minimum Value of x
  1;                                       !- Maximum Value of x

OS:Curve:Quadratic,
  {00000000-0000-0000-0025-000000000002},  !- Handle
  Curve Quadratic 2,                       !- Name
  1,                                       !- Coefficient1 Constant
  0,                                       !- Coefficient2 x
  0,                                       !- Coefficient3 x**2
  0,                                       !- Minimum Value of x
  1;                                       !- Maximum Value of x

OS:Curve:Quadratic,
  {00000000-0000-0000-0025-000000000003},  !- Handle
  Curve Quadratic 3,                       !- Name
  1.3824,                                  !- Coefficient1 Constant
  -0.4336,                                 !- Coefficient2 x
  0.0512,                                  !- Coefficient3 x**2
  0,                                       !- Minimum Value of x
  1;                                       !- Maximum Value of x

OS:Curve:Quadratic,
  {00000000-0000-0000-0025-000000000004},  !- Handle
  Curve Quadratic 4,                       !- Name
  1,                                       !- Coefficient1 Constant
  0,                                       !- Coefficient2 x
  0,                                       !- Coefficient3 x**2
  0,                                       !- Minimum Value of x
  1;                                       !- Maximum Value of x

OS:Curve:Quadratic,
  {00000000-0000-0000-0025-000000000005},  !- Handle
  Curve Quadratic 5,                       !- Name
  1,                                       !- Coefficient1 Constant
  0,                                       !- Coefficient2 x
  0,                                       !- Coefficient3 x**2
  0,                                       !- Minimum Value of x
  1;                                       !- Maximum Value of x

OS:Curve:Quadratic,
  {00000000-0000-0000-0025-000000000006},  !- Handle
  Curve Quadratic 6,                       !- Name
  1.3824,                                  !- Coefficient1 Constant
  -0.4336,                                 !- Coefficient2 x
  0.0512,                                  !- Coefficient3 x**2
  0,                                       !- Minimum Value of x
  1;                                       !- Maximum Value of x

OS:Curve:Quadratic,
  {00000000-0000-0000-0025-000000000007},  !- Handle
  Curve Quadratic 7,                       !- Name
  1,                                       !- Coefficient1 Constant
  0,                                       !- Coefficient2 x
  0,                                       !- Coefficient3 x**2
  0,                                       !- Minimum Value of x
  1;                                       !- Maximum Value of x

OS:Curve:Quadratic,
  {00000000-0000-0000-0025-000000000008},  !- Handle
  Curve Quadratic 8,                       !- Name
  1,                                       !- Coefficient1 Constant
  0,                                       !- Coefficient2 x
  0,                                       !- Coefficient3 x**2
  0,                                       !- Minimum Value of x
  1;                                       !- Maximum Value of x

OS:Curve:Quadratic,
  {00000000-0000-0000-0025-000000000009},  !- Handle
  Curve Quadratic 9,                       !- Name
  1.3824,                                  !- Coefficient1 Constant
  -0.4336,                                 !- Coefficient2 x
  0.0512,                                  !- Coefficient3 x**2
  0,                                       !- Minimum Value of x
  1;                                       !- Maximum Value of x

OS:Curve:Quadratic,
  {00000000-0000-0000-0025-000000000010},  !- Handle
  DXCOOL-NECB2011-REF-CAPFFLOW,            !- Name
  0.8,                                     !- Coefficient1 Constant
  0.2,                                     !- Coefficient2 x
  0,                                       !- Coefficient3 x**2
  0.5,                                     !- Minimum Value of x
  1.5;                                     !- Maximum Value of x

OS:Curve:Quadratic,
  {00000000-0000-0000-0025-000000000011},  !- Handle
  DXCOOL-NECB2011-REF-COOLEIRFFLOW,        !- Name
  1.1552,                                  !- Coefficient1 Constant
  -0.1808,                                 !- Coefficient2 x
  0.0256,                                  !- Coefficient3 x**2
  0.5,                                     !- Minimum Value of x
  1.5;                                     !- Maximum Value of x

OS:Curve:Quadratic,
  {00000000-0000-0000-0025-000000000012},  !- Handle
  DXHEAT-NECB2011-REF-EIRFFLOW,            !- Name
  1.3824,                                  !- Coefficient1 Constant
  -0.4336,                                 !- Coefficient2 x
  0.0512,                                  !- Coefficient3 x**2
  0,                                       !- Minimum Value of x
  1;                                       !- Maximum Value of x

OS:Daylighting:Control,
  {00000000-0000-0000-0026-000000000001},  !- Handle
  Zone1 Office daylighting control,        !- Name
  {00000000-0000-0000-0078-000000000001},  !- Space Name
  12.9533682747483,                        !- Position X-Coordinate {m}
  4.57177703814646,                        !- Position Y-Coordinate {m}
  0.8,                                     !- Position Z-Coordinate {m}
  ,                                        !- Psi Rotation Around X-Axis {deg}
  ,                                        !- Theta Rotation Around Y-Axis {deg}
  ,                                        !- Phi Rotation Around Z-Axis {deg}
  400,                                     !- Illuminance Setpoint {lux}
  Stepped,                                 !- Lighting Control Type
  ,                                        !- Minimum Input Power Fraction for Continuous Dimming Control
  ,                                        !- Minimum Light Output Fraction for Continuous Dimming Control
  2;                                       !- Number of Stepped Control Steps

OS:Daylighting:Control,
  {00000000-0000-0000-0026-000000000002},  !- Handle
  Zone3 Bulk Storage daylighting control,  !- Name
  {00000000-0000-0000-0078-000000000003},  !- Space Name
  22.8588851907324,                        !- Position X-Coordinate {m}
  65.5288042134326,                        !- Position Y-Coordinate {m}
  0.8,                                     !- Position Z-Coordinate {m}
  ,                                        !- Psi Rotation Around X-Axis {deg}
  ,                                        !- Theta Rotation Around Y-Axis {deg}
  ,                                        !- Phi Rotation Around Z-Axis {deg}
  200,                                     !- Illuminance Setpoint {lux}
  Stepped,                                 !- Lighting Control Type
  ,                                        !- Minimum Input Power Fraction for Continuous Dimming Control
  ,                                        !- Minimum Light Output Fraction for Continuous Dimming Control
  2;                                       !- Number of Stepped Control Steps

OS:DefaultConstructionSet,
  {00000000-0000-0000-0027-000000000001},  !- Handle
  BTAP-Mass at hdd = 5000.0,               !- Name
  {00000000-0000-0000-0030-000000000002},  !- Default Exterior Surface Constructions Name
  {00000000-0000-0000-0030-000000000003},  !- Default Interior Surface Constructions Name
  {00000000-0000-0000-0030-000000000001},  !- Default Ground Contact Surface Constructions Name
  {00000000-0000-0000-0029-000000000001},  !- Default Exterior SubSurface Constructions Name
  {00000000-0000-0000-0029-000000000002},  !- Default Interior SubSurface Constructions Name
  {00000000-0000-0000-0020-000000000031},  !- Interior Partition Construction Name
  ,                                        !- Space Shading Construction Name
  ,                                        !- Building Shading Construction Name
  ,                                        !- Site Shading Construction Name
  ;                                        !- Adiabatic Surface Construction Name

OS:DefaultScheduleSet,
  {00000000-0000-0000-0028-000000000001},  !- Handle
  Space Function Office - enclosed Schedule Set, !- Name
  ,                                        !- Hours of Operation Schedule Name
  {00000000-0000-0000-0061-000000000009},  !- Number of People Schedule Name
  {00000000-0000-0000-0061-000000000013},  !- People Activity Level Schedule Name
  {00000000-0000-0000-0061-000000000008},  !- Lighting Schedule Name
  {00000000-0000-0000-0061-000000000007},  !- Electric Equipment Schedule Name
  ,                                        !- Gas Equipment Schedule Name
  ,                                        !- Hot Water Equipment Schedule Name
  ,                                        !- Infiltration Schedule Name
  ,                                        !- Steam Equipment Schedule Name
  ;                                        !- Other Equipment Schedule Name

OS:DefaultScheduleSet,
  {00000000-0000-0000-0028-000000000002},  !- Handle
  Space Function Warehouse - fine Schedule Set, !- Name
  ,                                        !- Hours of Operation Schedule Name
  {00000000-0000-0000-0061-000000000009},  !- Number of People Schedule Name
  {00000000-0000-0000-0061-000000000013},  !- People Activity Level Schedule Name
  {00000000-0000-0000-0061-000000000008},  !- Lighting Schedule Name
  {00000000-0000-0000-0061-000000000007},  !- Electric Equipment Schedule Name
  ,                                        !- Gas Equipment Schedule Name
  ,                                        !- Hot Water Equipment Schedule Name
  ,                                        !- Infiltration Schedule Name
  ,                                        !- Steam Equipment Schedule Name
  ;                                        !- Other Equipment Schedule Name

OS:DefaultScheduleSet,
  {00000000-0000-0000-0028-000000000003},  !- Handle
  Space Function Warehouse - med/blk Schedule Set, !- Name
  ,                                        !- Hours of Operation Schedule Name
  {00000000-0000-0000-0061-000000000009},  !- Number of People Schedule Name
  {00000000-0000-0000-0061-000000000013},  !- People Activity Level Schedule Name
  {00000000-0000-0000-0061-000000000008},  !- Lighting Schedule Name
  {00000000-0000-0000-0061-000000000007},  !- Electric Equipment Schedule Name
  ,                                        !- Gas Equipment Schedule Name
  ,                                        !- Hot Water Equipment Schedule Name
  ,                                        !- Infiltration Schedule Name
  ,                                        !- Steam Equipment Schedule Name
  ;                                        !- Other Equipment Schedule Name

OS:DefaultSubSurfaceConstructions,
  {00000000-0000-0000-0029-000000000001},  !- Handle
  BTAP-Mass at hdd = 5000.0,               !- Name
  {00000000-0000-0000-0020-000000000008},  !- Fixed Window Construction Name
  {00000000-0000-0000-0020-000000000008},  !- Operable Window Construction Name
  {00000000-0000-0000-0020-000000000006},  !- Door Construction Name
  {00000000-0000-0000-0020-000000000012},  !- Glass Door Construction Name
  {00000000-0000-0000-0020-000000000014},  !- Overhead Door Construction Name
  {00000000-0000-0000-0020-000000000018},  !- Skylight Construction Name
  {00000000-0000-0000-0020-000000000004},  !- Tubular Daylight Dome Construction Name
  {00000000-0000-0000-0020-000000000002};  !- Tubular Daylight Diffuser Construction Name

OS:DefaultSubSurfaceConstructions,
  {00000000-0000-0000-0029-000000000002},  !- Handle
  Default Sub Surface Constructions 2,     !- Name
  {00000000-0000-0000-0020-000000000033},  !- Fixed Window Construction Name
  {00000000-0000-0000-0020-000000000033},  !- Operable Window Construction Name
  {00000000-0000-0000-0020-000000000029},  !- Door Construction Name
  ,                                        !- Glass Door Construction Name
  ,                                        !- Overhead Door Construction Name
  ,                                        !- Skylight Construction Name
  ,                                        !- Tubular Daylight Dome Construction Name
  ;                                        !- Tubular Daylight Diffuser Construction Name

OS:DefaultSubSurfaceConstructions,
  {00000000-0000-0000-0029-000000000003},  !- Handle
  NECB2011 - FullSrvRest - WholeBuilding - NECB HDD Method at hdd = 5000.0, !- Name
  {00000000-0000-0000-0020-000000000007},  !- Fixed Window Construction Name
  {00000000-0000-0000-0020-000000000007},  !- Operable Window Construction Name
  {00000000-0000-0000-0020-000000000005},  !- Door Construction Name
  {00000000-0000-0000-0020-000000000011},  !- Glass Door Construction Name
  {00000000-0000-0000-0020-000000000013},  !- Overhead Door Construction Name
  {00000000-0000-0000-0020-000000000017},  !- Skylight Construction Name
  {00000000-0000-0000-0020-000000000003},  !- Tubular Daylight Dome Construction Name
  {00000000-0000-0000-0020-000000000001};  !- Tubular Daylight Diffuser Construction Name

OS:DefaultSurfaceConstructions,
  {00000000-0000-0000-0030-000000000001},  !- Handle
  BTAP-Mass at hdd = 5000.0 1,             !- Name
  {00000000-0000-0000-0020-000000000022},  !- Floor Construction Name
  {00000000-0000-0000-0020-000000000027},  !- Wall Construction Name
  {00000000-0000-0000-0020-000000000025};  !- Roof Ceiling Construction Name

OS:DefaultSurfaceConstructions,
  {00000000-0000-0000-0030-000000000002},  !- Handle
  BTAP-Mass at hdd = 5000.0,               !- Name
  {00000000-0000-0000-0020-000000000010},  !- Floor Construction Name
  {00000000-0000-0000-0020-000000000020},  !- Wall Construction Name
  {00000000-0000-0000-0020-000000000016};  !- Roof Ceiling Construction Name

OS:DefaultSurfaceConstructions,
  {00000000-0000-0000-0030-000000000003},  !- Handle
  Default Surface Constructions 2,         !- Name
  {00000000-0000-0000-0020-000000000030},  !- Floor Construction Name
  {00000000-0000-0000-0020-000000000032},  !- Wall Construction Name
  {00000000-0000-0000-0020-000000000028};  !- Roof Ceiling Construction Name

OS:DefaultSurfaceConstructions,
  {00000000-0000-0000-0030-000000000004},  !- Handle
  NECB2011 - FullSrvRest - WholeBuilding - NECB HDD Method at hdd = 5000.0 1, !- Name
  {00000000-0000-0000-0020-000000000021},  !- Floor Construction Name
  {00000000-0000-0000-0020-000000000026},  !- Wall Construction Name
  {00000000-0000-0000-0020-000000000024};  !- Roof Ceiling Construction Name

OS:DefaultSurfaceConstructions,
  {00000000-0000-0000-0030-000000000005},  !- Handle
  NECB2011 - FullSrvRest - WholeBuilding - NECB HDD Method at hdd = 5000.0, !- Name
  {00000000-0000-0000-0020-000000000009},  !- Floor Construction Name
  {00000000-0000-0000-0020-000000000019},  !- Wall Construction Name
  {00000000-0000-0000-0020-000000000015};  !- Roof Ceiling Construction Name

OS:DesignSpecification:OutdoorAir,
  {00000000-0000-0000-0031-000000000001},  !- Handle
  Space Function Office - enclosed Ventilation, !- Name
  Sum,                                     !- Outdoor Air Method
  0.0142091703329032,                      !- Outdoor Air Flow per Person {m3/s-person}
  ,                                        !- Outdoor Air Flow per Floor Area {m3/s-m2}
  ,                                        !- Outdoor Air Flow Rate {m3/s}
  ,                                        !- Outdoor Air Flow Air Changes per Hour {1/hr}
  ;                                        !- Outdoor Air Flow Rate Fraction Schedule Name

OS:DesignSpecification:OutdoorAir,
  {00000000-0000-0000-0031-000000000002},  !- Handle
  Space Function Warehouse - fine Ventilation, !- Name
  Sum,                                     !- Outdoor Air Method
  ,                                        !- Outdoor Air Flow per Person {m3/s-person}
  0.000254,                                !- Outdoor Air Flow per Floor Area {m3/s-m2}
  ,                                        !- Outdoor Air Flow Rate {m3/s}
  ,                                        !- Outdoor Air Flow Air Changes per Hour {1/hr}
  ;                                        !- Outdoor Air Flow Rate Fraction Schedule Name

OS:DesignSpecification:OutdoorAir,
  {00000000-0000-0000-0031-000000000003},  !- Handle
  Space Function Warehouse - med/blk Ventilation, !- Name
  Sum,                                     !- Outdoor Air Method
  ,                                        !- Outdoor Air Flow per Person {m3/s-person}
  0.000254,                                !- Outdoor Air Flow per Floor Area {m3/s-m2}
  ,                                        !- Outdoor Air Flow Rate {m3/s}
  ,                                        !- Outdoor Air Flow Air Changes per Hour {1/hr}
  ;                                        !- Outdoor Air Flow Rate Fraction Schedule Name

OS:ElectricEquipment,
  {00000000-0000-0000-0032-000000000001},  !- Handle
  Space Function Office - enclosed Elec Equip, !- Name
  {00000000-0000-0000-0033-000000000001},  !- Electric Equipment Definition Name
  {00000000-0000-0000-0080-000000000001},  !- Space or SpaceType Name
  ,                                        !- Schedule Name
  ,                                        !- Multiplier
  General;                                 !- End-Use Subcategory

OS:ElectricEquipment,
  {00000000-0000-0000-0032-000000000002},  !- Handle
  Space Function Warehouse - fine Elec Equip, !- Name
  {00000000-0000-0000-0033-000000000002},  !- Electric Equipment Definition Name
  {00000000-0000-0000-0080-000000000002},  !- Space or SpaceType Name
  ,                                        !- Schedule Name
  ,                                        !- Multiplier
  General;                                 !- End-Use Subcategory

OS:ElectricEquipment,
  {00000000-0000-0000-0032-000000000003},  !- Handle
  Space Function Warehouse - med/blk Elec Equip, !- Name
  {00000000-0000-0000-0033-000000000003},  !- Electric Equipment Definition Name
  {00000000-0000-0000-0080-000000000003},  !- Space or SpaceType Name
  ,                                        !- Schedule Name
  ,                                        !- Multiplier
  General;                                 !- End-Use Subcategory

OS:ElectricEquipment:Definition,
  {00000000-0000-0000-0033-000000000001},  !- Handle
  Space Function Office - enclosed Elec Equip Definition, !- Name
  Watts/Area,                              !- Design Level Calculation Method
  ,                                        !- Design Level {W}
  7.49993758008349,                        !- Watts per Space Floor Area {W/m2}
  ,                                        !- Watts per Person {W/person}
  ,                                        !- Fraction Latent
  0.5;                                     !- Fraction Radiant

OS:ElectricEquipment:Definition,
  {00000000-0000-0000-0033-000000000002},  !- Handle
  Space Function Warehouse - fine Elec Equip Definition, !- Name
  Watts/Area,                              !- Design Level Calculation Method
  ,                                        !- Design Level {W}
  0.999991679497248,                       !- Watts per Space Floor Area {W/m2}
  ,                                        !- Watts per Person {W/person}
  ,                                        !- Fraction Latent
  0.5;                                     !- Fraction Radiant

OS:ElectricEquipment:Definition,
  {00000000-0000-0000-0033-000000000003},  !- Handle
  Space Function Warehouse - med/blk Elec Equip Definition, !- Name
  Watts/Area,                              !- Design Level Calculation Method
  ,                                        !- Design Level {W}
  0.999991679497248,                       !- Watts per Space Floor Area {W/m2}
  ,                                        !- Watts per Person {W/person}
  ,                                        !- Fraction Latent
  0.5;                                     !- Fraction Radiant

OS:EnergyManagementSystem:Actuator,
  {00000000-0000-0000-0034-000000000001},  !- Handle
  ems_sys_4_mixed_shr_none_sc_ashp_sh_ashp_c_e_ssf_cv_zh_b_hw_zc_none_srf_none__1_ClgSch0, !- Name
  {00000000-0000-0000-0061-000000000011},  !- Actuated Component Name
  Schedule:Year,                           !- Actuated Component Type
  Schedule Value,                          !- Actuated Component Control Type
  ;                                        !- Zone or Space Name

OS:EnergyManagementSystem:Actuator,
  {00000000-0000-0000-0034-000000000002},  !- Handle
  ems_sys_4_mixed_shr_none_sc_ashp_sh_ashp_c_e_ssf_cv_zh_b_hw_zc_none_srf_none__1_HtgSch0, !- Name
  {00000000-0000-0000-0061-000000000012},  !- Actuated Component Name
  Schedule:Year,                           !- Actuated Component Type
  Schedule Value,                          !- Actuated Component Control Type
  ;                                        !- Zone or Space Name

OS:EnergyManagementSystem:Actuator,
  {00000000-0000-0000-0034-000000000003},  !- Handle
  ems_sys_4_mixed_shr_none_sc_ashp_sh_ashp_c_e_ssf_cv_zh_b_hw_zc_none_srf_none__ClgSch0, !- Name
  {00000000-0000-0000-0061-000000000011},  !- Actuated Component Name
  Schedule:Year,                           !- Actuated Component Type
  Schedule Value,                          !- Actuated Component Control Type
  ;                                        !- Zone or Space Name

OS:EnergyManagementSystem:Actuator,
  {00000000-0000-0000-0034-000000000004},  !- Handle
  ems_sys_4_mixed_shr_none_sc_ashp_sh_ashp_c_e_ssf_cv_zh_b_hw_zc_none_srf_none__HtgSch0, !- Name
  {00000000-0000-0000-0061-000000000012},  !- Actuated Component Name
  Schedule:Year,                           !- Actuated Component Type
  Schedule Value,                          !- Actuated Component Control Type
  ;                                        !- Zone or Space Name

OS:EnergyManagementSystem:Program,
  {00000000-0000-0000-0035-000000000001},  !- Handle
  ems_sys_4_mixed_shr_none_sc_ashp_sh_ashp_c_e_ssf_cv_zh_b_hw_zc_none_srf_none__1_OptimumStartProg0, !- Name
<<<<<<< HEAD
  IF DaylightSavings==0 && DayOfWeek>1 && Hour==5 && {d79ad234-0214-4ed8-96b8-0e5c295ed572}<23.9 && {d79ad234-0214-4ed8-96b8-0e5c295ed572}>1.7, !- Program Line 1
  SET {ba4e0fae-443f-4018-a9a3-56bb5ec19d98} = 29.4, !- Program Line 2
  SET {5a41b86e-1faf-4d17-8c32-fd5144ff890f} = 15.6, !- Program Line 3
  ELSEIF DaylightSavings==0 && DayOfWeek==1 && Hour==7 && {d79ad234-0214-4ed8-96b8-0e5c295ed572}<23.9 && {d79ad234-0214-4ed8-96b8-0e5c295ed572}>1.7, !- Program Line 4
  SET {ba4e0fae-443f-4018-a9a3-56bb5ec19d98} = 29.4, !- Program Line 5
  SET {5a41b86e-1faf-4d17-8c32-fd5144ff890f} = 15.6, !- Program Line 6
  ELSEIF DaylightSavings==1 && DayOfWeek>1 && Hour==4 && {d79ad234-0214-4ed8-96b8-0e5c295ed572}<23.9 && {d79ad234-0214-4ed8-96b8-0e5c295ed572}>1.7, !- Program Line 7
  SET {ba4e0fae-443f-4018-a9a3-56bb5ec19d98} = 29.4, !- Program Line 8
  SET {5a41b86e-1faf-4d17-8c32-fd5144ff890f} = 15.6, !- Program Line 9
  ELSEIF DaylightSavings==1 && DayOfWeek==1 && Hour==6 && {d79ad234-0214-4ed8-96b8-0e5c295ed572}<23.9 && {d79ad234-0214-4ed8-96b8-0e5c295ed572}>1.7, !- Program Line 10
  SET {ba4e0fae-443f-4018-a9a3-56bb5ec19d98} = 29.4, !- Program Line 11
  SET {5a41b86e-1faf-4d17-8c32-fd5144ff890f} = 15.6, !- Program Line 12
  ELSE,                                    !- Program Line 13
  SET {ba4e0fae-443f-4018-a9a3-56bb5ec19d98} = NULL, !- Program Line 14
  SET {5a41b86e-1faf-4d17-8c32-fd5144ff890f} = NULL, !- Program Line 15
=======
  IF DaylightSavings==0 && DayOfWeek>1 && Hour==5 && {e88eaef2-64c2-49f9-ba7b-abdff02387cd}<23.9 && {e88eaef2-64c2-49f9-ba7b-abdff02387cd}>1.7, !- Program Line 1
  SET {ad70d1e4-5e7b-4807-a947-fa6701edc3fe} = 29.4, !- Program Line 2
  SET {00a619e8-d6f7-4464-bfe7-d251669ec24e} = 15.6, !- Program Line 3
  ELSEIF DaylightSavings==0 && DayOfWeek==1 && Hour==7 && {e88eaef2-64c2-49f9-ba7b-abdff02387cd}<23.9 && {e88eaef2-64c2-49f9-ba7b-abdff02387cd}>1.7, !- Program Line 4
  SET {ad70d1e4-5e7b-4807-a947-fa6701edc3fe} = 29.4, !- Program Line 5
  SET {00a619e8-d6f7-4464-bfe7-d251669ec24e} = 15.6, !- Program Line 6
  ELSEIF DaylightSavings==1 && DayOfWeek>1 && Hour==4 && {e88eaef2-64c2-49f9-ba7b-abdff02387cd}<23.9 && {e88eaef2-64c2-49f9-ba7b-abdff02387cd}>1.7, !- Program Line 7
  SET {ad70d1e4-5e7b-4807-a947-fa6701edc3fe} = 29.4, !- Program Line 8
  SET {00a619e8-d6f7-4464-bfe7-d251669ec24e} = 15.6, !- Program Line 9
  ELSEIF DaylightSavings==1 && DayOfWeek==1 && Hour==6 && {e88eaef2-64c2-49f9-ba7b-abdff02387cd}<23.9 && {e88eaef2-64c2-49f9-ba7b-abdff02387cd}>1.7, !- Program Line 10
  SET {ad70d1e4-5e7b-4807-a947-fa6701edc3fe} = 29.4, !- Program Line 11
  SET {00a619e8-d6f7-4464-bfe7-d251669ec24e} = 15.6, !- Program Line 12
  ELSE,                                    !- Program Line 13
  SET {ad70d1e4-5e7b-4807-a947-fa6701edc3fe} = NULL, !- Program Line 14
  SET {00a619e8-d6f7-4464-bfe7-d251669ec24e} = NULL, !- Program Line 15
>>>>>>> 792ffd62
  ENDIF;                                   !- Program Line 16

OS:EnergyManagementSystem:Program,
  {00000000-0000-0000-0035-000000000002},  !- Handle
  ems_sys_4_mixed_shr_none_sc_ashp_sh_ashp_c_e_ssf_cv_zh_b_hw_zc_none_srf_none__OptimumStartProg0, !- Name
<<<<<<< HEAD
  IF DaylightSavings==0 && DayOfWeek>1 && Hour==5 && {3ba55776-43e1-4365-981d-8bf1727c9b33}<23.9 && {3ba55776-43e1-4365-981d-8bf1727c9b33}>1.7, !- Program Line 1
  SET {79ab0cee-4c68-4aa7-883a-7860aba5c8f6} = 29.4, !- Program Line 2
  SET {b8190bf2-283f-4b62-af4a-9819e551142e} = 15.6, !- Program Line 3
  ELSEIF DaylightSavings==0 && DayOfWeek==1 && Hour==7 && {3ba55776-43e1-4365-981d-8bf1727c9b33}<23.9 && {3ba55776-43e1-4365-981d-8bf1727c9b33}>1.7, !- Program Line 4
  SET {79ab0cee-4c68-4aa7-883a-7860aba5c8f6} = 29.4, !- Program Line 5
  SET {b8190bf2-283f-4b62-af4a-9819e551142e} = 15.6, !- Program Line 6
  ELSEIF DaylightSavings==1 && DayOfWeek>1 && Hour==4 && {3ba55776-43e1-4365-981d-8bf1727c9b33}<23.9 && {3ba55776-43e1-4365-981d-8bf1727c9b33}>1.7, !- Program Line 7
  SET {79ab0cee-4c68-4aa7-883a-7860aba5c8f6} = 29.4, !- Program Line 8
  SET {b8190bf2-283f-4b62-af4a-9819e551142e} = 15.6, !- Program Line 9
  ELSEIF DaylightSavings==1 && DayOfWeek==1 && Hour==6 && {3ba55776-43e1-4365-981d-8bf1727c9b33}<23.9 && {3ba55776-43e1-4365-981d-8bf1727c9b33}>1.7, !- Program Line 10
  SET {79ab0cee-4c68-4aa7-883a-7860aba5c8f6} = 29.4, !- Program Line 11
  SET {b8190bf2-283f-4b62-af4a-9819e551142e} = 15.6, !- Program Line 12
  ELSE,                                    !- Program Line 13
  SET {79ab0cee-4c68-4aa7-883a-7860aba5c8f6} = NULL, !- Program Line 14
  SET {b8190bf2-283f-4b62-af4a-9819e551142e} = NULL, !- Program Line 15
=======
  IF DaylightSavings==0 && DayOfWeek>1 && Hour==5 && {832f219b-1f51-470e-9817-52ebdf53a50d}<23.9 && {832f219b-1f51-470e-9817-52ebdf53a50d}>1.7, !- Program Line 1
  SET {53a53086-f63f-4b53-8fd0-3c586571f916} = 29.4, !- Program Line 2
  SET {355602a8-41df-46d2-afe4-ba8d3b0ef912} = 15.6, !- Program Line 3
  ELSEIF DaylightSavings==0 && DayOfWeek==1 && Hour==7 && {832f219b-1f51-470e-9817-52ebdf53a50d}<23.9 && {832f219b-1f51-470e-9817-52ebdf53a50d}>1.7, !- Program Line 4
  SET {53a53086-f63f-4b53-8fd0-3c586571f916} = 29.4, !- Program Line 5
  SET {355602a8-41df-46d2-afe4-ba8d3b0ef912} = 15.6, !- Program Line 6
  ELSEIF DaylightSavings==1 && DayOfWeek>1 && Hour==4 && {832f219b-1f51-470e-9817-52ebdf53a50d}<23.9 && {832f219b-1f51-470e-9817-52ebdf53a50d}>1.7, !- Program Line 7
  SET {53a53086-f63f-4b53-8fd0-3c586571f916} = 29.4, !- Program Line 8
  SET {355602a8-41df-46d2-afe4-ba8d3b0ef912} = 15.6, !- Program Line 9
  ELSEIF DaylightSavings==1 && DayOfWeek==1 && Hour==6 && {832f219b-1f51-470e-9817-52ebdf53a50d}<23.9 && {832f219b-1f51-470e-9817-52ebdf53a50d}>1.7, !- Program Line 10
  SET {53a53086-f63f-4b53-8fd0-3c586571f916} = 29.4, !- Program Line 11
  SET {355602a8-41df-46d2-afe4-ba8d3b0ef912} = 15.6, !- Program Line 12
  ELSE,                                    !- Program Line 13
  SET {53a53086-f63f-4b53-8fd0-3c586571f916} = NULL, !- Program Line 14
  SET {355602a8-41df-46d2-afe4-ba8d3b0ef912} = NULL, !- Program Line 15
>>>>>>> 792ffd62
  ENDIF;                                   !- Program Line 16

OS:EnergyManagementSystem:ProgramCallingManager,
  {00000000-0000-0000-0036-000000000001},  !- Handle
  ems_sys_4_mixed_shr_none_sc_ashp_sh_ashp_c_e_ssf_cv_zh_b_hw_zc_none_srf_none__1_OptimumStartCallingManager0, !- Name
  BeginTimestepBeforePredictor,            !- EnergyPlus Model Calling Point
  {00000000-0000-0000-0035-000000000001};  !- Program Name 1

OS:EnergyManagementSystem:ProgramCallingManager,
  {00000000-0000-0000-0036-000000000002},  !- Handle
  ems_sys_4_mixed_shr_none_sc_ashp_sh_ashp_c_e_ssf_cv_zh_b_hw_zc_none_srf_none__OptimumStartCallingManager0, !- Name
  BeginTimestepBeforePredictor,            !- EnergyPlus Model Calling Point
  {00000000-0000-0000-0035-000000000002};  !- Program Name 1

OS:EnergyManagementSystem:Sensor,
  {00000000-0000-0000-0037-000000000001},  !- Handle
  OAT,                                     !- Name
  Environment,                             !- Output Variable or Output Meter Index Key Name
  Site Outdoor Air Drybulb Temperature;    !- Output Variable or Output Meter Name

OS:EnergyManagementSystem:Sensor,
  {00000000-0000-0000-0037-000000000002},  !- Handle
  OAT_1,                                   !- Name
  Environment,                             !- Output Variable or Output Meter Index Key Name
  Site Outdoor Air Drybulb Temperature;    !- Output Variable or Output Meter Name

OS:Facility,
  {00000000-0000-0000-0038-000000000001};  !- Handle

OS:Fan:ConstantVolume,
  {00000000-0000-0000-0039-000000000001},  !- Handle
  Fan Constant Volume 1,                   !- Name
  {00000000-0000-0000-0058-000000000001},  !- Availability Schedule Name
  0.39975,                                 !- Fan Total Efficiency
  640,                                     !- Pressure Rise {Pa}
  AutoSize,                                !- Maximum Flow Rate {m3/s}
  0.615,                                   !- Motor Efficiency
  ,                                        !- Motor In Airstream Fraction
  {00000000-0000-0000-0017-000000000042},  !- Air Inlet Node Name
  {00000000-0000-0000-0017-000000000040},  !- Air Outlet Node Name
  ;                                        !- End-Use Subcategory

OS:Fan:ConstantVolume,
  {00000000-0000-0000-0039-000000000002},  !- Handle
  Fan Constant Volume 2,                   !- Name
  {00000000-0000-0000-0058-000000000001},  !- Availability Schedule Name
  0.39975,                                 !- Fan Total Efficiency
  640,                                     !- Pressure Rise {Pa}
  AutoSize,                                !- Maximum Flow Rate {m3/s}
  0.615,                                   !- Motor Efficiency
  ,                                        !- Motor In Airstream Fraction
  {00000000-0000-0000-0017-000000000069},  !- Air Inlet Node Name
  {00000000-0000-0000-0017-000000000067},  !- Air Outlet Node Name
  ;                                        !- End-Use Subcategory

OS:Fan:ConstantVolume,
  {00000000-0000-0000-0039-000000000003},  !- Handle
  Fan Constant Volume 3,                   !- Name
  {00000000-0000-0000-0058-000000000001},  !- Availability Schedule Name
  0.39975,                                 !- Fan Total Efficiency
  640,                                     !- Pressure Rise {Pa}
  AutoSize,                                !- Maximum Flow Rate {m3/s}
  0.615,                                   !- Motor Efficiency
  ,                                        !- Motor In Airstream Fraction
  {00000000-0000-0000-0017-000000000097},  !- Air Inlet Node Name
  {00000000-0000-0000-0017-000000000095},  !- Air Outlet Node Name
  ;                                        !- End-Use Subcategory

OS:Foundation:Kiva,
  {00000000-0000-0000-0040-000000000001},  !- Handle
  Bldg Kiva Foundation,                    !- Name
  ,                                        !- Initial Indoor Air Temperature {C}
  ,                                        !- Interior Horizontal Insulation Material Name
  ,                                        !- Interior Horizontal Insulation Depth {m}
  ,                                        !- Interior Horizontal Insulation Width {m}
  ,                                        !- Interior Vertical Insulation Material Name
  ,                                        !- Interior Vertical Insulation Depth {m}
  ,                                        !- Exterior Horizontal Insulation Material Name
  ,                                        !- Exterior Horizontal Insulation Depth {m}
  ,                                        !- Exterior Horizontal Insulation Width {m}
  ,                                        !- Exterior Vertical Insulation Material Name
  ,                                        !- Exterior Vertical Insulation Depth {m}
  0,                                       !- Wall Height Above Grade {m}
  0,                                       !- Wall Depth Below Slab {m}
  ,                                        !- Footing Wall Construction Name
  ,                                        !- Footing Material Name
  ;                                        !- Footing Depth {m}

OS:Foundation:Kiva:Settings,
  {00000000-0000-0000-0041-000000000001},  !- Handle
  ,                                        !- Soil Conductivity {W/m-K}
  ,                                        !- Soil Density {kg/m3}
  ,                                        !- Soil Specific Heat {J/kg-K}
  ,                                        !- Ground Solar Absorptivity {dimensionless}
  ,                                        !- Ground Thermal Absorptivity {dimensionless}
  ,                                        !- Ground Surface Roughness {m}
  ,                                        !- Far-Field Width {m}
  ,                                        !- Deep-Ground Boundary Condition
  ,                                        !- Deep-Ground Depth {m}
  ,                                        !- Minimum Cell Dimension {m}
  ,                                        !- Maximum Cell Growth Coefficient {dimensionless}
  ;                                        !- Simulation Timestep

OS:LifeCycleCost:Parameters,
  {00000000-0000-0000-0042-000000000001},  !- Handle
  FEMP,                                    !- Analysis Type
  ,                                        !- Discounting Convention
  ,                                        !- Inflation Approach
  ,                                        !- Real Discount Rate
  ,                                        !- Nominal Discount Rate
  ,                                        !- Inflation
  ,                                        !- Base Date Month
  ,                                        !- Base Date Year
  ,                                        !- Service Date Month
  ,                                        !- Service Date Year
  ,                                        !- Length of Study Period in Years
  ,                                        !- Tax Rate
  ,                                        !- Depreciation Method
  Yes;                                     !- Use NIST Fuel Escalation Rates

OS:Lights,
  {00000000-0000-0000-0043-000000000001},  !- Handle
  Space Function Office - enclosed Lights, !- Name
  {00000000-0000-0000-0044-000000000001},  !- Lights Definition Name
  {00000000-0000-0000-0080-000000000001},  !- Space or SpaceType Name
  ,                                        !- Schedule Name
  1,                                       !- Fraction Replaceable
  ,                                        !- Multiplier
  General;                                 !- End-Use Subcategory

OS:Lights,
  {00000000-0000-0000-0043-000000000002},  !- Handle
  Space Function Warehouse - fine Lights,  !- Name
  {00000000-0000-0000-0044-000000000002},  !- Lights Definition Name
  {00000000-0000-0000-0080-000000000002},  !- Space or SpaceType Name
  ,                                        !- Schedule Name
  1,                                       !- Fraction Replaceable
  ,                                        !- Multiplier
  General;                                 !- End-Use Subcategory

OS:Lights,
  {00000000-0000-0000-0043-000000000003},  !- Handle
  Space Function Warehouse - med/blk Lights, !- Name
  {00000000-0000-0000-0044-000000000003},  !- Lights Definition Name
  {00000000-0000-0000-0080-000000000003},  !- Space or SpaceType Name
  ,                                        !- Schedule Name
  1,                                       !- Fraction Replaceable
  ,                                        !- Multiplier
  General;                                 !- End-Use Subcategory

OS:Lights:Definition,
  {00000000-0000-0000-0044-000000000001},  !- Handle
  Space Function Office - enclosed Lights Definition, !- Name
  Watts/Area,                              !- Design Level Calculation Method
  ,                                        !- Lighting Level {W}
  11.8999009612603,                        !- Watts per Space Floor Area {W/m2}
  ,                                        !- Watts per Person {W/person}
  0.5,                                     !- Fraction Radiant
  0.2;                                     !- Fraction Visible

OS:Lights:Definition,
  {00000000-0000-0000-0044-000000000002},  !- Handle
  Space Function Warehouse - fine Lights Definition, !- Name
  Watts/Area,                              !- Design Level Calculation Method
  ,                                        !- Lighting Level {W}
  10.1999151158025,                        !- Watts per Space Floor Area {W/m2}
  ,                                        !- Watts per Person {W/person}
  0.5,                                     !- Fraction Radiant
  0.2;                                     !- Fraction Visible

OS:Lights:Definition,
  {00000000-0000-0000-0044-000000000003},  !- Handle
  Space Function Warehouse - med/blk Lights Definition, !- Name
  Watts/Area,                              !- Design Level Calculation Method
  ,                                        !- Lighting Level {W}
  6.39994674017126,                        !- Watts per Space Floor Area {W/m2}
  ,                                        !- Watts per Person {W/person}
  0.5,                                     !- Fraction Radiant
  0.2;                                     !- Fraction Visible

OS:Material,
  {00000000-0000-0000-0045-000000000001},  !- Handle
  1/2IN Gypsum 1,                          !- Name
  Smooth,                                  !- Roughness
  0.0127,                                  !- Thickness {m}
  0.16,                                    !- Conductivity {W/m-K}
  784.9,                                   !- Density {kg/m3}
  830.000000000001,                        !- Specific Heat {J/kg-K}
  0.9,                                     !- Thermal Absorptance
  0.4,                                     !- Solar Absorptance
  0.4;                                     !- Visible Absorptance

OS:Material,
  {00000000-0000-0000-0045-000000000002},  !- Handle
  1/2IN Gypsum,                            !- Name
  Smooth,                                  !- Roughness
  0.0127,                                  !- Thickness {m}
  0.16,                                    !- Conductivity {W/m-K}
  784.9,                                   !- Density {kg/m3}
  830.000000000001,                        !- Specific Heat {J/kg-K}
  0.9,                                     !- Thermal Absorptance
  0.4,                                     !- Solar Absorptance
  0.4;                                     !- Visible Absorptance

OS:Material,
  {00000000-0000-0000-0045-000000000003},  !- Handle
  100mm Normalweight concrete floor 1,     !- Name
  MediumSmooth,                            !- Roughness
  0.1016,                                  !- Thickness {m}
  2.31,                                    !- Conductivity {W/m-K}
  2322,                                    !- Density {kg/m3}
  832;                                     !- Specific Heat {J/kg-K}

OS:Material,
  {00000000-0000-0000-0045-000000000004},  !- Handle
  100mm Normalweight concrete floor,       !- Name
  MediumSmooth,                            !- Roughness
  0.1016,                                  !- Thickness {m}
  2.31,                                    !- Conductivity {W/m-K}
  2322,                                    !- Density {kg/m3}
  832;                                     !- Specific Heat {J/kg-K}

OS:Material,
  {00000000-0000-0000-0045-000000000005},  !- Handle
  1IN Stucco 1,                            !- Name
  Smooth,                                  !- Roughness
  0.0253,                                  !- Thickness {m}
  0.691799999999999,                       !- Conductivity {W/m-K}
  1858,                                    !- Density {kg/m3}
  836.999999999999,                        !- Specific Heat {J/kg-K}
  0.9,                                     !- Thermal Absorptance
  0.7,                                     !- Solar Absorptance
  0.92;                                    !- Visible Absorptance

OS:Material,
  {00000000-0000-0000-0045-000000000006},  !- Handle
  1IN Stucco,                              !- Name
  Smooth,                                  !- Roughness
  0.0253,                                  !- Thickness {m}
  0.691799999999999,                       !- Conductivity {W/m-K}
  1858,                                    !- Density {kg/m3}
  836.999999999999,                        !- Specific Heat {J/kg-K}
  0.9,                                     !- Thermal Absorptance
  0.7,                                     !- Solar Absorptance
  0.92;                                    !- Visible Absorptance

OS:Material,
  {00000000-0000-0000-0045-000000000007},  !- Handle
  4 in. Normalweight Concrete Floor 1,     !- Name
  MediumRough,                             !- Roughness
  0.1016,                                  !- Thickness {m}
  2.31,                                    !- Conductivity {W/m-K}
  2321.99999999999,                        !- Density {kg/m3}
  831.999999999997,                        !- Specific Heat {J/kg-K}
  0.9,                                     !- Thermal Absorptance
  0.7,                                     !- Solar Absorptance
  0.7;                                     !- Visible Absorptance

OS:Material,
  {00000000-0000-0000-0045-000000000008},  !- Handle
  4 in. Normalweight Concrete Floor,       !- Name
  MediumRough,                             !- Roughness
  0.1016,                                  !- Thickness {m}
  2.31,                                    !- Conductivity {W/m-K}
  2321.99999999999,                        !- Density {kg/m3}
  831.999999999997,                        !- Specific Heat {J/kg-K}
  0.9,                                     !- Thermal Absorptance
  0.7,                                     !- Solar Absorptance
  0.7;                                     !- Visible Absorptance

OS:Material,
  {00000000-0000-0000-0045-000000000009},  !- Handle
  6 in. Normalweight Concrete Floor 1,     !- Name
  MediumRough,                             !- Roughness
  0.1524,                                  !- Thickness {m}
  2.31,                                    !- Conductivity {W/m-K}
  2321.99999999999,                        !- Density {kg/m3}
  831.999999999997,                        !- Specific Heat {J/kg-K}
  0.9,                                     !- Thermal Absorptance
  0.7,                                     !- Solar Absorptance
  0.7;                                     !- Visible Absorptance

OS:Material,
  {00000000-0000-0000-0045-000000000010},  !- Handle
  6 in. Normalweight Concrete Floor 2,     !- Name
  MediumRough,                             !- Roughness
  0.1524,                                  !- Thickness {m}
  2.31,                                    !- Conductivity {W/m-K}
  2321.99999999999,                        !- Density {kg/m3}
  831.999999999997,                        !- Specific Heat {J/kg-K}
  0.9,                                     !- Thermal Absorptance
  0.7,                                     !- Solar Absorptance
  0.7;                                     !- Visible Absorptance

OS:Material,
  {00000000-0000-0000-0045-000000000011},  !- Handle
  6 in. Normalweight Concrete Floor 3,     !- Name
  MediumRough,                             !- Roughness
  0.1524,                                  !- Thickness {m}
  2.31,                                    !- Conductivity {W/m-K}
  2321.99999999999,                        !- Density {kg/m3}
  831.999999999997,                        !- Specific Heat {J/kg-K}
  0.9,                                     !- Thermal Absorptance
  0.7,                                     !- Solar Absorptance
  0.7;                                     !- Visible Absorptance

OS:Material,
  {00000000-0000-0000-0045-000000000012},  !- Handle
  6 in. Normalweight Concrete Floor,       !- Name
  MediumRough,                             !- Roughness
  0.1524,                                  !- Thickness {m}
  2.31,                                    !- Conductivity {W/m-K}
  2321.99999999999,                        !- Density {kg/m3}
  831.999999999997,                        !- Specific Heat {J/kg-K}
  0.9,                                     !- Thermal Absorptance
  0.7,                                     !- Solar Absorptance
  0.7;                                     !- Visible Absorptance

OS:Material,
  {00000000-0000-0000-0045-000000000013},  !- Handle
  8IN CONCRETE HW RefBldg 1,               !- Name
  Rough,                                   !- Roughness
  0.2032,                                  !- Thickness {m}
  1.311,                                   !- Conductivity {W/m-K}
  2240,                                    !- Density {kg/m3}
  836.800000000001,                        !- Specific Heat {J/kg-K}
  0.9,                                     !- Thermal Absorptance
  0.7,                                     !- Solar Absorptance
  0.7;                                     !- Visible Absorptance

OS:Material,
  {00000000-0000-0000-0045-000000000014},  !- Handle
  8IN CONCRETE HW RefBldg,                 !- Name
  Rough,                                   !- Roughness
  0.2032,                                  !- Thickness {m}
  1.311,                                   !- Conductivity {W/m-K}
  2240,                                    !- Density {kg/m3}
  836.800000000001,                        !- Specific Heat {J/kg-K}
  0.9,                                     !- Thermal Absorptance
  0.7,                                     !- Solar Absorptance
  0.7;                                     !- Visible Absorptance

OS:Material,
  {00000000-0000-0000-0045-000000000015},  !- Handle
  Expanded Polystyrene,                    !- Name
  MediumSmooth,                            !- Roughness
  0.0363958681740979,                      !- Thickness {m}
  0.029,                                   !- Conductivity {W/m-K}
  29,                                      !- Density {kg/m3}
  1210;                                    !- Specific Heat {J/kg-K}

OS:Material,
  {00000000-0000-0000-0045-000000000016},  !- Handle
  F08 Metal surface 1,                     !- Name
  Smooth,                                  !- Roughness
  0.0008,                                  !- Thickness {m}
  45.2800000000001,                        !- Conductivity {W/m-K}
  7823.99999999999,                        !- Density {kg/m3}
  500,                                     !- Specific Heat {J/kg-K}
  0.9,                                     !- Thermal Absorptance
  0.7,                                     !- Solar Absorptance
  0.7;                                     !- Visible Absorptance

OS:Material,
  {00000000-0000-0000-0045-000000000017},  !- Handle
  F08 Metal surface,                       !- Name
  Smooth,                                  !- Roughness
  0.0008,                                  !- Thickness {m}
  45.2800000000001,                        !- Conductivity {W/m-K}
  7823.99999999999,                        !- Density {kg/m3}
  500,                                     !- Specific Heat {J/kg-K}
  0.9,                                     !- Thermal Absorptance
  0.7,                                     !- Solar Absorptance
  0.7;                                     !- Visible Absorptance

OS:Material,
  {00000000-0000-0000-0045-000000000018},  !- Handle
  G01 13mm gypsum board 1,                 !- Name
  Smooth,                                  !- Roughness
  0.0127,                                  !- Thickness {m}
  0.16,                                    !- Conductivity {W/m-K}
  800,                                     !- Density {kg/m3}
  1090,                                    !- Specific Heat {J/kg-K}
  0.9,                                     !- Thermal Absorptance
  0.7,                                     !- Solar Absorptance
  0.5;                                     !- Visible Absorptance

OS:Material,
  {00000000-0000-0000-0045-000000000019},  !- Handle
  G01 13mm gypsum board,                   !- Name
  Smooth,                                  !- Roughness
  0.0127,                                  !- Thickness {m}
  0.16,                                    !- Conductivity {W/m-K}
  800,                                     !- Density {kg/m3}
  1090,                                    !- Specific Heat {J/kg-K}
  0.9,                                     !- Thermal Absorptance
  0.7,                                     !- Solar Absorptance
  0.5;                                     !- Visible Absorptance

OS:Material,
  {00000000-0000-0000-0045-000000000020},  !- Handle
  G05 25mm wood,                           !- Name
  MediumSmooth,                            !- Roughness
  0.0254,                                  !- Thickness {m}
  0.15,                                    !- Conductivity {W/m-K}
  608,                                     !- Density {kg/m3}
  1630,                                    !- Specific Heat {J/kg-K}
  0.9,                                     !- Thermal Absorptance
  0.5,                                     !- Solar Absorptance
  0.5;                                     !- Visible Absorptance

OS:Material,
  {00000000-0000-0000-0045-000000000021},  !- Handle
  M10 200mm concrete block basement wall,  !- Name
  MediumRough,                             !- Roughness
  0.2032,                                  !- Thickness {m}
  1.326,                                   !- Conductivity {W/m-K}
  1842,                                    !- Density {kg/m3}
  912;                                     !- Specific Heat {J/kg-K}

OS:Material,
  {00000000-0000-0000-0045-000000000022},  !- Handle
  Metal Roof Surface 1,                    !- Name
  Smooth,                                  !- Roughness
  0.000799999999999998,                    !- Thickness {m}
  45.2799999999999,                        !- Conductivity {W/m-K}
  7823.99999999999,                        !- Density {kg/m3}
  499.999999999996,                        !- Specific Heat {J/kg-K}
  0.9,                                     !- Thermal Absorptance
  0.7,                                     !- Solar Absorptance
  0.7;                                     !- Visible Absorptance

OS:Material,
  {00000000-0000-0000-0045-000000000023},  !- Handle
  Metal Roof Surface,                      !- Name
  Smooth,                                  !- Roughness
  0.000799999999999998,                    !- Thickness {m}
  45.2799999999999,                        !- Conductivity {W/m-K}
  7823.99999999999,                        !- Density {kg/m3}
  499.999999999996,                        !- Specific Heat {J/kg-K}
  0.9,                                     !- Thermal Absorptance
  0.7,                                     !- Solar Absorptance
  0.7;                                     !- Visible Absorptance

OS:Material:NoMass,
  {00000000-0000-0000-0046-000000000001},  !- Handle
  CP02 CARPET PAD,                         !- Name
  VeryRough,                               !- Roughness
  0.21648,                                 !- Thermal Resistance {m2-K/W}
  0.9,                                     !- Thermal Absorptance
  0.7,                                     !- Solar Absorptance
  0.8;                                     !- Visible Absorptance

OS:Material:NoMass,
  {00000000-0000-0000-0046-000000000002},  !- Handle
  Nonres_Floor_Insulation,                 !- Name
  MediumSmooth,                            !- Roughness
  2.88291975297193,                        !- Thermal Resistance {m2-K/W}
  0.9,                                     !- Thermal Absorptance
  0.7,                                     !- Solar Absorptance
  0.7;                                     !- Visible Absorptance

OS:Material:NoMass,
  {00000000-0000-0000-0046-000000000003},  !- Handle
  Typical Carpet Pad 1,                    !- Name
  Smooth,                                  !- Roughness
  0.216479986995276,                       !- Thermal Resistance {m2-K/W}
  0.9,                                     !- Thermal Absorptance
  0.7,                                     !- Solar Absorptance
  0.8;                                     !- Visible Absorptance

OS:Material:NoMass,
  {00000000-0000-0000-0046-000000000004},  !- Handle
  Typical Carpet Pad 2,                    !- Name
  Smooth,                                  !- Roughness
  1.25502993703786,                        !- Thermal Resistance {m2-K/W}
  0.9,                                     !- Thermal Absorptance
  0.7,                                     !- Solar Absorptance
  0.8;                                     !- Visible Absorptance

OS:Material:NoMass,
  {00000000-0000-0000-0046-000000000005},  !- Handle
  Typical Carpet Pad 3,                    !- Name
  Smooth,                                  !- Roughness
  3.45515273458935,                        !- Thermal Resistance {m2-K/W}
  0.9,                                     !- Thermal Absorptance
  0.7,                                     !- Solar Absorptance
  0.8;                                     !- Visible Absorptance

OS:Material:NoMass,
  {00000000-0000-0000-0046-000000000006},  !- Handle
  Typical Carpet Pad 4,                    !- Name
  Smooth,                                  !- Roughness
  3.45515273458935,                        !- Thermal Resistance {m2-K/W}
  0.9,                                     !- Thermal Absorptance
  0.7,                                     !- Solar Absorptance
  0.8;                                     !- Visible Absorptance

OS:Material:NoMass,
  {00000000-0000-0000-0046-000000000007},  !- Handle
  Typical Carpet Pad,                      !- Name
  Smooth,                                  !- Roughness
  0.216479986995276,                       !- Thermal Resistance {m2-K/W}
  0.9,                                     !- Thermal Absorptance
  0.7,                                     !- Solar Absorptance
  0.8;                                     !- Visible Absorptance

OS:Material:NoMass,
  {00000000-0000-0000-0046-000000000008},  !- Handle
  Typical Insulation 1,                    !- Name
  Smooth,                                  !- Roughness
  5.91237683519488,                        !- Thermal Resistance {m2-K/W}
  0.9,                                     !- Thermal Absorptance
  0.7,                                     !- Solar Absorptance
  0.7;                                     !- Visible Absorptance

OS:Material:NoMass,
  {00000000-0000-0000-0046-000000000009},  !- Handle
  Typical Insulation 2,                    !- Name
  Smooth,                                  !- Roughness
  4.49096231241638,                        !- Thermal Resistance {m2-K/W}
  0.9,                                     !- Thermal Absorptance
  0.7,                                     !- Solar Absorptance
  0.7;                                     !- Visible Absorptance

OS:Material:NoMass,
  {00000000-0000-0000-0046-000000000010},  !- Handle
  Typical Insulation 3,                    !- Name
  Smooth,                                  !- Roughness
  6.17282183832832,                        !- Thermal Resistance {m2-K/W}
  0.9,                                     !- Thermal Absorptance
  0.7,                                     !- Solar Absorptance
  0.7;                                     !- Visible Absorptance

OS:Material:NoMass,
  {00000000-0000-0000-0046-000000000011},  !- Handle
  Typical Insulation 4,                    !- Name
  Smooth,                                  !- Roughness
  0.454527786700932,                       !- Thermal Resistance {m2-K/W}
  0.9,                                     !- Thermal Absorptance
  0.7,                                     !- Solar Absorptance
  0.7;                                     !- Visible Absorptance

OS:Material:NoMass,
  {00000000-0000-0000-0046-000000000012},  !- Handle
  Typical Insulation 5,                    !- Name
  Smooth,                                  !- Roughness
  0.454545454545455,                       !- Thermal Resistance {m2-K/W}
  0.9,                                     !- Thermal Absorptance
  0.7,                                     !- Solar Absorptance
  0.7;                                     !- Visible Absorptance

OS:Material:NoMass,
  {00000000-0000-0000-0046-000000000013},  !- Handle
  Typical Insulation,                      !- Name
  Smooth,                                  !- Roughness
  0.101874652714525,                       !- Thermal Resistance {m2-K/W}
  0.9,                                     !- Thermal Absorptance
  0.7,                                     !- Solar Absorptance
  0.7;                                     !- Visible Absorptance

OS:ModelObjectList,
  {00000000-0000-0000-0047-000000000001},  !- Handle
  Availability Manager Night Cycle 1 Control Zone List; !- Name

OS:ModelObjectList,
  {00000000-0000-0000-0047-000000000002},  !- Handle
  Availability Manager Night Cycle 1 Cooling Control Zone List; !- Name

OS:ModelObjectList,
  {00000000-0000-0000-0047-000000000003},  !- Handle
  Availability Manager Night Cycle 1 Heating Control Zone List; !- Name

OS:ModelObjectList,
  {00000000-0000-0000-0047-000000000004},  !- Handle
  Availability Manager Night Cycle 1 Heating Zone Fans Only Zone List; !- Name

OS:ModelObjectList,
  {00000000-0000-0000-0047-000000000005},  !- Handle
  Availability Manager Night Cycle 2 Control Zone List; !- Name

OS:ModelObjectList,
  {00000000-0000-0000-0047-000000000006},  !- Handle
  Availability Manager Night Cycle 2 Cooling Control Zone List; !- Name

OS:ModelObjectList,
  {00000000-0000-0000-0047-000000000007},  !- Handle
  Availability Manager Night Cycle 2 Heating Control Zone List; !- Name

OS:ModelObjectList,
  {00000000-0000-0000-0047-000000000008},  !- Handle
  Availability Manager Night Cycle 2 Heating Zone Fans Only Zone List; !- Name

OS:ModelObjectList,
  {00000000-0000-0000-0047-000000000009},  !- Handle
  Availability Manager Night Cycle 3 Control Zone List; !- Name

OS:ModelObjectList,
  {00000000-0000-0000-0047-000000000010},  !- Handle
  Availability Manager Night Cycle 3 Cooling Control Zone List; !- Name

OS:ModelObjectList,
  {00000000-0000-0000-0047-000000000011},  !- Handle
  Availability Manager Night Cycle 3 Heating Control Zone List; !- Name

OS:ModelObjectList,
  {00000000-0000-0000-0047-000000000012},  !- Handle
  Availability Manager Night Cycle 3 Heating Zone Fans Only Zone List; !- Name

OS:Node,
  {00000000-0000-0000-0048-000000000001},  !- Handle
  28gal NaturalGas Water Heater - 19kBtu/hr 0.82 Therm Eff Supply Inlet Water Node, !- Name
  {00000000-0000-0000-0017-000000000116},  !- Inlet Port
  {00000000-0000-0000-0017-000000000125};  !- Outlet Port

OS:Node,
  {00000000-0000-0000-0048-000000000002},  !- Handle
  28gal NaturalGas Water Heater - 19kBtu/hr 0.82 Therm Eff Supply Outlet Water Node, !- Name
  {00000000-0000-0000-0017-000000000126},  !- Inlet Port
  {00000000-0000-0000-0017-000000000127};  !- Outlet Port

OS:Node,
  {00000000-0000-0000-0048-000000000003},  !- Handle
  ALL_ST=Office - enclosed_FL=Building Story 1_SCH=A Return Air Node, !- Name
  {00000000-0000-0000-0017-000000000054},  !- Inlet Port
  {00000000-0000-0000-0017-000000000055};  !- Outlet Port

OS:Node,
  {00000000-0000-0000-0048-000000000004},  !- Handle
  ALL_ST=Office - enclosed_FL=Building Story 1_SCH=A Zone Air Node, !- Name
  {00000000-0000-0000-0017-000000000004},  !- Inlet Port
  ;                                        !- Outlet Port

OS:Node,
  {00000000-0000-0000-0048-000000000005},  !- Handle
  ALL_ST=Warehouse - fine_FL=Building Story 1_SCH=A Return Air Node, !- Name
  {00000000-0000-0000-0017-000000000082},  !- Inlet Port
  {00000000-0000-0000-0017-000000000083};  !- Outlet Port

OS:Node,
  {00000000-0000-0000-0048-000000000006},  !- Handle
  ALL_ST=Warehouse - fine_FL=Building Story 1_SCH=A Zone Air Node, !- Name
  {00000000-0000-0000-0017-000000000005},  !- Inlet Port
  ;                                        !- Outlet Port

OS:Node,
  {00000000-0000-0000-0048-000000000007},  !- Handle
  ALL_ST=Warehouse - med/blk_FL=Building Story 1_SCH=A Return Air Node, !- Name
  {00000000-0000-0000-0017-000000000110},  !- Inlet Port
  {00000000-0000-0000-0017-000000000111};  !- Outlet Port

OS:Node,
  {00000000-0000-0000-0048-000000000008},  !- Handle
  ALL_ST=Warehouse - med/blk_FL=Building Story 1_SCH=A Zone Air Node, !- Name
  {00000000-0000-0000-0017-000000000006},  !- Inlet Port
  ;                                        !- Outlet Port

OS:Node,
  {00000000-0000-0000-0048-000000000009},  !- Handle
  Air Terminal Single Duct Constant Volume No Reheat 1 Inlet Air Node, !- Name
  {00000000-0000-0000-0017-000000000056},  !- Inlet Port
  {00000000-0000-0000-0017-000000000057};  !- Outlet Port

OS:Node,
  {00000000-0000-0000-0048-000000000010},  !- Handle
  Air Terminal Single Duct Constant Volume No Reheat 1 Outlet Air Node, !- Name
  {00000000-0000-0000-0017-000000000058},  !- Inlet Port
  {00000000-0000-0000-0017-000000000053};  !- Outlet Port

OS:Node,
  {00000000-0000-0000-0048-000000000011},  !- Handle
  Air Terminal Single Duct Constant Volume No Reheat 2 Inlet Air Node, !- Name
  {00000000-0000-0000-0017-000000000084},  !- Inlet Port
  {00000000-0000-0000-0017-000000000085};  !- Outlet Port

OS:Node,
  {00000000-0000-0000-0048-000000000012},  !- Handle
  Air Terminal Single Duct Constant Volume No Reheat 2 Outlet Air Node, !- Name
  {00000000-0000-0000-0017-000000000086},  !- Inlet Port
  {00000000-0000-0000-0017-000000000081};  !- Outlet Port

OS:Node,
  {00000000-0000-0000-0048-000000000013},  !- Handle
  Air Terminal Single Duct Constant Volume No Reheat 3 Inlet Air Node, !- Name
  {00000000-0000-0000-0017-000000000112},  !- Inlet Port
  {00000000-0000-0000-0017-000000000113};  !- Outlet Port

OS:Node,
  {00000000-0000-0000-0048-000000000014},  !- Handle
  Air Terminal Single Duct Constant Volume No Reheat 3 Outlet Air Node, !- Name
  {00000000-0000-0000-0017-000000000114},  !- Inlet Port
  {00000000-0000-0000-0017-000000000109};  !- Outlet Port

OS:Node,
  {00000000-0000-0000-0048-000000000015},  !- Handle
  Coil Heating Electric 1 Outlet Air Node, !- Name
  {00000000-0000-0000-0017-000000000041},  !- Inlet Port
  {00000000-0000-0000-0017-000000000042};  !- Outlet Port

OS:Node,
  {00000000-0000-0000-0048-000000000016},  !- Handle
  Coil Heating Electric 2 Outlet Air Node, !- Name
  {00000000-0000-0000-0017-000000000068},  !- Inlet Port
  {00000000-0000-0000-0017-000000000069};  !- Outlet Port

OS:Node,
  {00000000-0000-0000-0048-000000000017},  !- Handle
  Coil Heating Electric 3 Outlet Air Node, !- Name
  {00000000-0000-0000-0017-000000000096},  !- Inlet Port
  {00000000-0000-0000-0017-000000000097};  !- Outlet Port

OS:Node,
  {00000000-0000-0000-0048-000000000018},  !- Handle
  Coil Heating Water Baseboard 1 Inlet Water Node, !- Name
  {00000000-0000-0000-0017-000000000012},  !- Inlet Port
  {00000000-0000-0000-0017-000000000050};  !- Outlet Port

OS:Node,
  {00000000-0000-0000-0048-000000000019},  !- Handle
  Coil Heating Water Baseboard 1 Outlet Water Node, !- Name
  {00000000-0000-0000-0017-000000000051},  !- Inlet Port
  {00000000-0000-0000-0017-000000000052};  !- Outlet Port

OS:Node,
  {00000000-0000-0000-0048-000000000020},  !- Handle
  Coil Heating Water Baseboard 2 Inlet Water Node, !- Name
  {00000000-0000-0000-0017-000000000077},  !- Inlet Port
  {00000000-0000-0000-0017-000000000078};  !- Outlet Port

OS:Node,
  {00000000-0000-0000-0048-000000000021},  !- Handle
  Coil Heating Water Baseboard 2 Outlet Water Node, !- Name
  {00000000-0000-0000-0017-000000000079},  !- Inlet Port
  {00000000-0000-0000-0017-000000000080};  !- Outlet Port

OS:Node,
  {00000000-0000-0000-0048-000000000022},  !- Handle
  Coil Heating Water Baseboard 3 Inlet Water Node, !- Name
  {00000000-0000-0000-0017-000000000105},  !- Inlet Port
  {00000000-0000-0000-0017-000000000106};  !- Outlet Port

OS:Node,
  {00000000-0000-0000-0048-000000000023},  !- Handle
  Coil Heating Water Baseboard 3 Outlet Water Node, !- Name
  {00000000-0000-0000-0017-000000000107},  !- Inlet Port
  {00000000-0000-0000-0017-000000000108};  !- Outlet Port

OS:Node,
  {00000000-0000-0000-0048-000000000024},  !- Handle
  CoilCoolingDXSingleSpeed_ashp 1 376kBtu/hr 7.94EER Outlet Air Node, !- Name
  {00000000-0000-0000-0017-000000000072},  !- Inlet Port
  {00000000-0000-0000-0017-000000000073};  !- Outlet Port

OS:Node,
  {00000000-0000-0000-0048-000000000025},  !- Handle
  CoilCoolingDXSingleSpeed_ashp 2 703kBtu/hr 7.94EER Outlet Air Node, !- Name
  {00000000-0000-0000-0017-000000000100},  !- Inlet Port
  {00000000-0000-0000-0017-000000000101};  !- Outlet Port

OS:Node,
  {00000000-0000-0000-0048-000000000026},  !- Handle
  CoilCoolingDXSingleSpeed_ashp 51kBtu/hr 10.0EER Outlet Air Node, !- Name
  {00000000-0000-0000-0017-000000000045},  !- Inlet Port
  {00000000-0000-0000-0017-000000000046};  !- Outlet Port

OS:Node,
  {00000000-0000-0000-0048-000000000027},  !- Handle
  CoilHeatingDXSingleSpeed_ashp 1 273 Htg kBtu/hr 3.2COPH Outlet Air Node, !- Name
  {00000000-0000-0000-0017-000000000070},  !- Inlet Port
  {00000000-0000-0000-0017-000000000071};  !- Outlet Port

OS:Node,
  {00000000-0000-0000-0048-000000000028},  !- Handle
  CoilHeatingDXSingleSpeed_ashp 2 510 Htg kBtu/hr 3.2COPH Outlet Air Node, !- Name
  {00000000-0000-0000-0017-000000000098},  !- Inlet Port
  {00000000-0000-0000-0017-000000000099};  !- Outlet Port

OS:Node,
  {00000000-0000-0000-0048-000000000029},  !- Handle
  CoilHeatingDXSingleSpeed_ashp 37 Htg kBtu/hr 14SEER Outlet Air Node, !- Name
  {00000000-0000-0000-0017-000000000043},  !- Inlet Port
  {00000000-0000-0000-0017-000000000044};  !- Outlet Port

OS:Node,
  {00000000-0000-0000-0048-000000000030},  !- Handle
  Hot Water Loop Demand Inlet Node,        !- Name
  {00000000-0000-0000-0017-000000000010},  !- Inlet Port
  {00000000-0000-0000-0017-000000000011};  !- Outlet Port

OS:Node,
  {00000000-0000-0000-0048-000000000031},  !- Handle
  Hot Water Loop Demand Outlet Node,       !- Name
  {00000000-0000-0000-0017-000000000013},  !- Inlet Port
  {00000000-0000-0000-0017-000000000014};  !- Outlet Port

OS:Node,
  {00000000-0000-0000-0048-000000000032},  !- Handle
  Hot Water Loop Supply Inlet Node,        !- Name
  {00000000-0000-0000-0017-000000000007},  !- Inlet Port
  {00000000-0000-0000-0017-000000000015};  !- Outlet Port

OS:Node,
  {00000000-0000-0000-0048-000000000033},  !- Handle
  Hot Water Loop Supply Outlet Node,       !- Name
  {00000000-0000-0000-0017-000000000031},  !- Inlet Port
  {00000000-0000-0000-0017-000000000009};  !- Outlet Port

OS:Node,
  {00000000-0000-0000-0048-000000000034},  !- Handle
  Main Service Water Loop Circulator Pump Outlet Water Node, !- Name
  {00000000-0000-0000-0017-000000000123},  !- Inlet Port
  {00000000-0000-0000-0017-000000000124};  !- Outlet Port

OS:Node,
  {00000000-0000-0000-0048-000000000035},  !- Handle
  Main Service Water Loop Demand Inlet Node, !- Name
  {00000000-0000-0000-0017-000000000118},  !- Inlet Port
  {00000000-0000-0000-0017-000000000119};  !- Outlet Port

OS:Node,
  {00000000-0000-0000-0048-000000000036},  !- Handle
  Main Service Water Loop Demand Outlet Node, !- Name
  {00000000-0000-0000-0017-000000000140},  !- Inlet Port
  {00000000-0000-0000-0017-000000000121};  !- Outlet Port

OS:Node,
  {00000000-0000-0000-0048-000000000037},  !- Handle
  Main Service Water Loop Supply Inlet Node, !- Name
  {00000000-0000-0000-0017-000000000115},  !- Inlet Port
  {00000000-0000-0000-0017-000000000122};  !- Outlet Port

OS:Node,
  {00000000-0000-0000-0048-000000000038},  !- Handle
  Main Service Water Loop Supply Outlet Node, !- Name
  {00000000-0000-0000-0017-000000000137},  !- Inlet Port
  {00000000-0000-0000-0017-000000000117};  !- Outlet Port

OS:Node,
  {00000000-0000-0000-0048-000000000039},  !- Handle
  Pipe Adiabatic 1 Inlet Water Node,       !- Name
  {00000000-0000-0000-0017-000000000025},  !- Inlet Port
  {00000000-0000-0000-0017-000000000026};  !- Outlet Port

OS:Node,
  {00000000-0000-0000-0048-000000000040},  !- Handle
  Pipe Adiabatic 1 Outlet Water Node,      !- Name
  {00000000-0000-0000-0017-000000000027},  !- Inlet Port
  {00000000-0000-0000-0017-000000000028};  !- Outlet Port

OS:Node,
  {00000000-0000-0000-0048-000000000041},  !- Handle
  Pipe Adiabatic 2 Inlet Water Node,       !- Name
  {00000000-0000-0000-0017-000000000029},  !- Inlet Port
  {00000000-0000-0000-0017-000000000030};  !- Outlet Port

OS:Node,
  {00000000-0000-0000-0048-000000000042},  !- Handle
  Pipe Adiabatic 3 Inlet Water Node,       !- Name
  {00000000-0000-0000-0017-000000000128},  !- Inlet Port
  {00000000-0000-0000-0017-000000000129};  !- Outlet Port

OS:Node,
  {00000000-0000-0000-0048-000000000043},  !- Handle
  Pipe Adiabatic 3 Outlet Water Node,      !- Name
  {00000000-0000-0000-0017-000000000130},  !- Inlet Port
  {00000000-0000-0000-0017-000000000131};  !- Outlet Port

OS:Node,
  {00000000-0000-0000-0048-000000000044},  !- Handle
  Pipe Adiabatic 4 Inlet Water Node,       !- Name
  {00000000-0000-0000-0017-000000000120},  !- Inlet Port
  {00000000-0000-0000-0017-000000000132};  !- Outlet Port

OS:Node,
  {00000000-0000-0000-0048-000000000045},  !- Handle
  Pipe Adiabatic 4 Outlet Water Node,      !- Name
  {00000000-0000-0000-0017-000000000133},  !- Inlet Port
  {00000000-0000-0000-0017-000000000134};  !- Outlet Port

OS:Node,
  {00000000-0000-0000-0048-000000000046},  !- Handle
  Pipe Adiabatic 5 Inlet Water Node,       !- Name
  {00000000-0000-0000-0017-000000000135},  !- Inlet Port
  {00000000-0000-0000-0017-000000000136};  !- Outlet Port

OS:Node,
  {00000000-0000-0000-0048-000000000047},  !- Handle
  Pipe Adiabatic 6 Inlet Water Node,       !- Name
  {00000000-0000-0000-0017-000000000138},  !- Inlet Port
  {00000000-0000-0000-0017-000000000139};  !- Outlet Port

OS:Node,
  {00000000-0000-0000-0048-000000000048},  !- Handle
  Primary Boiler 544kBtu/hr 0.83 Thermal Eff Inlet Water Node, !- Name
  {00000000-0000-0000-0017-000000000008},  !- Inlet Port
  {00000000-0000-0000-0017-000000000018};  !- Outlet Port

OS:Node,
  {00000000-0000-0000-0048-000000000049},  !- Handle
  Primary Boiler 544kBtu/hr 0.83 Thermal Eff Outlet Water Node, !- Name
  {00000000-0000-0000-0017-000000000019},  !- Inlet Port
  {00000000-0000-0000-0017-000000000020};  !- Outlet Port

OS:Node,
  {00000000-0000-0000-0048-000000000050},  !- Handle
  Pump Variable Speed 1 Outlet Water Node, !- Name
  {00000000-0000-0000-0017-000000000016},  !- Inlet Port
  {00000000-0000-0000-0017-000000000017};  !- Outlet Port

OS:Node,
  {00000000-0000-0000-0048-000000000051},  !- Handle
  Secondary Boiler 544kBtu/hr 0.83 Thermal Eff Inlet Water Node, !- Name
  {00000000-0000-0000-0017-000000000021},  !- Inlet Port
  {00000000-0000-0000-0017-000000000022};  !- Outlet Port

OS:Node,
  {00000000-0000-0000-0048-000000000052},  !- Handle
  Secondary Boiler 544kBtu/hr 0.83 Thermal Eff Outlet Water Node, !- Name
  {00000000-0000-0000-0017-000000000023},  !- Inlet Port
  {00000000-0000-0000-0017-000000000024};  !- Outlet Port

OS:Node,
  {00000000-0000-0000-0048-000000000053},  !- Handle
  Zone1 Office WUC 0.09gpm 140F Inlet Water Node, !- Name
  {00000000-0000-0000-0017-000000000141},  !- Inlet Port
  {00000000-0000-0000-0017-000000000142};  !- Outlet Port

OS:Node,
  {00000000-0000-0000-0048-000000000054},  !- Handle
  Zone1 Office WUC 0.09gpm 140F Outlet Water Node, !- Name
  {00000000-0000-0000-0017-000000000143},  !- Inlet Port
  {00000000-0000-0000-0017-000000000144};  !- Outlet Port

OS:Node,
  {00000000-0000-0000-0048-000000000055},  !- Handle
  Zone2 Fine Storage WUC 0.15gpm 140F Inlet Water Node, !- Name
  {00000000-0000-0000-0017-000000000145},  !- Inlet Port
  {00000000-0000-0000-0017-000000000146};  !- Outlet Port

OS:Node,
  {00000000-0000-0000-0048-000000000056},  !- Handle
  Zone2 Fine Storage WUC 0.15gpm 140F Outlet Water Node, !- Name
  {00000000-0000-0000-0017-000000000147},  !- Inlet Port
  {00000000-0000-0000-0017-000000000148};  !- Outlet Port

OS:Node,
  {00000000-0000-0000-0048-000000000057},  !- Handle
  Zone3 Bulk Storage WUC 0.18gpm 140F Inlet Water Node, !- Name
  {00000000-0000-0000-0017-000000000149},  !- Inlet Port
  {00000000-0000-0000-0017-000000000150};  !- Outlet Port

OS:Node,
  {00000000-0000-0000-0048-000000000058},  !- Handle
  Zone3 Bulk Storage WUC 0.18gpm 140F Outlet Water Node, !- Name
  {00000000-0000-0000-0017-000000000151},  !- Inlet Port
  {00000000-0000-0000-0017-000000000152};  !- Outlet Port

OS:Node,
  {00000000-0000-0000-0048-000000000059},  !- Handle
  sys_3|mixed|shr>none|sc>ashp|sh>ashp>c-e|ssf>cv|zh>b-hw|zc>none|srf>none| Demand Inlet Node, !- Name
  {00000000-0000-0000-0017-000000000034},  !- Inlet Port
  {00000000-0000-0000-0017-000000000036};  !- Outlet Port

OS:Node,
  {00000000-0000-0000-0048-000000000060},  !- Handle
  sys_3|mixed|shr>none|sc>ashp|sh>ashp>c-e|ssf>cv|zh>b-hw|zc>none|srf>none| Demand Outlet Node, !- Name
  {00000000-0000-0000-0017-000000000037},  !- Inlet Port
  {00000000-0000-0000-0017-000000000035};  !- Outlet Port

OS:Node,
  {00000000-0000-0000-0048-000000000061},  !- Handle
  sys_3|mixed|shr>none|sc>ashp|sh>ashp>c-e|ssf>cv|zh>b-hw|zc>none|srf>none| Mixed Air Node, !- Name
  {00000000-0000-0000-0017-000000000048},  !- Inlet Port
  {00000000-0000-0000-0017-000000000049};  !- Outlet Port

OS:Node,
  {00000000-0000-0000-0048-000000000062},  !- Handle
  sys_3|mixed|shr>none|sc>ashp|sh>ashp>c-e|ssf>cv|zh>b-hw|zc>none|srf>none| Outdoor Air Node, !- Name
  ,                                        !- Inlet Port
  {00000000-0000-0000-0017-000000000038};  !- Outlet Port

OS:Node,
  {00000000-0000-0000-0048-000000000063},  !- Handle
  sys_3|mixed|shr>none|sc>ashp|sh>ashp>c-e|ssf>cv|zh>b-hw|zc>none|srf>none| Relief Air Node, !- Name
  {00000000-0000-0000-0017-000000000039},  !- Inlet Port
  ;                                        !- Outlet Port

OS:Node,
  {00000000-0000-0000-0048-000000000064},  !- Handle
  sys_3|mixed|shr>none|sc>ashp|sh>ashp>c-e|ssf>cv|zh>b-hw|zc>none|srf>none| Supply Inlet Node, !- Name
  {00000000-0000-0000-0017-000000000032},  !- Inlet Port
  {00000000-0000-0000-0017-000000000047};  !- Outlet Port

OS:Node,
  {00000000-0000-0000-0048-000000000065},  !- Handle
  sys_3|mixed|shr>none|sc>ashp|sh>ashp>c-e|ssf>cv|zh>b-hw|zc>none|srf>none| Supply Outlet Node, !- Name
  {00000000-0000-0000-0017-000000000040},  !- Inlet Port
  {00000000-0000-0000-0017-000000000033};  !- Outlet Port

OS:Node,
  {00000000-0000-0000-0048-000000000066},  !- Handle
  sys_4|mixed|shr>none|sc>ashp|sh>ashp>c-e|ssf>cv|zh>b-hw|zc>none|srf>none| 1 Demand Inlet Node, !- Name
  {00000000-0000-0000-0017-000000000089},  !- Inlet Port
  {00000000-0000-0000-0017-000000000091};  !- Outlet Port

OS:Node,
  {00000000-0000-0000-0048-000000000067},  !- Handle
  sys_4|mixed|shr>none|sc>ashp|sh>ashp>c-e|ssf>cv|zh>b-hw|zc>none|srf>none| 1 Demand Outlet Node, !- Name
  {00000000-0000-0000-0017-000000000092},  !- Inlet Port
  {00000000-0000-0000-0017-000000000090};  !- Outlet Port

OS:Node,
  {00000000-0000-0000-0048-000000000068},  !- Handle
  sys_4|mixed|shr>none|sc>ashp|sh>ashp>c-e|ssf>cv|zh>b-hw|zc>none|srf>none| 1 Mixed Air Node, !- Name
  {00000000-0000-0000-0017-000000000103},  !- Inlet Port
  {00000000-0000-0000-0017-000000000104};  !- Outlet Port

OS:Node,
  {00000000-0000-0000-0048-000000000069},  !- Handle
  sys_4|mixed|shr>none|sc>ashp|sh>ashp>c-e|ssf>cv|zh>b-hw|zc>none|srf>none| 1 Outdoor Air Node, !- Name
  ,                                        !- Inlet Port
  {00000000-0000-0000-0017-000000000093};  !- Outlet Port

OS:Node,
  {00000000-0000-0000-0048-000000000070},  !- Handle
  sys_4|mixed|shr>none|sc>ashp|sh>ashp>c-e|ssf>cv|zh>b-hw|zc>none|srf>none| 1 Relief Air Node, !- Name
  {00000000-0000-0000-0017-000000000094},  !- Inlet Port
  ;                                        !- Outlet Port

OS:Node,
  {00000000-0000-0000-0048-000000000071},  !- Handle
  sys_4|mixed|shr>none|sc>ashp|sh>ashp>c-e|ssf>cv|zh>b-hw|zc>none|srf>none| 1 Supply Inlet Node, !- Name
  {00000000-0000-0000-0017-000000000087},  !- Inlet Port
  {00000000-0000-0000-0017-000000000102};  !- Outlet Port

OS:Node,
  {00000000-0000-0000-0048-000000000072},  !- Handle
  sys_4|mixed|shr>none|sc>ashp|sh>ashp>c-e|ssf>cv|zh>b-hw|zc>none|srf>none| 1 Supply Outlet Node, !- Name
  {00000000-0000-0000-0017-000000000095},  !- Inlet Port
  {00000000-0000-0000-0017-000000000088};  !- Outlet Port

OS:Node,
  {00000000-0000-0000-0048-000000000073},  !- Handle
  sys_4|mixed|shr>none|sc>ashp|sh>ashp>c-e|ssf>cv|zh>b-hw|zc>none|srf>none| Demand Inlet Node, !- Name
  {00000000-0000-0000-0017-000000000061},  !- Inlet Port
  {00000000-0000-0000-0017-000000000063};  !- Outlet Port

OS:Node,
  {00000000-0000-0000-0048-000000000074},  !- Handle
  sys_4|mixed|shr>none|sc>ashp|sh>ashp>c-e|ssf>cv|zh>b-hw|zc>none|srf>none| Demand Outlet Node, !- Name
  {00000000-0000-0000-0017-000000000064},  !- Inlet Port
  {00000000-0000-0000-0017-000000000062};  !- Outlet Port

OS:Node,
  {00000000-0000-0000-0048-000000000075},  !- Handle
  sys_4|mixed|shr>none|sc>ashp|sh>ashp>c-e|ssf>cv|zh>b-hw|zc>none|srf>none| Mixed Air Node, !- Name
  {00000000-0000-0000-0017-000000000075},  !- Inlet Port
  {00000000-0000-0000-0017-000000000076};  !- Outlet Port

OS:Node,
  {00000000-0000-0000-0048-000000000076},  !- Handle
  sys_4|mixed|shr>none|sc>ashp|sh>ashp>c-e|ssf>cv|zh>b-hw|zc>none|srf>none| Outdoor Air Node, !- Name
  ,                                        !- Inlet Port
  {00000000-0000-0000-0017-000000000065};  !- Outlet Port

OS:Node,
  {00000000-0000-0000-0048-000000000077},  !- Handle
  sys_4|mixed|shr>none|sc>ashp|sh>ashp>c-e|ssf>cv|zh>b-hw|zc>none|srf>none| Relief Air Node, !- Name
  {00000000-0000-0000-0017-000000000066},  !- Inlet Port
  ;                                        !- Outlet Port

OS:Node,
  {00000000-0000-0000-0048-000000000078},  !- Handle
  sys_4|mixed|shr>none|sc>ashp|sh>ashp>c-e|ssf>cv|zh>b-hw|zc>none|srf>none| Supply Inlet Node, !- Name
  {00000000-0000-0000-0017-000000000059},  !- Inlet Port
  {00000000-0000-0000-0017-000000000074};  !- Outlet Port

OS:Node,
  {00000000-0000-0000-0048-000000000079},  !- Handle
  sys_4|mixed|shr>none|sc>ashp|sh>ashp>c-e|ssf>cv|zh>b-hw|zc>none|srf>none| Supply Outlet Node, !- Name
  {00000000-0000-0000-0017-000000000067},  !- Inlet Port
  {00000000-0000-0000-0017-000000000060};  !- Outlet Port

OS:OutputControl:ReportingTolerances,
  {00000000-0000-0000-0049-000000000001},  !- Handle
  1,                                       !- Tolerance for Time Heating Setpoint Not Met {deltaC}
  1;                                       !- Tolerance for Time Cooling Setpoint Not Met {deltaC}

OS:People,
  {00000000-0000-0000-0050-000000000001},  !- Handle
  Space Function Office - enclosed People, !- Name
  {00000000-0000-0000-0051-000000000001},  !- People Definition Name
  {00000000-0000-0000-0080-000000000001},  !- Space or SpaceType Name
  ,                                        !- Number of People Schedule Name
  ,                                        !- Activity Level Schedule Name
  ,                                        !- Surface Name/Angle Factor List Name
  {00000000-0000-0000-0061-000000000018},  !- Work Efficiency Schedule Name
  {00000000-0000-0000-0061-000000000002},  !- Clothing Insulation Schedule Name
  {00000000-0000-0000-0061-000000000001},  !- Air Velocity Schedule Name
  1;                                       !- Multiplier

OS:People,
  {00000000-0000-0000-0050-000000000002},  !- Handle
  Space Function Warehouse - fine People,  !- Name
  {00000000-0000-0000-0051-000000000002},  !- People Definition Name
  {00000000-0000-0000-0080-000000000002},  !- Space or SpaceType Name
  ,                                        !- Number of People Schedule Name
  ,                                        !- Activity Level Schedule Name
  ,                                        !- Surface Name/Angle Factor List Name
  {00000000-0000-0000-0061-000000000018},  !- Work Efficiency Schedule Name
  {00000000-0000-0000-0061-000000000002},  !- Clothing Insulation Schedule Name
  {00000000-0000-0000-0061-000000000001},  !- Air Velocity Schedule Name
  1;                                       !- Multiplier

OS:People,
  {00000000-0000-0000-0050-000000000003},  !- Handle
  Space Function Warehouse - med/blk People, !- Name
  {00000000-0000-0000-0051-000000000003},  !- People Definition Name
  {00000000-0000-0000-0080-000000000003},  !- Space or SpaceType Name
  ,                                        !- Number of People Schedule Name
  ,                                        !- Activity Level Schedule Name
  ,                                        !- Surface Name/Angle Factor List Name
  {00000000-0000-0000-0061-000000000018},  !- Work Efficiency Schedule Name
  {00000000-0000-0000-0061-000000000002},  !- Clothing Insulation Schedule Name
  {00000000-0000-0000-0061-000000000001},  !- Air Velocity Schedule Name
  1;                                       !- Multiplier

OS:People:Definition,
  {00000000-0000-0000-0051-000000000001},  !- Handle
  Space Function Office - enclosed People Definition, !- Name
  People/Area,                             !- Number of People Calculation Method
  ,                                        !- Number of People {people}
  0.0500521834377002,                      !- People per Space Floor Area {person/m2}
  ,                                        !- Space Floor Area per Person {m2/person}
  0.3;                                     !- Fraction Radiant

OS:People:Definition,
  {00000000-0000-0000-0051-000000000002},  !- Handle
  Space Function Warehouse - fine People Definition, !- Name
  People/Area,                             !- Number of People Calculation Method
  ,                                        !- Number of People {people}
  0.0200208733750801,                      !- People per Space Floor Area {person/m2}
  ,                                        !- Space Floor Area per Person {m2/person}
  0.3;                                     !- Fraction Radiant

OS:People:Definition,
  {00000000-0000-0000-0051-000000000003},  !- Handle
  Space Function Warehouse - med/blk People Definition, !- Name
  People/Area,                             !- Number of People Calculation Method
  ,                                        !- Number of People {people}
  0.01001043668754,                        !- People per Space Floor Area {person/m2}
  ,                                        !- Space Floor Area per Person {m2/person}
  0.3;                                     !- Fraction Radiant

OS:Pipe:Adiabatic,
  {00000000-0000-0000-0052-000000000001},  !- Handle
  Pipe Adiabatic 1,                        !- Name
  {00000000-0000-0000-0017-000000000026},  !- Inlet Node Name
  {00000000-0000-0000-0017-000000000027};  !- Outlet Node Name

OS:Pipe:Adiabatic,
  {00000000-0000-0000-0052-000000000002},  !- Handle
  Pipe Adiabatic 2,                        !- Name
  {00000000-0000-0000-0017-000000000030},  !- Inlet Node Name
  {00000000-0000-0000-0017-000000000031};  !- Outlet Node Name

OS:Pipe:Adiabatic,
  {00000000-0000-0000-0052-000000000003},  !- Handle
  Pipe Adiabatic 3,                        !- Name
  {00000000-0000-0000-0017-000000000129},  !- Inlet Node Name
  {00000000-0000-0000-0017-000000000130};  !- Outlet Node Name

OS:Pipe:Adiabatic,
  {00000000-0000-0000-0052-000000000004},  !- Handle
  Pipe Adiabatic 4,                        !- Name
  {00000000-0000-0000-0017-000000000132},  !- Inlet Node Name
  {00000000-0000-0000-0017-000000000133};  !- Outlet Node Name

OS:Pipe:Adiabatic,
  {00000000-0000-0000-0052-000000000005},  !- Handle
  Pipe Adiabatic 5,                        !- Name
  {00000000-0000-0000-0017-000000000136},  !- Inlet Node Name
  {00000000-0000-0000-0017-000000000137};  !- Outlet Node Name

OS:Pipe:Adiabatic,
  {00000000-0000-0000-0052-000000000006},  !- Handle
  Pipe Adiabatic 6,                        !- Name
  {00000000-0000-0000-0017-000000000139},  !- Inlet Node Name
  {00000000-0000-0000-0017-000000000140};  !- Outlet Node Name

OS:PlantLoop,
  {00000000-0000-0000-0053-000000000001},  !- Handle
  Hot Water Loop,                          !- Name
  Water,                                   !- Fluid Type
  0,                                       !- Glycol Concentration
  ,                                        !- User Defined Fluid Type
  ,                                        !- Plant Equipment Operation Heating Load
  ,                                        !- Plant Equipment Operation Cooling Load
  ,                                        !- Primary Plant Equipment Operation Scheme
  {00000000-0000-0000-0048-000000000033},  !- Loop Temperature Setpoint Node Name
  ,                                        !- Maximum Loop Temperature {C}
  ,                                        !- Minimum Loop Temperature {C}
  ,                                        !- Maximum Loop Flow Rate {m3/s}
  ,                                        !- Minimum Loop Flow Rate {m3/s}
  Autocalculate,                           !- Plant Loop Volume {m3}
  {00000000-0000-0000-0017-000000000007},  !- Plant Side Inlet Node Name
  {00000000-0000-0000-0017-000000000009},  !- Plant Side Outlet Node Name
  ,                                        !- Plant Side Branch List Name
  {00000000-0000-0000-0017-000000000010},  !- Demand Side Inlet Node Name
  {00000000-0000-0000-0017-000000000014},  !- Demand Side Outlet Node Name
  ,                                        !- Demand Side Branch List Name
  ,                                        !- Demand Side Connector List Name
  Optimal,                                 !- Load Distribution Scheme
  {00000000-0000-0000-0008-000000000005},  !- Availability Manager List Name
  ,                                        !- Plant Loop Demand Calculation Scheme
  ,                                        !- Common Pipe Simulation
  ,                                        !- Pressure Simulation Type
  ,                                        !- Plant Equipment Operation Heating Load Schedule
  ,                                        !- Plant Equipment Operation Cooling Load Schedule
  ,                                        !- Primary Plant Equipment Operation Scheme Schedule
  ,                                        !- Component Setpoint Operation Scheme Schedule
  {00000000-0000-0000-0018-000000000002},  !- Demand Mixer Name
  {00000000-0000-0000-0019-000000000002},  !- Demand Splitter Name
  {00000000-0000-0000-0018-000000000001},  !- Supply Mixer Name
  {00000000-0000-0000-0019-000000000001};  !- Supply Splitter Name

OS:PlantLoop,
  {00000000-0000-0000-0053-000000000002},  !- Handle
  Main Service Water Loop,                 !- Name
  ,                                        !- Fluid Type
  0,                                       !- Glycol Concentration
  ,                                        !- User Defined Fluid Type
  ,                                        !- Plant Equipment Operation Heating Load
  ,                                        !- Plant Equipment Operation Cooling Load
  ,                                        !- Primary Plant Equipment Operation Scheme
  {00000000-0000-0000-0048-000000000038},  !- Loop Temperature Setpoint Node Name
  60,                                      !- Maximum Loop Temperature {C}
  51.66667,                                !- Minimum Loop Temperature {C}
  ,                                        !- Maximum Loop Flow Rate {m3/s}
  ,                                        !- Minimum Loop Flow Rate {m3/s}
  Autocalculate,                           !- Plant Loop Volume {m3}
  {00000000-0000-0000-0017-000000000115},  !- Plant Side Inlet Node Name
  {00000000-0000-0000-0017-000000000117},  !- Plant Side Outlet Node Name
  ,                                        !- Plant Side Branch List Name
  {00000000-0000-0000-0017-000000000118},  !- Demand Side Inlet Node Name
  {00000000-0000-0000-0017-000000000121},  !- Demand Side Outlet Node Name
  ,                                        !- Demand Side Branch List Name
  ,                                        !- Demand Side Connector List Name
  Optimal,                                 !- Load Distribution Scheme
  {00000000-0000-0000-0008-000000000004},  !- Availability Manager List Name
  ,                                        !- Plant Loop Demand Calculation Scheme
  ,                                        !- Common Pipe Simulation
  ,                                        !- Pressure Simulation Type
  ,                                        !- Plant Equipment Operation Heating Load Schedule
  ,                                        !- Plant Equipment Operation Cooling Load Schedule
  ,                                        !- Primary Plant Equipment Operation Scheme Schedule
  ,                                        !- Component Setpoint Operation Scheme Schedule
  {00000000-0000-0000-0018-000000000004},  !- Demand Mixer Name
  {00000000-0000-0000-0019-000000000004},  !- Demand Splitter Name
  {00000000-0000-0000-0018-000000000003},  !- Supply Mixer Name
  {00000000-0000-0000-0019-000000000003};  !- Supply Splitter Name

OS:PortList,
  {00000000-0000-0000-0054-000000000001},  !- Handle
  {00000000-0000-0000-0088-000000000001},  !- HVAC Component
  {00000000-0000-0000-0017-000000000053};  !- Port 1

OS:PortList,
  {00000000-0000-0000-0054-000000000002},  !- Handle
  {00000000-0000-0000-0088-000000000001};  !- HVAC Component

OS:PortList,
  {00000000-0000-0000-0054-000000000003},  !- Handle
  {00000000-0000-0000-0088-000000000001},  !- HVAC Component
  {00000000-0000-0000-0017-000000000054};  !- Port 1

OS:PortList,
  {00000000-0000-0000-0054-000000000004},  !- Handle
  {00000000-0000-0000-0088-000000000002},  !- HVAC Component
  {00000000-0000-0000-0017-000000000081};  !- Port 1

OS:PortList,
  {00000000-0000-0000-0054-000000000005},  !- Handle
  {00000000-0000-0000-0088-000000000002};  !- HVAC Component

OS:PortList,
  {00000000-0000-0000-0054-000000000006},  !- Handle
  {00000000-0000-0000-0088-000000000002},  !- HVAC Component
  {00000000-0000-0000-0017-000000000082};  !- Port 1

OS:PortList,
  {00000000-0000-0000-0054-000000000007},  !- Handle
  {00000000-0000-0000-0088-000000000003},  !- HVAC Component
  {00000000-0000-0000-0017-000000000109};  !- Port 1

OS:PortList,
  {00000000-0000-0000-0054-000000000008},  !- Handle
  {00000000-0000-0000-0088-000000000003};  !- HVAC Component

OS:PortList,
  {00000000-0000-0000-0054-000000000009},  !- Handle
  {00000000-0000-0000-0088-000000000003},  !- HVAC Component
  {00000000-0000-0000-0017-000000000110};  !- Port 1

OS:Pump:ConstantSpeed,
  {00000000-0000-0000-0055-000000000001},  !- Handle
  Main Service Water Loop Circulator Pump, !- Name
  {00000000-0000-0000-0017-000000000122},  !- Inlet Node Name
  {00000000-0000-0000-0017-000000000123},  !- Outlet Node Name
  autosize,                                !- Rated Flow Rate {m3/s}
  1901286.4163404,                         !- Rated Pump Head {Pa}
  autosize,                                !- Rated Power Consumption {W}
  0.855,                                   !- Motor Efficiency
  0,                                       !- Fraction of Motor Inefficiencies to Fluid Stream
  Intermittent,                            !- Pump Control Type
  ,                                        !- Pump Flow Rate Schedule
  ,                                        !- Pump Curve
  ,                                        !- Impeller Diameter {m}
  ,                                        !- Rotational Speed {rev/min}
  ,                                        !- Zone
  ,                                        !- Skin Loss Radiative Fraction
  PowerPerFlowPerPressure,                 !- Design Power Sizing Method
  348701.1,                                !- Design Electric Power per Unit Flow Rate {W/(m3/s)}
  1.282051282,                             !- Design Shaft Power per Unit Flow Rate per Unit Head {W-s/m3-Pa}
  General;                                 !- End-Use Subcategory

OS:Pump:VariableSpeed,
  {00000000-0000-0000-0056-000000000001},  !- Handle
  Pump Variable Speed 1,                   !- Name
  {00000000-0000-0000-0017-000000000015},  !- Inlet Node Name
  {00000000-0000-0000-0017-000000000016},  !- Outlet Node Name
  ,                                        !- Rated Flow Rate {m3/s}
  ,                                        !- Rated Pump Head {Pa}
  ,                                        !- Rated Power Consumption {W}
  0.865,                                   !- Motor Efficiency
  ,                                        !- Fraction of Motor Inefficiencies to Fluid Stream
  ,                                        !- Coefficient 1 of the Part Load Performance Curve
  ,                                        !- Coefficient 2 of the Part Load Performance Curve
  ,                                        !- Coefficient 3 of the Part Load Performance Curve
  ,                                        !- Coefficient 4 of the Part Load Performance Curve
  ,                                        !- Minimum Flow Rate {m3/s}
  Intermittent,                            !- Pump Control Type
  ,                                        !- Pump Flow Rate Schedule Name
  ,                                        !- Pump Curve Name
  ,                                        !- Impeller Diameter {m}
  ,                                        !- VFD Control Type
  ,                                        !- Pump RPM Schedule Name
  ,                                        !- Minimum Pressure Schedule {Pa}
  ,                                        !- Maximum Pressure Schedule {Pa}
  ,                                        !- Minimum RPM Schedule {rev/min}
  ,                                        !- Maximum RPM Schedule {rev/min}
  ,                                        !- Zone Name
  0.5,                                     !- Skin Loss Radiative Fraction
  PowerPerFlowPerPressure,                 !- Design Power Sizing Method
  348701.1,                                !- Design Electric Power per Unit Flow Rate {W/(m3/s)}
  1.282051282,                             !- Design Shaft Power per Unit Flow Rate per Unit Head {W-s/m3-Pa}
  0,                                       !- Design Minimum Flow Rate Fraction
  General;                                 !- End-Use Subcategory

OS:Rendering:Color,
  {00000000-0000-0000-0057-000000000001},  !- Handle
  ALL_ST=Office - enclosed_FL=Building Story 1_SCH=A, !- Name
  47,                                      !- Rendering Red Value
  211,                                     !- Rendering Green Value
  38;                                      !- Rendering Blue Value

OS:Rendering:Color,
  {00000000-0000-0000-0057-000000000002},  !- Handle
  ALL_ST=Warehouse - fine_FL=Building Story 1_SCH=A, !- Name
  53,                                      !- Rendering Red Value
  204,                                     !- Rendering Green Value
  116;                                     !- Rendering Blue Value

OS:Rendering:Color,
  {00000000-0000-0000-0057-000000000003},  !- Handle
  ALL_ST=Warehouse - med/blk_FL=Building Story 1_SCH=A, !- Name
  152,                                     !- Rendering Red Value
  249,                                     !- Rendering Green Value
  143;                                     !- Rendering Blue Value

OS:Rendering:Color,
  {00000000-0000-0000-0057-000000000004},  !- Handle
  Rendering Color 1,                       !- Name
  210,                                     !- Rendering Red Value
  140,                                     !- Rendering Green Value
  180;                                     !- Rendering Blue Value

OS:Rendering:Color,
  {00000000-0000-0000-0057-000000000005},  !- Handle
  Rendering Color 2,                       !- Name
  173,                                     !- Rendering Red Value
  230,                                     !- Rendering Green Value
  216;                                     !- Rendering Blue Value

OS:Rendering:Color,
  {00000000-0000-0000-0057-000000000006},  !- Handle
  Rendering Color 3,                       !- Name
  0,                                       !- Rendering Red Value
  209,                                     !- Rendering Green Value
  206;                                     !- Rendering Blue Value

OS:Rendering:Color,
  {00000000-0000-0000-0057-000000000007},  !- Handle
  Rendering Color 4,                       !- Name
  34,                                      !- Rendering Red Value
  34,                                      !- Rendering Green Value
  139;                                     !- Rendering Blue Value

OS:Rendering:Color,
  {00000000-0000-0000-0057-000000000008},  !- Handle
  Space Function Office - enclosed 1,      !- Name
  255,                                     !- Rendering Red Value
  255,                                     !- Rendering Green Value
  255;                                     !- Rendering Blue Value

OS:Rendering:Color,
  {00000000-0000-0000-0057-000000000009},  !- Handle
  Space Function Office - enclosed 2,      !- Name
  177,                                     !- Rendering Red Value
  23,                                      !- Rendering Green Value
  233;                                     !- Rendering Blue Value

OS:Rendering:Color,
  {00000000-0000-0000-0057-000000000010},  !- Handle
  Space Function Office - enclosed,        !- Name
  255,                                     !- Rendering Red Value
  255,                                     !- Rendering Green Value
  255;                                     !- Rendering Blue Value

OS:Rendering:Color,
  {00000000-0000-0000-0057-000000000011},  !- Handle
  Space Function Warehouse - fine 1,       !- Name
  255,                                     !- Rendering Red Value
  255,                                     !- Rendering Green Value
  255;                                     !- Rendering Blue Value

OS:Rendering:Color,
  {00000000-0000-0000-0057-000000000012},  !- Handle
  Space Function Warehouse - fine 2,       !- Name
  154,                                     !- Rendering Red Value
  30,                                      !- Rendering Green Value
  171;                                     !- Rendering Blue Value

OS:Rendering:Color,
  {00000000-0000-0000-0057-000000000013},  !- Handle
  Space Function Warehouse - fine,         !- Name
  255,                                     !- Rendering Red Value
  255,                                     !- Rendering Green Value
  255;                                     !- Rendering Blue Value

OS:Rendering:Color,
  {00000000-0000-0000-0057-000000000014},  !- Handle
  Space Function Warehouse - med/blk 1,    !- Name
  255,                                     !- Rendering Red Value
  255,                                     !- Rendering Green Value
  255;                                     !- Rendering Blue Value

OS:Rendering:Color,
  {00000000-0000-0000-0057-000000000015},  !- Handle
  Space Function Warehouse - med/blk 2,    !- Name
  158,                                     !- Rendering Red Value
  236,                                     !- Rendering Green Value
  124;                                     !- Rendering Blue Value

OS:Rendering:Color,
  {00000000-0000-0000-0057-000000000016},  !- Handle
  Space Function Warehouse - med/blk,      !- Name
  255,                                     !- Rendering Red Value
  255,                                     !- Rendering Green Value
  255;                                     !- Rendering Blue Value

OS:Schedule:Constant,
  {00000000-0000-0000-0058-000000000001},  !- Handle
  Always On Discrete,                      !- Name
  {00000000-0000-0000-0062-000000000005},  !- Schedule Type Limits Name
  1;                                       !- Value

OS:Schedule:Day,
  {00000000-0000-0000-0059-000000000001},  !- Handle
  Air Velocity Schedule Default,           !- Name
  {00000000-0000-0000-0062-000000000007},  !- Schedule Type Limits Name
  ,                                        !- Interpolate to Timestep
  24,                                      !- Hour 1
  0,                                       !- Minute 1
  0.2;                                     !- Value Until Time 1

OS:Schedule:Day,
  {00000000-0000-0000-0059-000000000002},  !- Handle
  Clothing Schedule Default Winter Clothes, !- Name
  {00000000-0000-0000-0062-000000000003},  !- Schedule Type Limits Name
  ,                                        !- Interpolate to Timestep
  24,                                      !- Hour 1
  0,                                       !- Minute 1
  1;                                       !- Value Until Time 1

OS:Schedule:Day,
  {00000000-0000-0000-0059-000000000003},  !- Handle
  Clothing Schedule Summer Clothes,        !- Name
  {00000000-0000-0000-0062-000000000003},  !- Schedule Type Limits Name
  ,                                        !- Interpolate to Timestep
  24,                                      !- Hour 1
  0,                                       !- Minute 1
  0.5;                                     !- Value Until Time 1

OS:Schedule:Day,
  {00000000-0000-0000-0059-000000000004},  !- Handle
  Economizer Max OA Fraction 100 pct Default, !- Name
  ,                                        !- Schedule Type Limits Name
  ,                                        !- Interpolate to Timestep
  24,                                      !- Hour 1
  0,                                       !- Minute 1
  1;                                       !- Value Until Time 1

OS:Schedule:Day,
  {00000000-0000-0000-0059-000000000005},  !- Handle
  Fraction Latent - 0.05 Default,          !- Name
  {00000000-0000-0000-0062-000000000004},  !- Schedule Type Limits Name
  ,                                        !- Interpolate to Timestep
  24,                                      !- Hour 1
  0,                                       !- Minute 1
  0.05;                                    !- Value Until Time 1

OS:Schedule:Day,
  {00000000-0000-0000-0059-000000000006},  !- Handle
  Fraction Sensible - 0.2 Default,         !- Name
  {00000000-0000-0000-0062-000000000004},  !- Schedule Type Limits Name
  ,                                        !- Interpolate to Timestep
  24,                                      !- Hour 1
  0,                                       !- Minute 1
  0.2;                                     !- Value Until Time 1

OS:Schedule:Day,
  {00000000-0000-0000-0059-000000000007},  !- Handle
  Mixed Water At Faucet Temp - 140F Default, !- Name
  {00000000-0000-0000-0062-000000000006},  !- Schedule Type Limits Name
  ,                                        !- Interpolate to Timestep
  24,                                      !- Hour 1
  0,                                       !- Minute 1
  60;                                      !- Value Until Time 1

OS:Schedule:Day,
  {00000000-0000-0000-0059-000000000008},  !- Handle
  NECB-A-Electric-Equipment Default,       !- Name
  {00000000-0000-0000-0062-000000000004},  !- Schedule Type Limits Name
  No,                                      !- Interpolate to Timestep
  7,                                       !- Hour 1
  0,                                       !- Minute 1
  0.2,                                     !- Value Until Time 1
  8,                                       !- Hour 2
  0,                                       !- Minute 2
  0.3,                                     !- Value Until Time 2
  9,                                       !- Hour 3
  0,                                       !- Minute 3
  0.8,                                     !- Value Until Time 3
  18,                                      !- Hour 4
  0,                                       !- Minute 4
  0.9,                                     !- Value Until Time 4
  19,                                      !- Hour 5
  0,                                       !- Minute 5
  0.5,                                     !- Value Until Time 5
  21,                                      !- Hour 6
  0,                                       !- Minute 6
  0.3,                                     !- Value Until Time 6
  24,                                      !- Hour 7
  0,                                       !- Minute 7
  0.2;                                     !- Value Until Time 7

OS:Schedule:Day,
  {00000000-0000-0000-0059-000000000009},  !- Handle
  NECB-A-Electric-Equipment Default|Wkdy Day, !- Name
  {00000000-0000-0000-0062-000000000004},  !- Schedule Type Limits Name
  No,                                      !- Interpolate to Timestep
  7,                                       !- Hour 1
  0,                                       !- Minute 1
  0.2,                                     !- Value Until Time 1
  8,                                       !- Hour 2
  0,                                       !- Minute 2
  0.3,                                     !- Value Until Time 2
  9,                                       !- Hour 3
  0,                                       !- Minute 3
  0.8,                                     !- Value Until Time 3
  18,                                      !- Hour 4
  0,                                       !- Minute 4
  0.9,                                     !- Value Until Time 4
  19,                                      !- Hour 5
  0,                                       !- Minute 5
  0.5,                                     !- Value Until Time 5
  21,                                      !- Hour 6
  0,                                       !- Minute 6
  0.3,                                     !- Value Until Time 6
  24,                                      !- Hour 7
  0,                                       !- Minute 7
  0.2;                                     !- Value Until Time 7

OS:Schedule:Day,
  {00000000-0000-0000-0059-000000000010},  !- Handle
  NECB-A-Electric-Equipment Sat Day,       !- Name
  {00000000-0000-0000-0062-000000000004},  !- Schedule Type Limits Name
  No,                                      !- Interpolate to Timestep
  24,                                      !- Hour 1
  0,                                       !- Minute 1
  0.2;                                     !- Value Until Time 1

OS:Schedule:Day,
  {00000000-0000-0000-0059-000000000011},  !- Handle
  NECB-A-Electric-Equipment Sun|Hol Day,   !- Name
  {00000000-0000-0000-0062-000000000004},  !- Schedule Type Limits Name
  No,                                      !- Interpolate to Timestep
  24,                                      !- Hour 1
  0,                                       !- Minute 1
  0.2;                                     !- Value Until Time 1

OS:Schedule:Day,
  {00000000-0000-0000-0059-000000000012},  !- Handle
  NECB-A-Lighting Default,                 !- Name
  {00000000-0000-0000-0062-000000000004},  !- Schedule Type Limits Name
  No,                                      !- Interpolate to Timestep
  7,                                       !- Hour 1
  0,                                       !- Minute 1
  0.05,                                    !- Value Until Time 1
  8,                                       !- Hour 2
  0,                                       !- Minute 2
  0.3,                                     !- Value Until Time 2
  9,                                       !- Hour 3
  0,                                       !- Minute 3
  0.8,                                     !- Value Until Time 3
  17,                                      !- Hour 4
  0,                                       !- Minute 4
  0.9,                                     !- Value Until Time 4
  18,                                      !- Hour 5
  0,                                       !- Minute 5
  0.8,                                     !- Value Until Time 5
  19,                                      !- Hour 6
  0,                                       !- Minute 6
  0.5,                                     !- Value Until Time 6
  21,                                      !- Hour 7
  0,                                       !- Minute 7
  0.3,                                     !- Value Until Time 7
  23,                                      !- Hour 8
  0,                                       !- Minute 8
  0.1,                                     !- Value Until Time 8
  24,                                      !- Hour 9
  0,                                       !- Minute 9
  0.05;                                    !- Value Until Time 9

OS:Schedule:Day,
  {00000000-0000-0000-0059-000000000013},  !- Handle
  NECB-A-Lighting Default|Wkdy Day,        !- Name
  {00000000-0000-0000-0062-000000000004},  !- Schedule Type Limits Name
  No,                                      !- Interpolate to Timestep
  7,                                       !- Hour 1
  0,                                       !- Minute 1
  0.05,                                    !- Value Until Time 1
  8,                                       !- Hour 2
  0,                                       !- Minute 2
  0.3,                                     !- Value Until Time 2
  9,                                       !- Hour 3
  0,                                       !- Minute 3
  0.8,                                     !- Value Until Time 3
  17,                                      !- Hour 4
  0,                                       !- Minute 4
  0.9,                                     !- Value Until Time 4
  18,                                      !- Hour 5
  0,                                       !- Minute 5
  0.8,                                     !- Value Until Time 5
  19,                                      !- Hour 6
  0,                                       !- Minute 6
  0.5,                                     !- Value Until Time 6
  21,                                      !- Hour 7
  0,                                       !- Minute 7
  0.3,                                     !- Value Until Time 7
  23,                                      !- Hour 8
  0,                                       !- Minute 8
  0.1,                                     !- Value Until Time 8
  24,                                      !- Hour 9
  0,                                       !- Minute 9
  0.05;                                    !- Value Until Time 9

OS:Schedule:Day,
  {00000000-0000-0000-0059-000000000014},  !- Handle
  NECB-A-Lighting Sat Day,                 !- Name
  {00000000-0000-0000-0062-000000000004},  !- Schedule Type Limits Name
  No,                                      !- Interpolate to Timestep
  24,                                      !- Hour 1
  0,                                       !- Minute 1
  0.05;                                    !- Value Until Time 1

OS:Schedule:Day,
  {00000000-0000-0000-0059-000000000015},  !- Handle
  NECB-A-Lighting Sun|Hol Day,             !- Name
  {00000000-0000-0000-0062-000000000004},  !- Schedule Type Limits Name
  No,                                      !- Interpolate to Timestep
  24,                                      !- Hour 1
  0,                                       !- Minute 1
  0.05;                                    !- Value Until Time 1

OS:Schedule:Day,
  {00000000-0000-0000-0059-000000000016},  !- Handle
  NECB-A-Occupancy Default,                !- Name
  {00000000-0000-0000-0062-000000000004},  !- Schedule Type Limits Name
  No,                                      !- Interpolate to Timestep
  7,                                       !- Hour 1
  0,                                       !- Minute 1
  0,                                       !- Value Until Time 1
  8,                                       !- Hour 2
  0,                                       !- Minute 2
  0.1,                                     !- Value Until Time 2
  9,                                       !- Hour 3
  0,                                       !- Minute 3
  0.7,                                     !- Value Until Time 3
  12,                                      !- Hour 4
  0,                                       !- Minute 4
  0.9,                                     !- Value Until Time 4
  14,                                      !- Hour 5
  0,                                       !- Minute 5
  0.5,                                     !- Value Until Time 5
  17,                                      !- Hour 6
  0,                                       !- Minute 6
  0.9,                                     !- Value Until Time 6
  18,                                      !- Hour 7
  0,                                       !- Minute 7
  0.7,                                     !- Value Until Time 7
  19,                                      !- Hour 8
  0,                                       !- Minute 8
  0.3,                                     !- Value Until Time 8
  23,                                      !- Hour 9
  0,                                       !- Minute 9
  0.1,                                     !- Value Until Time 9
  24,                                      !- Hour 10
  0,                                       !- Minute 10
  0;                                       !- Value Until Time 10

OS:Schedule:Day,
  {00000000-0000-0000-0059-000000000017},  !- Handle
  NECB-A-Occupancy Default|Wkdy Day,       !- Name
  {00000000-0000-0000-0062-000000000004},  !- Schedule Type Limits Name
  No,                                      !- Interpolate to Timestep
  7,                                       !- Hour 1
  0,                                       !- Minute 1
  0,                                       !- Value Until Time 1
  8,                                       !- Hour 2
  0,                                       !- Minute 2
  0.1,                                     !- Value Until Time 2
  9,                                       !- Hour 3
  0,                                       !- Minute 3
  0.7,                                     !- Value Until Time 3
  12,                                      !- Hour 4
  0,                                       !- Minute 4
  0.9,                                     !- Value Until Time 4
  14,                                      !- Hour 5
  0,                                       !- Minute 5
  0.5,                                     !- Value Until Time 5
  17,                                      !- Hour 6
  0,                                       !- Minute 6
  0.9,                                     !- Value Until Time 6
  18,                                      !- Hour 7
  0,                                       !- Minute 7
  0.7,                                     !- Value Until Time 7
  19,                                      !- Hour 8
  0,                                       !- Minute 8
  0.3,                                     !- Value Until Time 8
  23,                                      !- Hour 9
  0,                                       !- Minute 9
  0.1,                                     !- Value Until Time 9
  24,                                      !- Hour 10
  0,                                       !- Minute 10
  0;                                       !- Value Until Time 10

OS:Schedule:Day,
  {00000000-0000-0000-0059-000000000018},  !- Handle
  NECB-A-Occupancy Sat Day,                !- Name
  {00000000-0000-0000-0062-000000000004},  !- Schedule Type Limits Name
  No,                                      !- Interpolate to Timestep
  24,                                      !- Hour 1
  0,                                       !- Minute 1
  0;                                       !- Value Until Time 1

OS:Schedule:Day,
  {00000000-0000-0000-0059-000000000019},  !- Handle
  NECB-A-Occupancy Sun|Hol Day,            !- Name
  {00000000-0000-0000-0062-000000000004},  !- Schedule Type Limits Name
  No,                                      !- Interpolate to Timestep
  24,                                      !- Hour 1
  0,                                       !- Minute 1
  0;                                       !- Value Until Time 1

OS:Schedule:Day,
  {00000000-0000-0000-0059-000000000020},  !- Handle
  NECB-A-Service Water Heating Default,    !- Name
  {00000000-0000-0000-0062-000000000004},  !- Schedule Type Limits Name
  No,                                      !- Interpolate to Timestep
  7,                                       !- Hour 1
  0,                                       !- Minute 1
  0.05,                                    !- Value Until Time 1
  8,                                       !- Hour 2
  0,                                       !- Minute 2
  0.1,                                     !- Value Until Time 2
  10,                                      !- Hour 3
  0,                                       !- Minute 3
  0.5,                                     !- Value Until Time 3
  16,                                      !- Hour 4
  0,                                       !- Minute 4
  0.9,                                     !- Value Until Time 4
  17,                                      !- Hour 5
  0,                                       !- Minute 5
  0.7,                                     !- Value Until Time 5
  18,                                      !- Hour 6
  0,                                       !- Minute 6
  0.5,                                     !- Value Until Time 6
  19,                                      !- Hour 7
  0,                                       !- Minute 7
  0.3,                                     !- Value Until Time 7
  22,                                      !- Hour 8
  0,                                       !- Minute 8
  0.2,                                     !- Value Until Time 8
  24,                                      !- Hour 9
  0,                                       !- Minute 9
  0.05;                                    !- Value Until Time 9

OS:Schedule:Day,
  {00000000-0000-0000-0059-000000000021},  !- Handle
  NECB-A-Service Water Heating Default|Wkdy Day, !- Name
  {00000000-0000-0000-0062-000000000004},  !- Schedule Type Limits Name
  No,                                      !- Interpolate to Timestep
  7,                                       !- Hour 1
  0,                                       !- Minute 1
  0.05,                                    !- Value Until Time 1
  8,                                       !- Hour 2
  0,                                       !- Minute 2
  0.1,                                     !- Value Until Time 2
  10,                                      !- Hour 3
  0,                                       !- Minute 3
  0.5,                                     !- Value Until Time 3
  16,                                      !- Hour 4
  0,                                       !- Minute 4
  0.9,                                     !- Value Until Time 4
  17,                                      !- Hour 5
  0,                                       !- Minute 5
  0.7,                                     !- Value Until Time 5
  18,                                      !- Hour 6
  0,                                       !- Minute 6
  0.5,                                     !- Value Until Time 6
  19,                                      !- Hour 7
  0,                                       !- Minute 7
  0.3,                                     !- Value Until Time 7
  22,                                      !- Hour 8
  0,                                       !- Minute 8
  0.2,                                     !- Value Until Time 8
  24,                                      !- Hour 9
  0,                                       !- Minute 9
  0.05;                                    !- Value Until Time 9

OS:Schedule:Day,
  {00000000-0000-0000-0059-000000000022},  !- Handle
  NECB-A-Service Water Heating Sat Day,    !- Name
  {00000000-0000-0000-0062-000000000004},  !- Schedule Type Limits Name
  No,                                      !- Interpolate to Timestep
  24,                                      !- Hour 1
  0,                                       !- Minute 1
  0.05;                                    !- Value Until Time 1

OS:Schedule:Day,
  {00000000-0000-0000-0059-000000000023},  !- Handle
  NECB-A-Service Water Heating Sun|Hol Day, !- Name
  {00000000-0000-0000-0062-000000000004},  !- Schedule Type Limits Name
  No,                                      !- Interpolate to Timestep
  24,                                      !- Hour 1
  0,                                       !- Minute 1
  0.05;                                    !- Value Until Time 1

OS:Schedule:Day,
  {00000000-0000-0000-0059-000000000024},  !- Handle
  NECB-A-Thermostat Setpoint-Cooling Default, !- Name
  {00000000-0000-0000-0062-000000000006},  !- Schedule Type Limits Name
  No,                                      !- Interpolate to Timestep
  6,                                       !- Hour 1
  0,                                       !- Minute 1
  35,                                      !- Value Until Time 1
  21,                                      !- Hour 2
  0,                                       !- Minute 2
  24,                                      !- Value Until Time 2
  24,                                      !- Hour 3
  0,                                       !- Minute 3
  35;                                      !- Value Until Time 3

OS:Schedule:Day,
  {00000000-0000-0000-0059-000000000025},  !- Handle
  NECB-A-Thermostat Setpoint-Cooling Default|Wkdy Day, !- Name
  {00000000-0000-0000-0062-000000000006},  !- Schedule Type Limits Name
  No,                                      !- Interpolate to Timestep
  6,                                       !- Hour 1
  0,                                       !- Minute 1
  35,                                      !- Value Until Time 1
  21,                                      !- Hour 2
  0,                                       !- Minute 2
  24,                                      !- Value Until Time 2
  24,                                      !- Hour 3
  0,                                       !- Minute 3
  35;                                      !- Value Until Time 3

OS:Schedule:Day,
  {00000000-0000-0000-0059-000000000026},  !- Handle
  NECB-A-Thermostat Setpoint-Cooling Sat Day, !- Name
  {00000000-0000-0000-0062-000000000006},  !- Schedule Type Limits Name
  No,                                      !- Interpolate to Timestep
  24,                                      !- Hour 1
  0,                                       !- Minute 1
  35;                                      !- Value Until Time 1

OS:Schedule:Day,
  {00000000-0000-0000-0059-000000000027},  !- Handle
  NECB-A-Thermostat Setpoint-Cooling Sun|Hol Day, !- Name
  {00000000-0000-0000-0062-000000000006},  !- Schedule Type Limits Name
  No,                                      !- Interpolate to Timestep
  24,                                      !- Hour 1
  0,                                       !- Minute 1
  35;                                      !- Value Until Time 1

OS:Schedule:Day,
  {00000000-0000-0000-0059-000000000028},  !- Handle
  NECB-A-Thermostat Setpoint-Heating Default, !- Name
  {00000000-0000-0000-0062-000000000006},  !- Schedule Type Limits Name
  No,                                      !- Interpolate to Timestep
  6,                                       !- Hour 1
  0,                                       !- Minute 1
  18,                                      !- Value Until Time 1
  7,                                       !- Hour 2
  0,                                       !- Minute 2
  20,                                      !- Value Until Time 2
  21,                                      !- Hour 3
  0,                                       !- Minute 3
  22,                                      !- Value Until Time 3
  24,                                      !- Hour 4
  0,                                       !- Minute 4
  18;                                      !- Value Until Time 4

OS:Schedule:Day,
  {00000000-0000-0000-0059-000000000029},  !- Handle
  NECB-A-Thermostat Setpoint-Heating Default|Wkdy Day, !- Name
  {00000000-0000-0000-0062-000000000006},  !- Schedule Type Limits Name
  No,                                      !- Interpolate to Timestep
  6,                                       !- Hour 1
  0,                                       !- Minute 1
  18,                                      !- Value Until Time 1
  7,                                       !- Hour 2
  0,                                       !- Minute 2
  20,                                      !- Value Until Time 2
  21,                                      !- Hour 3
  0,                                       !- Minute 3
  22,                                      !- Value Until Time 3
  24,                                      !- Hour 4
  0,                                       !- Minute 4
  18;                                      !- Value Until Time 4

OS:Schedule:Day,
  {00000000-0000-0000-0059-000000000030},  !- Handle
  NECB-A-Thermostat Setpoint-Heating Sat Day, !- Name
  {00000000-0000-0000-0062-000000000006},  !- Schedule Type Limits Name
  No,                                      !- Interpolate to Timestep
  24,                                      !- Hour 1
  0,                                       !- Minute 1
  18;                                      !- Value Until Time 1

OS:Schedule:Day,
  {00000000-0000-0000-0059-000000000031},  !- Handle
  NECB-A-Thermostat Setpoint-Heating Sun|Hol Day, !- Name
  {00000000-0000-0000-0062-000000000006},  !- Schedule Type Limits Name
  No,                                      !- Interpolate to Timestep
  24,                                      !- Hour 1
  0,                                       !- Minute 1
  18;                                      !- Value Until Time 1

OS:Schedule:Day,
  {00000000-0000-0000-0059-000000000032},  !- Handle
  NECB-Activity Default,                   !- Name
  {00000000-0000-0000-0062-000000000001},  !- Schedule Type Limits Name
  No,                                      !- Interpolate to Timestep
  24,                                      !- Hour 1
  0,                                       !- Minute 1
  130;                                     !- Value Until Time 1

OS:Schedule:Day,
  {00000000-0000-0000-0059-000000000033},  !- Handle
  NECB-Activity Summer Design Day,         !- Name
  {00000000-0000-0000-0062-000000000001},  !- Schedule Type Limits Name
  No,                                      !- Interpolate to Timestep
  24,                                      !- Hour 1
  0,                                       !- Minute 1
  130;                                     !- Value Until Time 1

OS:Schedule:Day,
  {00000000-0000-0000-0059-000000000034},  !- Handle
  NECB-Activity Winter Design Day,         !- Name
  {00000000-0000-0000-0062-000000000001},  !- Schedule Type Limits Name
  No,                                      !- Interpolate to Timestep
  24,                                      !- Hour 1
  0,                                       !- Minute 1
  130;                                     !- Value Until Time 1

OS:Schedule:Day,
  {00000000-0000-0000-0059-000000000035},  !- Handle
  Schedule Day 1,                          !- Name
  ,                                        !- Schedule Type Limits Name
  ,                                        !- Interpolate to Timestep
  24,                                      !- Hour 1
  0,                                       !- Minute 1
  0;                                       !- Value Until Time 1

OS:Schedule:Day,
  {00000000-0000-0000-0059-000000000036},  !- Handle
  Schedule Day 10,                         !- Name
  {00000000-0000-0000-0062-000000000004},  !- Schedule Type Limits Name
  ,                                        !- Interpolate to Timestep
  24,                                      !- Hour 1
  0,                                       !- Minute 1
  0;                                       !- Value Until Time 1

OS:Schedule:Day,
  {00000000-0000-0000-0059-000000000037},  !- Handle
  Schedule Day 2,                          !- Name
  ,                                        !- Schedule Type Limits Name
  ,                                        !- Interpolate to Timestep
  24,                                      !- Hour 1
  0,                                       !- Minute 1
  0;                                       !- Value Until Time 1

OS:Schedule:Day,
  {00000000-0000-0000-0059-000000000038},  !- Handle
  Schedule Day 3,                          !- Name
  {00000000-0000-0000-0062-000000000006},  !- Schedule Type Limits Name
  ,                                        !- Interpolate to Timestep
  24,                                      !- Hour 1
  0,                                       !- Minute 1
  22;                                      !- Value Until Time 1

OS:Schedule:Day,
  {00000000-0000-0000-0059-000000000039},  !- Handle
  Schedule Day 4,                          !- Name
  {00000000-0000-0000-0062-000000000006},  !- Schedule Type Limits Name
  ,                                        !- Interpolate to Timestep
  24,                                      !- Hour 1
  0,                                       !- Minute 1
  60;                                      !- Value Until Time 1

OS:Schedule:Day,
  {00000000-0000-0000-0059-000000000040},  !- Handle
  Schedule Day 5,                          !- Name
  {00000000-0000-0000-0062-000000000004},  !- Schedule Type Limits Name
  ,                                        !- Interpolate to Timestep
  24,                                      !- Hour 1
  0,                                       !- Minute 1
  0;                                       !- Value Until Time 1

OS:Schedule:Day,
  {00000000-0000-0000-0059-000000000041},  !- Handle
  Schedule Day 6,                          !- Name
  {00000000-0000-0000-0062-000000000004},  !- Schedule Type Limits Name
  ,                                        !- Interpolate to Timestep
  24,                                      !- Hour 1
  0,                                       !- Minute 1
  0;                                       !- Value Until Time 1

OS:Schedule:Day,
  {00000000-0000-0000-0059-000000000042},  !- Handle
  Schedule Day 7,                          !- Name
  {00000000-0000-0000-0062-000000000004},  !- Schedule Type Limits Name
  ,                                        !- Interpolate to Timestep
  24,                                      !- Hour 1
  0,                                       !- Minute 1
  0;                                       !- Value Until Time 1

OS:Schedule:Day,
  {00000000-0000-0000-0059-000000000043},  !- Handle
  Schedule Day 8,                          !- Name
  {00000000-0000-0000-0062-000000000004},  !- Schedule Type Limits Name
  ,                                        !- Interpolate to Timestep
  24,                                      !- Hour 1
  0,                                       !- Minute 1
  0;                                       !- Value Until Time 1

OS:Schedule:Day,
  {00000000-0000-0000-0059-000000000044},  !- Handle
  Schedule Day 9,                          !- Name
  {00000000-0000-0000-0062-000000000004},  !- Schedule Type Limits Name
  ,                                        !- Interpolate to Timestep
  24,                                      !- Hour 1
  0,                                       !- Minute 1
  0;                                       !- Value Until Time 1

OS:Schedule:Day,
  {00000000-0000-0000-0059-000000000045},  !- Handle
  Service Water Loop Temp - 140F Default,  !- Name
  {00000000-0000-0000-0062-000000000006},  !- Schedule Type Limits Name
  ,                                        !- Interpolate to Timestep
  24,                                      !- Hour 1
  0,                                       !- Minute 1
  60;                                      !- Value Until Time 1

OS:Schedule:Day,
  {00000000-0000-0000-0059-000000000046},  !- Handle
  Water Heater Ambient Temp Schedule 71.6F Default, !- Name
  {00000000-0000-0000-0062-000000000006},  !- Schedule Type Limits Name
  ,                                        !- Interpolate to Timestep
  24,                                      !- Hour 1
  0,                                       !- Minute 1
  22.0000000000001;                        !- Value Until Time 1

OS:Schedule:Day,
  {00000000-0000-0000-0059-000000000047},  !- Handle
  Work Efficiency Schedule Default,        !- Name
  {00000000-0000-0000-0062-000000000004},  !- Schedule Type Limits Name
  ,                                        !- Interpolate to Timestep
  24,                                      !- Hour 1
  0,                                       !- Minute 1
  0;                                       !- Value Until Time 1

OS:Schedule:Day,
  {00000000-0000-0000-0059-000000000048},  !- Handle
  sys_3|mixed|shr>none|sc>ashp|sh>ashp>c-e|ssf>cv|zh>b-hw|zc>none|srf>none| Occ Sch Default, !- Name
  {00000000-0000-0000-0062-000000000004},  !- Schedule Type Limits Name
  ,                                        !- Interpolate to Timestep
  8,                                       !- Hour 1
  0,                                       !- Minute 1
  0,                                       !- Value Until Time 1
  19,                                      !- Hour 2
  0,                                       !- Minute 2
  1,                                       !- Value Until Time 2
  24,                                      !- Hour 3
  0,                                       !- Minute 3
  0;                                       !- Value Until Time 3

OS:Schedule:Day,
  {00000000-0000-0000-0059-000000000049},  !- Handle
  sys_3|mixed|shr>none|sc>ashp|sh>ashp>c-e|ssf>cv|zh>b-hw|zc>none|srf>none| Occ Sch Summer Design Day, !- Name
  {00000000-0000-0000-0062-000000000004},  !- Schedule Type Limits Name
  ,                                        !- Interpolate to Timestep
  24,                                      !- Hour 1
  0,                                       !- Minute 1
  1;                                       !- Value Until Time 1

OS:Schedule:Day,
  {00000000-0000-0000-0059-000000000050},  !- Handle
  sys_3|mixed|shr>none|sc>ashp|sh>ashp>c-e|ssf>cv|zh>b-hw|zc>none|srf>none| Occ Sch Winter Design Day, !- Name
  {00000000-0000-0000-0062-000000000004},  !- Schedule Type Limits Name
  ,                                        !- Interpolate to Timestep
  24,                                      !- Hour 1
  0,                                       !- Minute 1
  1;                                       !- Value Until Time 1

OS:Schedule:Day,
  {00000000-0000-0000-0059-000000000051},  !- Handle
  sys_4|mixed|shr>none|sc>ashp|sh>ashp>c-e|ssf>cv|zh>b-hw|zc>none|srf>none| 1 Occ Sch Default, !- Name
  {00000000-0000-0000-0062-000000000004},  !- Schedule Type Limits Name
  ,                                        !- Interpolate to Timestep
  8,                                       !- Hour 1
  0,                                       !- Minute 1
  0,                                       !- Value Until Time 1
  19,                                      !- Hour 2
  0,                                       !- Minute 2
  1,                                       !- Value Until Time 2
  24,                                      !- Hour 3
  0,                                       !- Minute 3
  0;                                       !- Value Until Time 3

OS:Schedule:Day,
  {00000000-0000-0000-0059-000000000052},  !- Handle
  sys_4|mixed|shr>none|sc>ashp|sh>ashp>c-e|ssf>cv|zh>b-hw|zc>none|srf>none| 1 Occ Sch Summer Design Day, !- Name
  {00000000-0000-0000-0062-000000000004},  !- Schedule Type Limits Name
  ,                                        !- Interpolate to Timestep
  24,                                      !- Hour 1
  0,                                       !- Minute 1
  1;                                       !- Value Until Time 1

OS:Schedule:Day,
  {00000000-0000-0000-0059-000000000053},  !- Handle
  sys_4|mixed|shr>none|sc>ashp|sh>ashp>c-e|ssf>cv|zh>b-hw|zc>none|srf>none| 1 Occ Sch Winter Design Day, !- Name
  {00000000-0000-0000-0062-000000000004},  !- Schedule Type Limits Name
  ,                                        !- Interpolate to Timestep
  24,                                      !- Hour 1
  0,                                       !- Minute 1
  1;                                       !- Value Until Time 1

OS:Schedule:Day,
  {00000000-0000-0000-0059-000000000054},  !- Handle
  sys_4|mixed|shr>none|sc>ashp|sh>ashp>c-e|ssf>cv|zh>b-hw|zc>none|srf>none| Occ Sch Default, !- Name
  {00000000-0000-0000-0062-000000000004},  !- Schedule Type Limits Name
  ,                                        !- Interpolate to Timestep
  8,                                       !- Hour 1
  0,                                       !- Minute 1
  0,                                       !- Value Until Time 1
  19,                                      !- Hour 2
  0,                                       !- Minute 2
  1,                                       !- Value Until Time 2
  24,                                      !- Hour 3
  0,                                       !- Minute 3
  0;                                       !- Value Until Time 3

OS:Schedule:Day,
  {00000000-0000-0000-0059-000000000055},  !- Handle
  sys_4|mixed|shr>none|sc>ashp|sh>ashp>c-e|ssf>cv|zh>b-hw|zc>none|srf>none| Occ Sch Summer Design Day, !- Name
  {00000000-0000-0000-0062-000000000004},  !- Schedule Type Limits Name
  ,                                        !- Interpolate to Timestep
  24,                                      !- Hour 1
  0,                                       !- Minute 1
  1;                                       !- Value Until Time 1

OS:Schedule:Day,
  {00000000-0000-0000-0059-000000000056},  !- Handle
  sys_4|mixed|shr>none|sc>ashp|sh>ashp>c-e|ssf>cv|zh>b-hw|zc>none|srf>none| Occ Sch Winter Design Day, !- Name
  {00000000-0000-0000-0062-000000000004},  !- Schedule Type Limits Name
  ,                                        !- Interpolate to Timestep
  24,                                      !- Hour 1
  0,                                       !- Minute 1
  1;                                       !- Value Until Time 1

OS:Schedule:Rule,
  {00000000-0000-0000-0060-000000000001},  !- Handle
  Schedule Rule 1,                         !- Name
  {00000000-0000-0000-0061-000000000002},  !- Schedule Ruleset Name
  0,                                       !- Rule Order
  {00000000-0000-0000-0059-000000000003},  !- Day Schedule Name
  ,                                        !- Apply Sunday
  ,                                        !- Apply Monday
  ,                                        !- Apply Tuesday
  ,                                        !- Apply Wednesday
  ,                                        !- Apply Thursday
  ,                                        !- Apply Friday
  ,                                        !- Apply Saturday
  DateRange,                               !- Date Specification Type
  5,                                       !- Start Month
  1,                                       !- Start Day
  9,                                       !- End Month
  30;                                      !- End Day

OS:Schedule:Rule,
  {00000000-0000-0000-0060-000000000002},  !- Handle
  Schedule Rule 10,                        !- Name
  {00000000-0000-0000-0061-000000000007},  !- Schedule Ruleset Name
  0,                                       !- Rule Order
  {00000000-0000-0000-0059-000000000011},  !- Day Schedule Name
  Yes,                                     !- Apply Sunday
  ,                                        !- Apply Monday
  ,                                        !- Apply Tuesday
  ,                                        !- Apply Wednesday
  ,                                        !- Apply Thursday
  ,                                        !- Apply Friday
  ,                                        !- Apply Saturday
  DateRange,                               !- Date Specification Type
  1,                                       !- Start Month
  1,                                       !- Start Day
  12,                                      !- End Month
  31;                                      !- End Day

OS:Schedule:Rule,
  {00000000-0000-0000-0060-000000000003},  !- Handle
  Schedule Rule 11,                        !- Name
  {00000000-0000-0000-0061-000000000012},  !- Schedule Ruleset Name
  2,                                       !- Rule Order
  {00000000-0000-0000-0059-000000000029},  !- Day Schedule Name
  ,                                        !- Apply Sunday
  Yes,                                     !- Apply Monday
  Yes,                                     !- Apply Tuesday
  Yes,                                     !- Apply Wednesday
  Yes,                                     !- Apply Thursday
  Yes,                                     !- Apply Friday
  ,                                        !- Apply Saturday
  DateRange,                               !- Date Specification Type
  1,                                       !- Start Month
  1,                                       !- Start Day
  12,                                      !- End Month
  31;                                      !- End Day

OS:Schedule:Rule,
  {00000000-0000-0000-0060-000000000004},  !- Handle
  Schedule Rule 12,                        !- Name
  {00000000-0000-0000-0061-000000000012},  !- Schedule Ruleset Name
  1,                                       !- Rule Order
  {00000000-0000-0000-0059-000000000030},  !- Day Schedule Name
  ,                                        !- Apply Sunday
  ,                                        !- Apply Monday
  ,                                        !- Apply Tuesday
  ,                                        !- Apply Wednesday
  ,                                        !- Apply Thursday
  ,                                        !- Apply Friday
  Yes,                                     !- Apply Saturday
  DateRange,                               !- Date Specification Type
  1,                                       !- Start Month
  1,                                       !- Start Day
  12,                                      !- End Month
  31;                                      !- End Day

OS:Schedule:Rule,
  {00000000-0000-0000-0060-000000000005},  !- Handle
  Schedule Rule 13,                        !- Name
  {00000000-0000-0000-0061-000000000012},  !- Schedule Ruleset Name
  0,                                       !- Rule Order
  {00000000-0000-0000-0059-000000000031},  !- Day Schedule Name
  Yes,                                     !- Apply Sunday
  ,                                        !- Apply Monday
  ,                                        !- Apply Tuesday
  ,                                        !- Apply Wednesday
  ,                                        !- Apply Thursday
  ,                                        !- Apply Friday
  ,                                        !- Apply Saturday
  DateRange,                               !- Date Specification Type
  1,                                       !- Start Month
  1,                                       !- Start Day
  12,                                      !- End Month
  31;                                      !- End Day

OS:Schedule:Rule,
  {00000000-0000-0000-0060-000000000006},  !- Handle
  Schedule Rule 14,                        !- Name
  {00000000-0000-0000-0061-000000000011},  !- Schedule Ruleset Name
  2,                                       !- Rule Order
  {00000000-0000-0000-0059-000000000025},  !- Day Schedule Name
  ,                                        !- Apply Sunday
  Yes,                                     !- Apply Monday
  Yes,                                     !- Apply Tuesday
  Yes,                                     !- Apply Wednesday
  Yes,                                     !- Apply Thursday
  Yes,                                     !- Apply Friday
  ,                                        !- Apply Saturday
  DateRange,                               !- Date Specification Type
  1,                                       !- Start Month
  1,                                       !- Start Day
  12,                                      !- End Month
  31;                                      !- End Day

OS:Schedule:Rule,
  {00000000-0000-0000-0060-000000000007},  !- Handle
  Schedule Rule 15,                        !- Name
  {00000000-0000-0000-0061-000000000011},  !- Schedule Ruleset Name
  1,                                       !- Rule Order
  {00000000-0000-0000-0059-000000000026},  !- Day Schedule Name
  ,                                        !- Apply Sunday
  ,                                        !- Apply Monday
  ,                                        !- Apply Tuesday
  ,                                        !- Apply Wednesday
  ,                                        !- Apply Thursday
  ,                                        !- Apply Friday
  Yes,                                     !- Apply Saturday
  DateRange,                               !- Date Specification Type
  1,                                       !- Start Month
  1,                                       !- Start Day
  12,                                      !- End Month
  31;                                      !- End Day

OS:Schedule:Rule,
  {00000000-0000-0000-0060-000000000008},  !- Handle
  Schedule Rule 16,                        !- Name
  {00000000-0000-0000-0061-000000000011},  !- Schedule Ruleset Name
  0,                                       !- Rule Order
  {00000000-0000-0000-0059-000000000027},  !- Day Schedule Name
  Yes,                                     !- Apply Sunday
  ,                                        !- Apply Monday
  ,                                        !- Apply Tuesday
  ,                                        !- Apply Wednesday
  ,                                        !- Apply Thursday
  ,                                        !- Apply Friday
  ,                                        !- Apply Saturday
  DateRange,                               !- Date Specification Type
  1,                                       !- Start Month
  1,                                       !- Start Day
  12,                                      !- End Month
  31;                                      !- End Day

OS:Schedule:Rule,
  {00000000-0000-0000-0060-000000000009},  !- Handle
  Schedule Rule 17,                        !- Name
  {00000000-0000-0000-0061-000000000010},  !- Schedule Ruleset Name
  2,                                       !- Rule Order
  {00000000-0000-0000-0059-000000000021},  !- Day Schedule Name
  ,                                        !- Apply Sunday
  Yes,                                     !- Apply Monday
  Yes,                                     !- Apply Tuesday
  Yes,                                     !- Apply Wednesday
  Yes,                                     !- Apply Thursday
  Yes,                                     !- Apply Friday
  ,                                        !- Apply Saturday
  DateRange,                               !- Date Specification Type
  1,                                       !- Start Month
  1,                                       !- Start Day
  12,                                      !- End Month
  31;                                      !- End Day

OS:Schedule:Rule,
  {00000000-0000-0000-0060-000000000010},  !- Handle
  Schedule Rule 18,                        !- Name
  {00000000-0000-0000-0061-000000000010},  !- Schedule Ruleset Name
  1,                                       !- Rule Order
  {00000000-0000-0000-0059-000000000022},  !- Day Schedule Name
  ,                                        !- Apply Sunday
  ,                                        !- Apply Monday
  ,                                        !- Apply Tuesday
  ,                                        !- Apply Wednesday
  ,                                        !- Apply Thursday
  ,                                        !- Apply Friday
  Yes,                                     !- Apply Saturday
  DateRange,                               !- Date Specification Type
  1,                                       !- Start Month
  1,                                       !- Start Day
  12,                                      !- End Month
  31;                                      !- End Day

OS:Schedule:Rule,
  {00000000-0000-0000-0060-000000000011},  !- Handle
  Schedule Rule 19,                        !- Name
  {00000000-0000-0000-0061-000000000010},  !- Schedule Ruleset Name
  0,                                       !- Rule Order
  {00000000-0000-0000-0059-000000000023},  !- Day Schedule Name
  Yes,                                     !- Apply Sunday
  ,                                        !- Apply Monday
  ,                                        !- Apply Tuesday
  ,                                        !- Apply Wednesday
  ,                                        !- Apply Thursday
  ,                                        !- Apply Friday
  ,                                        !- Apply Saturday
  DateRange,                               !- Date Specification Type
  1,                                       !- Start Month
  1,                                       !- Start Day
  12,                                      !- End Month
  31;                                      !- End Day

OS:Schedule:Rule,
  {00000000-0000-0000-0060-000000000012},  !- Handle
  Schedule Rule 2,                         !- Name
  {00000000-0000-0000-0061-000000000009},  !- Schedule Ruleset Name
  2,                                       !- Rule Order
  {00000000-0000-0000-0059-000000000017},  !- Day Schedule Name
  ,                                        !- Apply Sunday
  Yes,                                     !- Apply Monday
  Yes,                                     !- Apply Tuesday
  Yes,                                     !- Apply Wednesday
  Yes,                                     !- Apply Thursday
  Yes,                                     !- Apply Friday
  ,                                        !- Apply Saturday
  DateRange,                               !- Date Specification Type
  1,                                       !- Start Month
  1,                                       !- Start Day
  12,                                      !- End Month
  31;                                      !- End Day

OS:Schedule:Rule,
  {00000000-0000-0000-0060-000000000013},  !- Handle
  Schedule Rule 20,                        !- Name
  {00000000-0000-0000-0061-000000000019},  !- Schedule Ruleset Name
  1,                                       !- Rule Order
  {00000000-0000-0000-0059-000000000040},  !- Day Schedule Name
  ,                                        !- Apply Sunday
  ,                                        !- Apply Monday
  ,                                        !- Apply Tuesday
  ,                                        !- Apply Wednesday
  ,                                        !- Apply Thursday
  ,                                        !- Apply Friday
  Yes,                                     !- Apply Saturday
  DateRange,                               !- Date Specification Type
  1,                                       !- Start Month
  7,                                       !- Start Day
  12,                                      !- End Month
  30;                                      !- End Day

OS:Schedule:Rule,
  {00000000-0000-0000-0060-000000000014},  !- Handle
  Schedule Rule 21,                        !- Name
  {00000000-0000-0000-0061-000000000019},  !- Schedule Ruleset Name
  0,                                       !- Rule Order
  {00000000-0000-0000-0059-000000000041},  !- Day Schedule Name
  Yes,                                     !- Apply Sunday
  ,                                        !- Apply Monday
  ,                                        !- Apply Tuesday
  ,                                        !- Apply Wednesday
  ,                                        !- Apply Thursday
  ,                                        !- Apply Friday
  ,                                        !- Apply Saturday
  DateRange,                               !- Date Specification Type
  1,                                       !- Start Month
  1,                                       !- Start Day
  12,                                      !- End Month
  31;                                      !- End Day

OS:Schedule:Rule,
  {00000000-0000-0000-0060-000000000015},  !- Handle
  Schedule Rule 22,                        !- Name
  {00000000-0000-0000-0061-000000000021},  !- Schedule Ruleset Name
  1,                                       !- Rule Order
  {00000000-0000-0000-0059-000000000042},  !- Day Schedule Name
  ,                                        !- Apply Sunday
  ,                                        !- Apply Monday
  ,                                        !- Apply Tuesday
  ,                                        !- Apply Wednesday
  ,                                        !- Apply Thursday
  ,                                        !- Apply Friday
  Yes,                                     !- Apply Saturday
  DateRange,                               !- Date Specification Type
  1,                                       !- Start Month
  7,                                       !- Start Day
  12,                                      !- End Month
  30;                                      !- End Day

OS:Schedule:Rule,
  {00000000-0000-0000-0060-000000000016},  !- Handle
  Schedule Rule 23,                        !- Name
  {00000000-0000-0000-0061-000000000021},  !- Schedule Ruleset Name
  0,                                       !- Rule Order
  {00000000-0000-0000-0059-000000000043},  !- Day Schedule Name
  Yes,                                     !- Apply Sunday
  ,                                        !- Apply Monday
  ,                                        !- Apply Tuesday
  ,                                        !- Apply Wednesday
  ,                                        !- Apply Thursday
  ,                                        !- Apply Friday
  ,                                        !- Apply Saturday
  DateRange,                               !- Date Specification Type
  1,                                       !- Start Month
  1,                                       !- Start Day
  12,                                      !- End Month
  31;                                      !- End Day

OS:Schedule:Rule,
  {00000000-0000-0000-0060-000000000017},  !- Handle
  Schedule Rule 24,                        !- Name
  {00000000-0000-0000-0061-000000000020},  !- Schedule Ruleset Name
  1,                                       !- Rule Order
  {00000000-0000-0000-0059-000000000044},  !- Day Schedule Name
  ,                                        !- Apply Sunday
  ,                                        !- Apply Monday
  ,                                        !- Apply Tuesday
  ,                                        !- Apply Wednesday
  ,                                        !- Apply Thursday
  ,                                        !- Apply Friday
  Yes,                                     !- Apply Saturday
  DateRange,                               !- Date Specification Type
  1,                                       !- Start Month
  7,                                       !- Start Day
  12,                                      !- End Month
  30;                                      !- End Day

OS:Schedule:Rule,
  {00000000-0000-0000-0060-000000000018},  !- Handle
  Schedule Rule 25,                        !- Name
  {00000000-0000-0000-0061-000000000020},  !- Schedule Ruleset Name
  0,                                       !- Rule Order
  {00000000-0000-0000-0059-000000000036},  !- Day Schedule Name
  Yes,                                     !- Apply Sunday
  ,                                        !- Apply Monday
  ,                                        !- Apply Tuesday
  ,                                        !- Apply Wednesday
  ,                                        !- Apply Thursday
  ,                                        !- Apply Friday
  ,                                        !- Apply Saturday
  DateRange,                               !- Date Specification Type
  1,                                       !- Start Month
  1,                                       !- Start Day
  12,                                      !- End Month
  31;                                      !- End Day

OS:Schedule:Rule,
  {00000000-0000-0000-0060-000000000019},  !- Handle
  Schedule Rule 3,                         !- Name
  {00000000-0000-0000-0061-000000000009},  !- Schedule Ruleset Name
  1,                                       !- Rule Order
  {00000000-0000-0000-0059-000000000018},  !- Day Schedule Name
  ,                                        !- Apply Sunday
  ,                                        !- Apply Monday
  ,                                        !- Apply Tuesday
  ,                                        !- Apply Wednesday
  ,                                        !- Apply Thursday
  ,                                        !- Apply Friday
  Yes,                                     !- Apply Saturday
  DateRange,                               !- Date Specification Type
  1,                                       !- Start Month
  1,                                       !- Start Day
  12,                                      !- End Month
  31;                                      !- End Day

OS:Schedule:Rule,
  {00000000-0000-0000-0060-000000000020},  !- Handle
  Schedule Rule 4,                         !- Name
  {00000000-0000-0000-0061-000000000009},  !- Schedule Ruleset Name
  0,                                       !- Rule Order
  {00000000-0000-0000-0059-000000000019},  !- Day Schedule Name
  Yes,                                     !- Apply Sunday
  ,                                        !- Apply Monday
  ,                                        !- Apply Tuesday
  ,                                        !- Apply Wednesday
  ,                                        !- Apply Thursday
  ,                                        !- Apply Friday
  ,                                        !- Apply Saturday
  DateRange,                               !- Date Specification Type
  1,                                       !- Start Month
  1,                                       !- Start Day
  12,                                      !- End Month
  31;                                      !- End Day

OS:Schedule:Rule,
  {00000000-0000-0000-0060-000000000021},  !- Handle
  Schedule Rule 5,                         !- Name
  {00000000-0000-0000-0061-000000000008},  !- Schedule Ruleset Name
  2,                                       !- Rule Order
  {00000000-0000-0000-0059-000000000013},  !- Day Schedule Name
  ,                                        !- Apply Sunday
  Yes,                                     !- Apply Monday
  Yes,                                     !- Apply Tuesday
  Yes,                                     !- Apply Wednesday
  Yes,                                     !- Apply Thursday
  Yes,                                     !- Apply Friday
  ,                                        !- Apply Saturday
  DateRange,                               !- Date Specification Type
  1,                                       !- Start Month
  1,                                       !- Start Day
  12,                                      !- End Month
  31;                                      !- End Day

OS:Schedule:Rule,
  {00000000-0000-0000-0060-000000000022},  !- Handle
  Schedule Rule 6,                         !- Name
  {00000000-0000-0000-0061-000000000008},  !- Schedule Ruleset Name
  1,                                       !- Rule Order
  {00000000-0000-0000-0059-000000000014},  !- Day Schedule Name
  ,                                        !- Apply Sunday
  ,                                        !- Apply Monday
  ,                                        !- Apply Tuesday
  ,                                        !- Apply Wednesday
  ,                                        !- Apply Thursday
  ,                                        !- Apply Friday
  Yes,                                     !- Apply Saturday
  DateRange,                               !- Date Specification Type
  1,                                       !- Start Month
  1,                                       !- Start Day
  12,                                      !- End Month
  31;                                      !- End Day

OS:Schedule:Rule,
  {00000000-0000-0000-0060-000000000023},  !- Handle
  Schedule Rule 7,                         !- Name
  {00000000-0000-0000-0061-000000000008},  !- Schedule Ruleset Name
  0,                                       !- Rule Order
  {00000000-0000-0000-0059-000000000015},  !- Day Schedule Name
  Yes,                                     !- Apply Sunday
  ,                                        !- Apply Monday
  ,                                        !- Apply Tuesday
  ,                                        !- Apply Wednesday
  ,                                        !- Apply Thursday
  ,                                        !- Apply Friday
  ,                                        !- Apply Saturday
  DateRange,                               !- Date Specification Type
  1,                                       !- Start Month
  1,                                       !- Start Day
  12,                                      !- End Month
  31;                                      !- End Day

OS:Schedule:Rule,
  {00000000-0000-0000-0060-000000000024},  !- Handle
  Schedule Rule 8,                         !- Name
  {00000000-0000-0000-0061-000000000007},  !- Schedule Ruleset Name
  2,                                       !- Rule Order
  {00000000-0000-0000-0059-000000000009},  !- Day Schedule Name
  ,                                        !- Apply Sunday
  Yes,                                     !- Apply Monday
  Yes,                                     !- Apply Tuesday
  Yes,                                     !- Apply Wednesday
  Yes,                                     !- Apply Thursday
  Yes,                                     !- Apply Friday
  ,                                        !- Apply Saturday
  DateRange,                               !- Date Specification Type
  1,                                       !- Start Month
  1,                                       !- Start Day
  12,                                      !- End Month
  31;                                      !- End Day

OS:Schedule:Rule,
  {00000000-0000-0000-0060-000000000025},  !- Handle
  Schedule Rule 9,                         !- Name
  {00000000-0000-0000-0061-000000000007},  !- Schedule Ruleset Name
  1,                                       !- Rule Order
  {00000000-0000-0000-0059-000000000010},  !- Day Schedule Name
  ,                                        !- Apply Sunday
  ,                                        !- Apply Monday
  ,                                        !- Apply Tuesday
  ,                                        !- Apply Wednesday
  ,                                        !- Apply Thursday
  ,                                        !- Apply Friday
  Yes,                                     !- Apply Saturday
  DateRange,                               !- Date Specification Type
  1,                                       !- Start Month
  1,                                       !- Start Day
  12,                                      !- End Month
  31;                                      !- End Day

OS:Schedule:Ruleset,
  {00000000-0000-0000-0061-000000000001},  !- Handle
  Air Velocity Schedule,                   !- Name
  {00000000-0000-0000-0062-000000000007},  !- Schedule Type Limits Name
  {00000000-0000-0000-0059-000000000001};  !- Default Day Schedule Name

OS:Schedule:Ruleset,
  {00000000-0000-0000-0061-000000000002},  !- Handle
  Clothing Schedule,                       !- Name
  {00000000-0000-0000-0062-000000000003},  !- Schedule Type Limits Name
  {00000000-0000-0000-0059-000000000002};  !- Default Day Schedule Name

OS:Schedule:Ruleset,
  {00000000-0000-0000-0061-000000000003},  !- Handle
  Economizer Max OA Fraction 100 pct,      !- Name
  ,                                        !- Schedule Type Limits Name
  {00000000-0000-0000-0059-000000000004};  !- Default Day Schedule Name

OS:Schedule:Ruleset,
  {00000000-0000-0000-0061-000000000004},  !- Handle
  Fraction Latent - 0.05,                  !- Name
  {00000000-0000-0000-0062-000000000004},  !- Schedule Type Limits Name
  {00000000-0000-0000-0059-000000000005};  !- Default Day Schedule Name

OS:Schedule:Ruleset,
  {00000000-0000-0000-0061-000000000005},  !- Handle
  Fraction Sensible - 0.2,                 !- Name
  {00000000-0000-0000-0062-000000000004},  !- Schedule Type Limits Name
  {00000000-0000-0000-0059-000000000006};  !- Default Day Schedule Name

OS:Schedule:Ruleset,
  {00000000-0000-0000-0061-000000000006},  !- Handle
  Mixed Water At Faucet Temp - 140F,       !- Name
  {00000000-0000-0000-0062-000000000006},  !- Schedule Type Limits Name
  {00000000-0000-0000-0059-000000000007};  !- Default Day Schedule Name

OS:Schedule:Ruleset,
  {00000000-0000-0000-0061-000000000007},  !- Handle
  NECB-A-Electric-Equipment,               !- Name
  {00000000-0000-0000-0062-000000000004},  !- Schedule Type Limits Name
  {00000000-0000-0000-0059-000000000008};  !- Default Day Schedule Name

OS:Schedule:Ruleset,
  {00000000-0000-0000-0061-000000000008},  !- Handle
  NECB-A-Lighting,                         !- Name
  {00000000-0000-0000-0062-000000000004},  !- Schedule Type Limits Name
  {00000000-0000-0000-0059-000000000012};  !- Default Day Schedule Name

OS:Schedule:Ruleset,
  {00000000-0000-0000-0061-000000000009},  !- Handle
  NECB-A-Occupancy,                        !- Name
  {00000000-0000-0000-0062-000000000004},  !- Schedule Type Limits Name
  {00000000-0000-0000-0059-000000000016};  !- Default Day Schedule Name

OS:Schedule:Ruleset,
  {00000000-0000-0000-0061-000000000010},  !- Handle
  NECB-A-Service Water Heating,            !- Name
  {00000000-0000-0000-0062-000000000004},  !- Schedule Type Limits Name
  {00000000-0000-0000-0059-000000000020};  !- Default Day Schedule Name

OS:Schedule:Ruleset,
  {00000000-0000-0000-0061-000000000011},  !- Handle
  NECB-A-Thermostat Setpoint-Cooling,      !- Name
  {00000000-0000-0000-0062-000000000006},  !- Schedule Type Limits Name
  {00000000-0000-0000-0059-000000000024};  !- Default Day Schedule Name

OS:Schedule:Ruleset,
  {00000000-0000-0000-0061-000000000012},  !- Handle
  NECB-A-Thermostat Setpoint-Heating,      !- Name
  {00000000-0000-0000-0062-000000000006},  !- Schedule Type Limits Name
  {00000000-0000-0000-0059-000000000028};  !- Default Day Schedule Name

OS:Schedule:Ruleset,
  {00000000-0000-0000-0061-000000000013},  !- Handle
  NECB-Activity,                           !- Name
  {00000000-0000-0000-0062-000000000001},  !- Schedule Type Limits Name
  {00000000-0000-0000-0059-000000000032},  !- Default Day Schedule Name
  {00000000-0000-0000-0059-000000000033},  !- Summer Design Day Schedule Name
  {00000000-0000-0000-0059-000000000034};  !- Winter Design Day Schedule Name

OS:Schedule:Ruleset,
  {00000000-0000-0000-0061-000000000014},  !- Handle
  Schedule Ruleset 1,                      !- Name
  {00000000-0000-0000-0062-000000000006},  !- Schedule Type Limits Name
  {00000000-0000-0000-0059-000000000038};  !- Default Day Schedule Name

OS:Schedule:Ruleset,
  {00000000-0000-0000-0061-000000000015},  !- Handle
  Schedule Ruleset 2,                      !- Name
  {00000000-0000-0000-0062-000000000006},  !- Schedule Type Limits Name
  {00000000-0000-0000-0059-000000000039};  !- Default Day Schedule Name

OS:Schedule:Ruleset,
  {00000000-0000-0000-0061-000000000016},  !- Handle
  Service Water Loop Temp - 140F,          !- Name
  {00000000-0000-0000-0062-000000000006},  !- Schedule Type Limits Name
  {00000000-0000-0000-0059-000000000045};  !- Default Day Schedule Name

OS:Schedule:Ruleset,
  {00000000-0000-0000-0061-000000000017},  !- Handle
  Water Heater Ambient Temp Schedule 71.6F, !- Name
  {00000000-0000-0000-0062-000000000006},  !- Schedule Type Limits Name
  {00000000-0000-0000-0059-000000000046};  !- Default Day Schedule Name

OS:Schedule:Ruleset,
  {00000000-0000-0000-0061-000000000018},  !- Handle
  Work Efficiency Schedule,                !- Name
  {00000000-0000-0000-0062-000000000004},  !- Schedule Type Limits Name
  {00000000-0000-0000-0059-000000000047};  !- Default Day Schedule Name

OS:Schedule:Ruleset,
  {00000000-0000-0000-0061-000000000019},  !- Handle
  sys_3|mixed|shr>none|sc>ashp|sh>ashp>c-e|ssf>cv|zh>b-hw|zc>none|srf>none| Occ Sch, !- Name
  {00000000-0000-0000-0062-000000000004},  !- Schedule Type Limits Name
  {00000000-0000-0000-0059-000000000048},  !- Default Day Schedule Name
  {00000000-0000-0000-0059-000000000049},  !- Summer Design Day Schedule Name
  {00000000-0000-0000-0059-000000000050};  !- Winter Design Day Schedule Name

OS:Schedule:Ruleset,
  {00000000-0000-0000-0061-000000000020},  !- Handle
  sys_4|mixed|shr>none|sc>ashp|sh>ashp>c-e|ssf>cv|zh>b-hw|zc>none|srf>none| 1 Occ Sch, !- Name
  {00000000-0000-0000-0062-000000000004},  !- Schedule Type Limits Name
  {00000000-0000-0000-0059-000000000051},  !- Default Day Schedule Name
  {00000000-0000-0000-0059-000000000052},  !- Summer Design Day Schedule Name
  {00000000-0000-0000-0059-000000000053};  !- Winter Design Day Schedule Name

OS:Schedule:Ruleset,
  {00000000-0000-0000-0061-000000000021},  !- Handle
  sys_4|mixed|shr>none|sc>ashp|sh>ashp>c-e|ssf>cv|zh>b-hw|zc>none|srf>none| Occ Sch, !- Name
  {00000000-0000-0000-0062-000000000004},  !- Schedule Type Limits Name
  {00000000-0000-0000-0059-000000000054},  !- Default Day Schedule Name
  {00000000-0000-0000-0059-000000000055},  !- Summer Design Day Schedule Name
  {00000000-0000-0000-0059-000000000056};  !- Winter Design Day Schedule Name

OS:ScheduleTypeLimits,
  {00000000-0000-0000-0062-000000000001},  !- Handle
  ActivityLevel,                           !- Name
  0,                                       !- Lower Limit Value
  ,                                        !- Upper Limit Value
  Continuous,                              !- Numeric Type
  ActivityLevel;                           !- Unit Type

OS:ScheduleTypeLimits,
  {00000000-0000-0000-0062-000000000002},  !- Handle
  Always On Discrete Limits,               !- Name
  0,                                       !- Lower Limit Value
  1,                                       !- Upper Limit Value
  Discrete,                                !- Numeric Type
  Availability;                            !- Unit Type

OS:ScheduleTypeLimits,
  {00000000-0000-0000-0062-000000000003},  !- Handle
  ClothingInsulation,                      !- Name
  0,                                       !- Lower Limit Value
  ,                                        !- Upper Limit Value
  Continuous,                              !- Numeric Type
  ClothingInsulation;                      !- Unit Type

OS:ScheduleTypeLimits,
  {00000000-0000-0000-0062-000000000004},  !- Handle
  Fractional,                              !- Name
  0,                                       !- Lower Limit Value
  1,                                       !- Upper Limit Value
  Continuous;                              !- Numeric Type

OS:ScheduleTypeLimits,
  {00000000-0000-0000-0062-000000000005},  !- Handle
  OnOff,                                   !- Name
  0,                                       !- Lower Limit Value
  1,                                       !- Upper Limit Value
  Discrete,                                !- Numeric Type
  Availability;                            !- Unit Type

OS:ScheduleTypeLimits,
  {00000000-0000-0000-0062-000000000006},  !- Handle
  Temperature,                             !- Name
  ,                                        !- Lower Limit Value
  ,                                        !- Upper Limit Value
  Continuous,                              !- Numeric Type
  Temperature;                             !- Unit Type

OS:ScheduleTypeLimits,
  {00000000-0000-0000-0062-000000000007},  !- Handle
  Velocity,                                !- Name
  0,                                       !- Lower Limit Value
  ,                                        !- Upper Limit Value
  Continuous,                              !- Numeric Type
  Velocity;                                !- Unit Type

OS:SetpointManager:OutdoorAirReset,
  {00000000-0000-0000-0063-000000000001},  !- Handle
  Setpoint Manager Outdoor Air Reset 1,    !- Name
  Temperature,                             !- Control Variable
  82,                                      !- Setpoint at Outdoor Low Temperature {C}
  -16,                                     !- Outdoor Low Temperature {C}
  60,                                      !- Setpoint at Outdoor High Temperature {C}
  0,                                       !- Outdoor High Temperature {C}
  {00000000-0000-0000-0048-000000000033},  !- Setpoint Node or NodeList Name
  ,                                        !- Schedule Name
  ,                                        !- Setpoint at Outdoor Low Temperature 2 {C}
  ,                                        !- Outdoor Low Temperature 2 {C}
  ,                                        !- Setpoint at Outdoor High Temperature 2 {C}
  ;                                        !- Outdoor High Temperature 2 {C}

OS:SetpointManager:Scheduled,
  {00000000-0000-0000-0064-000000000001},  !- Handle
  Service hot water setpoint manager,      !- Name
  Temperature,                             !- Control Variable
  {00000000-0000-0000-0061-000000000016},  !- Schedule Name
  {00000000-0000-0000-0048-000000000038};  !- Setpoint Node or NodeList Name

OS:SetpointManager:SingleZone:Reheat,
  {00000000-0000-0000-0065-000000000001},  !- Handle
  Setpoint Manager Single Zone Reheat 1,   !- Name
  13,                                      !- Minimum Supply Air Temperature {C}
  43,                                      !- Maximum Supply Air Temperature {C}
  {00000000-0000-0000-0088-000000000001},  !- Control Zone Name
  {00000000-0000-0000-0048-000000000065};  !- Setpoint Node or NodeList Name

OS:SetpointManager:SingleZone:Reheat,
  {00000000-0000-0000-0065-000000000002},  !- Handle
  Setpoint Manager Single Zone Reheat 2,   !- Name
  13,                                      !- Minimum Supply Air Temperature {C}
  43,                                      !- Maximum Supply Air Temperature {C}
  {00000000-0000-0000-0088-000000000002},  !- Control Zone Name
  {00000000-0000-0000-0048-000000000079};  !- Setpoint Node or NodeList Name

OS:SetpointManager:SingleZone:Reheat,
  {00000000-0000-0000-0065-000000000003},  !- Handle
  Setpoint Manager Single Zone Reheat 3,   !- Name
  13,                                      !- Minimum Supply Air Temperature {C}
  43,                                      !- Maximum Supply Air Temperature {C}
  {00000000-0000-0000-0088-000000000003},  !- Control Zone Name
  {00000000-0000-0000-0048-000000000072};  !- Setpoint Node or NodeList Name

OS:SimulationControl,
  {00000000-0000-0000-0066-000000000001},  !- Handle
  Yes,                                     !- Do Zone Sizing Calculation
  Yes,                                     !- Do System Sizing Calculation
  Yes,                                     !- Do Plant Sizing Calculation
  No,                                      !- Run Simulation for Sizing Periods
  Yes,                                     !- Run Simulation for Weather File Run Periods
  ,                                        !- Loads Convergence Tolerance Value {W}
  ,                                        !- Temperature Convergence Tolerance Value {deltaC}
  ,                                        !- Solar Distribution
  ,                                        !- Maximum Number of Warmup Days
  ,                                        !- Minimum Number of Warmup Days
  No,                                      !- Do HVAC Sizing Simulation for Sizing Periods
  1;                                       !- Maximum Number of HVAC Sizing Simulation Passes

OS:Site,
  {00000000-0000-0000-0067-000000000001},  !- Handle
  Calgary Intl AP_AB_CAN,                  !- Name
  51.11,                                   !- Latitude {deg}
  -114.02,                                 !- Longitude {deg}
  -7,                                      !- Time Zone {hr}
  1084.1,                                  !- Elevation {m}
  ;                                        !- Terrain

OS:Site:GroundTemperature:BuildingSurface,
  {00000000-0000-0000-0068-000000000001},  !- Handle
  19.527,                                  !- January Ground Temperature {C}
  19.502,                                  !- February Ground Temperature {C}
  19.536,                                  !- March Ground Temperature {C}
  19.598,                                  !- April Ground Temperature {C}
  20.002,                                  !- May Ground Temperature {C}
  21.64,                                   !- June Ground Temperature {C}
  22.225,                                  !- July Ground Temperature {C}
  22.375,                                  !- August Ground Temperature {C}
  21.449,                                  !- September Ground Temperature {C}
  20.121,                                  !- October Ground Temperature {C}
  19.802,                                  !- November Ground Temperature {C}
  19.633;                                  !- December Ground Temperature {C}

OS:Site:GroundTemperature:Deep,
  {00000000-0000-0000-0069-000000000001},  !- Handle
  4,                                       !- January Deep Ground Temperature {C}
  1.3,                                     !- February Deep Ground Temperature {C}
  -0.4,                                    !- March Deep Ground Temperature {C}
  -0.9,                                    !- April Deep Ground Temperature {C}
  0.1,                                     !- May Deep Ground Temperature {C}
  2.3,                                     !- June Deep Ground Temperature {C}
  5.2,                                     !- July Deep Ground Temperature {C}
  8,                                       !- August Deep Ground Temperature {C}
  9.9,                                     !- September Deep Ground Temperature {C}
  10.3,                                    !- October Deep Ground Temperature {C}
  9.2,                                     !- November Deep Ground Temperature {C}
  7;                                       !- December Deep Ground Temperature {C}

OS:Site:GroundTemperature:FCfactorMethod,
  {00000000-0000-0000-0070-000000000001},  !- Handle
  5.5,                                     !- January Ground Temperature {C}
  -2,                                      !- February Ground Temperature {C}
  -7.6,                                    !- March Ground Temperature {C}
  -6.3,                                    !- April Ground Temperature {C}
  -6.6,                                    !- May Ground Temperature {C}
  -0.3,                                    !- June Ground Temperature {C}
  4.9,                                     !- July Ground Temperature {C}
  10.2,                                    !- August Ground Temperature {C}
  13.8,                                    !- September Ground Temperature {C}
  17,                                      !- October Ground Temperature {C}
  16.6,                                    !- November Ground Temperature {C}
  11.1;                                    !- December Ground Temperature {C}

OS:Site:GroundTemperature:Shallow,
  {00000000-0000-0000-0071-000000000001},  !- Handle
  -1.6,                                    !- January Surface Ground Temperature {C}
  -5.4,                                    !- February Surface Ground Temperature {C}
  -6.4,                                    !- March Surface Ground Temperature {C}
  -5.5,                                    !- April Surface Ground Temperature {C}
  -0.4,                                    !- May Surface Ground Temperature {C}
  5.3,                                     !- June Surface Ground Temperature {C}
  10.8,                                    !- July Surface Ground Temperature {C}
  14.7,                                    !- August Surface Ground Temperature {C}
  15.8,                                    !- September Surface Ground Temperature {C}
  14,                                      !- October Surface Ground Temperature {C}
  9.5,                                     !- November Surface Ground Temperature {C}
  4;                                       !- December Surface Ground Temperature {C}

OS:Site:WaterMainsTemperature,
  {00000000-0000-0000-0072-000000000001},  !- Handle
  Correlation,                             !- Calculation Method
  ,                                        !- Temperature Schedule Name
  4.69166666666667,                        !- Annual Average Outdoor Air Temperature {C}
  24.6;                                    !- Maximum Difference In Monthly Average Outdoor Air Temperatures {deltaC}

OS:Sizing:Parameters,
  {00000000-0000-0000-0073-000000000001},  !- Handle
  1.3,                                     !- Heating Sizing Factor
  1.1;                                     !- Cooling Sizing Factor

OS:Sizing:Plant,
  {00000000-0000-0000-0074-000000000001},  !- Handle
  {00000000-0000-0000-0053-000000000001},  !- Plant or Condenser Loop Name
  Heating,                                 !- Loop Type
  82,                                      !- Design Loop Exit Temperature {C}
  16,                                      !- Loop Design Temperature Difference {deltaC}
  NonCoincident,                           !- Sizing Option
  1,                                       !- Zone Timesteps in Averaging Window
  None;                                    !- Coincident Sizing Factor Mode

OS:Sizing:Plant,
  {00000000-0000-0000-0074-000000000002},  !- Handle
  {00000000-0000-0000-0053-000000000002},  !- Plant or Condenser Loop Name
  Heating,                                 !- Loop Type
  60,                                      !- Design Loop Exit Temperature {C}
  5,                                       !- Loop Design Temperature Difference {deltaC}
  NonCoincident,                           !- Sizing Option
  1,                                       !- Zone Timesteps in Averaging Window
  None;                                    !- Coincident Sizing Factor Mode

OS:Sizing:System,
  {00000000-0000-0000-0075-000000000001},  !- Handle
  {00000000-0000-0000-0002-000000000001},  !- AirLoop Name
  Sensible,                                !- Type of Load to Size On
  Autosize,                                !- Design Outdoor Air Flow Rate {m3/s}
  1,                                       !- Central Heating Maximum System Air Flow Ratio
  7,                                       !- Preheat Design Temperature {C}
  0.008,                                   !- Preheat Design Humidity Ratio {kg-H2O/kg-Air}
  13,                                      !- Precool Design Temperature {C}
  0.008,                                   !- Precool Design Humidity Ratio {kg-H2O/kg-Air}
  13,                                      !- Central Cooling Design Supply Air Temperature {C}
  43,                                      !- Central Heating Design Supply Air Temperature {C}
  NonCoincident,                           !- Sizing Option
  No,                                      !- 100% Outdoor Air in Cooling
  No,                                      !- 100% Outdoor Air in Heating
  0.0085,                                  !- Central Cooling Design Supply Air Humidity Ratio {kg-H2O/kg-Air}
  0.008,                                   !- Central Heating Design Supply Air Humidity Ratio {kg-H2O/kg-Air}
  DesignDay,                               !- Cooling Design Air Flow Method
  0,                                       !- Cooling Design Air Flow Rate {m3/s}
  DesignDay,                               !- Heating Design Air Flow Method
  0,                                       !- Heating Design Air Flow Rate {m3/s}
  ZoneSum,                                 !- System Outdoor Air Method
  1,                                       !- Zone Maximum Outdoor Air Fraction {dimensionless}
  0.0099676501,                            !- Cooling Supply Air Flow Rate Per Floor Area {m3/s-m2}
  1,                                       !- Cooling Fraction of Autosized Cooling Supply Air Flow Rate
  3.9475456e-05,                           !- Cooling Supply Air Flow Rate Per Unit Cooling Capacity {m3/s-W}
  0.0099676501,                            !- Heating Supply Air Flow Rate Per Floor Area {m3/s-m2}
  1,                                       !- Heating Fraction of Autosized Heating Supply Air Flow Rate
  1,                                       !- Heating Fraction of Autosized Cooling Supply Air Flow Rate
  3.1588213e-05,                           !- Heating Supply Air Flow Rate Per Unit Heating Capacity {m3/s-W}
  CoolingDesignCapacity,                   !- Cooling Design Capacity Method
  autosize,                                !- Cooling Design Capacity {W}
  234.7,                                   !- Cooling Design Capacity Per Floor Area {W/m2}
  1,                                       !- Fraction of Autosized Cooling Design Capacity
  HeatingDesignCapacity,                   !- Heating Design Capacity Method
  autosize,                                !- Heating Design Capacity {W}
  157,                                     !- Heating Design Capacity Per Floor Area {W/m2}
  1,                                       !- Fraction of Autosized Heating Design Capacity
  OnOff,                                   !- Central Cooling Capacity Control Method
  autosize;                                !- Occupant Diversity

OS:Sizing:System,
  {00000000-0000-0000-0075-000000000002},  !- Handle
  {00000000-0000-0000-0002-000000000003},  !- AirLoop Name
  Sensible,                                !- Type of Load to Size On
  Autosize,                                !- Design Outdoor Air Flow Rate {m3/s}
  1,                                       !- Central Heating Maximum System Air Flow Ratio
  7,                                       !- Preheat Design Temperature {C}
  0.008,                                   !- Preheat Design Humidity Ratio {kg-H2O/kg-Air}
  13,                                      !- Precool Design Temperature {C}
  0.008,                                   !- Precool Design Humidity Ratio {kg-H2O/kg-Air}
  13,                                      !- Central Cooling Design Supply Air Temperature {C}
  43,                                      !- Central Heating Design Supply Air Temperature {C}
  NonCoincident,                           !- Sizing Option
  No,                                      !- 100% Outdoor Air in Cooling
  No,                                      !- 100% Outdoor Air in Heating
  0.0085,                                  !- Central Cooling Design Supply Air Humidity Ratio {kg-H2O/kg-Air}
  0.008,                                   !- Central Heating Design Supply Air Humidity Ratio {kg-H2O/kg-Air}
  DesignDay,                               !- Cooling Design Air Flow Method
  0,                                       !- Cooling Design Air Flow Rate {m3/s}
  DesignDay,                               !- Heating Design Air Flow Method
  0,                                       !- Heating Design Air Flow Rate {m3/s}
  ZoneSum,                                 !- System Outdoor Air Method
  1,                                       !- Zone Maximum Outdoor Air Fraction {dimensionless}
  0.0099676501,                            !- Cooling Supply Air Flow Rate Per Floor Area {m3/s-m2}
  1,                                       !- Cooling Fraction of Autosized Cooling Supply Air Flow Rate
  3.9475456e-05,                           !- Cooling Supply Air Flow Rate Per Unit Cooling Capacity {m3/s-W}
  0.0099676501,                            !- Heating Supply Air Flow Rate Per Floor Area {m3/s-m2}
  1,                                       !- Heating Fraction of Autosized Heating Supply Air Flow Rate
  1,                                       !- Heating Fraction of Autosized Cooling Supply Air Flow Rate
  3.1588213e-05,                           !- Heating Supply Air Flow Rate Per Unit Heating Capacity {m3/s-W}
  CoolingDesignCapacity,                   !- Cooling Design Capacity Method
  autosize,                                !- Cooling Design Capacity {W}
  234.7,                                   !- Cooling Design Capacity Per Floor Area {W/m2}
  1,                                       !- Fraction of Autosized Cooling Design Capacity
  HeatingDesignCapacity,                   !- Heating Design Capacity Method
  autosize,                                !- Heating Design Capacity {W}
  157,                                     !- Heating Design Capacity Per Floor Area {W/m2}
  1,                                       !- Fraction of Autosized Heating Design Capacity
  OnOff,                                   !- Central Cooling Capacity Control Method
  autosize;                                !- Occupant Diversity

OS:Sizing:System,
  {00000000-0000-0000-0075-000000000003},  !- Handle
  {00000000-0000-0000-0002-000000000002},  !- AirLoop Name
  Sensible,                                !- Type of Load to Size On
  Autosize,                                !- Design Outdoor Air Flow Rate {m3/s}
  1,                                       !- Central Heating Maximum System Air Flow Ratio
  7,                                       !- Preheat Design Temperature {C}
  0.008,                                   !- Preheat Design Humidity Ratio {kg-H2O/kg-Air}
  13,                                      !- Precool Design Temperature {C}
  0.008,                                   !- Precool Design Humidity Ratio {kg-H2O/kg-Air}
  13,                                      !- Central Cooling Design Supply Air Temperature {C}
  43,                                      !- Central Heating Design Supply Air Temperature {C}
  NonCoincident,                           !- Sizing Option
  No,                                      !- 100% Outdoor Air in Cooling
  No,                                      !- 100% Outdoor Air in Heating
  0.0085,                                  !- Central Cooling Design Supply Air Humidity Ratio {kg-H2O/kg-Air}
  0.008,                                   !- Central Heating Design Supply Air Humidity Ratio {kg-H2O/kg-Air}
  DesignDay,                               !- Cooling Design Air Flow Method
  0,                                       !- Cooling Design Air Flow Rate {m3/s}
  DesignDay,                               !- Heating Design Air Flow Method
  0,                                       !- Heating Design Air Flow Rate {m3/s}
  ZoneSum,                                 !- System Outdoor Air Method
  1,                                       !- Zone Maximum Outdoor Air Fraction {dimensionless}
  0.0099676501,                            !- Cooling Supply Air Flow Rate Per Floor Area {m3/s-m2}
  1,                                       !- Cooling Fraction of Autosized Cooling Supply Air Flow Rate
  3.9475456e-05,                           !- Cooling Supply Air Flow Rate Per Unit Cooling Capacity {m3/s-W}
  0.0099676501,                            !- Heating Supply Air Flow Rate Per Floor Area {m3/s-m2}
  1,                                       !- Heating Fraction of Autosized Heating Supply Air Flow Rate
  1,                                       !- Heating Fraction of Autosized Cooling Supply Air Flow Rate
  3.1588213e-05,                           !- Heating Supply Air Flow Rate Per Unit Heating Capacity {m3/s-W}
  CoolingDesignCapacity,                   !- Cooling Design Capacity Method
  autosize,                                !- Cooling Design Capacity {W}
  234.7,                                   !- Cooling Design Capacity Per Floor Area {W/m2}
  1,                                       !- Fraction of Autosized Cooling Design Capacity
  HeatingDesignCapacity,                   !- Heating Design Capacity Method
  autosize,                                !- Heating Design Capacity {W}
  157,                                     !- Heating Design Capacity Per Floor Area {W/m2}
  1,                                       !- Fraction of Autosized Heating Design Capacity
  OnOff,                                   !- Central Cooling Capacity Control Method
  autosize;                                !- Occupant Diversity

OS:Sizing:Zone,
  {00000000-0000-0000-0076-000000000001},  !- Handle
  {00000000-0000-0000-0088-000000000001},  !- Zone or ZoneList Name
  TemperatureDifference,                   !- Zone Cooling Design Supply Air Temperature Input Method
  14,                                      !- Zone Cooling Design Supply Air Temperature {C}
  11,                                      !- Zone Cooling Design Supply Air Temperature Difference {deltaC}
  TemperatureDifference,                   !- Zone Heating Design Supply Air Temperature Input Method
  40,                                      !- Zone Heating Design Supply Air Temperature {C}
  21,                                      !- Zone Heating Design Supply Air Temperature Difference {deltaC}
  0.0085,                                  !- Zone Cooling Design Supply Air Humidity Ratio {kg-H2O/kg-air}
  0.008,                                   !- Zone Heating Design Supply Air Humidity Ratio {kg-H2O/kg-air}
  1.3,                                     !- Zone Heating Sizing Factor
  1,                                       !- Zone Cooling Sizing Factor
  DesignDay,                               !- Cooling Design Air Flow Method
  ,                                        !- Cooling Design Air Flow Rate {m3/s}
  ,                                        !- Cooling Minimum Air Flow per Zone Floor Area {m3/s-m2}
  ,                                        !- Cooling Minimum Air Flow {m3/s}
  ,                                        !- Cooling Minimum Air Flow Fraction
  DesignDay,                               !- Heating Design Air Flow Method
  ,                                        !- Heating Design Air Flow Rate {m3/s}
  ,                                        !- Heating Maximum Air Flow per Zone Floor Area {m3/s-m2}
  ,                                        !- Heating Maximum Air Flow {m3/s}
  ,                                        !- Heating Maximum Air Flow Fraction
  No,                                      !- Account for Dedicated Outdoor Air System
  NeutralSupplyAir,                        !- Dedicated Outdoor Air System Control Strategy
  autosize,                                !- Dedicated Outdoor Air Low Setpoint Temperature for Design {C}
  autosize,                                !- Dedicated Outdoor Air High Setpoint Temperature for Design {C}
  Sensible Load Only No Latent Load,       !- Zone Load Sizing Method
  HumidityRatioDifference,                 !- Zone Latent Cooling Design Supply Air Humidity Ratio Input Method
  ,                                        !- Zone Dehumidification Design Supply Air Humidity Ratio {kgWater/kgDryAir}
  0.005,                                   !- Zone Cooling Design Supply Air Humidity Ratio Difference {kgWater/kgDryAir}
  HumidityRatioDifference,                 !- Zone Latent Heating Design Supply Air Humidity Ratio Input Method
  ,                                        !- Zone Humidification Design Supply Air Humidity Ratio {kgWater/kgDryAir}
  0.005,                                   !- Zone Humidification Design Supply Air Humidity Ratio Difference {kgWater/kgDryAir}
  ,                                        !- Zone Humidistat Dehumidification Set Point Schedule Name
  ,                                        !- Zone Humidistat Humidification Set Point Schedule Name
  ,                                        !- Design Zone Air Distribution Effectiveness in Cooling Mode
  ,                                        !- Design Zone Air Distribution Effectiveness in Heating Mode
  ,                                        !- Design Zone Secondary Recirculation Fraction {dimensionless}
  ,                                        !- Design Minimum Zone Ventilation Efficiency {dimensionless}
  Coincident;                              !- Sizing Option

OS:Sizing:Zone,
  {00000000-0000-0000-0076-000000000002},  !- Handle
  {00000000-0000-0000-0088-000000000002},  !- Zone or ZoneList Name
  TemperatureDifference,                   !- Zone Cooling Design Supply Air Temperature Input Method
  14,                                      !- Zone Cooling Design Supply Air Temperature {C}
  11,                                      !- Zone Cooling Design Supply Air Temperature Difference {deltaC}
  TemperatureDifference,                   !- Zone Heating Design Supply Air Temperature Input Method
  40,                                      !- Zone Heating Design Supply Air Temperature {C}
  21,                                      !- Zone Heating Design Supply Air Temperature Difference {deltaC}
  0.0085,                                  !- Zone Cooling Design Supply Air Humidity Ratio {kg-H2O/kg-air}
  0.008,                                   !- Zone Heating Design Supply Air Humidity Ratio {kg-H2O/kg-air}
  1.3,                                     !- Zone Heating Sizing Factor
  1,                                       !- Zone Cooling Sizing Factor
  DesignDay,                               !- Cooling Design Air Flow Method
  ,                                        !- Cooling Design Air Flow Rate {m3/s}
  ,                                        !- Cooling Minimum Air Flow per Zone Floor Area {m3/s-m2}
  ,                                        !- Cooling Minimum Air Flow {m3/s}
  ,                                        !- Cooling Minimum Air Flow Fraction
  DesignDay,                               !- Heating Design Air Flow Method
  ,                                        !- Heating Design Air Flow Rate {m3/s}
  ,                                        !- Heating Maximum Air Flow per Zone Floor Area {m3/s-m2}
  ,                                        !- Heating Maximum Air Flow {m3/s}
  ,                                        !- Heating Maximum Air Flow Fraction
  No,                                      !- Account for Dedicated Outdoor Air System
  NeutralSupplyAir,                        !- Dedicated Outdoor Air System Control Strategy
  autosize,                                !- Dedicated Outdoor Air Low Setpoint Temperature for Design {C}
  autosize,                                !- Dedicated Outdoor Air High Setpoint Temperature for Design {C}
  Sensible Load Only No Latent Load,       !- Zone Load Sizing Method
  HumidityRatioDifference,                 !- Zone Latent Cooling Design Supply Air Humidity Ratio Input Method
  ,                                        !- Zone Dehumidification Design Supply Air Humidity Ratio {kgWater/kgDryAir}
  0.005,                                   !- Zone Cooling Design Supply Air Humidity Ratio Difference {kgWater/kgDryAir}
  HumidityRatioDifference,                 !- Zone Latent Heating Design Supply Air Humidity Ratio Input Method
  ,                                        !- Zone Humidification Design Supply Air Humidity Ratio {kgWater/kgDryAir}
  0.005,                                   !- Zone Humidification Design Supply Air Humidity Ratio Difference {kgWater/kgDryAir}
  ,                                        !- Zone Humidistat Dehumidification Set Point Schedule Name
  ,                                        !- Zone Humidistat Humidification Set Point Schedule Name
  ,                                        !- Design Zone Air Distribution Effectiveness in Cooling Mode
  ,                                        !- Design Zone Air Distribution Effectiveness in Heating Mode
  ,                                        !- Design Zone Secondary Recirculation Fraction {dimensionless}
  ,                                        !- Design Minimum Zone Ventilation Efficiency {dimensionless}
  Coincident;                              !- Sizing Option

OS:Sizing:Zone,
  {00000000-0000-0000-0076-000000000003},  !- Handle
  {00000000-0000-0000-0088-000000000003},  !- Zone or ZoneList Name
  TemperatureDifference,                   !- Zone Cooling Design Supply Air Temperature Input Method
  14,                                      !- Zone Cooling Design Supply Air Temperature {C}
  11,                                      !- Zone Cooling Design Supply Air Temperature Difference {deltaC}
  TemperatureDifference,                   !- Zone Heating Design Supply Air Temperature Input Method
  40,                                      !- Zone Heating Design Supply Air Temperature {C}
  21,                                      !- Zone Heating Design Supply Air Temperature Difference {deltaC}
  0.0085,                                  !- Zone Cooling Design Supply Air Humidity Ratio {kg-H2O/kg-air}
  0.008,                                   !- Zone Heating Design Supply Air Humidity Ratio {kg-H2O/kg-air}
  1.3,                                     !- Zone Heating Sizing Factor
  1,                                       !- Zone Cooling Sizing Factor
  DesignDay,                               !- Cooling Design Air Flow Method
  ,                                        !- Cooling Design Air Flow Rate {m3/s}
  ,                                        !- Cooling Minimum Air Flow per Zone Floor Area {m3/s-m2}
  ,                                        !- Cooling Minimum Air Flow {m3/s}
  ,                                        !- Cooling Minimum Air Flow Fraction
  DesignDay,                               !- Heating Design Air Flow Method
  ,                                        !- Heating Design Air Flow Rate {m3/s}
  ,                                        !- Heating Maximum Air Flow per Zone Floor Area {m3/s-m2}
  ,                                        !- Heating Maximum Air Flow {m3/s}
  ,                                        !- Heating Maximum Air Flow Fraction
  No,                                      !- Account for Dedicated Outdoor Air System
  NeutralSupplyAir,                        !- Dedicated Outdoor Air System Control Strategy
  autosize,                                !- Dedicated Outdoor Air Low Setpoint Temperature for Design {C}
  autosize,                                !- Dedicated Outdoor Air High Setpoint Temperature for Design {C}
  Sensible Load Only No Latent Load,       !- Zone Load Sizing Method
  HumidityRatioDifference,                 !- Zone Latent Cooling Design Supply Air Humidity Ratio Input Method
  ,                                        !- Zone Dehumidification Design Supply Air Humidity Ratio {kgWater/kgDryAir}
  0.005,                                   !- Zone Cooling Design Supply Air Humidity Ratio Difference {kgWater/kgDryAir}
  HumidityRatioDifference,                 !- Zone Latent Heating Design Supply Air Humidity Ratio Input Method
  ,                                        !- Zone Humidification Design Supply Air Humidity Ratio {kgWater/kgDryAir}
  0.005,                                   !- Zone Humidification Design Supply Air Humidity Ratio Difference {kgWater/kgDryAir}
  ,                                        !- Zone Humidistat Dehumidification Set Point Schedule Name
  ,                                        !- Zone Humidistat Humidification Set Point Schedule Name
  ,                                        !- Design Zone Air Distribution Effectiveness in Cooling Mode
  ,                                        !- Design Zone Air Distribution Effectiveness in Heating Mode
  ,                                        !- Design Zone Secondary Recirculation Fraction {dimensionless}
  ,                                        !- Design Minimum Zone Ventilation Efficiency {dimensionless}
  Coincident;                              !- Sizing Option

OS:SizingPeriod:DesignDay,
  {00000000-0000-0000-0077-000000000001},  !- Handle
  Calgary Intl AP Ann Clg .4% Condns DB=>MWB, !- Name
  28.8,                                    !- Maximum Dry-Bulb Temperature {C}
  12.3,                                    !- Daily Dry-Bulb Temperature Range {deltaC}
  88961,                                   !- Barometric Pressure {Pa}
  4.5,                                     !- Wind Speed {m/s}
  160,                                     !- Wind Direction {deg}
  ,                                        !- Sky Clearness
  No,                                      !- Rain Indicator
  No,                                      !- Snow Indicator
  21,                                      !- Day of Month
  7,                                       !- Month
  SummerDesignDay,                         !- Day Type
  No,                                      !- Daylight Saving Time Indicator
  Wetbulb,                                 !- Humidity Condition Type
  ,                                        !- Humidity Condition Day Schedule Name
  16,                                      !- Wetbulb or DewPoint at Maximum Dry-Bulb {C}
  ,                                        !- Humidity Ratio at Maximum Dry-Bulb {kgWater/kgDryAir}
  ,                                        !- Enthalpy at Maximum Dry-Bulb {J/kg}
  DefaultMultipliers,                      !- Dry-Bulb Temperature Range Modifier Type
  ,                                        !- Dry-Bulb Temperature Range Modifier Day Schedule Name
  ASHRAETau,                               !- Solar Model Indicator
  ,                                        !- Beam Solar Day Schedule Name
  ,                                        !- Diffuse Solar Day Schedule Name
  0.34,                                    !- ASHRAE Clear Sky Optical Depth for Beam Irradiance {dimensionless}
  2.419;                                   !- ASHRAE Clear Sky Optical Depth for Diffuse Irradiance {dimensionless}

OS:SizingPeriod:DesignDay,
  {00000000-0000-0000-0077-000000000002},  !- Handle
  Calgary Intl AP Ann Clg .4% Condns WB=>MDB, !- Name
  25.5,                                    !- Maximum Dry-Bulb Temperature {C}
  12.3,                                    !- Daily Dry-Bulb Temperature Range {deltaC}
  88961,                                   !- Barometric Pressure {Pa}
  4.5,                                     !- Wind Speed {m/s}
  160,                                     !- Wind Direction {deg}
  ,                                        !- Sky Clearness
  No,                                      !- Rain Indicator
  No,                                      !- Snow Indicator
  21,                                      !- Day of Month
  7,                                       !- Month
  SummerDesignDay,                         !- Day Type
  No,                                      !- Daylight Saving Time Indicator
  Wetbulb,                                 !- Humidity Condition Type
  ,                                        !- Humidity Condition Day Schedule Name
  17.8,                                    !- Wetbulb or DewPoint at Maximum Dry-Bulb {C}
  ,                                        !- Humidity Ratio at Maximum Dry-Bulb {kgWater/kgDryAir}
  ,                                        !- Enthalpy at Maximum Dry-Bulb {J/kg}
  DefaultMultipliers,                      !- Dry-Bulb Temperature Range Modifier Type
  ,                                        !- Dry-Bulb Temperature Range Modifier Day Schedule Name
  ASHRAETau,                               !- Solar Model Indicator
  ,                                        !- Beam Solar Day Schedule Name
  ,                                        !- Diffuse Solar Day Schedule Name
  0.34,                                    !- ASHRAE Clear Sky Optical Depth for Beam Irradiance {dimensionless}
  2.419;                                   !- ASHRAE Clear Sky Optical Depth for Diffuse Irradiance {dimensionless}

OS:SizingPeriod:DesignDay,
  {00000000-0000-0000-0077-000000000003},  !- Handle
  Calgary Intl AP Ann Htg 99.6% Condns DB, !- Name
  -27.7,                                   !- Maximum Dry-Bulb Temperature {C}
  0,                                       !- Daily Dry-Bulb Temperature Range {deltaC}
  88961,                                   !- Barometric Pressure {Pa}
  2.7,                                     !- Wind Speed {m/s}
  200,                                     !- Wind Direction {deg}
  0,                                       !- Sky Clearness
  No,                                      !- Rain Indicator
  No,                                      !- Snow Indicator
  21,                                      !- Day of Month
  1,                                       !- Month
  WinterDesignDay,                         !- Day Type
  No,                                      !- Daylight Saving Time Indicator
  Wetbulb,                                 !- Humidity Condition Type
  ,                                        !- Humidity Condition Day Schedule Name
  -27.7,                                   !- Wetbulb or DewPoint at Maximum Dry-Bulb {C}
  ,                                        !- Humidity Ratio at Maximum Dry-Bulb {kgWater/kgDryAir}
  ,                                        !- Enthalpy at Maximum Dry-Bulb {J/kg}
  DefaultMultipliers,                      !- Dry-Bulb Temperature Range Modifier Type
  ,                                        !- Dry-Bulb Temperature Range Modifier Day Schedule Name
  ASHRAEClearSky;                          !- Solar Model Indicator

OS:Space,
  {00000000-0000-0000-0078-000000000001},  !- Handle
  Zone1 Office,                            !- Name
  {00000000-0000-0000-0080-000000000001},  !- Space Type Name
  ,                                        !- Default Construction Set Name
  ,                                        !- Default Schedule Set Name
  0,                                       !- Direction of Relative North {deg}
  0,                                       !- X Origin {m}
  0,                                       !- Y Origin {m}
  0,                                       !- Z Origin {m}
  {00000000-0000-0000-0011-000000000001},  !- Building Story Name
  {00000000-0000-0000-0088-000000000001},  !- Thermal Zone Name
  Yes,                                     !- Part of Total Floor Area
  ,                                        !- Design Specification Outdoor Air Object Name
  ,                                        !- Building Unit Name
  Autocalculate;                           !- Volume {m3}

OS:Space,
  {00000000-0000-0000-0078-000000000002},  !- Handle
  Zone2 Fine Storage,                      !- Name
  {00000000-0000-0000-0080-000000000002},  !- Space Type Name
  ,                                        !- Default Construction Set Name
  ,                                        !- Default Schedule Set Name
  -0,                                      !- Direction of Relative North {deg}
  0,                                       !- X Origin {m}
  0,                                       !- Y Origin {m}
  0,                                       !- Z Origin {m}
  {00000000-0000-0000-0011-000000000001},  !- Building Story Name
  {00000000-0000-0000-0088-000000000002},  !- Thermal Zone Name
  Yes,                                     !- Part of Total Floor Area
  ,                                        !- Design Specification Outdoor Air Object Name
  ,                                        !- Building Unit Name
  Autocalculate;                           !- Volume {m3}

OS:Space,
  {00000000-0000-0000-0078-000000000003},  !- Handle
  Zone3 Bulk Storage,                      !- Name
  {00000000-0000-0000-0080-000000000003},  !- Space Type Name
  ,                                        !- Default Construction Set Name
  ,                                        !- Default Schedule Set Name
  -0,                                      !- Direction of Relative North {deg}
  0,                                       !- X Origin {m}
  0,                                       !- Y Origin {m}
  0,                                       !- Z Origin {m}
  {00000000-0000-0000-0011-000000000001},  !- Building Story Name
  {00000000-0000-0000-0088-000000000003},  !- Thermal Zone Name
  Yes,                                     !- Part of Total Floor Area
  ,                                        !- Design Specification Outdoor Air Object Name
  ,                                        !- Building Unit Name
  Autocalculate;                           !- Volume {m3}

OS:SpaceInfiltration:DesignFlowRate,
  {00000000-0000-0000-0079-000000000001},  !- Handle
  Zone1 Office Infiltration,               !- Name
  {00000000-0000-0000-0078-000000000001},  !- Space or SpaceType Name
  {00000000-0000-0000-0058-000000000001},  !- Schedule Name
  Flow/ExteriorArea,                       !- Design Flow Rate Calculation Method
  ,                                        !- Design Flow Rate {m3/s}
  ,                                        !- Flow per Space Floor Area {m3/s-m2}
  0.00025,                                 !- Flow per Exterior Surface Area {m3/s-m2}
  ,                                        !- Air Changes per Hour {1/hr}
  0,                                       !- Constant Term Coefficient
  0,                                       !- Temperature Term Coefficient
  0.224,                                   !- Velocity Term Coefficient
  0;                                       !- Velocity Squared Term Coefficient

OS:SpaceInfiltration:DesignFlowRate,
  {00000000-0000-0000-0079-000000000002},  !- Handle
  Zone2 Fine Storage Infiltration,         !- Name
  {00000000-0000-0000-0078-000000000002},  !- Space or SpaceType Name
  {00000000-0000-0000-0058-000000000001},  !- Schedule Name
  Flow/ExteriorArea,                       !- Design Flow Rate Calculation Method
  ,                                        !- Design Flow Rate {m3/s}
  ,                                        !- Flow per Space Floor Area {m3/s-m2}
  0.00025,                                 !- Flow per Exterior Surface Area {m3/s-m2}
  ,                                        !- Air Changes per Hour {1/hr}
  0,                                       !- Constant Term Coefficient
  0,                                       !- Temperature Term Coefficient
  0.224,                                   !- Velocity Term Coefficient
  0;                                       !- Velocity Squared Term Coefficient

OS:SpaceInfiltration:DesignFlowRate,
  {00000000-0000-0000-0079-000000000003},  !- Handle
  Zone3 Bulk Storage Infiltration,         !- Name
  {00000000-0000-0000-0078-000000000003},  !- Space or SpaceType Name
  {00000000-0000-0000-0058-000000000001},  !- Schedule Name
  Flow/ExteriorArea,                       !- Design Flow Rate Calculation Method
  ,                                        !- Design Flow Rate {m3/s}
  ,                                        !- Flow per Space Floor Area {m3/s-m2}
  0.00025,                                 !- Flow per Exterior Surface Area {m3/s-m2}
  ,                                        !- Air Changes per Hour {1/hr}
  0,                                       !- Constant Term Coefficient
  0,                                       !- Temperature Term Coefficient
  0.224,                                   !- Velocity Term Coefficient
  0;                                       !- Velocity Squared Term Coefficient

OS:SpaceType,
  {00000000-0000-0000-0080-000000000001},  !- Handle
  Space Function Office - enclosed,        !- Name
  ,                                        !- Default Construction Set Name
  {00000000-0000-0000-0028-000000000001},  !- Default Schedule Set Name
  {00000000-0000-0000-0057-000000000009},  !- Group Rendering Name
  {00000000-0000-0000-0031-000000000001},  !- Design Specification Outdoor Air Object Name
  ,                                        !- Standards Template
  Space Function,                          !- Standards Building Type
  Office - enclosed;                       !- Standards Space Type

OS:SpaceType,
  {00000000-0000-0000-0080-000000000002},  !- Handle
  Space Function Warehouse - fine,         !- Name
  ,                                        !- Default Construction Set Name
  {00000000-0000-0000-0028-000000000002},  !- Default Schedule Set Name
  {00000000-0000-0000-0057-000000000012},  !- Group Rendering Name
  {00000000-0000-0000-0031-000000000002},  !- Design Specification Outdoor Air Object Name
  ,                                        !- Standards Template
  Space Function,                          !- Standards Building Type
  Warehouse - fine;                        !- Standards Space Type

OS:SpaceType,
  {00000000-0000-0000-0080-000000000003},  !- Handle
  Space Function Warehouse - med/blk,      !- Name
  ,                                        !- Default Construction Set Name
  {00000000-0000-0000-0028-000000000003},  !- Default Schedule Set Name
  {00000000-0000-0000-0057-000000000015},  !- Group Rendering Name
  {00000000-0000-0000-0031-000000000003},  !- Design Specification Outdoor Air Object Name
  ,                                        !- Standards Template
  Space Function,                          !- Standards Building Type
  Warehouse - med/blk;                     !- Standards Space Type

OS:StandardsInformation:Construction,
  {00000000-0000-0000-0081-000000000001},  !- Handle
  {00000000-0000-0000-0020-000000000031},  !- Construction Name
  InteriorPartition,                       !- Intended Surface Type
  ;                                        !- Standards Construction Type

OS:StandardsInformation:Construction,
  {00000000-0000-0000-0081-000000000002},  !- Handle
  {00000000-0000-0000-0020-000000000009},  !- Construction Name
  ExteriorFloor,                           !- Intended Surface Type
  Mass,                                    !- Standards Construction Type
  0,                                       !- Perturbable Layer
  Insulation,                              !- Perturbable Layer Type
  ;                                        !- Other Perturbable Layer Type

OS:StandardsInformation:Construction,
  {00000000-0000-0000-0081-000000000003},  !- Handle
  {00000000-0000-0000-0020-000000000019},  !- Construction Name
  ExteriorWall,                            !- Intended Surface Type
  Mass,                                    !- Standards Construction Type
  2,                                       !- Perturbable Layer
  Insulation,                              !- Perturbable Layer Type
  ;                                        !- Other Perturbable Layer Type

OS:StandardsInformation:Construction,
  {00000000-0000-0000-0081-000000000004},  !- Handle
  {00000000-0000-0000-0020-000000000015},  !- Construction Name
  ExteriorRoof,                            !- Intended Surface Type
  Metal,                                   !- Standards Construction Type
  1,                                       !- Perturbable Layer
  Insulation,                              !- Perturbable Layer Type
  ;                                        !- Other Perturbable Layer Type

OS:StandardsInformation:Construction,
  {00000000-0000-0000-0081-000000000005},  !- Handle
  {00000000-0000-0000-0020-000000000030},  !- Construction Name
  InteriorFloor,                           !- Intended Surface Type
  ;                                        !- Standards Construction Type

OS:StandardsInformation:Construction,
  {00000000-0000-0000-0081-000000000006},  !- Handle
  {00000000-0000-0000-0020-000000000032},  !- Construction Name
  InteriorWall,                            !- Intended Surface Type
  ;                                        !- Standards Construction Type

OS:StandardsInformation:Construction,
  {00000000-0000-0000-0081-000000000007},  !- Handle
  {00000000-0000-0000-0020-000000000028},  !- Construction Name
  InteriorCeiling,                         !- Intended Surface Type
  ;                                        !- Standards Construction Type

OS:StandardsInformation:Construction,
  {00000000-0000-0000-0081-000000000008},  !- Handle
  {00000000-0000-0000-0020-000000000021},  !- Construction Name
  GroundContactFloor,                      !- Intended Surface Type
  Mass,                                    !- Standards Construction Type
  1,                                       !- Perturbable Layer
  Insulation,                              !- Perturbable Layer Type
  ;                                        !- Other Perturbable Layer Type

OS:StandardsInformation:Construction,
  {00000000-0000-0000-0081-000000000009},  !- Handle
  {00000000-0000-0000-0020-000000000026},  !- Construction Name
  GroundContactWall,                       !- Intended Surface Type
  Mass,                                    !- Standards Construction Type
  1,                                       !- Perturbable Layer
  Insulation,                              !- Perturbable Layer Type
  ;                                        !- Other Perturbable Layer Type

OS:StandardsInformation:Construction,
  {00000000-0000-0000-0081-000000000010},  !- Handle
  {00000000-0000-0000-0020-000000000024},  !- Construction Name
  GroundContactRoof,                       !- Intended Surface Type
  Mass,                                    !- Standards Construction Type
  1,                                       !- Perturbable Layer
  Insulation,                              !- Perturbable Layer Type
  ;                                        !- Other Perturbable Layer Type

OS:StandardsInformation:Construction,
  {00000000-0000-0000-0081-000000000011},  !- Handle
  {00000000-0000-0000-0020-000000000007},  !- Construction Name
  ExteriorWindow;                          !- Intended Surface Type

OS:StandardsInformation:Construction,
  {00000000-0000-0000-0081-000000000012},  !- Handle
  {00000000-0000-0000-0020-000000000005},  !- Construction Name
  ExteriorDoor,                            !- Intended Surface Type
  ,                                        !- Standards Construction Type
  1,                                       !- Perturbable Layer
  Insulation,                              !- Perturbable Layer Type
  ;                                        !- Other Perturbable Layer Type

OS:StandardsInformation:Construction,
  {00000000-0000-0000-0081-000000000013},  !- Handle
  {00000000-0000-0000-0020-000000000011},  !- Construction Name
  GlassDoor;                               !- Intended Surface Type

OS:StandardsInformation:Construction,
  {00000000-0000-0000-0081-000000000014},  !- Handle
  {00000000-0000-0000-0020-000000000013},  !- Construction Name
  ExteriorDoor,                            !- Intended Surface Type
  RollUp,                                  !- Standards Construction Type
  0,                                       !- Perturbable Layer
  Insulation,                              !- Perturbable Layer Type
  ;                                        !- Other Perturbable Layer Type

OS:StandardsInformation:Construction,
  {00000000-0000-0000-0081-000000000015},  !- Handle
  {00000000-0000-0000-0020-000000000017},  !- Construction Name
  Skylight;                                !- Intended Surface Type

OS:StandardsInformation:Construction,
  {00000000-0000-0000-0081-000000000016},  !- Handle
  {00000000-0000-0000-0020-000000000003},  !- Construction Name
  TubularDaylightDome;                     !- Intended Surface Type

OS:StandardsInformation:Construction,
  {00000000-0000-0000-0081-000000000017},  !- Handle
  {00000000-0000-0000-0020-000000000001},  !- Construction Name
  TubularDaylightDiffuser;                 !- Intended Surface Type

OS:StandardsInformation:Construction,
  {00000000-0000-0000-0081-000000000018},  !- Handle
  {00000000-0000-0000-0020-000000000033},  !- Construction Name
  InteriorWindow,                          !- Intended Surface Type
  ;                                        !- Standards Construction Type

OS:StandardsInformation:Construction,
  {00000000-0000-0000-0081-000000000019},  !- Handle
  {00000000-0000-0000-0020-000000000029},  !- Construction Name
  InteriorDoor,                            !- Intended Surface Type
  ;                                        !- Standards Construction Type

OS:StandardsInformation:Construction,
  {00000000-0000-0000-0081-000000000020},  !- Handle
  {00000000-0000-0000-0020-000000000010},  !- Construction Name
  ExteriorFloor,                           !- Intended Surface Type
  Mass,                                    !- Standards Construction Type
  0,                                       !- Perturbable Layer
  Insulation,                              !- Perturbable Layer Type
  ;                                        !- Other Perturbable Layer Type

OS:StandardsInformation:Construction,
  {00000000-0000-0000-0081-000000000021},  !- Handle
  {00000000-0000-0000-0020-000000000020},  !- Construction Name
  ExteriorWall,                            !- Intended Surface Type
  Mass,                                    !- Standards Construction Type
  2,                                       !- Perturbable Layer
  Insulation,                              !- Perturbable Layer Type
  ;                                        !- Other Perturbable Layer Type

OS:StandardsInformation:Construction,
  {00000000-0000-0000-0081-000000000022},  !- Handle
  {00000000-0000-0000-0020-000000000016},  !- Construction Name
  ExteriorRoof,                            !- Intended Surface Type
  Metal,                                   !- Standards Construction Type
  1,                                       !- Perturbable Layer
  Insulation,                              !- Perturbable Layer Type
  ;                                        !- Other Perturbable Layer Type

OS:StandardsInformation:Construction,
  {00000000-0000-0000-0081-000000000023},  !- Handle
  {00000000-0000-0000-0020-000000000022},  !- Construction Name
  GroundContactFloor,                      !- Intended Surface Type
  Mass,                                    !- Standards Construction Type
  1,                                       !- Perturbable Layer
  Insulation,                              !- Perturbable Layer Type
  ;                                        !- Other Perturbable Layer Type

OS:StandardsInformation:Construction,
  {00000000-0000-0000-0081-000000000024},  !- Handle
  {00000000-0000-0000-0020-000000000027},  !- Construction Name
  GroundContactWall,                       !- Intended Surface Type
  Mass,                                    !- Standards Construction Type
  1,                                       !- Perturbable Layer
  Insulation,                              !- Perturbable Layer Type
  ;                                        !- Other Perturbable Layer Type

OS:StandardsInformation:Construction,
  {00000000-0000-0000-0081-000000000025},  !- Handle
  {00000000-0000-0000-0020-000000000025},  !- Construction Name
  GroundContactRoof,                       !- Intended Surface Type
  Mass,                                    !- Standards Construction Type
  1,                                       !- Perturbable Layer
  Insulation,                              !- Perturbable Layer Type
  ;                                        !- Other Perturbable Layer Type

OS:StandardsInformation:Construction,
  {00000000-0000-0000-0081-000000000026},  !- Handle
  {00000000-0000-0000-0020-000000000006},  !- Construction Name
  ExteriorDoor,                            !- Intended Surface Type
  ,                                        !- Standards Construction Type
  1,                                       !- Perturbable Layer
  Insulation,                              !- Perturbable Layer Type
  ;                                        !- Other Perturbable Layer Type

OS:StandardsInformation:Construction,
  {00000000-0000-0000-0081-000000000027},  !- Handle
  {00000000-0000-0000-0020-000000000014},  !- Construction Name
  ExteriorDoor,                            !- Intended Surface Type
  RollUp,                                  !- Standards Construction Type
  0,                                       !- Perturbable Layer
  Insulation,                              !- Perturbable Layer Type
  ;                                        !- Other Perturbable Layer Type

OS:StandardsInformation:Material,
  {00000000-0000-0000-0082-000000000001},  !- Handle
  {00000000-0000-0000-0045-000000000020};  !- Material Name

OS:StandardsInformation:Material,
  {00000000-0000-0000-0082-000000000002},  !- Handle
  {00000000-0000-0000-0046-000000000013};  !- Material Name

OS:StandardsInformation:Material,
  {00000000-0000-0000-0082-000000000003},  !- Handle
  {00000000-0000-0000-0045-000000000008};  !- Material Name

OS:StandardsInformation:Material,
  {00000000-0000-0000-0082-000000000004},  !- Handle
  {00000000-0000-0000-0046-000000000007};  !- Material Name

OS:StandardsInformation:Material,
  {00000000-0000-0000-0082-000000000005},  !- Handle
  {00000000-0000-0000-0045-000000000006};  !- Material Name

OS:StandardsInformation:Material,
  {00000000-0000-0000-0082-000000000006},  !- Handle
  {00000000-0000-0000-0045-000000000014};  !- Material Name

OS:StandardsInformation:Material,
  {00000000-0000-0000-0082-000000000007},  !- Handle
  {00000000-0000-0000-0045-000000000002};  !- Material Name

OS:StandardsInformation:Material,
  {00000000-0000-0000-0082-000000000008},  !- Handle
  {00000000-0000-0000-0045-000000000023};  !- Material Name

OS:StandardsInformation:Material,
  {00000000-0000-0000-0082-000000000009},  !- Handle
  {00000000-0000-0000-0045-000000000003};  !- Material Name

OS:StandardsInformation:Material,
  {00000000-0000-0000-0082-000000000010},  !- Handle
  {00000000-0000-0000-0045-000000000018};  !- Material Name

OS:StandardsInformation:Material,
  {00000000-0000-0000-0082-000000000011},  !- Handle
  {00000000-0000-0000-0045-000000000012};  !- Material Name

OS:StandardsInformation:Material,
  {00000000-0000-0000-0082-000000000012},  !- Handle
  {00000000-0000-0000-0098-000000000001};  !- Material Name

OS:StandardsInformation:Material,
  {00000000-0000-0000-0082-000000000013},  !- Handle
  {00000000-0000-0000-0045-000000000017};  !- Material Name

OS:StandardsInformation:Material,
  {00000000-0000-0000-0082-000000000014},  !- Handle
  {00000000-0000-0000-0046-000000000008};  !- Material Name

OS:StandardsInformation:Material,
  {00000000-0000-0000-0082-000000000015},  !- Handle
  {00000000-0000-0000-0045-000000000007};  !- Material Name

OS:StandardsInformation:Material,
  {00000000-0000-0000-0082-000000000016},  !- Handle
  {00000000-0000-0000-0046-000000000003};  !- Material Name

OS:StandardsInformation:Material,
  {00000000-0000-0000-0082-000000000017},  !- Handle
  {00000000-0000-0000-0045-000000000005};  !- Material Name

OS:StandardsInformation:Material,
  {00000000-0000-0000-0082-000000000018},  !- Handle
  {00000000-0000-0000-0045-000000000013};  !- Material Name

OS:StandardsInformation:Material,
  {00000000-0000-0000-0082-000000000019},  !- Handle
  {00000000-0000-0000-0046-000000000009};  !- Material Name

OS:StandardsInformation:Material,
  {00000000-0000-0000-0082-000000000020},  !- Handle
  {00000000-0000-0000-0045-000000000001};  !- Material Name

OS:StandardsInformation:Material,
  {00000000-0000-0000-0082-000000000021},  !- Handle
  {00000000-0000-0000-0045-000000000022};  !- Material Name

OS:StandardsInformation:Material,
  {00000000-0000-0000-0082-000000000022},  !- Handle
  {00000000-0000-0000-0046-000000000010};  !- Material Name

OS:StandardsInformation:Material,
  {00000000-0000-0000-0082-000000000023},  !- Handle
  {00000000-0000-0000-0045-000000000009};  !- Material Name

OS:StandardsInformation:Material,
  {00000000-0000-0000-0082-000000000024},  !- Handle
  {00000000-0000-0000-0046-000000000004};  !- Material Name

OS:StandardsInformation:Material,
  {00000000-0000-0000-0082-000000000025},  !- Handle
  {00000000-0000-0000-0045-000000000010};  !- Material Name

OS:StandardsInformation:Material,
  {00000000-0000-0000-0082-000000000026},  !- Handle
  {00000000-0000-0000-0046-000000000005};  !- Material Name

OS:StandardsInformation:Material,
  {00000000-0000-0000-0082-000000000027},  !- Handle
  {00000000-0000-0000-0045-000000000011};  !- Material Name

OS:StandardsInformation:Material,
  {00000000-0000-0000-0082-000000000028},  !- Handle
  {00000000-0000-0000-0046-000000000006};  !- Material Name

OS:StandardsInformation:Material,
  {00000000-0000-0000-0082-000000000029},  !- Handle
  {00000000-0000-0000-0045-000000000016};  !- Material Name

OS:StandardsInformation:Material,
  {00000000-0000-0000-0082-000000000030},  !- Handle
  {00000000-0000-0000-0046-000000000011};  !- Material Name

OS:StandardsInformation:Material,
  {00000000-0000-0000-0082-000000000031},  !- Handle
  {00000000-0000-0000-0046-000000000012};  !- Material Name

OS:SubSurface,
  {00000000-0000-0000-0083-000000000001},  !- Handle
  Bulk Storage Left Wall_FixedWindow,      !- Name
  FixedWindow,                             !- Sub Surface Type
  {00000000-0000-0000-0020-000000000008},  !- Construction Name
  {00000000-0000-0000-0084-000000000004},  !- Surface Name
  ,                                        !- Outside Boundary Condition Object
  ,                                        !- View Factor to Ground
  ,                                        !- Frame and Divider Name
  ,                                        !- Multiplier
  ,                                        !- Number of Vertices
  0, 100.553694839222, 3.605877488203,     !- X,Y,Z Vertex 1 {m}
  0, 100.553694839222, 0.762,              !- X,Y,Z Vertex 2 {m}
  0, 30.5039135876431, 0.762,              !- X,Y,Z Vertex 3 {m}
  0, 30.5039135876431, 3.605877488203;     !- X,Y,Z Vertex 4 {m}

OS:SubSurface,
  {00000000-0000-0000-0083-000000000002},  !- Handle
  Bulk Storage Rear Wall_FixedWindow,      !- Name
  FixedWindow,                             !- Sub Surface Type
  {00000000-0000-0000-0020-000000000008},  !- Construction Name
  {00000000-0000-0000-0084-000000000005},  !- Surface Name
  ,                                        !- Outside Boundary Condition Object
  ,                                        !- View Factor to Ground
  ,                                        !- Frame and Divider Name
  ,                                        !- Multiplier
  ,                                        !- Number of Vertices
  45.6923703814647, 100.579094839222, 3.60697784757277, !- X,Y,Z Vertex 1 {m}
  45.6923703814647, 100.579094839222, 0.762, !- X,Y,Z Vertex 2 {m}
  0.0254000000000048, 100.579094839222, 0.762, !- X,Y,Z Vertex 3 {m}
  0.0254000000000048, 100.579094839222, 3.60697784757277; !- X,Y,Z Vertex 4 {m}

OS:SubSurface,
  {00000000-0000-0000-0083-000000000003},  !- Handle
  Bulk Storage Right Wall_FixedWindow,     !- Name
  FixedWindow,                             !- Sub Surface Type
  {00000000-0000-0000-0020-000000000008},  !- Construction Name
  {00000000-0000-0000-0084-000000000006},  !- Surface Name
  ,                                        !- Outside Boundary Condition Object
  ,                                        !- View Factor to Ground
  ,                                        !- Frame and Divider Name
  ,                                        !- Multiplier
  ,                                        !- Number of Vertices
  45.7177703814647, 30.5039135876431, 3.605877488203, !- X,Y,Z Vertex 1 {m}
  45.7177703814647, 30.5039135876431, 0.762, !- X,Y,Z Vertex 2 {m}
  45.7177703814647, 100.553694839222, 0.762, !- X,Y,Z Vertex 3 {m}
  45.7177703814647, 100.553694839222, 3.605877488203; !- X,Y,Z Vertex 4 {m}

OS:SubSurface,
  {00000000-0000-0000-0083-000000000004},  !- Handle
  Bulk Storage Roof_Skylight,              !- Name
  Skylight,                                !- Sub Surface Type
  {00000000-0000-0000-0020-000000000018},  !- Construction Name
  {00000000-0000-0000-0084-000000000007},  !- Surface Name
  ,                                        !- Outside Boundary Condition Object
  ,                                        !- View Factor to Ground
  ,                                        !- Frame and Divider Name
  1,                                       !- Multiplier
  ,                                        !- Number of Vertices
  27.9702873083666, 57.6913209663936, 8.53398380454007, !- X,Y,Z Vertex 1 {m}
  27.9702873083666, 73.3662874604714, 8.53398380454007, !- X,Y,Z Vertex 2 {m}
  17.7474830730984, 73.3662874604714, 8.53398380454007, !- X,Y,Z Vertex 3 {m}
  17.7474830730984, 57.6913209663936, 8.53398380454007; !- X,Y,Z Vertex 4 {m}

OS:SubSurface,
  {00000000-0000-0000-0083-000000000005},  !- Handle
  Fine Storage Front Wall_FixedWindow,     !- Name
  FixedWindow,                             !- Sub Surface Type
  {00000000-0000-0000-0020-000000000008},  !- Construction Name
  {00000000-0000-0000-0084-000000000009},  !- Surface Name
  ,                                        !- Outside Boundary Condition Object
  ,                                        !- View Factor to Ground
  ,                                        !- Frame and Divider Name
  ,                                        !- Multiplier
  ,                                        !- Number of Vertices
  25.9321365494966, 0, 3.61112240525708,   !- X,Y,Z Vertex 1 {m}
  25.9321365494966, 0, 0.762,              !- X,Y,Z Vertex 2 {m}
  45.6923703814647, 0, 0.762,              !- X,Y,Z Vertex 3 {m}
  45.6923703814647, 0, 3.61112240525708;   !- X,Y,Z Vertex 4 {m}

OS:SubSurface,
  {00000000-0000-0000-0083-000000000006},  !- Handle
  Fine Storage Left Wall_FixedWindow,      !- Name
  FixedWindow,                             !- Sub Surface Type
  {00000000-0000-0000-0020-000000000008},  !- Construction Name
  {00000000-0000-0000-0084-000000000010},  !- Surface Name
  ,                                        !- Outside Boundary Condition Object
  ,                                        !- View Factor to Ground
  ,                                        !- Frame and Divider Name
  ,                                        !- Multiplier
  ,                                        !- Number of Vertices
  0, 30.4531135876431, 3.61059931700919,   !- X,Y,Z Vertex 1 {m}
  0, 30.4531135876431, 0.762,              !- X,Y,Z Vertex 2 {m}
  0, 9.16895407629293, 0.762,              !- X,Y,Z Vertex 3 {m}
  0, 9.16895407629293, 3.61059931700919;   !- X,Y,Z Vertex 4 {m}

OS:SubSurface,
  {00000000-0000-0000-0083-000000000007},  !- Handle
  Fine Storage Office Front Wall_FixedWindow, !- Name
  FixedWindow,                             !- Sub Surface Type
  {00000000-0000-0000-0020-000000000008},  !- Construction Name
  {00000000-0000-0000-0084-000000000011},  !- Surface Name
  ,                                        !- Outside Boundary Condition Object
  ,                                        !- View Factor to Ground
  ,                                        !- Frame and Divider Name
  ,                                        !- Multiplier
  ,                                        !- Number of Vertices
  0.0254, 0, 6.4526919105121,              !- X,Y,Z Vertex 1 {m}
  0.0254, 0, 5.02899190227003,             !- X,Y,Z Vertex 2 {m}
  25.8813365494966, 0, 5.02899190227003,   !- X,Y,Z Vertex 3 {m}
  25.8813365494966, 0, 6.4526919105121;    !- X,Y,Z Vertex 4 {m}

OS:SubSurface,
  {00000000-0000-0000-0083-000000000008},  !- Handle
  Fine Storage Office Left Wall_FixedWindow, !- Name
  FixedWindow,                             !- Sub Surface Type
  {00000000-0000-0000-0020-000000000008},  !- Construction Name
  {00000000-0000-0000-0084-000000000012},  !- Surface Name
  ,                                        !- Outside Boundary Condition Object
  ,                                        !- View Factor to Ground
  ,                                        !- Frame and Divider Name
  ,                                        !- Multiplier
  ,                                        !- Number of Vertices
  0, 9.11815407629293, 6.45783863023517,   !- X,Y,Z Vertex 1 {m}
  0, 9.11815407629293, 5.02899190227003,   !- X,Y,Z Vertex 2 {m}
  0, 0.0254000000000012, 5.02899190227003, !- X,Y,Z Vertex 3 {m}
  0, 0.0254000000000012, 6.45783863023517; !- X,Y,Z Vertex 4 {m}

OS:SubSurface,
  {00000000-0000-0000-0083-000000000009},  !- Handle
  Fine Storage Right Wall_FixedWindow,     !- Name
  FixedWindow,                             !- Sub Surface Type
  {00000000-0000-0000-0020-000000000008},  !- Construction Name
  {00000000-0000-0000-0084-000000000013},  !- Surface Name
  ,                                        !- Outside Boundary Condition Object
  ,                                        !- View Factor to Ground
  ,                                        !- Frame and Divider Name
  ,                                        !- Multiplier
  ,                                        !- Number of Vertices
  45.7177703814647, 0.0254, 3.60856110679729, !- X,Y,Z Vertex 1 {m}
  45.7177703814647, 0.0254, 0.762,         !- X,Y,Z Vertex 2 {m}
  45.7177703814647, 30.4531135876431, 0.762, !- X,Y,Z Vertex 3 {m}
  45.7177703814647, 30.4531135876431, 3.60856110679729; !- X,Y,Z Vertex 4 {m}

OS:SubSurface,
  {00000000-0000-0000-0083-000000000010},  !- Handle
  Fine Storage Roof_Skylight,              !- Name
  Skylight,                                !- Sub Surface Type
  {00000000-0000-0000-0020-000000000018},  !- Construction Name
  {00000000-0000-0000-0084-000000000014},  !- Surface Name
  ,                                        !- Outside Boundary Condition Object
  ,                                        !- View Factor to Ground
  ,                                        !- Frame and Divider Name
  1,                                       !- Multiplier
  ,                                        !- Number of Vertices
  27.9702873083666, 11.8316553820655, 8.53398380454007, !- X,Y,Z Vertex 1 {m}
  27.9702873083666, 18.6468582055775, 8.53398380454007, !- X,Y,Z Vertex 2 {m}
  17.7474830730984, 18.6468582055775, 8.53398380454007, !- X,Y,Z Vertex 3 {m}
  17.7474830730984, 11.8316553820655, 8.53398380454007; !- X,Y,Z Vertex 4 {m}

OS:SubSurface,
  {00000000-0000-0000-0083-000000000011},  !- Handle
  Office Front Wall_FixedWindow,           !- Name
  FixedWindow,                             !- Sub Surface Type
  {00000000-0000-0000-0020-000000000008},  !- Construction Name
  {00000000-0000-0000-0084-000000000016},  !- Surface Name
  ,                                        !- Outside Boundary Condition Object
  ,                                        !- View Factor to Ground
  ,                                        !- Frame and Divider Name
  ,                                        !- Multiplier
  ,                                        !- Number of Vertices
  0.0254, 0, 2.18570000824207,             !- X,Y,Z Vertex 1 {m}
  0.0254, 0, 0.762,                        !- X,Y,Z Vertex 2 {m}
  25.8813365494966, 0, 0.762,              !- X,Y,Z Vertex 3 {m}
  25.8813365494966, 0, 2.18570000824207;   !- X,Y,Z Vertex 4 {m}

OS:SubSurface,
  {00000000-0000-0000-0083-000000000012},  !- Handle
  Office Left Wall_FixedWindow,            !- Name
  FixedWindow,                             !- Sub Surface Type
  {00000000-0000-0000-0020-000000000008},  !- Construction Name
  {00000000-0000-0000-0084-000000000017},  !- Surface Name
  ,                                        !- Outside Boundary Condition Object
  ,                                        !- View Factor to Ground
  ,                                        !- Frame and Divider Name
  ,                                        !- Multiplier
  ,                                        !- Number of Vertices
  0, 9.11815407629293, 2.19084672796514,   !- X,Y,Z Vertex 1 {m}
  0, 9.11815407629293, 0.762,              !- X,Y,Z Vertex 2 {m}
  0, 0.0254000000000012, 0.762,            !- X,Y,Z Vertex 3 {m}
  0, 0.0254000000000012, 2.19084672796514; !- X,Y,Z Vertex 4 {m}

OS:Surface,
  {00000000-0000-0000-0084-000000000001},  !- Handle
  Bulk Storage Floor,                      !- Name
  Floor,                                   !- Surface Type
  {00000000-0000-0000-0020-000000000023},  !- Construction Name
  {00000000-0000-0000-0078-000000000003},  !- Space Name
  Foundation,                              !- Outside Boundary Condition
  {00000000-0000-0000-0040-000000000001},  !- Outside Boundary Condition Object
  NoSun,                                   !- Sun Exposure
  NoWind,                                  !- Wind Exposure
  ,                                        !- View Factor to Ground
  ,                                        !- Number of Vertices
  45.7177703814647, 100.579094839222, 0,   !- X,Y,Z Vertex 1 {m}
  45.7177703814647, 30.4785135876431, 0,   !- X,Y,Z Vertex 2 {m}
  0, 30.4785135876431, 0,                  !- X,Y,Z Vertex 3 {m}
  0, 100.579094839222, 0;                  !- X,Y,Z Vertex 4 {m}

OS:Surface,
  {00000000-0000-0000-0084-000000000002},  !- Handle
  Bulk Storage Front Wall Reversed,        !- Name
  Wall,                                    !- Surface Type
  ,                                        !- Construction Name
  {00000000-0000-0000-0078-000000000002},  !- Space Name
  Surface,                                 !- Outside Boundary Condition
  {00000000-0000-0000-0084-000000000003},  !- Outside Boundary Condition Object
  NoSun,                                   !- Sun Exposure
  NoWind,                                  !- Wind Exposure
  ,                                        !- View Factor to Ground
  ,                                        !- Number of Vertices
  45.7177703814647, 30.4785135876431, 8.53398380454007, !- X,Y,Z Vertex 1 {m}
  45.7177703814647, 30.4785135876431, 0,   !- X,Y,Z Vertex 2 {m}
  0, 30.4785135876431, 0,                  !- X,Y,Z Vertex 3 {m}
  0, 30.4785135876431, 8.53398380454007;   !- X,Y,Z Vertex 4 {m}

OS:Surface,
  {00000000-0000-0000-0084-000000000003},  !- Handle
  Bulk Storage Front Wall,                 !- Name
  Wall,                                    !- Surface Type
  ,                                        !- Construction Name
  {00000000-0000-0000-0078-000000000003},  !- Space Name
  Surface,                                 !- Outside Boundary Condition
  {00000000-0000-0000-0084-000000000002},  !- Outside Boundary Condition Object
  NoSun,                                   !- Sun Exposure
  NoWind,                                  !- Wind Exposure
  ,                                        !- View Factor to Ground
  ,                                        !- Number of Vertices
  0, 30.4785135876431, 8.53398380454007,   !- X,Y,Z Vertex 1 {m}
  0, 30.4785135876431, 0,                  !- X,Y,Z Vertex 2 {m}
  45.7177703814647, 30.4785135876431, 0,   !- X,Y,Z Vertex 3 {m}
  45.7177703814647, 30.4785135876431, 8.53398380454007; !- X,Y,Z Vertex 4 {m}

OS:Surface,
  {00000000-0000-0000-0084-000000000004},  !- Handle
  Bulk Storage Left Wall,                  !- Name
  Wall,                                    !- Surface Type
  ,                                        !- Construction Name
  {00000000-0000-0000-0078-000000000003},  !- Space Name
  Outdoors,                                !- Outside Boundary Condition
  ,                                        !- Outside Boundary Condition Object
  SunExposed,                              !- Sun Exposure
  WindExposed,                             !- Wind Exposure
  ,                                        !- View Factor to Ground
  ,                                        !- Number of Vertices
  0, 100.579094839222, 8.53398380454007,   !- X,Y,Z Vertex 1 {m}
  0, 100.579094839222, 0,                  !- X,Y,Z Vertex 2 {m}
  0, 30.4785135876431, 0,                  !- X,Y,Z Vertex 3 {m}
  0, 30.4785135876431, 8.53398380454007;   !- X,Y,Z Vertex 4 {m}

OS:Surface,
  {00000000-0000-0000-0084-000000000005},  !- Handle
  Bulk Storage Rear Wall,                  !- Name
  Wall,                                    !- Surface Type
  ,                                        !- Construction Name
  {00000000-0000-0000-0078-000000000003},  !- Space Name
  Outdoors,                                !- Outside Boundary Condition
  ,                                        !- Outside Boundary Condition Object
  SunExposed,                              !- Sun Exposure
  WindExposed,                             !- Wind Exposure
  ,                                        !- View Factor to Ground
  ,                                        !- Number of Vertices
  45.7177703814647, 100.579094839222, 8.53398380454007, !- X,Y,Z Vertex 1 {m}
  45.7177703814647, 100.579094839222, 0,   !- X,Y,Z Vertex 2 {m}
  0, 100.579094839222, 0,                  !- X,Y,Z Vertex 3 {m}
  0, 100.579094839222, 8.53398380454007;   !- X,Y,Z Vertex 4 {m}

OS:Surface,
  {00000000-0000-0000-0084-000000000006},  !- Handle
  Bulk Storage Right Wall,                 !- Name
  Wall,                                    !- Surface Type
  ,                                        !- Construction Name
  {00000000-0000-0000-0078-000000000003},  !- Space Name
  Outdoors,                                !- Outside Boundary Condition
  ,                                        !- Outside Boundary Condition Object
  SunExposed,                              !- Sun Exposure
  WindExposed,                             !- Wind Exposure
  ,                                        !- View Factor to Ground
  ,                                        !- Number of Vertices
  45.7177703814647, 30.4785135876431, 8.53398380454007, !- X,Y,Z Vertex 1 {m}
  45.7177703814647, 30.4785135876431, 0,   !- X,Y,Z Vertex 2 {m}
  45.7177703814647, 100.579094839222, 0,   !- X,Y,Z Vertex 3 {m}
  45.7177703814647, 100.579094839222, 8.53398380454007; !- X,Y,Z Vertex 4 {m}

OS:Surface,
  {00000000-0000-0000-0084-000000000007},  !- Handle
  Bulk Storage Roof,                       !- Name
  RoofCeiling,                             !- Surface Type
  ,                                        !- Construction Name
  {00000000-0000-0000-0078-000000000003},  !- Space Name
  Outdoors,                                !- Outside Boundary Condition
  ,                                        !- Outside Boundary Condition Object
  SunExposed,                              !- Sun Exposure
  WindExposed,                             !- Wind Exposure
  ,                                        !- View Factor to Ground
  ,                                        !- Number of Vertices
  45.7177703814647, 30.4785135876431, 8.53398380454007, !- X,Y,Z Vertex 1 {m}
  45.7177703814647, 100.579094839222, 8.53398380454007, !- X,Y,Z Vertex 2 {m}
  0, 100.579094839222, 8.53398380454007,   !- X,Y,Z Vertex 3 {m}
  0, 30.4785135876431, 8.53398380454007;   !- X,Y,Z Vertex 4 {m}

OS:Surface,
  {00000000-0000-0000-0084-000000000008},  !- Handle
  Fine Storage Floor,                      !- Name
  Floor,                                   !- Surface Type
  {00000000-0000-0000-0020-000000000023},  !- Construction Name
  {00000000-0000-0000-0078-000000000002},  !- Space Name
  Foundation,                              !- Outside Boundary Condition
  {00000000-0000-0000-0040-000000000001},  !- Outside Boundary Condition Object
  NoSun,                                   !- Sun Exposure
  NoWind,                                  !- Wind Exposure
  ,                                        !- View Factor to Ground
  ,                                        !- Number of Vertices
  45.7177703814647, 30.4785135876431, 0,   !- X,Y,Z Vertex 1 {m}
  45.7177703814647, 0, 0,                  !- X,Y,Z Vertex 2 {m}
  25.9067365494966, 0, 0,                  !- X,Y,Z Vertex 3 {m}
  25.9067365494966, 9.14355407629293, 0,   !- X,Y,Z Vertex 4 {m}
  0, 9.14355407629293, 0,                  !- X,Y,Z Vertex 5 {m}
  0, 30.4785135876431, 0;                  !- X,Y,Z Vertex 6 {m}

OS:Surface,
  {00000000-0000-0000-0084-000000000009},  !- Handle
  Fine Storage Front Wall,                 !- Name
  Wall,                                    !- Surface Type
  ,                                        !- Construction Name
  {00000000-0000-0000-0078-000000000002},  !- Space Name
  Outdoors,                                !- Outside Boundary Condition
  ,                                        !- Outside Boundary Condition Object
  SunExposed,                              !- Sun Exposure
  WindExposed,                             !- Wind Exposure
  ,                                        !- View Factor to Ground
  ,                                        !- Number of Vertices
  25.9067365494966, 0, 8.53398380454007,   !- X,Y,Z Vertex 1 {m}
  25.9067365494966, 0, 0,                  !- X,Y,Z Vertex 2 {m}
  45.7177703814647, 0, 0,                  !- X,Y,Z Vertex 3 {m}
  45.7177703814647, 0, 8.53398380454007;   !- X,Y,Z Vertex 4 {m}

OS:Surface,
  {00000000-0000-0000-0084-000000000010},  !- Handle
  Fine Storage Left Wall,                  !- Name
  Wall,                                    !- Surface Type
  ,                                        !- Construction Name
  {00000000-0000-0000-0078-000000000002},  !- Space Name
  Outdoors,                                !- Outside Boundary Condition
  ,                                        !- Outside Boundary Condition Object
  SunExposed,                              !- Sun Exposure
  WindExposed,                             !- Wind Exposure
  ,                                        !- View Factor to Ground
  ,                                        !- Number of Vertices
  0, 30.4785135876431, 8.53398380454007,   !- X,Y,Z Vertex 1 {m}
  0, 30.4785135876431, 0,                  !- X,Y,Z Vertex 2 {m}
  0, 9.14355407629293, 0,                  !- X,Y,Z Vertex 3 {m}
  0, 9.14355407629293, 8.53398380454007;   !- X,Y,Z Vertex 4 {m}

OS:Surface,
  {00000000-0000-0000-0084-000000000011},  !- Handle
  Fine Storage Office Front Wall,          !- Name
  Wall,                                    !- Surface Type
  ,                                        !- Construction Name
  {00000000-0000-0000-0078-000000000002},  !- Space Name
  Outdoors,                                !- Outside Boundary Condition
  ,                                        !- Outside Boundary Condition Object
  SunExposed,                              !- Sun Exposure
  WindExposed,                             !- Wind Exposure
  ,                                        !- View Factor to Ground
  ,                                        !- Number of Vertices
  0, 0, 8.53398380454007,                  !- X,Y,Z Vertex 1 {m}
  0, 0, 4.26699190227003,                  !- X,Y,Z Vertex 2 {m}
  25.9067365494966, 0, 4.26699190227003,   !- X,Y,Z Vertex 3 {m}
  25.9067365494966, 0, 8.53398380454007;   !- X,Y,Z Vertex 4 {m}

OS:Surface,
  {00000000-0000-0000-0084-000000000012},  !- Handle
  Fine Storage Office Left Wall,           !- Name
  Wall,                                    !- Surface Type
  ,                                        !- Construction Name
  {00000000-0000-0000-0078-000000000002},  !- Space Name
  Outdoors,                                !- Outside Boundary Condition
  ,                                        !- Outside Boundary Condition Object
  SunExposed,                              !- Sun Exposure
  WindExposed,                             !- Wind Exposure
  ,                                        !- View Factor to Ground
  ,                                        !- Number of Vertices
  0, 9.14355407629293, 8.53398380454007,   !- X,Y,Z Vertex 1 {m}
  0, 9.14355407629293, 4.26699190227003,   !- X,Y,Z Vertex 2 {m}
  0, 0, 4.26699190227003,                  !- X,Y,Z Vertex 3 {m}
  0, 0, 8.53398380454007;                  !- X,Y,Z Vertex 4 {m}

OS:Surface,
  {00000000-0000-0000-0084-000000000013},  !- Handle
  Fine Storage Right Wall,                 !- Name
  Wall,                                    !- Surface Type
  ,                                        !- Construction Name
  {00000000-0000-0000-0078-000000000002},  !- Space Name
  Outdoors,                                !- Outside Boundary Condition
  ,                                        !- Outside Boundary Condition Object
  SunExposed,                              !- Sun Exposure
  WindExposed,                             !- Wind Exposure
  ,                                        !- View Factor to Ground
  ,                                        !- Number of Vertices
  45.7177703814647, 0, 8.53398380454007,   !- X,Y,Z Vertex 1 {m}
  45.7177703814647, 0, 0,                  !- X,Y,Z Vertex 2 {m}
  45.7177703814647, 30.4785135876431, 0,   !- X,Y,Z Vertex 3 {m}
  45.7177703814647, 30.4785135876431, 8.53398380454007; !- X,Y,Z Vertex 4 {m}

OS:Surface,
  {00000000-0000-0000-0084-000000000014},  !- Handle
  Fine Storage Roof,                       !- Name
  RoofCeiling,                             !- Surface Type
  ,                                        !- Construction Name
  {00000000-0000-0000-0078-000000000002},  !- Space Name
  Outdoors,                                !- Outside Boundary Condition
  ,                                        !- Outside Boundary Condition Object
  SunExposed,                              !- Sun Exposure
  WindExposed,                             !- Wind Exposure
  ,                                        !- View Factor to Ground
  ,                                        !- Number of Vertices
  45.7177703814647, 0, 8.53398380454007,   !- X,Y,Z Vertex 1 {m}
  45.7177703814647, 30.4785135876431, 8.53398380454007, !- X,Y,Z Vertex 2 {m}
  0, 30.4785135876431, 8.53398380454007,   !- X,Y,Z Vertex 3 {m}
  0, 0, 8.53398380454007;                  !- X,Y,Z Vertex 4 {m}

OS:Surface,
  {00000000-0000-0000-0084-000000000015},  !- Handle
  Office Floor,                            !- Name
  Floor,                                   !- Surface Type
  {00000000-0000-0000-0020-000000000023},  !- Construction Name
  {00000000-0000-0000-0078-000000000001},  !- Space Name
  Foundation,                              !- Outside Boundary Condition
  {00000000-0000-0000-0040-000000000001},  !- Outside Boundary Condition Object
  NoSun,                                   !- Sun Exposure
  NoWind,                                  !- Wind Exposure
  ,                                        !- View Factor to Ground
  ,                                        !- Number of Vertices
  25.9067365494966, 9.14355407629293, 0,   !- X,Y,Z Vertex 1 {m}
  25.9067365494966, 0, 0,                  !- X,Y,Z Vertex 2 {m}
  0, 0, 0,                                 !- X,Y,Z Vertex 3 {m}
  0, 9.14355407629293, 0;                  !- X,Y,Z Vertex 4 {m}

OS:Surface,
  {00000000-0000-0000-0084-000000000016},  !- Handle
  Office Front Wall,                       !- Name
  Wall,                                    !- Surface Type
  ,                                        !- Construction Name
  {00000000-0000-0000-0078-000000000001},  !- Space Name
  Outdoors,                                !- Outside Boundary Condition
  ,                                        !- Outside Boundary Condition Object
  SunExposed,                              !- Sun Exposure
  WindExposed,                             !- Wind Exposure
  ,                                        !- View Factor to Ground
  ,                                        !- Number of Vertices
  0, 0, 4.26699190227003,                  !- X,Y,Z Vertex 1 {m}
  0, 0, 0,                                 !- X,Y,Z Vertex 2 {m}
  25.9067365494966, 0, 0,                  !- X,Y,Z Vertex 3 {m}
  25.9067365494966, 0, 4.26699190227003;   !- X,Y,Z Vertex 4 {m}

OS:Surface,
  {00000000-0000-0000-0084-000000000017},  !- Handle
  Office Left Wall,                        !- Name
  Wall,                                    !- Surface Type
  ,                                        !- Construction Name
  {00000000-0000-0000-0078-000000000001},  !- Space Name
  Outdoors,                                !- Outside Boundary Condition
  ,                                        !- Outside Boundary Condition Object
  SunExposed,                              !- Sun Exposure
  WindExposed,                             !- Wind Exposure
  ,                                        !- View Factor to Ground
  ,                                        !- Number of Vertices
  0, 9.14355407629293, 4.26699190227003,   !- X,Y,Z Vertex 1 {m}
  0, 9.14355407629293, 0,                  !- X,Y,Z Vertex 2 {m}
  0, 0, 0,                                 !- X,Y,Z Vertex 3 {m}
  0, 0, 4.26699190227003;                  !- X,Y,Z Vertex 4 {m}

OS:Surface,
  {00000000-0000-0000-0084-000000000018},  !- Handle
  Office Rear Wall Reversed,               !- Name
  Wall,                                    !- Surface Type
  ,                                        !- Construction Name
  {00000000-0000-0000-0078-000000000002},  !- Space Name
  Surface,                                 !- Outside Boundary Condition
  {00000000-0000-0000-0084-000000000019},  !- Outside Boundary Condition Object
  NoSun,                                   !- Sun Exposure
  NoWind,                                  !- Wind Exposure
  ,                                        !- View Factor to Ground
  ,                                        !- Number of Vertices
  0, 9.14355407629293, 4.26699190227003,   !- X,Y,Z Vertex 1 {m}
  0, 9.14355407629293, 0,                  !- X,Y,Z Vertex 2 {m}
  25.9067365494966, 9.14355407629293, 0,   !- X,Y,Z Vertex 3 {m}
  25.9067365494966, 9.14355407629293, 4.26699190227003; !- X,Y,Z Vertex 4 {m}

OS:Surface,
  {00000000-0000-0000-0084-000000000019},  !- Handle
  Office Rear Wall,                        !- Name
  Wall,                                    !- Surface Type
  ,                                        !- Construction Name
  {00000000-0000-0000-0078-000000000001},  !- Space Name
  Surface,                                 !- Outside Boundary Condition
  {00000000-0000-0000-0084-000000000018},  !- Outside Boundary Condition Object
  NoSun,                                   !- Sun Exposure
  NoWind,                                  !- Wind Exposure
  ,                                        !- View Factor to Ground
  ,                                        !- Number of Vertices
  25.9067365494966, 9.14355407629293, 4.26699190227003, !- X,Y,Z Vertex 1 {m}
  25.9067365494966, 9.14355407629293, 0,   !- X,Y,Z Vertex 2 {m}
  0, 9.14355407629293, 0,                  !- X,Y,Z Vertex 3 {m}
  0, 9.14355407629293, 4.26699190227003;   !- X,Y,Z Vertex 4 {m}

OS:Surface,
  {00000000-0000-0000-0084-000000000020},  !- Handle
  Office Right Wall Reversed,              !- Name
  Wall,                                    !- Surface Type
  ,                                        !- Construction Name
  {00000000-0000-0000-0078-000000000002},  !- Space Name
  Surface,                                 !- Outside Boundary Condition
  {00000000-0000-0000-0084-000000000021},  !- Outside Boundary Condition Object
  NoSun,                                   !- Sun Exposure
  NoWind,                                  !- Wind Exposure
  ,                                        !- View Factor to Ground
  ,                                        !- Number of Vertices
  25.9067365494966, 9.14355407629293, 4.26699190227003, !- X,Y,Z Vertex 1 {m}
  25.9067365494966, 9.14355407629293, 0,   !- X,Y,Z Vertex 2 {m}
  25.9067365494966, 0, 0,                  !- X,Y,Z Vertex 3 {m}
  25.9067365494966, 0, 4.26699190227003;   !- X,Y,Z Vertex 4 {m}

OS:Surface,
  {00000000-0000-0000-0084-000000000021},  !- Handle
  Office Right Wall,                       !- Name
  Wall,                                    !- Surface Type
  ,                                        !- Construction Name
  {00000000-0000-0000-0078-000000000001},  !- Space Name
  Surface,                                 !- Outside Boundary Condition
  {00000000-0000-0000-0084-000000000020},  !- Outside Boundary Condition Object
  NoSun,                                   !- Sun Exposure
  NoWind,                                  !- Wind Exposure
  ,                                        !- View Factor to Ground
  ,                                        !- Number of Vertices
  25.9067365494966, 0, 4.26699190227003,   !- X,Y,Z Vertex 1 {m}
  25.9067365494966, 0, 0,                  !- X,Y,Z Vertex 2 {m}
  25.9067365494966, 9.14355407629293, 0,   !- X,Y,Z Vertex 3 {m}
  25.9067365494966, 9.14355407629293, 4.26699190227003; !- X,Y,Z Vertex 4 {m}

OS:Surface,
  {00000000-0000-0000-0084-000000000022},  !- Handle
  Office Roof Reversed,                    !- Name
  Floor,                                   !- Surface Type
  ,                                        !- Construction Name
  {00000000-0000-0000-0078-000000000002},  !- Space Name
  Surface,                                 !- Outside Boundary Condition
  {00000000-0000-0000-0084-000000000023},  !- Outside Boundary Condition Object
  NoSun,                                   !- Sun Exposure
  NoWind,                                  !- Wind Exposure
  ,                                        !- View Factor to Ground
  ,                                        !- Number of Vertices
  25.9067365494966, 9.14355407629293, 4.26699190227003, !- X,Y,Z Vertex 1 {m}
  25.9067365494966, 0, 4.26699190227003,   !- X,Y,Z Vertex 2 {m}
  0, 0, 4.26699190227003,                  !- X,Y,Z Vertex 3 {m}
  0, 9.14355407629293, 4.26699190227003;   !- X,Y,Z Vertex 4 {m}

OS:Surface,
  {00000000-0000-0000-0084-000000000023},  !- Handle
  Office Roof,                             !- Name
  RoofCeiling,                             !- Surface Type
  ,                                        !- Construction Name
  {00000000-0000-0000-0078-000000000001},  !- Space Name
  Surface,                                 !- Outside Boundary Condition
  {00000000-0000-0000-0084-000000000022},  !- Outside Boundary Condition Object
  NoSun,                                   !- Sun Exposure
  NoWind,                                  !- Wind Exposure
  ,                                        !- View Factor to Ground
  ,                                        !- Number of Vertices
  25.9067365494966, 0, 4.26699190227003,   !- X,Y,Z Vertex 1 {m}
  25.9067365494966, 9.14355407629293, 4.26699190227003, !- X,Y,Z Vertex 2 {m}
  0, 9.14355407629293, 4.26699190227003,   !- X,Y,Z Vertex 3 {m}
  0, 0, 4.26699190227003;                  !- X,Y,Z Vertex 4 {m}

OS:SurfaceConvectionAlgorithm:Inside,
  {00000000-0000-0000-0085-000000000001},  !- Handle
  TARP;                                    !- Algorithm

OS:SurfaceConvectionAlgorithm:Outside,
  {00000000-0000-0000-0086-000000000001},  !- Handle
  TARP;                                    !- Algorithm

OS:SurfaceProperty:ExposedFoundationPerimeter,
  {00000000-0000-0000-0087-000000000001},  !- Handle
  {00000000-0000-0000-0084-000000000015},  !- Surface Name
  TotalExposedPerimeter,                   !- Exposed Perimeter Calculation Method
  35.0502906257895;                        !- Total Exposed Perimeter {m}

OS:SurfaceProperty:ExposedFoundationPerimeter,
  {00000000-0000-0000-0087-000000000002},  !- Handle
  {00000000-0000-0000-0084-000000000008},  !- Surface Name
  TotalExposedPerimeter,                   !- Exposed Perimeter Calculation Method
  71.6245069309614;                        !- Total Exposed Perimeter {m}

OS:SurfaceProperty:ExposedFoundationPerimeter,
  {00000000-0000-0000-0087-000000000003},  !- Handle
  {00000000-0000-0000-0084-000000000001},  !- Surface Name
  TotalExposedPerimeter,                   !- Exposed Perimeter Calculation Method
  185.918932884622;                        !- Total Exposed Perimeter {m}

OS:ThermalZone,
  {00000000-0000-0000-0088-000000000001},  !- Handle
  ALL_ST=Office - enclosed_FL=Building Story 1_SCH=A, !- Name
  ,                                        !- Multiplier
  ,                                        !- Ceiling Height {m}
  ,                                        !- Volume {m3}
  ,                                        !- Floor Area {m2}
  ,                                        !- Zone Inside Convection Algorithm
  ,                                        !- Zone Outside Convection Algorithm
  ,                                        !- Zone Conditioning Equipment List Name
  {00000000-0000-0000-0054-000000000001},  !- Zone Air Inlet Port List
  {00000000-0000-0000-0054-000000000002},  !- Zone Air Exhaust Port List
  {00000000-0000-0000-0017-000000000004},  !- Zone Air Node Name
  {00000000-0000-0000-0054-000000000003},  !- Zone Return Air Port List
  {00000000-0000-0000-0026-000000000001},  !- Primary Daylighting Control Name
  1,                                       !- Fraction of Zone Controlled by Primary Daylighting Control
  ,                                        !- Secondary Daylighting Control Name
  ,                                        !- Fraction of Zone Controlled by Secondary Daylighting Control
  ,                                        !- Illuminance Map Name
  {00000000-0000-0000-0057-000000000001},  !- Group Rendering Name
  {00000000-0000-0000-0089-000000000003},  !- Thermostat Name
  No;                                      !- Use Ideal Air Loads

OS:ThermalZone,
  {00000000-0000-0000-0088-000000000002},  !- Handle
  ALL_ST=Warehouse - fine_FL=Building Story 1_SCH=A, !- Name
  ,                                        !- Multiplier
  ,                                        !- Ceiling Height {m}
  ,                                        !- Volume {m3}
  ,                                        !- Floor Area {m2}
  ,                                        !- Zone Inside Convection Algorithm
  ,                                        !- Zone Outside Convection Algorithm
  ,                                        !- Zone Conditioning Equipment List Name
  {00000000-0000-0000-0054-000000000004},  !- Zone Air Inlet Port List
  {00000000-0000-0000-0054-000000000005},  !- Zone Air Exhaust Port List
  {00000000-0000-0000-0017-000000000005},  !- Zone Air Node Name
  {00000000-0000-0000-0054-000000000006},  !- Zone Return Air Port List
  ,                                        !- Primary Daylighting Control Name
  ,                                        !- Fraction of Zone Controlled by Primary Daylighting Control
  ,                                        !- Secondary Daylighting Control Name
  ,                                        !- Fraction of Zone Controlled by Secondary Daylighting Control
  ,                                        !- Illuminance Map Name
  {00000000-0000-0000-0057-000000000002},  !- Group Rendering Name
  {00000000-0000-0000-0089-000000000007},  !- Thermostat Name
  No;                                      !- Use Ideal Air Loads

OS:ThermalZone,
  {00000000-0000-0000-0088-000000000003},  !- Handle
  ALL_ST=Warehouse - med/blk_FL=Building Story 1_SCH=A, !- Name
  ,                                        !- Multiplier
  ,                                        !- Ceiling Height {m}
  ,                                        !- Volume {m3}
  ,                                        !- Floor Area {m2}
  ,                                        !- Zone Inside Convection Algorithm
  ,                                        !- Zone Outside Convection Algorithm
  ,                                        !- Zone Conditioning Equipment List Name
  {00000000-0000-0000-0054-000000000007},  !- Zone Air Inlet Port List
  {00000000-0000-0000-0054-000000000008},  !- Zone Air Exhaust Port List
  {00000000-0000-0000-0017-000000000006},  !- Zone Air Node Name
  {00000000-0000-0000-0054-000000000009},  !- Zone Return Air Port List
  {00000000-0000-0000-0026-000000000002},  !- Primary Daylighting Control Name
  1,                                       !- Fraction of Zone Controlled by Primary Daylighting Control
  ,                                        !- Secondary Daylighting Control Name
  ,                                        !- Fraction of Zone Controlled by Secondary Daylighting Control
  ,                                        !- Illuminance Map Name
  {00000000-0000-0000-0057-000000000003},  !- Group Rendering Name
  {00000000-0000-0000-0089-000000000011},  !- Thermostat Name
  No;                                      !- Use Ideal Air Loads

OS:ThermostatSetpoint:DualSetpoint,
  {00000000-0000-0000-0089-000000000001},  !- Handle
  Space Function Office - enclosed Thermostat 1, !- Name
  {00000000-0000-0000-0061-000000000012},  !- Heating Setpoint Temperature Schedule Name
  {00000000-0000-0000-0061-000000000011};  !- Cooling Setpoint Temperature Schedule Name

OS:ThermostatSetpoint:DualSetpoint,
  {00000000-0000-0000-0089-000000000002},  !- Handle
  Space Function Office - enclosed Thermostat 2, !- Name
  {00000000-0000-0000-0061-000000000012},  !- Heating Setpoint Temperature Schedule Name
  {00000000-0000-0000-0061-000000000011};  !- Cooling Setpoint Temperature Schedule Name

OS:ThermostatSetpoint:DualSetpoint,
  {00000000-0000-0000-0089-000000000003},  !- Handle
  Space Function Office - enclosed Thermostat 3, !- Name
  {00000000-0000-0000-0061-000000000012},  !- Heating Setpoint Temperature Schedule Name
  {00000000-0000-0000-0061-000000000011};  !- Cooling Setpoint Temperature Schedule Name

OS:ThermostatSetpoint:DualSetpoint,
  {00000000-0000-0000-0089-000000000004},  !- Handle
  Space Function Office - enclosed Thermostat, !- Name
  {00000000-0000-0000-0061-000000000012},  !- Heating Setpoint Temperature Schedule Name
  {00000000-0000-0000-0061-000000000011};  !- Cooling Setpoint Temperature Schedule Name

OS:ThermostatSetpoint:DualSetpoint,
  {00000000-0000-0000-0089-000000000005},  !- Handle
  Space Function Warehouse - fine Thermostat 1, !- Name
  {00000000-0000-0000-0061-000000000012},  !- Heating Setpoint Temperature Schedule Name
  {00000000-0000-0000-0061-000000000011};  !- Cooling Setpoint Temperature Schedule Name

OS:ThermostatSetpoint:DualSetpoint,
  {00000000-0000-0000-0089-000000000006},  !- Handle
  Space Function Warehouse - fine Thermostat 2, !- Name
  {00000000-0000-0000-0061-000000000012},  !- Heating Setpoint Temperature Schedule Name
  {00000000-0000-0000-0061-000000000011};  !- Cooling Setpoint Temperature Schedule Name

OS:ThermostatSetpoint:DualSetpoint,
  {00000000-0000-0000-0089-000000000007},  !- Handle
  Space Function Warehouse - fine Thermostat 3, !- Name
  {00000000-0000-0000-0061-000000000012},  !- Heating Setpoint Temperature Schedule Name
  {00000000-0000-0000-0061-000000000011};  !- Cooling Setpoint Temperature Schedule Name

OS:ThermostatSetpoint:DualSetpoint,
  {00000000-0000-0000-0089-000000000008},  !- Handle
  Space Function Warehouse - fine Thermostat, !- Name
  {00000000-0000-0000-0061-000000000012},  !- Heating Setpoint Temperature Schedule Name
  {00000000-0000-0000-0061-000000000011};  !- Cooling Setpoint Temperature Schedule Name

OS:ThermostatSetpoint:DualSetpoint,
  {00000000-0000-0000-0089-000000000009},  !- Handle
  Space Function Warehouse - med/blk Thermostat 1, !- Name
  {00000000-0000-0000-0061-000000000012},  !- Heating Setpoint Temperature Schedule Name
  {00000000-0000-0000-0061-000000000011};  !- Cooling Setpoint Temperature Schedule Name

OS:ThermostatSetpoint:DualSetpoint,
  {00000000-0000-0000-0089-000000000010},  !- Handle
  Space Function Warehouse - med/blk Thermostat 2, !- Name
  {00000000-0000-0000-0061-000000000012},  !- Heating Setpoint Temperature Schedule Name
  {00000000-0000-0000-0061-000000000011};  !- Cooling Setpoint Temperature Schedule Name

OS:ThermostatSetpoint:DualSetpoint,
  {00000000-0000-0000-0089-000000000011},  !- Handle
  Space Function Warehouse - med/blk Thermostat 3, !- Name
  {00000000-0000-0000-0061-000000000012},  !- Heating Setpoint Temperature Schedule Name
  {00000000-0000-0000-0061-000000000011};  !- Cooling Setpoint Temperature Schedule Name

OS:ThermostatSetpoint:DualSetpoint,
  {00000000-0000-0000-0089-000000000012},  !- Handle
  Space Function Warehouse - med/blk Thermostat, !- Name
  {00000000-0000-0000-0061-000000000012},  !- Heating Setpoint Temperature Schedule Name
  {00000000-0000-0000-0061-000000000011};  !- Cooling Setpoint Temperature Schedule Name

OS:Timestep,
  {00000000-0000-0000-0090-000000000001},  !- Handle
  6;                                       !- Number of Timesteps per Hour

OS:Version,
  {00000000-0000-0000-0091-000000000001},  !- Handle
  3.9.0;                                   !- Version Identifier

OS:WaterHeater:Mixed,
  {00000000-0000-0000-0092-000000000001},  !- Handle
  28gal NaturalGas Water Heater - 19kBtu/hr 0.82 Therm Eff, !- Name
  0.105773176025519,                       !- Tank Volume {m3}
  {00000000-0000-0000-0061-000000000016},  !- Setpoint Temperature Schedule Name
  2,                                       !- Deadband Temperature Difference {deltaC}
  60,                                      !- Maximum Temperature Limit {C}
  Cycle,                                   !- Heater Control Type
  5526.64844733339,                        !- Heater Maximum Capacity {W}
  ,                                        !- Heater Minimum Capacity {W}
  ,                                        !- Heater Ignition Minimum Flow Rate {m3/s}
  ,                                        !- Heater Ignition Delay {s}
  NaturalGas,                              !- Heater Fuel Type
  0.82,                                    !- Heater Thermal Efficiency
  {00000000-0000-0000-0024-000000000022},  !- Part Load Factor Curve Name
  21.6672081859205,                        !- Off Cycle Parasitic Fuel Consumption Rate {W}
  NaturalGas,                              !- Off Cycle Parasitic Fuel Type
  0.8,                                     !- Off Cycle Parasitic Heat Fraction to Tank
  21.6672081859205,                        !- On Cycle Parasitic Fuel Consumption Rate {W}
  NaturalGas,                              !- On Cycle Parasitic Fuel Type
  0,                                       !- On Cycle Parasitic Heat Fraction to Tank
  Schedule,                                !- Ambient Temperature Indicator
  {00000000-0000-0000-0061-000000000017},  !- Ambient Temperature Schedule Name
  ,                                        !- Ambient Temperature Thermal Zone Name
  ,                                        !- Ambient Temperature Outdoor Air Node Name
  1.34250137460496,                        !- Off Cycle Loss Coefficient to Ambient Temperature {W/K}
  ,                                        !- Off Cycle Loss Fraction to Thermal Zone
  1.34250137460496,                        !- On Cycle Loss Coefficient to Ambient Temperature {W/K}
  ,                                        !- On Cycle Loss Fraction to Thermal Zone
  ,                                        !- Peak Use Flow Rate {m3/s}
  ,                                        !- Use Flow Rate Fraction Schedule Name
  ,                                        !- Cold Water Supply Temperature Schedule Name
  {00000000-0000-0000-0017-000000000125},  !- Use Side Inlet Node Name
  {00000000-0000-0000-0017-000000000126},  !- Use Side Outlet Node Name
  1,                                       !- Use Side Effectiveness
  ,                                        !- Source Side Inlet Node Name
  ,                                        !- Source Side Outlet Node Name
  1,                                       !- Source Side Effectiveness
  autosize,                                !- Use Side Design Flow Rate {m3/s}
  autosize,                                !- Source Side Design Flow Rate {m3/s}
  1.5,                                     !- Indirect Water Heating Recovery Time {hr}
  IndirectHeatPrimarySetpoint,             !- Source Side Flow Control Mode
  ,                                        !- Indirect Alternate Setpoint Temperature Schedule Name
  General;                                 !- End-Use Subcategory

OS:WaterHeater:Sizing,
  {00000000-0000-0000-0093-000000000001},  !- Handle
  {00000000-0000-0000-0092-000000000001},  !- WaterHeater Name
  PeakDraw,                                !- Design Mode
  0.538503,                                !- Time Storage Can Meet Peak Draw {hr}
  0,                                       !- Time for Tank Recovery {hr}
  1;                                       !- Nominal Tank Volume for Autosizing Plant Connections {m3}

OS:WaterUse:Connections,
  {00000000-0000-0000-0094-000000000001},  !- Handle
  Zone1 Office WUC 0.09gpm 140F,           !- Name
  {00000000-0000-0000-0017-000000000142},  !- Inlet Node Name
  {00000000-0000-0000-0017-000000000143},  !- Outlet Node Name
  ,                                        !- Supply Water Storage Tank Name
  ,                                        !- Reclamation Water Storage Tank Name
  ,                                        !- Hot Water Supply Temperature Schedule Name
  ,                                        !- Cold Water Supply Temperature Schedule Name
  None,                                    !- Drain Water Heat Exchanger Type
  Plant,                                   !- Drain Water Heat Exchanger Destination
  ,                                        !- Drain Water Heat Exchanger U-Factor Times Area {W/K}
  {00000000-0000-0000-0095-000000000001};  !- Water Use Equipment Name 1

OS:WaterUse:Connections,
  {00000000-0000-0000-0094-000000000002},  !- Handle
  Zone2 Fine Storage WUC 0.15gpm 140F,     !- Name
  {00000000-0000-0000-0017-000000000146},  !- Inlet Node Name
  {00000000-0000-0000-0017-000000000147},  !- Outlet Node Name
  ,                                        !- Supply Water Storage Tank Name
  ,                                        !- Reclamation Water Storage Tank Name
  ,                                        !- Hot Water Supply Temperature Schedule Name
  ,                                        !- Cold Water Supply Temperature Schedule Name
  None,                                    !- Drain Water Heat Exchanger Type
  Plant,                                   !- Drain Water Heat Exchanger Destination
  ,                                        !- Drain Water Heat Exchanger U-Factor Times Area {W/K}
  {00000000-0000-0000-0095-000000000002};  !- Water Use Equipment Name 1

OS:WaterUse:Connections,
  {00000000-0000-0000-0094-000000000003},  !- Handle
  Zone3 Bulk Storage WUC 0.18gpm 140F,     !- Name
  {00000000-0000-0000-0017-000000000150},  !- Inlet Node Name
  {00000000-0000-0000-0017-000000000151},  !- Outlet Node Name
  ,                                        !- Supply Water Storage Tank Name
  ,                                        !- Reclamation Water Storage Tank Name
  ,                                        !- Hot Water Supply Temperature Schedule Name
  ,                                        !- Cold Water Supply Temperature Schedule Name
  None,                                    !- Drain Water Heat Exchanger Type
  Plant,                                   !- Drain Water Heat Exchanger Destination
  ,                                        !- Drain Water Heat Exchanger U-Factor Times Area {W/K}
  {00000000-0000-0000-0095-000000000003};  !- Water Use Equipment Name 1

OS:WaterUse:Equipment,
  {00000000-0000-0000-0095-000000000001},  !- Handle
  Zone1 Office Service Water Use 0.09gpm 140F, !- Name
  {00000000-0000-0000-0096-000000000001},  !- Water Use Equipment Definition Name
  {00000000-0000-0000-0078-000000000001},  !- Space Name
  {00000000-0000-0000-0061-000000000010};  !- Flow Rate Fraction Schedule Name

OS:WaterUse:Equipment,
  {00000000-0000-0000-0095-000000000002},  !- Handle
  Zone2 Fine Storage Service Water Use 0.15gpm 140F, !- Name
  {00000000-0000-0000-0096-000000000002},  !- Water Use Equipment Definition Name
  {00000000-0000-0000-0078-000000000002},  !- Space Name
  {00000000-0000-0000-0061-000000000010};  !- Flow Rate Fraction Schedule Name

OS:WaterUse:Equipment,
  {00000000-0000-0000-0095-000000000003},  !- Handle
  Zone3 Bulk Storage Service Water Use 0.18gpm 140F, !- Name
  {00000000-0000-0000-0096-000000000003},  !- Water Use Equipment Definition Name
  {00000000-0000-0000-0078-000000000003},  !- Space Name
  {00000000-0000-0000-0061-000000000010};  !- Flow Rate Fraction Schedule Name

OS:WaterUse:Equipment:Definition,
  {00000000-0000-0000-0096-000000000001},  !- Handle
  Zone1 office 0.09gpm 140F,               !- Name
  ,                                        !- End-Use Subcategory
  5.73409412398431e-06,                    !- Peak Flow Rate {m3/s}
  {00000000-0000-0000-0061-000000000006},  !- Target Temperature Schedule Name
  {00000000-0000-0000-0061-000000000005},  !- Sensible Fraction Schedule Name
  {00000000-0000-0000-0061-000000000004};  !- Latent Fraction Schedule Name

OS:WaterUse:Equipment:Definition,
  {00000000-0000-0000-0096-000000000002},  !- Handle
  Zone2 fine storage 0.15gpm 140F,         !- Name
  ,                                        !- End-Use Subcategory
  9.75642040105023e-06,                    !- Peak Flow Rate {m3/s}
  {00000000-0000-0000-0061-000000000006},  !- Target Temperature Schedule Name
  {00000000-0000-0000-0061-000000000005},  !- Sensible Fraction Schedule Name
  {00000000-0000-0000-0061-000000000004};  !- Latent Fraction Schedule Name

OS:WaterUse:Equipment:Definition,
  {00000000-0000-0000-0096-000000000003},  !- Handle
  Zone3 bulk storage 0.18gpm 140F,         !- Name
  ,                                        !- End-Use Subcategory
  1.12198834612077e-05,                    !- Peak Flow Rate {m3/s}
  {00000000-0000-0000-0061-000000000006},  !- Target Temperature Schedule Name
  {00000000-0000-0000-0061-000000000005},  !- Sensible Fraction Schedule Name
  {00000000-0000-0000-0061-000000000004};  !- Latent Fraction Schedule Name

OS:WeatherFile,
  {00000000-0000-0000-0097-000000000001},  !- Handle
  Calgary Intl AP,                         !- City
  AB,                                      !- State Province Region
  CAN,                                     !- Country
  CWEC2020,                                !- Data Source
  718770,                                  !- WMO Number
  51.11,                                   !- Latitude {deg}
  -114.02,                                 !- Longitude {deg}
  -7,                                      !- Time Zone {hr}
  1084.1,                                  !- Elevation {m}
  CAN_AB_Calgary.Intl.AP.718770_CWEC2020.epw, !- Url
  1F2D03BB,                                !- Checksum
  ,                                        !- Start Date Actual Year
  Sunday;                                  !- Start Day of Week

OS:WindowMaterial:SimpleGlazingSystem,
  {00000000-0000-0000-0098-000000000001},  !- Handle
  SimpleGlazing,                           !- Name
  2.2,                                     !- U-Factor {W/m2-K}
  0.6,                                     !- Solar Heat Gain Coefficient
  0.21;                                    !- Visible Transmittance

OS:WindowMaterial:SimpleGlazingSystem,
  {00000000-0000-0000-0098-000000000002},  !- Handle
  SimpleGlazing:U=0.220 SHGC=0.600,        !- Name
  2.2,                                     !- U-Factor {W/m2-K}
  0.6,                                     !- Solar Heat Gain Coefficient
  0.21;                                    !- Visible Transmittance

OS:WindowProperty:FrameAndDivider,
  {00000000-0000-0000-0099-000000000001},  !- Handle
  Skylight_Frame,                          !- Name
  0.7129,                                  !- Frame Width {m}
  ,                                        !- Frame Outside Projection {m}
  ,                                        !- Frame Inside Projection {m}
  283.91,                                  !- Frame Conductance {W/m2-K}
  1,                                       !- Ratio of Frame-Edge Glass Conductance to Center-Of-Glass Conductance
  0.7,                                     !- Frame Solar Absorptance
  0.7,                                     !- Frame Visible Absorptance
  0.9,                                     !- Frame Thermal Hemispherical Emissivity
  ,                                        !- Divider Type
  ,                                        !- Divider Width {m}
  ,                                        !- Number of Horizontal Dividers
  ,                                        !- Number of Vertical Dividers
  ,                                        !- Divider Outside Projection {m}
  ,                                        !- Divider Inside Projection {m}
  ,                                        !- Divider Conductance {W/m2-K}
  1,                                       !- Ratio of Divider-Edge Glass Conductance to Center-Of-Glass Conductance
  ,                                        !- Divider Solar Absorptance
  ,                                        !- Divider Visible Absorptance
  0.9,                                     !- Divider Thermal Hemispherical Emissivity
  ,                                        !- Outside Reveal Depth {m}
  ,                                        !- Outside Reveal Solar Absorptance
  ,                                        !- Inside Sill Depth {m}
  ,                                        !- Inside Sill Solar Absorptance
  ,                                        !- Inside Reveal Depth {m}
  ;                                        !- Inside Reveal Solar Absorptance

OS:YearDescription,
  {00000000-0000-0000-0100-000000000001},  !- Handle
  ,                                        !- Calendar Year
  Sunday;                                  !- Day of Week for Start Day

OS:ZoneHVAC:Baseboard:Convective:Water,
  {00000000-0000-0000-0101-000000000001},  !- Handle
  Zone HVAC Baseboard Convective Water 1,  !- Name
  {00000000-0000-0000-0058-000000000001},  !- Availability Schedule Name
  {00000000-0000-0000-0016-000000000001};  !- Heating Coil Name

OS:ZoneHVAC:Baseboard:Convective:Water,
  {00000000-0000-0000-0101-000000000002},  !- Handle
  Zone HVAC Baseboard Convective Water 2,  !- Name
  {00000000-0000-0000-0058-000000000001},  !- Availability Schedule Name
  {00000000-0000-0000-0016-000000000002};  !- Heating Coil Name

OS:ZoneHVAC:Baseboard:Convective:Water,
  {00000000-0000-0000-0101-000000000003},  !- Handle
  Zone HVAC Baseboard Convective Water 3,  !- Name
  {00000000-0000-0000-0058-000000000001},  !- Availability Schedule Name
  {00000000-0000-0000-0016-000000000003};  !- Heating Coil Name

OS:ZoneHVAC:EquipmentList,
  {00000000-0000-0000-0102-000000000001},  !- Handle
  ALL_ST=Office - enclosed_FL=Building Story 1_SCH=A Zone HVAC Equipment List, !- Name
  {00000000-0000-0000-0088-000000000001},  !- Thermal Zone
  ,                                        !- Load Distribution Scheme
  {00000000-0000-0000-0101-000000000001},  !- Zone Equipment 1
  1,                                       !- Zone Equipment Cooling Sequence 1
  1,                                       !- Zone Equipment Heating or No-Load Sequence 1
  ,                                        !- Zone Equipment Sequential Cooling Fraction Schedule Name 1
  ,                                        !- Zone Equipment Sequential Heating Fraction Schedule Name 1
  {00000000-0000-0000-0006-000000000001},  !- Zone Equipment 2
  2,                                       !- Zone Equipment Cooling Sequence 2
  2,                                       !- Zone Equipment Heating or No-Load Sequence 2
  ,                                        !- Zone Equipment Sequential Cooling Fraction Schedule Name 2
  ;                                        !- Zone Equipment Sequential Heating Fraction Schedule Name 2

OS:ZoneHVAC:EquipmentList,
  {00000000-0000-0000-0102-000000000002},  !- Handle
  ALL_ST=Warehouse - fine_FL=Building Story 1_SCH=A Zone HVAC Equipment List, !- Name
  {00000000-0000-0000-0088-000000000002},  !- Thermal Zone
  ,                                        !- Load Distribution Scheme
  {00000000-0000-0000-0101-000000000002},  !- Zone Equipment 1
  1,                                       !- Zone Equipment Cooling Sequence 1
  1,                                       !- Zone Equipment Heating or No-Load Sequence 1
  ,                                        !- Zone Equipment Sequential Cooling Fraction Schedule Name 1
  ,                                        !- Zone Equipment Sequential Heating Fraction Schedule Name 1
  {00000000-0000-0000-0006-000000000002},  !- Zone Equipment 2
  2,                                       !- Zone Equipment Cooling Sequence 2
  2,                                       !- Zone Equipment Heating or No-Load Sequence 2
  ,                                        !- Zone Equipment Sequential Cooling Fraction Schedule Name 2
  ;                                        !- Zone Equipment Sequential Heating Fraction Schedule Name 2

OS:ZoneHVAC:EquipmentList,
  {00000000-0000-0000-0102-000000000003},  !- Handle
  ALL_ST=Warehouse - med/blk_FL=Building Story 1_SCH=A Zone HVAC Equipment List, !- Name
  {00000000-0000-0000-0088-000000000003},  !- Thermal Zone
  ,                                        !- Load Distribution Scheme
  {00000000-0000-0000-0101-000000000003},  !- Zone Equipment 1
  1,                                       !- Zone Equipment Cooling Sequence 1
  1,                                       !- Zone Equipment Heating or No-Load Sequence 1
  ,                                        !- Zone Equipment Sequential Cooling Fraction Schedule Name 1
  ,                                        !- Zone Equipment Sequential Heating Fraction Schedule Name 1
  {00000000-0000-0000-0006-000000000003},  !- Zone Equipment 2
  2,                                       !- Zone Equipment Cooling Sequence 2
  2,                                       !- Zone Equipment Heating or No-Load Sequence 2
  ,                                        !- Zone Equipment Sequential Cooling Fraction Schedule Name 2
  ;                                        !- Zone Equipment Sequential Heating Fraction Schedule Name 2
<|MERGE_RESOLUTION|>--- conflicted
+++ resolved
@@ -1,71 +1,5 @@
 OS:AdditionalProperties,
   {00000000-0000-0000-0001-000000000001},  !- Handle
-  {00000000-0000-0000-0031-000000000001},  !- Object Name
-  Ref OA per area,                         !- Feature Name 1
-  Double,                                  !- Feature Data Type 1
-  0,                                       !- Feature Value 1
-  Ref OA per person,                       !- Feature Name 2
-  Double,                                  !- Feature Data Type 2
-  20,                                      !- Feature Value 2
-  Ref OA ach,                              !- Feature Name 3
-  Double,                                  !- Feature Data Type 3
-  0,                                       !- Feature Value 3
-  Ref occupancy per 1000ft2,               !- Feature Name 4
-  Double,                                  !- Feature Data Type 4
-  7,                                       !- Feature Value 4
-  Ref standard,                            !- Feature Name 5
-  String,                                  !- Feature Data Type 5
-  ASHRAE 62-2001 Table 2,                  !- Feature Value 5
-  Ref space type,                          !- Feature Name 6
-  String,                                  !- Feature Data Type 6
-  Offices-Office space;                    !- Feature Value 6
-
-OS:AdditionalProperties,
-  {00000000-0000-0000-0001-000000000002},  !- Handle
-  {00000000-0000-0000-0031-000000000002},  !- Object Name
-  Ref OA per area,                         !- Feature Name 1
-  Double,                                  !- Feature Data Type 1
-  0.050000000000000003,                    !- Feature Value 1
-  Ref OA per person,                       !- Feature Name 2
-  Double,                                  !- Feature Data Type 2
-  0,                                       !- Feature Value 2
-  Ref OA ach,                              !- Feature Name 3
-  Double,                                  !- Feature Data Type 3
-  0,                                       !- Feature Value 3
-  Ref occupancy per 1000ft2,               !- Feature Name 4
-  Double,                                  !- Feature Data Type 4
-  5,                                       !- Feature Value 4
-  Ref standard,                            !- Feature Name 5
-  String,                                  !- Feature Data Type 5
-  ASHRAE 62-2001 Table 2,                  !- Feature Value 5
-  Ref space type,                          !- Feature Name 6
-  String,                                  !- Feature Data Type 6
-  Retail Stores&#44 Sales floors&#44 and Show Room Floors-Warehouses; !- Feature Value 6
-
-OS:AdditionalProperties,
-  {00000000-0000-0000-0001-000000000003},  !- Handle
-  {00000000-0000-0000-0031-000000000003},  !- Object Name
-  Ref OA per area,                         !- Feature Name 1
-  Double,                                  !- Feature Data Type 1
-  0.050000000000000003,                    !- Feature Value 1
-  Ref OA per person,                       !- Feature Name 2
-  Double,                                  !- Feature Data Type 2
-  0,                                       !- Feature Value 2
-  Ref OA ach,                              !- Feature Name 3
-  Double,                                  !- Feature Data Type 3
-  0,                                       !- Feature Value 3
-  Ref occupancy per 1000ft2,               !- Feature Name 4
-  Double,                                  !- Feature Data Type 4
-  5,                                       !- Feature Value 4
-  Ref standard,                            !- Feature Name 5
-  String,                                  !- Feature Data Type 5
-  ASHRAE 62-2001 Table 2,                  !- Feature Value 5
-  Ref space type,                          !- Feature Name 6
-  String,                                  !- Feature Data Type 6
-  Retail Stores&#44 Sales floors&#44 and Show Room Floors-Warehouses; !- Feature Value 6
-
-OS:AdditionalProperties,
-  {00000000-0000-0000-0001-000000000004},  !- Handle
   {00000000-0000-0000-0061-000000000019},  !- Object Name
   max_occ_in_spaces,                       !- Feature Name 1
   Double,                                  !- Feature Data Type 1
@@ -81,7 +15,7 @@
   2024-01-01 01:00:00 UTC;                 !- Feature Value 4
 
 OS:AdditionalProperties,
-  {00000000-0000-0000-0001-000000000005},  !- Handle
+  {00000000-0000-0000-0001-000000000002},  !- Handle
   {00000000-0000-0000-0061-000000000021},  !- Object Name
   max_occ_in_spaces,                       !- Feature Name 1
   Double,                                  !- Feature Data Type 1
@@ -97,7 +31,7 @@
   2024-01-01 01:00:00 UTC;                 !- Feature Value 4
 
 OS:AdditionalProperties,
-  {00000000-0000-0000-0001-000000000006},  !- Handle
+  {00000000-0000-0000-0001-000000000003},  !- Handle
   {00000000-0000-0000-0061-000000000020},  !- Object Name
   max_occ_in_spaces,                       !- Feature Name 1
   Double,                                  !- Feature Data Type 1
@@ -518,7 +452,7 @@
 
 OS:Coil:Heating:DX:SingleSpeed,
   {00000000-0000-0000-0014-000000000001},  !- Handle
-  CoilHeatingDXSingleSpeed_ashp 1 273 Htg kBtu/hr 3.2COPH, !- Name
+  CoilHeatingDXSingleSpeed_ashp 1 273 Clg kBtu/hr 3.2COPH, !- Name
   {00000000-0000-0000-0058-000000000001},  !- Availability Schedule Name
   79891.7765439072,                        !- Rated Total Heating Capacity {W}
   3.52750433414311,                        !- Rated COP {W/W}
@@ -545,7 +479,7 @@
 
 OS:Coil:Heating:DX:SingleSpeed,
   {00000000-0000-0000-0014-000000000002},  !- Handle
-  CoilHeatingDXSingleSpeed_ashp 2 510 Htg kBtu/hr 3.2COPH, !- Name
+  CoilHeatingDXSingleSpeed_ashp 2 510 Clg kBtu/hr 3.2COPH, !- Name
   {00000000-0000-0000-0058-000000000001},  !- Availability Schedule Name
   149331.344141841,                        !- Rated Total Heating Capacity {W}
   3.63971800025167,                        !- Rated COP {W/W}
@@ -572,15 +506,10 @@
 
 OS:Coil:Heating:DX:SingleSpeed,
   {00000000-0000-0000-0014-000000000003},  !- Handle
-  CoilHeatingDXSingleSpeed_ashp 37 Htg kBtu/hr 14SEER, !- Name
+  CoilHeatingDXSingleSpeed_ashp 37 Clg kBtu/hr 3.1COPH, !- Name
   {00000000-0000-0000-0058-000000000001},  !- Availability Schedule Name
-<<<<<<< HEAD
-  10898.1860287415,                        !- Rated Total Heating Capacity {W}
-  3.8248,                                  !- Rated COP {W/W}
-=======
   10907.1845385068,                        !- Rated Total Heating Capacity {W}
   3.30927509466331,                        !- Rated COP {W/W}
->>>>>>> 792ffd62
   Autosize,                                !- Rated Air Flow Rate {m3/s}
   773.3,                                   !- Rated Supply Fan Power Per Volume Flow Rate 2017 {W/(m3/s)}
   934.4,                                   !- Rated Supply Fan Power Per Volume Flow Rate 2023 {W/(m3/s)}
@@ -2878,23 +2807,6 @@
 OS:EnergyManagementSystem:Program,
   {00000000-0000-0000-0035-000000000001},  !- Handle
   ems_sys_4_mixed_shr_none_sc_ashp_sh_ashp_c_e_ssf_cv_zh_b_hw_zc_none_srf_none__1_OptimumStartProg0, !- Name
-<<<<<<< HEAD
-  IF DaylightSavings==0 && DayOfWeek>1 && Hour==5 && {d79ad234-0214-4ed8-96b8-0e5c295ed572}<23.9 && {d79ad234-0214-4ed8-96b8-0e5c295ed572}>1.7, !- Program Line 1
-  SET {ba4e0fae-443f-4018-a9a3-56bb5ec19d98} = 29.4, !- Program Line 2
-  SET {5a41b86e-1faf-4d17-8c32-fd5144ff890f} = 15.6, !- Program Line 3
-  ELSEIF DaylightSavings==0 && DayOfWeek==1 && Hour==7 && {d79ad234-0214-4ed8-96b8-0e5c295ed572}<23.9 && {d79ad234-0214-4ed8-96b8-0e5c295ed572}>1.7, !- Program Line 4
-  SET {ba4e0fae-443f-4018-a9a3-56bb5ec19d98} = 29.4, !- Program Line 5
-  SET {5a41b86e-1faf-4d17-8c32-fd5144ff890f} = 15.6, !- Program Line 6
-  ELSEIF DaylightSavings==1 && DayOfWeek>1 && Hour==4 && {d79ad234-0214-4ed8-96b8-0e5c295ed572}<23.9 && {d79ad234-0214-4ed8-96b8-0e5c295ed572}>1.7, !- Program Line 7
-  SET {ba4e0fae-443f-4018-a9a3-56bb5ec19d98} = 29.4, !- Program Line 8
-  SET {5a41b86e-1faf-4d17-8c32-fd5144ff890f} = 15.6, !- Program Line 9
-  ELSEIF DaylightSavings==1 && DayOfWeek==1 && Hour==6 && {d79ad234-0214-4ed8-96b8-0e5c295ed572}<23.9 && {d79ad234-0214-4ed8-96b8-0e5c295ed572}>1.7, !- Program Line 10
-  SET {ba4e0fae-443f-4018-a9a3-56bb5ec19d98} = 29.4, !- Program Line 11
-  SET {5a41b86e-1faf-4d17-8c32-fd5144ff890f} = 15.6, !- Program Line 12
-  ELSE,                                    !- Program Line 13
-  SET {ba4e0fae-443f-4018-a9a3-56bb5ec19d98} = NULL, !- Program Line 14
-  SET {5a41b86e-1faf-4d17-8c32-fd5144ff890f} = NULL, !- Program Line 15
-=======
   IF DaylightSavings==0 && DayOfWeek>1 && Hour==5 && {e88eaef2-64c2-49f9-ba7b-abdff02387cd}<23.9 && {e88eaef2-64c2-49f9-ba7b-abdff02387cd}>1.7, !- Program Line 1
   SET {ad70d1e4-5e7b-4807-a947-fa6701edc3fe} = 29.4, !- Program Line 2
   SET {00a619e8-d6f7-4464-bfe7-d251669ec24e} = 15.6, !- Program Line 3
@@ -2910,29 +2822,11 @@
   ELSE,                                    !- Program Line 13
   SET {ad70d1e4-5e7b-4807-a947-fa6701edc3fe} = NULL, !- Program Line 14
   SET {00a619e8-d6f7-4464-bfe7-d251669ec24e} = NULL, !- Program Line 15
->>>>>>> 792ffd62
   ENDIF;                                   !- Program Line 16
 
 OS:EnergyManagementSystem:Program,
   {00000000-0000-0000-0035-000000000002},  !- Handle
   ems_sys_4_mixed_shr_none_sc_ashp_sh_ashp_c_e_ssf_cv_zh_b_hw_zc_none_srf_none__OptimumStartProg0, !- Name
-<<<<<<< HEAD
-  IF DaylightSavings==0 && DayOfWeek>1 && Hour==5 && {3ba55776-43e1-4365-981d-8bf1727c9b33}<23.9 && {3ba55776-43e1-4365-981d-8bf1727c9b33}>1.7, !- Program Line 1
-  SET {79ab0cee-4c68-4aa7-883a-7860aba5c8f6} = 29.4, !- Program Line 2
-  SET {b8190bf2-283f-4b62-af4a-9819e551142e} = 15.6, !- Program Line 3
-  ELSEIF DaylightSavings==0 && DayOfWeek==1 && Hour==7 && {3ba55776-43e1-4365-981d-8bf1727c9b33}<23.9 && {3ba55776-43e1-4365-981d-8bf1727c9b33}>1.7, !- Program Line 4
-  SET {79ab0cee-4c68-4aa7-883a-7860aba5c8f6} = 29.4, !- Program Line 5
-  SET {b8190bf2-283f-4b62-af4a-9819e551142e} = 15.6, !- Program Line 6
-  ELSEIF DaylightSavings==1 && DayOfWeek>1 && Hour==4 && {3ba55776-43e1-4365-981d-8bf1727c9b33}<23.9 && {3ba55776-43e1-4365-981d-8bf1727c9b33}>1.7, !- Program Line 7
-  SET {79ab0cee-4c68-4aa7-883a-7860aba5c8f6} = 29.4, !- Program Line 8
-  SET {b8190bf2-283f-4b62-af4a-9819e551142e} = 15.6, !- Program Line 9
-  ELSEIF DaylightSavings==1 && DayOfWeek==1 && Hour==6 && {3ba55776-43e1-4365-981d-8bf1727c9b33}<23.9 && {3ba55776-43e1-4365-981d-8bf1727c9b33}>1.7, !- Program Line 10
-  SET {79ab0cee-4c68-4aa7-883a-7860aba5c8f6} = 29.4, !- Program Line 11
-  SET {b8190bf2-283f-4b62-af4a-9819e551142e} = 15.6, !- Program Line 12
-  ELSE,                                    !- Program Line 13
-  SET {79ab0cee-4c68-4aa7-883a-7860aba5c8f6} = NULL, !- Program Line 14
-  SET {b8190bf2-283f-4b62-af4a-9819e551142e} = NULL, !- Program Line 15
-=======
   IF DaylightSavings==0 && DayOfWeek>1 && Hour==5 && {832f219b-1f51-470e-9817-52ebdf53a50d}<23.9 && {832f219b-1f51-470e-9817-52ebdf53a50d}>1.7, !- Program Line 1
   SET {53a53086-f63f-4b53-8fd0-3c586571f916} = 29.4, !- Program Line 2
   SET {355602a8-41df-46d2-afe4-ba8d3b0ef912} = 15.6, !- Program Line 3
@@ -2948,7 +2842,6 @@
   ELSE,                                    !- Program Line 13
   SET {53a53086-f63f-4b53-8fd0-3c586571f916} = NULL, !- Program Line 14
   SET {355602a8-41df-46d2-afe4-ba8d3b0ef912} = NULL, !- Program Line 15
->>>>>>> 792ffd62
   ENDIF;                                   !- Program Line 16
 
 OS:EnergyManagementSystem:ProgramCallingManager,
@@ -3716,19 +3609,19 @@
 
 OS:Node,
   {00000000-0000-0000-0048-000000000027},  !- Handle
-  CoilHeatingDXSingleSpeed_ashp 1 273 Htg kBtu/hr 3.2COPH Outlet Air Node, !- Name
+  CoilHeatingDXSingleSpeed_ashp 1 273 Clg kBtu/hr 3.2COPH Outlet Air Node, !- Name
   {00000000-0000-0000-0017-000000000070},  !- Inlet Port
   {00000000-0000-0000-0017-000000000071};  !- Outlet Port
 
 OS:Node,
   {00000000-0000-0000-0048-000000000028},  !- Handle
-  CoilHeatingDXSingleSpeed_ashp 2 510 Htg kBtu/hr 3.2COPH Outlet Air Node, !- Name
+  CoilHeatingDXSingleSpeed_ashp 2 510 Clg kBtu/hr 3.2COPH Outlet Air Node, !- Name
   {00000000-0000-0000-0017-000000000098},  !- Inlet Port
   {00000000-0000-0000-0017-000000000099};  !- Outlet Port
 
 OS:Node,
   {00000000-0000-0000-0048-000000000029},  !- Handle
-  CoilHeatingDXSingleSpeed_ashp 37 Htg kBtu/hr 14SEER Outlet Air Node, !- Name
+  CoilHeatingDXSingleSpeed_ashp 37 Clg kBtu/hr 3.1COPH Outlet Air Node, !- Name
   {00000000-0000-0000-0017-000000000043},  !- Inlet Port
   {00000000-0000-0000-0017-000000000044};  !- Outlet Port
 
