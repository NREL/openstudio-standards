OS:AdditionalProperties,
  {00000000-0000-0000-0001-000000000001},  !- Handle
  {00000000-0000-0000-0076-000000000001},  !- Object Name
  space_conditioning_category,             !- Feature Name 1
  String,                                  !- Feature Data Type 1
  nonresconditioned;                       !- Feature Value 1

OS:AdditionalProperties,
  {00000000-0000-0000-0001-000000000002},  !- Handle
  {00000000-0000-0000-0076-000000000002},  !- Object Name
  space_conditioning_category,             !- Feature Name 1
  String,                                  !- Feature Data Type 1
  nonresconditioned;                       !- Feature Value 1

OS:AdditionalProperties,
  {00000000-0000-0000-0001-000000000003},  !- Handle
  {00000000-0000-0000-0076-000000000003},  !- Object Name
  space_conditioning_category,             !- Feature Name 1
  String,                                  !- Feature Data Type 1
  nonresconditioned;                       !- Feature Value 1

OS:AdditionalProperties,
  {00000000-0000-0000-0001-000000000004},  !- Handle
  {00000000-0000-0000-0009-000000000001};  !- Object Name

OS:AdditionalProperties,
  {00000000-0000-0000-0001-000000000005},  !- Handle
  {00000000-0000-0000-0029-000000000001},  !- Object Name
  Ref OA per area,                         !- Feature Name 1
  Double,                                  !- Feature Data Type 1
  0.059999999999999998,                    !- Feature Value 1
  Ref OA per person,                       !- Feature Name 2
  Double,                                  !- Feature Data Type 2
  5,                                       !- Feature Value 2
  Ref OA ach,                              !- Feature Name 3
  Double,                                  !- Feature Data Type 3
  0,                                       !- Feature Value 3
  Ref occupancy per 1000ft2,               !- Feature Name 4
  Double,                                  !- Feature Data Type 4
  5,                                       !- Feature Value 4
  Ref standard,                            !- Feature Name 5
  String,                                  !- Feature Data Type 5
  ASHRAE 62.1-2016 Occupancy,              !- Feature Value 5
  Ref space type,                          !- Feature Name 6
  String,                                  !- Feature Data Type 6
  Office space;                            !- Feature Value 6

OS:AdditionalProperties,
  {00000000-0000-0000-0001-000000000006},  !- Handle
  {00000000-0000-0000-0029-000000000002},  !- Object Name
  Ref OA per area,                         !- Feature Name 1
  Double,                                  !- Feature Data Type 1
  0.059999999999999998,                    !- Feature Value 1
  Ref OA per person,                       !- Feature Name 2
  Double,                                  !- Feature Data Type 2
  10,                                      !- Feature Value 2
  Ref OA ach,                              !- Feature Name 3
  Double,                                  !- Feature Data Type 3
  0,                                       !- Feature Value 3
  Ref occupancy per 1000ft2,               !- Feature Name 4
  Double,                                  !- Feature Data Type 4
  0,                                       !- Feature Value 4
  Ref standard,                            !- Feature Name 5
  String,                                  !- Feature Data Type 5
  ASHRAE 62.1-2016 Occupancy,              !- Feature Value 5
  Ref space type,                          !- Feature Name 6
  String,                                  !- Feature Data Type 6
  Warehouses;                              !- Feature Value 6

OS:AdditionalProperties,
  {00000000-0000-0000-0001-000000000007},  !- Handle
  {00000000-0000-0000-0029-000000000003},  !- Object Name
  Ref OA per area,                         !- Feature Name 1
  Double,                                  !- Feature Data Type 1
  0.059999999999999998,                    !- Feature Value 1
  Ref OA per person,                       !- Feature Name 2
  Double,                                  !- Feature Data Type 2
  10,                                      !- Feature Value 2
  Ref OA ach,                              !- Feature Name 3
  Double,                                  !- Feature Data Type 3
  0,                                       !- Feature Value 3
  Ref occupancy per 1000ft2,               !- Feature Name 4
  Double,                                  !- Feature Data Type 4
  0,                                       !- Feature Value 4
  Ref standard,                            !- Feature Name 5
  String,                                  !- Feature Data Type 5
  ASHRAE 62.1-2016 Occupancy,              !- Feature Value 5
  Ref space type,                          !- Feature Name 6
  String,                                  !- Feature Data Type 6
  Warehouses;                              !- Feature Value 6

OS:AdditionalProperties,
  {00000000-0000-0000-0001-000000000008},  !- Handle
  {00000000-0000-0000-0059-000000000019},  !- Object Name
  max_occ_in_spaces,                       !- Feature Name 1
  Double,                                  !- Feature Data Type 1
  11.848286688361537,                      !- Feature Value 1
  number_of_spaces_included,               !- Feature Name 2
  Integer,                                 !- Feature Data Type 2
  1,                                       !- Feature Value 2
  date_parent_object_last_edited,          !- Feature Name 3
  String,                                  !- Feature Data Type 3
  2024-01-01 01:00:00 UTC,                 !- Feature Value 3
  date_parent_object_created,              !- Feature Name 4
  String,                                  !- Feature Data Type 4
  2024-01-01 01:00:00 UTC;                 !- Feature Value 4

OS:AdditionalProperties,
  {00000000-0000-0000-0001-000000000009},  !- Handle
  {00000000-0000-0000-0059-000000000021},  !- Object Name
  max_occ_in_spaces,                       !- Feature Name 1
  Double,                                  !- Feature Data Type 1
  27.878321619674338,                      !- Feature Value 1
  number_of_spaces_included,               !- Feature Name 2
  Integer,                                 !- Feature Data Type 2
  1,                                       !- Feature Value 2
  date_parent_object_last_edited,          !- Feature Name 3
  String,                                  !- Feature Data Type 3
  2024-01-01 01:00:00 UTC,                 !- Feature Value 3
  date_parent_object_created,              !- Feature Name 4
  String,                                  !- Feature Data Type 4
  2024-01-01 01:00:00 UTC;                 !- Feature Value 4

OS:AdditionalProperties,
  {00000000-0000-0000-0001-000000000010},  !- Handle
  {00000000-0000-0000-0059-000000000020},  !- Object Name
  max_occ_in_spaces,                       !- Feature Name 1
  Double,                                  !- Feature Data Type 1
  32.060069862625376,                      !- Feature Value 1
  number_of_spaces_included,               !- Feature Name 2
  Integer,                                 !- Feature Data Type 2
  1,                                       !- Feature Value 2
  date_parent_object_last_edited,          !- Feature Name 3
  String,                                  !- Feature Data Type 3
  2024-01-01 01:00:00 UTC,                 !- Feature Value 3
  date_parent_object_created,              !- Feature Name 4
  String,                                  !- Feature Data Type 4
  2024-01-01 01:00:00 UTC;                 !- Feature Value 4

OS:AirLoopHVAC,
  {00000000-0000-0000-0002-000000000001},  !- Handle
  sys_3|mixed|shr>erv|sc>ashp|sh>ashp>c-g|ssf>cv|zh>b-e|zc>none|srf>none|, !- Name
  ,                                        !- Controller List Name
  {00000000-0000-0000-0059-000000000019},  !- Availability Schedule
  {00000000-0000-0000-0008-000000000003},  !- Availability Manager List Name
  autosize,                                !- Design Supply Air Flow Rate {m3/s}
  1,                                       !- Design Return Air Flow Fraction of Supply Air Flow
  ,                                        !- Branch List Name
  ,                                        !- Connector List Name
  {00000000-0000-0000-0015-000000000007},  !- Supply Side Inlet Node Name
  {00000000-0000-0000-0015-000000000010},  !- Demand Side Outlet Node Name
  {00000000-0000-0000-0015-000000000009},  !- Demand Side Inlet Node A
  {00000000-0000-0000-0015-000000000008},  !- Supply Side Outlet Node A
  ,                                        !- Demand Side Inlet Node B
  ,                                        !- Supply Side Outlet Node B
  ,                                        !- Return Air Bypass Flow Temperature Setpoint Schedule Name
  {00000000-0000-0000-0004-000000000001},  !- Demand Mixer Name
  {00000000-0000-0000-0005-000000000001},  !- Demand Splitter A Name
  ,                                        !- Demand Splitter B Name
  ;                                        !- Supply Splitter Name

OS:AirLoopHVAC,
  {00000000-0000-0000-0002-000000000002},  !- Handle
  sys_4|mixed|shr>erv|sc>ashp|sh>ashp>c-g|ssf>cv|zh>b-e|zc>none|srf>none| 1, !- Name
  ,                                        !- Controller List Name
  {00000000-0000-0000-0059-000000000020},  !- Availability Schedule
  {00000000-0000-0000-0008-000000000002},  !- Availability Manager List Name
  autosize,                                !- Design Supply Air Flow Rate {m3/s}
  1,                                       !- Design Return Air Flow Fraction of Supply Air Flow
  ,                                        !- Branch List Name
  ,                                        !- Connector List Name
  {00000000-0000-0000-0015-000000000051},  !- Supply Side Inlet Node Name
  {00000000-0000-0000-0015-000000000054},  !- Demand Side Outlet Node Name
  {00000000-0000-0000-0015-000000000053},  !- Demand Side Inlet Node A
  {00000000-0000-0000-0015-000000000052},  !- Supply Side Outlet Node A
  ,                                        !- Demand Side Inlet Node B
  ,                                        !- Supply Side Outlet Node B
  ,                                        !- Return Air Bypass Flow Temperature Setpoint Schedule Name
  {00000000-0000-0000-0004-000000000003},  !- Demand Mixer Name
  {00000000-0000-0000-0005-000000000003},  !- Demand Splitter A Name
  ,                                        !- Demand Splitter B Name
  ;                                        !- Supply Splitter Name

OS:AirLoopHVAC,
  {00000000-0000-0000-0002-000000000003},  !- Handle
  sys_4|mixed|shr>erv|sc>ashp|sh>ashp>c-g|ssf>cv|zh>b-e|zc>none|srf>none|, !- Name
  ,                                        !- Controller List Name
  {00000000-0000-0000-0059-000000000021},  !- Availability Schedule
  {00000000-0000-0000-0008-000000000001},  !- Availability Manager List Name
  autosize,                                !- Design Supply Air Flow Rate {m3/s}
  1,                                       !- Design Return Air Flow Fraction of Supply Air Flow
  ,                                        !- Branch List Name
  ,                                        !- Connector List Name
  {00000000-0000-0000-0015-000000000029},  !- Supply Side Inlet Node Name
  {00000000-0000-0000-0015-000000000032},  !- Demand Side Outlet Node Name
  {00000000-0000-0000-0015-000000000031},  !- Demand Side Inlet Node A
  {00000000-0000-0000-0015-000000000030},  !- Supply Side Outlet Node A
  ,                                        !- Demand Side Inlet Node B
  ,                                        !- Supply Side Outlet Node B
  ,                                        !- Return Air Bypass Flow Temperature Setpoint Schedule Name
  {00000000-0000-0000-0004-000000000002},  !- Demand Mixer Name
  {00000000-0000-0000-0005-000000000002},  !- Demand Splitter A Name
  ,                                        !- Demand Splitter B Name
  ;                                        !- Supply Splitter Name

OS:AirLoopHVAC:OutdoorAirSystem,
  {00000000-0000-0000-0003-000000000001},  !- Handle
  Air Loop HVAC Outdoor Air System 1,      !- Name
  {00000000-0000-0000-0020-000000000001},  !- Controller Name
  ,                                        !- Outdoor Air Equipment List Name
  ,                                        !- Availability Manager List Name
  {00000000-0000-0000-0015-000000000021},  !- Mixed Air Node Name
  {00000000-0000-0000-0015-000000000113},  !- Outdoor Air Stream Node Name
  {00000000-0000-0000-0015-000000000114},  !- Relief Air Stream Node Name
  {00000000-0000-0000-0015-000000000020};  !- Return Air Stream Node Name

OS:AirLoopHVAC:OutdoorAirSystem,
  {00000000-0000-0000-0003-000000000002},  !- Handle
  Air Loop HVAC Outdoor Air System 2,      !- Name
  {00000000-0000-0000-0020-000000000002},  !- Controller Name
  ,                                        !- Outdoor Air Equipment List Name
  ,                                        !- Availability Manager List Name
  {00000000-0000-0000-0015-000000000043},  !- Mixed Air Node Name
  {00000000-0000-0000-0015-000000000119},  !- Outdoor Air Stream Node Name
  {00000000-0000-0000-0015-000000000120},  !- Relief Air Stream Node Name
  {00000000-0000-0000-0015-000000000042};  !- Return Air Stream Node Name

OS:AirLoopHVAC:OutdoorAirSystem,
  {00000000-0000-0000-0003-000000000003},  !- Handle
  Air Loop HVAC Outdoor Air System 3,      !- Name
  {00000000-0000-0000-0020-000000000003},  !- Controller Name
  ,                                        !- Outdoor Air Equipment List Name
  ,                                        !- Availability Manager List Name
  {00000000-0000-0000-0015-000000000065},  !- Mixed Air Node Name
  {00000000-0000-0000-0015-000000000125},  !- Outdoor Air Stream Node Name
  {00000000-0000-0000-0015-000000000126},  !- Relief Air Stream Node Name
  {00000000-0000-0000-0015-000000000064};  !- Return Air Stream Node Name

OS:AirLoopHVAC:ZoneMixer,
  {00000000-0000-0000-0004-000000000001},  !- Handle
  Air Loop HVAC Zone Mixer 1,              !- Name
  {00000000-0000-0000-0015-000000000012},  !- Outlet Node Name
  {00000000-0000-0000-0015-000000000025};  !- Inlet Node Name 1

OS:AirLoopHVAC:ZoneMixer,
  {00000000-0000-0000-0004-000000000002},  !- Handle
  Air Loop HVAC Zone Mixer 2,              !- Name
  {00000000-0000-0000-0015-000000000034},  !- Outlet Node Name
  {00000000-0000-0000-0015-000000000047};  !- Inlet Node Name 1

OS:AirLoopHVAC:ZoneMixer,
  {00000000-0000-0000-0004-000000000003},  !- Handle
  Air Loop HVAC Zone Mixer 3,              !- Name
  {00000000-0000-0000-0015-000000000056},  !- Outlet Node Name
  {00000000-0000-0000-0015-000000000069};  !- Inlet Node Name 1

OS:AirLoopHVAC:ZoneSplitter,
  {00000000-0000-0000-0005-000000000001},  !- Handle
  Air Loop HVAC Zone Splitter 1,           !- Name
  {00000000-0000-0000-0015-000000000011},  !- Inlet Node Name
  {00000000-0000-0000-0015-000000000026};  !- Outlet Node Name 1

OS:AirLoopHVAC:ZoneSplitter,
  {00000000-0000-0000-0005-000000000002},  !- Handle
  Air Loop HVAC Zone Splitter 2,           !- Name
  {00000000-0000-0000-0015-000000000033},  !- Inlet Node Name
  {00000000-0000-0000-0015-000000000048};  !- Outlet Node Name 1

OS:AirLoopHVAC:ZoneSplitter,
  {00000000-0000-0000-0005-000000000003},  !- Handle
  Air Loop HVAC Zone Splitter 3,           !- Name
  {00000000-0000-0000-0015-000000000055},  !- Inlet Node Name
  {00000000-0000-0000-0015-000000000070};  !- Outlet Node Name 1

OS:AirTerminal:SingleDuct:ConstantVolume:NoReheat,
  {00000000-0000-0000-0006-000000000001},  !- Handle
  Air Terminal Single Duct Constant Volume No Reheat 1, !- Name
  {00000000-0000-0000-0056-000000000001},  !- Availability Schedule Name
  {00000000-0000-0000-0015-000000000027},  !- Air Inlet Node Name
  {00000000-0000-0000-0015-000000000028},  !- Air Outlet Node Name
  AutoSize;                                !- Maximum Air Flow Rate {m3/s}

OS:AirTerminal:SingleDuct:ConstantVolume:NoReheat,
  {00000000-0000-0000-0006-000000000002},  !- Handle
  Air Terminal Single Duct Constant Volume No Reheat 2, !- Name
  {00000000-0000-0000-0056-000000000001},  !- Availability Schedule Name
  {00000000-0000-0000-0015-000000000049},  !- Air Inlet Node Name
  {00000000-0000-0000-0015-000000000050},  !- Air Outlet Node Name
  AutoSize;                                !- Maximum Air Flow Rate {m3/s}

OS:AirTerminal:SingleDuct:ConstantVolume:NoReheat,
  {00000000-0000-0000-0006-000000000003},  !- Handle
  Air Terminal Single Duct Constant Volume No Reheat 3, !- Name
  {00000000-0000-0000-0056-000000000001},  !- Availability Schedule Name
  {00000000-0000-0000-0015-000000000071},  !- Air Inlet Node Name
  {00000000-0000-0000-0015-000000000072},  !- Air Outlet Node Name
  AutoSize;                                !- Maximum Air Flow Rate {m3/s}

OS:AvailabilityManager:NightCycle,
  {00000000-0000-0000-0007-000000000001},  !- Handle
  Availability Manager Night Cycle 1,      !- Name
  {00000000-0000-0000-0056-000000000001},  !- Applicability Schedule
  ,                                        !- Fan Schedule
  CycleOnAny,                              !- Control Type
  1,                                       !- Thermostat Tolerance {deltaC}
  ,                                        !- Cycling Run Time Control Type
  3600,                                    !- Cycling Run Time {s}
  {00000000-0000-0000-0046-000000000001},  !- Control Zone or Zone List Name
  {00000000-0000-0000-0046-000000000002},  !- Cooling Control Zone or Zone List Name
  {00000000-0000-0000-0046-000000000003},  !- Heating Control Zone or Zone List Name
  {00000000-0000-0000-0046-000000000004};  !- Heating Zone Fans Only Zone or Zone List Name

OS:AvailabilityManager:NightCycle,
  {00000000-0000-0000-0007-000000000002},  !- Handle
  Availability Manager Night Cycle 2,      !- Name
  {00000000-0000-0000-0056-000000000001},  !- Applicability Schedule
  ,                                        !- Fan Schedule
  CycleOnAny,                              !- Control Type
  1,                                       !- Thermostat Tolerance {deltaC}
  ,                                        !- Cycling Run Time Control Type
  3600,                                    !- Cycling Run Time {s}
  {00000000-0000-0000-0046-000000000005},  !- Control Zone or Zone List Name
  {00000000-0000-0000-0046-000000000006},  !- Cooling Control Zone or Zone List Name
  {00000000-0000-0000-0046-000000000007},  !- Heating Control Zone or Zone List Name
  {00000000-0000-0000-0046-000000000008};  !- Heating Zone Fans Only Zone or Zone List Name

OS:AvailabilityManager:NightCycle,
  {00000000-0000-0000-0007-000000000003},  !- Handle
  Availability Manager Night Cycle 3,      !- Name
  {00000000-0000-0000-0056-000000000001},  !- Applicability Schedule
  ,                                        !- Fan Schedule
  CycleOnAny,                              !- Control Type
  1,                                       !- Thermostat Tolerance {deltaC}
  ,                                        !- Cycling Run Time Control Type
  3600,                                    !- Cycling Run Time {s}
  {00000000-0000-0000-0046-000000000009},  !- Control Zone or Zone List Name
  {00000000-0000-0000-0046-000000000010},  !- Cooling Control Zone or Zone List Name
  {00000000-0000-0000-0046-000000000011},  !- Heating Control Zone or Zone List Name
  {00000000-0000-0000-0046-000000000012};  !- Heating Zone Fans Only Zone or Zone List Name

OS:AvailabilityManagerAssignmentList,
  {00000000-0000-0000-0008-000000000001},  !- Handle
  Air Loop HVAC 1 AvailabilityManagerAssignmentList 1, !- Name
  {00000000-0000-0000-0007-000000000002};  !- Availability Manager Name 1

OS:AvailabilityManagerAssignmentList,
  {00000000-0000-0000-0008-000000000002},  !- Handle
  Air Loop HVAC 1 AvailabilityManagerAssignmentList 2, !- Name
  {00000000-0000-0000-0007-000000000003};  !- Availability Manager Name 1

OS:AvailabilityManagerAssignmentList,
  {00000000-0000-0000-0008-000000000003},  !- Handle
  Air Loop HVAC 1 AvailabilityManagerAssignmentList, !- Name
  {00000000-0000-0000-0007-000000000001};  !- Availability Manager Name 1

OS:AvailabilityManagerAssignmentList,
  {00000000-0000-0000-0008-000000000004},  !- Handle
  Plant Loop 1 AvailabilityManagerAssignmentList; !- Name

OS:Building,
  {00000000-0000-0000-0009-000000000001},  !- Handle
  Warehouse,                               !- Name
  ,                                        !- Building Sector Type
  ,                                        !- North Axis {deg}
  ,                                        !- Nominal Floor to Floor Height {m}
  ,                                        !- Space Type Name
  {00000000-0000-0000-0025-000000000001},  !- Default Construction Set Name
  ,                                        !- Default Schedule Set Name
  1,                                       !- Standards Number of Stories
  1,                                       !- Standards Number of Above Ground Stories
  NECB2020,                                !- Standards Template
  Warehouse,                               !- Standards Building Type
  ,                                        !- Standards Number of Living Units
  ,                                        !- Relocatable
  ;                                        !- Nominal Floor to Ceiling Height {m}

OS:BuildingStory,
  {00000000-0000-0000-0010-000000000001},  !- Handle
  Building Story 1,                        !- Name
  0,                                       !- Nominal Z Coordinate {m}
  ,                                        !- Nominal Floor to Floor Height {m}
  ,                                        !- Default Construction Set Name
  ,                                        !- Default Schedule Set Name
  {00000000-0000-0000-0055-000000000007};  !- Group Rendering Name

OS:ClimateZones,
  {00000000-0000-0000-0011-000000000001},  !- Handle
  ASHRAE,                                  !- Climate Zone Institution Name 1
  ANSI/ASHRAE Standard 169,                !- Climate Zone Document Name 1
  2006,                                    !- Climate Zone Document Year 1
  7;                                       !- Climate Zone Value 1

OS:Coil:Cooling:DX:SingleSpeed,
  {00000000-0000-0000-0012-000000000001},  !- Handle
  CoilCoolingDXSingleSpeed_ashp 1 293kBtu/hr 9.8EER, !- Name
  {00000000-0000-0000-0056-000000000001},  !- Availability Schedule Name
  autosize,                                !- Rated Total Cooling Capacity {W}
  autosize,                                !- Rated Sensible Heat Ratio
  3.40010964509975,                        !- Rated COP {W/W}
  autosize,                                !- Rated Air Flow Rate {m3/s}
  773.3,                                   !- Rated Evaporator Fan Power Per Volume Flow Rate 2017 {W/(m3/s)}
  934.4,                                   !- Rated Evaporator Fan Power Per Volume Flow Rate 2023 {W/(m3/s)}
  {00000000-0000-0000-0015-000000000044},  !- Air Inlet Node Name
  {00000000-0000-0000-0015-000000000040},  !- Air Outlet Node Name
  {00000000-0000-0000-0021-000000000007},  !- Total Cooling Capacity Function of Temperature Curve Name
  {00000000-0000-0000-0023-000000000010},  !- Total Cooling Capacity Function of Flow Fraction Curve Name
  {00000000-0000-0000-0021-000000000008},  !- Energy Input Ratio Function of Temperature Curve Name
  {00000000-0000-0000-0023-000000000011},  !- Energy Input Ratio Function of Flow Fraction Curve Name
  {00000000-0000-0000-0022-000000000016},  !- Part Load Fraction Correlation Curve Name
  -25,                                     !- Minimum Outdoor Dry-Bulb Temperature for Compressor Operation {C}
  0,                                       !- Nominal Time for Condensate Removal to Begin {s}
  0,                                       !- Ratio of Initial Moisture Evaporation Rate and Steady State Latent Capacity {dimensionless}
  0,                                       !- Maximum Cycling Rate {cycles/hr}
  0,                                       !- Latent Capacity Time Constant {s}
  ,                                        !- Condenser Air Inlet Node Name
  AirCooled,                               !- Condenser Type
  0.9,                                     !- Evaporative Condenser Effectiveness {dimensionless}
  autosize,                                !- Evaporative Condenser Air Flow Rate {m3/s}
  autosize,                                !- Evaporative Condenser Pump Rated Power Consumption {W}
  0,                                       !- Crankcase Heater Capacity {W}
  ,                                        !- Crankcase Heater Capacity Function of Temperature Curve Name
  10,                                      !- Maximum Outdoor Dry-Bulb Temperature for Crankcase Heater Operation {C}
  ,                                        !- Supply Water Storage Tank Name
  ,                                        !- Condensate Collection Water Storage Tank Name
  0,                                       !- Basin Heater Capacity {W/K}
  2;                                       !- Basin Heater Setpoint Temperature {C}

OS:Coil:Cooling:DX:SingleSpeed,
  {00000000-0000-0000-0012-000000000002},  !- Handle
  CoilCoolingDXSingleSpeed_ashp 2 549kBtu/hr 9.8EER, !- Name
  {00000000-0000-0000-0056-000000000001},  !- Availability Schedule Name
  autosize,                                !- Rated Total Cooling Capacity {W}
  autosize,                                !- Rated Sensible Heat Ratio
  3.40010964509975,                        !- Rated COP {W/W}
  autosize,                                !- Rated Air Flow Rate {m3/s}
  773.3,                                   !- Rated Evaporator Fan Power Per Volume Flow Rate 2017 {W/(m3/s)}
  934.4,                                   !- Rated Evaporator Fan Power Per Volume Flow Rate 2023 {W/(m3/s)}
  {00000000-0000-0000-0015-000000000066},  !- Air Inlet Node Name
  {00000000-0000-0000-0015-000000000062},  !- Air Outlet Node Name
  {00000000-0000-0000-0021-000000000007},  !- Total Cooling Capacity Function of Temperature Curve Name
  {00000000-0000-0000-0023-000000000010},  !- Total Cooling Capacity Function of Flow Fraction Curve Name
  {00000000-0000-0000-0021-000000000008},  !- Energy Input Ratio Function of Temperature Curve Name
  {00000000-0000-0000-0023-000000000011},  !- Energy Input Ratio Function of Flow Fraction Curve Name
  {00000000-0000-0000-0022-000000000016},  !- Part Load Fraction Correlation Curve Name
  -25,                                     !- Minimum Outdoor Dry-Bulb Temperature for Compressor Operation {C}
  0,                                       !- Nominal Time for Condensate Removal to Begin {s}
  0,                                       !- Ratio of Initial Moisture Evaporation Rate and Steady State Latent Capacity {dimensionless}
  0,                                       !- Maximum Cycling Rate {cycles/hr}
  0,                                       !- Latent Capacity Time Constant {s}
  ,                                        !- Condenser Air Inlet Node Name
  AirCooled,                               !- Condenser Type
  0.9,                                     !- Evaporative Condenser Effectiveness {dimensionless}
  autosize,                                !- Evaporative Condenser Air Flow Rate {m3/s}
  autosize,                                !- Evaporative Condenser Pump Rated Power Consumption {W}
  0,                                       !- Crankcase Heater Capacity {W}
  ,                                        !- Crankcase Heater Capacity Function of Temperature Curve Name
  10,                                      !- Maximum Outdoor Dry-Bulb Temperature for Crankcase Heater Operation {C}
  ,                                        !- Supply Water Storage Tank Name
  ,                                        !- Condensate Collection Water Storage Tank Name
  0,                                       !- Basin Heater Capacity {W/K}
  2;                                       !- Basin Heater Setpoint Temperature {C}

OS:Coil:Cooling:DX:SingleSpeed,
  {00000000-0000-0000-0012-000000000003},  !- Handle
  CoilCoolingDXSingleSpeed_ashp 45kBtu/hr 11.0EER, !- Name
  {00000000-0000-0000-0056-000000000001},  !- Availability Schedule Name
  autosize,                                !- Rated Total Cooling Capacity {W}
  autosize,                                !- Rated Sensible Heat Ratio
  3.79975201351641,                        !- Rated COP {W/W}
  autosize,                                !- Rated Air Flow Rate {m3/s}
  773.3,                                   !- Rated Evaporator Fan Power Per Volume Flow Rate 2017 {W/(m3/s)}
  934.4,                                   !- Rated Evaporator Fan Power Per Volume Flow Rate 2023 {W/(m3/s)}
  {00000000-0000-0000-0015-000000000022},  !- Air Inlet Node Name
  {00000000-0000-0000-0015-000000000018},  !- Air Outlet Node Name
  {00000000-0000-0000-0021-000000000007},  !- Total Cooling Capacity Function of Temperature Curve Name
  {00000000-0000-0000-0023-000000000010},  !- Total Cooling Capacity Function of Flow Fraction Curve Name
  {00000000-0000-0000-0021-000000000008},  !- Energy Input Ratio Function of Temperature Curve Name
  {00000000-0000-0000-0023-000000000011},  !- Energy Input Ratio Function of Flow Fraction Curve Name
  {00000000-0000-0000-0022-000000000016},  !- Part Load Fraction Correlation Curve Name
  -25,                                     !- Minimum Outdoor Dry-Bulb Temperature for Compressor Operation {C}
  0,                                       !- Nominal Time for Condensate Removal to Begin {s}
  0,                                       !- Ratio of Initial Moisture Evaporation Rate and Steady State Latent Capacity {dimensionless}
  0,                                       !- Maximum Cycling Rate {cycles/hr}
  0,                                       !- Latent Capacity Time Constant {s}
  ,                                        !- Condenser Air Inlet Node Name
  AirCooled,                               !- Condenser Type
  0.9,                                     !- Evaporative Condenser Effectiveness {dimensionless}
  autosize,                                !- Evaporative Condenser Air Flow Rate {m3/s}
  autosize,                                !- Evaporative Condenser Pump Rated Power Consumption {W}
  0,                                       !- Crankcase Heater Capacity {W}
  ,                                        !- Crankcase Heater Capacity Function of Temperature Curve Name
  10,                                      !- Maximum Outdoor Dry-Bulb Temperature for Crankcase Heater Operation {C}
  ,                                        !- Supply Water Storage Tank Name
  ,                                        !- Condensate Collection Water Storage Tank Name
  0,                                       !- Basin Heater Capacity {W/K}
  2;                                       !- Basin Heater Setpoint Temperature {C}

OS:Coil:Heating:DX:SingleSpeed,
  {00000000-0000-0000-0013-000000000001},  !- Handle
<<<<<<< HEAD
  CoilHeatingDXSingleSpeed_ashp 1 212 Htg kBtu/hr 3.2COPH, !- Name
=======
  CoilHeatingDXSingleSpeed_ashp 1 293 Clg kBtu/hr 3.2COPH, !- Name
>>>>>>> e90cebe5
  {00000000-0000-0000-0056-000000000001},  !- Availability Schedule Name
  Autosize,                                !- Rated Total Heating Capacity {W}
  3.53707148649274,                        !- Rated COP {W/W}
  Autosize,                                !- Rated Air Flow Rate {m3/s}
  773.3,                                   !- Rated Supply Fan Power Per Volume Flow Rate 2017 {W/(m3/s)}
  934.4,                                   !- Rated Supply Fan Power Per Volume Flow Rate 2023 {W/(m3/s)}
  {00000000-0000-0000-0015-000000000041},  !- Air Inlet Node Name
  {00000000-0000-0000-0015-000000000038},  !- Air Outlet Node Name
  {00000000-0000-0000-0022-000000000018},  !- Total Heating Capacity Function of Temperature Curve Name
  {00000000-0000-0000-0022-000000000017},  !- Total Heating Capacity Function of Flow Fraction Curve Name
  {00000000-0000-0000-0022-000000000019},  !- Energy Input Ratio Function of Temperature Curve Name
  {00000000-0000-0000-0023-000000000012},  !- Energy Input Ratio Function of Flow Fraction Curve Name
  {00000000-0000-0000-0022-000000000020},  !- Part Load Fraction Correlation Curve Name
  ,                                        !- Defrost Energy Input Ratio Function of Temperature Curve Name
  -10,                                     !- Minimum Outdoor Dry-Bulb Temperature for Compressor Operation {C}
  ,                                        !- Maximum Outdoor Dry-Bulb Temperature for Defrost Operation {C}
  ,                                        !- Crankcase Heater Capacity {W}
  ,                                        !- Crankcase Heater Capacity Function of Temperature Curve Name
  ,                                        !- Maximum Outdoor Dry-Bulb Temperature for Crankcase Heater Operation {C}
  Resistive,                               !- Defrost Strategy
  Timed,                                   !- Defrost Control
  0.166667,                                !- Defrost Time Period Fraction
  2000;                                    !- Resistive Defrost Heater Capacity {W}

OS:Coil:Heating:DX:SingleSpeed,
  {00000000-0000-0000-0013-000000000002},  !- Handle
<<<<<<< HEAD
  CoilHeatingDXSingleSpeed_ashp 2 398 Htg kBtu/hr 3.2COPH, !- Name
=======
  CoilHeatingDXSingleSpeed_ashp 2 549 Clg kBtu/hr 3.2COPH, !- Name
>>>>>>> e90cebe5
  {00000000-0000-0000-0056-000000000001},  !- Availability Schedule Name
  Autosize,                                !- Rated Total Heating Capacity {W}
  3.65834400333947,                        !- Rated COP {W/W}
  Autosize,                                !- Rated Air Flow Rate {m3/s}
  773.3,                                   !- Rated Supply Fan Power Per Volume Flow Rate 2017 {W/(m3/s)}
  934.4,                                   !- Rated Supply Fan Power Per Volume Flow Rate 2023 {W/(m3/s)}
  {00000000-0000-0000-0015-000000000063},  !- Air Inlet Node Name
  {00000000-0000-0000-0015-000000000060},  !- Air Outlet Node Name
  {00000000-0000-0000-0022-000000000018},  !- Total Heating Capacity Function of Temperature Curve Name
  {00000000-0000-0000-0022-000000000017},  !- Total Heating Capacity Function of Flow Fraction Curve Name
  {00000000-0000-0000-0022-000000000019},  !- Energy Input Ratio Function of Temperature Curve Name
  {00000000-0000-0000-0023-000000000012},  !- Energy Input Ratio Function of Flow Fraction Curve Name
  {00000000-0000-0000-0022-000000000020},  !- Part Load Fraction Correlation Curve Name
  ,                                        !- Defrost Energy Input Ratio Function of Temperature Curve Name
  -10,                                     !- Minimum Outdoor Dry-Bulb Temperature for Compressor Operation {C}
  ,                                        !- Maximum Outdoor Dry-Bulb Temperature for Defrost Operation {C}
  ,                                        !- Crankcase Heater Capacity {W}
  ,                                        !- Crankcase Heater Capacity Function of Temperature Curve Name
  ,                                        !- Maximum Outdoor Dry-Bulb Temperature for Crankcase Heater Operation {C}
  Resistive,                               !- Defrost Strategy
  Timed,                                   !- Defrost Control
  0.166667,                                !- Defrost Time Period Fraction
  2000;                                    !- Resistive Defrost Heater Capacity {W}

OS:Coil:Heating:DX:SingleSpeed,
  {00000000-0000-0000-0013-000000000003},  !- Handle
<<<<<<< HEAD
  CoilHeatingDXSingleSpeed_ashp 33 Htg kBtu/hr 7.4HSPF, !- Name
  {00000000-0000-0000-0056-000000000001},  !- Availability Schedule Name
  9602.22870759226,                        !- Rated Total Heating Capacity {W}
  3.658264,                                !- Rated COP {W/W}
=======
  CoilHeatingDXSingleSpeed_ashp 45 Clg kBtu/hr 3.3COPH, !- Name
  {00000000-0000-0000-0056-000000000001},  !- Availability Schedule Name
  Autosize,                                !- Rated Total Heating Capacity {W}
  3.52669005083516,                        !- Rated COP {W/W}
>>>>>>> e90cebe5
  Autosize,                                !- Rated Air Flow Rate {m3/s}
  773.3,                                   !- Rated Supply Fan Power Per Volume Flow Rate 2017 {W/(m3/s)}
  934.4,                                   !- Rated Supply Fan Power Per Volume Flow Rate 2023 {W/(m3/s)}
  {00000000-0000-0000-0015-000000000019},  !- Air Inlet Node Name
  {00000000-0000-0000-0015-000000000016},  !- Air Outlet Node Name
  {00000000-0000-0000-0022-000000000018},  !- Total Heating Capacity Function of Temperature Curve Name
  {00000000-0000-0000-0022-000000000017},  !- Total Heating Capacity Function of Flow Fraction Curve Name
  {00000000-0000-0000-0022-000000000019},  !- Energy Input Ratio Function of Temperature Curve Name
  {00000000-0000-0000-0023-000000000012},  !- Energy Input Ratio Function of Flow Fraction Curve Name
  {00000000-0000-0000-0022-000000000020},  !- Part Load Fraction Correlation Curve Name
  ,                                        !- Defrost Energy Input Ratio Function of Temperature Curve Name
  -10,                                     !- Minimum Outdoor Dry-Bulb Temperature for Compressor Operation {C}
  ,                                        !- Maximum Outdoor Dry-Bulb Temperature for Defrost Operation {C}
  ,                                        !- Crankcase Heater Capacity {W}
  ,                                        !- Crankcase Heater Capacity Function of Temperature Curve Name
  ,                                        !- Maximum Outdoor Dry-Bulb Temperature for Crankcase Heater Operation {C}
  Resistive,                               !- Defrost Strategy
  Timed,                                   !- Defrost Control
  0.166667,                                !- Defrost Time Period Fraction
  2000;                                    !- Resistive Defrost Heater Capacity {W}

OS:Coil:Heating:Gas,
  {00000000-0000-0000-0014-000000000001},  !- Handle
  Coil Heating Gas 1,                      !- Name
  {00000000-0000-0000-0056-000000000001},  !- Availability Schedule Name
  0.95,                                    !- Gas Burner Efficiency
  AutoSize,                                !- Nominal Capacity {W}
  {00000000-0000-0000-0015-000000000017},  !- Air Inlet Node Name
  {00000000-0000-0000-0015-000000000014},  !- Air Outlet Node Name
  ,                                        !- Temperature Setpoint Node Name
  0,                                       !- On Cycle Parasitic Electric Load {W}
  {00000000-0000-0000-0022-000000000021},  !- Part Load Fraction Correlation Curve Name
  0;                                       !- Off Cycle Parasitic Gas Load {W}

OS:Coil:Heating:Gas,
  {00000000-0000-0000-0014-000000000002},  !- Handle
  Coil Heating Gas 2,                      !- Name
  {00000000-0000-0000-0056-000000000001},  !- Availability Schedule Name
  0.81,                                    !- Gas Burner Efficiency
  AutoSize,                                !- Nominal Capacity {W}
  {00000000-0000-0000-0015-000000000039},  !- Air Inlet Node Name
  {00000000-0000-0000-0015-000000000036},  !- Air Outlet Node Name
  ,                                        !- Temperature Setpoint Node Name
  0,                                       !- On Cycle Parasitic Electric Load {W}
  {00000000-0000-0000-0022-000000000021},  !- Part Load Fraction Correlation Curve Name
  0;                                       !- Off Cycle Parasitic Gas Load {W}

OS:Coil:Heating:Gas,
  {00000000-0000-0000-0014-000000000003},  !- Handle
  Coil Heating Gas 3,                      !- Name
  {00000000-0000-0000-0056-000000000001},  !- Availability Schedule Name
  0.81,                                    !- Gas Burner Efficiency
  AutoSize,                                !- Nominal Capacity {W}
  {00000000-0000-0000-0015-000000000061},  !- Air Inlet Node Name
  {00000000-0000-0000-0015-000000000058},  !- Air Outlet Node Name
  ,                                        !- Temperature Setpoint Node Name
  0,                                       !- On Cycle Parasitic Electric Load {W}
  {00000000-0000-0000-0022-000000000021},  !- Part Load Fraction Correlation Curve Name
  0;                                       !- Off Cycle Parasitic Gas Load {W}

OS:Connection,
  {00000000-0000-0000-0015-000000000001},  !- Handle
  ,                                        !- Source Object
  11,                                      !- Outlet Port
  ,                                        !- Target Object
  2;                                       !- Inlet Port

OS:Connection,
  {00000000-0000-0000-0015-000000000002},  !- Handle
  ,                                        !- Source Object
  11,                                      !- Outlet Port
  ,                                        !- Target Object
  2;                                       !- Inlet Port

OS:Connection,
  {00000000-0000-0000-0015-000000000003},  !- Handle
  ,                                        !- Source Object
  11,                                      !- Outlet Port
  ,                                        !- Target Object
  2;                                       !- Inlet Port

OS:Connection,
  {00000000-0000-0000-0015-000000000004},  !- Handle
  {00000000-0000-0000-0088-000000000001},  !- Source Object
  11,                                      !- Outlet Port
  {00000000-0000-0000-0047-000000000004},  !- Target Object
  2;                                       !- Inlet Port

OS:Connection,
  {00000000-0000-0000-0015-000000000005},  !- Handle
  {00000000-0000-0000-0088-000000000003},  !- Source Object
  11,                                      !- Outlet Port
  {00000000-0000-0000-0047-000000000008},  !- Target Object
  2;                                       !- Inlet Port

OS:Connection,
  {00000000-0000-0000-0015-000000000006},  !- Handle
  {00000000-0000-0000-0088-000000000002},  !- Source Object
  11,                                      !- Outlet Port
  {00000000-0000-0000-0047-000000000006},  !- Target Object
  2;                                       !- Inlet Port

OS:Connection,
  {00000000-0000-0000-0015-000000000007},  !- Handle
  {00000000-0000-0000-0002-000000000001},  !- Source Object
  9,                                       !- Outlet Port
  {00000000-0000-0000-0047-000000000046},  !- Target Object
  2;                                       !- Inlet Port

OS:Connection,
  {00000000-0000-0000-0015-000000000008},  !- Handle
  {00000000-0000-0000-0047-000000000047},  !- Source Object
  3,                                       !- Outlet Port
  {00000000-0000-0000-0002-000000000001},  !- Target Object
  12;                                      !- Inlet Port

OS:Connection,
  {00000000-0000-0000-0015-000000000009},  !- Handle
  {00000000-0000-0000-0002-000000000001},  !- Source Object
  11,                                      !- Outlet Port
  {00000000-0000-0000-0047-000000000041},  !- Target Object
  2;                                       !- Inlet Port

OS:Connection,
  {00000000-0000-0000-0015-000000000010},  !- Handle
  {00000000-0000-0000-0047-000000000042},  !- Source Object
  3,                                       !- Outlet Port
  {00000000-0000-0000-0002-000000000001},  !- Target Object
  10;                                      !- Inlet Port

OS:Connection,
  {00000000-0000-0000-0015-000000000011},  !- Handle
  {00000000-0000-0000-0047-000000000041},  !- Source Object
  3,                                       !- Outlet Port
  {00000000-0000-0000-0005-000000000001},  !- Target Object
  2;                                       !- Inlet Port

OS:Connection,
  {00000000-0000-0000-0015-000000000012},  !- Handle
  {00000000-0000-0000-0004-000000000001},  !- Source Object
  2,                                       !- Outlet Port
  {00000000-0000-0000-0047-000000000042},  !- Target Object
  2;                                       !- Inlet Port

OS:Connection,
  {00000000-0000-0000-0015-000000000013},  !- Handle
  {00000000-0000-0000-0037-000000000001},  !- Source Object
  9,                                       !- Outlet Port
  {00000000-0000-0000-0047-000000000047},  !- Target Object
  2;                                       !- Inlet Port

OS:Connection,
  {00000000-0000-0000-0015-000000000014},  !- Handle
  {00000000-0000-0000-0014-000000000001},  !- Source Object
  6,                                       !- Outlet Port
  {00000000-0000-0000-0047-000000000015},  !- Target Object
  2;                                       !- Inlet Port

OS:Connection,
  {00000000-0000-0000-0015-000000000015},  !- Handle
  {00000000-0000-0000-0047-000000000015},  !- Source Object
  3,                                       !- Outlet Port
  {00000000-0000-0000-0037-000000000001},  !- Target Object
  8;                                       !- Inlet Port

OS:Connection,
  {00000000-0000-0000-0015-000000000016},  !- Handle
  {00000000-0000-0000-0013-000000000003},  !- Source Object
  9,                                       !- Outlet Port
  {00000000-0000-0000-0047-000000000023},  !- Target Object
  2;                                       !- Inlet Port

OS:Connection,
  {00000000-0000-0000-0015-000000000017},  !- Handle
  {00000000-0000-0000-0047-000000000023},  !- Source Object
  3,                                       !- Outlet Port
  {00000000-0000-0000-0014-000000000001},  !- Target Object
  5;                                       !- Inlet Port

OS:Connection,
  {00000000-0000-0000-0015-000000000018},  !- Handle
  {00000000-0000-0000-0012-000000000003},  !- Source Object
  10,                                      !- Outlet Port
  {00000000-0000-0000-0047-000000000020},  !- Target Object
  2;                                       !- Inlet Port

OS:Connection,
  {00000000-0000-0000-0015-000000000019},  !- Handle
  {00000000-0000-0000-0047-000000000020},  !- Source Object
  3,                                       !- Outlet Port
  {00000000-0000-0000-0013-000000000003},  !- Target Object
  8;                                       !- Inlet Port

OS:Connection,
  {00000000-0000-0000-0015-000000000020},  !- Handle
  {00000000-0000-0000-0047-000000000046},  !- Source Object
  3,                                       !- Outlet Port
  {00000000-0000-0000-0003-000000000001},  !- Target Object
  8;                                       !- Inlet Port

OS:Connection,
  {00000000-0000-0000-0015-000000000021},  !- Handle
  {00000000-0000-0000-0003-000000000001},  !- Source Object
  5,                                       !- Outlet Port
  {00000000-0000-0000-0047-000000000043},  !- Target Object
  2;                                       !- Inlet Port

OS:Connection,
  {00000000-0000-0000-0015-000000000022},  !- Handle
  {00000000-0000-0000-0047-000000000043},  !- Source Object
  3,                                       !- Outlet Port
  {00000000-0000-0000-0012-000000000003},  !- Target Object
  9;                                       !- Inlet Port

OS:Connection,
  {00000000-0000-0000-0015-000000000023},  !- Handle
  {00000000-0000-0000-0047-000000000010},  !- Source Object
  3,                                       !- Outlet Port
  {00000000-0000-0000-0053-000000000001},  !- Target Object
  2;                                       !- Inlet Port

OS:Connection,
  {00000000-0000-0000-0015-000000000024},  !- Handle
  {00000000-0000-0000-0053-000000000003},  !- Source Object
  2,                                       !- Outlet Port
  {00000000-0000-0000-0047-000000000003},  !- Target Object
  2;                                       !- Inlet Port

OS:Connection,
  {00000000-0000-0000-0015-000000000025},  !- Handle
  {00000000-0000-0000-0047-000000000003},  !- Source Object
  3,                                       !- Outlet Port
  {00000000-0000-0000-0004-000000000001},  !- Target Object
  3;                                       !- Inlet Port

OS:Connection,
  {00000000-0000-0000-0015-000000000026},  !- Handle
  {00000000-0000-0000-0005-000000000001},  !- Source Object
  3,                                       !- Outlet Port
  {00000000-0000-0000-0047-000000000009},  !- Target Object
  2;                                       !- Inlet Port

OS:Connection,
  {00000000-0000-0000-0015-000000000027},  !- Handle
  {00000000-0000-0000-0047-000000000009},  !- Source Object
  3,                                       !- Outlet Port
  {00000000-0000-0000-0006-000000000001},  !- Target Object
  3;                                       !- Inlet Port

OS:Connection,
  {00000000-0000-0000-0015-000000000028},  !- Handle
  {00000000-0000-0000-0006-000000000001},  !- Source Object
  4,                                       !- Outlet Port
  {00000000-0000-0000-0047-000000000010},  !- Target Object
  2;                                       !- Inlet Port

OS:Connection,
  {00000000-0000-0000-0015-000000000029},  !- Handle
  {00000000-0000-0000-0002-000000000003},  !- Source Object
  9,                                       !- Outlet Port
  {00000000-0000-0000-0047-000000000062},  !- Target Object
  2;                                       !- Inlet Port

OS:Connection,
  {00000000-0000-0000-0015-000000000030},  !- Handle
  {00000000-0000-0000-0047-000000000063},  !- Source Object
  3,                                       !- Outlet Port
  {00000000-0000-0000-0002-000000000003},  !- Target Object
  12;                                      !- Inlet Port

OS:Connection,
  {00000000-0000-0000-0015-000000000031},  !- Handle
  {00000000-0000-0000-0002-000000000003},  !- Source Object
  11,                                      !- Outlet Port
  {00000000-0000-0000-0047-000000000057},  !- Target Object
  2;                                       !- Inlet Port

OS:Connection,
  {00000000-0000-0000-0015-000000000032},  !- Handle
  {00000000-0000-0000-0047-000000000058},  !- Source Object
  3,                                       !- Outlet Port
  {00000000-0000-0000-0002-000000000003},  !- Target Object
  10;                                      !- Inlet Port

OS:Connection,
  {00000000-0000-0000-0015-000000000033},  !- Handle
  {00000000-0000-0000-0047-000000000057},  !- Source Object
  3,                                       !- Outlet Port
  {00000000-0000-0000-0005-000000000002},  !- Target Object
  2;                                       !- Inlet Port

OS:Connection,
  {00000000-0000-0000-0015-000000000034},  !- Handle
  {00000000-0000-0000-0004-000000000002},  !- Source Object
  2,                                       !- Outlet Port
  {00000000-0000-0000-0047-000000000058},  !- Target Object
  2;                                       !- Inlet Port

OS:Connection,
  {00000000-0000-0000-0015-000000000035},  !- Handle
  {00000000-0000-0000-0037-000000000002},  !- Source Object
  9,                                       !- Outlet Port
  {00000000-0000-0000-0047-000000000063},  !- Target Object
  2;                                       !- Inlet Port

OS:Connection,
  {00000000-0000-0000-0015-000000000036},  !- Handle
  {00000000-0000-0000-0014-000000000002},  !- Source Object
  6,                                       !- Outlet Port
  {00000000-0000-0000-0047-000000000016},  !- Target Object
  2;                                       !- Inlet Port

OS:Connection,
  {00000000-0000-0000-0015-000000000037},  !- Handle
  {00000000-0000-0000-0047-000000000016},  !- Source Object
  3,                                       !- Outlet Port
  {00000000-0000-0000-0037-000000000002},  !- Target Object
  8;                                       !- Inlet Port

OS:Connection,
  {00000000-0000-0000-0015-000000000038},  !- Handle
  {00000000-0000-0000-0013-000000000001},  !- Source Object
  9,                                       !- Outlet Port
  {00000000-0000-0000-0047-000000000021},  !- Target Object
  2;                                       !- Inlet Port

OS:Connection,
  {00000000-0000-0000-0015-000000000039},  !- Handle
  {00000000-0000-0000-0047-000000000021},  !- Source Object
  3,                                       !- Outlet Port
  {00000000-0000-0000-0014-000000000002},  !- Target Object
  5;                                       !- Inlet Port

OS:Connection,
  {00000000-0000-0000-0015-000000000040},  !- Handle
  {00000000-0000-0000-0012-000000000001},  !- Source Object
  10,                                      !- Outlet Port
  {00000000-0000-0000-0047-000000000018},  !- Target Object
  2;                                       !- Inlet Port

OS:Connection,
  {00000000-0000-0000-0015-000000000041},  !- Handle
  {00000000-0000-0000-0047-000000000018},  !- Source Object
  3,                                       !- Outlet Port
  {00000000-0000-0000-0013-000000000001},  !- Target Object
  8;                                       !- Inlet Port

OS:Connection,
  {00000000-0000-0000-0015-000000000042},  !- Handle
  {00000000-0000-0000-0047-000000000062},  !- Source Object
  3,                                       !- Outlet Port
  {00000000-0000-0000-0003-000000000002},  !- Target Object
  8;                                       !- Inlet Port

OS:Connection,
  {00000000-0000-0000-0015-000000000043},  !- Handle
  {00000000-0000-0000-0003-000000000002},  !- Source Object
  5,                                       !- Outlet Port
  {00000000-0000-0000-0047-000000000059},  !- Target Object
  2;                                       !- Inlet Port

OS:Connection,
  {00000000-0000-0000-0015-000000000044},  !- Handle
  {00000000-0000-0000-0047-000000000059},  !- Source Object
  3,                                       !- Outlet Port
  {00000000-0000-0000-0012-000000000001},  !- Target Object
  9;                                       !- Inlet Port

OS:Connection,
  {00000000-0000-0000-0015-000000000045},  !- Handle
  {00000000-0000-0000-0047-000000000012},  !- Source Object
  3,                                       !- Outlet Port
  {00000000-0000-0000-0053-000000000004},  !- Target Object
  2;                                       !- Inlet Port

OS:Connection,
  {00000000-0000-0000-0015-000000000046},  !- Handle
  {00000000-0000-0000-0053-000000000006},  !- Source Object
  2,                                       !- Outlet Port
  {00000000-0000-0000-0047-000000000007},  !- Target Object
  2;                                       !- Inlet Port

OS:Connection,
  {00000000-0000-0000-0015-000000000047},  !- Handle
  {00000000-0000-0000-0047-000000000007},  !- Source Object
  3,                                       !- Outlet Port
  {00000000-0000-0000-0004-000000000002},  !- Target Object
  3;                                       !- Inlet Port

OS:Connection,
  {00000000-0000-0000-0015-000000000048},  !- Handle
  {00000000-0000-0000-0005-000000000002},  !- Source Object
  3,                                       !- Outlet Port
  {00000000-0000-0000-0047-000000000011},  !- Target Object
  2;                                       !- Inlet Port

OS:Connection,
  {00000000-0000-0000-0015-000000000049},  !- Handle
  {00000000-0000-0000-0047-000000000011},  !- Source Object
  3,                                       !- Outlet Port
  {00000000-0000-0000-0006-000000000002},  !- Target Object
  3;                                       !- Inlet Port

OS:Connection,
  {00000000-0000-0000-0015-000000000050},  !- Handle
  {00000000-0000-0000-0006-000000000002},  !- Source Object
  4,                                       !- Outlet Port
  {00000000-0000-0000-0047-000000000012},  !- Target Object
  2;                                       !- Inlet Port

OS:Connection,
  {00000000-0000-0000-0015-000000000051},  !- Handle
  {00000000-0000-0000-0002-000000000002},  !- Source Object
  9,                                       !- Outlet Port
  {00000000-0000-0000-0047-000000000055},  !- Target Object
  2;                                       !- Inlet Port

OS:Connection,
  {00000000-0000-0000-0015-000000000052},  !- Handle
  {00000000-0000-0000-0047-000000000056},  !- Source Object
  3,                                       !- Outlet Port
  {00000000-0000-0000-0002-000000000002},  !- Target Object
  12;                                      !- Inlet Port

OS:Connection,
  {00000000-0000-0000-0015-000000000053},  !- Handle
  {00000000-0000-0000-0002-000000000002},  !- Source Object
  11,                                      !- Outlet Port
  {00000000-0000-0000-0047-000000000050},  !- Target Object
  2;                                       !- Inlet Port

OS:Connection,
  {00000000-0000-0000-0015-000000000054},  !- Handle
  {00000000-0000-0000-0047-000000000051},  !- Source Object
  3,                                       !- Outlet Port
  {00000000-0000-0000-0002-000000000002},  !- Target Object
  10;                                      !- Inlet Port

OS:Connection,
  {00000000-0000-0000-0015-000000000055},  !- Handle
  {00000000-0000-0000-0047-000000000050},  !- Source Object
  3,                                       !- Outlet Port
  {00000000-0000-0000-0005-000000000003},  !- Target Object
  2;                                       !- Inlet Port

OS:Connection,
  {00000000-0000-0000-0015-000000000056},  !- Handle
  {00000000-0000-0000-0004-000000000003},  !- Source Object
  2,                                       !- Outlet Port
  {00000000-0000-0000-0047-000000000051},  !- Target Object
  2;                                       !- Inlet Port

OS:Connection,
  {00000000-0000-0000-0015-000000000057},  !- Handle
  {00000000-0000-0000-0037-000000000003},  !- Source Object
  9,                                       !- Outlet Port
  {00000000-0000-0000-0047-000000000056},  !- Target Object
  2;                                       !- Inlet Port

OS:Connection,
  {00000000-0000-0000-0015-000000000058},  !- Handle
  {00000000-0000-0000-0014-000000000003},  !- Source Object
  6,                                       !- Outlet Port
  {00000000-0000-0000-0047-000000000017},  !- Target Object
  2;                                       !- Inlet Port

OS:Connection,
  {00000000-0000-0000-0015-000000000059},  !- Handle
  {00000000-0000-0000-0047-000000000017},  !- Source Object
  3,                                       !- Outlet Port
  {00000000-0000-0000-0037-000000000003},  !- Target Object
  8;                                       !- Inlet Port

OS:Connection,
  {00000000-0000-0000-0015-000000000060},  !- Handle
  {00000000-0000-0000-0013-000000000002},  !- Source Object
  9,                                       !- Outlet Port
  {00000000-0000-0000-0047-000000000022},  !- Target Object
  2;                                       !- Inlet Port

OS:Connection,
  {00000000-0000-0000-0015-000000000061},  !- Handle
  {00000000-0000-0000-0047-000000000022},  !- Source Object
  3,                                       !- Outlet Port
  {00000000-0000-0000-0014-000000000003},  !- Target Object
  5;                                       !- Inlet Port

OS:Connection,
  {00000000-0000-0000-0015-000000000062},  !- Handle
  {00000000-0000-0000-0012-000000000002},  !- Source Object
  10,                                      !- Outlet Port
  {00000000-0000-0000-0047-000000000019},  !- Target Object
  2;                                       !- Inlet Port

OS:Connection,
  {00000000-0000-0000-0015-000000000063},  !- Handle
  {00000000-0000-0000-0047-000000000019},  !- Source Object
  3,                                       !- Outlet Port
  {00000000-0000-0000-0013-000000000002},  !- Target Object
  8;                                       !- Inlet Port

OS:Connection,
  {00000000-0000-0000-0015-000000000064},  !- Handle
  {00000000-0000-0000-0047-000000000055},  !- Source Object
  3,                                       !- Outlet Port
  {00000000-0000-0000-0003-000000000003},  !- Target Object
  8;                                       !- Inlet Port

OS:Connection,
  {00000000-0000-0000-0015-000000000065},  !- Handle
  {00000000-0000-0000-0003-000000000003},  !- Source Object
  5,                                       !- Outlet Port
  {00000000-0000-0000-0047-000000000052},  !- Target Object
  2;                                       !- Inlet Port

OS:Connection,
  {00000000-0000-0000-0015-000000000066},  !- Handle
  {00000000-0000-0000-0047-000000000052},  !- Source Object
  3,                                       !- Outlet Port
  {00000000-0000-0000-0012-000000000002},  !- Target Object
  9;                                       !- Inlet Port

OS:Connection,
  {00000000-0000-0000-0015-000000000067},  !- Handle
  {00000000-0000-0000-0047-000000000014},  !- Source Object
  3,                                       !- Outlet Port
  {00000000-0000-0000-0053-000000000007},  !- Target Object
  2;                                       !- Inlet Port

OS:Connection,
  {00000000-0000-0000-0015-000000000068},  !- Handle
  {00000000-0000-0000-0053-000000000009},  !- Source Object
  2,                                       !- Outlet Port
  {00000000-0000-0000-0047-000000000005},  !- Target Object
  2;                                       !- Inlet Port

OS:Connection,
  {00000000-0000-0000-0015-000000000069},  !- Handle
  {00000000-0000-0000-0047-000000000005},  !- Source Object
  3,                                       !- Outlet Port
  {00000000-0000-0000-0004-000000000003},  !- Target Object
  3;                                       !- Inlet Port

OS:Connection,
  {00000000-0000-0000-0015-000000000070},  !- Handle
  {00000000-0000-0000-0005-000000000003},  !- Source Object
  3,                                       !- Outlet Port
  {00000000-0000-0000-0047-000000000013},  !- Target Object
  2;                                       !- Inlet Port

OS:Connection,
  {00000000-0000-0000-0015-000000000071},  !- Handle
  {00000000-0000-0000-0047-000000000013},  !- Source Object
  3,                                       !- Outlet Port
  {00000000-0000-0000-0006-000000000003},  !- Target Object
  3;                                       !- Inlet Port

OS:Connection,
  {00000000-0000-0000-0015-000000000072},  !- Handle
  {00000000-0000-0000-0006-000000000003},  !- Source Object
  4,                                       !- Outlet Port
  {00000000-0000-0000-0047-000000000014},  !- Target Object
  2;                                       !- Inlet Port

OS:Connection,
  {00000000-0000-0000-0015-000000000073},  !- Handle
  {00000000-0000-0000-0052-000000000001},  !- Source Object
  14,                                      !- Outlet Port
  {00000000-0000-0000-0047-000000000027},  !- Target Object
  2;                                       !- Inlet Port

OS:Connection,
  {00000000-0000-0000-0015-000000000074},  !- Handle
  {00000000-0000-0000-0017-000000000001},  !- Source Object
  3,                                       !- Outlet Port
  {00000000-0000-0000-0047-000000000001},  !- Target Object
  2;                                       !- Inlet Port

OS:Connection,
  {00000000-0000-0000-0015-000000000075},  !- Handle
  {00000000-0000-0000-0047-000000000028},  !- Source Object
  3,                                       !- Outlet Port
  {00000000-0000-0000-0052-000000000001},  !- Target Object
  15;                                      !- Inlet Port

OS:Connection,
  {00000000-0000-0000-0015-000000000076},  !- Handle
  {00000000-0000-0000-0052-000000000001},  !- Source Object
  17,                                      !- Outlet Port
  {00000000-0000-0000-0047-000000000025},  !- Target Object
  2;                                       !- Inlet Port

OS:Connection,
  {00000000-0000-0000-0015-000000000077},  !- Handle
  {00000000-0000-0000-0047-000000000025},  !- Source Object
  3,                                       !- Outlet Port
  {00000000-0000-0000-0017-000000000002},  !- Target Object
  2;                                       !- Inlet Port

OS:Connection,
  {00000000-0000-0000-0015-000000000078},  !- Handle
  {00000000-0000-0000-0017-000000000002},  !- Source Object
  3,                                       !- Outlet Port
  {00000000-0000-0000-0047-000000000031},  !- Target Object
  2;                                       !- Inlet Port

OS:Connection,
  {00000000-0000-0000-0015-000000000079},  !- Handle
  {00000000-0000-0000-0047-000000000026},  !- Source Object
  3,                                       !- Outlet Port
  {00000000-0000-0000-0052-000000000001},  !- Target Object
  18;                                      !- Inlet Port

OS:Connection,
  {00000000-0000-0000-0015-000000000080},  !- Handle
  {00000000-0000-0000-0047-000000000027},  !- Source Object
  3,                                       !- Outlet Port
  {00000000-0000-0000-0054-000000000001},  !- Target Object
  2;                                       !- Inlet Port

OS:Connection,
  {00000000-0000-0000-0015-000000000081},  !- Handle
  {00000000-0000-0000-0054-000000000001},  !- Source Object
  3,                                       !- Outlet Port
  {00000000-0000-0000-0047-000000000024},  !- Target Object
  2;                                       !- Inlet Port

OS:Connection,
  {00000000-0000-0000-0015-000000000082},  !- Handle
  {00000000-0000-0000-0047-000000000024},  !- Source Object
  3,                                       !- Outlet Port
  {00000000-0000-0000-0017-000000000001},  !- Target Object
  2;                                       !- Inlet Port

OS:Connection,
  {00000000-0000-0000-0015-000000000083},  !- Handle
  {00000000-0000-0000-0047-000000000001},  !- Source Object
  3,                                       !- Outlet Port
  {00000000-0000-0000-0092-000000000001},  !- Target Object
  31;                                      !- Inlet Port

OS:Connection,
  {00000000-0000-0000-0015-000000000084},  !- Handle
  {00000000-0000-0000-0092-000000000001},  !- Source Object
  32,                                      !- Outlet Port
  {00000000-0000-0000-0047-000000000002},  !- Target Object
  2;                                       !- Inlet Port

OS:Connection,
  {00000000-0000-0000-0015-000000000085},  !- Handle
  {00000000-0000-0000-0047-000000000002},  !- Source Object
  3,                                       !- Outlet Port
  {00000000-0000-0000-0016-000000000001},  !- Target Object
  3;                                       !- Inlet Port

OS:Connection,
  {00000000-0000-0000-0015-000000000086},  !- Handle
  {00000000-0000-0000-0017-000000000001},  !- Source Object
  4,                                       !- Outlet Port
  {00000000-0000-0000-0047-000000000029},  !- Target Object
  2;                                       !- Inlet Port

OS:Connection,
  {00000000-0000-0000-0015-000000000087},  !- Handle
  {00000000-0000-0000-0047-000000000029},  !- Source Object
  3,                                       !- Outlet Port
  {00000000-0000-0000-0051-000000000001},  !- Target Object
  2;                                       !- Inlet Port

OS:Connection,
  {00000000-0000-0000-0015-000000000088},  !- Handle
  {00000000-0000-0000-0051-000000000001},  !- Source Object
  3,                                       !- Outlet Port
  {00000000-0000-0000-0047-000000000030},  !- Target Object
  2;                                       !- Inlet Port

OS:Connection,
  {00000000-0000-0000-0015-000000000089},  !- Handle
  {00000000-0000-0000-0047-000000000030},  !- Source Object
  3,                                       !- Outlet Port
  {00000000-0000-0000-0016-000000000001},  !- Target Object
  4;                                       !- Inlet Port

OS:Connection,
  {00000000-0000-0000-0015-000000000090},  !- Handle
  {00000000-0000-0000-0047-000000000031},  !- Source Object
  3,                                       !- Outlet Port
  {00000000-0000-0000-0051-000000000002},  !- Target Object
  2;                                       !- Inlet Port

OS:Connection,
  {00000000-0000-0000-0015-000000000091},  !- Handle
  {00000000-0000-0000-0051-000000000002},  !- Source Object
  3,                                       !- Outlet Port
  {00000000-0000-0000-0047-000000000032},  !- Target Object
  2;                                       !- Inlet Port

OS:Connection,
  {00000000-0000-0000-0015-000000000092},  !- Handle
  {00000000-0000-0000-0047-000000000032},  !- Source Object
  3,                                       !- Outlet Port
  {00000000-0000-0000-0016-000000000002},  !- Target Object
  3;                                       !- Inlet Port

OS:Connection,
  {00000000-0000-0000-0015-000000000093},  !- Handle
  {00000000-0000-0000-0016-000000000001},  !- Source Object
  2,                                       !- Outlet Port
  {00000000-0000-0000-0047-000000000033},  !- Target Object
  2;                                       !- Inlet Port

OS:Connection,
  {00000000-0000-0000-0015-000000000094},  !- Handle
  {00000000-0000-0000-0047-000000000033},  !- Source Object
  3,                                       !- Outlet Port
  {00000000-0000-0000-0051-000000000003},  !- Target Object
  2;                                       !- Inlet Port

OS:Connection,
  {00000000-0000-0000-0015-000000000095},  !- Handle
  {00000000-0000-0000-0051-000000000003},  !- Source Object
  3,                                       !- Outlet Port
  {00000000-0000-0000-0047-000000000028},  !- Target Object
  2;                                       !- Inlet Port

OS:Connection,
  {00000000-0000-0000-0015-000000000096},  !- Handle
  {00000000-0000-0000-0016-000000000002},  !- Source Object
  2,                                       !- Outlet Port
  {00000000-0000-0000-0047-000000000034},  !- Target Object
  2;                                       !- Inlet Port

OS:Connection,
  {00000000-0000-0000-0015-000000000097},  !- Handle
  {00000000-0000-0000-0047-000000000034},  !- Source Object
  3,                                       !- Outlet Port
  {00000000-0000-0000-0051-000000000004},  !- Target Object
  2;                                       !- Inlet Port

OS:Connection,
  {00000000-0000-0000-0015-000000000098},  !- Handle
  {00000000-0000-0000-0051-000000000004},  !- Source Object
  3,                                       !- Outlet Port
  {00000000-0000-0000-0047-000000000026},  !- Target Object
  2;                                       !- Inlet Port

OS:Connection,
  {00000000-0000-0000-0015-000000000099},  !- Handle
  {00000000-0000-0000-0017-000000000002},  !- Source Object
  4,                                       !- Outlet Port
  {00000000-0000-0000-0047-000000000035},  !- Target Object
  2;                                       !- Inlet Port

OS:Connection,
  {00000000-0000-0000-0015-000000000100},  !- Handle
  {00000000-0000-0000-0047-000000000035},  !- Source Object
  3,                                       !- Outlet Port
  {00000000-0000-0000-0094-000000000001},  !- Target Object
  2;                                       !- Inlet Port

OS:Connection,
  {00000000-0000-0000-0015-000000000101},  !- Handle
  {00000000-0000-0000-0094-000000000001},  !- Source Object
  3,                                       !- Outlet Port
  {00000000-0000-0000-0047-000000000036},  !- Target Object
  2;                                       !- Inlet Port

OS:Connection,
  {00000000-0000-0000-0015-000000000102},  !- Handle
  {00000000-0000-0000-0047-000000000036},  !- Source Object
  3,                                       !- Outlet Port
  {00000000-0000-0000-0016-000000000002},  !- Target Object
  4;                                       !- Inlet Port

OS:Connection,
  {00000000-0000-0000-0015-000000000103},  !- Handle
  {00000000-0000-0000-0017-000000000002},  !- Source Object
  5,                                       !- Outlet Port
  {00000000-0000-0000-0047-000000000037},  !- Target Object
  2;                                       !- Inlet Port

OS:Connection,
  {00000000-0000-0000-0015-000000000104},  !- Handle
  {00000000-0000-0000-0047-000000000037},  !- Source Object
  3,                                       !- Outlet Port
  {00000000-0000-0000-0094-000000000002},  !- Target Object
  2;                                       !- Inlet Port

OS:Connection,
  {00000000-0000-0000-0015-000000000105},  !- Handle
  {00000000-0000-0000-0094-000000000002},  !- Source Object
  3,                                       !- Outlet Port
  {00000000-0000-0000-0047-000000000038},  !- Target Object
  2;                                       !- Inlet Port

OS:Connection,
  {00000000-0000-0000-0015-000000000106},  !- Handle
  {00000000-0000-0000-0047-000000000038},  !- Source Object
  3,                                       !- Outlet Port
  {00000000-0000-0000-0016-000000000002},  !- Target Object
  5;                                       !- Inlet Port

OS:Connection,
  {00000000-0000-0000-0015-000000000107},  !- Handle
  {00000000-0000-0000-0017-000000000002},  !- Source Object
  6,                                       !- Outlet Port
  {00000000-0000-0000-0047-000000000039},  !- Target Object
  2;                                       !- Inlet Port

OS:Connection,
  {00000000-0000-0000-0015-000000000108},  !- Handle
  {00000000-0000-0000-0047-000000000039},  !- Source Object
  3,                                       !- Outlet Port
  {00000000-0000-0000-0094-000000000003},  !- Target Object
  2;                                       !- Inlet Port

OS:Connection,
  {00000000-0000-0000-0015-000000000109},  !- Handle
  {00000000-0000-0000-0094-000000000003},  !- Source Object
  3,                                       !- Outlet Port
  {00000000-0000-0000-0047-000000000040},  !- Target Object
  2;                                       !- Inlet Port

OS:Connection,
  {00000000-0000-0000-0015-000000000110},  !- Handle
  {00000000-0000-0000-0047-000000000040},  !- Source Object
  3,                                       !- Outlet Port
  {00000000-0000-0000-0016-000000000002},  !- Target Object
  6;                                       !- Inlet Port

OS:Connection,
  {00000000-0000-0000-0015-000000000111},  !- Handle
  {00000000-0000-0000-0047-000000000044},  !- Source Object
  3,                                       !- Outlet Port
  {00000000-0000-0000-0040-000000000001},  !- Target Object
  8;                                       !- Inlet Port

OS:Connection,
  {00000000-0000-0000-0015-000000000112},  !- Handle
  {00000000-0000-0000-0040-000000000001},  !- Source Object
  9,                                       !- Outlet Port
  {00000000-0000-0000-0047-000000000048},  !- Target Object
  2;                                       !- Inlet Port

OS:Connection,
  {00000000-0000-0000-0015-000000000113},  !- Handle
  {00000000-0000-0000-0047-000000000048},  !- Source Object
  3,                                       !- Outlet Port
  {00000000-0000-0000-0003-000000000001},  !- Target Object
  6;                                       !- Inlet Port

OS:Connection,
  {00000000-0000-0000-0015-000000000114},  !- Handle
  {00000000-0000-0000-0003-000000000001},  !- Source Object
  7,                                       !- Outlet Port
  {00000000-0000-0000-0047-000000000049},  !- Target Object
  2;                                       !- Inlet Port

OS:Connection,
  {00000000-0000-0000-0015-000000000115},  !- Handle
  {00000000-0000-0000-0047-000000000049},  !- Source Object
  3,                                       !- Outlet Port
  {00000000-0000-0000-0040-000000000001},  !- Target Object
  10;                                      !- Inlet Port

OS:Connection,
  {00000000-0000-0000-0015-000000000116},  !- Handle
  {00000000-0000-0000-0040-000000000001},  !- Source Object
  11,                                      !- Outlet Port
  {00000000-0000-0000-0047-000000000045},  !- Target Object
  2;                                       !- Inlet Port

OS:Connection,
  {00000000-0000-0000-0015-000000000117},  !- Handle
  {00000000-0000-0000-0047-000000000060},  !- Source Object
  3,                                       !- Outlet Port
  {00000000-0000-0000-0040-000000000003},  !- Target Object
  8;                                       !- Inlet Port

OS:Connection,
  {00000000-0000-0000-0015-000000000118},  !- Handle
  {00000000-0000-0000-0040-000000000003},  !- Source Object
  9,                                       !- Outlet Port
  {00000000-0000-0000-0047-000000000066},  !- Target Object
  2;                                       !- Inlet Port

OS:Connection,
  {00000000-0000-0000-0015-000000000119},  !- Handle
  {00000000-0000-0000-0047-000000000066},  !- Source Object
  3,                                       !- Outlet Port
  {00000000-0000-0000-0003-000000000002},  !- Target Object
  6;                                       !- Inlet Port

OS:Connection,
  {00000000-0000-0000-0015-000000000120},  !- Handle
  {00000000-0000-0000-0003-000000000002},  !- Source Object
  7,                                       !- Outlet Port
  {00000000-0000-0000-0047-000000000067},  !- Target Object
  2;                                       !- Inlet Port

OS:Connection,
  {00000000-0000-0000-0015-000000000121},  !- Handle
  {00000000-0000-0000-0047-000000000067},  !- Source Object
  3,                                       !- Outlet Port
  {00000000-0000-0000-0040-000000000003},  !- Target Object
  10;                                      !- Inlet Port

OS:Connection,
  {00000000-0000-0000-0015-000000000122},  !- Handle
  {00000000-0000-0000-0040-000000000003},  !- Source Object
  11,                                      !- Outlet Port
  {00000000-0000-0000-0047-000000000061},  !- Target Object
  2;                                       !- Inlet Port

OS:Connection,
  {00000000-0000-0000-0015-000000000123},  !- Handle
  {00000000-0000-0000-0047-000000000053},  !- Source Object
  3,                                       !- Outlet Port
  {00000000-0000-0000-0040-000000000002},  !- Target Object
  8;                                       !- Inlet Port

OS:Connection,
  {00000000-0000-0000-0015-000000000124},  !- Handle
  {00000000-0000-0000-0040-000000000002},  !- Source Object
  9,                                       !- Outlet Port
  {00000000-0000-0000-0047-000000000064},  !- Target Object
  2;                                       !- Inlet Port

OS:Connection,
  {00000000-0000-0000-0015-000000000125},  !- Handle
  {00000000-0000-0000-0047-000000000064},  !- Source Object
  3,                                       !- Outlet Port
  {00000000-0000-0000-0003-000000000003},  !- Target Object
  6;                                       !- Inlet Port

OS:Connection,
  {00000000-0000-0000-0015-000000000126},  !- Handle
  {00000000-0000-0000-0003-000000000003},  !- Source Object
  7,                                       !- Outlet Port
  {00000000-0000-0000-0047-000000000065},  !- Target Object
  2;                                       !- Inlet Port

OS:Connection,
  {00000000-0000-0000-0015-000000000127},  !- Handle
  {00000000-0000-0000-0047-000000000065},  !- Source Object
  3,                                       !- Outlet Port
  {00000000-0000-0000-0040-000000000002},  !- Target Object
  10;                                      !- Inlet Port

OS:Connection,
  {00000000-0000-0000-0015-000000000128},  !- Handle
  {00000000-0000-0000-0040-000000000002},  !- Source Object
  11,                                      !- Outlet Port
  {00000000-0000-0000-0047-000000000054},  !- Target Object
  2;                                       !- Inlet Port

OS:Connector:Mixer,
  {00000000-0000-0000-0016-000000000001},  !- Handle
  Connector Mixer 1,                       !- Name
  {00000000-0000-0000-0015-000000000093},  !- Outlet Branch Name
  {00000000-0000-0000-0015-000000000085},  !- Inlet Branch Name 1
  {00000000-0000-0000-0015-000000000089};  !- Inlet Branch Name 2

OS:Connector:Mixer,
  {00000000-0000-0000-0016-000000000002},  !- Handle
  Connector Mixer 2,                       !- Name
  {00000000-0000-0000-0015-000000000096},  !- Outlet Branch Name
  {00000000-0000-0000-0015-000000000092},  !- Inlet Branch Name 1
  {00000000-0000-0000-0015-000000000102},  !- Inlet Branch Name 2
  {00000000-0000-0000-0015-000000000106},  !- Inlet Branch Name 3
  {00000000-0000-0000-0015-000000000110};  !- Inlet Branch Name 4

OS:Connector:Splitter,
  {00000000-0000-0000-0017-000000000001},  !- Handle
  Connector Splitter 1,                    !- Name
  {00000000-0000-0000-0015-000000000082},  !- Inlet Branch Name
  {00000000-0000-0000-0015-000000000074},  !- Outlet Branch Name 1
  {00000000-0000-0000-0015-000000000086};  !- Outlet Branch Name 2

OS:Connector:Splitter,
  {00000000-0000-0000-0017-000000000002},  !- Handle
  Connector Splitter 2,                    !- Name
  {00000000-0000-0000-0015-000000000077},  !- Inlet Branch Name
  {00000000-0000-0000-0015-000000000078},  !- Outlet Branch Name 1
  {00000000-0000-0000-0015-000000000099},  !- Outlet Branch Name 2
  {00000000-0000-0000-0015-000000000103},  !- Outlet Branch Name 3
  {00000000-0000-0000-0015-000000000107};  !- Outlet Branch Name 4

OS:Construction,
  {00000000-0000-0000-0018-000000000001},  !- Handle
  BTAP-Ext-DaylightDiffuser,               !- Name
  ,                                        !- Surface Rendering Name
  {00000000-0000-0000-0098-000000000001};  !- Layer 1

OS:Construction,
  {00000000-0000-0000-0018-000000000002},  !- Handle
  BTAP-Ext-DaylightDiffuser:U=0.241 SHGC=0.600, !- Name
  ,                                        !- Surface Rendering Name
  {00000000-0000-0000-0098-000000000003};  !- Layer 1

OS:Construction,
  {00000000-0000-0000-0018-000000000003},  !- Handle
  BTAP-Ext-DaylightDomes,                  !- Name
  ,                                        !- Surface Rendering Name
  {00000000-0000-0000-0098-000000000001};  !- Layer 1

OS:Construction,
  {00000000-0000-0000-0018-000000000004},  !- Handle
  BTAP-Ext-DaylightDomes:U=0.241 SHGC=0.600, !- Name
  ,                                        !- Surface Rendering Name
  {00000000-0000-0000-0098-000000000003};  !- Layer 1

OS:Construction,
  {00000000-0000-0000-0018-000000000005},  !- Handle
  BTAP-Ext-Door,                           !- Name
  ,                                        !- Surface Rendering Name
  {00000000-0000-0000-0044-000000000017},  !- Layer 1
  {00000000-0000-0000-0045-000000000013};  !- Layer 2

OS:Construction,
  {00000000-0000-0000-0018-000000000006},  !- Handle
  BTAP-Ext-Door:U-1.73,                    !- Name
  ,                                        !- Surface Rendering Name
  {00000000-0000-0000-0044-000000000016},  !- Layer 1
  {00000000-0000-0000-0045-000000000011};  !- Layer 2

OS:Construction,
  {00000000-0000-0000-0018-000000000007},  !- Handle
  BTAP-Ext-FixedWindow,                    !- Name
  ,                                        !- Surface Rendering Name
  {00000000-0000-0000-0098-000000000001};  !- Layer 1

OS:Construction,
  {00000000-0000-0000-0018-000000000008},  !- Handle
  BTAP-Ext-FixedWindow:U=0.173 SHGC=0.600, !- Name
  ,                                        !- Surface Rendering Name
  {00000000-0000-0000-0098-000000000002};  !- Layer 1

OS:Construction,
  {00000000-0000-0000-0018-000000000009},  !- Handle
  BTAP-Ext-Floor-Mass,                     !- Name
  ,                                        !- Surface Rendering Name
  {00000000-0000-0000-0045-000000000013},  !- Layer 1
  {00000000-0000-0000-0044-000000000008},  !- Layer 2
  {00000000-0000-0000-0045-000000000007};  !- Layer 3

OS:Construction,
  {00000000-0000-0000-0018-000000000010},  !- Handle
  BTAP-Ext-Floor-Mass:U-0.138,             !- Name
  ,                                        !- Surface Rendering Name
  {00000000-0000-0000-0045-000000000008},  !- Layer 1
  {00000000-0000-0000-0044-000000000007},  !- Layer 2
  {00000000-0000-0000-0045-000000000003};  !- Layer 3

OS:Construction,
  {00000000-0000-0000-0018-000000000011},  !- Handle
  BTAP-Ext-GlassDoors,                     !- Name
  ,                                        !- Surface Rendering Name
  {00000000-0000-0000-0098-000000000001};  !- Layer 1

OS:Construction,
  {00000000-0000-0000-0018-000000000012},  !- Handle
  BTAP-Ext-GlassDoors:U=0.173 SHGC=0.600,  !- Name
  ,                                        !- Surface Rendering Name
  {00000000-0000-0000-0098-000000000002};  !- Layer 1

OS:Construction,
  {00000000-0000-0000-0018-000000000013},  !- Handle
  BTAP-Ext-OverHeadDoor,                   !- Name
  ,                                        !- Surface Rendering Name
  {00000000-0000-0000-0045-000000000013};  !- Layer 1

OS:Construction,
  {00000000-0000-0000-0018-000000000014},  !- Handle
  BTAP-Ext-OverHeadDoor:U-1.73,            !- Name
  ,                                        !- Surface Rendering Name
  {00000000-0000-0000-0045-000000000012};  !- Layer 1

OS:Construction,
  {00000000-0000-0000-0018-000000000015},  !- Handle
  BTAP-Ext-Roof-Metal,                     !- Name
  ,                                        !- Surface Rendering Name
  {00000000-0000-0000-0044-000000000023},  !- Layer 1
  {00000000-0000-0000-0045-000000000013};  !- Layer 2

OS:Construction,
  {00000000-0000-0000-0018-000000000016},  !- Handle
  BTAP-Ext-Roof-Metal:U-0.121,             !- Name
  ,                                        !- Surface Rendering Name
  {00000000-0000-0000-0044-000000000022},  !- Layer 1
  {00000000-0000-0000-0045-000000000010};  !- Layer 2

OS:Construction,
  {00000000-0000-0000-0018-000000000017},  !- Handle
  BTAP-Ext-Skylights,                      !- Name
  ,                                        !- Surface Rendering Name
  {00000000-0000-0000-0098-000000000001};  !- Layer 1

OS:Construction,
  {00000000-0000-0000-0018-000000000018},  !- Handle
  BTAP-Ext-Skylights:U=0.241 SHGC=0.600,   !- Name
  ,                                        !- Surface Rendering Name
  {00000000-0000-0000-0098-000000000003};  !- Layer 1

OS:Construction,
  {00000000-0000-0000-0018-000000000019},  !- Handle
  BTAP-Ext-Wall-Mass,                      !- Name
  ,                                        !- Surface Rendering Name
  {00000000-0000-0000-0044-000000000006},  !- Layer 1
  {00000000-0000-0000-0044-000000000014},  !- Layer 2
  {00000000-0000-0000-0045-000000000013},  !- Layer 3
  {00000000-0000-0000-0044-000000000002};  !- Layer 4

OS:Construction,
  {00000000-0000-0000-0018-000000000020},  !- Handle
  BTAP-Ext-Wall-Mass:U-0.215,              !- Name
  ,                                        !- Surface Rendering Name
  {00000000-0000-0000-0044-000000000005},  !- Layer 1
  {00000000-0000-0000-0044-000000000013},  !- Layer 2
  {00000000-0000-0000-0045-000000000009},  !- Layer 3
  {00000000-0000-0000-0044-000000000001};  !- Layer 4

OS:Construction,
  {00000000-0000-0000-0018-000000000021},  !- Handle
  BTAP-Grnd-Floor-Mass,                    !- Name
  ,                                        !- Surface Rendering Name
  {00000000-0000-0000-0044-000000000012},  !- Layer 1
  {00000000-0000-0000-0045-000000000007};  !- Layer 2

OS:Construction,
  {00000000-0000-0000-0018-000000000022},  !- Handle
  BTAP-Grnd-Floor-Mass:U-0.757,            !- Name
  ,                                        !- Surface Rendering Name
  {00000000-0000-0000-0044-000000000009},  !- Layer 1
  {00000000-0000-0000-0045-000000000004};  !- Layer 2

OS:Construction,
  {00000000-0000-0000-0018-000000000023},  !- Handle
  BTAP-Grnd-Floor-Mass:U-0.757_std,        !- Name
  ,                                        !- Surface Rendering Name
  {00000000-0000-0000-0044-000000000009},  !- Layer 1
  {00000000-0000-0000-0044-000000000015};  !- Layer 2

OS:Construction,
  {00000000-0000-0000-0018-000000000024},  !- Handle
  BTAP-Grnd-Roof-Mass,                     !- Name
  ,                                        !- Surface Rendering Name
  {00000000-0000-0000-0044-000000000012},  !- Layer 1
  {00000000-0000-0000-0045-000000000007};  !- Layer 2

OS:Construction,
  {00000000-0000-0000-0018-000000000025},  !- Handle
  BTAP-Grnd-Roof-Mass:U-0.284,             !- Name
  ,                                        !- Surface Rendering Name
  {00000000-0000-0000-0044-000000000011},  !- Layer 1
  {00000000-0000-0000-0045-000000000006};  !- Layer 2

OS:Construction,
  {00000000-0000-0000-0018-000000000026},  !- Handle
  BTAP-Grnd-Wall-Mass,                     !- Name
  ,                                        !- Surface Rendering Name
  {00000000-0000-0000-0044-000000000012},  !- Layer 1
  {00000000-0000-0000-0045-000000000007};  !- Layer 2

OS:Construction,
  {00000000-0000-0000-0018-000000000027},  !- Handle
  BTAP-Grnd-Wall-Mass:U-0.284,             !- Name
  ,                                        !- Surface Rendering Name
  {00000000-0000-0000-0044-000000000010},  !- Layer 1
  {00000000-0000-0000-0045-000000000005};  !- Layer 2

OS:Construction,
  {00000000-0000-0000-0018-000000000028},  !- Handle
  BTAP-Int-Ceiling,                        !- Name
  ,                                        !- Surface Rendering Name
  {00000000-0000-0000-0045-000000000007},  !- Layer 1
  {00000000-0000-0000-0044-000000000003};  !- Layer 2

OS:Construction,
  {00000000-0000-0000-0018-000000000029},  !- Handle
  BTAP-Int-Door,                           !- Name
  ,                                        !- Surface Rendering Name
  {00000000-0000-0000-0044-000000000020};  !- Layer 1

OS:Construction,
  {00000000-0000-0000-0018-000000000030},  !- Handle
  BTAP-Int-Floor,                          !- Name
  ,                                        !- Surface Rendering Name
  {00000000-0000-0000-0044-000000000003},  !- Layer 1
  {00000000-0000-0000-0045-000000000007};  !- Layer 2

OS:Construction,
  {00000000-0000-0000-0018-000000000031},  !- Handle
  BTAP-Int-Partition,                      !- Name
  ,                                        !- Surface Rendering Name
  {00000000-0000-0000-0044-000000000020};  !- Layer 1

OS:Construction,
  {00000000-0000-0000-0018-000000000032},  !- Handle
  BTAP-Int-Wall,                           !- Name
  ,                                        !- Surface Rendering Name
  {00000000-0000-0000-0044-000000000018},  !- Layer 1
  {00000000-0000-0000-0044-000000000018};  !- Layer 2

OS:Construction,
  {00000000-0000-0000-0018-000000000033},  !- Handle
  BTAP-Int-Window,                         !- Name
  ,                                        !- Surface Rendering Name
  {00000000-0000-0000-0098-000000000001};  !- Layer 1

OS:Construction,
  {00000000-0000-0000-0018-000000000034},  !- Handle
  Basement Floor construction,             !- Name
  ,                                        !- Surface Rendering Name
  {00000000-0000-0000-0044-000000000021},  !- Layer 1
  {00000000-0000-0000-0045-000000000001};  !- Layer 2

OS:Construction,
  {00000000-0000-0000-0018-000000000035},  !- Handle
  Basement Wall construction,              !- Name
  ,                                        !- Surface Rendering Name
  {00000000-0000-0000-0044-000000000021};  !- Layer 1

OS:Construction,
  {00000000-0000-0000-0018-000000000036},  !- Handle
  Floor Adiabatic construction,            !- Name
  ,                                        !- Surface Rendering Name
  {00000000-0000-0000-0045-000000000001},  !- Layer 1
  {00000000-0000-0000-0044-000000000004},  !- Layer 2
  {00000000-0000-0000-0045-000000000002};  !- Layer 3

OS:Construction,
  {00000000-0000-0000-0018-000000000037},  !- Handle
  Wall Adiabatic construction,             !- Name
  ,                                        !- Surface Rendering Name
  {00000000-0000-0000-0044-000000000019},  !- Layer 1
  {00000000-0000-0000-0044-000000000019};  !- Layer 2

OS:Controller:MechanicalVentilation,
  {00000000-0000-0000-0019-000000000001},  !- Handle
  Controller Mechanical Ventilation 1,     !- Name
  {00000000-0000-0000-0056-000000000001},  !- Availability Schedule
  ,                                        !- Demand Controlled Ventilation
  ZoneSum;                                 !- System Outdoor Air Method

OS:Controller:MechanicalVentilation,
  {00000000-0000-0000-0019-000000000002},  !- Handle
  Controller Mechanical Ventilation 2,     !- Name
  {00000000-0000-0000-0056-000000000001},  !- Availability Schedule
  ,                                        !- Demand Controlled Ventilation
  ZoneSum;                                 !- System Outdoor Air Method

OS:Controller:MechanicalVentilation,
  {00000000-0000-0000-0019-000000000003},  !- Handle
  Controller Mechanical Ventilation 3,     !- Name
  {00000000-0000-0000-0056-000000000001},  !- Availability Schedule
  ,                                        !- Demand Controlled Ventilation
  ZoneSum;                                 !- System Outdoor Air Method

OS:Controller:OutdoorAir,
  {00000000-0000-0000-0020-000000000001},  !- Handle
  Controller Outdoor Air 1,                !- Name
  ,                                        !- Relief Air Outlet Node Name
  ,                                        !- Return Air Node Name
  ,                                        !- Mixed Air Node Name
  ,                                        !- Actuator Node Name
  autosize,                                !- Minimum Outdoor Air Flow Rate {m3/s}
  Autosize,                                !- Maximum Outdoor Air Flow Rate {m3/s}
  NoEconomizer,                            !- Economizer Control Type
  ModulateFlow,                            !- Economizer Control Action Type
  28,                                      !- Economizer Maximum Limit Dry-Bulb Temperature {C}
  64000,                                   !- Economizer Maximum Limit Enthalpy {J/kg}
  ,                                        !- Economizer Maximum Limit Dewpoint Temperature {C}
  ,                                        !- Electronic Enthalpy Limit Curve Name
  -100,                                    !- Economizer Minimum Limit Dry-Bulb Temperature {C}
  NoLockout,                               !- Lockout Type
  FixedMinimum,                            !- Minimum Limit Type
  {00000000-0000-0000-0059-000000000019},  !- Minimum Outdoor Air Schedule Name
  ,                                        !- Minimum Fraction of Outdoor Air Schedule Name
  ,                                        !- Maximum Fraction of Outdoor Air Schedule Name
  {00000000-0000-0000-0019-000000000001},  !- Controller Mechanical Ventilation
  ,                                        !- Time of Day Economizer Control Schedule Name
  No,                                      !- High Humidity Control
  ,                                        !- Humidistat Control Zone Name
  1,                                       !- High Humidity Outdoor Air Flow Ratio
  Yes,                                     !- Control High Indoor Humidity Based on Outdoor Humidity Ratio
  BypassWhenOAFlowGreaterThanMinimum,      !- Heat Recovery Bypass Control Type
  InterlockedWithMechanicalCooling;        !- Economizer Operation Staging

OS:Controller:OutdoorAir,
  {00000000-0000-0000-0020-000000000002},  !- Handle
  Controller Outdoor Air 2,                !- Name
  ,                                        !- Relief Air Outlet Node Name
  ,                                        !- Return Air Node Name
  ,                                        !- Mixed Air Node Name
  ,                                        !- Actuator Node Name
  autosize,                                !- Minimum Outdoor Air Flow Rate {m3/s}
  Autosize,                                !- Maximum Outdoor Air Flow Rate {m3/s}
  DifferentialEnthalpy,                    !- Economizer Control Type
  ModulateFlow,                            !- Economizer Control Action Type
  ,                                        !- Economizer Maximum Limit Dry-Bulb Temperature {C}
  ,                                        !- Economizer Maximum Limit Enthalpy {J/kg}
  ,                                        !- Economizer Maximum Limit Dewpoint Temperature {C}
  ,                                        !- Electronic Enthalpy Limit Curve Name
  ,                                        !- Economizer Minimum Limit Dry-Bulb Temperature {C}
  NoLockout,                               !- Lockout Type
  FixedMinimum,                            !- Minimum Limit Type
  {00000000-0000-0000-0059-000000000021},  !- Minimum Outdoor Air Schedule Name
  ,                                        !- Minimum Fraction of Outdoor Air Schedule Name
  ,                                        !- Maximum Fraction of Outdoor Air Schedule Name
  {00000000-0000-0000-0019-000000000002},  !- Controller Mechanical Ventilation
  ,                                        !- Time of Day Economizer Control Schedule Name
  No,                                      !- High Humidity Control
  ,                                        !- Humidistat Control Zone Name
  1,                                       !- High Humidity Outdoor Air Flow Ratio
  Yes,                                     !- Control High Indoor Humidity Based on Outdoor Humidity Ratio
  BypassWhenOAFlowGreaterThanMinimum,      !- Heat Recovery Bypass Control Type
  InterlockedWithMechanicalCooling;        !- Economizer Operation Staging

OS:Controller:OutdoorAir,
  {00000000-0000-0000-0020-000000000003},  !- Handle
  Controller Outdoor Air 3,                !- Name
  ,                                        !- Relief Air Outlet Node Name
  ,                                        !- Return Air Node Name
  ,                                        !- Mixed Air Node Name
  ,                                        !- Actuator Node Name
  autosize,                                !- Minimum Outdoor Air Flow Rate {m3/s}
  Autosize,                                !- Maximum Outdoor Air Flow Rate {m3/s}
  DifferentialEnthalpy,                    !- Economizer Control Type
  ModulateFlow,                            !- Economizer Control Action Type
  ,                                        !- Economizer Maximum Limit Dry-Bulb Temperature {C}
  ,                                        !- Economizer Maximum Limit Enthalpy {J/kg}
  ,                                        !- Economizer Maximum Limit Dewpoint Temperature {C}
  ,                                        !- Electronic Enthalpy Limit Curve Name
  ,                                        !- Economizer Minimum Limit Dry-Bulb Temperature {C}
  NoLockout,                               !- Lockout Type
  FixedMinimum,                            !- Minimum Limit Type
  {00000000-0000-0000-0059-000000000020},  !- Minimum Outdoor Air Schedule Name
  ,                                        !- Minimum Fraction of Outdoor Air Schedule Name
  ,                                        !- Maximum Fraction of Outdoor Air Schedule Name
  {00000000-0000-0000-0019-000000000003},  !- Controller Mechanical Ventilation
  ,                                        !- Time of Day Economizer Control Schedule Name
  No,                                      !- High Humidity Control
  ,                                        !- Humidistat Control Zone Name
  1,                                       !- High Humidity Outdoor Air Flow Ratio
  Yes,                                     !- Control High Indoor Humidity Based on Outdoor Humidity Ratio
  BypassWhenOAFlowGreaterThanMinimum,      !- Heat Recovery Bypass Control Type
  InterlockedWithMechanicalCooling;        !- Economizer Operation Staging

OS:Curve:Biquadratic,
  {00000000-0000-0000-0021-000000000001},  !- Handle
  Curve Biquadratic 1,                     !- Name
  0.867905,                                !- Coefficient1 Constant
  0.0142459,                               !- Coefficient2 x
  0.000554364,                             !- Coefficient3 x**2
  -0.00755748,                             !- Coefficient4 y
  3.3048e-05,                              !- Coefficient5 y**2
  -0.000191808,                            !- Coefficient6 x*y
  13,                                      !- Minimum Value of x
  24,                                      !- Maximum Value of x
  24,                                      !- Minimum Value of y
  46;                                      !- Maximum Value of y

OS:Curve:Biquadratic,
  {00000000-0000-0000-0021-000000000002},  !- Handle
  Curve Biquadratic 2,                     !- Name
  0.116936,                                !- Coefficient1 Constant
  0.0284933,                               !- Coefficient2 x
  -0.000411156,                            !- Coefficient3 x**2
  0.0214108,                               !- Coefficient4 y
  0.000161028,                             !- Coefficient5 y**2
  -0.000679104,                            !- Coefficient6 x*y
  13,                                      !- Minimum Value of x
  24,                                      !- Maximum Value of x
  24,                                      !- Minimum Value of y
  46;                                      !- Maximum Value of y

OS:Curve:Biquadratic,
  {00000000-0000-0000-0021-000000000003},  !- Handle
  Curve Biquadratic 3,                     !- Name
  0.867905,                                !- Coefficient1 Constant
  0.0142459,                               !- Coefficient2 x
  0.000554364,                             !- Coefficient3 x**2
  -0.00755748,                             !- Coefficient4 y
  3.3048e-05,                              !- Coefficient5 y**2
  -0.000191808,                            !- Coefficient6 x*y
  13,                                      !- Minimum Value of x
  24,                                      !- Maximum Value of x
  24,                                      !- Minimum Value of y
  46;                                      !- Maximum Value of y

OS:Curve:Biquadratic,
  {00000000-0000-0000-0021-000000000004},  !- Handle
  Curve Biquadratic 4,                     !- Name
  0.116936,                                !- Coefficient1 Constant
  0.0284933,                               !- Coefficient2 x
  -0.000411156,                            !- Coefficient3 x**2
  0.0214108,                               !- Coefficient4 y
  0.000161028,                             !- Coefficient5 y**2
  -0.000679104,                            !- Coefficient6 x*y
  13,                                      !- Minimum Value of x
  24,                                      !- Maximum Value of x
  24,                                      !- Minimum Value of y
  46;                                      !- Maximum Value of y

OS:Curve:Biquadratic,
  {00000000-0000-0000-0021-000000000005},  !- Handle
  Curve Biquadratic 5,                     !- Name
  0.867905,                                !- Coefficient1 Constant
  0.0142459,                               !- Coefficient2 x
  0.000554364,                             !- Coefficient3 x**2
  -0.00755748,                             !- Coefficient4 y
  3.3048e-05,                              !- Coefficient5 y**2
  -0.000191808,                            !- Coefficient6 x*y
  13,                                      !- Minimum Value of x
  24,                                      !- Maximum Value of x
  24,                                      !- Minimum Value of y
  46;                                      !- Maximum Value of y

OS:Curve:Biquadratic,
  {00000000-0000-0000-0021-000000000006},  !- Handle
  Curve Biquadratic 6,                     !- Name
  0.116936,                                !- Coefficient1 Constant
  0.0284933,                               !- Coefficient2 x
  -0.000411156,                            !- Coefficient3 x**2
  0.0214108,                               !- Coefficient4 y
  0.000161028,                             !- Coefficient5 y**2
  -0.000679104,                            !- Coefficient6 x*y
  13,                                      !- Minimum Value of x
  24,                                      !- Maximum Value of x
  24,                                      !- Minimum Value of y
  46;                                      !- Maximum Value of y

OS:Curve:Biquadratic,
  {00000000-0000-0000-0021-000000000007},  !- Handle
  DXCOOL-NECB2011-REF-CAPFT,               !- Name
  0.867905,                                !- Coefficient1 Constant
  0.0142459,                               !- Coefficient2 x
  0.00055436,                              !- Coefficient3 x**2
  -0.0075575,                              !- Coefficient4 y
  3.3e-05,                                 !- Coefficient5 y**2
  -0.0001918,                              !- Coefficient6 x*y
  13,                                      !- Minimum Value of x
  24,                                      !- Maximum Value of x
  24,                                      !- Minimum Value of y
  46;                                      !- Maximum Value of y

OS:Curve:Biquadratic,
  {00000000-0000-0000-0021-000000000008},  !- Handle
  DXCOOL-NECB2011-REF-COOLEIRFT,           !- Name
  0.1141714,                               !- Coefficient1 Constant
  0.02818224,                              !- Coefficient2 x
  -0.0004199,                              !- Coefficient3 x**2
  0.02141082,                              !- Coefficient4 y
  0.000161028,                             !- Coefficient5 y**2
  -0.000679104,                            !- Coefficient6 x*y
  13,                                      !- Minimum Value of x
  24,                                      !- Maximum Value of x
  24,                                      !- Minimum Value of y
  46;                                      !- Maximum Value of y

OS:Curve:Cubic,
  {00000000-0000-0000-0022-000000000001},  !- Handle
  Curve Cubic 1,                           !- Name
  0.0277,                                  !- Coefficient1 Constant
  4.9151,                                  !- Coefficient2 x
  -8.184,                                  !- Coefficient3 x**2
  4.2702,                                  !- Coefficient4 x**3
  0.7,                                     !- Minimum Value of x
  1;                                       !- Maximum Value of x

OS:Curve:Cubic,
  {00000000-0000-0000-0022-000000000002},  !- Handle
  Curve Cubic 10,                          !- Name
  0.3696,                                  !- Coefficient1 Constant
  2.3362,                                  !- Coefficient2 x
  -2.9577,                                 !- Coefficient3 x**2
  1.2596,                                  !- Coefficient4 x**3
  0.7,                                     !- Minimum Value of x
  1;                                       !- Maximum Value of x

OS:Curve:Cubic,
  {00000000-0000-0000-0022-000000000003},  !- Handle
  Curve Cubic 11,                          !- Name
  0.0277,                                  !- Coefficient1 Constant
  4.9151,                                  !- Coefficient2 x
  -8.184,                                  !- Coefficient3 x**2
  4.2702,                                  !- Coefficient4 x**3
  0.7,                                     !- Minimum Value of x
  1;                                       !- Maximum Value of x

OS:Curve:Cubic,
  {00000000-0000-0000-0022-000000000004},  !- Handle
  Curve Cubic 12,                          !- Name
  0.729009,                                !- Coefficient1 Constant
  0.0319275,                               !- Coefficient2 x
  0.000136404,                             !- Coefficient3 x**2
  -8.748e-06,                              !- Coefficient4 x**3
  -20,                                     !- Minimum Value of x
  20;                                      !- Maximum Value of x

OS:Curve:Cubic,
  {00000000-0000-0000-0022-000000000005},  !- Handle
  Curve Cubic 13,                          !- Name
  0.84,                                    !- Coefficient1 Constant
  0.16,                                    !- Coefficient2 x
  0,                                       !- Coefficient3 x**2
  0,                                       !- Coefficient4 x**3
  0.5,                                     !- Minimum Value of x
  1.5;                                     !- Maximum Value of x

OS:Curve:Cubic,
  {00000000-0000-0000-0022-000000000006},  !- Handle
  Curve Cubic 14,                          !- Name
  1.2183,                                  !- Coefficient1 Constant
  -0.03612,                                !- Coefficient2 x
  0.00142,                                 !- Coefficient3 x**2
  -2.68e-05,                               !- Coefficient4 x**3
  -20,                                     !- Minimum Value of x
  20;                                      !- Maximum Value of x

OS:Curve:Cubic,
  {00000000-0000-0000-0022-000000000007},  !- Handle
  Curve Cubic 15,                          !- Name
  0.3696,                                  !- Coefficient1 Constant
  2.3362,                                  !- Coefficient2 x
  -2.9577,                                 !- Coefficient3 x**2
  1.2596,                                  !- Coefficient4 x**3
  0.7,                                     !- Minimum Value of x
  1;                                       !- Maximum Value of x

OS:Curve:Cubic,
  {00000000-0000-0000-0022-000000000008},  !- Handle
  Curve Cubic 2,                           !- Name
  0.729009,                                !- Coefficient1 Constant
  0.0319275,                               !- Coefficient2 x
  0.000136404,                             !- Coefficient3 x**2
  -8.748e-06,                              !- Coefficient4 x**3
  -20,                                     !- Minimum Value of x
  20;                                      !- Maximum Value of x

OS:Curve:Cubic,
  {00000000-0000-0000-0022-000000000009},  !- Handle
  Curve Cubic 3,                           !- Name
  0.84,                                    !- Coefficient1 Constant
  0.16,                                    !- Coefficient2 x
  0,                                       !- Coefficient3 x**2
  0,                                       !- Coefficient4 x**3
  0.5,                                     !- Minimum Value of x
  1.5;                                     !- Maximum Value of x

OS:Curve:Cubic,
  {00000000-0000-0000-0022-000000000010},  !- Handle
  Curve Cubic 4,                           !- Name
  1.2183,                                  !- Coefficient1 Constant
  -0.03612,                                !- Coefficient2 x
  0.00142,                                 !- Coefficient3 x**2
  -2.68e-05,                               !- Coefficient4 x**3
  -20,                                     !- Minimum Value of x
  20;                                      !- Maximum Value of x

OS:Curve:Cubic,
  {00000000-0000-0000-0022-000000000011},  !- Handle
  Curve Cubic 5,                           !- Name
  0.3696,                                  !- Coefficient1 Constant
  2.3362,                                  !- Coefficient2 x
  -2.9577,                                 !- Coefficient3 x**2
  1.2596,                                  !- Coefficient4 x**3
  0.7,                                     !- Minimum Value of x
  1;                                       !- Maximum Value of x

OS:Curve:Cubic,
  {00000000-0000-0000-0022-000000000012},  !- Handle
  Curve Cubic 6,                           !- Name
  0.0277,                                  !- Coefficient1 Constant
  4.9151,                                  !- Coefficient2 x
  -8.184,                                  !- Coefficient3 x**2
  4.2702,                                  !- Coefficient4 x**3
  0.7,                                     !- Minimum Value of x
  1;                                       !- Maximum Value of x

OS:Curve:Cubic,
  {00000000-0000-0000-0022-000000000013},  !- Handle
  Curve Cubic 7,                           !- Name
  0.729009,                                !- Coefficient1 Constant
  0.0319275,                               !- Coefficient2 x
  0.000136404,                             !- Coefficient3 x**2
  -8.748e-06,                              !- Coefficient4 x**3
  -20,                                     !- Minimum Value of x
  20;                                      !- Maximum Value of x

OS:Curve:Cubic,
  {00000000-0000-0000-0022-000000000014},  !- Handle
  Curve Cubic 8,                           !- Name
  0.84,                                    !- Coefficient1 Constant
  0.16,                                    !- Coefficient2 x
  0,                                       !- Coefficient3 x**2
  0,                                       !- Coefficient4 x**3
  0.5,                                     !- Minimum Value of x
  1.5;                                     !- Maximum Value of x

OS:Curve:Cubic,
  {00000000-0000-0000-0022-000000000015},  !- Handle
  Curve Cubic 9,                           !- Name
  1.2183,                                  !- Coefficient1 Constant
  -0.03612,                                !- Coefficient2 x
  0.00142,                                 !- Coefficient3 x**2
  -2.68e-05,                               !- Coefficient4 x**3
  -20,                                     !- Minimum Value of x
  20;                                      !- Maximum Value of x

OS:Curve:Cubic,
  {00000000-0000-0000-0022-000000000016},  !- Handle
  DXCOOL-NECB2011-REF-COOLPLFFPLR,         !- Name
  0.0277,                                  !- Coefficient1 Constant
  4.9151,                                  !- Coefficient2 x
  -8.184,                                  !- Coefficient3 x**2
  4.2702,                                  !- Coefficient4 x**3
  0.7,                                     !- Minimum Value of x
  1;                                       !- Maximum Value of x

OS:Curve:Cubic,
  {00000000-0000-0000-0022-000000000017},  !- Handle
  DXHEAT-NECB2011-REF-CAPFFLOW,            !- Name
  0.84,                                    !- Coefficient1 Constant
  0.16,                                    !- Coefficient2 x
  0,                                       !- Coefficient3 x**2
  0,                                       !- Coefficient4 x**3
  0.5,                                     !- Minimum Value of x
  1.5;                                     !- Maximum Value of x

OS:Curve:Cubic,
  {00000000-0000-0000-0022-000000000018},  !- Handle
  DXHEAT-NECB2011-REF-CAPFT,               !- Name
  0.729009,                                !- Coefficient1 Constant
  0.0319275,                               !- Coefficient2 x
  0.000136404,                             !- Coefficient3 x**2
  -8.748e-06,                              !- Coefficient4 x**3
  -20,                                     !- Minimum Value of x
  20;                                      !- Maximum Value of x

OS:Curve:Cubic,
  {00000000-0000-0000-0022-000000000019},  !- Handle
  DXHEAT-NECB2011-REF-EIRFT,               !- Name
  1.2183,                                  !- Coefficient1 Constant
  -0.03612,                                !- Coefficient2 x
  0.00142,                                 !- Coefficient3 x**2
  -2.68e-05,                               !- Coefficient4 x**3
  -20,                                     !- Minimum Value of x
  20;                                      !- Maximum Value of x

OS:Curve:Cubic,
  {00000000-0000-0000-0022-000000000020},  !- Handle
  DXHEAT-NECB2011-REF-PLFFPLR,             !- Name
  0.3696,                                  !- Coefficient1 Constant
  2.3362,                                  !- Coefficient2 x
  -2.9577,                                 !- Coefficient3 x**2
  1.2596,                                  !- Coefficient4 x**3
  0.7,                                     !- Minimum Value of x
  1;                                       !- Maximum Value of x

OS:Curve:Cubic,
  {00000000-0000-0000-0022-000000000021},  !- Handle
  FURNACE-EFFPLR-NECB2011,                 !- Name
  0.722,                                   !- Coefficient1 Constant
  0.8211,                                  !- Coefficient2 x
  -1.0396,                                 !- Coefficient3 x**2
  0.5,                                     !- Coefficient4 x**3
  0,                                       !- Minimum Value of x
  1;                                       !- Maximum Value of x

OS:Curve:Quadratic,
  {00000000-0000-0000-0023-000000000001},  !- Handle
  Curve Quadratic 1,                       !- Name
  1,                                       !- Coefficient1 Constant
  0,                                       !- Coefficient2 x
  0,                                       !- Coefficient3 x**2
  0,                                       !- Minimum Value of x
  1;                                       !- Maximum Value of x

OS:Curve:Quadratic,
  {00000000-0000-0000-0023-000000000002},  !- Handle
  Curve Quadratic 2,                       !- Name
  1,                                       !- Coefficient1 Constant
  0,                                       !- Coefficient2 x
  0,                                       !- Coefficient3 x**2
  0,                                       !- Minimum Value of x
  1;                                       !- Maximum Value of x

OS:Curve:Quadratic,
  {00000000-0000-0000-0023-000000000003},  !- Handle
  Curve Quadratic 3,                       !- Name
  1.3824,                                  !- Coefficient1 Constant
  -0.4336,                                 !- Coefficient2 x
  0.0512,                                  !- Coefficient3 x**2
  0,                                       !- Minimum Value of x
  1;                                       !- Maximum Value of x

OS:Curve:Quadratic,
  {00000000-0000-0000-0023-000000000004},  !- Handle
  Curve Quadratic 4,                       !- Name
  1,                                       !- Coefficient1 Constant
  0,                                       !- Coefficient2 x
  0,                                       !- Coefficient3 x**2
  0,                                       !- Minimum Value of x
  1;                                       !- Maximum Value of x

OS:Curve:Quadratic,
  {00000000-0000-0000-0023-000000000005},  !- Handle
  Curve Quadratic 5,                       !- Name
  1,                                       !- Coefficient1 Constant
  0,                                       !- Coefficient2 x
  0,                                       !- Coefficient3 x**2
  0,                                       !- Minimum Value of x
  1;                                       !- Maximum Value of x

OS:Curve:Quadratic,
  {00000000-0000-0000-0023-000000000006},  !- Handle
  Curve Quadratic 6,                       !- Name
  1.3824,                                  !- Coefficient1 Constant
  -0.4336,                                 !- Coefficient2 x
  0.0512,                                  !- Coefficient3 x**2
  0,                                       !- Minimum Value of x
  1;                                       !- Maximum Value of x

OS:Curve:Quadratic,
  {00000000-0000-0000-0023-000000000007},  !- Handle
  Curve Quadratic 7,                       !- Name
  1,                                       !- Coefficient1 Constant
  0,                                       !- Coefficient2 x
  0,                                       !- Coefficient3 x**2
  0,                                       !- Minimum Value of x
  1;                                       !- Maximum Value of x

OS:Curve:Quadratic,
  {00000000-0000-0000-0023-000000000008},  !- Handle
  Curve Quadratic 8,                       !- Name
  1,                                       !- Coefficient1 Constant
  0,                                       !- Coefficient2 x
  0,                                       !- Coefficient3 x**2
  0,                                       !- Minimum Value of x
  1;                                       !- Maximum Value of x

OS:Curve:Quadratic,
  {00000000-0000-0000-0023-000000000009},  !- Handle
  Curve Quadratic 9,                       !- Name
  1.3824,                                  !- Coefficient1 Constant
  -0.4336,                                 !- Coefficient2 x
  0.0512,                                  !- Coefficient3 x**2
  0,                                       !- Minimum Value of x
  1;                                       !- Maximum Value of x

OS:Curve:Quadratic,
  {00000000-0000-0000-0023-000000000010},  !- Handle
  DXCOOL-NECB2011-REF-CAPFFLOW,            !- Name
  0.8,                                     !- Coefficient1 Constant
  0.2,                                     !- Coefficient2 x
  0,                                       !- Coefficient3 x**2
  0.5,                                     !- Minimum Value of x
  1.5;                                     !- Maximum Value of x

OS:Curve:Quadratic,
  {00000000-0000-0000-0023-000000000011},  !- Handle
  DXCOOL-NECB2011-REF-COOLEIRFFLOW,        !- Name
  1.1552,                                  !- Coefficient1 Constant
  -0.1808,                                 !- Coefficient2 x
  0.0256,                                  !- Coefficient3 x**2
  0.5,                                     !- Minimum Value of x
  1.5;                                     !- Maximum Value of x

OS:Curve:Quadratic,
  {00000000-0000-0000-0023-000000000012},  !- Handle
  DXHEAT-NECB2011-REF-EIRFFLOW,            !- Name
  1.3824,                                  !- Coefficient1 Constant
  -0.4336,                                 !- Coefficient2 x
  0.0512,                                  !- Coefficient3 x**2
  0,                                       !- Minimum Value of x
  1;                                       !- Maximum Value of x

OS:Daylighting:Control,
  {00000000-0000-0000-0024-000000000001},  !- Handle
  Zone3 Bulk Storage daylighting control,  !- Name
  {00000000-0000-0000-0076-000000000003},  !- Space Name
  22.8588851907324,                        !- Position X-Coordinate {m}
  65.5288042134326,                        !- Position Y-Coordinate {m}
  0.8,                                     !- Position Z-Coordinate {m}
  ,                                        !- Psi Rotation Around X-Axis {deg}
  ,                                        !- Theta Rotation Around Y-Axis {deg}
  ,                                        !- Phi Rotation Around Z-Axis {deg}
  200,                                     !- Illuminance Setpoint {lux}
  Stepped,                                 !- Lighting Control Type
  ,                                        !- Minimum Input Power Fraction for Continuous Dimming Control
  ,                                        !- Minimum Light Output Fraction for Continuous Dimming Control
  2;                                       !- Number of Stepped Control Steps

OS:DefaultConstructionSet,
  {00000000-0000-0000-0025-000000000001},  !- Handle
  BTAP-Mass at hdd = 5000.0,               !- Name
  {00000000-0000-0000-0028-000000000002},  !- Default Exterior Surface Constructions Name
  {00000000-0000-0000-0028-000000000003},  !- Default Interior Surface Constructions Name
  {00000000-0000-0000-0028-000000000001},  !- Default Ground Contact Surface Constructions Name
  {00000000-0000-0000-0027-000000000001},  !- Default Exterior SubSurface Constructions Name
  {00000000-0000-0000-0027-000000000002},  !- Default Interior SubSurface Constructions Name
  {00000000-0000-0000-0018-000000000031},  !- Interior Partition Construction Name
  ,                                        !- Space Shading Construction Name
  ,                                        !- Building Shading Construction Name
  ,                                        !- Site Shading Construction Name
  ;                                        !- Adiabatic Surface Construction Name

OS:DefaultScheduleSet,
  {00000000-0000-0000-0026-000000000001},  !- Handle
  Space Function Office enclosed <= 25 m2 Schedule Set, !- Name
  ,                                        !- Hours of Operation Schedule Name
  {00000000-0000-0000-0059-000000000009},  !- Number of People Schedule Name
  {00000000-0000-0000-0059-000000000013},  !- People Activity Level Schedule Name
  {00000000-0000-0000-0059-000000000008},  !- Lighting Schedule Name
  {00000000-0000-0000-0059-000000000007},  !- Electric Equipment Schedule Name
  ,                                        !- Gas Equipment Schedule Name
  ,                                        !- Hot Water Equipment Schedule Name
  ,                                        !- Infiltration Schedule Name
  ,                                        !- Steam Equipment Schedule Name
  ;                                        !- Other Equipment Schedule Name

OS:DefaultScheduleSet,
  {00000000-0000-0000-0026-000000000002},  !- Handle
  Space Function Warehouse storage area medium to bulky palletized items Schedule Set, !- Name
  ,                                        !- Hours of Operation Schedule Name
  {00000000-0000-0000-0059-000000000009},  !- Number of People Schedule Name
  {00000000-0000-0000-0059-000000000013},  !- People Activity Level Schedule Name
  {00000000-0000-0000-0059-000000000008},  !- Lighting Schedule Name
  {00000000-0000-0000-0059-000000000007},  !- Electric Equipment Schedule Name
  ,                                        !- Gas Equipment Schedule Name
  ,                                        !- Hot Water Equipment Schedule Name
  ,                                        !- Infiltration Schedule Name
  ,                                        !- Steam Equipment Schedule Name
  ;                                        !- Other Equipment Schedule Name

OS:DefaultScheduleSet,
  {00000000-0000-0000-0026-000000000003},  !- Handle
  Space Function Warehouse storage area small hand-carried items(4) Schedule Set, !- Name
  ,                                        !- Hours of Operation Schedule Name
  {00000000-0000-0000-0059-000000000009},  !- Number of People Schedule Name
  {00000000-0000-0000-0059-000000000013},  !- People Activity Level Schedule Name
  {00000000-0000-0000-0059-000000000008},  !- Lighting Schedule Name
  {00000000-0000-0000-0059-000000000007},  !- Electric Equipment Schedule Name
  ,                                        !- Gas Equipment Schedule Name
  ,                                        !- Hot Water Equipment Schedule Name
  ,                                        !- Infiltration Schedule Name
  ,                                        !- Steam Equipment Schedule Name
  ;                                        !- Other Equipment Schedule Name

OS:DefaultSubSurfaceConstructions,
  {00000000-0000-0000-0027-000000000001},  !- Handle
  BTAP-Mass at hdd = 5000.0,               !- Name
  {00000000-0000-0000-0018-000000000008},  !- Fixed Window Construction Name
  {00000000-0000-0000-0018-000000000008},  !- Operable Window Construction Name
  {00000000-0000-0000-0018-000000000006},  !- Door Construction Name
  {00000000-0000-0000-0018-000000000012},  !- Glass Door Construction Name
  {00000000-0000-0000-0018-000000000014},  !- Overhead Door Construction Name
  {00000000-0000-0000-0018-000000000018},  !- Skylight Construction Name
  {00000000-0000-0000-0018-000000000004},  !- Tubular Daylight Dome Construction Name
  {00000000-0000-0000-0018-000000000002};  !- Tubular Daylight Diffuser Construction Name

OS:DefaultSubSurfaceConstructions,
  {00000000-0000-0000-0027-000000000002},  !- Handle
  Default Sub Surface Constructions 2,     !- Name
  {00000000-0000-0000-0018-000000000033},  !- Fixed Window Construction Name
  {00000000-0000-0000-0018-000000000033},  !- Operable Window Construction Name
  {00000000-0000-0000-0018-000000000029},  !- Door Construction Name
  ,                                        !- Glass Door Construction Name
  ,                                        !- Overhead Door Construction Name
  ,                                        !- Skylight Construction Name
  ,                                        !- Tubular Daylight Dome Construction Name
  ;                                        !- Tubular Daylight Diffuser Construction Name

OS:DefaultSubSurfaceConstructions,
  {00000000-0000-0000-0027-000000000003},  !- Handle
  NECB2011 - FullSrvRest - WholeBuilding - NECB HDD Method at hdd = 5000.0, !- Name
  {00000000-0000-0000-0018-000000000007},  !- Fixed Window Construction Name
  {00000000-0000-0000-0018-000000000007},  !- Operable Window Construction Name
  {00000000-0000-0000-0018-000000000005},  !- Door Construction Name
  {00000000-0000-0000-0018-000000000011},  !- Glass Door Construction Name
  {00000000-0000-0000-0018-000000000013},  !- Overhead Door Construction Name
  {00000000-0000-0000-0018-000000000017},  !- Skylight Construction Name
  {00000000-0000-0000-0018-000000000003},  !- Tubular Daylight Dome Construction Name
  {00000000-0000-0000-0018-000000000001};  !- Tubular Daylight Diffuser Construction Name

OS:DefaultSurfaceConstructions,
  {00000000-0000-0000-0028-000000000001},  !- Handle
  BTAP-Mass at hdd = 5000.0 1,             !- Name
  {00000000-0000-0000-0018-000000000022},  !- Floor Construction Name
  {00000000-0000-0000-0018-000000000027},  !- Wall Construction Name
  {00000000-0000-0000-0018-000000000025};  !- Roof Ceiling Construction Name

OS:DefaultSurfaceConstructions,
  {00000000-0000-0000-0028-000000000002},  !- Handle
  BTAP-Mass at hdd = 5000.0,               !- Name
  {00000000-0000-0000-0018-000000000010},  !- Floor Construction Name
  {00000000-0000-0000-0018-000000000020},  !- Wall Construction Name
  {00000000-0000-0000-0018-000000000016};  !- Roof Ceiling Construction Name

OS:DefaultSurfaceConstructions,
  {00000000-0000-0000-0028-000000000003},  !- Handle
  Default Surface Constructions 2,         !- Name
  {00000000-0000-0000-0018-000000000030},  !- Floor Construction Name
  {00000000-0000-0000-0018-000000000032},  !- Wall Construction Name
  {00000000-0000-0000-0018-000000000028};  !- Roof Ceiling Construction Name

OS:DefaultSurfaceConstructions,
  {00000000-0000-0000-0028-000000000004},  !- Handle
  NECB2011 - FullSrvRest - WholeBuilding - NECB HDD Method at hdd = 5000.0 1, !- Name
  {00000000-0000-0000-0018-000000000021},  !- Floor Construction Name
  {00000000-0000-0000-0018-000000000026},  !- Wall Construction Name
  {00000000-0000-0000-0018-000000000024};  !- Roof Ceiling Construction Name

OS:DefaultSurfaceConstructions,
  {00000000-0000-0000-0028-000000000005},  !- Handle
  NECB2011 - FullSrvRest - WholeBuilding - NECB HDD Method at hdd = 5000.0, !- Name
  {00000000-0000-0000-0018-000000000009},  !- Floor Construction Name
  {00000000-0000-0000-0018-000000000019},  !- Wall Construction Name
  {00000000-0000-0000-0018-000000000015};  !- Roof Ceiling Construction Name

OS:DesignSpecification:OutdoorAir,
  {00000000-0000-0000-0029-000000000001},  !- Handle
  Space Function Office enclosed <= 25 m2 Ventilation, !- Name
  Sum,                                     !- Outdoor Air Method
  0.002539077244416,                       !- Outdoor Air Flow per Person {m3/s-person}
  0.0003048,                               !- Outdoor Air Flow per Floor Area {m3/s-m2}
  ,                                        !- Outdoor Air Flow Rate {m3/s}
  ,                                        !- Outdoor Air Flow Air Changes per Hour {1/hr}
  ;                                        !- Outdoor Air Flow Rate Fraction Schedule Name

OS:DesignSpecification:OutdoorAir,
  {00000000-0000-0000-0029-000000000002},  !- Handle
  Space Function Warehouse storage area medium to bulky palletized items Ventilation, !- Name
  Sum,                                     !- Outdoor Air Method
  0,                                       !- Outdoor Air Flow per Person {m3/s-person}
  0.0003048,                               !- Outdoor Air Flow per Floor Area {m3/s-m2}
  ,                                        !- Outdoor Air Flow Rate {m3/s}
  ,                                        !- Outdoor Air Flow Air Changes per Hour {1/hr}
  ;                                        !- Outdoor Air Flow Rate Fraction Schedule Name

OS:DesignSpecification:OutdoorAir,
  {00000000-0000-0000-0029-000000000003},  !- Handle
  Space Function Warehouse storage area small hand-carried items(4) Ventilation, !- Name
  Sum,                                     !- Outdoor Air Method
  0,                                       !- Outdoor Air Flow per Person {m3/s-person}
  0.0003048,                               !- Outdoor Air Flow per Floor Area {m3/s-m2}
  ,                                        !- Outdoor Air Flow Rate {m3/s}
  ,                                        !- Outdoor Air Flow Air Changes per Hour {1/hr}
  ;                                        !- Outdoor Air Flow Rate Fraction Schedule Name

OS:ElectricEquipment,
  {00000000-0000-0000-0030-000000000001},  !- Handle
  Space Function Office enclosed <= 25 m2 Elec Equip, !- Name
  {00000000-0000-0000-0031-000000000001},  !- Electric Equipment Definition Name
  {00000000-0000-0000-0078-000000000001},  !- Space or SpaceType Name
  ,                                        !- Schedule Name
  ,                                        !- Multiplier
  General;                                 !- End-Use Subcategory

OS:ElectricEquipment,
  {00000000-0000-0000-0030-000000000002},  !- Handle
  Space Function Warehouse storage area medium to bulky palletized items Elec Equip, !- Name
  {00000000-0000-0000-0031-000000000002},  !- Electric Equipment Definition Name
  {00000000-0000-0000-0078-000000000002},  !- Space or SpaceType Name
  ,                                        !- Schedule Name
  ,                                        !- Multiplier
  General;                                 !- End-Use Subcategory

OS:ElectricEquipment,
  {00000000-0000-0000-0030-000000000003},  !- Handle
  Space Function Warehouse storage area small hand-carried items(4) Elec Equip, !- Name
  {00000000-0000-0000-0031-000000000003},  !- Electric Equipment Definition Name
  {00000000-0000-0000-0078-000000000003},  !- Space or SpaceType Name
  ,                                        !- Schedule Name
  ,                                        !- Multiplier
  General;                                 !- End-Use Subcategory

OS:ElectricEquipment:Definition,
  {00000000-0000-0000-0031-000000000001},  !- Handle
  Space Function Office enclosed <= 25 m2 Elec Equip Definition, !- Name
  Watts/Area,                              !- Design Level Calculation Method
  ,                                        !- Design Level {W}
  7.50272566220473,                        !- Watts per Space Floor Area {W/m2}
  ,                                        !- Watts per Person {W/person}
  ,                                        !- Fraction Latent
  0.5;                                     !- Fraction Radiant

OS:ElectricEquipment:Definition,
  {00000000-0000-0000-0031-000000000002},  !- Handle
  Space Function Warehouse storage area medium to bulky palletized items Elec Equip Definition, !- Name
  Watts/Area,                              !- Design Level Calculation Method
  ,                                        !- Design Level {W}
  1.0003634216273,                         !- Watts per Space Floor Area {W/m2}
  ,                                        !- Watts per Person {W/person}
  ,                                        !- Fraction Latent
  0.5;                                     !- Fraction Radiant

OS:ElectricEquipment:Definition,
  {00000000-0000-0000-0031-000000000003},  !- Handle
  Space Function Warehouse storage area small hand-carried items(4) Elec Equip Definition, !- Name
  Watts/Area,                              !- Design Level Calculation Method
  ,                                        !- Design Level {W}
  1.0003634216273,                         !- Watts per Space Floor Area {W/m2}
  ,                                        !- Watts per Person {W/person}
  ,                                        !- Fraction Latent
  0.5;                                     !- Fraction Radiant

OS:EnergyManagementSystem:Actuator,
  {00000000-0000-0000-0032-000000000001},  !- Handle
  ems_sys_4_mixed_shr_none_sc_ashp_sh_ashp_c_g_ssf_cv_zh_b_e_zc_none_srf_none__1_ClgSch0, !- Name
  {00000000-0000-0000-0059-000000000011},  !- Actuated Component Name
  Schedule:Year,                           !- Actuated Component Type
  Schedule Value,                          !- Actuated Component Control Type
  ;                                        !- Zone or Space Name

OS:EnergyManagementSystem:Actuator,
  {00000000-0000-0000-0032-000000000002},  !- Handle
  ems_sys_4_mixed_shr_none_sc_ashp_sh_ashp_c_g_ssf_cv_zh_b_e_zc_none_srf_none__1_HtgSch0, !- Name
  {00000000-0000-0000-0059-000000000012},  !- Actuated Component Name
  Schedule:Year,                           !- Actuated Component Type
  Schedule Value,                          !- Actuated Component Control Type
  ;                                        !- Zone or Space Name

OS:EnergyManagementSystem:Actuator,
  {00000000-0000-0000-0032-000000000003},  !- Handle
  ems_sys_4_mixed_shr_none_sc_ashp_sh_ashp_c_g_ssf_cv_zh_b_e_zc_none_srf_none__ClgSch0, !- Name
  {00000000-0000-0000-0059-000000000011},  !- Actuated Component Name
  Schedule:Year,                           !- Actuated Component Type
  Schedule Value,                          !- Actuated Component Control Type
  ;                                        !- Zone or Space Name

OS:EnergyManagementSystem:Actuator,
  {00000000-0000-0000-0032-000000000004},  !- Handle
  ems_sys_4_mixed_shr_none_sc_ashp_sh_ashp_c_g_ssf_cv_zh_b_e_zc_none_srf_none__HtgSch0, !- Name
  {00000000-0000-0000-0059-000000000012},  !- Actuated Component Name
  Schedule:Year,                           !- Actuated Component Type
  Schedule Value,                          !- Actuated Component Control Type
  ;                                        !- Zone or Space Name

OS:EnergyManagementSystem:Program,
  {00000000-0000-0000-0033-000000000001},  !- Handle
  ems_sys_4_mixed_shr_none_sc_ashp_sh_ashp_c_g_ssf_cv_zh_b_e_zc_none_srf_none__1_OptimumStartProg0, !- Name
<<<<<<< HEAD
  IF DaylightSavings==0 && DayOfWeek>1 && Hour==5 && {061dacec-fdcd-4d78-98b2-0e6afb816a68}<23.9 && {061dacec-fdcd-4d78-98b2-0e6afb816a68}>1.7, !- Program Line 1
  SET {411a7d09-f590-409f-879f-443a31dbcfa3} = 29.4, !- Program Line 2
  SET {f0373b38-18c8-4672-a2c9-3796aad6830f} = 15.6, !- Program Line 3
  ELSEIF DaylightSavings==0 && DayOfWeek==1 && Hour==7 && {061dacec-fdcd-4d78-98b2-0e6afb816a68}<23.9 && {061dacec-fdcd-4d78-98b2-0e6afb816a68}>1.7, !- Program Line 4
  SET {411a7d09-f590-409f-879f-443a31dbcfa3} = 29.4, !- Program Line 5
  SET {f0373b38-18c8-4672-a2c9-3796aad6830f} = 15.6, !- Program Line 6
  ELSEIF DaylightSavings==1 && DayOfWeek>1 && Hour==4 && {061dacec-fdcd-4d78-98b2-0e6afb816a68}<23.9 && {061dacec-fdcd-4d78-98b2-0e6afb816a68}>1.7, !- Program Line 7
  SET {411a7d09-f590-409f-879f-443a31dbcfa3} = 29.4, !- Program Line 8
  SET {f0373b38-18c8-4672-a2c9-3796aad6830f} = 15.6, !- Program Line 9
  ELSEIF DaylightSavings==1 && DayOfWeek==1 && Hour==6 && {061dacec-fdcd-4d78-98b2-0e6afb816a68}<23.9 && {061dacec-fdcd-4d78-98b2-0e6afb816a68}>1.7, !- Program Line 10
  SET {411a7d09-f590-409f-879f-443a31dbcfa3} = 29.4, !- Program Line 11
  SET {f0373b38-18c8-4672-a2c9-3796aad6830f} = 15.6, !- Program Line 12
  ELSE,                                    !- Program Line 13
  SET {411a7d09-f590-409f-879f-443a31dbcfa3} = NULL, !- Program Line 14
  SET {f0373b38-18c8-4672-a2c9-3796aad6830f} = NULL, !- Program Line 15
=======
  IF DaylightSavings==0 && DayOfWeek>1 && Hour==5 && {47e739df-1075-4c57-a677-ef507f25c610}<23.9 && {47e739df-1075-4c57-a677-ef507f25c610}>1.7, !- Program Line 1
  SET {7e6e326b-90c5-4e86-8c1a-ed6a5d55a067} = 29.4, !- Program Line 2
  SET {725eda83-7f2b-41dc-aadf-d8a0e117f1fb} = 15.6, !- Program Line 3
  ELSEIF DaylightSavings==0 && DayOfWeek==1 && Hour==7 && {47e739df-1075-4c57-a677-ef507f25c610}<23.9 && {47e739df-1075-4c57-a677-ef507f25c610}>1.7, !- Program Line 4
  SET {7e6e326b-90c5-4e86-8c1a-ed6a5d55a067} = 29.4, !- Program Line 5
  SET {725eda83-7f2b-41dc-aadf-d8a0e117f1fb} = 15.6, !- Program Line 6
  ELSEIF DaylightSavings==1 && DayOfWeek>1 && Hour==4 && {47e739df-1075-4c57-a677-ef507f25c610}<23.9 && {47e739df-1075-4c57-a677-ef507f25c610}>1.7, !- Program Line 7
  SET {7e6e326b-90c5-4e86-8c1a-ed6a5d55a067} = 29.4, !- Program Line 8
  SET {725eda83-7f2b-41dc-aadf-d8a0e117f1fb} = 15.6, !- Program Line 9
  ELSEIF DaylightSavings==1 && DayOfWeek==1 && Hour==6 && {47e739df-1075-4c57-a677-ef507f25c610}<23.9 && {47e739df-1075-4c57-a677-ef507f25c610}>1.7, !- Program Line 10
  SET {7e6e326b-90c5-4e86-8c1a-ed6a5d55a067} = 29.4, !- Program Line 11
  SET {725eda83-7f2b-41dc-aadf-d8a0e117f1fb} = 15.6, !- Program Line 12
  ELSE,                                    !- Program Line 13
  SET {7e6e326b-90c5-4e86-8c1a-ed6a5d55a067} = NULL, !- Program Line 14
  SET {725eda83-7f2b-41dc-aadf-d8a0e117f1fb} = NULL, !- Program Line 15
>>>>>>> e90cebe5
  ENDIF;                                   !- Program Line 16

OS:EnergyManagementSystem:Program,
  {00000000-0000-0000-0033-000000000002},  !- Handle
  ems_sys_4_mixed_shr_none_sc_ashp_sh_ashp_c_g_ssf_cv_zh_b_e_zc_none_srf_none__OptimumStartProg0, !- Name
<<<<<<< HEAD
  IF DaylightSavings==0 && DayOfWeek>1 && Hour==5 && {8a09ce8f-5505-4a0e-931b-046acbd4fda8}<23.9 && {8a09ce8f-5505-4a0e-931b-046acbd4fda8}>1.7, !- Program Line 1
  SET {f73b1b51-40af-4099-9e42-3e7aacc0b4ef} = 29.4, !- Program Line 2
  SET {70de1764-7c82-412b-98f4-3db20a0e4419} = 15.6, !- Program Line 3
  ELSEIF DaylightSavings==0 && DayOfWeek==1 && Hour==7 && {8a09ce8f-5505-4a0e-931b-046acbd4fda8}<23.9 && {8a09ce8f-5505-4a0e-931b-046acbd4fda8}>1.7, !- Program Line 4
  SET {f73b1b51-40af-4099-9e42-3e7aacc0b4ef} = 29.4, !- Program Line 5
  SET {70de1764-7c82-412b-98f4-3db20a0e4419} = 15.6, !- Program Line 6
  ELSEIF DaylightSavings==1 && DayOfWeek>1 && Hour==4 && {8a09ce8f-5505-4a0e-931b-046acbd4fda8}<23.9 && {8a09ce8f-5505-4a0e-931b-046acbd4fda8}>1.7, !- Program Line 7
  SET {f73b1b51-40af-4099-9e42-3e7aacc0b4ef} = 29.4, !- Program Line 8
  SET {70de1764-7c82-412b-98f4-3db20a0e4419} = 15.6, !- Program Line 9
  ELSEIF DaylightSavings==1 && DayOfWeek==1 && Hour==6 && {8a09ce8f-5505-4a0e-931b-046acbd4fda8}<23.9 && {8a09ce8f-5505-4a0e-931b-046acbd4fda8}>1.7, !- Program Line 10
  SET {f73b1b51-40af-4099-9e42-3e7aacc0b4ef} = 29.4, !- Program Line 11
  SET {70de1764-7c82-412b-98f4-3db20a0e4419} = 15.6, !- Program Line 12
  ELSE,                                    !- Program Line 13
  SET {f73b1b51-40af-4099-9e42-3e7aacc0b4ef} = NULL, !- Program Line 14
  SET {70de1764-7c82-412b-98f4-3db20a0e4419} = NULL, !- Program Line 15
=======
  IF DaylightSavings==0 && DayOfWeek>1 && Hour==5 && {dcbd38cd-338c-451f-af79-6328b90a9b48}<23.9 && {dcbd38cd-338c-451f-af79-6328b90a9b48}>1.7, !- Program Line 1
  SET {57274b41-7a03-41d5-8cfb-23fa358a6b4d} = 29.4, !- Program Line 2
  SET {d594b92f-509e-4fbc-a51b-e813aff750c3} = 15.6, !- Program Line 3
  ELSEIF DaylightSavings==0 && DayOfWeek==1 && Hour==7 && {dcbd38cd-338c-451f-af79-6328b90a9b48}<23.9 && {dcbd38cd-338c-451f-af79-6328b90a9b48}>1.7, !- Program Line 4
  SET {57274b41-7a03-41d5-8cfb-23fa358a6b4d} = 29.4, !- Program Line 5
  SET {d594b92f-509e-4fbc-a51b-e813aff750c3} = 15.6, !- Program Line 6
  ELSEIF DaylightSavings==1 && DayOfWeek>1 && Hour==4 && {dcbd38cd-338c-451f-af79-6328b90a9b48}<23.9 && {dcbd38cd-338c-451f-af79-6328b90a9b48}>1.7, !- Program Line 7
  SET {57274b41-7a03-41d5-8cfb-23fa358a6b4d} = 29.4, !- Program Line 8
  SET {d594b92f-509e-4fbc-a51b-e813aff750c3} = 15.6, !- Program Line 9
  ELSEIF DaylightSavings==1 && DayOfWeek==1 && Hour==6 && {dcbd38cd-338c-451f-af79-6328b90a9b48}<23.9 && {dcbd38cd-338c-451f-af79-6328b90a9b48}>1.7, !- Program Line 10
  SET {57274b41-7a03-41d5-8cfb-23fa358a6b4d} = 29.4, !- Program Line 11
  SET {d594b92f-509e-4fbc-a51b-e813aff750c3} = 15.6, !- Program Line 12
  ELSE,                                    !- Program Line 13
  SET {57274b41-7a03-41d5-8cfb-23fa358a6b4d} = NULL, !- Program Line 14
  SET {d594b92f-509e-4fbc-a51b-e813aff750c3} = NULL, !- Program Line 15
>>>>>>> e90cebe5
  ENDIF;                                   !- Program Line 16

OS:EnergyManagementSystem:ProgramCallingManager,
  {00000000-0000-0000-0034-000000000001},  !- Handle
  ems_sys_4_mixed_shr_none_sc_ashp_sh_ashp_c_g_ssf_cv_zh_b_e_zc_none_srf_none__1_OptimumStartCallingManager0, !- Name
  BeginTimestepBeforePredictor,            !- EnergyPlus Model Calling Point
  {00000000-0000-0000-0033-000000000001};  !- Program Name 1

OS:EnergyManagementSystem:ProgramCallingManager,
  {00000000-0000-0000-0034-000000000002},  !- Handle
  ems_sys_4_mixed_shr_none_sc_ashp_sh_ashp_c_g_ssf_cv_zh_b_e_zc_none_srf_none__OptimumStartCallingManager0, !- Name
  BeginTimestepBeforePredictor,            !- EnergyPlus Model Calling Point
  {00000000-0000-0000-0033-000000000002};  !- Program Name 1

OS:EnergyManagementSystem:Sensor,
  {00000000-0000-0000-0035-000000000001},  !- Handle
  OAT,                                     !- Name
  Environment,                             !- Output Variable or Output Meter Index Key Name
  Site Outdoor Air Drybulb Temperature;    !- Output Variable or Output Meter Name

OS:EnergyManagementSystem:Sensor,
  {00000000-0000-0000-0035-000000000002},  !- Handle
  OAT_1,                                   !- Name
  Environment,                             !- Output Variable or Output Meter Index Key Name
  Site Outdoor Air Drybulb Temperature;    !- Output Variable or Output Meter Name

OS:Facility,
  {00000000-0000-0000-0036-000000000001};  !- Handle

OS:Fan:ConstantVolume,
  {00000000-0000-0000-0037-000000000001},  !- Handle
  Fan Constant Volume 1,                   !- Name
  {00000000-0000-0000-0056-000000000001},  !- Availability Schedule Name
  0.39975,                                 !- Fan Total Efficiency
  640,                                     !- Pressure Rise {Pa}
  AutoSize,                                !- Maximum Flow Rate {m3/s}
  0.615,                                   !- Motor Efficiency
  ,                                        !- Motor In Airstream Fraction
  {00000000-0000-0000-0015-000000000015},  !- Air Inlet Node Name
  {00000000-0000-0000-0015-000000000013},  !- Air Outlet Node Name
  ;                                        !- End-Use Subcategory

OS:Fan:ConstantVolume,
  {00000000-0000-0000-0037-000000000002},  !- Handle
  Fan Constant Volume 2,                   !- Name
  {00000000-0000-0000-0056-000000000001},  !- Availability Schedule Name
  0.39975,                                 !- Fan Total Efficiency
  640,                                     !- Pressure Rise {Pa}
  AutoSize,                                !- Maximum Flow Rate {m3/s}
  0.615,                                   !- Motor Efficiency
  ,                                        !- Motor In Airstream Fraction
  {00000000-0000-0000-0015-000000000037},  !- Air Inlet Node Name
  {00000000-0000-0000-0015-000000000035},  !- Air Outlet Node Name
  ;                                        !- End-Use Subcategory

OS:Fan:ConstantVolume,
  {00000000-0000-0000-0037-000000000003},  !- Handle
  Fan Constant Volume 3,                   !- Name
  {00000000-0000-0000-0056-000000000001},  !- Availability Schedule Name
  0.39975,                                 !- Fan Total Efficiency
  640,                                     !- Pressure Rise {Pa}
  AutoSize,                                !- Maximum Flow Rate {m3/s}
  0.615,                                   !- Motor Efficiency
  ,                                        !- Motor In Airstream Fraction
  {00000000-0000-0000-0015-000000000059},  !- Air Inlet Node Name
  {00000000-0000-0000-0015-000000000057},  !- Air Outlet Node Name
  ;                                        !- End-Use Subcategory

OS:Foundation:Kiva,
  {00000000-0000-0000-0038-000000000001},  !- Handle
  Bldg Kiva Foundation,                    !- Name
  ,                                        !- Initial Indoor Air Temperature {C}
  ,                                        !- Interior Horizontal Insulation Material Name
  ,                                        !- Interior Horizontal Insulation Depth {m}
  ,                                        !- Interior Horizontal Insulation Width {m}
  ,                                        !- Interior Vertical Insulation Material Name
  ,                                        !- Interior Vertical Insulation Depth {m}
  ,                                        !- Exterior Horizontal Insulation Material Name
  ,                                        !- Exterior Horizontal Insulation Depth {m}
  ,                                        !- Exterior Horizontal Insulation Width {m}
  ,                                        !- Exterior Vertical Insulation Material Name
  ,                                        !- Exterior Vertical Insulation Depth {m}
  0,                                       !- Wall Height Above Grade {m}
  0,                                       !- Wall Depth Below Slab {m}
  ,                                        !- Footing Wall Construction Name
  ,                                        !- Footing Material Name
  ;                                        !- Footing Depth {m}

OS:Foundation:Kiva:Settings,
  {00000000-0000-0000-0039-000000000001},  !- Handle
  ,                                        !- Soil Conductivity {W/m-K}
  ,                                        !- Soil Density {kg/m3}
  ,                                        !- Soil Specific Heat {J/kg-K}
  ,                                        !- Ground Solar Absorptivity {dimensionless}
  ,                                        !- Ground Thermal Absorptivity {dimensionless}
  ,                                        !- Ground Surface Roughness {m}
  ,                                        !- Far-Field Width {m}
  ,                                        !- Deep-Ground Boundary Condition
  ,                                        !- Deep-Ground Depth {m}
  ,                                        !- Minimum Cell Dimension {m}
  ,                                        !- Maximum Cell Growth Coefficient {dimensionless}
  ;                                        !- Simulation Timestep

OS:HeatExchanger:AirToAir:SensibleAndLatent,
  {00000000-0000-0000-0040-000000000001},  !- Handle
  sys_3|mixed|shr>none|sc>ashp|sh>ashp>c-g|ssf>cv|zh>b-e|zc>none|srf>none| ERV, !- Name
  {00000000-0000-0000-0056-000000000001},  !- Availability Schedule
  autosize,                                !- Nominal Supply Air Flow Rate {m3/s}
  0.5,                                     !- Sensible Effectiveness at 100% Heating Air Flow {dimensionless}
  0.5,                                     !- Latent Effectiveness at 100% Heating Air Flow {dimensionless}
  0.5,                                     !- Sensible Effectiveness at 100% Cooling Air Flow {dimensionless}
  0.5,                                     !- Latent Effectiveness at 100% Cooling Air Flow {dimensionless}
  {00000000-0000-0000-0015-000000000111},  !- Supply Air Inlet Node
  {00000000-0000-0000-0015-000000000112},  !- Supply Air Outlet Node
  {00000000-0000-0000-0015-000000000115},  !- Exhaust Air Inlet Node
  {00000000-0000-0000-0015-000000000116},  !- Exhaust Air Outlet Node
  123.389223024837,                        !- Nominal Electric Power {W}
  Yes,                                     !- Supply Air Outlet Temperature Control
  Rotary,                                  !- Heat Exchanger Type
  ExhaustOnly,                             !- Frost Control Type
  -23.3,                                   !- Threshold Temperature {C}
  0.167,                                   !- Initial Defrost Time Fraction {dimensionless}
  1.44,                                    !- Rate of Defrost Time Fraction Increase {1/K}
  Yes,                                     !- Economizer Lockout
  {00000000-0000-0000-0087-000000000004},  !- Sensible Effectiveness of Heating Air Flow Curve Name
  {00000000-0000-0000-0087-000000000002},  !- Latent Effectiveness of Heating Air Flow Curve Name
  {00000000-0000-0000-0087-000000000003},  !- Sensible Effectiveness of Cooling Air Flow Curve Name
  {00000000-0000-0000-0087-000000000001};  !- Latent Effectiveness of Cooling Air Flow Curve Name

OS:HeatExchanger:AirToAir:SensibleAndLatent,
  {00000000-0000-0000-0040-000000000002},  !- Handle
  sys_4|mixed|shr>none|sc>ashp|sh>ashp>c-g|ssf>cv|zh>b-e|zc>none|srf>none| 1 ERV, !- Name
  {00000000-0000-0000-0056-000000000001},  !- Availability Schedule
  autosize,                                !- Nominal Supply Air Flow Rate {m3/s}
  0.5,                                     !- Sensible Effectiveness at 100% Heating Air Flow {dimensionless}
  0.5,                                     !- Latent Effectiveness at 100% Heating Air Flow {dimensionless}
  0.5,                                     !- Sensible Effectiveness at 100% Cooling Air Flow {dimensionless}
  0.5,                                     !- Latent Effectiveness at 100% Cooling Air Flow {dimensionless}
  {00000000-0000-0000-0015-000000000123},  !- Supply Air Inlet Node
  {00000000-0000-0000-0015-000000000124},  !- Supply Air Outlet Node
  {00000000-0000-0000-0015-000000000127},  !- Exhaust Air Inlet Node
  {00000000-0000-0000-0015-000000000128},  !- Exhaust Air Outlet Node
  750.879776984606,                        !- Nominal Electric Power {W}
  Yes,                                     !- Supply Air Outlet Temperature Control
  Rotary,                                  !- Heat Exchanger Type
  ExhaustOnly,                             !- Frost Control Type
  -23.3,                                   !- Threshold Temperature {C}
  0.167,                                   !- Initial Defrost Time Fraction {dimensionless}
  1.44,                                    !- Rate of Defrost Time Fraction Increase {1/K}
  Yes,                                     !- Economizer Lockout
  {00000000-0000-0000-0087-000000000008},  !- Sensible Effectiveness of Heating Air Flow Curve Name
  {00000000-0000-0000-0087-000000000006},  !- Latent Effectiveness of Heating Air Flow Curve Name
  {00000000-0000-0000-0087-000000000007},  !- Sensible Effectiveness of Cooling Air Flow Curve Name
  {00000000-0000-0000-0087-000000000005};  !- Latent Effectiveness of Cooling Air Flow Curve Name

OS:HeatExchanger:AirToAir:SensibleAndLatent,
  {00000000-0000-0000-0040-000000000003},  !- Handle
  sys_4|mixed|shr>none|sc>ashp|sh>ashp>c-g|ssf>cv|zh>b-e|zc>none|srf>none| ERV, !- Name
  {00000000-0000-0000-0056-000000000001},  !- Availability Schedule
  autosize,                                !- Nominal Supply Air Flow Rate {m3/s}
  0.5,                                     !- Sensible Effectiveness at 100% Heating Air Flow {dimensionless}
  0.5,                                     !- Latent Effectiveness at 100% Heating Air Flow {dimensionless}
  0.5,                                     !- Sensible Effectiveness at 100% Cooling Air Flow {dimensionless}
  0.5,                                     !- Latent Effectiveness at 100% Cooling Air Flow {dimensionless}
  {00000000-0000-0000-0015-000000000117},  !- Supply Air Inlet Node
  {00000000-0000-0000-0015-000000000118},  !- Supply Air Outlet Node
  {00000000-0000-0000-0015-000000000121},  !- Exhaust Air Inlet Node
  {00000000-0000-0000-0015-000000000122},  !- Exhaust Air Outlet Node
  354.730337819395,                        !- Nominal Electric Power {W}
  Yes,                                     !- Supply Air Outlet Temperature Control
  Rotary,                                  !- Heat Exchanger Type
  ExhaustOnly,                             !- Frost Control Type
  -23.3,                                   !- Threshold Temperature {C}
  0.167,                                   !- Initial Defrost Time Fraction {dimensionless}
  1.44,                                    !- Rate of Defrost Time Fraction Increase {1/K}
  Yes,                                     !- Economizer Lockout
  {00000000-0000-0000-0087-000000000012},  !- Sensible Effectiveness of Heating Air Flow Curve Name
  {00000000-0000-0000-0087-000000000010},  !- Latent Effectiveness of Heating Air Flow Curve Name
  {00000000-0000-0000-0087-000000000011},  !- Sensible Effectiveness of Cooling Air Flow Curve Name
  {00000000-0000-0000-0087-000000000009};  !- Latent Effectiveness of Cooling Air Flow Curve Name

OS:LifeCycleCost:Parameters,
  {00000000-0000-0000-0041-000000000001},  !- Handle
  FEMP,                                    !- Analysis Type
  ,                                        !- Discounting Convention
  ,                                        !- Inflation Approach
  ,                                        !- Real Discount Rate
  ,                                        !- Nominal Discount Rate
  ,                                        !- Inflation
  ,                                        !- Base Date Month
  ,                                        !- Base Date Year
  ,                                        !- Service Date Month
  ,                                        !- Service Date Year
  ,                                        !- Length of Study Period in Years
  ,                                        !- Tax Rate
  ,                                        !- Depreciation Method
  Yes;                                     !- Use NIST Fuel Escalation Rates

OS:Lights,
  {00000000-0000-0000-0042-000000000001},  !- Handle
  Space Function Office enclosed <= 25 m2 Lights, !- Name
  {00000000-0000-0000-0043-000000000001},  !- Lights Definition Name
  {00000000-0000-0000-0078-000000000001},  !- Space or SpaceType Name
  ,                                        !- Schedule Name
  1,                                       !- Fraction Replaceable
  ,                                        !- Multiplier
  General;                                 !- End-Use Subcategory

OS:Lights,
  {00000000-0000-0000-0042-000000000002},  !- Handle
  Space Function Warehouse storage area medium to bulky palletized items Lights, !- Name
  {00000000-0000-0000-0043-000000000002},  !- Lights Definition Name
  {00000000-0000-0000-0078-000000000002},  !- Space or SpaceType Name
  ,                                        !- Schedule Name
  1,                                       !- Fraction Replaceable
  ,                                        !- Multiplier
  General;                                 !- End-Use Subcategory

OS:Lights,
  {00000000-0000-0000-0042-000000000003},  !- Handle
  Space Function Warehouse storage area small hand-carried items(4) Lights, !- Name
  {00000000-0000-0000-0043-000000000003},  !- Lights Definition Name
  {00000000-0000-0000-0078-000000000003},  !- Space or SpaceType Name
  ,                                        !- Schedule Name
  1,                                       !- Fraction Replaceable
  ,                                        !- Multiplier
  General;                                 !- End-Use Subcategory

OS:Lights:Definition,
  {00000000-0000-0000-0043-000000000001},  !- Handle
  Space Function Office enclosed <= 25 m2 Lights Definition, !- Name
  Watts/Area,                              !- Design Level Calculation Method
  ,                                        !- Lighting Level {W}
  8.00000773925159,                        !- Watts per Space Floor Area {W/m2}
  ,                                        !- Watts per Person {W/person}
  0.5,                                     !- Fraction Radiant
  0.2;                                     !- Fraction Visible

OS:Lights:Definition,
  {00000000-0000-0000-0043-000000000002},  !- Handle
  Space Function Warehouse storage area medium to bulky palletized items Lights Definition, !- Name
  Watts/Area,                              !- Design Level Calculation Method
  ,                                        !- Lighting Level {W}
  3.60000348750698,                        !- Watts per Space Floor Area {W/m2}
  ,                                        !- Watts per Person {W/person}
  0.5,                                     !- Fraction Radiant
  0.2;                                     !- Fraction Visible

OS:Lights:Definition,
  {00000000-0000-0000-0043-000000000003},  !- Handle
  Space Function Warehouse storage area small hand-carried items(4) Lights Definition, !- Name
  Watts/Area,                              !- Design Level Calculation Method
  ,                                        !- Lighting Level {W}
  7.40000715800043,                        !- Watts per Space Floor Area {W/m2}
  ,                                        !- Watts per Person {W/person}
  0.5,                                     !- Fraction Radiant
  0.2;                                     !- Fraction Visible

OS:Material,
  {00000000-0000-0000-0044-000000000001},  !- Handle
  1/2IN Gypsum 1,                          !- Name
  Smooth,                                  !- Roughness
  0.0127,                                  !- Thickness {m}
  0.16,                                    !- Conductivity {W/m-K}
  784.9,                                   !- Density {kg/m3}
  830.000000000001,                        !- Specific Heat {J/kg-K}
  0.9,                                     !- Thermal Absorptance
  0.4,                                     !- Solar Absorptance
  0.4;                                     !- Visible Absorptance

OS:Material,
  {00000000-0000-0000-0044-000000000002},  !- Handle
  1/2IN Gypsum,                            !- Name
  Smooth,                                  !- Roughness
  0.0127,                                  !- Thickness {m}
  0.16,                                    !- Conductivity {W/m-K}
  784.9,                                   !- Density {kg/m3}
  830.000000000001,                        !- Specific Heat {J/kg-K}
  0.9,                                     !- Thermal Absorptance
  0.4,                                     !- Solar Absorptance
  0.4;                                     !- Visible Absorptance

OS:Material,
  {00000000-0000-0000-0044-000000000003},  !- Handle
  100mm Normalweight concrete floor 1,     !- Name
  MediumSmooth,                            !- Roughness
  0.1016,                                  !- Thickness {m}
  2.31,                                    !- Conductivity {W/m-K}
  2322,                                    !- Density {kg/m3}
  832;                                     !- Specific Heat {J/kg-K}

OS:Material,
  {00000000-0000-0000-0044-000000000004},  !- Handle
  100mm Normalweight concrete floor,       !- Name
  MediumSmooth,                            !- Roughness
  0.1016,                                  !- Thickness {m}
  2.31,                                    !- Conductivity {W/m-K}
  2322,                                    !- Density {kg/m3}
  832;                                     !- Specific Heat {J/kg-K}

OS:Material,
  {00000000-0000-0000-0044-000000000005},  !- Handle
  1IN Stucco 1,                            !- Name
  Smooth,                                  !- Roughness
  0.0253,                                  !- Thickness {m}
  0.691799999999999,                       !- Conductivity {W/m-K}
  1858,                                    !- Density {kg/m3}
  836.999999999999,                        !- Specific Heat {J/kg-K}
  0.9,                                     !- Thermal Absorptance
  0.7,                                     !- Solar Absorptance
  0.92;                                    !- Visible Absorptance

OS:Material,
  {00000000-0000-0000-0044-000000000006},  !- Handle
  1IN Stucco,                              !- Name
  Smooth,                                  !- Roughness
  0.0253,                                  !- Thickness {m}
  0.691799999999999,                       !- Conductivity {W/m-K}
  1858,                                    !- Density {kg/m3}
  836.999999999999,                        !- Specific Heat {J/kg-K}
  0.9,                                     !- Thermal Absorptance
  0.7,                                     !- Solar Absorptance
  0.92;                                    !- Visible Absorptance

OS:Material,
  {00000000-0000-0000-0044-000000000007},  !- Handle
  4 in. Normalweight Concrete Floor 1,     !- Name
  MediumRough,                             !- Roughness
  0.1016,                                  !- Thickness {m}
  2.31,                                    !- Conductivity {W/m-K}
  2321.99999999999,                        !- Density {kg/m3}
  831.999999999997,                        !- Specific Heat {J/kg-K}
  0.9,                                     !- Thermal Absorptance
  0.7,                                     !- Solar Absorptance
  0.7;                                     !- Visible Absorptance

OS:Material,
  {00000000-0000-0000-0044-000000000008},  !- Handle
  4 in. Normalweight Concrete Floor,       !- Name
  MediumRough,                             !- Roughness
  0.1016,                                  !- Thickness {m}
  2.31,                                    !- Conductivity {W/m-K}
  2321.99999999999,                        !- Density {kg/m3}
  831.999999999997,                        !- Specific Heat {J/kg-K}
  0.9,                                     !- Thermal Absorptance
  0.7,                                     !- Solar Absorptance
  0.7;                                     !- Visible Absorptance

OS:Material,
  {00000000-0000-0000-0044-000000000009},  !- Handle
  6 in. Normalweight Concrete Floor 1,     !- Name
  MediumRough,                             !- Roughness
  0.1524,                                  !- Thickness {m}
  2.31,                                    !- Conductivity {W/m-K}
  2321.99999999999,                        !- Density {kg/m3}
  831.999999999997,                        !- Specific Heat {J/kg-K}
  0.9,                                     !- Thermal Absorptance
  0.7,                                     !- Solar Absorptance
  0.7;                                     !- Visible Absorptance

OS:Material,
  {00000000-0000-0000-0044-000000000010},  !- Handle
  6 in. Normalweight Concrete Floor 2,     !- Name
  MediumRough,                             !- Roughness
  0.1524,                                  !- Thickness {m}
  2.31,                                    !- Conductivity {W/m-K}
  2321.99999999999,                        !- Density {kg/m3}
  831.999999999997,                        !- Specific Heat {J/kg-K}
  0.9,                                     !- Thermal Absorptance
  0.7,                                     !- Solar Absorptance
  0.7;                                     !- Visible Absorptance

OS:Material,
  {00000000-0000-0000-0044-000000000011},  !- Handle
  6 in. Normalweight Concrete Floor 3,     !- Name
  MediumRough,                             !- Roughness
  0.1524,                                  !- Thickness {m}
  2.31,                                    !- Conductivity {W/m-K}
  2321.99999999999,                        !- Density {kg/m3}
  831.999999999997,                        !- Specific Heat {J/kg-K}
  0.9,                                     !- Thermal Absorptance
  0.7,                                     !- Solar Absorptance
  0.7;                                     !- Visible Absorptance

OS:Material,
  {00000000-0000-0000-0044-000000000012},  !- Handle
  6 in. Normalweight Concrete Floor,       !- Name
  MediumRough,                             !- Roughness
  0.1524,                                  !- Thickness {m}
  2.31,                                    !- Conductivity {W/m-K}
  2321.99999999999,                        !- Density {kg/m3}
  831.999999999997,                        !- Specific Heat {J/kg-K}
  0.9,                                     !- Thermal Absorptance
  0.7,                                     !- Solar Absorptance
  0.7;                                     !- Visible Absorptance

OS:Material,
  {00000000-0000-0000-0044-000000000013},  !- Handle
  8IN CONCRETE HW RefBldg 1,               !- Name
  Rough,                                   !- Roughness
  0.2032,                                  !- Thickness {m}
  1.311,                                   !- Conductivity {W/m-K}
  2240,                                    !- Density {kg/m3}
  836.800000000001,                        !- Specific Heat {J/kg-K}
  0.9,                                     !- Thermal Absorptance
  0.7,                                     !- Solar Absorptance
  0.7;                                     !- Visible Absorptance

OS:Material,
  {00000000-0000-0000-0044-000000000014},  !- Handle
  8IN CONCRETE HW RefBldg,                 !- Name
  Rough,                                   !- Roughness
  0.2032,                                  !- Thickness {m}
  1.311,                                   !- Conductivity {W/m-K}
  2240,                                    !- Density {kg/m3}
  836.800000000001,                        !- Specific Heat {J/kg-K}
  0.9,                                     !- Thermal Absorptance
  0.7,                                     !- Solar Absorptance
  0.7;                                     !- Visible Absorptance

OS:Material,
  {00000000-0000-0000-0044-000000000015},  !- Handle
  Expanded Polystyrene,                    !- Name
  MediumSmooth,                            !- Roughness
  0.0363958681740979,                      !- Thickness {m}
  0.029,                                   !- Conductivity {W/m-K}
  29,                                      !- Density {kg/m3}
  1210;                                    !- Specific Heat {J/kg-K}

OS:Material,
  {00000000-0000-0000-0044-000000000016},  !- Handle
  F08 Metal surface 1,                     !- Name
  Smooth,                                  !- Roughness
  0.0008,                                  !- Thickness {m}
  45.2800000000001,                        !- Conductivity {W/m-K}
  7823.99999999999,                        !- Density {kg/m3}
  500,                                     !- Specific Heat {J/kg-K}
  0.9,                                     !- Thermal Absorptance
  0.7,                                     !- Solar Absorptance
  0.7;                                     !- Visible Absorptance

OS:Material,
  {00000000-0000-0000-0044-000000000017},  !- Handle
  F08 Metal surface,                       !- Name
  Smooth,                                  !- Roughness
  0.0008,                                  !- Thickness {m}
  45.2800000000001,                        !- Conductivity {W/m-K}
  7823.99999999999,                        !- Density {kg/m3}
  500,                                     !- Specific Heat {J/kg-K}
  0.9,                                     !- Thermal Absorptance
  0.7,                                     !- Solar Absorptance
  0.7;                                     !- Visible Absorptance

OS:Material,
  {00000000-0000-0000-0044-000000000018},  !- Handle
  G01 13mm gypsum board 1,                 !- Name
  Smooth,                                  !- Roughness
  0.0127,                                  !- Thickness {m}
  0.16,                                    !- Conductivity {W/m-K}
  800,                                     !- Density {kg/m3}
  1090,                                    !- Specific Heat {J/kg-K}
  0.9,                                     !- Thermal Absorptance
  0.7,                                     !- Solar Absorptance
  0.5;                                     !- Visible Absorptance

OS:Material,
  {00000000-0000-0000-0044-000000000019},  !- Handle
  G01 13mm gypsum board,                   !- Name
  Smooth,                                  !- Roughness
  0.0127,                                  !- Thickness {m}
  0.16,                                    !- Conductivity {W/m-K}
  800,                                     !- Density {kg/m3}
  1090,                                    !- Specific Heat {J/kg-K}
  0.9,                                     !- Thermal Absorptance
  0.7,                                     !- Solar Absorptance
  0.5;                                     !- Visible Absorptance

OS:Material,
  {00000000-0000-0000-0044-000000000020},  !- Handle
  G05 25mm wood,                           !- Name
  MediumSmooth,                            !- Roughness
  0.0254,                                  !- Thickness {m}
  0.15,                                    !- Conductivity {W/m-K}
  608,                                     !- Density {kg/m3}
  1630,                                    !- Specific Heat {J/kg-K}
  0.9,                                     !- Thermal Absorptance
  0.5,                                     !- Solar Absorptance
  0.5;                                     !- Visible Absorptance

OS:Material,
  {00000000-0000-0000-0044-000000000021},  !- Handle
  M10 200mm concrete block basement wall,  !- Name
  MediumRough,                             !- Roughness
  0.2032,                                  !- Thickness {m}
  1.326,                                   !- Conductivity {W/m-K}
  1842,                                    !- Density {kg/m3}
  912;                                     !- Specific Heat {J/kg-K}

OS:Material,
  {00000000-0000-0000-0044-000000000022},  !- Handle
  Metal Roof Surface 1,                    !- Name
  Smooth,                                  !- Roughness
  0.000799999999999998,                    !- Thickness {m}
  45.2799999999999,                        !- Conductivity {W/m-K}
  7823.99999999999,                        !- Density {kg/m3}
  499.999999999996,                        !- Specific Heat {J/kg-K}
  0.9,                                     !- Thermal Absorptance
  0.7,                                     !- Solar Absorptance
  0.7;                                     !- Visible Absorptance

OS:Material,
  {00000000-0000-0000-0044-000000000023},  !- Handle
  Metal Roof Surface,                      !- Name
  Smooth,                                  !- Roughness
  0.000799999999999998,                    !- Thickness {m}
  45.2799999999999,                        !- Conductivity {W/m-K}
  7823.99999999999,                        !- Density {kg/m3}
  499.999999999996,                        !- Specific Heat {J/kg-K}
  0.9,                                     !- Thermal Absorptance
  0.7,                                     !- Solar Absorptance
  0.7;                                     !- Visible Absorptance

OS:Material:NoMass,
  {00000000-0000-0000-0045-000000000001},  !- Handle
  CP02 CARPET PAD,                         !- Name
  VeryRough,                               !- Roughness
  0.21648,                                 !- Thermal Resistance {m2-K/W}
  0.9,                                     !- Thermal Absorptance
  0.7,                                     !- Solar Absorptance
  0.8;                                     !- Visible Absorptance

OS:Material:NoMass,
  {00000000-0000-0000-0045-000000000002},  !- Handle
  Nonres_Floor_Insulation,                 !- Name
  MediumSmooth,                            !- Roughness
  2.88291975297193,                        !- Thermal Resistance {m2-K/W}
  0.9,                                     !- Thermal Absorptance
  0.7,                                     !- Solar Absorptance
  0.7;                                     !- Visible Absorptance

OS:Material:NoMass,
  {00000000-0000-0000-0045-000000000003},  !- Handle
  Typical Carpet Pad 1,                    !- Name
  Smooth,                                  !- Roughness
  0.216479986995276,                       !- Thermal Resistance {m2-K/W}
  0.9,                                     !- Thermal Absorptance
  0.7,                                     !- Solar Absorptance
  0.8;                                     !- Visible Absorptance

OS:Material:NoMass,
  {00000000-0000-0000-0045-000000000004},  !- Handle
  Typical Carpet Pad 2,                    !- Name
  Smooth,                                  !- Roughness
  1.25502993703786,                        !- Thermal Resistance {m2-K/W}
  0.9,                                     !- Thermal Absorptance
  0.7,                                     !- Solar Absorptance
  0.8;                                     !- Visible Absorptance

OS:Material:NoMass,
  {00000000-0000-0000-0045-000000000005},  !- Handle
  Typical Carpet Pad 3,                    !- Name
  Smooth,                                  !- Roughness
  3.45515273458935,                        !- Thermal Resistance {m2-K/W}
  0.9,                                     !- Thermal Absorptance
  0.7,                                     !- Solar Absorptance
  0.8;                                     !- Visible Absorptance

OS:Material:NoMass,
  {00000000-0000-0000-0045-000000000006},  !- Handle
  Typical Carpet Pad 4,                    !- Name
  Smooth,                                  !- Roughness
  3.45515273458935,                        !- Thermal Resistance {m2-K/W}
  0.9,                                     !- Thermal Absorptance
  0.7,                                     !- Solar Absorptance
  0.8;                                     !- Visible Absorptance

OS:Material:NoMass,
  {00000000-0000-0000-0045-000000000007},  !- Handle
  Typical Carpet Pad,                      !- Name
  Smooth,                                  !- Roughness
  0.216479986995276,                       !- Thermal Resistance {m2-K/W}
  0.9,                                     !- Thermal Absorptance
  0.7,                                     !- Solar Absorptance
  0.8;                                     !- Visible Absorptance

OS:Material:NoMass,
  {00000000-0000-0000-0045-000000000008},  !- Handle
  Typical Insulation 1,                    !- Name
  Smooth,                                  !- Roughness
  6.98591414061624,                        !- Thermal Resistance {m2-K/W}
  0.9,                                     !- Thermal Absorptance
  0.7,                                     !- Solar Absorptance
  0.7;                                     !- Visible Absorptance

OS:Material:NoMass,
  {00000000-0000-0000-0045-000000000009},  !- Handle
  Typical Insulation 2,                    !- Name
  Smooth,                                  !- Roughness
  4.38022034120929,                        !- Thermal Resistance {m2-K/W}
  0.9,                                     !- Thermal Absorptance
  0.7,                                     !- Solar Absorptance
  0.7;                                     !- Visible Absorptance

OS:Material:NoMass,
  {00000000-0000-0000-0045-000000000010},  !- Handle
  Typical Insulation 3,                    !- Name
  Smooth,                                  !- Roughness
  8.26444514207283,                        !- Thermal Resistance {m2-K/W}
  0.9,                                     !- Thermal Absorptance
  0.7,                                     !- Solar Absorptance
  0.7;                                     !- Visible Absorptance

OS:Material:NoMass,
  {00000000-0000-0000-0045-000000000011},  !- Handle
  Typical Insulation 4,                    !- Name
  Smooth,                                  !- Roughness
  0.578017014236402,                       !- Thermal Resistance {m2-K/W}
  0.9,                                     !- Thermal Absorptance
  0.7,                                     !- Solar Absorptance
  0.7;                                     !- Visible Absorptance

OS:Material:NoMass,
  {00000000-0000-0000-0045-000000000012},  !- Handle
  Typical Insulation 5,                    !- Name
  Smooth,                                  !- Roughness
  0.578034682080925,                       !- Thermal Resistance {m2-K/W}
  0.9,                                     !- Thermal Absorptance
  0.7,                                     !- Solar Absorptance
  0.7;                                     !- Visible Absorptance

OS:Material:NoMass,
  {00000000-0000-0000-0045-000000000013},  !- Handle
  Typical Insulation,                      !- Name
  Smooth,                                  !- Roughness
  0.101874652714525,                       !- Thermal Resistance {m2-K/W}
  0.9,                                     !- Thermal Absorptance
  0.7,                                     !- Solar Absorptance
  0.7;                                     !- Visible Absorptance

OS:ModelObjectList,
  {00000000-0000-0000-0046-000000000001},  !- Handle
  Availability Manager Night Cycle 1 Control Zone List; !- Name

OS:ModelObjectList,
  {00000000-0000-0000-0046-000000000002},  !- Handle
  Availability Manager Night Cycle 1 Cooling Control Zone List; !- Name

OS:ModelObjectList,
  {00000000-0000-0000-0046-000000000003},  !- Handle
  Availability Manager Night Cycle 1 Heating Control Zone List; !- Name

OS:ModelObjectList,
  {00000000-0000-0000-0046-000000000004},  !- Handle
  Availability Manager Night Cycle 1 Heating Zone Fans Only Zone List; !- Name

OS:ModelObjectList,
  {00000000-0000-0000-0046-000000000005},  !- Handle
  Availability Manager Night Cycle 2 Control Zone List; !- Name

OS:ModelObjectList,
  {00000000-0000-0000-0046-000000000006},  !- Handle
  Availability Manager Night Cycle 2 Cooling Control Zone List; !- Name

OS:ModelObjectList,
  {00000000-0000-0000-0046-000000000007},  !- Handle
  Availability Manager Night Cycle 2 Heating Control Zone List; !- Name

OS:ModelObjectList,
  {00000000-0000-0000-0046-000000000008},  !- Handle
  Availability Manager Night Cycle 2 Heating Zone Fans Only Zone List; !- Name

OS:ModelObjectList,
  {00000000-0000-0000-0046-000000000009},  !- Handle
  Availability Manager Night Cycle 3 Control Zone List; !- Name

OS:ModelObjectList,
  {00000000-0000-0000-0046-000000000010},  !- Handle
  Availability Manager Night Cycle 3 Cooling Control Zone List; !- Name

OS:ModelObjectList,
  {00000000-0000-0000-0046-000000000011},  !- Handle
  Availability Manager Night Cycle 3 Heating Control Zone List; !- Name

OS:ModelObjectList,
  {00000000-0000-0000-0046-000000000012},  !- Handle
  Availability Manager Night Cycle 3 Heating Zone Fans Only Zone List; !- Name

OS:ModelObjectList,
  {00000000-0000-0000-0046-000000000013},  !- Handle
  Table Lookup 1 Independent Variable List 12, !- Name
  {00000000-0000-0000-0086-000000000008};  !- Model Object 1

OS:ModelObjectList,
  {00000000-0000-0000-0046-000000000014},  !- Handle
  Table Lookup 1 Independent Variable List 13, !- Name
  {00000000-0000-0000-0086-000000000006};  !- Model Object 1

OS:ModelObjectList,
  {00000000-0000-0000-0046-000000000015},  !- Handle
  Table Lookup 1 Independent Variable List 14, !- Name
  {00000000-0000-0000-0086-000000000007};  !- Model Object 1

OS:ModelObjectList,
  {00000000-0000-0000-0046-000000000016},  !- Handle
  Table Lookup 1 Independent Variable List 15, !- Name
  {00000000-0000-0000-0086-000000000005};  !- Model Object 1

OS:ModelObjectList,
  {00000000-0000-0000-0046-000000000017},  !- Handle
  Table Lookup 1 Independent Variable List 16, !- Name
  {00000000-0000-0000-0086-000000000012};  !- Model Object 1

OS:ModelObjectList,
  {00000000-0000-0000-0046-000000000018},  !- Handle
  Table Lookup 1 Independent Variable List 17, !- Name
  {00000000-0000-0000-0086-000000000010};  !- Model Object 1

OS:ModelObjectList,
  {00000000-0000-0000-0046-000000000019},  !- Handle
  Table Lookup 1 Independent Variable List 18, !- Name
  {00000000-0000-0000-0086-000000000011};  !- Model Object 1

OS:ModelObjectList,
  {00000000-0000-0000-0046-000000000020},  !- Handle
  Table Lookup 1 Independent Variable List 19, !- Name
  {00000000-0000-0000-0086-000000000009};  !- Model Object 1

OS:ModelObjectList,
  {00000000-0000-0000-0046-000000000021},  !- Handle
  Table Lookup 1 Independent Variable List 20, !- Name
  {00000000-0000-0000-0086-000000000004};  !- Model Object 1

OS:ModelObjectList,
  {00000000-0000-0000-0046-000000000022},  !- Handle
  Table Lookup 1 Independent Variable List 21, !- Name
  {00000000-0000-0000-0086-000000000003};  !- Model Object 1

OS:ModelObjectList,
  {00000000-0000-0000-0046-000000000023},  !- Handle
  Table Lookup 1 Independent Variable List 22, !- Name
  {00000000-0000-0000-0086-000000000001};  !- Model Object 1

OS:ModelObjectList,
  {00000000-0000-0000-0046-000000000024},  !- Handle
  Table Lookup 1 Independent Variable List, !- Name
  {00000000-0000-0000-0086-000000000002};  !- Model Object 1

OS:Node,
  {00000000-0000-0000-0047-000000000001},  !- Handle
  28gal Electricity Water Heater - 19kBtu/hr 1 Therm Eff Supply Inlet Water Node, !- Name
  {00000000-0000-0000-0015-000000000074},  !- Inlet Port
  {00000000-0000-0000-0015-000000000083};  !- Outlet Port

OS:Node,
  {00000000-0000-0000-0047-000000000002},  !- Handle
  28gal Electricity Water Heater - 19kBtu/hr 1 Therm Eff Supply Outlet Water Node, !- Name
  {00000000-0000-0000-0015-000000000084},  !- Inlet Port
  {00000000-0000-0000-0015-000000000085};  !- Outlet Port

OS:Node,
  {00000000-0000-0000-0047-000000000003},  !- Handle
  ALL_ST=Office enclosed <= 25 m2_FL=Building Story 1_SCH=A Return Air Node, !- Name
  {00000000-0000-0000-0015-000000000024},  !- Inlet Port
  {00000000-0000-0000-0015-000000000025};  !- Outlet Port

OS:Node,
  {00000000-0000-0000-0047-000000000004},  !- Handle
  ALL_ST=Office enclosed <= 25 m2_FL=Building Story 1_SCH=A Zone Air Node, !- Name
  {00000000-0000-0000-0015-000000000004},  !- Inlet Port
  ;                                        !- Outlet Port

OS:Node,
  {00000000-0000-0000-0047-000000000005},  !- Handle
  ALL_ST=Warehouse storage area medium to bulky palletized items_FL=Building Story 1_SCH=A Return Air Node, !- Name
  {00000000-0000-0000-0015-000000000068},  !- Inlet Port
  {00000000-0000-0000-0015-000000000069};  !- Outlet Port

OS:Node,
  {00000000-0000-0000-0047-000000000006},  !- Handle
  ALL_ST=Warehouse storage area medium to bulky palletized items_FL=Building Story 1_SCH=A Zone Air Node, !- Name
  {00000000-0000-0000-0015-000000000006},  !- Inlet Port
  ;                                        !- Outlet Port

OS:Node,
  {00000000-0000-0000-0047-000000000007},  !- Handle
  ALL_ST=Warehouse storage area small hand-carried items(4)_FL=Building Story 1_SCH=A Return Air Node, !- Name
  {00000000-0000-0000-0015-000000000046},  !- Inlet Port
  {00000000-0000-0000-0015-000000000047};  !- Outlet Port

OS:Node,
  {00000000-0000-0000-0047-000000000008},  !- Handle
  ALL_ST=Warehouse storage area small hand-carried items(4)_FL=Building Story 1_SCH=A Zone Air Node, !- Name
  {00000000-0000-0000-0015-000000000005},  !- Inlet Port
  ;                                        !- Outlet Port

OS:Node,
  {00000000-0000-0000-0047-000000000009},  !- Handle
  Air Terminal Single Duct Constant Volume No Reheat 1 Inlet Air Node, !- Name
  {00000000-0000-0000-0015-000000000026},  !- Inlet Port
  {00000000-0000-0000-0015-000000000027};  !- Outlet Port

OS:Node,
  {00000000-0000-0000-0047-000000000010},  !- Handle
  Air Terminal Single Duct Constant Volume No Reheat 1 Outlet Air Node, !- Name
  {00000000-0000-0000-0015-000000000028},  !- Inlet Port
  {00000000-0000-0000-0015-000000000023};  !- Outlet Port

OS:Node,
  {00000000-0000-0000-0047-000000000011},  !- Handle
  Air Terminal Single Duct Constant Volume No Reheat 2 Inlet Air Node, !- Name
  {00000000-0000-0000-0015-000000000048},  !- Inlet Port
  {00000000-0000-0000-0015-000000000049};  !- Outlet Port

OS:Node,
  {00000000-0000-0000-0047-000000000012},  !- Handle
  Air Terminal Single Duct Constant Volume No Reheat 2 Outlet Air Node, !- Name
  {00000000-0000-0000-0015-000000000050},  !- Inlet Port
  {00000000-0000-0000-0015-000000000045};  !- Outlet Port

OS:Node,
  {00000000-0000-0000-0047-000000000013},  !- Handle
  Air Terminal Single Duct Constant Volume No Reheat 3 Inlet Air Node, !- Name
  {00000000-0000-0000-0015-000000000070},  !- Inlet Port
  {00000000-0000-0000-0015-000000000071};  !- Outlet Port

OS:Node,
  {00000000-0000-0000-0047-000000000014},  !- Handle
  Air Terminal Single Duct Constant Volume No Reheat 3 Outlet Air Node, !- Name
  {00000000-0000-0000-0015-000000000072},  !- Inlet Port
  {00000000-0000-0000-0015-000000000067};  !- Outlet Port

OS:Node,
  {00000000-0000-0000-0047-000000000015},  !- Handle
  Coil Heating Gas 1 Outlet Air Node,      !- Name
  {00000000-0000-0000-0015-000000000014},  !- Inlet Port
  {00000000-0000-0000-0015-000000000015};  !- Outlet Port

OS:Node,
  {00000000-0000-0000-0047-000000000016},  !- Handle
  Coil Heating Gas 2 Outlet Air Node,      !- Name
  {00000000-0000-0000-0015-000000000036},  !- Inlet Port
  {00000000-0000-0000-0015-000000000037};  !- Outlet Port

OS:Node,
  {00000000-0000-0000-0047-000000000017},  !- Handle
  Coil Heating Gas 3 Outlet Air Node,      !- Name
  {00000000-0000-0000-0015-000000000058},  !- Inlet Port
  {00000000-0000-0000-0015-000000000059};  !- Outlet Port

OS:Node,
  {00000000-0000-0000-0047-000000000018},  !- Handle
  CoilCoolingDXSingleSpeed_ashp 1 293kBtu/hr 9.8EER Outlet Air Node, !- Name
  {00000000-0000-0000-0015-000000000040},  !- Inlet Port
  {00000000-0000-0000-0015-000000000041};  !- Outlet Port

OS:Node,
  {00000000-0000-0000-0047-000000000019},  !- Handle
  CoilCoolingDXSingleSpeed_ashp 2 549kBtu/hr 9.8EER Outlet Air Node, !- Name
  {00000000-0000-0000-0015-000000000062},  !- Inlet Port
  {00000000-0000-0000-0015-000000000063};  !- Outlet Port

OS:Node,
  {00000000-0000-0000-0047-000000000020},  !- Handle
  CoilCoolingDXSingleSpeed_ashp 45kBtu/hr 11.0EER Outlet Air Node, !- Name
  {00000000-0000-0000-0015-000000000018},  !- Inlet Port
  {00000000-0000-0000-0015-000000000019};  !- Outlet Port

OS:Node,
  {00000000-0000-0000-0047-000000000021},  !- Handle
<<<<<<< HEAD
  CoilHeatingDXSingleSpeed_ashp 1 212 Htg kBtu/hr 3.2COPH Outlet Air Node, !- Name
=======
  CoilHeatingDXSingleSpeed_ashp 1 293 Clg kBtu/hr 3.2COPH Outlet Air Node, !- Name
>>>>>>> e90cebe5
  {00000000-0000-0000-0015-000000000038},  !- Inlet Port
  {00000000-0000-0000-0015-000000000039};  !- Outlet Port

OS:Node,
  {00000000-0000-0000-0047-000000000022},  !- Handle
<<<<<<< HEAD
  CoilHeatingDXSingleSpeed_ashp 2 398 Htg kBtu/hr 3.2COPH Outlet Air Node, !- Name
=======
  CoilHeatingDXSingleSpeed_ashp 2 549 Clg kBtu/hr 3.2COPH Outlet Air Node, !- Name
>>>>>>> e90cebe5
  {00000000-0000-0000-0015-000000000060},  !- Inlet Port
  {00000000-0000-0000-0015-000000000061};  !- Outlet Port

OS:Node,
  {00000000-0000-0000-0047-000000000023},  !- Handle
<<<<<<< HEAD
  CoilHeatingDXSingleSpeed_ashp 33 Htg kBtu/hr 7.4HSPF Outlet Air Node, !- Name
=======
  CoilHeatingDXSingleSpeed_ashp 45 Clg kBtu/hr 3.3COPH Outlet Air Node, !- Name
>>>>>>> e90cebe5
  {00000000-0000-0000-0015-000000000016},  !- Inlet Port
  {00000000-0000-0000-0015-000000000017};  !- Outlet Port

OS:Node,
  {00000000-0000-0000-0047-000000000024},  !- Handle
  Main Service Water Loop Circulator Pump Outlet Water Node, !- Name
  {00000000-0000-0000-0015-000000000081},  !- Inlet Port
  {00000000-0000-0000-0015-000000000082};  !- Outlet Port

OS:Node,
  {00000000-0000-0000-0047-000000000025},  !- Handle
  Main Service Water Loop Demand Inlet Node, !- Name
  {00000000-0000-0000-0015-000000000076},  !- Inlet Port
  {00000000-0000-0000-0015-000000000077};  !- Outlet Port

OS:Node,
  {00000000-0000-0000-0047-000000000026},  !- Handle
  Main Service Water Loop Demand Outlet Node, !- Name
  {00000000-0000-0000-0015-000000000098},  !- Inlet Port
  {00000000-0000-0000-0015-000000000079};  !- Outlet Port

OS:Node,
  {00000000-0000-0000-0047-000000000027},  !- Handle
  Main Service Water Loop Supply Inlet Node, !- Name
  {00000000-0000-0000-0015-000000000073},  !- Inlet Port
  {00000000-0000-0000-0015-000000000080};  !- Outlet Port

OS:Node,
  {00000000-0000-0000-0047-000000000028},  !- Handle
  Main Service Water Loop Supply Outlet Node, !- Name
  {00000000-0000-0000-0015-000000000095},  !- Inlet Port
  {00000000-0000-0000-0015-000000000075};  !- Outlet Port

OS:Node,
  {00000000-0000-0000-0047-000000000029},  !- Handle
  Pipe Adiabatic 1 Inlet Water Node,       !- Name
  {00000000-0000-0000-0015-000000000086},  !- Inlet Port
  {00000000-0000-0000-0015-000000000087};  !- Outlet Port

OS:Node,
  {00000000-0000-0000-0047-000000000030},  !- Handle
  Pipe Adiabatic 1 Outlet Water Node,      !- Name
  {00000000-0000-0000-0015-000000000088},  !- Inlet Port
  {00000000-0000-0000-0015-000000000089};  !- Outlet Port

OS:Node,
  {00000000-0000-0000-0047-000000000031},  !- Handle
  Pipe Adiabatic 2 Inlet Water Node,       !- Name
  {00000000-0000-0000-0015-000000000078},  !- Inlet Port
  {00000000-0000-0000-0015-000000000090};  !- Outlet Port

OS:Node,
  {00000000-0000-0000-0047-000000000032},  !- Handle
  Pipe Adiabatic 2 Outlet Water Node,      !- Name
  {00000000-0000-0000-0015-000000000091},  !- Inlet Port
  {00000000-0000-0000-0015-000000000092};  !- Outlet Port

OS:Node,
  {00000000-0000-0000-0047-000000000033},  !- Handle
  Pipe Adiabatic 3 Inlet Water Node,       !- Name
  {00000000-0000-0000-0015-000000000093},  !- Inlet Port
  {00000000-0000-0000-0015-000000000094};  !- Outlet Port

OS:Node,
  {00000000-0000-0000-0047-000000000034},  !- Handle
  Pipe Adiabatic 4 Inlet Water Node,       !- Name
  {00000000-0000-0000-0015-000000000096},  !- Inlet Port
  {00000000-0000-0000-0015-000000000097};  !- Outlet Port

OS:Node,
  {00000000-0000-0000-0047-000000000035},  !- Handle
  Zone1 Office WUC 0.09gpm 140F Inlet Water Node, !- Name
  {00000000-0000-0000-0015-000000000099},  !- Inlet Port
  {00000000-0000-0000-0015-000000000100};  !- Outlet Port

OS:Node,
  {00000000-0000-0000-0047-000000000036},  !- Handle
  Zone1 Office WUC 0.09gpm 140F Outlet Water Node, !- Name
  {00000000-0000-0000-0015-000000000101},  !- Inlet Port
  {00000000-0000-0000-0015-000000000102};  !- Outlet Port

OS:Node,
  {00000000-0000-0000-0047-000000000037},  !- Handle
  Zone2 Fine Storage WUC 0.15gpm 140F Inlet Water Node, !- Name
  {00000000-0000-0000-0015-000000000103},  !- Inlet Port
  {00000000-0000-0000-0015-000000000104};  !- Outlet Port

OS:Node,
  {00000000-0000-0000-0047-000000000038},  !- Handle
  Zone2 Fine Storage WUC 0.15gpm 140F Outlet Water Node, !- Name
  {00000000-0000-0000-0015-000000000105},  !- Inlet Port
  {00000000-0000-0000-0015-000000000106};  !- Outlet Port

OS:Node,
  {00000000-0000-0000-0047-000000000039},  !- Handle
  Zone3 Bulk Storage WUC 0.18gpm 140F Inlet Water Node, !- Name
  {00000000-0000-0000-0015-000000000107},  !- Inlet Port
  {00000000-0000-0000-0015-000000000108};  !- Outlet Port

OS:Node,
  {00000000-0000-0000-0047-000000000040},  !- Handle
  Zone3 Bulk Storage WUC 0.18gpm 140F Outlet Water Node, !- Name
  {00000000-0000-0000-0015-000000000109},  !- Inlet Port
  {00000000-0000-0000-0015-000000000110};  !- Outlet Port

OS:Node,
  {00000000-0000-0000-0047-000000000041},  !- Handle
  sys_3|mixed|shr>erv|sc>ashp|sh>ashp>c-g|ssf>cv|zh>b-e|zc>none|srf>none| Demand Inlet Node, !- Name
  {00000000-0000-0000-0015-000000000009},  !- Inlet Port
  {00000000-0000-0000-0015-000000000011};  !- Outlet Port

OS:Node,
  {00000000-0000-0000-0047-000000000042},  !- Handle
  sys_3|mixed|shr>erv|sc>ashp|sh>ashp>c-g|ssf>cv|zh>b-e|zc>none|srf>none| Demand Outlet Node, !- Name
  {00000000-0000-0000-0015-000000000012},  !- Inlet Port
  {00000000-0000-0000-0015-000000000010};  !- Outlet Port

OS:Node,
  {00000000-0000-0000-0047-000000000043},  !- Handle
  sys_3|mixed|shr>erv|sc>ashp|sh>ashp>c-g|ssf>cv|zh>b-e|zc>none|srf>none| Mixed Air Node, !- Name
  {00000000-0000-0000-0015-000000000021},  !- Inlet Port
  {00000000-0000-0000-0015-000000000022};  !- Outlet Port

OS:Node,
  {00000000-0000-0000-0047-000000000044},  !- Handle
  sys_3|mixed|shr>erv|sc>ashp|sh>ashp>c-g|ssf>cv|zh>b-e|zc>none|srf>none| Outdoor Air Node, !- Name
  ,                                        !- Inlet Port
  {00000000-0000-0000-0015-000000000111};  !- Outlet Port

OS:Node,
  {00000000-0000-0000-0047-000000000045},  !- Handle
  sys_3|mixed|shr>erv|sc>ashp|sh>ashp>c-g|ssf>cv|zh>b-e|zc>none|srf>none| Relief Air Node, !- Name
  {00000000-0000-0000-0015-000000000116},  !- Inlet Port
  ;                                        !- Outlet Port

OS:Node,
  {00000000-0000-0000-0047-000000000046},  !- Handle
  sys_3|mixed|shr>erv|sc>ashp|sh>ashp>c-g|ssf>cv|zh>b-e|zc>none|srf>none| Supply Inlet Node, !- Name
  {00000000-0000-0000-0015-000000000007},  !- Inlet Port
  {00000000-0000-0000-0015-000000000020};  !- Outlet Port

OS:Node,
  {00000000-0000-0000-0047-000000000047},  !- Handle
  sys_3|mixed|shr>erv|sc>ashp|sh>ashp>c-g|ssf>cv|zh>b-e|zc>none|srf>none| Supply Outlet Node, !- Name
  {00000000-0000-0000-0015-000000000013},  !- Inlet Port
  {00000000-0000-0000-0015-000000000008};  !- Outlet Port

OS:Node,
  {00000000-0000-0000-0047-000000000048},  !- Handle
  sys_3|mixed|shr>none|sc>ashp|sh>ashp>c-g|ssf>cv|zh>b-e|zc>none|srf>none| ERV Primary Outlet Air Node, !- Name
  {00000000-0000-0000-0015-000000000112},  !- Inlet Port
  {00000000-0000-0000-0015-000000000113};  !- Outlet Port

OS:Node,
  {00000000-0000-0000-0047-000000000049},  !- Handle
  sys_3|mixed|shr>none|sc>ashp|sh>ashp>c-g|ssf>cv|zh>b-e|zc>none|srf>none| ERV Secondary Inlet Air Node, !- Name
  {00000000-0000-0000-0015-000000000114},  !- Inlet Port
  {00000000-0000-0000-0015-000000000115};  !- Outlet Port

OS:Node,
  {00000000-0000-0000-0047-000000000050},  !- Handle
  sys_4|mixed|shr>erv|sc>ashp|sh>ashp>c-g|ssf>cv|zh>b-e|zc>none|srf>none| 1 Demand Inlet Node, !- Name
  {00000000-0000-0000-0015-000000000053},  !- Inlet Port
  {00000000-0000-0000-0015-000000000055};  !- Outlet Port

OS:Node,
  {00000000-0000-0000-0047-000000000051},  !- Handle
  sys_4|mixed|shr>erv|sc>ashp|sh>ashp>c-g|ssf>cv|zh>b-e|zc>none|srf>none| 1 Demand Outlet Node, !- Name
  {00000000-0000-0000-0015-000000000056},  !- Inlet Port
  {00000000-0000-0000-0015-000000000054};  !- Outlet Port

OS:Node,
  {00000000-0000-0000-0047-000000000052},  !- Handle
  sys_4|mixed|shr>erv|sc>ashp|sh>ashp>c-g|ssf>cv|zh>b-e|zc>none|srf>none| 1 Mixed Air Node, !- Name
  {00000000-0000-0000-0015-000000000065},  !- Inlet Port
  {00000000-0000-0000-0015-000000000066};  !- Outlet Port

OS:Node,
  {00000000-0000-0000-0047-000000000053},  !- Handle
  sys_4|mixed|shr>erv|sc>ashp|sh>ashp>c-g|ssf>cv|zh>b-e|zc>none|srf>none| 1 Outdoor Air Node, !- Name
  ,                                        !- Inlet Port
  {00000000-0000-0000-0015-000000000123};  !- Outlet Port

OS:Node,
  {00000000-0000-0000-0047-000000000054},  !- Handle
  sys_4|mixed|shr>erv|sc>ashp|sh>ashp>c-g|ssf>cv|zh>b-e|zc>none|srf>none| 1 Relief Air Node, !- Name
  {00000000-0000-0000-0015-000000000128},  !- Inlet Port
  ;                                        !- Outlet Port

OS:Node,
  {00000000-0000-0000-0047-000000000055},  !- Handle
  sys_4|mixed|shr>erv|sc>ashp|sh>ashp>c-g|ssf>cv|zh>b-e|zc>none|srf>none| 1 Supply Inlet Node, !- Name
  {00000000-0000-0000-0015-000000000051},  !- Inlet Port
  {00000000-0000-0000-0015-000000000064};  !- Outlet Port

OS:Node,
  {00000000-0000-0000-0047-000000000056},  !- Handle
  sys_4|mixed|shr>erv|sc>ashp|sh>ashp>c-g|ssf>cv|zh>b-e|zc>none|srf>none| 1 Supply Outlet Node, !- Name
  {00000000-0000-0000-0015-000000000057},  !- Inlet Port
  {00000000-0000-0000-0015-000000000052};  !- Outlet Port

OS:Node,
  {00000000-0000-0000-0047-000000000057},  !- Handle
  sys_4|mixed|shr>erv|sc>ashp|sh>ashp>c-g|ssf>cv|zh>b-e|zc>none|srf>none| Demand Inlet Node, !- Name
  {00000000-0000-0000-0015-000000000031},  !- Inlet Port
  {00000000-0000-0000-0015-000000000033};  !- Outlet Port

OS:Node,
  {00000000-0000-0000-0047-000000000058},  !- Handle
  sys_4|mixed|shr>erv|sc>ashp|sh>ashp>c-g|ssf>cv|zh>b-e|zc>none|srf>none| Demand Outlet Node, !- Name
  {00000000-0000-0000-0015-000000000034},  !- Inlet Port
  {00000000-0000-0000-0015-000000000032};  !- Outlet Port

OS:Node,
  {00000000-0000-0000-0047-000000000059},  !- Handle
  sys_4|mixed|shr>erv|sc>ashp|sh>ashp>c-g|ssf>cv|zh>b-e|zc>none|srf>none| Mixed Air Node, !- Name
  {00000000-0000-0000-0015-000000000043},  !- Inlet Port
  {00000000-0000-0000-0015-000000000044};  !- Outlet Port

OS:Node,
  {00000000-0000-0000-0047-000000000060},  !- Handle
  sys_4|mixed|shr>erv|sc>ashp|sh>ashp>c-g|ssf>cv|zh>b-e|zc>none|srf>none| Outdoor Air Node, !- Name
  ,                                        !- Inlet Port
  {00000000-0000-0000-0015-000000000117};  !- Outlet Port

OS:Node,
  {00000000-0000-0000-0047-000000000061},  !- Handle
  sys_4|mixed|shr>erv|sc>ashp|sh>ashp>c-g|ssf>cv|zh>b-e|zc>none|srf>none| Relief Air Node, !- Name
  {00000000-0000-0000-0015-000000000122},  !- Inlet Port
  ;                                        !- Outlet Port

OS:Node,
  {00000000-0000-0000-0047-000000000062},  !- Handle
  sys_4|mixed|shr>erv|sc>ashp|sh>ashp>c-g|ssf>cv|zh>b-e|zc>none|srf>none| Supply Inlet Node, !- Name
  {00000000-0000-0000-0015-000000000029},  !- Inlet Port
  {00000000-0000-0000-0015-000000000042};  !- Outlet Port

OS:Node,
  {00000000-0000-0000-0047-000000000063},  !- Handle
  sys_4|mixed|shr>erv|sc>ashp|sh>ashp>c-g|ssf>cv|zh>b-e|zc>none|srf>none| Supply Outlet Node, !- Name
  {00000000-0000-0000-0015-000000000035},  !- Inlet Port
  {00000000-0000-0000-0015-000000000030};  !- Outlet Port

OS:Node,
  {00000000-0000-0000-0047-000000000064},  !- Handle
  sys_4|mixed|shr>none|sc>ashp|sh>ashp>c-g|ssf>cv|zh>b-e|zc>none|srf>none| 1 ERV Primary Outlet Air Node, !- Name
  {00000000-0000-0000-0015-000000000124},  !- Inlet Port
  {00000000-0000-0000-0015-000000000125};  !- Outlet Port

OS:Node,
  {00000000-0000-0000-0047-000000000065},  !- Handle
  sys_4|mixed|shr>none|sc>ashp|sh>ashp>c-g|ssf>cv|zh>b-e|zc>none|srf>none| 1 ERV Secondary Inlet Air Node, !- Name
  {00000000-0000-0000-0015-000000000126},  !- Inlet Port
  {00000000-0000-0000-0015-000000000127};  !- Outlet Port

OS:Node,
  {00000000-0000-0000-0047-000000000066},  !- Handle
  sys_4|mixed|shr>none|sc>ashp|sh>ashp>c-g|ssf>cv|zh>b-e|zc>none|srf>none| ERV Primary Outlet Air Node, !- Name
  {00000000-0000-0000-0015-000000000118},  !- Inlet Port
  {00000000-0000-0000-0015-000000000119};  !- Outlet Port

OS:Node,
  {00000000-0000-0000-0047-000000000067},  !- Handle
  sys_4|mixed|shr>none|sc>ashp|sh>ashp>c-g|ssf>cv|zh>b-e|zc>none|srf>none| ERV Secondary Inlet Air Node, !- Name
  {00000000-0000-0000-0015-000000000120},  !- Inlet Port
  {00000000-0000-0000-0015-000000000121};  !- Outlet Port

OS:OutputControl:ReportingTolerances,
  {00000000-0000-0000-0048-000000000001},  !- Handle
  1,                                       !- Tolerance for Time Heating Setpoint Not Met {deltaC}
  1;                                       !- Tolerance for Time Cooling Setpoint Not Met {deltaC}

OS:People,
  {00000000-0000-0000-0049-000000000001},  !- Handle
  Space Function Office enclosed <= 25 m2 People, !- Name
  {00000000-0000-0000-0050-000000000001},  !- People Definition Name
  {00000000-0000-0000-0078-000000000001},  !- Space or SpaceType Name
  ,                                        !- Number of People Schedule Name
  ,                                        !- Activity Level Schedule Name
  ,                                        !- Surface Name/Angle Factor List Name
  {00000000-0000-0000-0059-000000000018},  !- Work Efficiency Schedule Name
  {00000000-0000-0000-0059-000000000002},  !- Clothing Insulation Schedule Name
  {00000000-0000-0000-0059-000000000001},  !- Air Velocity Schedule Name
  1;                                       !- Multiplier

OS:People,
  {00000000-0000-0000-0049-000000000002},  !- Handle
  Space Function Warehouse storage area medium to bulky palletized items People, !- Name
  {00000000-0000-0000-0050-000000000002},  !- People Definition Name
  {00000000-0000-0000-0078-000000000002},  !- Space or SpaceType Name
  ,                                        !- Number of People Schedule Name
  ,                                        !- Activity Level Schedule Name
  ,                                        !- Surface Name/Angle Factor List Name
  {00000000-0000-0000-0059-000000000018},  !- Work Efficiency Schedule Name
  {00000000-0000-0000-0059-000000000002},  !- Clothing Insulation Schedule Name
  {00000000-0000-0000-0059-000000000001},  !- Air Velocity Schedule Name
  1;                                       !- Multiplier

OS:People,
  {00000000-0000-0000-0049-000000000003},  !- Handle
  Space Function Warehouse storage area small hand-carried items(4) People, !- Name
  {00000000-0000-0000-0050-000000000003},  !- People Definition Name
  {00000000-0000-0000-0078-000000000003},  !- Space or SpaceType Name
  ,                                        !- Number of People Schedule Name
  ,                                        !- Activity Level Schedule Name
  ,                                        !- Surface Name/Angle Factor List Name
  {00000000-0000-0000-0059-000000000018},  !- Work Efficiency Schedule Name
  {00000000-0000-0000-0059-000000000002},  !- Clothing Insulation Schedule Name
  {00000000-0000-0000-0059-000000000001},  !- Air Velocity Schedule Name
  1;                                       !- Multiplier

OS:People:Definition,
  {00000000-0000-0000-0050-000000000001},  !- Handle
  Space Function Office enclosed <= 25 m2 People Definition, !- Name
  People/Area,                             !- Number of People Calculation Method
  ,                                        !- Number of People {people}
  0.0500181710813649,                      !- People per Space Floor Area {person/m2}
  ,                                        !- Space Floor Area per Person {m2/person}
  0.3;                                     !- Fraction Radiant

OS:People:Definition,
  {00000000-0000-0000-0050-000000000002},  !- Handle
  Space Function Warehouse storage area medium to bulky palletized items People Definition, !- Name
  People/Area,                             !- Number of People Calculation Method
  ,                                        !- Number of People {people}
  0.010003634216273,                       !- People per Space Floor Area {person/m2}
  ,                                        !- Space Floor Area per Person {m2/person}
  0.3;                                     !- Fraction Radiant

OS:People:Definition,
  {00000000-0000-0000-0050-000000000003},  !- Handle
  Space Function Warehouse storage area small hand-carried items(4) People Definition, !- Name
  People/Area,                             !- Number of People Calculation Method
  ,                                        !- Number of People {people}
  0.020007268432546,                       !- People per Space Floor Area {person/m2}
  ,                                        !- Space Floor Area per Person {m2/person}
  0.3;                                     !- Fraction Radiant

OS:Pipe:Adiabatic,
  {00000000-0000-0000-0051-000000000001},  !- Handle
  Pipe Adiabatic 1,                        !- Name
  {00000000-0000-0000-0015-000000000087},  !- Inlet Node Name
  {00000000-0000-0000-0015-000000000088};  !- Outlet Node Name

OS:Pipe:Adiabatic,
  {00000000-0000-0000-0051-000000000002},  !- Handle
  Pipe Adiabatic 2,                        !- Name
  {00000000-0000-0000-0015-000000000090},  !- Inlet Node Name
  {00000000-0000-0000-0015-000000000091};  !- Outlet Node Name

OS:Pipe:Adiabatic,
  {00000000-0000-0000-0051-000000000003},  !- Handle
  Pipe Adiabatic 3,                        !- Name
  {00000000-0000-0000-0015-000000000094},  !- Inlet Node Name
  {00000000-0000-0000-0015-000000000095};  !- Outlet Node Name

OS:Pipe:Adiabatic,
  {00000000-0000-0000-0051-000000000004},  !- Handle
  Pipe Adiabatic 4,                        !- Name
  {00000000-0000-0000-0015-000000000097},  !- Inlet Node Name
  {00000000-0000-0000-0015-000000000098};  !- Outlet Node Name

OS:PlantLoop,
  {00000000-0000-0000-0052-000000000001},  !- Handle
  Main Service Water Loop,                 !- Name
  ,                                        !- Fluid Type
  0,                                       !- Glycol Concentration
  ,                                        !- User Defined Fluid Type
  ,                                        !- Plant Equipment Operation Heating Load
  ,                                        !- Plant Equipment Operation Cooling Load
  ,                                        !- Primary Plant Equipment Operation Scheme
  {00000000-0000-0000-0047-000000000028},  !- Loop Temperature Setpoint Node Name
  60,                                      !- Maximum Loop Temperature {C}
  51.6666666666667,                        !- Minimum Loop Temperature {C}
  ,                                        !- Maximum Loop Flow Rate {m3/s}
  ,                                        !- Minimum Loop Flow Rate {m3/s}
  Autocalculate,                           !- Plant Loop Volume {m3}
  {00000000-0000-0000-0015-000000000073},  !- Plant Side Inlet Node Name
  {00000000-0000-0000-0015-000000000075},  !- Plant Side Outlet Node Name
  ,                                        !- Plant Side Branch List Name
  {00000000-0000-0000-0015-000000000076},  !- Demand Side Inlet Node Name
  {00000000-0000-0000-0015-000000000079},  !- Demand Side Outlet Node Name
  ,                                        !- Demand Side Branch List Name
  ,                                        !- Demand Side Connector List Name
  Optimal,                                 !- Load Distribution Scheme
  {00000000-0000-0000-0008-000000000004},  !- Availability Manager List Name
  ,                                        !- Plant Loop Demand Calculation Scheme
  ,                                        !- Common Pipe Simulation
  ,                                        !- Pressure Simulation Type
  ,                                        !- Plant Equipment Operation Heating Load Schedule
  ,                                        !- Plant Equipment Operation Cooling Load Schedule
  ,                                        !- Primary Plant Equipment Operation Scheme Schedule
  ,                                        !- Component Setpoint Operation Scheme Schedule
  {00000000-0000-0000-0016-000000000002},  !- Demand Mixer Name
  {00000000-0000-0000-0017-000000000002},  !- Demand Splitter Name
  {00000000-0000-0000-0016-000000000001},  !- Supply Mixer Name
  {00000000-0000-0000-0017-000000000001};  !- Supply Splitter Name

OS:PortList,
  {00000000-0000-0000-0053-000000000001},  !- Handle
  {00000000-0000-0000-0088-000000000001},  !- HVAC Component
  {00000000-0000-0000-0015-000000000023};  !- Port 1

OS:PortList,
  {00000000-0000-0000-0053-000000000002},  !- Handle
  {00000000-0000-0000-0088-000000000001};  !- HVAC Component

OS:PortList,
  {00000000-0000-0000-0053-000000000003},  !- Handle
  {00000000-0000-0000-0088-000000000001},  !- HVAC Component
  {00000000-0000-0000-0015-000000000024};  !- Port 1

OS:PortList,
  {00000000-0000-0000-0053-000000000004},  !- Handle
  {00000000-0000-0000-0088-000000000003},  !- HVAC Component
  {00000000-0000-0000-0015-000000000045};  !- Port 1

OS:PortList,
  {00000000-0000-0000-0053-000000000005},  !- Handle
  {00000000-0000-0000-0088-000000000003};  !- HVAC Component

OS:PortList,
  {00000000-0000-0000-0053-000000000006},  !- Handle
  {00000000-0000-0000-0088-000000000003},  !- HVAC Component
  {00000000-0000-0000-0015-000000000046};  !- Port 1

OS:PortList,
  {00000000-0000-0000-0053-000000000007},  !- Handle
  {00000000-0000-0000-0088-000000000002},  !- HVAC Component
  {00000000-0000-0000-0015-000000000067};  !- Port 1

OS:PortList,
  {00000000-0000-0000-0053-000000000008},  !- Handle
  {00000000-0000-0000-0088-000000000002};  !- HVAC Component

OS:PortList,
  {00000000-0000-0000-0053-000000000009},  !- Handle
  {00000000-0000-0000-0088-000000000002},  !- HVAC Component
  {00000000-0000-0000-0015-000000000068};  !- Port 1

OS:Pump:ConstantSpeed,
  {00000000-0000-0000-0054-000000000001},  !- Handle
  Main Service Water Loop Circulator Pump, !- Name
  {00000000-0000-0000-0015-000000000080},  !- Inlet Node Name
  {00000000-0000-0000-0015-000000000081},  !- Outlet Node Name
  autosize,                                !- Rated Flow Rate {m3/s}
  1927540.26318569,                        !- Rated Pump Head {Pa}
  autosize,                                !- Rated Power Consumption {W}
  0.855,                                   !- Motor Efficiency
  0,                                       !- Fraction of Motor Inefficiencies to Fluid Stream
  Intermittent,                            !- Pump Control Type
  ,                                        !- Pump Flow Rate Schedule
  ,                                        !- Pump Curve
  ,                                        !- Impeller Diameter {m}
  ,                                        !- Rotational Speed {rev/min}
  ,                                        !- Zone
  ,                                        !- Skin Loss Radiative Fraction
  PowerPerFlowPerPressure,                 !- Design Power Sizing Method
  348701.1,                                !- Design Electric Power per Unit Flow Rate {W/(m3/s)}
  1.282051282,                             !- Design Shaft Power per Unit Flow Rate per Unit Head {W-s/m3-Pa}
  General;                                 !- End-Use Subcategory

OS:Rendering:Color,
  {00000000-0000-0000-0055-000000000001},  !- Handle
  ALL_ST=Office enclosed <= 25 m2_FL=Building Story 1_SCH=A, !- Name
  47,                                      !- Rendering Red Value
  211,                                     !- Rendering Green Value
  38;                                      !- Rendering Blue Value

OS:Rendering:Color,
  {00000000-0000-0000-0055-000000000002},  !- Handle
  ALL_ST=Warehouse storage area medium to bulky palletized items_FL=Building Story 1_SCH=A, !- Name
  53,                                      !- Rendering Red Value
  204,                                     !- Rendering Green Value
  116;                                     !- Rendering Blue Value

OS:Rendering:Color,
  {00000000-0000-0000-0055-000000000003},  !- Handle
  ALL_ST=Warehouse storage area small hand-carried items(4)_FL=Building Story 1_SCH=A, !- Name
  152,                                     !- Rendering Red Value
  249,                                     !- Rendering Green Value
  143;                                     !- Rendering Blue Value

OS:Rendering:Color,
  {00000000-0000-0000-0055-000000000004},  !- Handle
  Rendering Color 1,                       !- Name
  210,                                     !- Rendering Red Value
  140,                                     !- Rendering Green Value
  180;                                     !- Rendering Blue Value

OS:Rendering:Color,
  {00000000-0000-0000-0055-000000000005},  !- Handle
  Rendering Color 2,                       !- Name
  173,                                     !- Rendering Red Value
  230,                                     !- Rendering Green Value
  216;                                     !- Rendering Blue Value

OS:Rendering:Color,
  {00000000-0000-0000-0055-000000000006},  !- Handle
  Rendering Color 3,                       !- Name
  0,                                       !- Rendering Red Value
  209,                                     !- Rendering Green Value
  206;                                     !- Rendering Blue Value

OS:Rendering:Color,
  {00000000-0000-0000-0055-000000000007},  !- Handle
  Rendering Color 4,                       !- Name
  34,                                      !- Rendering Red Value
  34,                                      !- Rendering Green Value
  139;                                     !- Rendering Blue Value

OS:Rendering:Color,
  {00000000-0000-0000-0055-000000000008},  !- Handle
  Space Function Office - enclosed,        !- Name
  255,                                     !- Rendering Red Value
  255,                                     !- Rendering Green Value
  255;                                     !- Rendering Blue Value

OS:Rendering:Color,
  {00000000-0000-0000-0055-000000000009},  !- Handle
  Space Function Office enclosed <= 25 m2 1, !- Name
  177,                                     !- Rendering Red Value
  23,                                      !- Rendering Green Value
  233;                                     !- Rendering Blue Value

OS:Rendering:Color,
  {00000000-0000-0000-0055-000000000010},  !- Handle
  Space Function Office enclosed <= 25 m2, !- Name
  255,                                     !- Rendering Red Value
  255,                                     !- Rendering Green Value
  255;                                     !- Rendering Blue Value

OS:Rendering:Color,
  {00000000-0000-0000-0055-000000000011},  !- Handle
  Space Function Warehouse - fine,         !- Name
  255,                                     !- Rendering Red Value
  255,                                     !- Rendering Green Value
  255;                                     !- Rendering Blue Value

OS:Rendering:Color,
  {00000000-0000-0000-0055-000000000012},  !- Handle
  Space Function Warehouse - med/blk,      !- Name
  255,                                     !- Rendering Red Value
  255,                                     !- Rendering Green Value
  255;                                     !- Rendering Blue Value

OS:Rendering:Color,
  {00000000-0000-0000-0055-000000000013},  !- Handle
  Space Function Warehouse storage area medium to bulky palletized items 1, !- Name
  154,                                     !- Rendering Red Value
  30,                                      !- Rendering Green Value
  171;                                     !- Rendering Blue Value

OS:Rendering:Color,
  {00000000-0000-0000-0055-000000000014},  !- Handle
  Space Function Warehouse storage area medium to bulky palletized items, !- Name
  255,                                     !- Rendering Red Value
  255,                                     !- Rendering Green Value
  255;                                     !- Rendering Blue Value

OS:Rendering:Color,
  {00000000-0000-0000-0055-000000000015},  !- Handle
  Space Function Warehouse storage area small hand-carried items(4) 1, !- Name
  158,                                     !- Rendering Red Value
  236,                                     !- Rendering Green Value
  124;                                     !- Rendering Blue Value

OS:Rendering:Color,
  {00000000-0000-0000-0055-000000000016},  !- Handle
  Space Function Warehouse storage area small hand-carried items(4), !- Name
  255,                                     !- Rendering Red Value
  255,                                     !- Rendering Green Value
  255;                                     !- Rendering Blue Value

OS:Schedule:Constant,
  {00000000-0000-0000-0056-000000000001},  !- Handle
  Always On Discrete,                      !- Name
  {00000000-0000-0000-0060-000000000005},  !- Schedule Type Limits Name
  1;                                       !- Value

OS:Schedule:Day,
  {00000000-0000-0000-0057-000000000001},  !- Handle
  Air Velocity Schedule Default,           !- Name
  {00000000-0000-0000-0060-000000000007},  !- Schedule Type Limits Name
  ,                                        !- Interpolate to Timestep
  24,                                      !- Hour 1
  0,                                       !- Minute 1
  0.2;                                     !- Value Until Time 1

OS:Schedule:Day,
  {00000000-0000-0000-0057-000000000002},  !- Handle
  Clothing Schedule Default Winter Clothes, !- Name
  {00000000-0000-0000-0060-000000000003},  !- Schedule Type Limits Name
  ,                                        !- Interpolate to Timestep
  24,                                      !- Hour 1
  0,                                       !- Minute 1
  1;                                       !- Value Until Time 1

OS:Schedule:Day,
  {00000000-0000-0000-0057-000000000003},  !- Handle
  Clothing Schedule Summer Clothes,        !- Name
  {00000000-0000-0000-0060-000000000003},  !- Schedule Type Limits Name
  ,                                        !- Interpolate to Timestep
  24,                                      !- Hour 1
  0,                                       !- Minute 1
  0.5;                                     !- Value Until Time 1

OS:Schedule:Day,
  {00000000-0000-0000-0057-000000000004},  !- Handle
  Economizer Max OA Fraction 100 pct Default, !- Name
  ,                                        !- Schedule Type Limits Name
  ,                                        !- Interpolate to Timestep
  24,                                      !- Hour 1
  0,                                       !- Minute 1
  1;                                       !- Value Until Time 1

OS:Schedule:Day,
  {00000000-0000-0000-0057-000000000005},  !- Handle
  Fraction Latent - 0.05 Default,          !- Name
  {00000000-0000-0000-0060-000000000004},  !- Schedule Type Limits Name
  ,                                        !- Interpolate to Timestep
  24,                                      !- Hour 1
  0,                                       !- Minute 1
  0.05;                                    !- Value Until Time 1

OS:Schedule:Day,
  {00000000-0000-0000-0057-000000000006},  !- Handle
  Fraction Sensible - 0.2 Default,         !- Name
  {00000000-0000-0000-0060-000000000004},  !- Schedule Type Limits Name
  ,                                        !- Interpolate to Timestep
  24,                                      !- Hour 1
  0,                                       !- Minute 1
  0.2;                                     !- Value Until Time 1

OS:Schedule:Day,
  {00000000-0000-0000-0057-000000000007},  !- Handle
  Mixed Water At Faucet Temp - 140F Default, !- Name
  {00000000-0000-0000-0060-000000000006},  !- Schedule Type Limits Name
  ,                                        !- Interpolate to Timestep
  24,                                      !- Hour 1
  0,                                       !- Minute 1
  60;                                      !- Value Until Time 1

OS:Schedule:Day,
  {00000000-0000-0000-0057-000000000008},  !- Handle
  NECB-A-Electric-Equipment Default,       !- Name
  {00000000-0000-0000-0060-000000000004},  !- Schedule Type Limits Name
  No,                                      !- Interpolate to Timestep
  7,                                       !- Hour 1
  0,                                       !- Minute 1
  0.2,                                     !- Value Until Time 1
  8,                                       !- Hour 2
  0,                                       !- Minute 2
  0.3,                                     !- Value Until Time 2
  9,                                       !- Hour 3
  0,                                       !- Minute 3
  0.8,                                     !- Value Until Time 3
  18,                                      !- Hour 4
  0,                                       !- Minute 4
  0.9,                                     !- Value Until Time 4
  19,                                      !- Hour 5
  0,                                       !- Minute 5
  0.5,                                     !- Value Until Time 5
  21,                                      !- Hour 6
  0,                                       !- Minute 6
  0.3,                                     !- Value Until Time 6
  24,                                      !- Hour 7
  0,                                       !- Minute 7
  0.2;                                     !- Value Until Time 7

OS:Schedule:Day,
  {00000000-0000-0000-0057-000000000009},  !- Handle
  NECB-A-Electric-Equipment Default|Wkdy Day, !- Name
  {00000000-0000-0000-0060-000000000004},  !- Schedule Type Limits Name
  No,                                      !- Interpolate to Timestep
  7,                                       !- Hour 1
  0,                                       !- Minute 1
  0.2,                                     !- Value Until Time 1
  8,                                       !- Hour 2
  0,                                       !- Minute 2
  0.3,                                     !- Value Until Time 2
  9,                                       !- Hour 3
  0,                                       !- Minute 3
  0.8,                                     !- Value Until Time 3
  18,                                      !- Hour 4
  0,                                       !- Minute 4
  0.9,                                     !- Value Until Time 4
  19,                                      !- Hour 5
  0,                                       !- Minute 5
  0.5,                                     !- Value Until Time 5
  21,                                      !- Hour 6
  0,                                       !- Minute 6
  0.3,                                     !- Value Until Time 6
  24,                                      !- Hour 7
  0,                                       !- Minute 7
  0.2;                                     !- Value Until Time 7

OS:Schedule:Day,
  {00000000-0000-0000-0057-000000000010},  !- Handle
  NECB-A-Electric-Equipment Sat Day,       !- Name
  {00000000-0000-0000-0060-000000000004},  !- Schedule Type Limits Name
  No,                                      !- Interpolate to Timestep
  24,                                      !- Hour 1
  0,                                       !- Minute 1
  0.2;                                     !- Value Until Time 1

OS:Schedule:Day,
  {00000000-0000-0000-0057-000000000011},  !- Handle
  NECB-A-Electric-Equipment Sun|Hol Day,   !- Name
  {00000000-0000-0000-0060-000000000004},  !- Schedule Type Limits Name
  No,                                      !- Interpolate to Timestep
  24,                                      !- Hour 1
  0,                                       !- Minute 1
  0.2;                                     !- Value Until Time 1

OS:Schedule:Day,
  {00000000-0000-0000-0057-000000000012},  !- Handle
  NECB-A-Lighting Default,                 !- Name
  {00000000-0000-0000-0060-000000000004},  !- Schedule Type Limits Name
  No,                                      !- Interpolate to Timestep
  7,                                       !- Hour 1
  0,                                       !- Minute 1
  0.05,                                    !- Value Until Time 1
  8,                                       !- Hour 2
  0,                                       !- Minute 2
  0.3,                                     !- Value Until Time 2
  9,                                       !- Hour 3
  0,                                       !- Minute 3
  0.8,                                     !- Value Until Time 3
  17,                                      !- Hour 4
  0,                                       !- Minute 4
  0.9,                                     !- Value Until Time 4
  18,                                      !- Hour 5
  0,                                       !- Minute 5
  0.8,                                     !- Value Until Time 5
  19,                                      !- Hour 6
  0,                                       !- Minute 6
  0.5,                                     !- Value Until Time 6
  21,                                      !- Hour 7
  0,                                       !- Minute 7
  0.3,                                     !- Value Until Time 7
  23,                                      !- Hour 8
  0,                                       !- Minute 8
  0.1,                                     !- Value Until Time 8
  24,                                      !- Hour 9
  0,                                       !- Minute 9
  0.05;                                    !- Value Until Time 9

OS:Schedule:Day,
  {00000000-0000-0000-0057-000000000013},  !- Handle
  NECB-A-Lighting Default|Wkdy Day,        !- Name
  {00000000-0000-0000-0060-000000000004},  !- Schedule Type Limits Name
  No,                                      !- Interpolate to Timestep
  7,                                       !- Hour 1
  0,                                       !- Minute 1
  0.05,                                    !- Value Until Time 1
  8,                                       !- Hour 2
  0,                                       !- Minute 2
  0.3,                                     !- Value Until Time 2
  9,                                       !- Hour 3
  0,                                       !- Minute 3
  0.8,                                     !- Value Until Time 3
  17,                                      !- Hour 4
  0,                                       !- Minute 4
  0.9,                                     !- Value Until Time 4
  18,                                      !- Hour 5
  0,                                       !- Minute 5
  0.8,                                     !- Value Until Time 5
  19,                                      !- Hour 6
  0,                                       !- Minute 6
  0.5,                                     !- Value Until Time 6
  21,                                      !- Hour 7
  0,                                       !- Minute 7
  0.3,                                     !- Value Until Time 7
  23,                                      !- Hour 8
  0,                                       !- Minute 8
  0.1,                                     !- Value Until Time 8
  24,                                      !- Hour 9
  0,                                       !- Minute 9
  0.05;                                    !- Value Until Time 9

OS:Schedule:Day,
  {00000000-0000-0000-0057-000000000014},  !- Handle
  NECB-A-Lighting Sat Day,                 !- Name
  {00000000-0000-0000-0060-000000000004},  !- Schedule Type Limits Name
  No,                                      !- Interpolate to Timestep
  24,                                      !- Hour 1
  0,                                       !- Minute 1
  0.05;                                    !- Value Until Time 1

OS:Schedule:Day,
  {00000000-0000-0000-0057-000000000015},  !- Handle
  NECB-A-Lighting Sun|Hol Day,             !- Name
  {00000000-0000-0000-0060-000000000004},  !- Schedule Type Limits Name
  No,                                      !- Interpolate to Timestep
  24,                                      !- Hour 1
  0,                                       !- Minute 1
  0.05;                                    !- Value Until Time 1

OS:Schedule:Day,
  {00000000-0000-0000-0057-000000000016},  !- Handle
  NECB-A-Occupancy Default,                !- Name
  {00000000-0000-0000-0060-000000000004},  !- Schedule Type Limits Name
  No,                                      !- Interpolate to Timestep
  7,                                       !- Hour 1
  0,                                       !- Minute 1
  0,                                       !- Value Until Time 1
  8,                                       !- Hour 2
  0,                                       !- Minute 2
  0.1,                                     !- Value Until Time 2
  9,                                       !- Hour 3
  0,                                       !- Minute 3
  0.7,                                     !- Value Until Time 3
  12,                                      !- Hour 4
  0,                                       !- Minute 4
  0.9,                                     !- Value Until Time 4
  14,                                      !- Hour 5
  0,                                       !- Minute 5
  0.5,                                     !- Value Until Time 5
  17,                                      !- Hour 6
  0,                                       !- Minute 6
  0.9,                                     !- Value Until Time 6
  18,                                      !- Hour 7
  0,                                       !- Minute 7
  0.7,                                     !- Value Until Time 7
  19,                                      !- Hour 8
  0,                                       !- Minute 8
  0.3,                                     !- Value Until Time 8
  23,                                      !- Hour 9
  0,                                       !- Minute 9
  0.1,                                     !- Value Until Time 9
  24,                                      !- Hour 10
  0,                                       !- Minute 10
  0;                                       !- Value Until Time 10

OS:Schedule:Day,
  {00000000-0000-0000-0057-000000000017},  !- Handle
  NECB-A-Occupancy Default|Wkdy Day,       !- Name
  {00000000-0000-0000-0060-000000000004},  !- Schedule Type Limits Name
  No,                                      !- Interpolate to Timestep
  7,                                       !- Hour 1
  0,                                       !- Minute 1
  0,                                       !- Value Until Time 1
  8,                                       !- Hour 2
  0,                                       !- Minute 2
  0.1,                                     !- Value Until Time 2
  9,                                       !- Hour 3
  0,                                       !- Minute 3
  0.7,                                     !- Value Until Time 3
  12,                                      !- Hour 4
  0,                                       !- Minute 4
  0.9,                                     !- Value Until Time 4
  14,                                      !- Hour 5
  0,                                       !- Minute 5
  0.5,                                     !- Value Until Time 5
  17,                                      !- Hour 6
  0,                                       !- Minute 6
  0.9,                                     !- Value Until Time 6
  18,                                      !- Hour 7
  0,                                       !- Minute 7
  0.7,                                     !- Value Until Time 7
  19,                                      !- Hour 8
  0,                                       !- Minute 8
  0.3,                                     !- Value Until Time 8
  23,                                      !- Hour 9
  0,                                       !- Minute 9
  0.1,                                     !- Value Until Time 9
  24,                                      !- Hour 10
  0,                                       !- Minute 10
  0;                                       !- Value Until Time 10

OS:Schedule:Day,
  {00000000-0000-0000-0057-000000000018},  !- Handle
  NECB-A-Occupancy Sat Day,                !- Name
  {00000000-0000-0000-0060-000000000004},  !- Schedule Type Limits Name
  No,                                      !- Interpolate to Timestep
  24,                                      !- Hour 1
  0,                                       !- Minute 1
  0;                                       !- Value Until Time 1

OS:Schedule:Day,
  {00000000-0000-0000-0057-000000000019},  !- Handle
  NECB-A-Occupancy Sun|Hol Day,            !- Name
  {00000000-0000-0000-0060-000000000004},  !- Schedule Type Limits Name
  No,                                      !- Interpolate to Timestep
  24,                                      !- Hour 1
  0,                                       !- Minute 1
  0;                                       !- Value Until Time 1

OS:Schedule:Day,
  {00000000-0000-0000-0057-000000000020},  !- Handle
  NECB-A-Service Water Heating Default,    !- Name
  {00000000-0000-0000-0060-000000000004},  !- Schedule Type Limits Name
  No,                                      !- Interpolate to Timestep
  7,                                       !- Hour 1
  0,                                       !- Minute 1
  0.05,                                    !- Value Until Time 1
  8,                                       !- Hour 2
  0,                                       !- Minute 2
  0.1,                                     !- Value Until Time 2
  10,                                      !- Hour 3
  0,                                       !- Minute 3
  0.5,                                     !- Value Until Time 3
  16,                                      !- Hour 4
  0,                                       !- Minute 4
  0.9,                                     !- Value Until Time 4
  17,                                      !- Hour 5
  0,                                       !- Minute 5
  0.7,                                     !- Value Until Time 5
  18,                                      !- Hour 6
  0,                                       !- Minute 6
  0.5,                                     !- Value Until Time 6
  19,                                      !- Hour 7
  0,                                       !- Minute 7
  0.3,                                     !- Value Until Time 7
  22,                                      !- Hour 8
  0,                                       !- Minute 8
  0.2,                                     !- Value Until Time 8
  24,                                      !- Hour 9
  0,                                       !- Minute 9
  0.05;                                    !- Value Until Time 9

OS:Schedule:Day,
  {00000000-0000-0000-0057-000000000021},  !- Handle
  NECB-A-Service Water Heating Default|Wkdy Day, !- Name
  {00000000-0000-0000-0060-000000000004},  !- Schedule Type Limits Name
  No,                                      !- Interpolate to Timestep
  7,                                       !- Hour 1
  0,                                       !- Minute 1
  0.05,                                    !- Value Until Time 1
  8,                                       !- Hour 2
  0,                                       !- Minute 2
  0.1,                                     !- Value Until Time 2
  10,                                      !- Hour 3
  0,                                       !- Minute 3
  0.5,                                     !- Value Until Time 3
  16,                                      !- Hour 4
  0,                                       !- Minute 4
  0.9,                                     !- Value Until Time 4
  17,                                      !- Hour 5
  0,                                       !- Minute 5
  0.7,                                     !- Value Until Time 5
  18,                                      !- Hour 6
  0,                                       !- Minute 6
  0.5,                                     !- Value Until Time 6
  19,                                      !- Hour 7
  0,                                       !- Minute 7
  0.3,                                     !- Value Until Time 7
  22,                                      !- Hour 8
  0,                                       !- Minute 8
  0.2,                                     !- Value Until Time 8
  24,                                      !- Hour 9
  0,                                       !- Minute 9
  0.05;                                    !- Value Until Time 9

OS:Schedule:Day,
  {00000000-0000-0000-0057-000000000022},  !- Handle
  NECB-A-Service Water Heating Sat Day,    !- Name
  {00000000-0000-0000-0060-000000000004},  !- Schedule Type Limits Name
  No,                                      !- Interpolate to Timestep
  24,                                      !- Hour 1
  0,                                       !- Minute 1
  0.05;                                    !- Value Until Time 1

OS:Schedule:Day,
  {00000000-0000-0000-0057-000000000023},  !- Handle
  NECB-A-Service Water Heating Sun|Hol Day, !- Name
  {00000000-0000-0000-0060-000000000004},  !- Schedule Type Limits Name
  No,                                      !- Interpolate to Timestep
  24,                                      !- Hour 1
  0,                                       !- Minute 1
  0.05;                                    !- Value Until Time 1

OS:Schedule:Day,
  {00000000-0000-0000-0057-000000000024},  !- Handle
  NECB-A-Thermostat Setpoint-Cooling Default, !- Name
  {00000000-0000-0000-0060-000000000006},  !- Schedule Type Limits Name
  No,                                      !- Interpolate to Timestep
  6,                                       !- Hour 1
  0,                                       !- Minute 1
  35,                                      !- Value Until Time 1
  21,                                      !- Hour 2
  0,                                       !- Minute 2
  24,                                      !- Value Until Time 2
  24,                                      !- Hour 3
  0,                                       !- Minute 3
  35;                                      !- Value Until Time 3

OS:Schedule:Day,
  {00000000-0000-0000-0057-000000000025},  !- Handle
  NECB-A-Thermostat Setpoint-Cooling Default|Wkdy Day, !- Name
  {00000000-0000-0000-0060-000000000006},  !- Schedule Type Limits Name
  No,                                      !- Interpolate to Timestep
  6,                                       !- Hour 1
  0,                                       !- Minute 1
  35,                                      !- Value Until Time 1
  21,                                      !- Hour 2
  0,                                       !- Minute 2
  24,                                      !- Value Until Time 2
  24,                                      !- Hour 3
  0,                                       !- Minute 3
  35;                                      !- Value Until Time 3

OS:Schedule:Day,
  {00000000-0000-0000-0057-000000000026},  !- Handle
  NECB-A-Thermostat Setpoint-Cooling Sat Day, !- Name
  {00000000-0000-0000-0060-000000000006},  !- Schedule Type Limits Name
  No,                                      !- Interpolate to Timestep
  24,                                      !- Hour 1
  0,                                       !- Minute 1
  35;                                      !- Value Until Time 1

OS:Schedule:Day,
  {00000000-0000-0000-0057-000000000027},  !- Handle
  NECB-A-Thermostat Setpoint-Cooling Sun|Hol Day, !- Name
  {00000000-0000-0000-0060-000000000006},  !- Schedule Type Limits Name
  No,                                      !- Interpolate to Timestep
  24,                                      !- Hour 1
  0,                                       !- Minute 1
  35;                                      !- Value Until Time 1

OS:Schedule:Day,
  {00000000-0000-0000-0057-000000000028},  !- Handle
  NECB-A-Thermostat Setpoint-Heating Default, !- Name
  {00000000-0000-0000-0060-000000000006},  !- Schedule Type Limits Name
  No,                                      !- Interpolate to Timestep
  6,                                       !- Hour 1
  0,                                       !- Minute 1
  18,                                      !- Value Until Time 1
  7,                                       !- Hour 2
  0,                                       !- Minute 2
  20,                                      !- Value Until Time 2
  21,                                      !- Hour 3
  0,                                       !- Minute 3
  22,                                      !- Value Until Time 3
  24,                                      !- Hour 4
  0,                                       !- Minute 4
  18;                                      !- Value Until Time 4

OS:Schedule:Day,
  {00000000-0000-0000-0057-000000000029},  !- Handle
  NECB-A-Thermostat Setpoint-Heating Default|Wkdy Day, !- Name
  {00000000-0000-0000-0060-000000000006},  !- Schedule Type Limits Name
  No,                                      !- Interpolate to Timestep
  6,                                       !- Hour 1
  0,                                       !- Minute 1
  18,                                      !- Value Until Time 1
  7,                                       !- Hour 2
  0,                                       !- Minute 2
  20,                                      !- Value Until Time 2
  21,                                      !- Hour 3
  0,                                       !- Minute 3
  22,                                      !- Value Until Time 3
  24,                                      !- Hour 4
  0,                                       !- Minute 4
  18;                                      !- Value Until Time 4

OS:Schedule:Day,
  {00000000-0000-0000-0057-000000000030},  !- Handle
  NECB-A-Thermostat Setpoint-Heating Sat Day, !- Name
  {00000000-0000-0000-0060-000000000006},  !- Schedule Type Limits Name
  No,                                      !- Interpolate to Timestep
  24,                                      !- Hour 1
  0,                                       !- Minute 1
  18;                                      !- Value Until Time 1

OS:Schedule:Day,
  {00000000-0000-0000-0057-000000000031},  !- Handle
  NECB-A-Thermostat Setpoint-Heating Sun|Hol Day, !- Name
  {00000000-0000-0000-0060-000000000006},  !- Schedule Type Limits Name
  No,                                      !- Interpolate to Timestep
  24,                                      !- Hour 1
  0,                                       !- Minute 1
  18;                                      !- Value Until Time 1

OS:Schedule:Day,
  {00000000-0000-0000-0057-000000000032},  !- Handle
  NECB-Activity Default,                   !- Name
  {00000000-0000-0000-0060-000000000001},  !- Schedule Type Limits Name
  No,                                      !- Interpolate to Timestep
  24,                                      !- Hour 1
  0,                                       !- Minute 1
  130;                                     !- Value Until Time 1

OS:Schedule:Day,
  {00000000-0000-0000-0057-000000000033},  !- Handle
  NECB-Activity Summer Design Day,         !- Name
  {00000000-0000-0000-0060-000000000001},  !- Schedule Type Limits Name
  No,                                      !- Interpolate to Timestep
  24,                                      !- Hour 1
  0,                                       !- Minute 1
  130;                                     !- Value Until Time 1

OS:Schedule:Day,
  {00000000-0000-0000-0057-000000000034},  !- Handle
  NECB-Activity Winter Design Day,         !- Name
  {00000000-0000-0000-0060-000000000001},  !- Schedule Type Limits Name
  No,                                      !- Interpolate to Timestep
  24,                                      !- Hour 1
  0,                                       !- Minute 1
  130;                                     !- Value Until Time 1

OS:Schedule:Day,
  {00000000-0000-0000-0057-000000000035},  !- Handle
  Schedule Day 1,                          !- Name
  ,                                        !- Schedule Type Limits Name
  ,                                        !- Interpolate to Timestep
  24,                                      !- Hour 1
  0,                                       !- Minute 1
  0;                                       !- Value Until Time 1

OS:Schedule:Day,
  {00000000-0000-0000-0057-000000000036},  !- Handle
  Schedule Day 10,                         !- Name
  {00000000-0000-0000-0060-000000000004},  !- Schedule Type Limits Name
  ,                                        !- Interpolate to Timestep
  24,                                      !- Hour 1
  0,                                       !- Minute 1
  0;                                       !- Value Until Time 1

OS:Schedule:Day,
  {00000000-0000-0000-0057-000000000037},  !- Handle
  Schedule Day 2,                          !- Name
  ,                                        !- Schedule Type Limits Name
  ,                                        !- Interpolate to Timestep
  24,                                      !- Hour 1
  0,                                       !- Minute 1
  0;                                       !- Value Until Time 1

OS:Schedule:Day,
  {00000000-0000-0000-0057-000000000038},  !- Handle
  Schedule Day 3,                          !- Name
  {00000000-0000-0000-0060-000000000006},  !- Schedule Type Limits Name
  ,                                        !- Interpolate to Timestep
  24,                                      !- Hour 1
  0,                                       !- Minute 1
  22;                                      !- Value Until Time 1

OS:Schedule:Day,
  {00000000-0000-0000-0057-000000000039},  !- Handle
  Schedule Day 4,                          !- Name
  {00000000-0000-0000-0060-000000000006},  !- Schedule Type Limits Name
  ,                                        !- Interpolate to Timestep
  24,                                      !- Hour 1
  0,                                       !- Minute 1
  60;                                      !- Value Until Time 1

OS:Schedule:Day,
  {00000000-0000-0000-0057-000000000040},  !- Handle
  Schedule Day 5,                          !- Name
  {00000000-0000-0000-0060-000000000004},  !- Schedule Type Limits Name
  ,                                        !- Interpolate to Timestep
  24,                                      !- Hour 1
  0,                                       !- Minute 1
  0;                                       !- Value Until Time 1

OS:Schedule:Day,
  {00000000-0000-0000-0057-000000000041},  !- Handle
  Schedule Day 6,                          !- Name
  {00000000-0000-0000-0060-000000000004},  !- Schedule Type Limits Name
  ,                                        !- Interpolate to Timestep
  24,                                      !- Hour 1
  0,                                       !- Minute 1
  0;                                       !- Value Until Time 1

OS:Schedule:Day,
  {00000000-0000-0000-0057-000000000042},  !- Handle
  Schedule Day 7,                          !- Name
  {00000000-0000-0000-0060-000000000004},  !- Schedule Type Limits Name
  ,                                        !- Interpolate to Timestep
  24,                                      !- Hour 1
  0,                                       !- Minute 1
  0;                                       !- Value Until Time 1

OS:Schedule:Day,
  {00000000-0000-0000-0057-000000000043},  !- Handle
  Schedule Day 8,                          !- Name
  {00000000-0000-0000-0060-000000000004},  !- Schedule Type Limits Name
  ,                                        !- Interpolate to Timestep
  24,                                      !- Hour 1
  0,                                       !- Minute 1
  0;                                       !- Value Until Time 1

OS:Schedule:Day,
  {00000000-0000-0000-0057-000000000044},  !- Handle
  Schedule Day 9,                          !- Name
  {00000000-0000-0000-0060-000000000004},  !- Schedule Type Limits Name
  ,                                        !- Interpolate to Timestep
  24,                                      !- Hour 1
  0,                                       !- Minute 1
  0;                                       !- Value Until Time 1

OS:Schedule:Day,
  {00000000-0000-0000-0057-000000000045},  !- Handle
  Service Water Loop Temp - 140F Default,  !- Name
  {00000000-0000-0000-0060-000000000006},  !- Schedule Type Limits Name
  ,                                        !- Interpolate to Timestep
  24,                                      !- Hour 1
  0,                                       !- Minute 1
  60;                                      !- Value Until Time 1

OS:Schedule:Day,
  {00000000-0000-0000-0057-000000000046},  !- Handle
  Water Heater Ambient Temp Schedule 71.6F Default, !- Name
  {00000000-0000-0000-0060-000000000006},  !- Schedule Type Limits Name
  ,                                        !- Interpolate to Timestep
  24,                                      !- Hour 1
  0,                                       !- Minute 1
  22.0000000000001;                        !- Value Until Time 1

OS:Schedule:Day,
  {00000000-0000-0000-0057-000000000047},  !- Handle
  Work Efficiency Schedule Default,        !- Name
  {00000000-0000-0000-0060-000000000004},  !- Schedule Type Limits Name
  ,                                        !- Interpolate to Timestep
  24,                                      !- Hour 1
  0,                                       !- Minute 1
  0;                                       !- Value Until Time 1

OS:Schedule:Day,
  {00000000-0000-0000-0057-000000000048},  !- Handle
  sys_3|mixed|shr>none|sc>ashp|sh>ashp>c-g|ssf>cv|zh>b-e|zc>none|srf>none| Occ Sch Default, !- Name
  {00000000-0000-0000-0060-000000000004},  !- Schedule Type Limits Name
  ,                                        !- Interpolate to Timestep
  8,                                       !- Hour 1
  0,                                       !- Minute 1
  0,                                       !- Value Until Time 1
  19,                                      !- Hour 2
  0,                                       !- Minute 2
  1,                                       !- Value Until Time 2
  24,                                      !- Hour 3
  0,                                       !- Minute 3
  0;                                       !- Value Until Time 3

OS:Schedule:Day,
  {00000000-0000-0000-0057-000000000049},  !- Handle
  sys_3|mixed|shr>none|sc>ashp|sh>ashp>c-g|ssf>cv|zh>b-e|zc>none|srf>none| Occ Sch Summer Design Day, !- Name
  {00000000-0000-0000-0060-000000000004},  !- Schedule Type Limits Name
  ,                                        !- Interpolate to Timestep
  24,                                      !- Hour 1
  0,                                       !- Minute 1
  1;                                       !- Value Until Time 1

OS:Schedule:Day,
  {00000000-0000-0000-0057-000000000050},  !- Handle
  sys_3|mixed|shr>none|sc>ashp|sh>ashp>c-g|ssf>cv|zh>b-e|zc>none|srf>none| Occ Sch Winter Design Day, !- Name
  {00000000-0000-0000-0060-000000000004},  !- Schedule Type Limits Name
  ,                                        !- Interpolate to Timestep
  24,                                      !- Hour 1
  0,                                       !- Minute 1
  1;                                       !- Value Until Time 1

OS:Schedule:Day,
  {00000000-0000-0000-0057-000000000051},  !- Handle
  sys_4|mixed|shr>none|sc>ashp|sh>ashp>c-g|ssf>cv|zh>b-e|zc>none|srf>none| 1 Occ Sch Default, !- Name
  {00000000-0000-0000-0060-000000000004},  !- Schedule Type Limits Name
  ,                                        !- Interpolate to Timestep
  8,                                       !- Hour 1
  0,                                       !- Minute 1
  0,                                       !- Value Until Time 1
  19,                                      !- Hour 2
  0,                                       !- Minute 2
  1,                                       !- Value Until Time 2
  24,                                      !- Hour 3
  0,                                       !- Minute 3
  0;                                       !- Value Until Time 3

OS:Schedule:Day,
  {00000000-0000-0000-0057-000000000052},  !- Handle
  sys_4|mixed|shr>none|sc>ashp|sh>ashp>c-g|ssf>cv|zh>b-e|zc>none|srf>none| 1 Occ Sch Summer Design Day, !- Name
  {00000000-0000-0000-0060-000000000004},  !- Schedule Type Limits Name
  ,                                        !- Interpolate to Timestep
  24,                                      !- Hour 1
  0,                                       !- Minute 1
  1;                                       !- Value Until Time 1

OS:Schedule:Day,
  {00000000-0000-0000-0057-000000000053},  !- Handle
  sys_4|mixed|shr>none|sc>ashp|sh>ashp>c-g|ssf>cv|zh>b-e|zc>none|srf>none| 1 Occ Sch Winter Design Day, !- Name
  {00000000-0000-0000-0060-000000000004},  !- Schedule Type Limits Name
  ,                                        !- Interpolate to Timestep
  24,                                      !- Hour 1
  0,                                       !- Minute 1
  1;                                       !- Value Until Time 1

OS:Schedule:Day,
  {00000000-0000-0000-0057-000000000054},  !- Handle
  sys_4|mixed|shr>none|sc>ashp|sh>ashp>c-g|ssf>cv|zh>b-e|zc>none|srf>none| Occ Sch Default, !- Name
  {00000000-0000-0000-0060-000000000004},  !- Schedule Type Limits Name
  ,                                        !- Interpolate to Timestep
  8,                                       !- Hour 1
  0,                                       !- Minute 1
  0,                                       !- Value Until Time 1
  19,                                      !- Hour 2
  0,                                       !- Minute 2
  1,                                       !- Value Until Time 2
  24,                                      !- Hour 3
  0,                                       !- Minute 3
  0;                                       !- Value Until Time 3

OS:Schedule:Day,
  {00000000-0000-0000-0057-000000000055},  !- Handle
  sys_4|mixed|shr>none|sc>ashp|sh>ashp>c-g|ssf>cv|zh>b-e|zc>none|srf>none| Occ Sch Summer Design Day, !- Name
  {00000000-0000-0000-0060-000000000004},  !- Schedule Type Limits Name
  ,                                        !- Interpolate to Timestep
  24,                                      !- Hour 1
  0,                                       !- Minute 1
  1;                                       !- Value Until Time 1

OS:Schedule:Day,
  {00000000-0000-0000-0057-000000000056},  !- Handle
  sys_4|mixed|shr>none|sc>ashp|sh>ashp>c-g|ssf>cv|zh>b-e|zc>none|srf>none| Occ Sch Winter Design Day, !- Name
  {00000000-0000-0000-0060-000000000004},  !- Schedule Type Limits Name
  ,                                        !- Interpolate to Timestep
  24,                                      !- Hour 1
  0,                                       !- Minute 1
  1;                                       !- Value Until Time 1

OS:Schedule:Rule,
  {00000000-0000-0000-0058-000000000001},  !- Handle
  Schedule Rule 1,                         !- Name
  {00000000-0000-0000-0059-000000000002},  !- Schedule Ruleset Name
  0,                                       !- Rule Order
  {00000000-0000-0000-0057-000000000003},  !- Day Schedule Name
  ,                                        !- Apply Sunday
  ,                                        !- Apply Monday
  ,                                        !- Apply Tuesday
  ,                                        !- Apply Wednesday
  ,                                        !- Apply Thursday
  ,                                        !- Apply Friday
  ,                                        !- Apply Saturday
  DateRange,                               !- Date Specification Type
  5,                                       !- Start Month
  1,                                       !- Start Day
  9,                                       !- End Month
  30;                                      !- End Day

OS:Schedule:Rule,
  {00000000-0000-0000-0058-000000000002},  !- Handle
  Schedule Rule 10,                        !- Name
  {00000000-0000-0000-0059-000000000007},  !- Schedule Ruleset Name
  0,                                       !- Rule Order
  {00000000-0000-0000-0057-000000000011},  !- Day Schedule Name
  Yes,                                     !- Apply Sunday
  ,                                        !- Apply Monday
  ,                                        !- Apply Tuesday
  ,                                        !- Apply Wednesday
  ,                                        !- Apply Thursday
  ,                                        !- Apply Friday
  ,                                        !- Apply Saturday
  DateRange,                               !- Date Specification Type
  1,                                       !- Start Month
  1,                                       !- Start Day
  12,                                      !- End Month
  31;                                      !- End Day

OS:Schedule:Rule,
  {00000000-0000-0000-0058-000000000003},  !- Handle
  Schedule Rule 11,                        !- Name
  {00000000-0000-0000-0059-000000000012},  !- Schedule Ruleset Name
  2,                                       !- Rule Order
  {00000000-0000-0000-0057-000000000029},  !- Day Schedule Name
  ,                                        !- Apply Sunday
  Yes,                                     !- Apply Monday
  Yes,                                     !- Apply Tuesday
  Yes,                                     !- Apply Wednesday
  Yes,                                     !- Apply Thursday
  Yes,                                     !- Apply Friday
  ,                                        !- Apply Saturday
  DateRange,                               !- Date Specification Type
  1,                                       !- Start Month
  1,                                       !- Start Day
  12,                                      !- End Month
  31;                                      !- End Day

OS:Schedule:Rule,
  {00000000-0000-0000-0058-000000000004},  !- Handle
  Schedule Rule 12,                        !- Name
  {00000000-0000-0000-0059-000000000012},  !- Schedule Ruleset Name
  1,                                       !- Rule Order
  {00000000-0000-0000-0057-000000000030},  !- Day Schedule Name
  ,                                        !- Apply Sunday
  ,                                        !- Apply Monday
  ,                                        !- Apply Tuesday
  ,                                        !- Apply Wednesday
  ,                                        !- Apply Thursday
  ,                                        !- Apply Friday
  Yes,                                     !- Apply Saturday
  DateRange,                               !- Date Specification Type
  1,                                       !- Start Month
  1,                                       !- Start Day
  12,                                      !- End Month
  31;                                      !- End Day

OS:Schedule:Rule,
  {00000000-0000-0000-0058-000000000005},  !- Handle
  Schedule Rule 13,                        !- Name
  {00000000-0000-0000-0059-000000000012},  !- Schedule Ruleset Name
  0,                                       !- Rule Order
  {00000000-0000-0000-0057-000000000031},  !- Day Schedule Name
  Yes,                                     !- Apply Sunday
  ,                                        !- Apply Monday
  ,                                        !- Apply Tuesday
  ,                                        !- Apply Wednesday
  ,                                        !- Apply Thursday
  ,                                        !- Apply Friday
  ,                                        !- Apply Saturday
  DateRange,                               !- Date Specification Type
  1,                                       !- Start Month
  1,                                       !- Start Day
  12,                                      !- End Month
  31;                                      !- End Day

OS:Schedule:Rule,
  {00000000-0000-0000-0058-000000000006},  !- Handle
  Schedule Rule 14,                        !- Name
  {00000000-0000-0000-0059-000000000011},  !- Schedule Ruleset Name
  2,                                       !- Rule Order
  {00000000-0000-0000-0057-000000000025},  !- Day Schedule Name
  ,                                        !- Apply Sunday
  Yes,                                     !- Apply Monday
  Yes,                                     !- Apply Tuesday
  Yes,                                     !- Apply Wednesday
  Yes,                                     !- Apply Thursday
  Yes,                                     !- Apply Friday
  ,                                        !- Apply Saturday
  DateRange,                               !- Date Specification Type
  1,                                       !- Start Month
  1,                                       !- Start Day
  12,                                      !- End Month
  31;                                      !- End Day

OS:Schedule:Rule,
  {00000000-0000-0000-0058-000000000007},  !- Handle
  Schedule Rule 15,                        !- Name
  {00000000-0000-0000-0059-000000000011},  !- Schedule Ruleset Name
  1,                                       !- Rule Order
  {00000000-0000-0000-0057-000000000026},  !- Day Schedule Name
  ,                                        !- Apply Sunday
  ,                                        !- Apply Monday
  ,                                        !- Apply Tuesday
  ,                                        !- Apply Wednesday
  ,                                        !- Apply Thursday
  ,                                        !- Apply Friday
  Yes,                                     !- Apply Saturday
  DateRange,                               !- Date Specification Type
  1,                                       !- Start Month
  1,                                       !- Start Day
  12,                                      !- End Month
  31;                                      !- End Day

OS:Schedule:Rule,
  {00000000-0000-0000-0058-000000000008},  !- Handle
  Schedule Rule 16,                        !- Name
  {00000000-0000-0000-0059-000000000011},  !- Schedule Ruleset Name
  0,                                       !- Rule Order
  {00000000-0000-0000-0057-000000000027},  !- Day Schedule Name
  Yes,                                     !- Apply Sunday
  ,                                        !- Apply Monday
  ,                                        !- Apply Tuesday
  ,                                        !- Apply Wednesday
  ,                                        !- Apply Thursday
  ,                                        !- Apply Friday
  ,                                        !- Apply Saturday
  DateRange,                               !- Date Specification Type
  1,                                       !- Start Month
  1,                                       !- Start Day
  12,                                      !- End Month
  31;                                      !- End Day

OS:Schedule:Rule,
  {00000000-0000-0000-0058-000000000009},  !- Handle
  Schedule Rule 17,                        !- Name
  {00000000-0000-0000-0059-000000000010},  !- Schedule Ruleset Name
  2,                                       !- Rule Order
  {00000000-0000-0000-0057-000000000021},  !- Day Schedule Name
  ,                                        !- Apply Sunday
  Yes,                                     !- Apply Monday
  Yes,                                     !- Apply Tuesday
  Yes,                                     !- Apply Wednesday
  Yes,                                     !- Apply Thursday
  Yes,                                     !- Apply Friday
  ,                                        !- Apply Saturday
  DateRange,                               !- Date Specification Type
  1,                                       !- Start Month
  1,                                       !- Start Day
  12,                                      !- End Month
  31;                                      !- End Day

OS:Schedule:Rule,
  {00000000-0000-0000-0058-000000000010},  !- Handle
  Schedule Rule 18,                        !- Name
  {00000000-0000-0000-0059-000000000010},  !- Schedule Ruleset Name
  1,                                       !- Rule Order
  {00000000-0000-0000-0057-000000000022},  !- Day Schedule Name
  ,                                        !- Apply Sunday
  ,                                        !- Apply Monday
  ,                                        !- Apply Tuesday
  ,                                        !- Apply Wednesday
  ,                                        !- Apply Thursday
  ,                                        !- Apply Friday
  Yes,                                     !- Apply Saturday
  DateRange,                               !- Date Specification Type
  1,                                       !- Start Month
  1,                                       !- Start Day
  12,                                      !- End Month
  31;                                      !- End Day

OS:Schedule:Rule,
  {00000000-0000-0000-0058-000000000011},  !- Handle
  Schedule Rule 19,                        !- Name
  {00000000-0000-0000-0059-000000000010},  !- Schedule Ruleset Name
  0,                                       !- Rule Order
  {00000000-0000-0000-0057-000000000023},  !- Day Schedule Name
  Yes,                                     !- Apply Sunday
  ,                                        !- Apply Monday
  ,                                        !- Apply Tuesday
  ,                                        !- Apply Wednesday
  ,                                        !- Apply Thursday
  ,                                        !- Apply Friday
  ,                                        !- Apply Saturday
  DateRange,                               !- Date Specification Type
  1,                                       !- Start Month
  1,                                       !- Start Day
  12,                                      !- End Month
  31;                                      !- End Day

OS:Schedule:Rule,
  {00000000-0000-0000-0058-000000000012},  !- Handle
  Schedule Rule 2,                         !- Name
  {00000000-0000-0000-0059-000000000009},  !- Schedule Ruleset Name
  2,                                       !- Rule Order
  {00000000-0000-0000-0057-000000000017},  !- Day Schedule Name
  ,                                        !- Apply Sunday
  Yes,                                     !- Apply Monday
  Yes,                                     !- Apply Tuesday
  Yes,                                     !- Apply Wednesday
  Yes,                                     !- Apply Thursday
  Yes,                                     !- Apply Friday
  ,                                        !- Apply Saturday
  DateRange,                               !- Date Specification Type
  1,                                       !- Start Month
  1,                                       !- Start Day
  12,                                      !- End Month
  31;                                      !- End Day

OS:Schedule:Rule,
  {00000000-0000-0000-0058-000000000013},  !- Handle
  Schedule Rule 20,                        !- Name
  {00000000-0000-0000-0059-000000000019},  !- Schedule Ruleset Name
  1,                                       !- Rule Order
  {00000000-0000-0000-0057-000000000040},  !- Day Schedule Name
  ,                                        !- Apply Sunday
  ,                                        !- Apply Monday
  ,                                        !- Apply Tuesday
  ,                                        !- Apply Wednesday
  ,                                        !- Apply Thursday
  ,                                        !- Apply Friday
  Yes,                                     !- Apply Saturday
  DateRange,                               !- Date Specification Type
  1,                                       !- Start Month
  7,                                       !- Start Day
  12,                                      !- End Month
  30;                                      !- End Day

OS:Schedule:Rule,
  {00000000-0000-0000-0058-000000000014},  !- Handle
  Schedule Rule 21,                        !- Name
  {00000000-0000-0000-0059-000000000019},  !- Schedule Ruleset Name
  0,                                       !- Rule Order
  {00000000-0000-0000-0057-000000000041},  !- Day Schedule Name
  Yes,                                     !- Apply Sunday
  ,                                        !- Apply Monday
  ,                                        !- Apply Tuesday
  ,                                        !- Apply Wednesday
  ,                                        !- Apply Thursday
  ,                                        !- Apply Friday
  ,                                        !- Apply Saturday
  DateRange,                               !- Date Specification Type
  1,                                       !- Start Month
  1,                                       !- Start Day
  12,                                      !- End Month
  31;                                      !- End Day

OS:Schedule:Rule,
  {00000000-0000-0000-0058-000000000015},  !- Handle
  Schedule Rule 22,                        !- Name
  {00000000-0000-0000-0059-000000000021},  !- Schedule Ruleset Name
  1,                                       !- Rule Order
  {00000000-0000-0000-0057-000000000042},  !- Day Schedule Name
  ,                                        !- Apply Sunday
  ,                                        !- Apply Monday
  ,                                        !- Apply Tuesday
  ,                                        !- Apply Wednesday
  ,                                        !- Apply Thursday
  ,                                        !- Apply Friday
  Yes,                                     !- Apply Saturday
  DateRange,                               !- Date Specification Type
  1,                                       !- Start Month
  7,                                       !- Start Day
  12,                                      !- End Month
  30;                                      !- End Day

OS:Schedule:Rule,
  {00000000-0000-0000-0058-000000000016},  !- Handle
  Schedule Rule 23,                        !- Name
  {00000000-0000-0000-0059-000000000021},  !- Schedule Ruleset Name
  0,                                       !- Rule Order
  {00000000-0000-0000-0057-000000000043},  !- Day Schedule Name
  Yes,                                     !- Apply Sunday
  ,                                        !- Apply Monday
  ,                                        !- Apply Tuesday
  ,                                        !- Apply Wednesday
  ,                                        !- Apply Thursday
  ,                                        !- Apply Friday
  ,                                        !- Apply Saturday
  DateRange,                               !- Date Specification Type
  1,                                       !- Start Month
  1,                                       !- Start Day
  12,                                      !- End Month
  31;                                      !- End Day

OS:Schedule:Rule,
  {00000000-0000-0000-0058-000000000017},  !- Handle
  Schedule Rule 24,                        !- Name
  {00000000-0000-0000-0059-000000000020},  !- Schedule Ruleset Name
  1,                                       !- Rule Order
  {00000000-0000-0000-0057-000000000044},  !- Day Schedule Name
  ,                                        !- Apply Sunday
  ,                                        !- Apply Monday
  ,                                        !- Apply Tuesday
  ,                                        !- Apply Wednesday
  ,                                        !- Apply Thursday
  ,                                        !- Apply Friday
  Yes,                                     !- Apply Saturday
  DateRange,                               !- Date Specification Type
  1,                                       !- Start Month
  7,                                       !- Start Day
  12,                                      !- End Month
  30;                                      !- End Day

OS:Schedule:Rule,
  {00000000-0000-0000-0058-000000000018},  !- Handle
  Schedule Rule 25,                        !- Name
  {00000000-0000-0000-0059-000000000020},  !- Schedule Ruleset Name
  0,                                       !- Rule Order
  {00000000-0000-0000-0057-000000000036},  !- Day Schedule Name
  Yes,                                     !- Apply Sunday
  ,                                        !- Apply Monday
  ,                                        !- Apply Tuesday
  ,                                        !- Apply Wednesday
  ,                                        !- Apply Thursday
  ,                                        !- Apply Friday
  ,                                        !- Apply Saturday
  DateRange,                               !- Date Specification Type
  1,                                       !- Start Month
  1,                                       !- Start Day
  12,                                      !- End Month
  31;                                      !- End Day

OS:Schedule:Rule,
  {00000000-0000-0000-0058-000000000019},  !- Handle
  Schedule Rule 3,                         !- Name
  {00000000-0000-0000-0059-000000000009},  !- Schedule Ruleset Name
  1,                                       !- Rule Order
  {00000000-0000-0000-0057-000000000018},  !- Day Schedule Name
  ,                                        !- Apply Sunday
  ,                                        !- Apply Monday
  ,                                        !- Apply Tuesday
  ,                                        !- Apply Wednesday
  ,                                        !- Apply Thursday
  ,                                        !- Apply Friday
  Yes,                                     !- Apply Saturday
  DateRange,                               !- Date Specification Type
  1,                                       !- Start Month
  1,                                       !- Start Day
  12,                                      !- End Month
  31;                                      !- End Day

OS:Schedule:Rule,
  {00000000-0000-0000-0058-000000000020},  !- Handle
  Schedule Rule 4,                         !- Name
  {00000000-0000-0000-0059-000000000009},  !- Schedule Ruleset Name
  0,                                       !- Rule Order
  {00000000-0000-0000-0057-000000000019},  !- Day Schedule Name
  Yes,                                     !- Apply Sunday
  ,                                        !- Apply Monday
  ,                                        !- Apply Tuesday
  ,                                        !- Apply Wednesday
  ,                                        !- Apply Thursday
  ,                                        !- Apply Friday
  ,                                        !- Apply Saturday
  DateRange,                               !- Date Specification Type
  1,                                       !- Start Month
  1,                                       !- Start Day
  12,                                      !- End Month
  31;                                      !- End Day

OS:Schedule:Rule,
  {00000000-0000-0000-0058-000000000021},  !- Handle
  Schedule Rule 5,                         !- Name
  {00000000-0000-0000-0059-000000000008},  !- Schedule Ruleset Name
  2,                                       !- Rule Order
  {00000000-0000-0000-0057-000000000013},  !- Day Schedule Name
  ,                                        !- Apply Sunday
  Yes,                                     !- Apply Monday
  Yes,                                     !- Apply Tuesday
  Yes,                                     !- Apply Wednesday
  Yes,                                     !- Apply Thursday
  Yes,                                     !- Apply Friday
  ,                                        !- Apply Saturday
  DateRange,                               !- Date Specification Type
  1,                                       !- Start Month
  1,                                       !- Start Day
  12,                                      !- End Month
  31;                                      !- End Day

OS:Schedule:Rule,
  {00000000-0000-0000-0058-000000000022},  !- Handle
  Schedule Rule 6,                         !- Name
  {00000000-0000-0000-0059-000000000008},  !- Schedule Ruleset Name
  1,                                       !- Rule Order
  {00000000-0000-0000-0057-000000000014},  !- Day Schedule Name
  ,                                        !- Apply Sunday
  ,                                        !- Apply Monday
  ,                                        !- Apply Tuesday
  ,                                        !- Apply Wednesday
  ,                                        !- Apply Thursday
  ,                                        !- Apply Friday
  Yes,                                     !- Apply Saturday
  DateRange,                               !- Date Specification Type
  1,                                       !- Start Month
  1,                                       !- Start Day
  12,                                      !- End Month
  31;                                      !- End Day

OS:Schedule:Rule,
  {00000000-0000-0000-0058-000000000023},  !- Handle
  Schedule Rule 7,                         !- Name
  {00000000-0000-0000-0059-000000000008},  !- Schedule Ruleset Name
  0,                                       !- Rule Order
  {00000000-0000-0000-0057-000000000015},  !- Day Schedule Name
  Yes,                                     !- Apply Sunday
  ,                                        !- Apply Monday
  ,                                        !- Apply Tuesday
  ,                                        !- Apply Wednesday
  ,                                        !- Apply Thursday
  ,                                        !- Apply Friday
  ,                                        !- Apply Saturday
  DateRange,                               !- Date Specification Type
  1,                                       !- Start Month
  1,                                       !- Start Day
  12,                                      !- End Month
  31;                                      !- End Day

OS:Schedule:Rule,
  {00000000-0000-0000-0058-000000000024},  !- Handle
  Schedule Rule 8,                         !- Name
  {00000000-0000-0000-0059-000000000007},  !- Schedule Ruleset Name
  2,                                       !- Rule Order
  {00000000-0000-0000-0057-000000000009},  !- Day Schedule Name
  ,                                        !- Apply Sunday
  Yes,                                     !- Apply Monday
  Yes,                                     !- Apply Tuesday
  Yes,                                     !- Apply Wednesday
  Yes,                                     !- Apply Thursday
  Yes,                                     !- Apply Friday
  ,                                        !- Apply Saturday
  DateRange,                               !- Date Specification Type
  1,                                       !- Start Month
  1,                                       !- Start Day
  12,                                      !- End Month
  31;                                      !- End Day

OS:Schedule:Rule,
  {00000000-0000-0000-0058-000000000025},  !- Handle
  Schedule Rule 9,                         !- Name
  {00000000-0000-0000-0059-000000000007},  !- Schedule Ruleset Name
  1,                                       !- Rule Order
  {00000000-0000-0000-0057-000000000010},  !- Day Schedule Name
  ,                                        !- Apply Sunday
  ,                                        !- Apply Monday
  ,                                        !- Apply Tuesday
  ,                                        !- Apply Wednesday
  ,                                        !- Apply Thursday
  ,                                        !- Apply Friday
  Yes,                                     !- Apply Saturday
  DateRange,                               !- Date Specification Type
  1,                                       !- Start Month
  1,                                       !- Start Day
  12,                                      !- End Month
  31;                                      !- End Day

OS:Schedule:Ruleset,
  {00000000-0000-0000-0059-000000000001},  !- Handle
  Air Velocity Schedule,                   !- Name
  {00000000-0000-0000-0060-000000000007},  !- Schedule Type Limits Name
  {00000000-0000-0000-0057-000000000001};  !- Default Day Schedule Name

OS:Schedule:Ruleset,
  {00000000-0000-0000-0059-000000000002},  !- Handle
  Clothing Schedule,                       !- Name
  {00000000-0000-0000-0060-000000000003},  !- Schedule Type Limits Name
  {00000000-0000-0000-0057-000000000002};  !- Default Day Schedule Name

OS:Schedule:Ruleset,
  {00000000-0000-0000-0059-000000000003},  !- Handle
  Economizer Max OA Fraction 100 pct,      !- Name
  ,                                        !- Schedule Type Limits Name
  {00000000-0000-0000-0057-000000000004};  !- Default Day Schedule Name

OS:Schedule:Ruleset,
  {00000000-0000-0000-0059-000000000004},  !- Handle
  Fraction Latent - 0.05,                  !- Name
  {00000000-0000-0000-0060-000000000004},  !- Schedule Type Limits Name
  {00000000-0000-0000-0057-000000000005};  !- Default Day Schedule Name

OS:Schedule:Ruleset,
  {00000000-0000-0000-0059-000000000005},  !- Handle
  Fraction Sensible - 0.2,                 !- Name
  {00000000-0000-0000-0060-000000000004},  !- Schedule Type Limits Name
  {00000000-0000-0000-0057-000000000006};  !- Default Day Schedule Name

OS:Schedule:Ruleset,
  {00000000-0000-0000-0059-000000000006},  !- Handle
  Mixed Water At Faucet Temp - 140F,       !- Name
  {00000000-0000-0000-0060-000000000006},  !- Schedule Type Limits Name
  {00000000-0000-0000-0057-000000000007};  !- Default Day Schedule Name

OS:Schedule:Ruleset,
  {00000000-0000-0000-0059-000000000007},  !- Handle
  NECB-A-Electric-Equipment,               !- Name
  {00000000-0000-0000-0060-000000000004},  !- Schedule Type Limits Name
  {00000000-0000-0000-0057-000000000008};  !- Default Day Schedule Name

OS:Schedule:Ruleset,
  {00000000-0000-0000-0059-000000000008},  !- Handle
  NECB-A-Lighting,                         !- Name
  {00000000-0000-0000-0060-000000000004},  !- Schedule Type Limits Name
  {00000000-0000-0000-0057-000000000012};  !- Default Day Schedule Name

OS:Schedule:Ruleset,
  {00000000-0000-0000-0059-000000000009},  !- Handle
  NECB-A-Occupancy,                        !- Name
  {00000000-0000-0000-0060-000000000004},  !- Schedule Type Limits Name
  {00000000-0000-0000-0057-000000000016};  !- Default Day Schedule Name

OS:Schedule:Ruleset,
  {00000000-0000-0000-0059-000000000010},  !- Handle
  NECB-A-Service Water Heating,            !- Name
  {00000000-0000-0000-0060-000000000004},  !- Schedule Type Limits Name
  {00000000-0000-0000-0057-000000000020};  !- Default Day Schedule Name

OS:Schedule:Ruleset,
  {00000000-0000-0000-0059-000000000011},  !- Handle
  NECB-A-Thermostat Setpoint-Cooling,      !- Name
  {00000000-0000-0000-0060-000000000006},  !- Schedule Type Limits Name
  {00000000-0000-0000-0057-000000000024};  !- Default Day Schedule Name

OS:Schedule:Ruleset,
  {00000000-0000-0000-0059-000000000012},  !- Handle
  NECB-A-Thermostat Setpoint-Heating,      !- Name
  {00000000-0000-0000-0060-000000000006},  !- Schedule Type Limits Name
  {00000000-0000-0000-0057-000000000028};  !- Default Day Schedule Name

OS:Schedule:Ruleset,
  {00000000-0000-0000-0059-000000000013},  !- Handle
  NECB-Activity,                           !- Name
  {00000000-0000-0000-0060-000000000001},  !- Schedule Type Limits Name
  {00000000-0000-0000-0057-000000000032},  !- Default Day Schedule Name
  {00000000-0000-0000-0057-000000000033},  !- Summer Design Day Schedule Name
  {00000000-0000-0000-0057-000000000034};  !- Winter Design Day Schedule Name

OS:Schedule:Ruleset,
  {00000000-0000-0000-0059-000000000014},  !- Handle
  Schedule Ruleset 1,                      !- Name
  {00000000-0000-0000-0060-000000000006},  !- Schedule Type Limits Name
  {00000000-0000-0000-0057-000000000038};  !- Default Day Schedule Name

OS:Schedule:Ruleset,
  {00000000-0000-0000-0059-000000000015},  !- Handle
  Schedule Ruleset 2,                      !- Name
  {00000000-0000-0000-0060-000000000006},  !- Schedule Type Limits Name
  {00000000-0000-0000-0057-000000000039};  !- Default Day Schedule Name

OS:Schedule:Ruleset,
  {00000000-0000-0000-0059-000000000016},  !- Handle
  Service Water Loop Temp - 140F,          !- Name
  {00000000-0000-0000-0060-000000000006},  !- Schedule Type Limits Name
  {00000000-0000-0000-0057-000000000045};  !- Default Day Schedule Name

OS:Schedule:Ruleset,
  {00000000-0000-0000-0059-000000000017},  !- Handle
  Water Heater Ambient Temp Schedule 71.6F, !- Name
  {00000000-0000-0000-0060-000000000006},  !- Schedule Type Limits Name
  {00000000-0000-0000-0057-000000000046};  !- Default Day Schedule Name

OS:Schedule:Ruleset,
  {00000000-0000-0000-0059-000000000018},  !- Handle
  Work Efficiency Schedule,                !- Name
  {00000000-0000-0000-0060-000000000004},  !- Schedule Type Limits Name
  {00000000-0000-0000-0057-000000000047};  !- Default Day Schedule Name

OS:Schedule:Ruleset,
  {00000000-0000-0000-0059-000000000019},  !- Handle
  sys_3|mixed|shr>none|sc>ashp|sh>ashp>c-g|ssf>cv|zh>b-e|zc>none|srf>none| Occ Sch, !- Name
  {00000000-0000-0000-0060-000000000004},  !- Schedule Type Limits Name
  {00000000-0000-0000-0057-000000000048},  !- Default Day Schedule Name
  {00000000-0000-0000-0057-000000000049},  !- Summer Design Day Schedule Name
  {00000000-0000-0000-0057-000000000050};  !- Winter Design Day Schedule Name

OS:Schedule:Ruleset,
  {00000000-0000-0000-0059-000000000020},  !- Handle
  sys_4|mixed|shr>none|sc>ashp|sh>ashp>c-g|ssf>cv|zh>b-e|zc>none|srf>none| 1 Occ Sch, !- Name
  {00000000-0000-0000-0060-000000000004},  !- Schedule Type Limits Name
  {00000000-0000-0000-0057-000000000051},  !- Default Day Schedule Name
  {00000000-0000-0000-0057-000000000052},  !- Summer Design Day Schedule Name
  {00000000-0000-0000-0057-000000000053};  !- Winter Design Day Schedule Name

OS:Schedule:Ruleset,
  {00000000-0000-0000-0059-000000000021},  !- Handle
  sys_4|mixed|shr>none|sc>ashp|sh>ashp>c-g|ssf>cv|zh>b-e|zc>none|srf>none| Occ Sch, !- Name
  {00000000-0000-0000-0060-000000000004},  !- Schedule Type Limits Name
  {00000000-0000-0000-0057-000000000054},  !- Default Day Schedule Name
  {00000000-0000-0000-0057-000000000055},  !- Summer Design Day Schedule Name
  {00000000-0000-0000-0057-000000000056};  !- Winter Design Day Schedule Name

OS:ScheduleTypeLimits,
  {00000000-0000-0000-0060-000000000001},  !- Handle
  ActivityLevel,                           !- Name
  0,                                       !- Lower Limit Value
  ,                                        !- Upper Limit Value
  Continuous,                              !- Numeric Type
  ActivityLevel;                           !- Unit Type

OS:ScheduleTypeLimits,
  {00000000-0000-0000-0060-000000000002},  !- Handle
  Always On Discrete Limits,               !- Name
  0,                                       !- Lower Limit Value
  1,                                       !- Upper Limit Value
  Discrete,                                !- Numeric Type
  Availability;                            !- Unit Type

OS:ScheduleTypeLimits,
  {00000000-0000-0000-0060-000000000003},  !- Handle
  ClothingInsulation,                      !- Name
  0,                                       !- Lower Limit Value
  ,                                        !- Upper Limit Value
  Continuous,                              !- Numeric Type
  ClothingInsulation;                      !- Unit Type

OS:ScheduleTypeLimits,
  {00000000-0000-0000-0060-000000000004},  !- Handle
  Fractional,                              !- Name
  0,                                       !- Lower Limit Value
  1,                                       !- Upper Limit Value
  Continuous;                              !- Numeric Type

OS:ScheduleTypeLimits,
  {00000000-0000-0000-0060-000000000005},  !- Handle
  OnOff,                                   !- Name
  0,                                       !- Lower Limit Value
  1,                                       !- Upper Limit Value
  Discrete,                                !- Numeric Type
  Availability;                            !- Unit Type

OS:ScheduleTypeLimits,
  {00000000-0000-0000-0060-000000000006},  !- Handle
  Temperature,                             !- Name
  ,                                        !- Lower Limit Value
  ,                                        !- Upper Limit Value
  Continuous,                              !- Numeric Type
  Temperature;                             !- Unit Type

OS:ScheduleTypeLimits,
  {00000000-0000-0000-0060-000000000007},  !- Handle
  Velocity,                                !- Name
  0,                                       !- Lower Limit Value
  ,                                        !- Upper Limit Value
  Continuous,                              !- Numeric Type
  Velocity;                                !- Unit Type

OS:SetpointManager:OutdoorAirPretreat,
  {00000000-0000-0000-0061-000000000001},  !- Handle
  Setpoint Manager Outdoor Air Pretreat 1, !- Name
  ,                                        !- Control Variable
  -99,                                     !- Minimum Setpoint Temperature {C}
  99,                                      !- Maximum Setpoint Temperature {C}
  1e-05,                                   !- Minimum Setpoint Humidity Ratio {kgWater/kgDryAir}
  1,                                       !- Maximum Setpoint Humidity Ratio {kgWater/kgDryAir}
  {00000000-0000-0000-0047-000000000043},  !- Reference Setpoint Node Name
  {00000000-0000-0000-0047-000000000043},  !- Mixed Air Stream Node Name
  {00000000-0000-0000-0047-000000000044},  !- Outdoor Air Stream Node Name
  {00000000-0000-0000-0047-000000000046},  !- Return Air Stream Node Name
  {00000000-0000-0000-0047-000000000048};  !- Setpoint Node or NodeList Name

OS:SetpointManager:OutdoorAirPretreat,
  {00000000-0000-0000-0061-000000000002},  !- Handle
  Setpoint Manager Outdoor Air Pretreat 2, !- Name
  ,                                        !- Control Variable
  -99,                                     !- Minimum Setpoint Temperature {C}
  99,                                      !- Maximum Setpoint Temperature {C}
  1e-05,                                   !- Minimum Setpoint Humidity Ratio {kgWater/kgDryAir}
  1,                                       !- Maximum Setpoint Humidity Ratio {kgWater/kgDryAir}
  {00000000-0000-0000-0047-000000000059},  !- Reference Setpoint Node Name
  {00000000-0000-0000-0047-000000000059},  !- Mixed Air Stream Node Name
  {00000000-0000-0000-0047-000000000060},  !- Outdoor Air Stream Node Name
  {00000000-0000-0000-0047-000000000062},  !- Return Air Stream Node Name
  {00000000-0000-0000-0047-000000000066};  !- Setpoint Node or NodeList Name

OS:SetpointManager:OutdoorAirPretreat,
  {00000000-0000-0000-0061-000000000003},  !- Handle
  Setpoint Manager Outdoor Air Pretreat 3, !- Name
  ,                                        !- Control Variable
  -99,                                     !- Minimum Setpoint Temperature {C}
  99,                                      !- Maximum Setpoint Temperature {C}
  1e-05,                                   !- Minimum Setpoint Humidity Ratio {kgWater/kgDryAir}
  1,                                       !- Maximum Setpoint Humidity Ratio {kgWater/kgDryAir}
  {00000000-0000-0000-0047-000000000052},  !- Reference Setpoint Node Name
  {00000000-0000-0000-0047-000000000052},  !- Mixed Air Stream Node Name
  {00000000-0000-0000-0047-000000000053},  !- Outdoor Air Stream Node Name
  {00000000-0000-0000-0047-000000000055},  !- Return Air Stream Node Name
  {00000000-0000-0000-0047-000000000064};  !- Setpoint Node or NodeList Name

OS:SetpointManager:Scheduled,
  {00000000-0000-0000-0062-000000000001},  !- Handle
  Service hot water setpoint manager,      !- Name
  Temperature,                             !- Control Variable
  {00000000-0000-0000-0059-000000000016},  !- Schedule Name
  {00000000-0000-0000-0047-000000000028};  !- Setpoint Node or NodeList Name

OS:SetpointManager:SingleZone:Reheat,
  {00000000-0000-0000-0063-000000000001},  !- Handle
  Setpoint Manager Single Zone Reheat 1,   !- Name
  13,                                      !- Minimum Supply Air Temperature {C}
  43,                                      !- Maximum Supply Air Temperature {C}
  {00000000-0000-0000-0088-000000000001},  !- Control Zone Name
  {00000000-0000-0000-0047-000000000047};  !- Setpoint Node or NodeList Name

OS:SetpointManager:SingleZone:Reheat,
  {00000000-0000-0000-0063-000000000002},  !- Handle
  Setpoint Manager Single Zone Reheat 2,   !- Name
  13,                                      !- Minimum Supply Air Temperature {C}
  43,                                      !- Maximum Supply Air Temperature {C}
  {00000000-0000-0000-0088-000000000003},  !- Control Zone Name
  {00000000-0000-0000-0047-000000000063};  !- Setpoint Node or NodeList Name

OS:SetpointManager:SingleZone:Reheat,
  {00000000-0000-0000-0063-000000000003},  !- Handle
  Setpoint Manager Single Zone Reheat 3,   !- Name
  13,                                      !- Minimum Supply Air Temperature {C}
  43,                                      !- Maximum Supply Air Temperature {C}
  {00000000-0000-0000-0088-000000000002},  !- Control Zone Name
  {00000000-0000-0000-0047-000000000056};  !- Setpoint Node or NodeList Name

OS:SimulationControl,
  {00000000-0000-0000-0064-000000000001},  !- Handle
  Yes,                                     !- Do Zone Sizing Calculation
  Yes,                                     !- Do System Sizing Calculation
  Yes,                                     !- Do Plant Sizing Calculation
  No,                                      !- Run Simulation for Sizing Periods
  Yes,                                     !- Run Simulation for Weather File Run Periods
  ,                                        !- Loads Convergence Tolerance Value {W}
  ,                                        !- Temperature Convergence Tolerance Value {deltaC}
  ,                                        !- Solar Distribution
  ,                                        !- Maximum Number of Warmup Days
  ,                                        !- Minimum Number of Warmup Days
  No,                                      !- Do HVAC Sizing Simulation for Sizing Periods
  1;                                       !- Maximum Number of HVAC Sizing Simulation Passes

OS:Site,
  {00000000-0000-0000-0065-000000000001},  !- Handle
  Calgary Intl AP_AB_CAN,                  !- Name
  51.11,                                   !- Latitude {deg}
  -114.02,                                 !- Longitude {deg}
  -7,                                      !- Time Zone {hr}
  1084.1,                                  !- Elevation {m}
  ;                                        !- Terrain

OS:Site:GroundTemperature:BuildingSurface,
  {00000000-0000-0000-0066-000000000001},  !- Handle
  19.527,                                  !- January Ground Temperature {C}
  19.502,                                  !- February Ground Temperature {C}
  19.536,                                  !- March Ground Temperature {C}
  19.598,                                  !- April Ground Temperature {C}
  20.002,                                  !- May Ground Temperature {C}
  21.64,                                   !- June Ground Temperature {C}
  22.225,                                  !- July Ground Temperature {C}
  22.375,                                  !- August Ground Temperature {C}
  21.449,                                  !- September Ground Temperature {C}
  20.121,                                  !- October Ground Temperature {C}
  19.802,                                  !- November Ground Temperature {C}
  19.633;                                  !- December Ground Temperature {C}

OS:Site:GroundTemperature:Deep,
  {00000000-0000-0000-0067-000000000001},  !- Handle
  4,                                       !- January Deep Ground Temperature {C}
  1.3,                                     !- February Deep Ground Temperature {C}
  -0.4,                                    !- March Deep Ground Temperature {C}
  -0.9,                                    !- April Deep Ground Temperature {C}
  0.1,                                     !- May Deep Ground Temperature {C}
  2.3,                                     !- June Deep Ground Temperature {C}
  5.2,                                     !- July Deep Ground Temperature {C}
  8,                                       !- August Deep Ground Temperature {C}
  9.9,                                     !- September Deep Ground Temperature {C}
  10.3,                                    !- October Deep Ground Temperature {C}
  9.2,                                     !- November Deep Ground Temperature {C}
  7;                                       !- December Deep Ground Temperature {C}

OS:Site:GroundTemperature:FCfactorMethod,
  {00000000-0000-0000-0068-000000000001},  !- Handle
  5.5,                                     !- January Ground Temperature {C}
  -2,                                      !- February Ground Temperature {C}
  -7.6,                                    !- March Ground Temperature {C}
  -6.3,                                    !- April Ground Temperature {C}
  -6.6,                                    !- May Ground Temperature {C}
  -0.3,                                    !- June Ground Temperature {C}
  4.9,                                     !- July Ground Temperature {C}
  10.2,                                    !- August Ground Temperature {C}
  13.8,                                    !- September Ground Temperature {C}
  17,                                      !- October Ground Temperature {C}
  16.6,                                    !- November Ground Temperature {C}
  11.1;                                    !- December Ground Temperature {C}

OS:Site:GroundTemperature:Shallow,
  {00000000-0000-0000-0069-000000000001},  !- Handle
  -1.6,                                    !- January Surface Ground Temperature {C}
  -5.4,                                    !- February Surface Ground Temperature {C}
  -6.4,                                    !- March Surface Ground Temperature {C}
  -5.5,                                    !- April Surface Ground Temperature {C}
  -0.4,                                    !- May Surface Ground Temperature {C}
  5.3,                                     !- June Surface Ground Temperature {C}
  10.8,                                    !- July Surface Ground Temperature {C}
  14.7,                                    !- August Surface Ground Temperature {C}
  15.8,                                    !- September Surface Ground Temperature {C}
  14,                                      !- October Surface Ground Temperature {C}
  9.5,                                     !- November Surface Ground Temperature {C}
  4;                                       !- December Surface Ground Temperature {C}

OS:Site:WaterMainsTemperature,
  {00000000-0000-0000-0070-000000000001},  !- Handle
  Correlation,                             !- Calculation Method
  ,                                        !- Temperature Schedule Name
  4.69166666666667,                        !- Annual Average Outdoor Air Temperature {C}
  24.6;                                    !- Maximum Difference In Monthly Average Outdoor Air Temperatures {deltaC}

OS:Sizing:Parameters,
  {00000000-0000-0000-0071-000000000001},  !- Handle
  1.3,                                     !- Heating Sizing Factor
  1.1;                                     !- Cooling Sizing Factor

OS:Sizing:Plant,
  {00000000-0000-0000-0072-000000000001},  !- Handle
  {00000000-0000-0000-0052-000000000001},  !- Plant or Condenser Loop Name
  Heating,                                 !- Loop Type
  60,                                      !- Design Loop Exit Temperature {C}
  5,                                       !- Loop Design Temperature Difference {deltaC}
  NonCoincident,                           !- Sizing Option
  1,                                       !- Zone Timesteps in Averaging Window
  None;                                    !- Coincident Sizing Factor Mode

OS:Sizing:System,
  {00000000-0000-0000-0073-000000000001},  !- Handle
  {00000000-0000-0000-0002-000000000001},  !- AirLoop Name
  Sensible,                                !- Type of Load to Size On
  Autosize,                                !- Design Outdoor Air Flow Rate {m3/s}
  1,                                       !- Central Heating Maximum System Air Flow Ratio
  7,                                       !- Preheat Design Temperature {C}
  0.008,                                   !- Preheat Design Humidity Ratio {kg-H2O/kg-Air}
  13,                                      !- Precool Design Temperature {C}
  0.008,                                   !- Precool Design Humidity Ratio {kg-H2O/kg-Air}
  13,                                      !- Central Cooling Design Supply Air Temperature {C}
  43,                                      !- Central Heating Design Supply Air Temperature {C}
  NonCoincident,                           !- Sizing Option
  No,                                      !- 100% Outdoor Air in Cooling
  No,                                      !- 100% Outdoor Air in Heating
  0.0085,                                  !- Central Cooling Design Supply Air Humidity Ratio {kg-H2O/kg-Air}
  0.008,                                   !- Central Heating Design Supply Air Humidity Ratio {kg-H2O/kg-Air}
  DesignDay,                               !- Cooling Design Air Flow Method
  0,                                       !- Cooling Design Air Flow Rate {m3/s}
  DesignDay,                               !- Heating Design Air Flow Method
  0,                                       !- Heating Design Air Flow Rate {m3/s}
  ZoneSum,                                 !- System Outdoor Air Method
  1,                                       !- Zone Maximum Outdoor Air Fraction {dimensionless}
  0.0099676501,                            !- Cooling Supply Air Flow Rate Per Floor Area {m3/s-m2}
  1,                                       !- Cooling Fraction of Autosized Cooling Supply Air Flow Rate
  3.9475456e-05,                           !- Cooling Supply Air Flow Rate Per Unit Cooling Capacity {m3/s-W}
  0.0099676501,                            !- Heating Supply Air Flow Rate Per Floor Area {m3/s-m2}
  1,                                       !- Heating Fraction of Autosized Heating Supply Air Flow Rate
  1,                                       !- Heating Fraction of Autosized Cooling Supply Air Flow Rate
  3.1588213e-05,                           !- Heating Supply Air Flow Rate Per Unit Heating Capacity {m3/s-W}
  CoolingDesignCapacity,                   !- Cooling Design Capacity Method
  autosize,                                !- Cooling Design Capacity {W}
  234.7,                                   !- Cooling Design Capacity Per Floor Area {W/m2}
  1,                                       !- Fraction of Autosized Cooling Design Capacity
  HeatingDesignCapacity,                   !- Heating Design Capacity Method
  autosize,                                !- Heating Design Capacity {W}
  157,                                     !- Heating Design Capacity Per Floor Area {W/m2}
  1,                                       !- Fraction of Autosized Heating Design Capacity
  OnOff,                                   !- Central Cooling Capacity Control Method
  autosize;                                !- Occupant Diversity

OS:Sizing:System,
  {00000000-0000-0000-0073-000000000002},  !- Handle
  {00000000-0000-0000-0002-000000000003},  !- AirLoop Name
  Sensible,                                !- Type of Load to Size On
  Autosize,                                !- Design Outdoor Air Flow Rate {m3/s}
  1,                                       !- Central Heating Maximum System Air Flow Ratio
  7,                                       !- Preheat Design Temperature {C}
  0.008,                                   !- Preheat Design Humidity Ratio {kg-H2O/kg-Air}
  13,                                      !- Precool Design Temperature {C}
  0.008,                                   !- Precool Design Humidity Ratio {kg-H2O/kg-Air}
  13,                                      !- Central Cooling Design Supply Air Temperature {C}
  43,                                      !- Central Heating Design Supply Air Temperature {C}
  NonCoincident,                           !- Sizing Option
  No,                                      !- 100% Outdoor Air in Cooling
  No,                                      !- 100% Outdoor Air in Heating
  0.0085,                                  !- Central Cooling Design Supply Air Humidity Ratio {kg-H2O/kg-Air}
  0.008,                                   !- Central Heating Design Supply Air Humidity Ratio {kg-H2O/kg-Air}
  DesignDay,                               !- Cooling Design Air Flow Method
  0,                                       !- Cooling Design Air Flow Rate {m3/s}
  DesignDay,                               !- Heating Design Air Flow Method
  0,                                       !- Heating Design Air Flow Rate {m3/s}
  ZoneSum,                                 !- System Outdoor Air Method
  1,                                       !- Zone Maximum Outdoor Air Fraction {dimensionless}
  0.0099676501,                            !- Cooling Supply Air Flow Rate Per Floor Area {m3/s-m2}
  1,                                       !- Cooling Fraction of Autosized Cooling Supply Air Flow Rate
  3.9475456e-05,                           !- Cooling Supply Air Flow Rate Per Unit Cooling Capacity {m3/s-W}
  0.0099676501,                            !- Heating Supply Air Flow Rate Per Floor Area {m3/s-m2}
  1,                                       !- Heating Fraction of Autosized Heating Supply Air Flow Rate
  1,                                       !- Heating Fraction of Autosized Cooling Supply Air Flow Rate
  3.1588213e-05,                           !- Heating Supply Air Flow Rate Per Unit Heating Capacity {m3/s-W}
  CoolingDesignCapacity,                   !- Cooling Design Capacity Method
  autosize,                                !- Cooling Design Capacity {W}
  234.7,                                   !- Cooling Design Capacity Per Floor Area {W/m2}
  1,                                       !- Fraction of Autosized Cooling Design Capacity
  HeatingDesignCapacity,                   !- Heating Design Capacity Method
  autosize,                                !- Heating Design Capacity {W}
  157,                                     !- Heating Design Capacity Per Floor Area {W/m2}
  1,                                       !- Fraction of Autosized Heating Design Capacity
  OnOff,                                   !- Central Cooling Capacity Control Method
  autosize;                                !- Occupant Diversity

OS:Sizing:System,
  {00000000-0000-0000-0073-000000000003},  !- Handle
  {00000000-0000-0000-0002-000000000002},  !- AirLoop Name
  Sensible,                                !- Type of Load to Size On
  Autosize,                                !- Design Outdoor Air Flow Rate {m3/s}
  1,                                       !- Central Heating Maximum System Air Flow Ratio
  7,                                       !- Preheat Design Temperature {C}
  0.008,                                   !- Preheat Design Humidity Ratio {kg-H2O/kg-Air}
  13,                                      !- Precool Design Temperature {C}
  0.008,                                   !- Precool Design Humidity Ratio {kg-H2O/kg-Air}
  13,                                      !- Central Cooling Design Supply Air Temperature {C}
  43,                                      !- Central Heating Design Supply Air Temperature {C}
  NonCoincident,                           !- Sizing Option
  No,                                      !- 100% Outdoor Air in Cooling
  No,                                      !- 100% Outdoor Air in Heating
  0.0085,                                  !- Central Cooling Design Supply Air Humidity Ratio {kg-H2O/kg-Air}
  0.008,                                   !- Central Heating Design Supply Air Humidity Ratio {kg-H2O/kg-Air}
  DesignDay,                               !- Cooling Design Air Flow Method
  0,                                       !- Cooling Design Air Flow Rate {m3/s}
  DesignDay,                               !- Heating Design Air Flow Method
  0,                                       !- Heating Design Air Flow Rate {m3/s}
  ZoneSum,                                 !- System Outdoor Air Method
  1,                                       !- Zone Maximum Outdoor Air Fraction {dimensionless}
  0.0099676501,                            !- Cooling Supply Air Flow Rate Per Floor Area {m3/s-m2}
  1,                                       !- Cooling Fraction of Autosized Cooling Supply Air Flow Rate
  3.9475456e-05,                           !- Cooling Supply Air Flow Rate Per Unit Cooling Capacity {m3/s-W}
  0.0099676501,                            !- Heating Supply Air Flow Rate Per Floor Area {m3/s-m2}
  1,                                       !- Heating Fraction of Autosized Heating Supply Air Flow Rate
  1,                                       !- Heating Fraction of Autosized Cooling Supply Air Flow Rate
  3.1588213e-05,                           !- Heating Supply Air Flow Rate Per Unit Heating Capacity {m3/s-W}
  CoolingDesignCapacity,                   !- Cooling Design Capacity Method
  autosize,                                !- Cooling Design Capacity {W}
  234.7,                                   !- Cooling Design Capacity Per Floor Area {W/m2}
  1,                                       !- Fraction of Autosized Cooling Design Capacity
  HeatingDesignCapacity,                   !- Heating Design Capacity Method
  autosize,                                !- Heating Design Capacity {W}
  157,                                     !- Heating Design Capacity Per Floor Area {W/m2}
  1,                                       !- Fraction of Autosized Heating Design Capacity
  OnOff,                                   !- Central Cooling Capacity Control Method
  autosize;                                !- Occupant Diversity

OS:Sizing:Zone,
  {00000000-0000-0000-0074-000000000001},  !- Handle
  {00000000-0000-0000-0088-000000000001},  !- Zone or ZoneList Name
  TemperatureDifference,                   !- Zone Cooling Design Supply Air Temperature Input Method
  14,                                      !- Zone Cooling Design Supply Air Temperature {C}
  11,                                      !- Zone Cooling Design Supply Air Temperature Difference {deltaC}
  TemperatureDifference,                   !- Zone Heating Design Supply Air Temperature Input Method
  40,                                      !- Zone Heating Design Supply Air Temperature {C}
  21,                                      !- Zone Heating Design Supply Air Temperature Difference {deltaC}
  0.0085,                                  !- Zone Cooling Design Supply Air Humidity Ratio {kg-H2O/kg-air}
  0.008,                                   !- Zone Heating Design Supply Air Humidity Ratio {kg-H2O/kg-air}
  1.3,                                     !- Zone Heating Sizing Factor
  1,                                       !- Zone Cooling Sizing Factor
  DesignDay,                               !- Cooling Design Air Flow Method
  ,                                        !- Cooling Design Air Flow Rate {m3/s}
  ,                                        !- Cooling Minimum Air Flow per Zone Floor Area {m3/s-m2}
  ,                                        !- Cooling Minimum Air Flow {m3/s}
  ,                                        !- Cooling Minimum Air Flow Fraction
  DesignDay,                               !- Heating Design Air Flow Method
  ,                                        !- Heating Design Air Flow Rate {m3/s}
  ,                                        !- Heating Maximum Air Flow per Zone Floor Area {m3/s-m2}
  ,                                        !- Heating Maximum Air Flow {m3/s}
  ,                                        !- Heating Maximum Air Flow Fraction
  No,                                      !- Account for Dedicated Outdoor Air System
  NeutralSupplyAir,                        !- Dedicated Outdoor Air System Control Strategy
  autosize,                                !- Dedicated Outdoor Air Low Setpoint Temperature for Design {C}
  autosize,                                !- Dedicated Outdoor Air High Setpoint Temperature for Design {C}
  Sensible Load Only No Latent Load,       !- Zone Load Sizing Method
  HumidityRatioDifference,                 !- Zone Latent Cooling Design Supply Air Humidity Ratio Input Method
  ,                                        !- Zone Dehumidification Design Supply Air Humidity Ratio {kgWater/kgDryAir}
  0.005,                                   !- Zone Cooling Design Supply Air Humidity Ratio Difference {kgWater/kgDryAir}
  HumidityRatioDifference,                 !- Zone Latent Heating Design Supply Air Humidity Ratio Input Method
  ,                                        !- Zone Humidification Design Supply Air Humidity Ratio {kgWater/kgDryAir}
  0.005,                                   !- Zone Humidification Design Supply Air Humidity Ratio Difference {kgWater/kgDryAir}
  ,                                        !- Zone Humidistat Dehumidification Set Point Schedule Name
  ,                                        !- Zone Humidistat Humidification Set Point Schedule Name
  ,                                        !- Design Zone Air Distribution Effectiveness in Cooling Mode
  ,                                        !- Design Zone Air Distribution Effectiveness in Heating Mode
  ,                                        !- Design Zone Secondary Recirculation Fraction {dimensionless}
  ,                                        !- Design Minimum Zone Ventilation Efficiency {dimensionless}
  Coincident;                              !- Sizing Option

OS:Sizing:Zone,
  {00000000-0000-0000-0074-000000000002},  !- Handle
  {00000000-0000-0000-0088-000000000003},  !- Zone or ZoneList Name
  TemperatureDifference,                   !- Zone Cooling Design Supply Air Temperature Input Method
  14,                                      !- Zone Cooling Design Supply Air Temperature {C}
  11,                                      !- Zone Cooling Design Supply Air Temperature Difference {deltaC}
  TemperatureDifference,                   !- Zone Heating Design Supply Air Temperature Input Method
  40,                                      !- Zone Heating Design Supply Air Temperature {C}
  21,                                      !- Zone Heating Design Supply Air Temperature Difference {deltaC}
  0.0085,                                  !- Zone Cooling Design Supply Air Humidity Ratio {kg-H2O/kg-air}
  0.008,                                   !- Zone Heating Design Supply Air Humidity Ratio {kg-H2O/kg-air}
  1.3,                                     !- Zone Heating Sizing Factor
  1,                                       !- Zone Cooling Sizing Factor
  DesignDay,                               !- Cooling Design Air Flow Method
  ,                                        !- Cooling Design Air Flow Rate {m3/s}
  ,                                        !- Cooling Minimum Air Flow per Zone Floor Area {m3/s-m2}
  ,                                        !- Cooling Minimum Air Flow {m3/s}
  ,                                        !- Cooling Minimum Air Flow Fraction
  DesignDay,                               !- Heating Design Air Flow Method
  ,                                        !- Heating Design Air Flow Rate {m3/s}
  ,                                        !- Heating Maximum Air Flow per Zone Floor Area {m3/s-m2}
  ,                                        !- Heating Maximum Air Flow {m3/s}
  ,                                        !- Heating Maximum Air Flow Fraction
  No,                                      !- Account for Dedicated Outdoor Air System
  NeutralSupplyAir,                        !- Dedicated Outdoor Air System Control Strategy
  autosize,                                !- Dedicated Outdoor Air Low Setpoint Temperature for Design {C}
  autosize,                                !- Dedicated Outdoor Air High Setpoint Temperature for Design {C}
  Sensible Load Only No Latent Load,       !- Zone Load Sizing Method
  HumidityRatioDifference,                 !- Zone Latent Cooling Design Supply Air Humidity Ratio Input Method
  ,                                        !- Zone Dehumidification Design Supply Air Humidity Ratio {kgWater/kgDryAir}
  0.005,                                   !- Zone Cooling Design Supply Air Humidity Ratio Difference {kgWater/kgDryAir}
  HumidityRatioDifference,                 !- Zone Latent Heating Design Supply Air Humidity Ratio Input Method
  ,                                        !- Zone Humidification Design Supply Air Humidity Ratio {kgWater/kgDryAir}
  0.005,                                   !- Zone Humidification Design Supply Air Humidity Ratio Difference {kgWater/kgDryAir}
  ,                                        !- Zone Humidistat Dehumidification Set Point Schedule Name
  ,                                        !- Zone Humidistat Humidification Set Point Schedule Name
  ,                                        !- Design Zone Air Distribution Effectiveness in Cooling Mode
  ,                                        !- Design Zone Air Distribution Effectiveness in Heating Mode
  ,                                        !- Design Zone Secondary Recirculation Fraction {dimensionless}
  ,                                        !- Design Minimum Zone Ventilation Efficiency {dimensionless}
  Coincident;                              !- Sizing Option

OS:Sizing:Zone,
  {00000000-0000-0000-0074-000000000003},  !- Handle
  {00000000-0000-0000-0088-000000000002},  !- Zone or ZoneList Name
  TemperatureDifference,                   !- Zone Cooling Design Supply Air Temperature Input Method
  14,                                      !- Zone Cooling Design Supply Air Temperature {C}
  11,                                      !- Zone Cooling Design Supply Air Temperature Difference {deltaC}
  TemperatureDifference,                   !- Zone Heating Design Supply Air Temperature Input Method
  40,                                      !- Zone Heating Design Supply Air Temperature {C}
  21,                                      !- Zone Heating Design Supply Air Temperature Difference {deltaC}
  0.0085,                                  !- Zone Cooling Design Supply Air Humidity Ratio {kg-H2O/kg-air}
  0.008,                                   !- Zone Heating Design Supply Air Humidity Ratio {kg-H2O/kg-air}
  1.3,                                     !- Zone Heating Sizing Factor
  1,                                       !- Zone Cooling Sizing Factor
  DesignDay,                               !- Cooling Design Air Flow Method
  ,                                        !- Cooling Design Air Flow Rate {m3/s}
  ,                                        !- Cooling Minimum Air Flow per Zone Floor Area {m3/s-m2}
  ,                                        !- Cooling Minimum Air Flow {m3/s}
  ,                                        !- Cooling Minimum Air Flow Fraction
  DesignDay,                               !- Heating Design Air Flow Method
  ,                                        !- Heating Design Air Flow Rate {m3/s}
  ,                                        !- Heating Maximum Air Flow per Zone Floor Area {m3/s-m2}
  ,                                        !- Heating Maximum Air Flow {m3/s}
  ,                                        !- Heating Maximum Air Flow Fraction
  No,                                      !- Account for Dedicated Outdoor Air System
  NeutralSupplyAir,                        !- Dedicated Outdoor Air System Control Strategy
  autosize,                                !- Dedicated Outdoor Air Low Setpoint Temperature for Design {C}
  autosize,                                !- Dedicated Outdoor Air High Setpoint Temperature for Design {C}
  Sensible Load Only No Latent Load,       !- Zone Load Sizing Method
  HumidityRatioDifference,                 !- Zone Latent Cooling Design Supply Air Humidity Ratio Input Method
  ,                                        !- Zone Dehumidification Design Supply Air Humidity Ratio {kgWater/kgDryAir}
  0.005,                                   !- Zone Cooling Design Supply Air Humidity Ratio Difference {kgWater/kgDryAir}
  HumidityRatioDifference,                 !- Zone Latent Heating Design Supply Air Humidity Ratio Input Method
  ,                                        !- Zone Humidification Design Supply Air Humidity Ratio {kgWater/kgDryAir}
  0.005,                                   !- Zone Humidification Design Supply Air Humidity Ratio Difference {kgWater/kgDryAir}
  ,                                        !- Zone Humidistat Dehumidification Set Point Schedule Name
  ,                                        !- Zone Humidistat Humidification Set Point Schedule Name
  ,                                        !- Design Zone Air Distribution Effectiveness in Cooling Mode
  ,                                        !- Design Zone Air Distribution Effectiveness in Heating Mode
  ,                                        !- Design Zone Secondary Recirculation Fraction {dimensionless}
  ,                                        !- Design Minimum Zone Ventilation Efficiency {dimensionless}
  Coincident;                              !- Sizing Option

OS:SizingPeriod:DesignDay,
  {00000000-0000-0000-0075-000000000001},  !- Handle
  Calgary Intl AP Ann Clg .4% Condns DB=>MWB, !- Name
  28.8,                                    !- Maximum Dry-Bulb Temperature {C}
  12.3,                                    !- Daily Dry-Bulb Temperature Range {deltaC}
  88961,                                   !- Barometric Pressure {Pa}
  4.5,                                     !- Wind Speed {m/s}
  160,                                     !- Wind Direction {deg}
  ,                                        !- Sky Clearness
  No,                                      !- Rain Indicator
  No,                                      !- Snow Indicator
  21,                                      !- Day of Month
  7,                                       !- Month
  SummerDesignDay,                         !- Day Type
  No,                                      !- Daylight Saving Time Indicator
  Wetbulb,                                 !- Humidity Condition Type
  ,                                        !- Humidity Condition Day Schedule Name
  16,                                      !- Wetbulb or DewPoint at Maximum Dry-Bulb {C}
  ,                                        !- Humidity Ratio at Maximum Dry-Bulb {kgWater/kgDryAir}
  ,                                        !- Enthalpy at Maximum Dry-Bulb {J/kg}
  DefaultMultipliers,                      !- Dry-Bulb Temperature Range Modifier Type
  ,                                        !- Dry-Bulb Temperature Range Modifier Day Schedule Name
  ASHRAETau,                               !- Solar Model Indicator
  ,                                        !- Beam Solar Day Schedule Name
  ,                                        !- Diffuse Solar Day Schedule Name
  0.34,                                    !- ASHRAE Clear Sky Optical Depth for Beam Irradiance {dimensionless}
  2.419;                                   !- ASHRAE Clear Sky Optical Depth for Diffuse Irradiance {dimensionless}

OS:SizingPeriod:DesignDay,
  {00000000-0000-0000-0075-000000000002},  !- Handle
  Calgary Intl AP Ann Clg .4% Condns WB=>MDB, !- Name
  25.5,                                    !- Maximum Dry-Bulb Temperature {C}
  12.3,                                    !- Daily Dry-Bulb Temperature Range {deltaC}
  88961,                                   !- Barometric Pressure {Pa}
  4.5,                                     !- Wind Speed {m/s}
  160,                                     !- Wind Direction {deg}
  ,                                        !- Sky Clearness
  No,                                      !- Rain Indicator
  No,                                      !- Snow Indicator
  21,                                      !- Day of Month
  7,                                       !- Month
  SummerDesignDay,                         !- Day Type
  No,                                      !- Daylight Saving Time Indicator
  Wetbulb,                                 !- Humidity Condition Type
  ,                                        !- Humidity Condition Day Schedule Name
  17.8,                                    !- Wetbulb or DewPoint at Maximum Dry-Bulb {C}
  ,                                        !- Humidity Ratio at Maximum Dry-Bulb {kgWater/kgDryAir}
  ,                                        !- Enthalpy at Maximum Dry-Bulb {J/kg}
  DefaultMultipliers,                      !- Dry-Bulb Temperature Range Modifier Type
  ,                                        !- Dry-Bulb Temperature Range Modifier Day Schedule Name
  ASHRAETau,                               !- Solar Model Indicator
  ,                                        !- Beam Solar Day Schedule Name
  ,                                        !- Diffuse Solar Day Schedule Name
  0.34,                                    !- ASHRAE Clear Sky Optical Depth for Beam Irradiance {dimensionless}
  2.419;                                   !- ASHRAE Clear Sky Optical Depth for Diffuse Irradiance {dimensionless}

OS:SizingPeriod:DesignDay,
  {00000000-0000-0000-0075-000000000003},  !- Handle
  Calgary Intl AP Ann Htg 99.6% Condns DB, !- Name
  -27.7,                                   !- Maximum Dry-Bulb Temperature {C}
  0,                                       !- Daily Dry-Bulb Temperature Range {deltaC}
  88961,                                   !- Barometric Pressure {Pa}
  2.7,                                     !- Wind Speed {m/s}
  200,                                     !- Wind Direction {deg}
  0,                                       !- Sky Clearness
  No,                                      !- Rain Indicator
  No,                                      !- Snow Indicator
  21,                                      !- Day of Month
  1,                                       !- Month
  WinterDesignDay,                         !- Day Type
  No,                                      !- Daylight Saving Time Indicator
  Wetbulb,                                 !- Humidity Condition Type
  ,                                        !- Humidity Condition Day Schedule Name
  -27.7,                                   !- Wetbulb or DewPoint at Maximum Dry-Bulb {C}
  ,                                        !- Humidity Ratio at Maximum Dry-Bulb {kgWater/kgDryAir}
  ,                                        !- Enthalpy at Maximum Dry-Bulb {J/kg}
  DefaultMultipliers,                      !- Dry-Bulb Temperature Range Modifier Type
  ,                                        !- Dry-Bulb Temperature Range Modifier Day Schedule Name
  ASHRAEClearSky;                          !- Solar Model Indicator

OS:Space,
  {00000000-0000-0000-0076-000000000001},  !- Handle
  Zone1 Office,                            !- Name
  {00000000-0000-0000-0078-000000000001},  !- Space Type Name
  ,                                        !- Default Construction Set Name
  ,                                        !- Default Schedule Set Name
  0,                                       !- Direction of Relative North {deg}
  0,                                       !- X Origin {m}
  0,                                       !- Y Origin {m}
  0,                                       !- Z Origin {m}
  {00000000-0000-0000-0010-000000000001},  !- Building Story Name
  {00000000-0000-0000-0088-000000000001},  !- Thermal Zone Name
  Yes,                                     !- Part of Total Floor Area
  ,                                        !- Design Specification Outdoor Air Object Name
  ,                                        !- Building Unit Name
  Autocalculate;                           !- Volume {m3}

OS:Space,
  {00000000-0000-0000-0076-000000000002},  !- Handle
  Zone2 Fine Storage,                      !- Name
  {00000000-0000-0000-0078-000000000003},  !- Space Type Name
  ,                                        !- Default Construction Set Name
  ,                                        !- Default Schedule Set Name
  -0,                                      !- Direction of Relative North {deg}
  0,                                       !- X Origin {m}
  0,                                       !- Y Origin {m}
  0,                                       !- Z Origin {m}
  {00000000-0000-0000-0010-000000000001},  !- Building Story Name
  {00000000-0000-0000-0088-000000000003},  !- Thermal Zone Name
  Yes,                                     !- Part of Total Floor Area
  ,                                        !- Design Specification Outdoor Air Object Name
  ,                                        !- Building Unit Name
  Autocalculate;                           !- Volume {m3}

OS:Space,
  {00000000-0000-0000-0076-000000000003},  !- Handle
  Zone3 Bulk Storage,                      !- Name
  {00000000-0000-0000-0078-000000000002},  !- Space Type Name
  ,                                        !- Default Construction Set Name
  ,                                        !- Default Schedule Set Name
  -0,                                      !- Direction of Relative North {deg}
  0,                                       !- X Origin {m}
  0,                                       !- Y Origin {m}
  0,                                       !- Z Origin {m}
  {00000000-0000-0000-0010-000000000001},  !- Building Story Name
  {00000000-0000-0000-0088-000000000002},  !- Thermal Zone Name
  Yes,                                     !- Part of Total Floor Area
  ,                                        !- Design Specification Outdoor Air Object Name
  ,                                        !- Building Unit Name
  Autocalculate;                           !- Volume {m3}

OS:SpaceInfiltration:DesignFlowRate,
  {00000000-0000-0000-0077-000000000001},  !- Handle
  Zone1 Office Infiltration,               !- Name
  {00000000-0000-0000-0076-000000000001},  !- Space or SpaceType Name
  {00000000-0000-0000-0056-000000000001},  !- Schedule Name
  Flow/ExteriorArea,                       !- Design Flow Rate Calculation Method
  ,                                        !- Design Flow Rate {m3/s}
  ,                                        !- Flow per Space Floor Area {m3/s-m2}
  0.00048687063771828,                     !- Flow per Exterior Surface Area {m3/s-m2}
  ,                                        !- Air Changes per Hour {1/hr}
  0,                                       !- Constant Term Coefficient
  0,                                       !- Temperature Term Coefficient
  0.224,                                   !- Velocity Term Coefficient
  0;                                       !- Velocity Squared Term Coefficient

OS:SpaceInfiltration:DesignFlowRate,
  {00000000-0000-0000-0077-000000000002},  !- Handle
  Zone2 Fine Storage Infiltration,         !- Name
  {00000000-0000-0000-0076-000000000002},  !- Space or SpaceType Name
  {00000000-0000-0000-0056-000000000001},  !- Schedule Name
  Flow/ExteriorArea,                       !- Design Flow Rate Calculation Method
  ,                                        !- Design Flow Rate {m3/s}
  ,                                        !- Flow per Space Floor Area {m3/s-m2}
  0.00048687063771828,                     !- Flow per Exterior Surface Area {m3/s-m2}
  ,                                        !- Air Changes per Hour {1/hr}
  0,                                       !- Constant Term Coefficient
  0,                                       !- Temperature Term Coefficient
  0.224,                                   !- Velocity Term Coefficient
  0;                                       !- Velocity Squared Term Coefficient

OS:SpaceInfiltration:DesignFlowRate,
  {00000000-0000-0000-0077-000000000003},  !- Handle
  Zone3 Bulk Storage Infiltration,         !- Name
  {00000000-0000-0000-0076-000000000003},  !- Space or SpaceType Name
  {00000000-0000-0000-0056-000000000001},  !- Schedule Name
  Flow/ExteriorArea,                       !- Design Flow Rate Calculation Method
  ,                                        !- Design Flow Rate {m3/s}
  ,                                        !- Flow per Space Floor Area {m3/s-m2}
  0.00048687063771828,                     !- Flow per Exterior Surface Area {m3/s-m2}
  ,                                        !- Air Changes per Hour {1/hr}
  0,                                       !- Constant Term Coefficient
  0,                                       !- Temperature Term Coefficient
  0.224,                                   !- Velocity Term Coefficient
  0;                                       !- Velocity Squared Term Coefficient

OS:SpaceType,
  {00000000-0000-0000-0078-000000000001},  !- Handle
  Space Function Office enclosed <= 25 m2, !- Name
  ,                                        !- Default Construction Set Name
  {00000000-0000-0000-0026-000000000001},  !- Default Schedule Set Name
  {00000000-0000-0000-0055-000000000009},  !- Group Rendering Name
  {00000000-0000-0000-0029-000000000001},  !- Design Specification Outdoor Air Object Name
  ,                                        !- Standards Template
  Space Function,                          !- Standards Building Type
  Office enclosed <= 25 m2;                !- Standards Space Type

OS:SpaceType,
  {00000000-0000-0000-0078-000000000002},  !- Handle
  Space Function Warehouse storage area medium to bulky palletized items, !- Name
  ,                                        !- Default Construction Set Name
  {00000000-0000-0000-0026-000000000002},  !- Default Schedule Set Name
  {00000000-0000-0000-0055-000000000013},  !- Group Rendering Name
  {00000000-0000-0000-0029-000000000002},  !- Design Specification Outdoor Air Object Name
  ,                                        !- Standards Template
  Space Function,                          !- Standards Building Type
  Warehouse storage area medium to bulky palletized items; !- Standards Space Type

OS:SpaceType,
  {00000000-0000-0000-0078-000000000003},  !- Handle
  Space Function Warehouse storage area small hand-carried items(4), !- Name
  ,                                        !- Default Construction Set Name
  {00000000-0000-0000-0026-000000000003},  !- Default Schedule Set Name
  {00000000-0000-0000-0055-000000000015},  !- Group Rendering Name
  {00000000-0000-0000-0029-000000000003},  !- Design Specification Outdoor Air Object Name
  ,                                        !- Standards Template
  Space Function,                          !- Standards Building Type
  Warehouse storage area small hand-carried items(4); !- Standards Space Type

OS:StandardsInformation:Construction,
  {00000000-0000-0000-0079-000000000001},  !- Handle
  {00000000-0000-0000-0018-000000000031},  !- Construction Name
  InteriorPartition,                       !- Intended Surface Type
  ;                                        !- Standards Construction Type

OS:StandardsInformation:Construction,
  {00000000-0000-0000-0079-000000000002},  !- Handle
  {00000000-0000-0000-0018-000000000009},  !- Construction Name
  ExteriorFloor,                           !- Intended Surface Type
  Mass,                                    !- Standards Construction Type
  0,                                       !- Perturbable Layer
  Insulation,                              !- Perturbable Layer Type
  ;                                        !- Other Perturbable Layer Type

OS:StandardsInformation:Construction,
  {00000000-0000-0000-0079-000000000003},  !- Handle
  {00000000-0000-0000-0018-000000000019},  !- Construction Name
  ExteriorWall,                            !- Intended Surface Type
  Mass,                                    !- Standards Construction Type
  2,                                       !- Perturbable Layer
  Insulation,                              !- Perturbable Layer Type
  ;                                        !- Other Perturbable Layer Type

OS:StandardsInformation:Construction,
  {00000000-0000-0000-0079-000000000004},  !- Handle
  {00000000-0000-0000-0018-000000000015},  !- Construction Name
  ExteriorRoof,                            !- Intended Surface Type
  Metal,                                   !- Standards Construction Type
  1,                                       !- Perturbable Layer
  Insulation,                              !- Perturbable Layer Type
  ;                                        !- Other Perturbable Layer Type

OS:StandardsInformation:Construction,
  {00000000-0000-0000-0079-000000000005},  !- Handle
  {00000000-0000-0000-0018-000000000030},  !- Construction Name
  InteriorFloor,                           !- Intended Surface Type
  ;                                        !- Standards Construction Type

OS:StandardsInformation:Construction,
  {00000000-0000-0000-0079-000000000006},  !- Handle
  {00000000-0000-0000-0018-000000000032},  !- Construction Name
  InteriorWall,                            !- Intended Surface Type
  ;                                        !- Standards Construction Type

OS:StandardsInformation:Construction,
  {00000000-0000-0000-0079-000000000007},  !- Handle
  {00000000-0000-0000-0018-000000000028},  !- Construction Name
  InteriorCeiling,                         !- Intended Surface Type
  ;                                        !- Standards Construction Type

OS:StandardsInformation:Construction,
  {00000000-0000-0000-0079-000000000008},  !- Handle
  {00000000-0000-0000-0018-000000000021},  !- Construction Name
  GroundContactFloor,                      !- Intended Surface Type
  Mass,                                    !- Standards Construction Type
  1,                                       !- Perturbable Layer
  Insulation,                              !- Perturbable Layer Type
  ;                                        !- Other Perturbable Layer Type

OS:StandardsInformation:Construction,
  {00000000-0000-0000-0079-000000000009},  !- Handle
  {00000000-0000-0000-0018-000000000026},  !- Construction Name
  GroundContactWall,                       !- Intended Surface Type
  Mass,                                    !- Standards Construction Type
  1,                                       !- Perturbable Layer
  Insulation,                              !- Perturbable Layer Type
  ;                                        !- Other Perturbable Layer Type

OS:StandardsInformation:Construction,
  {00000000-0000-0000-0079-000000000010},  !- Handle
  {00000000-0000-0000-0018-000000000024},  !- Construction Name
  GroundContactRoof,                       !- Intended Surface Type
  Mass,                                    !- Standards Construction Type
  1,                                       !- Perturbable Layer
  Insulation,                              !- Perturbable Layer Type
  ;                                        !- Other Perturbable Layer Type

OS:StandardsInformation:Construction,
  {00000000-0000-0000-0079-000000000011},  !- Handle
  {00000000-0000-0000-0018-000000000007},  !- Construction Name
  ExteriorWindow;                          !- Intended Surface Type

OS:StandardsInformation:Construction,
  {00000000-0000-0000-0079-000000000012},  !- Handle
  {00000000-0000-0000-0018-000000000005},  !- Construction Name
  ExteriorDoor,                            !- Intended Surface Type
  ,                                        !- Standards Construction Type
  1,                                       !- Perturbable Layer
  Insulation,                              !- Perturbable Layer Type
  ;                                        !- Other Perturbable Layer Type

OS:StandardsInformation:Construction,
  {00000000-0000-0000-0079-000000000013},  !- Handle
  {00000000-0000-0000-0018-000000000011},  !- Construction Name
  GlassDoor;                               !- Intended Surface Type

OS:StandardsInformation:Construction,
  {00000000-0000-0000-0079-000000000014},  !- Handle
  {00000000-0000-0000-0018-000000000013},  !- Construction Name
  ExteriorDoor,                            !- Intended Surface Type
  RollUp,                                  !- Standards Construction Type
  0,                                       !- Perturbable Layer
  Insulation,                              !- Perturbable Layer Type
  ;                                        !- Other Perturbable Layer Type

OS:StandardsInformation:Construction,
  {00000000-0000-0000-0079-000000000015},  !- Handle
  {00000000-0000-0000-0018-000000000017},  !- Construction Name
  Skylight;                                !- Intended Surface Type

OS:StandardsInformation:Construction,
  {00000000-0000-0000-0079-000000000016},  !- Handle
  {00000000-0000-0000-0018-000000000003},  !- Construction Name
  TubularDaylightDome;                     !- Intended Surface Type

OS:StandardsInformation:Construction,
  {00000000-0000-0000-0079-000000000017},  !- Handle
  {00000000-0000-0000-0018-000000000001},  !- Construction Name
  TubularDaylightDiffuser;                 !- Intended Surface Type

OS:StandardsInformation:Construction,
  {00000000-0000-0000-0079-000000000018},  !- Handle
  {00000000-0000-0000-0018-000000000033},  !- Construction Name
  InteriorWindow,                          !- Intended Surface Type
  ;                                        !- Standards Construction Type

OS:StandardsInformation:Construction,
  {00000000-0000-0000-0079-000000000019},  !- Handle
  {00000000-0000-0000-0018-000000000029},  !- Construction Name
  InteriorDoor,                            !- Intended Surface Type
  ;                                        !- Standards Construction Type

OS:StandardsInformation:Construction,
  {00000000-0000-0000-0079-000000000020},  !- Handle
  {00000000-0000-0000-0018-000000000010},  !- Construction Name
  ExteriorFloor,                           !- Intended Surface Type
  Mass,                                    !- Standards Construction Type
  0,                                       !- Perturbable Layer
  Insulation,                              !- Perturbable Layer Type
  ;                                        !- Other Perturbable Layer Type

OS:StandardsInformation:Construction,
  {00000000-0000-0000-0079-000000000021},  !- Handle
  {00000000-0000-0000-0018-000000000020},  !- Construction Name
  ExteriorWall,                            !- Intended Surface Type
  Mass,                                    !- Standards Construction Type
  2,                                       !- Perturbable Layer
  Insulation,                              !- Perturbable Layer Type
  ;                                        !- Other Perturbable Layer Type

OS:StandardsInformation:Construction,
  {00000000-0000-0000-0079-000000000022},  !- Handle
  {00000000-0000-0000-0018-000000000016},  !- Construction Name
  ExteriorRoof,                            !- Intended Surface Type
  Metal,                                   !- Standards Construction Type
  1,                                       !- Perturbable Layer
  Insulation,                              !- Perturbable Layer Type
  ;                                        !- Other Perturbable Layer Type

OS:StandardsInformation:Construction,
  {00000000-0000-0000-0079-000000000023},  !- Handle
  {00000000-0000-0000-0018-000000000022},  !- Construction Name
  GroundContactFloor,                      !- Intended Surface Type
  Mass,                                    !- Standards Construction Type
  1,                                       !- Perturbable Layer
  Insulation,                              !- Perturbable Layer Type
  ;                                        !- Other Perturbable Layer Type

OS:StandardsInformation:Construction,
  {00000000-0000-0000-0079-000000000024},  !- Handle
  {00000000-0000-0000-0018-000000000027},  !- Construction Name
  GroundContactWall,                       !- Intended Surface Type
  Mass,                                    !- Standards Construction Type
  1,                                       !- Perturbable Layer
  Insulation,                              !- Perturbable Layer Type
  ;                                        !- Other Perturbable Layer Type

OS:StandardsInformation:Construction,
  {00000000-0000-0000-0079-000000000025},  !- Handle
  {00000000-0000-0000-0018-000000000025},  !- Construction Name
  GroundContactRoof,                       !- Intended Surface Type
  Mass,                                    !- Standards Construction Type
  1,                                       !- Perturbable Layer
  Insulation,                              !- Perturbable Layer Type
  ;                                        !- Other Perturbable Layer Type

OS:StandardsInformation:Construction,
  {00000000-0000-0000-0079-000000000026},  !- Handle
  {00000000-0000-0000-0018-000000000006},  !- Construction Name
  ExteriorDoor,                            !- Intended Surface Type
  ,                                        !- Standards Construction Type
  1,                                       !- Perturbable Layer
  Insulation,                              !- Perturbable Layer Type
  ;                                        !- Other Perturbable Layer Type

OS:StandardsInformation:Construction,
  {00000000-0000-0000-0079-000000000027},  !- Handle
  {00000000-0000-0000-0018-000000000014},  !- Construction Name
  ExteriorDoor,                            !- Intended Surface Type
  RollUp,                                  !- Standards Construction Type
  0,                                       !- Perturbable Layer
  Insulation,                              !- Perturbable Layer Type
  ;                                        !- Other Perturbable Layer Type

OS:StandardsInformation:Material,
  {00000000-0000-0000-0080-000000000001},  !- Handle
  {00000000-0000-0000-0044-000000000020};  !- Material Name

OS:StandardsInformation:Material,
  {00000000-0000-0000-0080-000000000002},  !- Handle
  {00000000-0000-0000-0045-000000000013};  !- Material Name

OS:StandardsInformation:Material,
  {00000000-0000-0000-0080-000000000003},  !- Handle
  {00000000-0000-0000-0044-000000000008};  !- Material Name

OS:StandardsInformation:Material,
  {00000000-0000-0000-0080-000000000004},  !- Handle
  {00000000-0000-0000-0045-000000000007};  !- Material Name

OS:StandardsInformation:Material,
  {00000000-0000-0000-0080-000000000005},  !- Handle
  {00000000-0000-0000-0044-000000000006};  !- Material Name

OS:StandardsInformation:Material,
  {00000000-0000-0000-0080-000000000006},  !- Handle
  {00000000-0000-0000-0044-000000000014};  !- Material Name

OS:StandardsInformation:Material,
  {00000000-0000-0000-0080-000000000007},  !- Handle
  {00000000-0000-0000-0044-000000000002};  !- Material Name

OS:StandardsInformation:Material,
  {00000000-0000-0000-0080-000000000008},  !- Handle
  {00000000-0000-0000-0044-000000000023};  !- Material Name

OS:StandardsInformation:Material,
  {00000000-0000-0000-0080-000000000009},  !- Handle
  {00000000-0000-0000-0044-000000000003};  !- Material Name

OS:StandardsInformation:Material,
  {00000000-0000-0000-0080-000000000010},  !- Handle
  {00000000-0000-0000-0044-000000000018};  !- Material Name

OS:StandardsInformation:Material,
  {00000000-0000-0000-0080-000000000011},  !- Handle
  {00000000-0000-0000-0044-000000000012};  !- Material Name

OS:StandardsInformation:Material,
  {00000000-0000-0000-0080-000000000012},  !- Handle
  {00000000-0000-0000-0098-000000000001};  !- Material Name

OS:StandardsInformation:Material,
  {00000000-0000-0000-0080-000000000013},  !- Handle
  {00000000-0000-0000-0044-000000000017};  !- Material Name

OS:StandardsInformation:Material,
  {00000000-0000-0000-0080-000000000014},  !- Handle
  {00000000-0000-0000-0045-000000000008};  !- Material Name

OS:StandardsInformation:Material,
  {00000000-0000-0000-0080-000000000015},  !- Handle
  {00000000-0000-0000-0044-000000000007};  !- Material Name

OS:StandardsInformation:Material,
  {00000000-0000-0000-0080-000000000016},  !- Handle
  {00000000-0000-0000-0045-000000000003};  !- Material Name

OS:StandardsInformation:Material,
  {00000000-0000-0000-0080-000000000017},  !- Handle
  {00000000-0000-0000-0044-000000000005};  !- Material Name

OS:StandardsInformation:Material,
  {00000000-0000-0000-0080-000000000018},  !- Handle
  {00000000-0000-0000-0044-000000000013};  !- Material Name

OS:StandardsInformation:Material,
  {00000000-0000-0000-0080-000000000019},  !- Handle
  {00000000-0000-0000-0045-000000000009};  !- Material Name

OS:StandardsInformation:Material,
  {00000000-0000-0000-0080-000000000020},  !- Handle
  {00000000-0000-0000-0044-000000000001};  !- Material Name

OS:StandardsInformation:Material,
  {00000000-0000-0000-0080-000000000021},  !- Handle
  {00000000-0000-0000-0044-000000000022};  !- Material Name

OS:StandardsInformation:Material,
  {00000000-0000-0000-0080-000000000022},  !- Handle
  {00000000-0000-0000-0045-000000000010};  !- Material Name

OS:StandardsInformation:Material,
  {00000000-0000-0000-0080-000000000023},  !- Handle
  {00000000-0000-0000-0044-000000000009};  !- Material Name

OS:StandardsInformation:Material,
  {00000000-0000-0000-0080-000000000024},  !- Handle
  {00000000-0000-0000-0045-000000000004};  !- Material Name

OS:StandardsInformation:Material,
  {00000000-0000-0000-0080-000000000025},  !- Handle
  {00000000-0000-0000-0044-000000000010};  !- Material Name

OS:StandardsInformation:Material,
  {00000000-0000-0000-0080-000000000026},  !- Handle
  {00000000-0000-0000-0045-000000000005};  !- Material Name

OS:StandardsInformation:Material,
  {00000000-0000-0000-0080-000000000027},  !- Handle
  {00000000-0000-0000-0044-000000000011};  !- Material Name

OS:StandardsInformation:Material,
  {00000000-0000-0000-0080-000000000028},  !- Handle
  {00000000-0000-0000-0045-000000000006};  !- Material Name

OS:StandardsInformation:Material,
  {00000000-0000-0000-0080-000000000029},  !- Handle
  {00000000-0000-0000-0044-000000000016};  !- Material Name

OS:StandardsInformation:Material,
  {00000000-0000-0000-0080-000000000030},  !- Handle
  {00000000-0000-0000-0045-000000000011};  !- Material Name

OS:StandardsInformation:Material,
  {00000000-0000-0000-0080-000000000031},  !- Handle
  {00000000-0000-0000-0045-000000000012};  !- Material Name

OS:SubSurface,
  {00000000-0000-0000-0081-000000000001},  !- Handle
  Bulk Storage Left Wall_FixedWindow,      !- Name
  FixedWindow,                             !- Sub Surface Type
  {00000000-0000-0000-0018-000000000008},  !- Construction Name
  {00000000-0000-0000-0082-000000000004},  !- Surface Name
  ,                                        !- Outside Boundary Condition Object
  ,                                        !- View Factor to Ground
  ,                                        !- Frame and Divider Name
  ,                                        !- Multiplier
  ,                                        !- Number of Vertices
  0, 100.553694839222, 3.605877488203,     !- X,Y,Z Vertex 1 {m}
  0, 100.553694839222, 0.762,              !- X,Y,Z Vertex 2 {m}
  0, 30.5039135876431, 0.762,              !- X,Y,Z Vertex 3 {m}
  0, 30.5039135876431, 3.605877488203;     !- X,Y,Z Vertex 4 {m}

OS:SubSurface,
  {00000000-0000-0000-0081-000000000002},  !- Handle
  Bulk Storage Rear Wall_FixedWindow,      !- Name
  FixedWindow,                             !- Sub Surface Type
  {00000000-0000-0000-0018-000000000008},  !- Construction Name
  {00000000-0000-0000-0082-000000000005},  !- Surface Name
  ,                                        !- Outside Boundary Condition Object
  ,                                        !- View Factor to Ground
  ,                                        !- Frame and Divider Name
  ,                                        !- Multiplier
  ,                                        !- Number of Vertices
  45.6923703814647, 100.579094839222, 3.60697784757277, !- X,Y,Z Vertex 1 {m}
  45.6923703814647, 100.579094839222, 0.762, !- X,Y,Z Vertex 2 {m}
  0.0254000000000048, 100.579094839222, 0.762, !- X,Y,Z Vertex 3 {m}
  0.0254000000000048, 100.579094839222, 3.60697784757277; !- X,Y,Z Vertex 4 {m}

OS:SubSurface,
  {00000000-0000-0000-0081-000000000003},  !- Handle
  Bulk Storage Right Wall_FixedWindow,     !- Name
  FixedWindow,                             !- Sub Surface Type
  {00000000-0000-0000-0018-000000000008},  !- Construction Name
  {00000000-0000-0000-0082-000000000006},  !- Surface Name
  ,                                        !- Outside Boundary Condition Object
  ,                                        !- View Factor to Ground
  ,                                        !- Frame and Divider Name
  ,                                        !- Multiplier
  ,                                        !- Number of Vertices
  45.7177703814647, 30.5039135876431, 3.605877488203, !- X,Y,Z Vertex 1 {m}
  45.7177703814647, 30.5039135876431, 0.762, !- X,Y,Z Vertex 2 {m}
  45.7177703814647, 100.553694839222, 0.762, !- X,Y,Z Vertex 3 {m}
  45.7177703814647, 100.553694839222, 3.605877488203; !- X,Y,Z Vertex 4 {m}

OS:SubSurface,
  {00000000-0000-0000-0081-000000000004},  !- Handle
  Bulk Storage Roof_Skylight,              !- Name
  Skylight,                                !- Sub Surface Type
  {00000000-0000-0000-0018-000000000018},  !- Construction Name
  {00000000-0000-0000-0082-000000000007},  !- Surface Name
  ,                                        !- Outside Boundary Condition Object
  ,                                        !- View Factor to Ground
  ,                                        !- Frame and Divider Name
  1,                                       !- Multiplier
  ,                                        !- Number of Vertices
  26.0916197364788, 60.5719445766215, 8.53398380454007, !- X,Y,Z Vertex 1 {m}
  26.0916197364788, 70.4856638502435, 8.53398380454007, !- X,Y,Z Vertex 2 {m}
  19.6261506449862, 70.4856638502435, 8.53398380454007, !- X,Y,Z Vertex 3 {m}
  19.6261506449862, 60.5719445766215, 8.53398380454007; !- X,Y,Z Vertex 4 {m}

OS:SubSurface,
  {00000000-0000-0000-0081-000000000005},  !- Handle
  Fine Storage Front Wall_FixedWindow,     !- Name
  FixedWindow,                             !- Sub Surface Type
  {00000000-0000-0000-0018-000000000008},  !- Construction Name
  {00000000-0000-0000-0082-000000000009},  !- Surface Name
  ,                                        !- Outside Boundary Condition Object
  ,                                        !- View Factor to Ground
  ,                                        !- Frame and Divider Name
  ,                                        !- Multiplier
  ,                                        !- Number of Vertices
  25.9321365494966, 0, 3.61112240525708,   !- X,Y,Z Vertex 1 {m}
  25.9321365494966, 0, 0.762,              !- X,Y,Z Vertex 2 {m}
  45.6923703814647, 0, 0.762,              !- X,Y,Z Vertex 3 {m}
  45.6923703814647, 0, 3.61112240525708;   !- X,Y,Z Vertex 4 {m}

OS:SubSurface,
  {00000000-0000-0000-0081-000000000006},  !- Handle
  Fine Storage Left Wall_FixedWindow,      !- Name
  FixedWindow,                             !- Sub Surface Type
  {00000000-0000-0000-0018-000000000008},  !- Construction Name
  {00000000-0000-0000-0082-000000000010},  !- Surface Name
  ,                                        !- Outside Boundary Condition Object
  ,                                        !- View Factor to Ground
  ,                                        !- Frame and Divider Name
  ,                                        !- Multiplier
  ,                                        !- Number of Vertices
  0, 30.4531135876431, 3.61059931700919,   !- X,Y,Z Vertex 1 {m}
  0, 30.4531135876431, 0.762,              !- X,Y,Z Vertex 2 {m}
  0, 9.16895407629293, 0.762,              !- X,Y,Z Vertex 3 {m}
  0, 9.16895407629293, 3.61059931700919;   !- X,Y,Z Vertex 4 {m}

OS:SubSurface,
  {00000000-0000-0000-0081-000000000007},  !- Handle
  Fine Storage Office Front Wall_FixedWindow, !- Name
  FixedWindow,                             !- Sub Surface Type
  {00000000-0000-0000-0018-000000000008},  !- Construction Name
  {00000000-0000-0000-0082-000000000011},  !- Surface Name
  ,                                        !- Outside Boundary Condition Object
  ,                                        !- View Factor to Ground
  ,                                        !- Frame and Divider Name
  ,                                        !- Multiplier
  ,                                        !- Number of Vertices
  0.0254, 0, 6.4526919105121,              !- X,Y,Z Vertex 1 {m}
  0.0254, 0, 5.02899190227003,             !- X,Y,Z Vertex 2 {m}
  25.8813365494966, 0, 5.02899190227003,   !- X,Y,Z Vertex 3 {m}
  25.8813365494966, 0, 6.4526919105121;    !- X,Y,Z Vertex 4 {m}

OS:SubSurface,
  {00000000-0000-0000-0081-000000000008},  !- Handle
  Fine Storage Office Left Wall_FixedWindow, !- Name
  FixedWindow,                             !- Sub Surface Type
  {00000000-0000-0000-0018-000000000008},  !- Construction Name
  {00000000-0000-0000-0082-000000000012},  !- Surface Name
  ,                                        !- Outside Boundary Condition Object
  ,                                        !- View Factor to Ground
  ,                                        !- Frame and Divider Name
  ,                                        !- Multiplier
  ,                                        !- Number of Vertices
  0, 9.11815407629293, 6.45783863023517,   !- X,Y,Z Vertex 1 {m}
  0, 9.11815407629293, 5.02899190227003,   !- X,Y,Z Vertex 2 {m}
  0, 0.0254000000000012, 5.02899190227003, !- X,Y,Z Vertex 3 {m}
  0, 0.0254000000000012, 6.45783863023517; !- X,Y,Z Vertex 4 {m}

OS:SubSurface,
  {00000000-0000-0000-0081-000000000009},  !- Handle
  Fine Storage Right Wall_FixedWindow,     !- Name
  FixedWindow,                             !- Sub Surface Type
  {00000000-0000-0000-0018-000000000008},  !- Construction Name
  {00000000-0000-0000-0082-000000000013},  !- Surface Name
  ,                                        !- Outside Boundary Condition Object
  ,                                        !- View Factor to Ground
  ,                                        !- Frame and Divider Name
  ,                                        !- Multiplier
  ,                                        !- Number of Vertices
  45.7177703814647, 0.0254, 3.60856110679729, !- X,Y,Z Vertex 1 {m}
  45.7177703814647, 0.0254, 0.762,         !- X,Y,Z Vertex 2 {m}
  45.7177703814647, 30.4531135876431, 0.762, !- X,Y,Z Vertex 3 {m}
  45.7177703814647, 30.4531135876431, 3.60856110679729; !- X,Y,Z Vertex 4 {m}

OS:SubSurface,
  {00000000-0000-0000-0081-000000000010},  !- Handle
  Fine Storage Roof_Skylight,              !- Name
  Skylight,                                !- Sub Surface Type
  {00000000-0000-0000-0018-000000000018},  !- Construction Name
  {00000000-0000-0000-0082-000000000014},  !- Surface Name
  ,                                        !- Outside Boundary Condition Object
  ,                                        !- View Factor to Ground
  ,                                        !- Frame and Divider Name
  1,                                       !- Multiplier
  ,                                        !- Number of Vertices
  26.0916197364788, 13.0841004299906, 8.53398380454007, !- X,Y,Z Vertex 1 {m}
  26.0916197364788, 17.3944131576524, 8.53398380454007, !- X,Y,Z Vertex 2 {m}
  19.6261506449862, 17.3944131576524, 8.53398380454007, !- X,Y,Z Vertex 3 {m}
  19.6261506449862, 13.0841004299906, 8.53398380454007; !- X,Y,Z Vertex 4 {m}

OS:SubSurface,
  {00000000-0000-0000-0081-000000000011},  !- Handle
  Office Front Wall_FixedWindow,           !- Name
  FixedWindow,                             !- Sub Surface Type
  {00000000-0000-0000-0018-000000000008},  !- Construction Name
  {00000000-0000-0000-0082-000000000016},  !- Surface Name
  ,                                        !- Outside Boundary Condition Object
  ,                                        !- View Factor to Ground
  ,                                        !- Frame and Divider Name
  ,                                        !- Multiplier
  ,                                        !- Number of Vertices
  0.0254, 0, 2.18570000824207,             !- X,Y,Z Vertex 1 {m}
  0.0254, 0, 0.762,                        !- X,Y,Z Vertex 2 {m}
  25.8813365494966, 0, 0.762,              !- X,Y,Z Vertex 3 {m}
  25.8813365494966, 0, 2.18570000824207;   !- X,Y,Z Vertex 4 {m}

OS:SubSurface,
  {00000000-0000-0000-0081-000000000012},  !- Handle
  Office Left Wall_FixedWindow,            !- Name
  FixedWindow,                             !- Sub Surface Type
  {00000000-0000-0000-0018-000000000008},  !- Construction Name
  {00000000-0000-0000-0082-000000000017},  !- Surface Name
  ,                                        !- Outside Boundary Condition Object
  ,                                        !- View Factor to Ground
  ,                                        !- Frame and Divider Name
  ,                                        !- Multiplier
  ,                                        !- Number of Vertices
  0, 9.11815407629293, 2.19084672796514,   !- X,Y,Z Vertex 1 {m}
  0, 9.11815407629293, 0.762,              !- X,Y,Z Vertex 2 {m}
  0, 0.0254000000000012, 0.762,            !- X,Y,Z Vertex 3 {m}
  0, 0.0254000000000012, 2.19084672796514; !- X,Y,Z Vertex 4 {m}

OS:Surface,
  {00000000-0000-0000-0082-000000000001},  !- Handle
  Bulk Storage Floor,                      !- Name
  Floor,                                   !- Surface Type
  {00000000-0000-0000-0018-000000000023},  !- Construction Name
  {00000000-0000-0000-0076-000000000003},  !- Space Name
  Foundation,                              !- Outside Boundary Condition
  {00000000-0000-0000-0038-000000000001},  !- Outside Boundary Condition Object
  NoSun,                                   !- Sun Exposure
  NoWind,                                  !- Wind Exposure
  ,                                        !- View Factor to Ground
  ,                                        !- Number of Vertices
  45.7177703814647, 100.579094839222, 0,   !- X,Y,Z Vertex 1 {m}
  45.7177703814647, 30.4785135876431, 0,   !- X,Y,Z Vertex 2 {m}
  0, 30.4785135876431, 0,                  !- X,Y,Z Vertex 3 {m}
  0, 100.579094839222, 0;                  !- X,Y,Z Vertex 4 {m}

OS:Surface,
  {00000000-0000-0000-0082-000000000002},  !- Handle
  Bulk Storage Front Wall Reversed,        !- Name
  Wall,                                    !- Surface Type
  ,                                        !- Construction Name
  {00000000-0000-0000-0076-000000000002},  !- Space Name
  Surface,                                 !- Outside Boundary Condition
  {00000000-0000-0000-0082-000000000003},  !- Outside Boundary Condition Object
  NoSun,                                   !- Sun Exposure
  NoWind,                                  !- Wind Exposure
  ,                                        !- View Factor to Ground
  ,                                        !- Number of Vertices
  45.7177703814647, 30.4785135876431, 8.53398380454007, !- X,Y,Z Vertex 1 {m}
  45.7177703814647, 30.4785135876431, 0,   !- X,Y,Z Vertex 2 {m}
  0, 30.4785135876431, 0,                  !- X,Y,Z Vertex 3 {m}
  0, 30.4785135876431, 8.53398380454007;   !- X,Y,Z Vertex 4 {m}

OS:Surface,
  {00000000-0000-0000-0082-000000000003},  !- Handle
  Bulk Storage Front Wall,                 !- Name
  Wall,                                    !- Surface Type
  ,                                        !- Construction Name
  {00000000-0000-0000-0076-000000000003},  !- Space Name
  Surface,                                 !- Outside Boundary Condition
  {00000000-0000-0000-0082-000000000002},  !- Outside Boundary Condition Object
  NoSun,                                   !- Sun Exposure
  NoWind,                                  !- Wind Exposure
  ,                                        !- View Factor to Ground
  ,                                        !- Number of Vertices
  0, 30.4785135876431, 8.53398380454007,   !- X,Y,Z Vertex 1 {m}
  0, 30.4785135876431, 0,                  !- X,Y,Z Vertex 2 {m}
  45.7177703814647, 30.4785135876431, 0,   !- X,Y,Z Vertex 3 {m}
  45.7177703814647, 30.4785135876431, 8.53398380454007; !- X,Y,Z Vertex 4 {m}

OS:Surface,
  {00000000-0000-0000-0082-000000000004},  !- Handle
  Bulk Storage Left Wall,                  !- Name
  Wall,                                    !- Surface Type
  ,                                        !- Construction Name
  {00000000-0000-0000-0076-000000000003},  !- Space Name
  Outdoors,                                !- Outside Boundary Condition
  ,                                        !- Outside Boundary Condition Object
  SunExposed,                              !- Sun Exposure
  WindExposed,                             !- Wind Exposure
  ,                                        !- View Factor to Ground
  ,                                        !- Number of Vertices
  0, 100.579094839222, 8.53398380454007,   !- X,Y,Z Vertex 1 {m}
  0, 100.579094839222, 0,                  !- X,Y,Z Vertex 2 {m}
  0, 30.4785135876431, 0,                  !- X,Y,Z Vertex 3 {m}
  0, 30.4785135876431, 8.53398380454007;   !- X,Y,Z Vertex 4 {m}

OS:Surface,
  {00000000-0000-0000-0082-000000000005},  !- Handle
  Bulk Storage Rear Wall,                  !- Name
  Wall,                                    !- Surface Type
  ,                                        !- Construction Name
  {00000000-0000-0000-0076-000000000003},  !- Space Name
  Outdoors,                                !- Outside Boundary Condition
  ,                                        !- Outside Boundary Condition Object
  SunExposed,                              !- Sun Exposure
  WindExposed,                             !- Wind Exposure
  ,                                        !- View Factor to Ground
  ,                                        !- Number of Vertices
  45.7177703814647, 100.579094839222, 8.53398380454007, !- X,Y,Z Vertex 1 {m}
  45.7177703814647, 100.579094839222, 0,   !- X,Y,Z Vertex 2 {m}
  0, 100.579094839222, 0,                  !- X,Y,Z Vertex 3 {m}
  0, 100.579094839222, 8.53398380454007;   !- X,Y,Z Vertex 4 {m}

OS:Surface,
  {00000000-0000-0000-0082-000000000006},  !- Handle
  Bulk Storage Right Wall,                 !- Name
  Wall,                                    !- Surface Type
  ,                                        !- Construction Name
  {00000000-0000-0000-0076-000000000003},  !- Space Name
  Outdoors,                                !- Outside Boundary Condition
  ,                                        !- Outside Boundary Condition Object
  SunExposed,                              !- Sun Exposure
  WindExposed,                             !- Wind Exposure
  ,                                        !- View Factor to Ground
  ,                                        !- Number of Vertices
  45.7177703814647, 30.4785135876431, 8.53398380454007, !- X,Y,Z Vertex 1 {m}
  45.7177703814647, 30.4785135876431, 0,   !- X,Y,Z Vertex 2 {m}
  45.7177703814647, 100.579094839222, 0,   !- X,Y,Z Vertex 3 {m}
  45.7177703814647, 100.579094839222, 8.53398380454007; !- X,Y,Z Vertex 4 {m}

OS:Surface,
  {00000000-0000-0000-0082-000000000007},  !- Handle
  Bulk Storage Roof,                       !- Name
  RoofCeiling,                             !- Surface Type
  ,                                        !- Construction Name
  {00000000-0000-0000-0076-000000000003},  !- Space Name
  Outdoors,                                !- Outside Boundary Condition
  ,                                        !- Outside Boundary Condition Object
  SunExposed,                              !- Sun Exposure
  WindExposed,                             !- Wind Exposure
  ,                                        !- View Factor to Ground
  ,                                        !- Number of Vertices
  45.7177703814647, 30.4785135876431, 8.53398380454007, !- X,Y,Z Vertex 1 {m}
  45.7177703814647, 100.579094839222, 8.53398380454007, !- X,Y,Z Vertex 2 {m}
  0, 100.579094839222, 8.53398380454007,   !- X,Y,Z Vertex 3 {m}
  0, 30.4785135876431, 8.53398380454007;   !- X,Y,Z Vertex 4 {m}

OS:Surface,
  {00000000-0000-0000-0082-000000000008},  !- Handle
  Fine Storage Floor,                      !- Name
  Floor,                                   !- Surface Type
  {00000000-0000-0000-0018-000000000023},  !- Construction Name
  {00000000-0000-0000-0076-000000000002},  !- Space Name
  Foundation,                              !- Outside Boundary Condition
  {00000000-0000-0000-0038-000000000001},  !- Outside Boundary Condition Object
  NoSun,                                   !- Sun Exposure
  NoWind,                                  !- Wind Exposure
  ,                                        !- View Factor to Ground
  ,                                        !- Number of Vertices
  45.7177703814647, 30.4785135876431, 0,   !- X,Y,Z Vertex 1 {m}
  45.7177703814647, 0, 0,                  !- X,Y,Z Vertex 2 {m}
  25.9067365494966, 0, 0,                  !- X,Y,Z Vertex 3 {m}
  25.9067365494966, 9.14355407629293, 0,   !- X,Y,Z Vertex 4 {m}
  0, 9.14355407629293, 0,                  !- X,Y,Z Vertex 5 {m}
  0, 30.4785135876431, 0;                  !- X,Y,Z Vertex 6 {m}

OS:Surface,
  {00000000-0000-0000-0082-000000000009},  !- Handle
  Fine Storage Front Wall,                 !- Name
  Wall,                                    !- Surface Type
  ,                                        !- Construction Name
  {00000000-0000-0000-0076-000000000002},  !- Space Name
  Outdoors,                                !- Outside Boundary Condition
  ,                                        !- Outside Boundary Condition Object
  SunExposed,                              !- Sun Exposure
  WindExposed,                             !- Wind Exposure
  ,                                        !- View Factor to Ground
  ,                                        !- Number of Vertices
  25.9067365494966, 0, 8.53398380454007,   !- X,Y,Z Vertex 1 {m}
  25.9067365494966, 0, 0,                  !- X,Y,Z Vertex 2 {m}
  45.7177703814647, 0, 0,                  !- X,Y,Z Vertex 3 {m}
  45.7177703814647, 0, 8.53398380454007;   !- X,Y,Z Vertex 4 {m}

OS:Surface,
  {00000000-0000-0000-0082-000000000010},  !- Handle
  Fine Storage Left Wall,                  !- Name
  Wall,                                    !- Surface Type
  ,                                        !- Construction Name
  {00000000-0000-0000-0076-000000000002},  !- Space Name
  Outdoors,                                !- Outside Boundary Condition
  ,                                        !- Outside Boundary Condition Object
  SunExposed,                              !- Sun Exposure
  WindExposed,                             !- Wind Exposure
  ,                                        !- View Factor to Ground
  ,                                        !- Number of Vertices
  0, 30.4785135876431, 8.53398380454007,   !- X,Y,Z Vertex 1 {m}
  0, 30.4785135876431, 0,                  !- X,Y,Z Vertex 2 {m}
  0, 9.14355407629293, 0,                  !- X,Y,Z Vertex 3 {m}
  0, 9.14355407629293, 8.53398380454007;   !- X,Y,Z Vertex 4 {m}

OS:Surface,
  {00000000-0000-0000-0082-000000000011},  !- Handle
  Fine Storage Office Front Wall,          !- Name
  Wall,                                    !- Surface Type
  ,                                        !- Construction Name
  {00000000-0000-0000-0076-000000000002},  !- Space Name
  Outdoors,                                !- Outside Boundary Condition
  ,                                        !- Outside Boundary Condition Object
  SunExposed,                              !- Sun Exposure
  WindExposed,                             !- Wind Exposure
  ,                                        !- View Factor to Ground
  ,                                        !- Number of Vertices
  0, 0, 8.53398380454007,                  !- X,Y,Z Vertex 1 {m}
  0, 0, 4.26699190227003,                  !- X,Y,Z Vertex 2 {m}
  25.9067365494966, 0, 4.26699190227003,   !- X,Y,Z Vertex 3 {m}
  25.9067365494966, 0, 8.53398380454007;   !- X,Y,Z Vertex 4 {m}

OS:Surface,
  {00000000-0000-0000-0082-000000000012},  !- Handle
  Fine Storage Office Left Wall,           !- Name
  Wall,                                    !- Surface Type
  ,                                        !- Construction Name
  {00000000-0000-0000-0076-000000000002},  !- Space Name
  Outdoors,                                !- Outside Boundary Condition
  ,                                        !- Outside Boundary Condition Object
  SunExposed,                              !- Sun Exposure
  WindExposed,                             !- Wind Exposure
  ,                                        !- View Factor to Ground
  ,                                        !- Number of Vertices
  0, 9.14355407629293, 8.53398380454007,   !- X,Y,Z Vertex 1 {m}
  0, 9.14355407629293, 4.26699190227003,   !- X,Y,Z Vertex 2 {m}
  0, 0, 4.26699190227003,                  !- X,Y,Z Vertex 3 {m}
  0, 0, 8.53398380454007;                  !- X,Y,Z Vertex 4 {m}

OS:Surface,
  {00000000-0000-0000-0082-000000000013},  !- Handle
  Fine Storage Right Wall,                 !- Name
  Wall,                                    !- Surface Type
  ,                                        !- Construction Name
  {00000000-0000-0000-0076-000000000002},  !- Space Name
  Outdoors,                                !- Outside Boundary Condition
  ,                                        !- Outside Boundary Condition Object
  SunExposed,                              !- Sun Exposure
  WindExposed,                             !- Wind Exposure
  ,                                        !- View Factor to Ground
  ,                                        !- Number of Vertices
  45.7177703814647, 0, 8.53398380454007,   !- X,Y,Z Vertex 1 {m}
  45.7177703814647, 0, 0,                  !- X,Y,Z Vertex 2 {m}
  45.7177703814647, 30.4785135876431, 0,   !- X,Y,Z Vertex 3 {m}
  45.7177703814647, 30.4785135876431, 8.53398380454007; !- X,Y,Z Vertex 4 {m}

OS:Surface,
  {00000000-0000-0000-0082-000000000014},  !- Handle
  Fine Storage Roof,                       !- Name
  RoofCeiling,                             !- Surface Type
  ,                                        !- Construction Name
  {00000000-0000-0000-0076-000000000002},  !- Space Name
  Outdoors,                                !- Outside Boundary Condition
  ,                                        !- Outside Boundary Condition Object
  SunExposed,                              !- Sun Exposure
  WindExposed,                             !- Wind Exposure
  ,                                        !- View Factor to Ground
  ,                                        !- Number of Vertices
  45.7177703814647, 0, 8.53398380454007,   !- X,Y,Z Vertex 1 {m}
  45.7177703814647, 30.4785135876431, 8.53398380454007, !- X,Y,Z Vertex 2 {m}
  0, 30.4785135876431, 8.53398380454007,   !- X,Y,Z Vertex 3 {m}
  0, 0, 8.53398380454007;                  !- X,Y,Z Vertex 4 {m}

OS:Surface,
  {00000000-0000-0000-0082-000000000015},  !- Handle
  Office Floor,                            !- Name
  Floor,                                   !- Surface Type
  {00000000-0000-0000-0018-000000000023},  !- Construction Name
  {00000000-0000-0000-0076-000000000001},  !- Space Name
  Foundation,                              !- Outside Boundary Condition
  {00000000-0000-0000-0038-000000000001},  !- Outside Boundary Condition Object
  NoSun,                                   !- Sun Exposure
  NoWind,                                  !- Wind Exposure
  ,                                        !- View Factor to Ground
  ,                                        !- Number of Vertices
  25.9067365494966, 9.14355407629293, 0,   !- X,Y,Z Vertex 1 {m}
  25.9067365494966, 0, 0,                  !- X,Y,Z Vertex 2 {m}
  0, 0, 0,                                 !- X,Y,Z Vertex 3 {m}
  0, 9.14355407629293, 0;                  !- X,Y,Z Vertex 4 {m}

OS:Surface,
  {00000000-0000-0000-0082-000000000016},  !- Handle
  Office Front Wall,                       !- Name
  Wall,                                    !- Surface Type
  ,                                        !- Construction Name
  {00000000-0000-0000-0076-000000000001},  !- Space Name
  Outdoors,                                !- Outside Boundary Condition
  ,                                        !- Outside Boundary Condition Object
  SunExposed,                              !- Sun Exposure
  WindExposed,                             !- Wind Exposure
  ,                                        !- View Factor to Ground
  ,                                        !- Number of Vertices
  0, 0, 4.26699190227003,                  !- X,Y,Z Vertex 1 {m}
  0, 0, 0,                                 !- X,Y,Z Vertex 2 {m}
  25.9067365494966, 0, 0,                  !- X,Y,Z Vertex 3 {m}
  25.9067365494966, 0, 4.26699190227003;   !- X,Y,Z Vertex 4 {m}

OS:Surface,
  {00000000-0000-0000-0082-000000000017},  !- Handle
  Office Left Wall,                        !- Name
  Wall,                                    !- Surface Type
  ,                                        !- Construction Name
  {00000000-0000-0000-0076-000000000001},  !- Space Name
  Outdoors,                                !- Outside Boundary Condition
  ,                                        !- Outside Boundary Condition Object
  SunExposed,                              !- Sun Exposure
  WindExposed,                             !- Wind Exposure
  ,                                        !- View Factor to Ground
  ,                                        !- Number of Vertices
  0, 9.14355407629293, 4.26699190227003,   !- X,Y,Z Vertex 1 {m}
  0, 9.14355407629293, 0,                  !- X,Y,Z Vertex 2 {m}
  0, 0, 0,                                 !- X,Y,Z Vertex 3 {m}
  0, 0, 4.26699190227003;                  !- X,Y,Z Vertex 4 {m}

OS:Surface,
  {00000000-0000-0000-0082-000000000018},  !- Handle
  Office Rear Wall Reversed,               !- Name
  Wall,                                    !- Surface Type
  ,                                        !- Construction Name
  {00000000-0000-0000-0076-000000000002},  !- Space Name
  Surface,                                 !- Outside Boundary Condition
  {00000000-0000-0000-0082-000000000019},  !- Outside Boundary Condition Object
  NoSun,                                   !- Sun Exposure
  NoWind,                                  !- Wind Exposure
  ,                                        !- View Factor to Ground
  ,                                        !- Number of Vertices
  0, 9.14355407629293, 4.26699190227003,   !- X,Y,Z Vertex 1 {m}
  0, 9.14355407629293, 0,                  !- X,Y,Z Vertex 2 {m}
  25.9067365494966, 9.14355407629293, 0,   !- X,Y,Z Vertex 3 {m}
  25.9067365494966, 9.14355407629293, 4.26699190227003; !- X,Y,Z Vertex 4 {m}

OS:Surface,
  {00000000-0000-0000-0082-000000000019},  !- Handle
  Office Rear Wall,                        !- Name
  Wall,                                    !- Surface Type
  ,                                        !- Construction Name
  {00000000-0000-0000-0076-000000000001},  !- Space Name
  Surface,                                 !- Outside Boundary Condition
  {00000000-0000-0000-0082-000000000018},  !- Outside Boundary Condition Object
  NoSun,                                   !- Sun Exposure
  NoWind,                                  !- Wind Exposure
  ,                                        !- View Factor to Ground
  ,                                        !- Number of Vertices
  25.9067365494966, 9.14355407629293, 4.26699190227003, !- X,Y,Z Vertex 1 {m}
  25.9067365494966, 9.14355407629293, 0,   !- X,Y,Z Vertex 2 {m}
  0, 9.14355407629293, 0,                  !- X,Y,Z Vertex 3 {m}
  0, 9.14355407629293, 4.26699190227003;   !- X,Y,Z Vertex 4 {m}

OS:Surface,
  {00000000-0000-0000-0082-000000000020},  !- Handle
  Office Right Wall Reversed,              !- Name
  Wall,                                    !- Surface Type
  ,                                        !- Construction Name
  {00000000-0000-0000-0076-000000000002},  !- Space Name
  Surface,                                 !- Outside Boundary Condition
  {00000000-0000-0000-0082-000000000021},  !- Outside Boundary Condition Object
  NoSun,                                   !- Sun Exposure
  NoWind,                                  !- Wind Exposure
  ,                                        !- View Factor to Ground
  ,                                        !- Number of Vertices
  25.9067365494966, 9.14355407629293, 4.26699190227003, !- X,Y,Z Vertex 1 {m}
  25.9067365494966, 9.14355407629293, 0,   !- X,Y,Z Vertex 2 {m}
  25.9067365494966, 0, 0,                  !- X,Y,Z Vertex 3 {m}
  25.9067365494966, 0, 4.26699190227003;   !- X,Y,Z Vertex 4 {m}

OS:Surface,
  {00000000-0000-0000-0082-000000000021},  !- Handle
  Office Right Wall,                       !- Name
  Wall,                                    !- Surface Type
  ,                                        !- Construction Name
  {00000000-0000-0000-0076-000000000001},  !- Space Name
  Surface,                                 !- Outside Boundary Condition
  {00000000-0000-0000-0082-000000000020},  !- Outside Boundary Condition Object
  NoSun,                                   !- Sun Exposure
  NoWind,                                  !- Wind Exposure
  ,                                        !- View Factor to Ground
  ,                                        !- Number of Vertices
  25.9067365494966, 0, 4.26699190227003,   !- X,Y,Z Vertex 1 {m}
  25.9067365494966, 0, 0,                  !- X,Y,Z Vertex 2 {m}
  25.9067365494966, 9.14355407629293, 0,   !- X,Y,Z Vertex 3 {m}
  25.9067365494966, 9.14355407629293, 4.26699190227003; !- X,Y,Z Vertex 4 {m}

OS:Surface,
  {00000000-0000-0000-0082-000000000022},  !- Handle
  Office Roof Reversed,                    !- Name
  Floor,                                   !- Surface Type
  ,                                        !- Construction Name
  {00000000-0000-0000-0076-000000000002},  !- Space Name
  Surface,                                 !- Outside Boundary Condition
  {00000000-0000-0000-0082-000000000023},  !- Outside Boundary Condition Object
  NoSun,                                   !- Sun Exposure
  NoWind,                                  !- Wind Exposure
  ,                                        !- View Factor to Ground
  ,                                        !- Number of Vertices
  25.9067365494966, 9.14355407629293, 4.26699190227003, !- X,Y,Z Vertex 1 {m}
  25.9067365494966, 0, 4.26699190227003,   !- X,Y,Z Vertex 2 {m}
  0, 0, 4.26699190227003,                  !- X,Y,Z Vertex 3 {m}
  0, 9.14355407629293, 4.26699190227003;   !- X,Y,Z Vertex 4 {m}

OS:Surface,
  {00000000-0000-0000-0082-000000000023},  !- Handle
  Office Roof,                             !- Name
  RoofCeiling,                             !- Surface Type
  ,                                        !- Construction Name
  {00000000-0000-0000-0076-000000000001},  !- Space Name
  Surface,                                 !- Outside Boundary Condition
  {00000000-0000-0000-0082-000000000022},  !- Outside Boundary Condition Object
  NoSun,                                   !- Sun Exposure
  NoWind,                                  !- Wind Exposure
  ,                                        !- View Factor to Ground
  ,                                        !- Number of Vertices
  25.9067365494966, 0, 4.26699190227003,   !- X,Y,Z Vertex 1 {m}
  25.9067365494966, 9.14355407629293, 4.26699190227003, !- X,Y,Z Vertex 2 {m}
  0, 9.14355407629293, 4.26699190227003,   !- X,Y,Z Vertex 3 {m}
  0, 0, 4.26699190227003;                  !- X,Y,Z Vertex 4 {m}

OS:SurfaceConvectionAlgorithm:Inside,
  {00000000-0000-0000-0083-000000000001},  !- Handle
  TARP;                                    !- Algorithm

OS:SurfaceConvectionAlgorithm:Outside,
  {00000000-0000-0000-0084-000000000001},  !- Handle
  TARP;                                    !- Algorithm

OS:SurfaceProperty:ExposedFoundationPerimeter,
  {00000000-0000-0000-0085-000000000001},  !- Handle
  {00000000-0000-0000-0082-000000000015},  !- Surface Name
  TotalExposedPerimeter,                   !- Exposed Perimeter Calculation Method
  35.0502906257895;                        !- Total Exposed Perimeter {m}

OS:SurfaceProperty:ExposedFoundationPerimeter,
  {00000000-0000-0000-0085-000000000002},  !- Handle
  {00000000-0000-0000-0082-000000000001},  !- Surface Name
  TotalExposedPerimeter,                   !- Exposed Perimeter Calculation Method
  185.918932884622;                        !- Total Exposed Perimeter {m}

OS:SurfaceProperty:ExposedFoundationPerimeter,
  {00000000-0000-0000-0085-000000000003},  !- Handle
  {00000000-0000-0000-0082-000000000008},  !- Surface Name
  TotalExposedPerimeter,                   !- Exposed Perimeter Calculation Method
  71.6245069309614;                        !- Total Exposed Perimeter {m}

OS:Table:IndependentVariable,
  {00000000-0000-0000-0086-000000000001},  !- Handle
  sys_3|mixed|shr>none|sc>ashp|sh>ashp>c-g|ssf>cv|zh>b-e|zc>none|srf>none| ERV_LatentCooling_IndependentVariable, !- Name
  Linear,                                  !- Interpolation Method
  Linear,                                  !- Extrapolation Method
  0,                                       !- Minimum Value {BasedOnField A5}
  10,                                      !- Maximum Value {BasedOnField A5}
  ,                                        !- Normalization Reference Value {BasedOnField A5}
  Dimensionless,                           !- Unit Type
  ,                                        !- External File Name
  ,                                        !- External File Column Number
  ,                                        !- External File Starting Row Number
  0.75,                                    !- Value 1
  1;                                       !- Value 2

OS:Table:IndependentVariable,
  {00000000-0000-0000-0086-000000000002},  !- Handle
  sys_3|mixed|shr>none|sc>ashp|sh>ashp>c-g|ssf>cv|zh>b-e|zc>none|srf>none| ERV_LatentHeating_IndependentVariable, !- Name
  Linear,                                  !- Interpolation Method
  Linear,                                  !- Extrapolation Method
  0,                                       !- Minimum Value {BasedOnField A5}
  10,                                      !- Maximum Value {BasedOnField A5}
  ,                                        !- Normalization Reference Value {BasedOnField A5}
  Dimensionless,                           !- Unit Type
  ,                                        !- External File Name
  ,                                        !- External File Column Number
  ,                                        !- External File Starting Row Number
  0.75,                                    !- Value 1
  1;                                       !- Value 2

OS:Table:IndependentVariable,
  {00000000-0000-0000-0086-000000000003},  !- Handle
  sys_3|mixed|shr>none|sc>ashp|sh>ashp>c-g|ssf>cv|zh>b-e|zc>none|srf>none| ERV_SensibleCooling_IndependentVariable, !- Name
  Linear,                                  !- Interpolation Method
  Linear,                                  !- Extrapolation Method
  0,                                       !- Minimum Value {BasedOnField A5}
  10,                                      !- Maximum Value {BasedOnField A5}
  ,                                        !- Normalization Reference Value {BasedOnField A5}
  Dimensionless,                           !- Unit Type
  ,                                        !- External File Name
  ,                                        !- External File Column Number
  ,                                        !- External File Starting Row Number
  0.75,                                    !- Value 1
  1;                                       !- Value 2

OS:Table:IndependentVariable,
  {00000000-0000-0000-0086-000000000004},  !- Handle
  sys_3|mixed|shr>none|sc>ashp|sh>ashp>c-g|ssf>cv|zh>b-e|zc>none|srf>none| ERV_SensibleHeating_IndependentVariable, !- Name
  Linear,                                  !- Interpolation Method
  Linear,                                  !- Extrapolation Method
  0,                                       !- Minimum Value {BasedOnField A5}
  10,                                      !- Maximum Value {BasedOnField A5}
  ,                                        !- Normalization Reference Value {BasedOnField A5}
  Dimensionless,                           !- Unit Type
  ,                                        !- External File Name
  ,                                        !- External File Column Number
  ,                                        !- External File Starting Row Number
  0.75,                                    !- Value 1
  1;                                       !- Value 2

OS:Table:IndependentVariable,
  {00000000-0000-0000-0086-000000000005},  !- Handle
  sys_4|mixed|shr>none|sc>ashp|sh>ashp>c-g|ssf>cv|zh>b-e|zc>none|srf>none| 1 ERV_LatentCooling_IndependentVariable, !- Name
  Linear,                                  !- Interpolation Method
  Linear,                                  !- Extrapolation Method
  0,                                       !- Minimum Value {BasedOnField A5}
  10,                                      !- Maximum Value {BasedOnField A5}
  ,                                        !- Normalization Reference Value {BasedOnField A5}
  Dimensionless,                           !- Unit Type
  ,                                        !- External File Name
  ,                                        !- External File Column Number
  ,                                        !- External File Starting Row Number
  0.75,                                    !- Value 1
  1;                                       !- Value 2

OS:Table:IndependentVariable,
  {00000000-0000-0000-0086-000000000006},  !- Handle
  sys_4|mixed|shr>none|sc>ashp|sh>ashp>c-g|ssf>cv|zh>b-e|zc>none|srf>none| 1 ERV_LatentHeating_IndependentVariable, !- Name
  Linear,                                  !- Interpolation Method
  Linear,                                  !- Extrapolation Method
  0,                                       !- Minimum Value {BasedOnField A5}
  10,                                      !- Maximum Value {BasedOnField A5}
  ,                                        !- Normalization Reference Value {BasedOnField A5}
  Dimensionless,                           !- Unit Type
  ,                                        !- External File Name
  ,                                        !- External File Column Number
  ,                                        !- External File Starting Row Number
  0.75,                                    !- Value 1
  1;                                       !- Value 2

OS:Table:IndependentVariable,
  {00000000-0000-0000-0086-000000000007},  !- Handle
  sys_4|mixed|shr>none|sc>ashp|sh>ashp>c-g|ssf>cv|zh>b-e|zc>none|srf>none| 1 ERV_SensibleCooling_IndependentVariable, !- Name
  Linear,                                  !- Interpolation Method
  Linear,                                  !- Extrapolation Method
  0,                                       !- Minimum Value {BasedOnField A5}
  10,                                      !- Maximum Value {BasedOnField A5}
  ,                                        !- Normalization Reference Value {BasedOnField A5}
  Dimensionless,                           !- Unit Type
  ,                                        !- External File Name
  ,                                        !- External File Column Number
  ,                                        !- External File Starting Row Number
  0.75,                                    !- Value 1
  1;                                       !- Value 2

OS:Table:IndependentVariable,
  {00000000-0000-0000-0086-000000000008},  !- Handle
  sys_4|mixed|shr>none|sc>ashp|sh>ashp>c-g|ssf>cv|zh>b-e|zc>none|srf>none| 1 ERV_SensibleHeating_IndependentVariable, !- Name
  Linear,                                  !- Interpolation Method
  Linear,                                  !- Extrapolation Method
  0,                                       !- Minimum Value {BasedOnField A5}
  10,                                      !- Maximum Value {BasedOnField A5}
  ,                                        !- Normalization Reference Value {BasedOnField A5}
  Dimensionless,                           !- Unit Type
  ,                                        !- External File Name
  ,                                        !- External File Column Number
  ,                                        !- External File Starting Row Number
  0.75,                                    !- Value 1
  1;                                       !- Value 2

OS:Table:IndependentVariable,
  {00000000-0000-0000-0086-000000000009},  !- Handle
  sys_4|mixed|shr>none|sc>ashp|sh>ashp>c-g|ssf>cv|zh>b-e|zc>none|srf>none| ERV_LatentCooling_IndependentVariable, !- Name
  Linear,                                  !- Interpolation Method
  Linear,                                  !- Extrapolation Method
  0,                                       !- Minimum Value {BasedOnField A5}
  10,                                      !- Maximum Value {BasedOnField A5}
  ,                                        !- Normalization Reference Value {BasedOnField A5}
  Dimensionless,                           !- Unit Type
  ,                                        !- External File Name
  ,                                        !- External File Column Number
  ,                                        !- External File Starting Row Number
  0.75,                                    !- Value 1
  1;                                       !- Value 2

OS:Table:IndependentVariable,
  {00000000-0000-0000-0086-000000000010},  !- Handle
  sys_4|mixed|shr>none|sc>ashp|sh>ashp>c-g|ssf>cv|zh>b-e|zc>none|srf>none| ERV_LatentHeating_IndependentVariable, !- Name
  Linear,                                  !- Interpolation Method
  Linear,                                  !- Extrapolation Method
  0,                                       !- Minimum Value {BasedOnField A5}
  10,                                      !- Maximum Value {BasedOnField A5}
  ,                                        !- Normalization Reference Value {BasedOnField A5}
  Dimensionless,                           !- Unit Type
  ,                                        !- External File Name
  ,                                        !- External File Column Number
  ,                                        !- External File Starting Row Number
  0.75,                                    !- Value 1
  1;                                       !- Value 2

OS:Table:IndependentVariable,
  {00000000-0000-0000-0086-000000000011},  !- Handle
  sys_4|mixed|shr>none|sc>ashp|sh>ashp>c-g|ssf>cv|zh>b-e|zc>none|srf>none| ERV_SensibleCooling_IndependentVariable, !- Name
  Linear,                                  !- Interpolation Method
  Linear,                                  !- Extrapolation Method
  0,                                       !- Minimum Value {BasedOnField A5}
  10,                                      !- Maximum Value {BasedOnField A5}
  ,                                        !- Normalization Reference Value {BasedOnField A5}
  Dimensionless,                           !- Unit Type
  ,                                        !- External File Name
  ,                                        !- External File Column Number
  ,                                        !- External File Starting Row Number
  0.75,                                    !- Value 1
  1;                                       !- Value 2

OS:Table:IndependentVariable,
  {00000000-0000-0000-0086-000000000012},  !- Handle
  sys_4|mixed|shr>none|sc>ashp|sh>ashp>c-g|ssf>cv|zh>b-e|zc>none|srf>none| ERV_SensibleHeating_IndependentVariable, !- Name
  Linear,                                  !- Interpolation Method
  Linear,                                  !- Extrapolation Method
  0,                                       !- Minimum Value {BasedOnField A5}
  10,                                      !- Maximum Value {BasedOnField A5}
  ,                                        !- Normalization Reference Value {BasedOnField A5}
  Dimensionless,                           !- Unit Type
  ,                                        !- External File Name
  ,                                        !- External File Column Number
  ,                                        !- External File Starting Row Number
  0.75,                                    !- Value 1
  1;                                       !- Value 2

OS:Table:Lookup,
  {00000000-0000-0000-0087-000000000001},  !- Handle
  sys_3|mixed|shr>none|sc>ashp|sh>ashp>c-g|ssf>cv|zh>b-e|zc>none|srf>none| ERV_LatCoolEff 1, !- Name
  {00000000-0000-0000-0046-000000000023},  !- Independent Variable List Name
  DivisorOnly,                             !- Normalization Method
  0.5,                                     !- Normalization Divisor
  0,                                       !- Minimum Output {BasedOnField A5}
  10,                                      !- Maximum Output {BasedOnField A5}
  Dimensionless,                           !- Output Unit Type
  ,                                        !- External File Name
  ,                                        !- External File Column Number
  ,                                        !- External File Starting Row Number
  0.5,                                     !- Output Value 1 {BasedOnField A5}
  0.5;                                     !- Output Value 2 {BasedOnField A5}

OS:Table:Lookup,
  {00000000-0000-0000-0087-000000000002},  !- Handle
  sys_3|mixed|shr>none|sc>ashp|sh>ashp>c-g|ssf>cv|zh>b-e|zc>none|srf>none| ERV_LatHeatEff 1, !- Name
  {00000000-0000-0000-0046-000000000024},  !- Independent Variable List Name
  DivisorOnly,                             !- Normalization Method
  0.5,                                     !- Normalization Divisor
  0,                                       !- Minimum Output {BasedOnField A5}
  10,                                      !- Maximum Output {BasedOnField A5}
  Dimensionless,                           !- Output Unit Type
  ,                                        !- External File Name
  ,                                        !- External File Column Number
  ,                                        !- External File Starting Row Number
  0.5,                                     !- Output Value 1 {BasedOnField A5}
  0.5;                                     !- Output Value 2 {BasedOnField A5}

OS:Table:Lookup,
  {00000000-0000-0000-0087-000000000003},  !- Handle
  sys_3|mixed|shr>none|sc>ashp|sh>ashp>c-g|ssf>cv|zh>b-e|zc>none|srf>none| ERV_SensCoolEff 1, !- Name
  {00000000-0000-0000-0046-000000000022},  !- Independent Variable List Name
  DivisorOnly,                             !- Normalization Method
  0.5,                                     !- Normalization Divisor
  0,                                       !- Minimum Output {BasedOnField A5}
  10,                                      !- Maximum Output {BasedOnField A5}
  Dimensionless,                           !- Output Unit Type
  ,                                        !- External File Name
  ,                                        !- External File Column Number
  ,                                        !- External File Starting Row Number
  0.5,                                     !- Output Value 1 {BasedOnField A5}
  0.5;                                     !- Output Value 2 {BasedOnField A5}

OS:Table:Lookup,
  {00000000-0000-0000-0087-000000000004},  !- Handle
  sys_3|mixed|shr>none|sc>ashp|sh>ashp>c-g|ssf>cv|zh>b-e|zc>none|srf>none| ERV_SensHeatEff 1, !- Name
  {00000000-0000-0000-0046-000000000021},  !- Independent Variable List Name
  DivisorOnly,                             !- Normalization Method
  0.5,                                     !- Normalization Divisor
  0,                                       !- Minimum Output {BasedOnField A5}
  10,                                      !- Maximum Output {BasedOnField A5}
  Dimensionless,                           !- Output Unit Type
  ,                                        !- External File Name
  ,                                        !- External File Column Number
  ,                                        !- External File Starting Row Number
  0.5,                                     !- Output Value 1 {BasedOnField A5}
  0.5;                                     !- Output Value 2 {BasedOnField A5}

OS:Table:Lookup,
  {00000000-0000-0000-0087-000000000005},  !- Handle
  sys_4|mixed|shr>none|sc>ashp|sh>ashp>c-g|ssf>cv|zh>b-e|zc>none|srf>none| 1 ERV_LatCoolEff 1, !- Name
  {00000000-0000-0000-0046-000000000016},  !- Independent Variable List Name
  DivisorOnly,                             !- Normalization Method
  0.5,                                     !- Normalization Divisor
  0,                                       !- Minimum Output {BasedOnField A5}
  10,                                      !- Maximum Output {BasedOnField A5}
  Dimensionless,                           !- Output Unit Type
  ,                                        !- External File Name
  ,                                        !- External File Column Number
  ,                                        !- External File Starting Row Number
  0.5,                                     !- Output Value 1 {BasedOnField A5}
  0.5;                                     !- Output Value 2 {BasedOnField A5}

OS:Table:Lookup,
  {00000000-0000-0000-0087-000000000006},  !- Handle
  sys_4|mixed|shr>none|sc>ashp|sh>ashp>c-g|ssf>cv|zh>b-e|zc>none|srf>none| 1 ERV_LatHeatEff 1, !- Name
  {00000000-0000-0000-0046-000000000014},  !- Independent Variable List Name
  DivisorOnly,                             !- Normalization Method
  0.5,                                     !- Normalization Divisor
  0,                                       !- Minimum Output {BasedOnField A5}
  10,                                      !- Maximum Output {BasedOnField A5}
  Dimensionless,                           !- Output Unit Type
  ,                                        !- External File Name
  ,                                        !- External File Column Number
  ,                                        !- External File Starting Row Number
  0.5,                                     !- Output Value 1 {BasedOnField A5}
  0.5;                                     !- Output Value 2 {BasedOnField A5}

OS:Table:Lookup,
  {00000000-0000-0000-0087-000000000007},  !- Handle
  sys_4|mixed|shr>none|sc>ashp|sh>ashp>c-g|ssf>cv|zh>b-e|zc>none|srf>none| 1 ERV_SensCoolEff 1, !- Name
  {00000000-0000-0000-0046-000000000015},  !- Independent Variable List Name
  DivisorOnly,                             !- Normalization Method
  0.5,                                     !- Normalization Divisor
  0,                                       !- Minimum Output {BasedOnField A5}
  10,                                      !- Maximum Output {BasedOnField A5}
  Dimensionless,                           !- Output Unit Type
  ,                                        !- External File Name
  ,                                        !- External File Column Number
  ,                                        !- External File Starting Row Number
  0.5,                                     !- Output Value 1 {BasedOnField A5}
  0.5;                                     !- Output Value 2 {BasedOnField A5}

OS:Table:Lookup,
  {00000000-0000-0000-0087-000000000008},  !- Handle
  sys_4|mixed|shr>none|sc>ashp|sh>ashp>c-g|ssf>cv|zh>b-e|zc>none|srf>none| 1 ERV_SensHeatEff 1, !- Name
  {00000000-0000-0000-0046-000000000013},  !- Independent Variable List Name
  DivisorOnly,                             !- Normalization Method
  0.5,                                     !- Normalization Divisor
  0,                                       !- Minimum Output {BasedOnField A5}
  10,                                      !- Maximum Output {BasedOnField A5}
  Dimensionless,                           !- Output Unit Type
  ,                                        !- External File Name
  ,                                        !- External File Column Number
  ,                                        !- External File Starting Row Number
  0.5,                                     !- Output Value 1 {BasedOnField A5}
  0.5;                                     !- Output Value 2 {BasedOnField A5}

OS:Table:Lookup,
  {00000000-0000-0000-0087-000000000009},  !- Handle
  sys_4|mixed|shr>none|sc>ashp|sh>ashp>c-g|ssf>cv|zh>b-e|zc>none|srf>none| ERV_LatCoolEff 1, !- Name
  {00000000-0000-0000-0046-000000000020},  !- Independent Variable List Name
  DivisorOnly,                             !- Normalization Method
  0.5,                                     !- Normalization Divisor
  0,                                       !- Minimum Output {BasedOnField A5}
  10,                                      !- Maximum Output {BasedOnField A5}
  Dimensionless,                           !- Output Unit Type
  ,                                        !- External File Name
  ,                                        !- External File Column Number
  ,                                        !- External File Starting Row Number
  0.5,                                     !- Output Value 1 {BasedOnField A5}
  0.5;                                     !- Output Value 2 {BasedOnField A5}

OS:Table:Lookup,
  {00000000-0000-0000-0087-000000000010},  !- Handle
  sys_4|mixed|shr>none|sc>ashp|sh>ashp>c-g|ssf>cv|zh>b-e|zc>none|srf>none| ERV_LatHeatEff 1, !- Name
  {00000000-0000-0000-0046-000000000018},  !- Independent Variable List Name
  DivisorOnly,                             !- Normalization Method
  0.5,                                     !- Normalization Divisor
  0,                                       !- Minimum Output {BasedOnField A5}
  10,                                      !- Maximum Output {BasedOnField A5}
  Dimensionless,                           !- Output Unit Type
  ,                                        !- External File Name
  ,                                        !- External File Column Number
  ,                                        !- External File Starting Row Number
  0.5,                                     !- Output Value 1 {BasedOnField A5}
  0.5;                                     !- Output Value 2 {BasedOnField A5}

OS:Table:Lookup,
  {00000000-0000-0000-0087-000000000011},  !- Handle
  sys_4|mixed|shr>none|sc>ashp|sh>ashp>c-g|ssf>cv|zh>b-e|zc>none|srf>none| ERV_SensCoolEff 1, !- Name
  {00000000-0000-0000-0046-000000000019},  !- Independent Variable List Name
  DivisorOnly,                             !- Normalization Method
  0.5,                                     !- Normalization Divisor
  0,                                       !- Minimum Output {BasedOnField A5}
  10,                                      !- Maximum Output {BasedOnField A5}
  Dimensionless,                           !- Output Unit Type
  ,                                        !- External File Name
  ,                                        !- External File Column Number
  ,                                        !- External File Starting Row Number
  0.5,                                     !- Output Value 1 {BasedOnField A5}
  0.5;                                     !- Output Value 2 {BasedOnField A5}

OS:Table:Lookup,
  {00000000-0000-0000-0087-000000000012},  !- Handle
  sys_4|mixed|shr>none|sc>ashp|sh>ashp>c-g|ssf>cv|zh>b-e|zc>none|srf>none| ERV_SensHeatEff 1, !- Name
  {00000000-0000-0000-0046-000000000017},  !- Independent Variable List Name
  DivisorOnly,                             !- Normalization Method
  0.5,                                     !- Normalization Divisor
  0,                                       !- Minimum Output {BasedOnField A5}
  10,                                      !- Maximum Output {BasedOnField A5}
  Dimensionless,                           !- Output Unit Type
  ,                                        !- External File Name
  ,                                        !- External File Column Number
  ,                                        !- External File Starting Row Number
  0.5,                                     !- Output Value 1 {BasedOnField A5}
  0.5;                                     !- Output Value 2 {BasedOnField A5}

OS:ThermalZone,
  {00000000-0000-0000-0088-000000000001},  !- Handle
  ALL_ST=Office enclosed <= 25 m2_FL=Building Story 1_SCH=A, !- Name
  ,                                        !- Multiplier
  ,                                        !- Ceiling Height {m}
  ,                                        !- Volume {m3}
  ,                                        !- Floor Area {m2}
  ,                                        !- Zone Inside Convection Algorithm
  ,                                        !- Zone Outside Convection Algorithm
  ,                                        !- Zone Conditioning Equipment List Name
  {00000000-0000-0000-0053-000000000001},  !- Zone Air Inlet Port List
  {00000000-0000-0000-0053-000000000002},  !- Zone Air Exhaust Port List
  {00000000-0000-0000-0015-000000000004},  !- Zone Air Node Name
  {00000000-0000-0000-0053-000000000003},  !- Zone Return Air Port List
  ,                                        !- Primary Daylighting Control Name
  ,                                        !- Fraction of Zone Controlled by Primary Daylighting Control
  ,                                        !- Secondary Daylighting Control Name
  ,                                        !- Fraction of Zone Controlled by Secondary Daylighting Control
  ,                                        !- Illuminance Map Name
  {00000000-0000-0000-0055-000000000001},  !- Group Rendering Name
  {00000000-0000-0000-0089-000000000003},  !- Thermostat Name
  No;                                      !- Use Ideal Air Loads

OS:ThermalZone,
  {00000000-0000-0000-0088-000000000002},  !- Handle
  ALL_ST=Warehouse storage area medium to bulky palletized items_FL=Building Story 1_SCH=A, !- Name
  ,                                        !- Multiplier
  ,                                        !- Ceiling Height {m}
  ,                                        !- Volume {m3}
  ,                                        !- Floor Area {m2}
  ,                                        !- Zone Inside Convection Algorithm
  ,                                        !- Zone Outside Convection Algorithm
  ,                                        !- Zone Conditioning Equipment List Name
  {00000000-0000-0000-0053-000000000007},  !- Zone Air Inlet Port List
  {00000000-0000-0000-0053-000000000008},  !- Zone Air Exhaust Port List
  {00000000-0000-0000-0015-000000000006},  !- Zone Air Node Name
  {00000000-0000-0000-0053-000000000009},  !- Zone Return Air Port List
  {00000000-0000-0000-0024-000000000001},  !- Primary Daylighting Control Name
  1,                                       !- Fraction of Zone Controlled by Primary Daylighting Control
  ,                                        !- Secondary Daylighting Control Name
  ,                                        !- Fraction of Zone Controlled by Secondary Daylighting Control
  ,                                        !- Illuminance Map Name
  {00000000-0000-0000-0055-000000000002},  !- Group Rendering Name
  {00000000-0000-0000-0089-000000000007},  !- Thermostat Name
  No;                                      !- Use Ideal Air Loads

OS:ThermalZone,
  {00000000-0000-0000-0088-000000000003},  !- Handle
  ALL_ST=Warehouse storage area small hand-carried items(4)_FL=Building Story 1_SCH=A, !- Name
  ,                                        !- Multiplier
  ,                                        !- Ceiling Height {m}
  ,                                        !- Volume {m3}
  ,                                        !- Floor Area {m2}
  ,                                        !- Zone Inside Convection Algorithm
  ,                                        !- Zone Outside Convection Algorithm
  ,                                        !- Zone Conditioning Equipment List Name
  {00000000-0000-0000-0053-000000000004},  !- Zone Air Inlet Port List
  {00000000-0000-0000-0053-000000000005},  !- Zone Air Exhaust Port List
  {00000000-0000-0000-0015-000000000005},  !- Zone Air Node Name
  {00000000-0000-0000-0053-000000000006},  !- Zone Return Air Port List
  ,                                        !- Primary Daylighting Control Name
  ,                                        !- Fraction of Zone Controlled by Primary Daylighting Control
  ,                                        !- Secondary Daylighting Control Name
  ,                                        !- Fraction of Zone Controlled by Secondary Daylighting Control
  ,                                        !- Illuminance Map Name
  {00000000-0000-0000-0055-000000000003},  !- Group Rendering Name
  {00000000-0000-0000-0089-000000000011},  !- Thermostat Name
  No;                                      !- Use Ideal Air Loads

OS:ThermostatSetpoint:DualSetpoint,
  {00000000-0000-0000-0089-000000000001},  !- Handle
  Space Function Office enclosed <= 25 m2 Thermostat 1, !- Name
  {00000000-0000-0000-0059-000000000012},  !- Heating Setpoint Temperature Schedule Name
  {00000000-0000-0000-0059-000000000011};  !- Cooling Setpoint Temperature Schedule Name

OS:ThermostatSetpoint:DualSetpoint,
  {00000000-0000-0000-0089-000000000002},  !- Handle
  Space Function Office enclosed <= 25 m2 Thermostat 2, !- Name
  {00000000-0000-0000-0059-000000000012},  !- Heating Setpoint Temperature Schedule Name
  {00000000-0000-0000-0059-000000000011};  !- Cooling Setpoint Temperature Schedule Name

OS:ThermostatSetpoint:DualSetpoint,
  {00000000-0000-0000-0089-000000000003},  !- Handle
  Space Function Office enclosed <= 25 m2 Thermostat 3, !- Name
  {00000000-0000-0000-0059-000000000012},  !- Heating Setpoint Temperature Schedule Name
  {00000000-0000-0000-0059-000000000011};  !- Cooling Setpoint Temperature Schedule Name

OS:ThermostatSetpoint:DualSetpoint,
  {00000000-0000-0000-0089-000000000004},  !- Handle
  Space Function Office enclosed <= 25 m2 Thermostat, !- Name
  {00000000-0000-0000-0059-000000000012},  !- Heating Setpoint Temperature Schedule Name
  {00000000-0000-0000-0059-000000000011};  !- Cooling Setpoint Temperature Schedule Name

OS:ThermostatSetpoint:DualSetpoint,
  {00000000-0000-0000-0089-000000000005},  !- Handle
  Space Function Warehouse storage area medium to bulky palletized items Thermostat 1, !- Name
  {00000000-0000-0000-0059-000000000012},  !- Heating Setpoint Temperature Schedule Name
  {00000000-0000-0000-0059-000000000011};  !- Cooling Setpoint Temperature Schedule Name

OS:ThermostatSetpoint:DualSetpoint,
  {00000000-0000-0000-0089-000000000006},  !- Handle
  Space Function Warehouse storage area medium to bulky palletized items Thermostat 2, !- Name
  {00000000-0000-0000-0059-000000000012},  !- Heating Setpoint Temperature Schedule Name
  {00000000-0000-0000-0059-000000000011};  !- Cooling Setpoint Temperature Schedule Name

OS:ThermostatSetpoint:DualSetpoint,
  {00000000-0000-0000-0089-000000000007},  !- Handle
  Space Function Warehouse storage area medium to bulky palletized items Thermostat 3, !- Name
  {00000000-0000-0000-0059-000000000012},  !- Heating Setpoint Temperature Schedule Name
  {00000000-0000-0000-0059-000000000011};  !- Cooling Setpoint Temperature Schedule Name

OS:ThermostatSetpoint:DualSetpoint,
  {00000000-0000-0000-0089-000000000008},  !- Handle
  Space Function Warehouse storage area medium to bulky palletized items Thermostat, !- Name
  {00000000-0000-0000-0059-000000000012},  !- Heating Setpoint Temperature Schedule Name
  {00000000-0000-0000-0059-000000000011};  !- Cooling Setpoint Temperature Schedule Name

OS:ThermostatSetpoint:DualSetpoint,
  {00000000-0000-0000-0089-000000000009},  !- Handle
  Space Function Warehouse storage area small hand-carried items(4) Thermostat 1, !- Name
  {00000000-0000-0000-0059-000000000012},  !- Heating Setpoint Temperature Schedule Name
  {00000000-0000-0000-0059-000000000011};  !- Cooling Setpoint Temperature Schedule Name

OS:ThermostatSetpoint:DualSetpoint,
  {00000000-0000-0000-0089-000000000010},  !- Handle
  Space Function Warehouse storage area small hand-carried items(4) Thermostat 2, !- Name
  {00000000-0000-0000-0059-000000000012},  !- Heating Setpoint Temperature Schedule Name
  {00000000-0000-0000-0059-000000000011};  !- Cooling Setpoint Temperature Schedule Name

OS:ThermostatSetpoint:DualSetpoint,
  {00000000-0000-0000-0089-000000000011},  !- Handle
  Space Function Warehouse storage area small hand-carried items(4) Thermostat 3, !- Name
  {00000000-0000-0000-0059-000000000012},  !- Heating Setpoint Temperature Schedule Name
  {00000000-0000-0000-0059-000000000011};  !- Cooling Setpoint Temperature Schedule Name

OS:ThermostatSetpoint:DualSetpoint,
  {00000000-0000-0000-0089-000000000012},  !- Handle
  Space Function Warehouse storage area small hand-carried items(4) Thermostat, !- Name
  {00000000-0000-0000-0059-000000000012},  !- Heating Setpoint Temperature Schedule Name
  {00000000-0000-0000-0059-000000000011};  !- Cooling Setpoint Temperature Schedule Name

OS:Timestep,
  {00000000-0000-0000-0090-000000000001},  !- Handle
  6;                                       !- Number of Timesteps per Hour

OS:Version,
  {00000000-0000-0000-0091-000000000001},  !- Handle
  3.9.0;                                   !- Version Identifier

OS:WaterHeater:Mixed,
  {00000000-0000-0000-0092-000000000001},  !- Handle
  28gal Electricity Water Heater - 19kBtu/hr 1 Therm Eff, !- Name
  0.104332504296502,                       !- Tank Volume {m3}
  {00000000-0000-0000-0059-000000000016},  !- Setpoint Temperature Schedule Name
  2,                                       !- Deadband Temperature Difference {deltaC}
  60,                                      !- Maximum Temperature Limit {C}
  Cycle,                                   !- Heater Control Type
  5451.37334949225,                        !- Heater Maximum Capacity {W}
  ,                                        !- Heater Minimum Capacity {W}
  ,                                        !- Heater Ignition Minimum Flow Rate {m3/s}
  ,                                        !- Heater Ignition Delay {s}
  Electricity,                             !- Heater Fuel Type
  1,                                       !- Heater Thermal Efficiency
  ,                                        !- Part Load Factor Curve Name
  21.4700149801027,                        !- Off Cycle Parasitic Fuel Consumption Rate {W}
  Electricity,                             !- Off Cycle Parasitic Fuel Type
  0.8,                                     !- Off Cycle Parasitic Heat Fraction to Tank
  21.4700149801027,                        !- On Cycle Parasitic Fuel Consumption Rate {W}
  Electricity,                             !- On Cycle Parasitic Fuel Type
  0,                                       !- On Cycle Parasitic Heat Fraction to Tank
  Schedule,                                !- Ambient Temperature Indicator
  {00000000-0000-0000-0059-000000000017},  !- Ambient Temperature Schedule Name
  ,                                        !- Ambient Temperature Thermal Zone Name
  ,                                        !- Ambient Temperature Outdoor Air Node Name
  1.56513859352487,                        !- Off Cycle Loss Coefficient to Ambient Temperature {W/K}
  ,                                        !- Off Cycle Loss Fraction to Thermal Zone
  1.56513859352487,                        !- On Cycle Loss Coefficient to Ambient Temperature {W/K}
  ,                                        !- On Cycle Loss Fraction to Thermal Zone
  ,                                        !- Peak Use Flow Rate {m3/s}
  ,                                        !- Use Flow Rate Fraction Schedule Name
  ,                                        !- Cold Water Supply Temperature Schedule Name
  {00000000-0000-0000-0015-000000000083},  !- Use Side Inlet Node Name
  {00000000-0000-0000-0015-000000000084},  !- Use Side Outlet Node Name
  1,                                       !- Use Side Effectiveness
  ,                                        !- Source Side Inlet Node Name
  ,                                        !- Source Side Outlet Node Name
  1,                                       !- Source Side Effectiveness
  autosize,                                !- Use Side Design Flow Rate {m3/s}
  autosize,                                !- Source Side Design Flow Rate {m3/s}
  1.5,                                     !- Indirect Water Heating Recovery Time {hr}
  IndirectHeatPrimarySetpoint,             !- Source Side Flow Control Mode
  ,                                        !- Indirect Alternate Setpoint Temperature Schedule Name
  General;                                 !- End-Use Subcategory

OS:WaterHeater:Sizing,
  {00000000-0000-0000-0093-000000000001},  !- Handle
  {00000000-0000-0000-0092-000000000001},  !- WaterHeater Name
  PeakDraw,                                !- Design Mode
  0.538503,                                !- Time Storage Can Meet Peak Draw {hr}
  1,                                       !- Time for Tank Recovery {hr}
  1;                                       !- Nominal Tank Volume for Autosizing Plant Connections {m3}

OS:WaterUse:Connections,
  {00000000-0000-0000-0094-000000000001},  !- Handle
  Zone1 Office WUC 0.09gpm 140F,           !- Name
  {00000000-0000-0000-0015-000000000100},  !- Inlet Node Name
  {00000000-0000-0000-0015-000000000101},  !- Outlet Node Name
  ,                                        !- Supply Water Storage Tank Name
  ,                                        !- Reclamation Water Storage Tank Name
  ,                                        !- Hot Water Supply Temperature Schedule Name
  ,                                        !- Cold Water Supply Temperature Schedule Name
  None,                                    !- Drain Water Heat Exchanger Type
  Plant,                                   !- Drain Water Heat Exchanger Destination
  ,                                        !- Drain Water Heat Exchanger U-Factor Times Area {W/K}
  {00000000-0000-0000-0095-000000000001};  !- Water Use Equipment Name 1

OS:WaterUse:Connections,
  {00000000-0000-0000-0094-000000000002},  !- Handle
  Zone2 Fine Storage WUC 0.15gpm 140F,     !- Name
  {00000000-0000-0000-0015-000000000104},  !- Inlet Node Name
  {00000000-0000-0000-0015-000000000105},  !- Outlet Node Name
  ,                                        !- Supply Water Storage Tank Name
  ,                                        !- Reclamation Water Storage Tank Name
  ,                                        !- Hot Water Supply Temperature Schedule Name
  ,                                        !- Cold Water Supply Temperature Schedule Name
  None,                                    !- Drain Water Heat Exchanger Type
  Plant,                                   !- Drain Water Heat Exchanger Destination
  ,                                        !- Drain Water Heat Exchanger U-Factor Times Area {W/K}
  {00000000-0000-0000-0095-000000000002};  !- Water Use Equipment Name 1

OS:WaterUse:Connections,
  {00000000-0000-0000-0094-000000000003},  !- Handle
  Zone3 Bulk Storage WUC 0.18gpm 140F,     !- Name
  {00000000-0000-0000-0015-000000000108},  !- Inlet Node Name
  {00000000-0000-0000-0015-000000000109},  !- Outlet Node Name
  ,                                        !- Supply Water Storage Tank Name
  ,                                        !- Reclamation Water Storage Tank Name
  ,                                        !- Hot Water Supply Temperature Schedule Name
  ,                                        !- Cold Water Supply Temperature Schedule Name
  None,                                    !- Drain Water Heat Exchanger Type
  Plant,                                   !- Drain Water Heat Exchanger Destination
  ,                                        !- Drain Water Heat Exchanger U-Factor Times Area {W/K}
  {00000000-0000-0000-0095-000000000003};  !- Water Use Equipment Name 1

OS:WaterUse:Equipment,
  {00000000-0000-0000-0095-000000000001},  !- Handle
  Zone1 Office Service Water Use 0.09gpm 140F, !- Name
  {00000000-0000-0000-0096-000000000001},  !- Water Use Equipment Definition Name
  {00000000-0000-0000-0076-000000000001},  !- Space Name
  {00000000-0000-0000-0059-000000000010};  !- Flow Rate Fraction Schedule Name

OS:WaterUse:Equipment,
  {00000000-0000-0000-0095-000000000002},  !- Handle
  Zone2 Fine Storage Service Water Use 0.15gpm 140F, !- Name
  {00000000-0000-0000-0096-000000000002},  !- Water Use Equipment Definition Name
  {00000000-0000-0000-0076-000000000002},  !- Space Name
  {00000000-0000-0000-0059-000000000010};  !- Flow Rate Fraction Schedule Name

OS:WaterUse:Equipment,
  {00000000-0000-0000-0095-000000000003},  !- Handle
  Zone3 Bulk Storage Service Water Use 0.18gpm 140F, !- Name
  {00000000-0000-0000-0096-000000000003},  !- Water Use Equipment Definition Name
  {00000000-0000-0000-0076-000000000003},  !- Space Name
  {00000000-0000-0000-0059-000000000010};  !- Flow Rate Fraction Schedule Name

OS:WaterUse:Equipment:Definition,
  {00000000-0000-0000-0096-000000000001},  !- Handle
  Zone1 office 0.09gpm 140F,               !- Name
  ,                                        !- End-Use Subcategory
  5.66155504446499e-06,                    !- Peak Flow Rate {m3/s}
  {00000000-0000-0000-0059-000000000006},  !- Target Temperature Schedule Name
  {00000000-0000-0000-0059-000000000005},  !- Sensible Fraction Schedule Name
  {00000000-0000-0000-0059-000000000004};  !- Latent Fraction Schedule Name

OS:WaterUse:Equipment:Definition,
  {00000000-0000-0000-0096-000000000002},  !- Handle
  Zone2 fine storage 0.15gpm 140F,         !- Name
  ,                                        !- End-Use Subcategory
  9.62094741841922e-06,                    !- Peak Flow Rate {m3/s}
  {00000000-0000-0000-0059-000000000006},  !- Target Temperature Schedule Name
  {00000000-0000-0000-0059-000000000005},  !- Sensible Fraction Schedule Name
  {00000000-0000-0000-0059-000000000004};  !- Latent Fraction Schedule Name

OS:WaterUse:Equipment:Definition,
  {00000000-0000-0000-0096-000000000003},  !- Handle
  Zone3 bulk storage 0.18gpm 140F,         !- Name
  ,                                        !- End-Use Subcategory
  1.10640895311821e-05,                    !- Peak Flow Rate {m3/s}
  {00000000-0000-0000-0059-000000000006},  !- Target Temperature Schedule Name
  {00000000-0000-0000-0059-000000000005},  !- Sensible Fraction Schedule Name
  {00000000-0000-0000-0059-000000000004};  !- Latent Fraction Schedule Name

OS:WeatherFile,
  {00000000-0000-0000-0097-000000000001},  !- Handle
  Calgary Intl AP,                         !- City
  AB,                                      !- State Province Region
  CAN,                                     !- Country
  CWEC2020,                                !- Data Source
  718770,                                  !- WMO Number
  51.11,                                   !- Latitude {deg}
  -114.02,                                 !- Longitude {deg}
  -7,                                      !- Time Zone {hr}
  1084.1,                                  !- Elevation {m}
  CAN_AB_Calgary.Intl.AP.718770_CWEC2020.epw, !- Url
  1F2D03BB,                                !- Checksum
  ,                                        !- Start Date Actual Year
  Sunday;                                  !- Start Day of Week

OS:WindowMaterial:SimpleGlazingSystem,
  {00000000-0000-0000-0098-000000000001},  !- Handle
  SimpleGlazing,                           !- Name
  2.2,                                     !- U-Factor {W/m2-K}
  0.6,                                     !- Solar Heat Gain Coefficient
  0.21;                                    !- Visible Transmittance

OS:WindowMaterial:SimpleGlazingSystem,
  {00000000-0000-0000-0098-000000000002},  !- Handle
  SimpleGlazing:U=0.173 SHGC=0.600,        !- Name
  1.73,                                    !- U-Factor {W/m2-K}
  0.6,                                     !- Solar Heat Gain Coefficient
  0.21;                                    !- Visible Transmittance

OS:WindowMaterial:SimpleGlazingSystem,
  {00000000-0000-0000-0098-000000000003},  !- Handle
  SimpleGlazing:U=0.241 SHGC=0.600,        !- Name
  2.41,                                    !- U-Factor {W/m2-K}
  0.6,                                     !- Solar Heat Gain Coefficient
  0.21;                                    !- Visible Transmittance

OS:WindowProperty:FrameAndDivider,
  {00000000-0000-0000-0099-000000000001},  !- Handle
  Skylight_Frame,                          !- Name
  0.7129,                                  !- Frame Width {m}
  ,                                        !- Frame Outside Projection {m}
  ,                                        !- Frame Inside Projection {m}
  283.91,                                  !- Frame Conductance {W/m2-K}
  1,                                       !- Ratio of Frame-Edge Glass Conductance to Center-Of-Glass Conductance
  0.7,                                     !- Frame Solar Absorptance
  0.7,                                     !- Frame Visible Absorptance
  0.9,                                     !- Frame Thermal Hemispherical Emissivity
  ,                                        !- Divider Type
  ,                                        !- Divider Width {m}
  ,                                        !- Number of Horizontal Dividers
  ,                                        !- Number of Vertical Dividers
  ,                                        !- Divider Outside Projection {m}
  ,                                        !- Divider Inside Projection {m}
  ,                                        !- Divider Conductance {W/m2-K}
  1,                                       !- Ratio of Divider-Edge Glass Conductance to Center-Of-Glass Conductance
  ,                                        !- Divider Solar Absorptance
  ,                                        !- Divider Visible Absorptance
  0.9,                                     !- Divider Thermal Hemispherical Emissivity
  ,                                        !- Outside Reveal Depth {m}
  ,                                        !- Outside Reveal Solar Absorptance
  ,                                        !- Inside Sill Depth {m}
  ,                                        !- Inside Sill Solar Absorptance
  ,                                        !- Inside Reveal Depth {m}
  ;                                        !- Inside Reveal Solar Absorptance

OS:YearDescription,
  {00000000-0000-0000-0100-000000000001},  !- Handle
  ,                                        !- Calendar Year
  Sunday;                                  !- Day of Week for Start Day

OS:ZoneHVAC:Baseboard:Convective:Electric,
  {00000000-0000-0000-0101-000000000001},  !- Handle
  Zone HVAC Baseboard Convective Electric 1, !- Name
  {00000000-0000-0000-0056-000000000001},  !- Availability Schedule
  autosize,                                !- Nominal Capacity {W}
  1;                                       !- Efficiency

OS:ZoneHVAC:Baseboard:Convective:Electric,
  {00000000-0000-0000-0101-000000000002},  !- Handle
  Zone HVAC Baseboard Convective Electric 2, !- Name
  {00000000-0000-0000-0056-000000000001},  !- Availability Schedule
  autosize,                                !- Nominal Capacity {W}
  1;                                       !- Efficiency

OS:ZoneHVAC:Baseboard:Convective:Electric,
  {00000000-0000-0000-0101-000000000003},  !- Handle
  Zone HVAC Baseboard Convective Electric 3, !- Name
  {00000000-0000-0000-0056-000000000001},  !- Availability Schedule
  autosize,                                !- Nominal Capacity {W}
  1;                                       !- Efficiency

OS:ZoneHVAC:EquipmentList,
  {00000000-0000-0000-0102-000000000001},  !- Handle
  ALL_ST=Office enclosed <= 25 m2_FL=Building Story 1_SCH=A Zone HVAC Equipment List, !- Name
  {00000000-0000-0000-0088-000000000001},  !- Thermal Zone
  ,                                        !- Load Distribution Scheme
  {00000000-0000-0000-0101-000000000001},  !- Zone Equipment 1
  1,                                       !- Zone Equipment Cooling Sequence 1
  1,                                       !- Zone Equipment Heating or No-Load Sequence 1
  ,                                        !- Zone Equipment Sequential Cooling Fraction Schedule Name 1
  ,                                        !- Zone Equipment Sequential Heating Fraction Schedule Name 1
  {00000000-0000-0000-0006-000000000001},  !- Zone Equipment 2
  2,                                       !- Zone Equipment Cooling Sequence 2
  2,                                       !- Zone Equipment Heating or No-Load Sequence 2
  ,                                        !- Zone Equipment Sequential Cooling Fraction Schedule Name 2
  ;                                        !- Zone Equipment Sequential Heating Fraction Schedule Name 2

OS:ZoneHVAC:EquipmentList,
  {00000000-0000-0000-0102-000000000002},  !- Handle
  ALL_ST=Warehouse storage area medium to bulky palletized items_FL=Building Story 1_SCH=A Zone HVAC Equipment List, !- Name
  {00000000-0000-0000-0088-000000000002},  !- Thermal Zone
  ,                                        !- Load Distribution Scheme
  {00000000-0000-0000-0101-000000000003},  !- Zone Equipment 1
  1,                                       !- Zone Equipment Cooling Sequence 1
  1,                                       !- Zone Equipment Heating or No-Load Sequence 1
  ,                                        !- Zone Equipment Sequential Cooling Fraction Schedule Name 1
  ,                                        !- Zone Equipment Sequential Heating Fraction Schedule Name 1
  {00000000-0000-0000-0006-000000000003},  !- Zone Equipment 2
  2,                                       !- Zone Equipment Cooling Sequence 2
  2,                                       !- Zone Equipment Heating or No-Load Sequence 2
  ,                                        !- Zone Equipment Sequential Cooling Fraction Schedule Name 2
  ;                                        !- Zone Equipment Sequential Heating Fraction Schedule Name 2

OS:ZoneHVAC:EquipmentList,
  {00000000-0000-0000-0102-000000000003},  !- Handle
  ALL_ST=Warehouse storage area small hand-carried items(4)_FL=Building Story 1_SCH=A Zone HVAC Equipment List, !- Name
  {00000000-0000-0000-0088-000000000003},  !- Thermal Zone
  ,                                        !- Load Distribution Scheme
  {00000000-0000-0000-0101-000000000002},  !- Zone Equipment 1
  1,                                       !- Zone Equipment Cooling Sequence 1
  1,                                       !- Zone Equipment Heating or No-Load Sequence 1
  ,                                        !- Zone Equipment Sequential Cooling Fraction Schedule Name 1
  ,                                        !- Zone Equipment Sequential Heating Fraction Schedule Name 1
  {00000000-0000-0000-0006-000000000002},  !- Zone Equipment 2
  2,                                       !- Zone Equipment Cooling Sequence 2
  2,                                       !- Zone Equipment Heating or No-Load Sequence 2
  ,                                        !- Zone Equipment Sequential Cooling Fraction Schedule Name 2
  ;                                        !- Zone Equipment Sequential Heating Fraction Schedule Name 2
<|MERGE_RESOLUTION|>--- conflicted
+++ resolved
@@ -497,11 +497,7 @@
 
 OS:Coil:Heating:DX:SingleSpeed,
   {00000000-0000-0000-0013-000000000001},  !- Handle
-<<<<<<< HEAD
   CoilHeatingDXSingleSpeed_ashp 1 212 Htg kBtu/hr 3.2COPH, !- Name
-=======
-  CoilHeatingDXSingleSpeed_ashp 1 293 Clg kBtu/hr 3.2COPH, !- Name
->>>>>>> e90cebe5
   {00000000-0000-0000-0056-000000000001},  !- Availability Schedule Name
   Autosize,                                !- Rated Total Heating Capacity {W}
   3.53707148649274,                        !- Rated COP {W/W}
@@ -528,11 +524,7 @@
 
 OS:Coil:Heating:DX:SingleSpeed,
   {00000000-0000-0000-0013-000000000002},  !- Handle
-<<<<<<< HEAD
   CoilHeatingDXSingleSpeed_ashp 2 398 Htg kBtu/hr 3.2COPH, !- Name
-=======
-  CoilHeatingDXSingleSpeed_ashp 2 549 Clg kBtu/hr 3.2COPH, !- Name
->>>>>>> e90cebe5
   {00000000-0000-0000-0056-000000000001},  !- Availability Schedule Name
   Autosize,                                !- Rated Total Heating Capacity {W}
   3.65834400333947,                        !- Rated COP {W/W}
@@ -559,17 +551,10 @@
 
 OS:Coil:Heating:DX:SingleSpeed,
   {00000000-0000-0000-0013-000000000003},  !- Handle
-<<<<<<< HEAD
   CoilHeatingDXSingleSpeed_ashp 33 Htg kBtu/hr 7.4HSPF, !- Name
   {00000000-0000-0000-0056-000000000001},  !- Availability Schedule Name
   9602.22870759226,                        !- Rated Total Heating Capacity {W}
   3.658264,                                !- Rated COP {W/W}
-=======
-  CoilHeatingDXSingleSpeed_ashp 45 Clg kBtu/hr 3.3COPH, !- Name
-  {00000000-0000-0000-0056-000000000001},  !- Availability Schedule Name
-  Autosize,                                !- Rated Total Heating Capacity {W}
-  3.52669005083516,                        !- Rated COP {W/W}
->>>>>>> e90cebe5
   Autosize,                                !- Rated Air Flow Rate {m3/s}
   773.3,                                   !- Rated Supply Fan Power Per Volume Flow Rate 2017 {W/(m3/s)}
   934.4,                                   !- Rated Supply Fan Power Per Volume Flow Rate 2023 {W/(m3/s)}
@@ -2614,7 +2599,6 @@
 OS:EnergyManagementSystem:Program,
   {00000000-0000-0000-0033-000000000001},  !- Handle
   ems_sys_4_mixed_shr_none_sc_ashp_sh_ashp_c_g_ssf_cv_zh_b_e_zc_none_srf_none__1_OptimumStartProg0, !- Name
-<<<<<<< HEAD
   IF DaylightSavings==0 && DayOfWeek>1 && Hour==5 && {061dacec-fdcd-4d78-98b2-0e6afb816a68}<23.9 && {061dacec-fdcd-4d78-98b2-0e6afb816a68}>1.7, !- Program Line 1
   SET {411a7d09-f590-409f-879f-443a31dbcfa3} = 29.4, !- Program Line 2
   SET {f0373b38-18c8-4672-a2c9-3796aad6830f} = 15.6, !- Program Line 3
@@ -2630,29 +2614,11 @@
   ELSE,                                    !- Program Line 13
   SET {411a7d09-f590-409f-879f-443a31dbcfa3} = NULL, !- Program Line 14
   SET {f0373b38-18c8-4672-a2c9-3796aad6830f} = NULL, !- Program Line 15
-=======
-  IF DaylightSavings==0 && DayOfWeek>1 && Hour==5 && {47e739df-1075-4c57-a677-ef507f25c610}<23.9 && {47e739df-1075-4c57-a677-ef507f25c610}>1.7, !- Program Line 1
-  SET {7e6e326b-90c5-4e86-8c1a-ed6a5d55a067} = 29.4, !- Program Line 2
-  SET {725eda83-7f2b-41dc-aadf-d8a0e117f1fb} = 15.6, !- Program Line 3
-  ELSEIF DaylightSavings==0 && DayOfWeek==1 && Hour==7 && {47e739df-1075-4c57-a677-ef507f25c610}<23.9 && {47e739df-1075-4c57-a677-ef507f25c610}>1.7, !- Program Line 4
-  SET {7e6e326b-90c5-4e86-8c1a-ed6a5d55a067} = 29.4, !- Program Line 5
-  SET {725eda83-7f2b-41dc-aadf-d8a0e117f1fb} = 15.6, !- Program Line 6
-  ELSEIF DaylightSavings==1 && DayOfWeek>1 && Hour==4 && {47e739df-1075-4c57-a677-ef507f25c610}<23.9 && {47e739df-1075-4c57-a677-ef507f25c610}>1.7, !- Program Line 7
-  SET {7e6e326b-90c5-4e86-8c1a-ed6a5d55a067} = 29.4, !- Program Line 8
-  SET {725eda83-7f2b-41dc-aadf-d8a0e117f1fb} = 15.6, !- Program Line 9
-  ELSEIF DaylightSavings==1 && DayOfWeek==1 && Hour==6 && {47e739df-1075-4c57-a677-ef507f25c610}<23.9 && {47e739df-1075-4c57-a677-ef507f25c610}>1.7, !- Program Line 10
-  SET {7e6e326b-90c5-4e86-8c1a-ed6a5d55a067} = 29.4, !- Program Line 11
-  SET {725eda83-7f2b-41dc-aadf-d8a0e117f1fb} = 15.6, !- Program Line 12
-  ELSE,                                    !- Program Line 13
-  SET {7e6e326b-90c5-4e86-8c1a-ed6a5d55a067} = NULL, !- Program Line 14
-  SET {725eda83-7f2b-41dc-aadf-d8a0e117f1fb} = NULL, !- Program Line 15
->>>>>>> e90cebe5
   ENDIF;                                   !- Program Line 16
 
 OS:EnergyManagementSystem:Program,
   {00000000-0000-0000-0033-000000000002},  !- Handle
   ems_sys_4_mixed_shr_none_sc_ashp_sh_ashp_c_g_ssf_cv_zh_b_e_zc_none_srf_none__OptimumStartProg0, !- Name
-<<<<<<< HEAD
   IF DaylightSavings==0 && DayOfWeek>1 && Hour==5 && {8a09ce8f-5505-4a0e-931b-046acbd4fda8}<23.9 && {8a09ce8f-5505-4a0e-931b-046acbd4fda8}>1.7, !- Program Line 1
   SET {f73b1b51-40af-4099-9e42-3e7aacc0b4ef} = 29.4, !- Program Line 2
   SET {70de1764-7c82-412b-98f4-3db20a0e4419} = 15.6, !- Program Line 3
@@ -2668,23 +2634,6 @@
   ELSE,                                    !- Program Line 13
   SET {f73b1b51-40af-4099-9e42-3e7aacc0b4ef} = NULL, !- Program Line 14
   SET {70de1764-7c82-412b-98f4-3db20a0e4419} = NULL, !- Program Line 15
-=======
-  IF DaylightSavings==0 && DayOfWeek>1 && Hour==5 && {dcbd38cd-338c-451f-af79-6328b90a9b48}<23.9 && {dcbd38cd-338c-451f-af79-6328b90a9b48}>1.7, !- Program Line 1
-  SET {57274b41-7a03-41d5-8cfb-23fa358a6b4d} = 29.4, !- Program Line 2
-  SET {d594b92f-509e-4fbc-a51b-e813aff750c3} = 15.6, !- Program Line 3
-  ELSEIF DaylightSavings==0 && DayOfWeek==1 && Hour==7 && {dcbd38cd-338c-451f-af79-6328b90a9b48}<23.9 && {dcbd38cd-338c-451f-af79-6328b90a9b48}>1.7, !- Program Line 4
-  SET {57274b41-7a03-41d5-8cfb-23fa358a6b4d} = 29.4, !- Program Line 5
-  SET {d594b92f-509e-4fbc-a51b-e813aff750c3} = 15.6, !- Program Line 6
-  ELSEIF DaylightSavings==1 && DayOfWeek>1 && Hour==4 && {dcbd38cd-338c-451f-af79-6328b90a9b48}<23.9 && {dcbd38cd-338c-451f-af79-6328b90a9b48}>1.7, !- Program Line 7
-  SET {57274b41-7a03-41d5-8cfb-23fa358a6b4d} = 29.4, !- Program Line 8
-  SET {d594b92f-509e-4fbc-a51b-e813aff750c3} = 15.6, !- Program Line 9
-  ELSEIF DaylightSavings==1 && DayOfWeek==1 && Hour==6 && {dcbd38cd-338c-451f-af79-6328b90a9b48}<23.9 && {dcbd38cd-338c-451f-af79-6328b90a9b48}>1.7, !- Program Line 10
-  SET {57274b41-7a03-41d5-8cfb-23fa358a6b4d} = 29.4, !- Program Line 11
-  SET {d594b92f-509e-4fbc-a51b-e813aff750c3} = 15.6, !- Program Line 12
-  ELSE,                                    !- Program Line 13
-  SET {57274b41-7a03-41d5-8cfb-23fa358a6b4d} = NULL, !- Program Line 14
-  SET {d594b92f-509e-4fbc-a51b-e813aff750c3} = NULL, !- Program Line 15
->>>>>>> e90cebe5
   ENDIF;                                   !- Program Line 16
 
 OS:EnergyManagementSystem:ProgramCallingManager,
@@ -3554,31 +3503,19 @@
 
 OS:Node,
   {00000000-0000-0000-0047-000000000021},  !- Handle
-<<<<<<< HEAD
   CoilHeatingDXSingleSpeed_ashp 1 212 Htg kBtu/hr 3.2COPH Outlet Air Node, !- Name
-=======
-  CoilHeatingDXSingleSpeed_ashp 1 293 Clg kBtu/hr 3.2COPH Outlet Air Node, !- Name
->>>>>>> e90cebe5
   {00000000-0000-0000-0015-000000000038},  !- Inlet Port
   {00000000-0000-0000-0015-000000000039};  !- Outlet Port
 
 OS:Node,
   {00000000-0000-0000-0047-000000000022},  !- Handle
-<<<<<<< HEAD
   CoilHeatingDXSingleSpeed_ashp 2 398 Htg kBtu/hr 3.2COPH Outlet Air Node, !- Name
-=======
-  CoilHeatingDXSingleSpeed_ashp 2 549 Clg kBtu/hr 3.2COPH Outlet Air Node, !- Name
->>>>>>> e90cebe5
   {00000000-0000-0000-0015-000000000060},  !- Inlet Port
   {00000000-0000-0000-0015-000000000061};  !- Outlet Port
 
 OS:Node,
   {00000000-0000-0000-0047-000000000023},  !- Handle
-<<<<<<< HEAD
   CoilHeatingDXSingleSpeed_ashp 33 Htg kBtu/hr 7.4HSPF Outlet Air Node, !- Name
-=======
-  CoilHeatingDXSingleSpeed_ashp 45 Clg kBtu/hr 3.3COPH Outlet Air Node, !- Name
->>>>>>> e90cebe5
   {00000000-0000-0000-0015-000000000016},  !- Inlet Port
   {00000000-0000-0000-0015-000000000017};  !- Outlet Port
 
