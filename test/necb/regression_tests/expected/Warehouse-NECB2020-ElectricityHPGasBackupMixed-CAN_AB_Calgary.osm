OS:AdditionalProperties,
  {00000000-0000-0000-0001-000000000001},  !- Handle
  {00000000-0000-0000-0029-000000000001},  !- Object Name
  Ref OA per area,                         !- Feature Name 1
  Double,                                  !- Feature Data Type 1
  0.059999999999999998,                    !- Feature Value 1
  Ref OA per person,                       !- Feature Name 2
  Double,                                  !- Feature Data Type 2
  5,                                       !- Feature Value 2
  Ref OA ach,                              !- Feature Name 3
  Double,                                  !- Feature Data Type 3
  0,                                       !- Feature Value 3
  Ref occupancy per 1000ft2,               !- Feature Name 4
  Double,                                  !- Feature Data Type 4
  5,                                       !- Feature Value 4
  Ref standard,                            !- Feature Name 5
  String,                                  !- Feature Data Type 5
  ASHRAE 62.1-2016 Occupancy,              !- Feature Value 5
  Ref space type,                          !- Feature Name 6
  String,                                  !- Feature Data Type 6
  Office space;                            !- Feature Value 6

OS:AdditionalProperties,
  {00000000-0000-0000-0001-000000000002},  !- Handle
  {00000000-0000-0000-0029-000000000002},  !- Object Name
  Ref OA per area,                         !- Feature Name 1
  Double,                                  !- Feature Data Type 1
  0.059999999999999998,                    !- Feature Value 1
  Ref OA per person,                       !- Feature Name 2
  Double,                                  !- Feature Data Type 2
  10,                                      !- Feature Value 2
  Ref OA ach,                              !- Feature Name 3
  Double,                                  !- Feature Data Type 3
  0,                                       !- Feature Value 3
  Ref occupancy per 1000ft2,               !- Feature Name 4
  Double,                                  !- Feature Data Type 4
  0,                                       !- Feature Value 4
  Ref standard,                            !- Feature Name 5
  String,                                  !- Feature Data Type 5
  ASHRAE 62.1-2016 Occupancy,              !- Feature Value 5
  Ref space type,                          !- Feature Name 6
  String,                                  !- Feature Data Type 6
  Warehouses;                              !- Feature Value 6

OS:AdditionalProperties,
  {00000000-0000-0000-0001-000000000003},  !- Handle
  {00000000-0000-0000-0029-000000000003},  !- Object Name
  Ref OA per area,                         !- Feature Name 1
  Double,                                  !- Feature Data Type 1
  0.059999999999999998,                    !- Feature Value 1
  Ref OA per person,                       !- Feature Name 2
  Double,                                  !- Feature Data Type 2
  10,                                      !- Feature Value 2
  Ref OA ach,                              !- Feature Name 3
  Double,                                  !- Feature Data Type 3
  0,                                       !- Feature Value 3
  Ref occupancy per 1000ft2,               !- Feature Name 4
  Double,                                  !- Feature Data Type 4
  0,                                       !- Feature Value 4
  Ref standard,                            !- Feature Name 5
  String,                                  !- Feature Data Type 5
  ASHRAE 62.1-2016 Occupancy,              !- Feature Value 5
  Ref space type,                          !- Feature Name 6
  String,                                  !- Feature Data Type 6
  Warehouses;                              !- Feature Value 6

OS:AdditionalProperties,
  {00000000-0000-0000-0001-000000000004},  !- Handle
  {00000000-0000-0000-0059-000000000019},  !- Object Name
  max_occ_in_spaces,                       !- Feature Name 1
  Double,                                  !- Feature Data Type 1
  11.848286688361537,                      !- Feature Value 1
  number_of_spaces_included,               !- Feature Name 2
  Integer,                                 !- Feature Data Type 2
  1,                                       !- Feature Value 2
  date_parent_object_last_edited,          !- Feature Name 3
  String,                                  !- Feature Data Type 3
  2024-01-01 01:00:00 UTC,                 !- Feature Value 3
  date_parent_object_created,              !- Feature Name 4
  String,                                  !- Feature Data Type 4
  2024-01-01 01:00:00 UTC;                 !- Feature Value 4

OS:AdditionalProperties,
  {00000000-0000-0000-0001-000000000005},  !- Handle
  {00000000-0000-0000-0059-000000000021},  !- Object Name
  max_occ_in_spaces,                       !- Feature Name 1
  Double,                                  !- Feature Data Type 1
  27.878321619674338,                      !- Feature Value 1
  number_of_spaces_included,               !- Feature Name 2
  Integer,                                 !- Feature Data Type 2
  1,                                       !- Feature Value 2
  date_parent_object_last_edited,          !- Feature Name 3
  String,                                  !- Feature Data Type 3
  2024-01-01 01:00:00 UTC,                 !- Feature Value 3
  date_parent_object_created,              !- Feature Name 4
  String,                                  !- Feature Data Type 4
  2024-01-01 01:00:00 UTC;                 !- Feature Value 4

OS:AdditionalProperties,
  {00000000-0000-0000-0001-000000000006},  !- Handle
  {00000000-0000-0000-0059-000000000020},  !- Object Name
  max_occ_in_spaces,                       !- Feature Name 1
  Double,                                  !- Feature Data Type 1
  32.060069862625376,                      !- Feature Value 1
  number_of_spaces_included,               !- Feature Name 2
  Integer,                                 !- Feature Data Type 2
  1,                                       !- Feature Value 2
  date_parent_object_last_edited,          !- Feature Name 3
  String,                                  !- Feature Data Type 3
  2024-01-01 01:00:00 UTC,                 !- Feature Value 3
  date_parent_object_created,              !- Feature Name 4
  String,                                  !- Feature Data Type 4
  2024-01-01 01:00:00 UTC;                 !- Feature Value 4

OS:AirLoopHVAC,
  {00000000-0000-0000-0002-000000000001},  !- Handle
  sys_3|mixed|shr>erv|sc>ashp|sh>ashp>c-g|ssf>cv|zh>b-e|zc>none|srf>none|, !- Name
  ,                                        !- Controller List Name
  {00000000-0000-0000-0059-000000000019},  !- Availability Schedule
  {00000000-0000-0000-0008-000000000003},  !- Availability Manager List Name
  autosize,                                !- Design Supply Air Flow Rate {m3/s}
  1,                                       !- Design Return Air Flow Fraction of Supply Air Flow
  ,                                        !- Branch List Name
  ,                                        !- Connector List Name
  {00000000-0000-0000-0015-000000000007},  !- Supply Side Inlet Node Name
  {00000000-0000-0000-0015-000000000010},  !- Demand Side Outlet Node Name
  {00000000-0000-0000-0015-000000000009},  !- Demand Side Inlet Node A
  {00000000-0000-0000-0015-000000000008},  !- Supply Side Outlet Node A
  ,                                        !- Demand Side Inlet Node B
  ,                                        !- Supply Side Outlet Node B
  ,                                        !- Return Air Bypass Flow Temperature Setpoint Schedule Name
  {00000000-0000-0000-0004-000000000001},  !- Demand Mixer Name
  {00000000-0000-0000-0005-000000000001},  !- Demand Splitter A Name
  ,                                        !- Demand Splitter B Name
  ;                                        !- Supply Splitter Name

OS:AirLoopHVAC,
  {00000000-0000-0000-0002-000000000002},  !- Handle
  sys_4|mixed|shr>erv|sc>ashp|sh>ashp>c-g|ssf>cv|zh>b-e|zc>none|srf>none| 1, !- Name
  ,                                        !- Controller List Name
  {00000000-0000-0000-0059-000000000020},  !- Availability Schedule
  {00000000-0000-0000-0008-000000000002},  !- Availability Manager List Name
  autosize,                                !- Design Supply Air Flow Rate {m3/s}
  1,                                       !- Design Return Air Flow Fraction of Supply Air Flow
  ,                                        !- Branch List Name
  ,                                        !- Connector List Name
  {00000000-0000-0000-0015-000000000051},  !- Supply Side Inlet Node Name
  {00000000-0000-0000-0015-000000000054},  !- Demand Side Outlet Node Name
  {00000000-0000-0000-0015-000000000053},  !- Demand Side Inlet Node A
  {00000000-0000-0000-0015-000000000052},  !- Supply Side Outlet Node A
  ,                                        !- Demand Side Inlet Node B
  ,                                        !- Supply Side Outlet Node B
  ,                                        !- Return Air Bypass Flow Temperature Setpoint Schedule Name
  {00000000-0000-0000-0004-000000000003},  !- Demand Mixer Name
  {00000000-0000-0000-0005-000000000003},  !- Demand Splitter A Name
  ,                                        !- Demand Splitter B Name
  ;                                        !- Supply Splitter Name

OS:AirLoopHVAC,
  {00000000-0000-0000-0002-000000000003},  !- Handle
  sys_4|mixed|shr>erv|sc>ashp|sh>ashp>c-g|ssf>cv|zh>b-e|zc>none|srf>none|, !- Name
  ,                                        !- Controller List Name
  {00000000-0000-0000-0059-000000000021},  !- Availability Schedule
  {00000000-0000-0000-0008-000000000001},  !- Availability Manager List Name
  autosize,                                !- Design Supply Air Flow Rate {m3/s}
  1,                                       !- Design Return Air Flow Fraction of Supply Air Flow
  ,                                        !- Branch List Name
  ,                                        !- Connector List Name
  {00000000-0000-0000-0015-000000000029},  !- Supply Side Inlet Node Name
  {00000000-0000-0000-0015-000000000032},  !- Demand Side Outlet Node Name
  {00000000-0000-0000-0015-000000000031},  !- Demand Side Inlet Node A
  {00000000-0000-0000-0015-000000000030},  !- Supply Side Outlet Node A
  ,                                        !- Demand Side Inlet Node B
  ,                                        !- Supply Side Outlet Node B
  ,                                        !- Return Air Bypass Flow Temperature Setpoint Schedule Name
  {00000000-0000-0000-0004-000000000002},  !- Demand Mixer Name
  {00000000-0000-0000-0005-000000000002},  !- Demand Splitter A Name
  ,                                        !- Demand Splitter B Name
  ;                                        !- Supply Splitter Name

OS:AirLoopHVAC:OutdoorAirSystem,
  {00000000-0000-0000-0003-000000000001},  !- Handle
  Air Loop HVAC Outdoor Air System 1,      !- Name
  {00000000-0000-0000-0020-000000000001},  !- Controller Name
  ,                                        !- Outdoor Air Equipment List Name
  ,                                        !- Availability Manager List Name
  {00000000-0000-0000-0015-000000000021},  !- Mixed Air Node Name
  {00000000-0000-0000-0015-000000000113},  !- Outdoor Air Stream Node Name
  {00000000-0000-0000-0015-000000000114},  !- Relief Air Stream Node Name
  {00000000-0000-0000-0015-000000000020};  !- Return Air Stream Node Name

OS:AirLoopHVAC:OutdoorAirSystem,
  {00000000-0000-0000-0003-000000000002},  !- Handle
  Air Loop HVAC Outdoor Air System 2,      !- Name
  {00000000-0000-0000-0020-000000000002},  !- Controller Name
  ,                                        !- Outdoor Air Equipment List Name
  ,                                        !- Availability Manager List Name
  {00000000-0000-0000-0015-000000000043},  !- Mixed Air Node Name
  {00000000-0000-0000-0015-000000000119},  !- Outdoor Air Stream Node Name
  {00000000-0000-0000-0015-000000000120},  !- Relief Air Stream Node Name
  {00000000-0000-0000-0015-000000000042};  !- Return Air Stream Node Name

OS:AirLoopHVAC:OutdoorAirSystem,
  {00000000-0000-0000-0003-000000000003},  !- Handle
  Air Loop HVAC Outdoor Air System 3,      !- Name
  {00000000-0000-0000-0020-000000000003},  !- Controller Name
  ,                                        !- Outdoor Air Equipment List Name
  ,                                        !- Availability Manager List Name
  {00000000-0000-0000-0015-000000000065},  !- Mixed Air Node Name
  {00000000-0000-0000-0015-000000000125},  !- Outdoor Air Stream Node Name
  {00000000-0000-0000-0015-000000000126},  !- Relief Air Stream Node Name
  {00000000-0000-0000-0015-000000000064};  !- Return Air Stream Node Name

OS:AirLoopHVAC:ZoneMixer,
  {00000000-0000-0000-0004-000000000001},  !- Handle
  Air Loop HVAC Zone Mixer 1,              !- Name
  {00000000-0000-0000-0015-000000000012},  !- Outlet Node Name
  {00000000-0000-0000-0015-000000000025};  !- Inlet Node Name 1

OS:AirLoopHVAC:ZoneMixer,
  {00000000-0000-0000-0004-000000000002},  !- Handle
  Air Loop HVAC Zone Mixer 2,              !- Name
  {00000000-0000-0000-0015-000000000034},  !- Outlet Node Name
  {00000000-0000-0000-0015-000000000047};  !- Inlet Node Name 1

OS:AirLoopHVAC:ZoneMixer,
  {00000000-0000-0000-0004-000000000003},  !- Handle
  Air Loop HVAC Zone Mixer 3,              !- Name
  {00000000-0000-0000-0015-000000000056},  !- Outlet Node Name
  {00000000-0000-0000-0015-000000000069};  !- Inlet Node Name 1

OS:AirLoopHVAC:ZoneSplitter,
  {00000000-0000-0000-0005-000000000001},  !- Handle
  Air Loop HVAC Zone Splitter 1,           !- Name
  {00000000-0000-0000-0015-000000000011},  !- Inlet Node Name
  {00000000-0000-0000-0015-000000000026};  !- Outlet Node Name 1

OS:AirLoopHVAC:ZoneSplitter,
  {00000000-0000-0000-0005-000000000002},  !- Handle
  Air Loop HVAC Zone Splitter 2,           !- Name
  {00000000-0000-0000-0015-000000000033},  !- Inlet Node Name
  {00000000-0000-0000-0015-000000000048};  !- Outlet Node Name 1

OS:AirLoopHVAC:ZoneSplitter,
  {00000000-0000-0000-0005-000000000003},  !- Handle
  Air Loop HVAC Zone Splitter 3,           !- Name
  {00000000-0000-0000-0015-000000000055},  !- Inlet Node Name
  {00000000-0000-0000-0015-000000000070};  !- Outlet Node Name 1

OS:AirTerminal:SingleDuct:ConstantVolume:NoReheat,
  {00000000-0000-0000-0006-000000000001},  !- Handle
  Air Terminal Single Duct Constant Volume No Reheat 1, !- Name
  {00000000-0000-0000-0056-000000000001},  !- Availability Schedule Name
  {00000000-0000-0000-0015-000000000027},  !- Air Inlet Node Name
  {00000000-0000-0000-0015-000000000028},  !- Air Outlet Node Name
  AutoSize;                                !- Maximum Air Flow Rate {m3/s}

OS:AirTerminal:SingleDuct:ConstantVolume:NoReheat,
  {00000000-0000-0000-0006-000000000002},  !- Handle
  Air Terminal Single Duct Constant Volume No Reheat 2, !- Name
  {00000000-0000-0000-0056-000000000001},  !- Availability Schedule Name
  {00000000-0000-0000-0015-000000000049},  !- Air Inlet Node Name
  {00000000-0000-0000-0015-000000000050},  !- Air Outlet Node Name
  AutoSize;                                !- Maximum Air Flow Rate {m3/s}

OS:AirTerminal:SingleDuct:ConstantVolume:NoReheat,
  {00000000-0000-0000-0006-000000000003},  !- Handle
  Air Terminal Single Duct Constant Volume No Reheat 3, !- Name
  {00000000-0000-0000-0056-000000000001},  !- Availability Schedule Name
  {00000000-0000-0000-0015-000000000071},  !- Air Inlet Node Name
  {00000000-0000-0000-0015-000000000072},  !- Air Outlet Node Name
  AutoSize;                                !- Maximum Air Flow Rate {m3/s}

OS:AvailabilityManager:NightCycle,
  {00000000-0000-0000-0007-000000000001},  !- Handle
  Availability Manager Night Cycle 1,      !- Name
  {00000000-0000-0000-0056-000000000001},  !- Applicability Schedule
  ,                                        !- Fan Schedule
  CycleOnAny,                              !- Control Type
  1,                                       !- Thermostat Tolerance {deltaC}
  ,                                        !- Cycling Run Time Control Type
  3600,                                    !- Cycling Run Time {s}
  {00000000-0000-0000-0046-000000000001},  !- Control Zone or Zone List Name
  {00000000-0000-0000-0046-000000000002},  !- Cooling Control Zone or Zone List Name
  {00000000-0000-0000-0046-000000000003},  !- Heating Control Zone or Zone List Name
  {00000000-0000-0000-0046-000000000004};  !- Heating Zone Fans Only Zone or Zone List Name

OS:AvailabilityManager:NightCycle,
  {00000000-0000-0000-0007-000000000002},  !- Handle
  Availability Manager Night Cycle 2,      !- Name
  {00000000-0000-0000-0056-000000000001},  !- Applicability Schedule
  ,                                        !- Fan Schedule
  CycleOnAny,                              !- Control Type
  1,                                       !- Thermostat Tolerance {deltaC}
  ,                                        !- Cycling Run Time Control Type
  3600,                                    !- Cycling Run Time {s}
  {00000000-0000-0000-0046-000000000005},  !- Control Zone or Zone List Name
  {00000000-0000-0000-0046-000000000006},  !- Cooling Control Zone or Zone List Name
  {00000000-0000-0000-0046-000000000007},  !- Heating Control Zone or Zone List Name
  {00000000-0000-0000-0046-000000000008};  !- Heating Zone Fans Only Zone or Zone List Name

OS:AvailabilityManager:NightCycle,
  {00000000-0000-0000-0007-000000000003},  !- Handle
  Availability Manager Night Cycle 3,      !- Name
  {00000000-0000-0000-0056-000000000001},  !- Applicability Schedule
  ,                                        !- Fan Schedule
  CycleOnAny,                              !- Control Type
  1,                                       !- Thermostat Tolerance {deltaC}
  ,                                        !- Cycling Run Time Control Type
  3600,                                    !- Cycling Run Time {s}
  {00000000-0000-0000-0046-000000000009},  !- Control Zone or Zone List Name
  {00000000-0000-0000-0046-000000000010},  !- Cooling Control Zone or Zone List Name
  {00000000-0000-0000-0046-000000000011},  !- Heating Control Zone or Zone List Name
  {00000000-0000-0000-0046-000000000012};  !- Heating Zone Fans Only Zone or Zone List Name

OS:AvailabilityManagerAssignmentList,
  {00000000-0000-0000-0008-000000000001},  !- Handle
  Air Loop HVAC 1 AvailabilityManagerAssignmentList 1, !- Name
  {00000000-0000-0000-0007-000000000002};  !- Availability Manager Name 1

OS:AvailabilityManagerAssignmentList,
  {00000000-0000-0000-0008-000000000002},  !- Handle
  Air Loop HVAC 1 AvailabilityManagerAssignmentList 2, !- Name
  {00000000-0000-0000-0007-000000000003};  !- Availability Manager Name 1

OS:AvailabilityManagerAssignmentList,
  {00000000-0000-0000-0008-000000000003},  !- Handle
  Air Loop HVAC 1 AvailabilityManagerAssignmentList, !- Name
  {00000000-0000-0000-0007-000000000001};  !- Availability Manager Name 1

OS:AvailabilityManagerAssignmentList,
  {00000000-0000-0000-0008-000000000004},  !- Handle
  Plant Loop 1 AvailabilityManagerAssignmentList; !- Name

OS:Building,
  {00000000-0000-0000-0009-000000000001},  !- Handle
  Warehouse,                               !- Name
  ,                                        !- Building Sector Type
  ,                                        !- North Axis {deg}
  ,                                        !- Nominal Floor to Floor Height {m}
  ,                                        !- Space Type Name
  {00000000-0000-0000-0025-000000000001},  !- Default Construction Set Name
  ,                                        !- Default Schedule Set Name
  1,                                       !- Standards Number of Stories
  1,                                       !- Standards Number of Above Ground Stories
  NECB2020,                                !- Standards Template
  Warehouse,                               !- Standards Building Type
  ,                                        !- Standards Number of Living Units
  ,                                        !- Relocatable
  ;                                        !- Nominal Floor to Ceiling Height {m}

OS:BuildingStory,
  {00000000-0000-0000-0010-000000000001},  !- Handle
  Building Story 1,                        !- Name
  0,                                       !- Nominal Z Coordinate {m}
  ,                                        !- Nominal Floor to Floor Height {m}
  ,                                        !- Default Construction Set Name
  ,                                        !- Default Schedule Set Name
  {00000000-0000-0000-0055-000000000007};  !- Group Rendering Name

OS:ClimateZones,
  {00000000-0000-0000-0011-000000000001},  !- Handle
  ASHRAE,                                  !- Climate Zone Institution Name 1
  ANSI/ASHRAE Standard 169,                !- Climate Zone Document Name 1
  2006,                                    !- Climate Zone Document Year 1
  7;                                       !- Climate Zone Value 1

OS:Coil:Cooling:DX:SingleSpeed,
  {00000000-0000-0000-0012-000000000001},  !- Handle
  CoilCoolingDXSingleSpeed_ashp 1 293kBtu/hr 9.8EER, !- Name
  {00000000-0000-0000-0056-000000000001},  !- Availability Schedule Name
  autosize,                                !- Rated Total Cooling Capacity {W}
  autosize,                                !- Rated Sensible Heat Ratio
  3.40010964509975,                        !- Rated COP {W/W}
  autosize,                                !- Rated Air Flow Rate {m3/s}
  773.3,                                   !- Rated Evaporator Fan Power Per Volume Flow Rate 2017 {W/(m3/s)}
  934.4,                                   !- Rated Evaporator Fan Power Per Volume Flow Rate 2023 {W/(m3/s)}
  {00000000-0000-0000-0015-000000000044},  !- Air Inlet Node Name
  {00000000-0000-0000-0015-000000000040},  !- Air Outlet Node Name
  {00000000-0000-0000-0021-000000000007},  !- Total Cooling Capacity Function of Temperature Curve Name
  {00000000-0000-0000-0023-000000000010},  !- Total Cooling Capacity Function of Flow Fraction Curve Name
  {00000000-0000-0000-0021-000000000008},  !- Energy Input Ratio Function of Temperature Curve Name
  {00000000-0000-0000-0023-000000000011},  !- Energy Input Ratio Function of Flow Fraction Curve Name
  {00000000-0000-0000-0022-000000000016},  !- Part Load Fraction Correlation Curve Name
  -25,                                     !- Minimum Outdoor Dry-Bulb Temperature for Compressor Operation {C}
  0,                                       !- Nominal Time for Condensate Removal to Begin {s}
  0,                                       !- Ratio of Initial Moisture Evaporation Rate and Steady State Latent Capacity {dimensionless}
  0,                                       !- Maximum Cycling Rate {cycles/hr}
  0,                                       !- Latent Capacity Time Constant {s}
  ,                                        !- Condenser Air Inlet Node Name
  AirCooled,                               !- Condenser Type
  0.9,                                     !- Evaporative Condenser Effectiveness {dimensionless}
  autosize,                                !- Evaporative Condenser Air Flow Rate {m3/s}
  autosize,                                !- Evaporative Condenser Pump Rated Power Consumption {W}
  0,                                       !- Crankcase Heater Capacity {W}
  ,                                        !- Crankcase Heater Capacity Function of Temperature Curve Name
  10,                                      !- Maximum Outdoor Dry-Bulb Temperature for Crankcase Heater Operation {C}
  ,                                        !- Supply Water Storage Tank Name
  ,                                        !- Condensate Collection Water Storage Tank Name
  0,                                       !- Basin Heater Capacity {W/K}
  2;                                       !- Basin Heater Setpoint Temperature {C}

OS:Coil:Cooling:DX:SingleSpeed,
  {00000000-0000-0000-0012-000000000002},  !- Handle
  CoilCoolingDXSingleSpeed_ashp 2 549kBtu/hr 9.8EER, !- Name
  {00000000-0000-0000-0056-000000000001},  !- Availability Schedule Name
  autosize,                                !- Rated Total Cooling Capacity {W}
  autosize,                                !- Rated Sensible Heat Ratio
  3.40010964509975,                        !- Rated COP {W/W}
  autosize,                                !- Rated Air Flow Rate {m3/s}
  773.3,                                   !- Rated Evaporator Fan Power Per Volume Flow Rate 2017 {W/(m3/s)}
  934.4,                                   !- Rated Evaporator Fan Power Per Volume Flow Rate 2023 {W/(m3/s)}
  {00000000-0000-0000-0015-000000000066},  !- Air Inlet Node Name
  {00000000-0000-0000-0015-000000000062},  !- Air Outlet Node Name
  {00000000-0000-0000-0021-000000000007},  !- Total Cooling Capacity Function of Temperature Curve Name
  {00000000-0000-0000-0023-000000000010},  !- Total Cooling Capacity Function of Flow Fraction Curve Name
  {00000000-0000-0000-0021-000000000008},  !- Energy Input Ratio Function of Temperature Curve Name
  {00000000-0000-0000-0023-000000000011},  !- Energy Input Ratio Function of Flow Fraction Curve Name
  {00000000-0000-0000-0022-000000000016},  !- Part Load Fraction Correlation Curve Name
  -25,                                     !- Minimum Outdoor Dry-Bulb Temperature for Compressor Operation {C}
  0,                                       !- Nominal Time for Condensate Removal to Begin {s}
  0,                                       !- Ratio of Initial Moisture Evaporation Rate and Steady State Latent Capacity {dimensionless}
  0,                                       !- Maximum Cycling Rate {cycles/hr}
  0,                                       !- Latent Capacity Time Constant {s}
  ,                                        !- Condenser Air Inlet Node Name
  AirCooled,                               !- Condenser Type
  0.9,                                     !- Evaporative Condenser Effectiveness {dimensionless}
  autosize,                                !- Evaporative Condenser Air Flow Rate {m3/s}
  autosize,                                !- Evaporative Condenser Pump Rated Power Consumption {W}
  0,                                       !- Crankcase Heater Capacity {W}
  ,                                        !- Crankcase Heater Capacity Function of Temperature Curve Name
  10,                                      !- Maximum Outdoor Dry-Bulb Temperature for Crankcase Heater Operation {C}
  ,                                        !- Supply Water Storage Tank Name
  ,                                        !- Condensate Collection Water Storage Tank Name
  0,                                       !- Basin Heater Capacity {W/K}
  2;                                       !- Basin Heater Setpoint Temperature {C}

OS:Coil:Cooling:DX:SingleSpeed,
  {00000000-0000-0000-0012-000000000003},  !- Handle
  CoilCoolingDXSingleSpeed_ashp 45kBtu/hr 11.0EER, !- Name
  {00000000-0000-0000-0056-000000000001},  !- Availability Schedule Name
  autosize,                                !- Rated Total Cooling Capacity {W}
  autosize,                                !- Rated Sensible Heat Ratio
  3.79975201351641,                        !- Rated COP {W/W}
  autosize,                                !- Rated Air Flow Rate {m3/s}
  773.3,                                   !- Rated Evaporator Fan Power Per Volume Flow Rate 2017 {W/(m3/s)}
  934.4,                                   !- Rated Evaporator Fan Power Per Volume Flow Rate 2023 {W/(m3/s)}
  {00000000-0000-0000-0015-000000000022},  !- Air Inlet Node Name
  {00000000-0000-0000-0015-000000000018},  !- Air Outlet Node Name
  {00000000-0000-0000-0021-000000000007},  !- Total Cooling Capacity Function of Temperature Curve Name
  {00000000-0000-0000-0023-000000000010},  !- Total Cooling Capacity Function of Flow Fraction Curve Name
  {00000000-0000-0000-0021-000000000008},  !- Energy Input Ratio Function of Temperature Curve Name
  {00000000-0000-0000-0023-000000000011},  !- Energy Input Ratio Function of Flow Fraction Curve Name
  {00000000-0000-0000-0022-000000000016},  !- Part Load Fraction Correlation Curve Name
  -25,                                     !- Minimum Outdoor Dry-Bulb Temperature for Compressor Operation {C}
  0,                                       !- Nominal Time for Condensate Removal to Begin {s}
  0,                                       !- Ratio of Initial Moisture Evaporation Rate and Steady State Latent Capacity {dimensionless}
  0,                                       !- Maximum Cycling Rate {cycles/hr}
  0,                                       !- Latent Capacity Time Constant {s}
  ,                                        !- Condenser Air Inlet Node Name
  AirCooled,                               !- Condenser Type
  0.9,                                     !- Evaporative Condenser Effectiveness {dimensionless}
  autosize,                                !- Evaporative Condenser Air Flow Rate {m3/s}
  autosize,                                !- Evaporative Condenser Pump Rated Power Consumption {W}
  0,                                       !- Crankcase Heater Capacity {W}
  ,                                        !- Crankcase Heater Capacity Function of Temperature Curve Name
  10,                                      !- Maximum Outdoor Dry-Bulb Temperature for Crankcase Heater Operation {C}
  ,                                        !- Supply Water Storage Tank Name
  ,                                        !- Condensate Collection Water Storage Tank Name
  0,                                       !- Basin Heater Capacity {W/K}
  2;                                       !- Basin Heater Setpoint Temperature {C}

OS:Coil:Heating:DX:SingleSpeed,
  {00000000-0000-0000-0013-000000000001},  !- Handle
  CoilHeatingDXSingleSpeed_ashp 1 212 Htg kBtu/hr 3.2COPH, !- Name
  {00000000-0000-0000-0056-000000000001},  !- Availability Schedule Name
  62162.2124271435,                        !- Rated Total Heating Capacity {W}
  3.49885353090701,                        !- Rated COP {W/W}
  Autosize,                                !- Rated Air Flow Rate {m3/s}
  773.3,                                   !- Rated Supply Fan Power Per Volume Flow Rate 2017 {W/(m3/s)}
  934.4,                                   !- Rated Supply Fan Power Per Volume Flow Rate 2023 {W/(m3/s)}
  {00000000-0000-0000-0015-000000000041},  !- Air Inlet Node Name
  {00000000-0000-0000-0015-000000000038},  !- Air Outlet Node Name
  {00000000-0000-0000-0022-000000000018},  !- Total Heating Capacity Function of Temperature Curve Name
  {00000000-0000-0000-0022-000000000017},  !- Total Heating Capacity Function of Flow Fraction Curve Name
  {00000000-0000-0000-0022-000000000019},  !- Energy Input Ratio Function of Temperature Curve Name
  {00000000-0000-0000-0023-000000000012},  !- Energy Input Ratio Function of Flow Fraction Curve Name
  {00000000-0000-0000-0022-000000000020},  !- Part Load Fraction Correlation Curve Name
  ,                                        !- Defrost Energy Input Ratio Function of Temperature Curve Name
  -10,                                     !- Minimum Outdoor Dry-Bulb Temperature for Compressor Operation {C}
  ,                                        !- Maximum Outdoor Dry-Bulb Temperature for Defrost Operation {C}
  ,                                        !- Crankcase Heater Capacity {W}
  ,                                        !- Crankcase Heater Capacity Function of Temperature Curve Name
  ,                                        !- Maximum Outdoor Dry-Bulb Temperature for Crankcase Heater Operation {C}
  Resistive,                               !- Defrost Strategy
  Timed,                                   !- Defrost Control
  0.166667,                                !- Defrost Time Period Fraction
  2000;                                    !- Resistive Defrost Heater Capacity {W}

OS:Coil:Heating:DX:SingleSpeed,
  {00000000-0000-0000-0013-000000000002},  !- Handle
  CoilHeatingDXSingleSpeed_ashp 2 398 Htg kBtu/hr 3.2COPH, !- Name
  {00000000-0000-0000-0056-000000000001},  !- Availability Schedule Name
  116524.995609652,                        !- Rated Total Heating Capacity {W}
  3.58670325998503,                        !- Rated COP {W/W}
  Autosize,                                !- Rated Air Flow Rate {m3/s}
  773.3,                                   !- Rated Supply Fan Power Per Volume Flow Rate 2017 {W/(m3/s)}
  934.4,                                   !- Rated Supply Fan Power Per Volume Flow Rate 2023 {W/(m3/s)}
  {00000000-0000-0000-0015-000000000063},  !- Air Inlet Node Name
  {00000000-0000-0000-0015-000000000060},  !- Air Outlet Node Name
  {00000000-0000-0000-0022-000000000018},  !- Total Heating Capacity Function of Temperature Curve Name
  {00000000-0000-0000-0022-000000000017},  !- Total Heating Capacity Function of Flow Fraction Curve Name
  {00000000-0000-0000-0022-000000000019},  !- Energy Input Ratio Function of Temperature Curve Name
  {00000000-0000-0000-0023-000000000012},  !- Energy Input Ratio Function of Flow Fraction Curve Name
  {00000000-0000-0000-0022-000000000020},  !- Part Load Fraction Correlation Curve Name
  ,                                        !- Defrost Energy Input Ratio Function of Temperature Curve Name
  -10,                                     !- Minimum Outdoor Dry-Bulb Temperature for Compressor Operation {C}
  ,                                        !- Maximum Outdoor Dry-Bulb Temperature for Defrost Operation {C}
  ,                                        !- Crankcase Heater Capacity {W}
  ,                                        !- Crankcase Heater Capacity Function of Temperature Curve Name
  ,                                        !- Maximum Outdoor Dry-Bulb Temperature for Crankcase Heater Operation {C}
  Resistive,                               !- Defrost Strategy
  Timed,                                   !- Defrost Control
  0.166667,                                !- Defrost Time Period Fraction
  2000;                                    !- Resistive Defrost Heater Capacity {W}

OS:Coil:Heating:DX:SingleSpeed,
  {00000000-0000-0000-0013-000000000003},  !- Handle
  CoilHeatingDXSingleSpeed_ashp 33 Htg kBtu/hr 7.4HSPF, !- Name
  {00000000-0000-0000-0056-000000000001},  !- Availability Schedule Name
<<<<<<< HEAD
  9600.61601039531,                        !- Rated Total Heating Capacity {W}
  3.658264,                                !- Rated COP {W/W}
=======
  9602.22870759226,                        !- Rated Total Heating Capacity {W}
  3.52060201786561,                        !- Rated COP {W/W}
>>>>>>> 792ffd62
  Autosize,                                !- Rated Air Flow Rate {m3/s}
  773.3,                                   !- Rated Supply Fan Power Per Volume Flow Rate 2017 {W/(m3/s)}
  934.4,                                   !- Rated Supply Fan Power Per Volume Flow Rate 2023 {W/(m3/s)}
  {00000000-0000-0000-0015-000000000019},  !- Air Inlet Node Name
  {00000000-0000-0000-0015-000000000016},  !- Air Outlet Node Name
  {00000000-0000-0000-0022-000000000018},  !- Total Heating Capacity Function of Temperature Curve Name
  {00000000-0000-0000-0022-000000000017},  !- Total Heating Capacity Function of Flow Fraction Curve Name
  {00000000-0000-0000-0022-000000000019},  !- Energy Input Ratio Function of Temperature Curve Name
  {00000000-0000-0000-0023-000000000012},  !- Energy Input Ratio Function of Flow Fraction Curve Name
  {00000000-0000-0000-0022-000000000020},  !- Part Load Fraction Correlation Curve Name
  ,                                        !- Defrost Energy Input Ratio Function of Temperature Curve Name
  -10,                                     !- Minimum Outdoor Dry-Bulb Temperature for Compressor Operation {C}
  ,                                        !- Maximum Outdoor Dry-Bulb Temperature for Defrost Operation {C}
  ,                                        !- Crankcase Heater Capacity {W}
  ,                                        !- Crankcase Heater Capacity Function of Temperature Curve Name
  ,                                        !- Maximum Outdoor Dry-Bulb Temperature for Crankcase Heater Operation {C}
  Resistive,                               !- Defrost Strategy
  Timed,                                   !- Defrost Control
  0.166667,                                !- Defrost Time Period Fraction
  2000;                                    !- Resistive Defrost Heater Capacity {W}

OS:Coil:Heating:Gas,
  {00000000-0000-0000-0014-000000000001},  !- Handle
  Coil Heating Gas 1,                      !- Name
  {00000000-0000-0000-0056-000000000001},  !- Availability Schedule Name
  0.95,                                    !- Gas Burner Efficiency
  AutoSize,                                !- Nominal Capacity {W}
  {00000000-0000-0000-0015-000000000017},  !- Air Inlet Node Name
  {00000000-0000-0000-0015-000000000014},  !- Air Outlet Node Name
  ,                                        !- Temperature Setpoint Node Name
  0,                                       !- On Cycle Parasitic Electric Load {W}
  {00000000-0000-0000-0022-000000000021},  !- Part Load Fraction Correlation Curve Name
  0;                                       !- Off Cycle Parasitic Gas Load {W}

OS:Coil:Heating:Gas,
  {00000000-0000-0000-0014-000000000002},  !- Handle
  Coil Heating Gas 2,                      !- Name
  {00000000-0000-0000-0056-000000000001},  !- Availability Schedule Name
  0.81,                                    !- Gas Burner Efficiency
  AutoSize,                                !- Nominal Capacity {W}
  {00000000-0000-0000-0015-000000000039},  !- Air Inlet Node Name
  {00000000-0000-0000-0015-000000000036},  !- Air Outlet Node Name
  ,                                        !- Temperature Setpoint Node Name
  0,                                       !- On Cycle Parasitic Electric Load {W}
  {00000000-0000-0000-0022-000000000021},  !- Part Load Fraction Correlation Curve Name
  0;                                       !- Off Cycle Parasitic Gas Load {W}

OS:Coil:Heating:Gas,
  {00000000-0000-0000-0014-000000000003},  !- Handle
  Coil Heating Gas 3,                      !- Name
  {00000000-0000-0000-0056-000000000001},  !- Availability Schedule Name
  0.81,                                    !- Gas Burner Efficiency
  AutoSize,                                !- Nominal Capacity {W}
  {00000000-0000-0000-0015-000000000061},  !- Air Inlet Node Name
  {00000000-0000-0000-0015-000000000058},  !- Air Outlet Node Name
  ,                                        !- Temperature Setpoint Node Name
  0,                                       !- On Cycle Parasitic Electric Load {W}
  {00000000-0000-0000-0022-000000000021},  !- Part Load Fraction Correlation Curve Name
  0;                                       !- Off Cycle Parasitic Gas Load {W}

OS:Connection,
  {00000000-0000-0000-0015-000000000001},  !- Handle
  ,                                        !- Source Object
  11,                                      !- Outlet Port
  ,                                        !- Target Object
  2;                                       !- Inlet Port

OS:Connection,
  {00000000-0000-0000-0015-000000000002},  !- Handle
  ,                                        !- Source Object
  11,                                      !- Outlet Port
  ,                                        !- Target Object
  2;                                       !- Inlet Port

OS:Connection,
  {00000000-0000-0000-0015-000000000003},  !- Handle
  ,                                        !- Source Object
  11,                                      !- Outlet Port
  ,                                        !- Target Object
  2;                                       !- Inlet Port

OS:Connection,
  {00000000-0000-0000-0015-000000000004},  !- Handle
  {00000000-0000-0000-0088-000000000001},  !- Source Object
  11,                                      !- Outlet Port
  {00000000-0000-0000-0047-000000000004},  !- Target Object
  2;                                       !- Inlet Port

OS:Connection,
  {00000000-0000-0000-0015-000000000005},  !- Handle
  {00000000-0000-0000-0088-000000000003},  !- Source Object
  11,                                      !- Outlet Port
  {00000000-0000-0000-0047-000000000008},  !- Target Object
  2;                                       !- Inlet Port

OS:Connection,
  {00000000-0000-0000-0015-000000000006},  !- Handle
  {00000000-0000-0000-0088-000000000002},  !- Source Object
  11,                                      !- Outlet Port
  {00000000-0000-0000-0047-000000000006},  !- Target Object
  2;                                       !- Inlet Port

OS:Connection,
  {00000000-0000-0000-0015-000000000007},  !- Handle
  {00000000-0000-0000-0002-000000000001},  !- Source Object
  9,                                       !- Outlet Port
  {00000000-0000-0000-0047-000000000046},  !- Target Object
  2;                                       !- Inlet Port

OS:Connection,
  {00000000-0000-0000-0015-000000000008},  !- Handle
  {00000000-0000-0000-0047-000000000047},  !- Source Object
  3,                                       !- Outlet Port
  {00000000-0000-0000-0002-000000000001},  !- Target Object
  12;                                      !- Inlet Port

OS:Connection,
  {00000000-0000-0000-0015-000000000009},  !- Handle
  {00000000-0000-0000-0002-000000000001},  !- Source Object
  11,                                      !- Outlet Port
  {00000000-0000-0000-0047-000000000041},  !- Target Object
  2;                                       !- Inlet Port

OS:Connection,
  {00000000-0000-0000-0015-000000000010},  !- Handle
  {00000000-0000-0000-0047-000000000042},  !- Source Object
  3,                                       !- Outlet Port
  {00000000-0000-0000-0002-000000000001},  !- Target Object
  10;                                      !- Inlet Port

OS:Connection,
  {00000000-0000-0000-0015-000000000011},  !- Handle
  {00000000-0000-0000-0047-000000000041},  !- Source Object
  3,                                       !- Outlet Port
  {00000000-0000-0000-0005-000000000001},  !- Target Object
  2;                                       !- Inlet Port

OS:Connection,
  {00000000-0000-0000-0015-000000000012},  !- Handle
  {00000000-0000-0000-0004-000000000001},  !- Source Object
  2,                                       !- Outlet Port
  {00000000-0000-0000-0047-000000000042},  !- Target Object
  2;                                       !- Inlet Port

OS:Connection,
  {00000000-0000-0000-0015-000000000013},  !- Handle
  {00000000-0000-0000-0037-000000000001},  !- Source Object
  9,                                       !- Outlet Port
  {00000000-0000-0000-0047-000000000047},  !- Target Object
  2;                                       !- Inlet Port

OS:Connection,
  {00000000-0000-0000-0015-000000000014},  !- Handle
  {00000000-0000-0000-0014-000000000001},  !- Source Object
  6,                                       !- Outlet Port
  {00000000-0000-0000-0047-000000000015},  !- Target Object
  2;                                       !- Inlet Port

OS:Connection,
  {00000000-0000-0000-0015-000000000015},  !- Handle
  {00000000-0000-0000-0047-000000000015},  !- Source Object
  3,                                       !- Outlet Port
  {00000000-0000-0000-0037-000000000001},  !- Target Object
  8;                                       !- Inlet Port

OS:Connection,
  {00000000-0000-0000-0015-000000000016},  !- Handle
  {00000000-0000-0000-0013-000000000003},  !- Source Object
  9,                                       !- Outlet Port
  {00000000-0000-0000-0047-000000000023},  !- Target Object
  2;                                       !- Inlet Port

OS:Connection,
  {00000000-0000-0000-0015-000000000017},  !- Handle
  {00000000-0000-0000-0047-000000000023},  !- Source Object
  3,                                       !- Outlet Port
  {00000000-0000-0000-0014-000000000001},  !- Target Object
  5;                                       !- Inlet Port

OS:Connection,
  {00000000-0000-0000-0015-000000000018},  !- Handle
  {00000000-0000-0000-0012-000000000003},  !- Source Object
  10,                                      !- Outlet Port
  {00000000-0000-0000-0047-000000000020},  !- Target Object
  2;                                       !- Inlet Port

OS:Connection,
  {00000000-0000-0000-0015-000000000019},  !- Handle
  {00000000-0000-0000-0047-000000000020},  !- Source Object
  3,                                       !- Outlet Port
  {00000000-0000-0000-0013-000000000003},  !- Target Object
  8;                                       !- Inlet Port

OS:Connection,
  {00000000-0000-0000-0015-000000000020},  !- Handle
  {00000000-0000-0000-0047-000000000046},  !- Source Object
  3,                                       !- Outlet Port
  {00000000-0000-0000-0003-000000000001},  !- Target Object
  8;                                       !- Inlet Port

OS:Connection,
  {00000000-0000-0000-0015-000000000021},  !- Handle
  {00000000-0000-0000-0003-000000000001},  !- Source Object
  5,                                       !- Outlet Port
  {00000000-0000-0000-0047-000000000043},  !- Target Object
  2;                                       !- Inlet Port

OS:Connection,
  {00000000-0000-0000-0015-000000000022},  !- Handle
  {00000000-0000-0000-0047-000000000043},  !- Source Object
  3,                                       !- Outlet Port
  {00000000-0000-0000-0012-000000000003},  !- Target Object
  9;                                       !- Inlet Port

OS:Connection,
  {00000000-0000-0000-0015-000000000023},  !- Handle
  {00000000-0000-0000-0047-000000000010},  !- Source Object
  3,                                       !- Outlet Port
  {00000000-0000-0000-0053-000000000001},  !- Target Object
  2;                                       !- Inlet Port

OS:Connection,
  {00000000-0000-0000-0015-000000000024},  !- Handle
  {00000000-0000-0000-0053-000000000003},  !- Source Object
  2,                                       !- Outlet Port
  {00000000-0000-0000-0047-000000000003},  !- Target Object
  2;                                       !- Inlet Port

OS:Connection,
  {00000000-0000-0000-0015-000000000025},  !- Handle
  {00000000-0000-0000-0047-000000000003},  !- Source Object
  3,                                       !- Outlet Port
  {00000000-0000-0000-0004-000000000001},  !- Target Object
  3;                                       !- Inlet Port

OS:Connection,
  {00000000-0000-0000-0015-000000000026},  !- Handle
  {00000000-0000-0000-0005-000000000001},  !- Source Object
  3,                                       !- Outlet Port
  {00000000-0000-0000-0047-000000000009},  !- Target Object
  2;                                       !- Inlet Port

OS:Connection,
  {00000000-0000-0000-0015-000000000027},  !- Handle
  {00000000-0000-0000-0047-000000000009},  !- Source Object
  3,                                       !- Outlet Port
  {00000000-0000-0000-0006-000000000001},  !- Target Object
  3;                                       !- Inlet Port

OS:Connection,
  {00000000-0000-0000-0015-000000000028},  !- Handle
  {00000000-0000-0000-0006-000000000001},  !- Source Object
  4,                                       !- Outlet Port
  {00000000-0000-0000-0047-000000000010},  !- Target Object
  2;                                       !- Inlet Port

OS:Connection,
  {00000000-0000-0000-0015-000000000029},  !- Handle
  {00000000-0000-0000-0002-000000000003},  !- Source Object
  9,                                       !- Outlet Port
  {00000000-0000-0000-0047-000000000062},  !- Target Object
  2;                                       !- Inlet Port

OS:Connection,
  {00000000-0000-0000-0015-000000000030},  !- Handle
  {00000000-0000-0000-0047-000000000063},  !- Source Object
  3,                                       !- Outlet Port
  {00000000-0000-0000-0002-000000000003},  !- Target Object
  12;                                      !- Inlet Port

OS:Connection,
  {00000000-0000-0000-0015-000000000031},  !- Handle
  {00000000-0000-0000-0002-000000000003},  !- Source Object
  11,                                      !- Outlet Port
  {00000000-0000-0000-0047-000000000057},  !- Target Object
  2;                                       !- Inlet Port

OS:Connection,
  {00000000-0000-0000-0015-000000000032},  !- Handle
  {00000000-0000-0000-0047-000000000058},  !- Source Object
  3,                                       !- Outlet Port
  {00000000-0000-0000-0002-000000000003},  !- Target Object
  10;                                      !- Inlet Port

OS:Connection,
  {00000000-0000-0000-0015-000000000033},  !- Handle
  {00000000-0000-0000-0047-000000000057},  !- Source Object
  3,                                       !- Outlet Port
  {00000000-0000-0000-0005-000000000002},  !- Target Object
  2;                                       !- Inlet Port

OS:Connection,
  {00000000-0000-0000-0015-000000000034},  !- Handle
  {00000000-0000-0000-0004-000000000002},  !- Source Object
  2,                                       !- Outlet Port
  {00000000-0000-0000-0047-000000000058},  !- Target Object
  2;                                       !- Inlet Port

OS:Connection,
  {00000000-0000-0000-0015-000000000035},  !- Handle
  {00000000-0000-0000-0037-000000000002},  !- Source Object
  9,                                       !- Outlet Port
  {00000000-0000-0000-0047-000000000063},  !- Target Object
  2;                                       !- Inlet Port

OS:Connection,
  {00000000-0000-0000-0015-000000000036},  !- Handle
  {00000000-0000-0000-0014-000000000002},  !- Source Object
  6,                                       !- Outlet Port
  {00000000-0000-0000-0047-000000000016},  !- Target Object
  2;                                       !- Inlet Port

OS:Connection,
  {00000000-0000-0000-0015-000000000037},  !- Handle
  {00000000-0000-0000-0047-000000000016},  !- Source Object
  3,                                       !- Outlet Port
  {00000000-0000-0000-0037-000000000002},  !- Target Object
  8;                                       !- Inlet Port

OS:Connection,
  {00000000-0000-0000-0015-000000000038},  !- Handle
  {00000000-0000-0000-0013-000000000001},  !- Source Object
  9,                                       !- Outlet Port
  {00000000-0000-0000-0047-000000000021},  !- Target Object
  2;                                       !- Inlet Port

OS:Connection,
  {00000000-0000-0000-0015-000000000039},  !- Handle
  {00000000-0000-0000-0047-000000000021},  !- Source Object
  3,                                       !- Outlet Port
  {00000000-0000-0000-0014-000000000002},  !- Target Object
  5;                                       !- Inlet Port

OS:Connection,
  {00000000-0000-0000-0015-000000000040},  !- Handle
  {00000000-0000-0000-0012-000000000001},  !- Source Object
  10,                                      !- Outlet Port
  {00000000-0000-0000-0047-000000000018},  !- Target Object
  2;                                       !- Inlet Port

OS:Connection,
  {00000000-0000-0000-0015-000000000041},  !- Handle
  {00000000-0000-0000-0047-000000000018},  !- Source Object
  3,                                       !- Outlet Port
  {00000000-0000-0000-0013-000000000001},  !- Target Object
  8;                                       !- Inlet Port

OS:Connection,
  {00000000-0000-0000-0015-000000000042},  !- Handle
  {00000000-0000-0000-0047-000000000062},  !- Source Object
  3,                                       !- Outlet Port
  {00000000-0000-0000-0003-000000000002},  !- Target Object
  8;                                       !- Inlet Port

OS:Connection,
  {00000000-0000-0000-0015-000000000043},  !- Handle
  {00000000-0000-0000-0003-000000000002},  !- Source Object
  5,                                       !- Outlet Port
  {00000000-0000-0000-0047-000000000059},  !- Target Object
  2;                                       !- Inlet Port

OS:Connection,
  {00000000-0000-0000-0015-000000000044},  !- Handle
  {00000000-0000-0000-0047-000000000059},  !- Source Object
  3,                                       !- Outlet Port
  {00000000-0000-0000-0012-000000000001},  !- Target Object
  9;                                       !- Inlet Port

OS:Connection,
  {00000000-0000-0000-0015-000000000045},  !- Handle
  {00000000-0000-0000-0047-000000000012},  !- Source Object
  3,                                       !- Outlet Port
  {00000000-0000-0000-0053-000000000004},  !- Target Object
  2;                                       !- Inlet Port

OS:Connection,
  {00000000-0000-0000-0015-000000000046},  !- Handle
  {00000000-0000-0000-0053-000000000006},  !- Source Object
  2,                                       !- Outlet Port
  {00000000-0000-0000-0047-000000000007},  !- Target Object
  2;                                       !- Inlet Port

OS:Connection,
  {00000000-0000-0000-0015-000000000047},  !- Handle
  {00000000-0000-0000-0047-000000000007},  !- Source Object
  3,                                       !- Outlet Port
  {00000000-0000-0000-0004-000000000002},  !- Target Object
  3;                                       !- Inlet Port

OS:Connection,
  {00000000-0000-0000-0015-000000000048},  !- Handle
  {00000000-0000-0000-0005-000000000002},  !- Source Object
  3,                                       !- Outlet Port
  {00000000-0000-0000-0047-000000000011},  !- Target Object
  2;                                       !- Inlet Port

OS:Connection,
  {00000000-0000-0000-0015-000000000049},  !- Handle
  {00000000-0000-0000-0047-000000000011},  !- Source Object
  3,                                       !- Outlet Port
  {00000000-0000-0000-0006-000000000002},  !- Target Object
  3;                                       !- Inlet Port

OS:Connection,
  {00000000-0000-0000-0015-000000000050},  !- Handle
  {00000000-0000-0000-0006-000000000002},  !- Source Object
  4,                                       !- Outlet Port
  {00000000-0000-0000-0047-000000000012},  !- Target Object
  2;                                       !- Inlet Port

OS:Connection,
  {00000000-0000-0000-0015-000000000051},  !- Handle
  {00000000-0000-0000-0002-000000000002},  !- Source Object
  9,                                       !- Outlet Port
  {00000000-0000-0000-0047-000000000055},  !- Target Object
  2;                                       !- Inlet Port

OS:Connection,
  {00000000-0000-0000-0015-000000000052},  !- Handle
  {00000000-0000-0000-0047-000000000056},  !- Source Object
  3,                                       !- Outlet Port
  {00000000-0000-0000-0002-000000000002},  !- Target Object
  12;                                      !- Inlet Port

OS:Connection,
  {00000000-0000-0000-0015-000000000053},  !- Handle
  {00000000-0000-0000-0002-000000000002},  !- Source Object
  11,                                      !- Outlet Port
  {00000000-0000-0000-0047-000000000050},  !- Target Object
  2;                                       !- Inlet Port

OS:Connection,
  {00000000-0000-0000-0015-000000000054},  !- Handle
  {00000000-0000-0000-0047-000000000051},  !- Source Object
  3,                                       !- Outlet Port
  {00000000-0000-0000-0002-000000000002},  !- Target Object
  10;                                      !- Inlet Port

OS:Connection,
  {00000000-0000-0000-0015-000000000055},  !- Handle
  {00000000-0000-0000-0047-000000000050},  !- Source Object
  3,                                       !- Outlet Port
  {00000000-0000-0000-0005-000000000003},  !- Target Object
  2;                                       !- Inlet Port

OS:Connection,
  {00000000-0000-0000-0015-000000000056},  !- Handle
  {00000000-0000-0000-0004-000000000003},  !- Source Object
  2,                                       !- Outlet Port
  {00000000-0000-0000-0047-000000000051},  !- Target Object
  2;                                       !- Inlet Port

OS:Connection,
  {00000000-0000-0000-0015-000000000057},  !- Handle
  {00000000-0000-0000-0037-000000000003},  !- Source Object
  9,                                       !- Outlet Port
  {00000000-0000-0000-0047-000000000056},  !- Target Object
  2;                                       !- Inlet Port

OS:Connection,
  {00000000-0000-0000-0015-000000000058},  !- Handle
  {00000000-0000-0000-0014-000000000003},  !- Source Object
  6,                                       !- Outlet Port
  {00000000-0000-0000-0047-000000000017},  !- Target Object
  2;                                       !- Inlet Port

OS:Connection,
  {00000000-0000-0000-0015-000000000059},  !- Handle
  {00000000-0000-0000-0047-000000000017},  !- Source Object
  3,                                       !- Outlet Port
  {00000000-0000-0000-0037-000000000003},  !- Target Object
  8;                                       !- Inlet Port

OS:Connection,
  {00000000-0000-0000-0015-000000000060},  !- Handle
  {00000000-0000-0000-0013-000000000002},  !- Source Object
  9,                                       !- Outlet Port
  {00000000-0000-0000-0047-000000000022},  !- Target Object
  2;                                       !- Inlet Port

OS:Connection,
  {00000000-0000-0000-0015-000000000061},  !- Handle
  {00000000-0000-0000-0047-000000000022},  !- Source Object
  3,                                       !- Outlet Port
  {00000000-0000-0000-0014-000000000003},  !- Target Object
  5;                                       !- Inlet Port

OS:Connection,
  {00000000-0000-0000-0015-000000000062},  !- Handle
  {00000000-0000-0000-0012-000000000002},  !- Source Object
  10,                                      !- Outlet Port
  {00000000-0000-0000-0047-000000000019},  !- Target Object
  2;                                       !- Inlet Port

OS:Connection,
  {00000000-0000-0000-0015-000000000063},  !- Handle
  {00000000-0000-0000-0047-000000000019},  !- Source Object
  3,                                       !- Outlet Port
  {00000000-0000-0000-0013-000000000002},  !- Target Object
  8;                                       !- Inlet Port

OS:Connection,
  {00000000-0000-0000-0015-000000000064},  !- Handle
  {00000000-0000-0000-0047-000000000055},  !- Source Object
  3,                                       !- Outlet Port
  {00000000-0000-0000-0003-000000000003},  !- Target Object
  8;                                       !- Inlet Port

OS:Connection,
  {00000000-0000-0000-0015-000000000065},  !- Handle
  {00000000-0000-0000-0003-000000000003},  !- Source Object
  5,                                       !- Outlet Port
  {00000000-0000-0000-0047-000000000052},  !- Target Object
  2;                                       !- Inlet Port

OS:Connection,
  {00000000-0000-0000-0015-000000000066},  !- Handle
  {00000000-0000-0000-0047-000000000052},  !- Source Object
  3,                                       !- Outlet Port
  {00000000-0000-0000-0012-000000000002},  !- Target Object
  9;                                       !- Inlet Port

OS:Connection,
  {00000000-0000-0000-0015-000000000067},  !- Handle
  {00000000-0000-0000-0047-000000000014},  !- Source Object
  3,                                       !- Outlet Port
  {00000000-0000-0000-0053-000000000007},  !- Target Object
  2;                                       !- Inlet Port

OS:Connection,
  {00000000-0000-0000-0015-000000000068},  !- Handle
  {00000000-0000-0000-0053-000000000009},  !- Source Object
  2,                                       !- Outlet Port
  {00000000-0000-0000-0047-000000000005},  !- Target Object
  2;                                       !- Inlet Port

OS:Connection,
  {00000000-0000-0000-0015-000000000069},  !- Handle
  {00000000-0000-0000-0047-000000000005},  !- Source Object
  3,                                       !- Outlet Port
  {00000000-0000-0000-0004-000000000003},  !- Target Object
  3;                                       !- Inlet Port

OS:Connection,
  {00000000-0000-0000-0015-000000000070},  !- Handle
  {00000000-0000-0000-0005-000000000003},  !- Source Object
  3,                                       !- Outlet Port
  {00000000-0000-0000-0047-000000000013},  !- Target Object
  2;                                       !- Inlet Port

OS:Connection,
  {00000000-0000-0000-0015-000000000071},  !- Handle
  {00000000-0000-0000-0047-000000000013},  !- Source Object
  3,                                       !- Outlet Port
  {00000000-0000-0000-0006-000000000003},  !- Target Object
  3;                                       !- Inlet Port

OS:Connection,
  {00000000-0000-0000-0015-000000000072},  !- Handle
  {00000000-0000-0000-0006-000000000003},  !- Source Object
  4,                                       !- Outlet Port
  {00000000-0000-0000-0047-000000000014},  !- Target Object
  2;                                       !- Inlet Port

OS:Connection,
  {00000000-0000-0000-0015-000000000073},  !- Handle
  {00000000-0000-0000-0052-000000000001},  !- Source Object
  14,                                      !- Outlet Port
  {00000000-0000-0000-0047-000000000027},  !- Target Object
  2;                                       !- Inlet Port

OS:Connection,
  {00000000-0000-0000-0015-000000000074},  !- Handle
  {00000000-0000-0000-0017-000000000001},  !- Source Object
  3,                                       !- Outlet Port
  {00000000-0000-0000-0047-000000000001},  !- Target Object
  2;                                       !- Inlet Port

OS:Connection,
  {00000000-0000-0000-0015-000000000075},  !- Handle
  {00000000-0000-0000-0047-000000000028},  !- Source Object
  3,                                       !- Outlet Port
  {00000000-0000-0000-0052-000000000001},  !- Target Object
  15;                                      !- Inlet Port

OS:Connection,
  {00000000-0000-0000-0015-000000000076},  !- Handle
  {00000000-0000-0000-0052-000000000001},  !- Source Object
  17,                                      !- Outlet Port
  {00000000-0000-0000-0047-000000000025},  !- Target Object
  2;                                       !- Inlet Port

OS:Connection,
  {00000000-0000-0000-0015-000000000077},  !- Handle
  {00000000-0000-0000-0047-000000000025},  !- Source Object
  3,                                       !- Outlet Port
  {00000000-0000-0000-0017-000000000002},  !- Target Object
  2;                                       !- Inlet Port

OS:Connection,
  {00000000-0000-0000-0015-000000000078},  !- Handle
  {00000000-0000-0000-0017-000000000002},  !- Source Object
  3,                                       !- Outlet Port
  {00000000-0000-0000-0047-000000000031},  !- Target Object
  2;                                       !- Inlet Port

OS:Connection,
  {00000000-0000-0000-0015-000000000079},  !- Handle
  {00000000-0000-0000-0047-000000000026},  !- Source Object
  3,                                       !- Outlet Port
  {00000000-0000-0000-0052-000000000001},  !- Target Object
  18;                                      !- Inlet Port

OS:Connection,
  {00000000-0000-0000-0015-000000000080},  !- Handle
  {00000000-0000-0000-0047-000000000027},  !- Source Object
  3,                                       !- Outlet Port
  {00000000-0000-0000-0054-000000000001},  !- Target Object
  2;                                       !- Inlet Port

OS:Connection,
  {00000000-0000-0000-0015-000000000081},  !- Handle
  {00000000-0000-0000-0054-000000000001},  !- Source Object
  3,                                       !- Outlet Port
  {00000000-0000-0000-0047-000000000024},  !- Target Object
  2;                                       !- Inlet Port

OS:Connection,
  {00000000-0000-0000-0015-000000000082},  !- Handle
  {00000000-0000-0000-0047-000000000024},  !- Source Object
  3,                                       !- Outlet Port
  {00000000-0000-0000-0017-000000000001},  !- Target Object
  2;                                       !- Inlet Port

OS:Connection,
  {00000000-0000-0000-0015-000000000083},  !- Handle
  {00000000-0000-0000-0047-000000000001},  !- Source Object
  3,                                       !- Outlet Port
  {00000000-0000-0000-0092-000000000001},  !- Target Object
  31;                                      !- Inlet Port

OS:Connection,
  {00000000-0000-0000-0015-000000000084},  !- Handle
  {00000000-0000-0000-0092-000000000001},  !- Source Object
  32,                                      !- Outlet Port
  {00000000-0000-0000-0047-000000000002},  !- Target Object
  2;                                       !- Inlet Port

OS:Connection,
  {00000000-0000-0000-0015-000000000085},  !- Handle
  {00000000-0000-0000-0047-000000000002},  !- Source Object
  3,                                       !- Outlet Port
  {00000000-0000-0000-0016-000000000001},  !- Target Object
  3;                                       !- Inlet Port

OS:Connection,
  {00000000-0000-0000-0015-000000000086},  !- Handle
  {00000000-0000-0000-0017-000000000001},  !- Source Object
  4,                                       !- Outlet Port
  {00000000-0000-0000-0047-000000000029},  !- Target Object
  2;                                       !- Inlet Port

OS:Connection,
  {00000000-0000-0000-0015-000000000087},  !- Handle
  {00000000-0000-0000-0047-000000000029},  !- Source Object
  3,                                       !- Outlet Port
  {00000000-0000-0000-0051-000000000001},  !- Target Object
  2;                                       !- Inlet Port

OS:Connection,
  {00000000-0000-0000-0015-000000000088},  !- Handle
  {00000000-0000-0000-0051-000000000001},  !- Source Object
  3,                                       !- Outlet Port
  {00000000-0000-0000-0047-000000000030},  !- Target Object
  2;                                       !- Inlet Port

OS:Connection,
  {00000000-0000-0000-0015-000000000089},  !- Handle
  {00000000-0000-0000-0047-000000000030},  !- Source Object
  3,                                       !- Outlet Port
  {00000000-0000-0000-0016-000000000001},  !- Target Object
  4;                                       !- Inlet Port

OS:Connection,
  {00000000-0000-0000-0015-000000000090},  !- Handle
  {00000000-0000-0000-0047-000000000031},  !- Source Object
  3,                                       !- Outlet Port
  {00000000-0000-0000-0051-000000000002},  !- Target Object
  2;                                       !- Inlet Port

OS:Connection,
  {00000000-0000-0000-0015-000000000091},  !- Handle
  {00000000-0000-0000-0051-000000000002},  !- Source Object
  3,                                       !- Outlet Port
  {00000000-0000-0000-0047-000000000032},  !- Target Object
  2;                                       !- Inlet Port

OS:Connection,
  {00000000-0000-0000-0015-000000000092},  !- Handle
  {00000000-0000-0000-0047-000000000032},  !- Source Object
  3,                                       !- Outlet Port
  {00000000-0000-0000-0016-000000000002},  !- Target Object
  3;                                       !- Inlet Port

OS:Connection,
  {00000000-0000-0000-0015-000000000093},  !- Handle
  {00000000-0000-0000-0016-000000000001},  !- Source Object
  2,                                       !- Outlet Port
  {00000000-0000-0000-0047-000000000033},  !- Target Object
  2;                                       !- Inlet Port

OS:Connection,
  {00000000-0000-0000-0015-000000000094},  !- Handle
  {00000000-0000-0000-0047-000000000033},  !- Source Object
  3,                                       !- Outlet Port
  {00000000-0000-0000-0051-000000000003},  !- Target Object
  2;                                       !- Inlet Port

OS:Connection,
  {00000000-0000-0000-0015-000000000095},  !- Handle
  {00000000-0000-0000-0051-000000000003},  !- Source Object
  3,                                       !- Outlet Port
  {00000000-0000-0000-0047-000000000028},  !- Target Object
  2;                                       !- Inlet Port

OS:Connection,
  {00000000-0000-0000-0015-000000000096},  !- Handle
  {00000000-0000-0000-0016-000000000002},  !- Source Object
  2,                                       !- Outlet Port
  {00000000-0000-0000-0047-000000000034},  !- Target Object
  2;                                       !- Inlet Port

OS:Connection,
  {00000000-0000-0000-0015-000000000097},  !- Handle
  {00000000-0000-0000-0047-000000000034},  !- Source Object
  3,                                       !- Outlet Port
  {00000000-0000-0000-0051-000000000004},  !- Target Object
  2;                                       !- Inlet Port

OS:Connection,
  {00000000-0000-0000-0015-000000000098},  !- Handle
  {00000000-0000-0000-0051-000000000004},  !- Source Object
  3,                                       !- Outlet Port
  {00000000-0000-0000-0047-000000000026},  !- Target Object
  2;                                       !- Inlet Port

OS:Connection,
  {00000000-0000-0000-0015-000000000099},  !- Handle
  {00000000-0000-0000-0017-000000000002},  !- Source Object
  4,                                       !- Outlet Port
  {00000000-0000-0000-0047-000000000035},  !- Target Object
  2;                                       !- Inlet Port

OS:Connection,
  {00000000-0000-0000-0015-000000000100},  !- Handle
  {00000000-0000-0000-0047-000000000035},  !- Source Object
  3,                                       !- Outlet Port
  {00000000-0000-0000-0094-000000000001},  !- Target Object
  2;                                       !- Inlet Port

OS:Connection,
  {00000000-0000-0000-0015-000000000101},  !- Handle
  {00000000-0000-0000-0094-000000000001},  !- Source Object
  3,                                       !- Outlet Port
  {00000000-0000-0000-0047-000000000036},  !- Target Object
  2;                                       !- Inlet Port

OS:Connection,
  {00000000-0000-0000-0015-000000000102},  !- Handle
  {00000000-0000-0000-0047-000000000036},  !- Source Object
  3,                                       !- Outlet Port
  {00000000-0000-0000-0016-000000000002},  !- Target Object
  4;                                       !- Inlet Port

OS:Connection,
  {00000000-0000-0000-0015-000000000103},  !- Handle
  {00000000-0000-0000-0017-000000000002},  !- Source Object
  5,                                       !- Outlet Port
  {00000000-0000-0000-0047-000000000037},  !- Target Object
  2;                                       !- Inlet Port

OS:Connection,
  {00000000-0000-0000-0015-000000000104},  !- Handle
  {00000000-0000-0000-0047-000000000037},  !- Source Object
  3,                                       !- Outlet Port
  {00000000-0000-0000-0094-000000000002},  !- Target Object
  2;                                       !- Inlet Port

OS:Connection,
  {00000000-0000-0000-0015-000000000105},  !- Handle
  {00000000-0000-0000-0094-000000000002},  !- Source Object
  3,                                       !- Outlet Port
  {00000000-0000-0000-0047-000000000038},  !- Target Object
  2;                                       !- Inlet Port

OS:Connection,
  {00000000-0000-0000-0015-000000000106},  !- Handle
  {00000000-0000-0000-0047-000000000038},  !- Source Object
  3,                                       !- Outlet Port
  {00000000-0000-0000-0016-000000000002},  !- Target Object
  5;                                       !- Inlet Port

OS:Connection,
  {00000000-0000-0000-0015-000000000107},  !- Handle
  {00000000-0000-0000-0017-000000000002},  !- Source Object
  6,                                       !- Outlet Port
  {00000000-0000-0000-0047-000000000039},  !- Target Object
  2;                                       !- Inlet Port

OS:Connection,
  {00000000-0000-0000-0015-000000000108},  !- Handle
  {00000000-0000-0000-0047-000000000039},  !- Source Object
  3,                                       !- Outlet Port
  {00000000-0000-0000-0094-000000000003},  !- Target Object
  2;                                       !- Inlet Port

OS:Connection,
  {00000000-0000-0000-0015-000000000109},  !- Handle
  {00000000-0000-0000-0094-000000000003},  !- Source Object
  3,                                       !- Outlet Port
  {00000000-0000-0000-0047-000000000040},  !- Target Object
  2;                                       !- Inlet Port

OS:Connection,
  {00000000-0000-0000-0015-000000000110},  !- Handle
  {00000000-0000-0000-0047-000000000040},  !- Source Object
  3,                                       !- Outlet Port
  {00000000-0000-0000-0016-000000000002},  !- Target Object
  6;                                       !- Inlet Port

OS:Connection,
  {00000000-0000-0000-0015-000000000111},  !- Handle
  {00000000-0000-0000-0047-000000000044},  !- Source Object
  3,                                       !- Outlet Port
  {00000000-0000-0000-0040-000000000001},  !- Target Object
  8;                                       !- Inlet Port

OS:Connection,
  {00000000-0000-0000-0015-000000000112},  !- Handle
  {00000000-0000-0000-0040-000000000001},  !- Source Object
  9,                                       !- Outlet Port
  {00000000-0000-0000-0047-000000000048},  !- Target Object
  2;                                       !- Inlet Port

OS:Connection,
  {00000000-0000-0000-0015-000000000113},  !- Handle
  {00000000-0000-0000-0047-000000000048},  !- Source Object
  3,                                       !- Outlet Port
  {00000000-0000-0000-0003-000000000001},  !- Target Object
  6;                                       !- Inlet Port

OS:Connection,
  {00000000-0000-0000-0015-000000000114},  !- Handle
  {00000000-0000-0000-0003-000000000001},  !- Source Object
  7,                                       !- Outlet Port
  {00000000-0000-0000-0047-000000000049},  !- Target Object
  2;                                       !- Inlet Port

OS:Connection,
  {00000000-0000-0000-0015-000000000115},  !- Handle
  {00000000-0000-0000-0047-000000000049},  !- Source Object
  3,                                       !- Outlet Port
  {00000000-0000-0000-0040-000000000001},  !- Target Object
  10;                                      !- Inlet Port

OS:Connection,
  {00000000-0000-0000-0015-000000000116},  !- Handle
  {00000000-0000-0000-0040-000000000001},  !- Source Object
  11,                                      !- Outlet Port
  {00000000-0000-0000-0047-000000000045},  !- Target Object
  2;                                       !- Inlet Port

OS:Connection,
  {00000000-0000-0000-0015-000000000117},  !- Handle
  {00000000-0000-0000-0047-000000000060},  !- Source Object
  3,                                       !- Outlet Port
  {00000000-0000-0000-0040-000000000003},  !- Target Object
  8;                                       !- Inlet Port

OS:Connection,
  {00000000-0000-0000-0015-000000000118},  !- Handle
  {00000000-0000-0000-0040-000000000003},  !- Source Object
  9,                                       !- Outlet Port
  {00000000-0000-0000-0047-000000000066},  !- Target Object
  2;                                       !- Inlet Port

OS:Connection,
  {00000000-0000-0000-0015-000000000119},  !- Handle
  {00000000-0000-0000-0047-000000000066},  !- Source Object
  3,                                       !- Outlet Port
  {00000000-0000-0000-0003-000000000002},  !- Target Object
  6;                                       !- Inlet Port

OS:Connection,
  {00000000-0000-0000-0015-000000000120},  !- Handle
  {00000000-0000-0000-0003-000000000002},  !- Source Object
  7,                                       !- Outlet Port
  {00000000-0000-0000-0047-000000000067},  !- Target Object
  2;                                       !- Inlet Port

OS:Connection,
  {00000000-0000-0000-0015-000000000121},  !- Handle
  {00000000-0000-0000-0047-000000000067},  !- Source Object
  3,                                       !- Outlet Port
  {00000000-0000-0000-0040-000000000003},  !- Target Object
  10;                                      !- Inlet Port

OS:Connection,
  {00000000-0000-0000-0015-000000000122},  !- Handle
  {00000000-0000-0000-0040-000000000003},  !- Source Object
  11,                                      !- Outlet Port
  {00000000-0000-0000-0047-000000000061},  !- Target Object
  2;                                       !- Inlet Port

OS:Connection,
  {00000000-0000-0000-0015-000000000123},  !- Handle
  {00000000-0000-0000-0047-000000000053},  !- Source Object
  3,                                       !- Outlet Port
  {00000000-0000-0000-0040-000000000002},  !- Target Object
  8;                                       !- Inlet Port

OS:Connection,
  {00000000-0000-0000-0015-000000000124},  !- Handle
  {00000000-0000-0000-0040-000000000002},  !- Source Object
  9,                                       !- Outlet Port
  {00000000-0000-0000-0047-000000000064},  !- Target Object
  2;                                       !- Inlet Port

OS:Connection,
  {00000000-0000-0000-0015-000000000125},  !- Handle
  {00000000-0000-0000-0047-000000000064},  !- Source Object
  3,                                       !- Outlet Port
  {00000000-0000-0000-0003-000000000003},  !- Target Object
  6;                                       !- Inlet Port

OS:Connection,
  {00000000-0000-0000-0015-000000000126},  !- Handle
  {00000000-0000-0000-0003-000000000003},  !- Source Object
  7,                                       !- Outlet Port
  {00000000-0000-0000-0047-000000000065},  !- Target Object
  2;                                       !- Inlet Port

OS:Connection,
  {00000000-0000-0000-0015-000000000127},  !- Handle
  {00000000-0000-0000-0047-000000000065},  !- Source Object
  3,                                       !- Outlet Port
  {00000000-0000-0000-0040-000000000002},  !- Target Object
  10;                                      !- Inlet Port

OS:Connection,
  {00000000-0000-0000-0015-000000000128},  !- Handle
  {00000000-0000-0000-0040-000000000002},  !- Source Object
  11,                                      !- Outlet Port
  {00000000-0000-0000-0047-000000000054},  !- Target Object
  2;                                       !- Inlet Port

OS:Connector:Mixer,
  {00000000-0000-0000-0016-000000000001},  !- Handle
  Connector Mixer 1,                       !- Name
  {00000000-0000-0000-0015-000000000093},  !- Outlet Branch Name
  {00000000-0000-0000-0015-000000000085},  !- Inlet Branch Name 1
  {00000000-0000-0000-0015-000000000089};  !- Inlet Branch Name 2

OS:Connector:Mixer,
  {00000000-0000-0000-0016-000000000002},  !- Handle
  Connector Mixer 2,                       !- Name
  {00000000-0000-0000-0015-000000000096},  !- Outlet Branch Name
  {00000000-0000-0000-0015-000000000092},  !- Inlet Branch Name 1
  {00000000-0000-0000-0015-000000000102},  !- Inlet Branch Name 2
  {00000000-0000-0000-0015-000000000106},  !- Inlet Branch Name 3
  {00000000-0000-0000-0015-000000000110};  !- Inlet Branch Name 4

OS:Connector:Splitter,
  {00000000-0000-0000-0017-000000000001},  !- Handle
  Connector Splitter 1,                    !- Name
  {00000000-0000-0000-0015-000000000082},  !- Inlet Branch Name
  {00000000-0000-0000-0015-000000000074},  !- Outlet Branch Name 1
  {00000000-0000-0000-0015-000000000086};  !- Outlet Branch Name 2

OS:Connector:Splitter,
  {00000000-0000-0000-0017-000000000002},  !- Handle
  Connector Splitter 2,                    !- Name
  {00000000-0000-0000-0015-000000000077},  !- Inlet Branch Name
  {00000000-0000-0000-0015-000000000078},  !- Outlet Branch Name 1
  {00000000-0000-0000-0015-000000000099},  !- Outlet Branch Name 2
  {00000000-0000-0000-0015-000000000103},  !- Outlet Branch Name 3
  {00000000-0000-0000-0015-000000000107};  !- Outlet Branch Name 4

OS:Construction,
  {00000000-0000-0000-0018-000000000001},  !- Handle
  BTAP-Ext-DaylightDiffuser,               !- Name
  ,                                        !- Surface Rendering Name
  {00000000-0000-0000-0098-000000000001};  !- Layer 1

OS:Construction,
  {00000000-0000-0000-0018-000000000002},  !- Handle
  BTAP-Ext-DaylightDiffuser:U=0.241 SHGC=0.600, !- Name
  ,                                        !- Surface Rendering Name
  {00000000-0000-0000-0098-000000000003};  !- Layer 1

OS:Construction,
  {00000000-0000-0000-0018-000000000003},  !- Handle
  BTAP-Ext-DaylightDomes,                  !- Name
  ,                                        !- Surface Rendering Name
  {00000000-0000-0000-0098-000000000001};  !- Layer 1

OS:Construction,
  {00000000-0000-0000-0018-000000000004},  !- Handle
  BTAP-Ext-DaylightDomes:U=0.241 SHGC=0.600, !- Name
  ,                                        !- Surface Rendering Name
  {00000000-0000-0000-0098-000000000003};  !- Layer 1

OS:Construction,
  {00000000-0000-0000-0018-000000000005},  !- Handle
  BTAP-Ext-Door,                           !- Name
  ,                                        !- Surface Rendering Name
  {00000000-0000-0000-0044-000000000017},  !- Layer 1
  {00000000-0000-0000-0045-000000000013};  !- Layer 2

OS:Construction,
  {00000000-0000-0000-0018-000000000006},  !- Handle
  BTAP-Ext-Door:U-1.73,                    !- Name
  ,                                        !- Surface Rendering Name
  {00000000-0000-0000-0044-000000000016},  !- Layer 1
  {00000000-0000-0000-0045-000000000011};  !- Layer 2

OS:Construction,
  {00000000-0000-0000-0018-000000000007},  !- Handle
  BTAP-Ext-FixedWindow,                    !- Name
  ,                                        !- Surface Rendering Name
  {00000000-0000-0000-0098-000000000001};  !- Layer 1

OS:Construction,
  {00000000-0000-0000-0018-000000000008},  !- Handle
  BTAP-Ext-FixedWindow:U=0.173 SHGC=0.600, !- Name
  ,                                        !- Surface Rendering Name
  {00000000-0000-0000-0098-000000000002};  !- Layer 1

OS:Construction,
  {00000000-0000-0000-0018-000000000009},  !- Handle
  BTAP-Ext-Floor-Mass,                     !- Name
  ,                                        !- Surface Rendering Name
  {00000000-0000-0000-0045-000000000013},  !- Layer 1
  {00000000-0000-0000-0044-000000000008},  !- Layer 2
  {00000000-0000-0000-0045-000000000007};  !- Layer 3

OS:Construction,
  {00000000-0000-0000-0018-000000000010},  !- Handle
  BTAP-Ext-Floor-Mass:U-0.138,             !- Name
  ,                                        !- Surface Rendering Name
  {00000000-0000-0000-0045-000000000008},  !- Layer 1
  {00000000-0000-0000-0044-000000000007},  !- Layer 2
  {00000000-0000-0000-0045-000000000003};  !- Layer 3

OS:Construction,
  {00000000-0000-0000-0018-000000000011},  !- Handle
  BTAP-Ext-GlassDoors,                     !- Name
  ,                                        !- Surface Rendering Name
  {00000000-0000-0000-0098-000000000001};  !- Layer 1

OS:Construction,
  {00000000-0000-0000-0018-000000000012},  !- Handle
  BTAP-Ext-GlassDoors:U=0.173 SHGC=0.600,  !- Name
  ,                                        !- Surface Rendering Name
  {00000000-0000-0000-0098-000000000002};  !- Layer 1

OS:Construction,
  {00000000-0000-0000-0018-000000000013},  !- Handle
  BTAP-Ext-OverHeadDoor,                   !- Name
  ,                                        !- Surface Rendering Name
  {00000000-0000-0000-0045-000000000013};  !- Layer 1

OS:Construction,
  {00000000-0000-0000-0018-000000000014},  !- Handle
  BTAP-Ext-OverHeadDoor:U-1.73,            !- Name
  ,                                        !- Surface Rendering Name
  {00000000-0000-0000-0045-000000000012};  !- Layer 1

OS:Construction,
  {00000000-0000-0000-0018-000000000015},  !- Handle
  BTAP-Ext-Roof-Metal,                     !- Name
  ,                                        !- Surface Rendering Name
  {00000000-0000-0000-0044-000000000023},  !- Layer 1
  {00000000-0000-0000-0045-000000000013};  !- Layer 2

OS:Construction,
  {00000000-0000-0000-0018-000000000016},  !- Handle
  BTAP-Ext-Roof-Metal:U-0.121,             !- Name
  ,                                        !- Surface Rendering Name
  {00000000-0000-0000-0044-000000000022},  !- Layer 1
  {00000000-0000-0000-0045-000000000010};  !- Layer 2

OS:Construction,
  {00000000-0000-0000-0018-000000000017},  !- Handle
  BTAP-Ext-Skylights,                      !- Name
  ,                                        !- Surface Rendering Name
  {00000000-0000-0000-0098-000000000001};  !- Layer 1

OS:Construction,
  {00000000-0000-0000-0018-000000000018},  !- Handle
  BTAP-Ext-Skylights:U=0.241 SHGC=0.600,   !- Name
  ,                                        !- Surface Rendering Name
  {00000000-0000-0000-0098-000000000003};  !- Layer 1

OS:Construction,
  {00000000-0000-0000-0018-000000000019},  !- Handle
  BTAP-Ext-Wall-Mass,                      !- Name
  ,                                        !- Surface Rendering Name
  {00000000-0000-0000-0044-000000000006},  !- Layer 1
  {00000000-0000-0000-0044-000000000014},  !- Layer 2
  {00000000-0000-0000-0045-000000000013},  !- Layer 3
  {00000000-0000-0000-0044-000000000002};  !- Layer 4

OS:Construction,
  {00000000-0000-0000-0018-000000000020},  !- Handle
  BTAP-Ext-Wall-Mass:U-0.215,              !- Name
  ,                                        !- Surface Rendering Name
  {00000000-0000-0000-0044-000000000005},  !- Layer 1
  {00000000-0000-0000-0044-000000000013},  !- Layer 2
  {00000000-0000-0000-0045-000000000009},  !- Layer 3
  {00000000-0000-0000-0044-000000000001};  !- Layer 4

OS:Construction,
  {00000000-0000-0000-0018-000000000021},  !- Handle
  BTAP-Grnd-Floor-Mass,                    !- Name
  ,                                        !- Surface Rendering Name
  {00000000-0000-0000-0044-000000000012},  !- Layer 1
  {00000000-0000-0000-0045-000000000007};  !- Layer 2

OS:Construction,
  {00000000-0000-0000-0018-000000000022},  !- Handle
  BTAP-Grnd-Floor-Mass:U-0.757,            !- Name
  ,                                        !- Surface Rendering Name
  {00000000-0000-0000-0044-000000000009},  !- Layer 1
  {00000000-0000-0000-0045-000000000004};  !- Layer 2

OS:Construction,
  {00000000-0000-0000-0018-000000000023},  !- Handle
  BTAP-Grnd-Floor-Mass:U-0.757_std,        !- Name
  ,                                        !- Surface Rendering Name
  {00000000-0000-0000-0044-000000000009},  !- Layer 1
  {00000000-0000-0000-0044-000000000015};  !- Layer 2

OS:Construction,
  {00000000-0000-0000-0018-000000000024},  !- Handle
  BTAP-Grnd-Roof-Mass,                     !- Name
  ,                                        !- Surface Rendering Name
  {00000000-0000-0000-0044-000000000012},  !- Layer 1
  {00000000-0000-0000-0045-000000000007};  !- Layer 2

OS:Construction,
  {00000000-0000-0000-0018-000000000025},  !- Handle
  BTAP-Grnd-Roof-Mass:U-0.284,             !- Name
  ,                                        !- Surface Rendering Name
  {00000000-0000-0000-0044-000000000011},  !- Layer 1
  {00000000-0000-0000-0045-000000000006};  !- Layer 2

OS:Construction,
  {00000000-0000-0000-0018-000000000026},  !- Handle
  BTAP-Grnd-Wall-Mass,                     !- Name
  ,                                        !- Surface Rendering Name
  {00000000-0000-0000-0044-000000000012},  !- Layer 1
  {00000000-0000-0000-0045-000000000007};  !- Layer 2

OS:Construction,
  {00000000-0000-0000-0018-000000000027},  !- Handle
  BTAP-Grnd-Wall-Mass:U-0.284,             !- Name
  ,                                        !- Surface Rendering Name
  {00000000-0000-0000-0044-000000000010},  !- Layer 1
  {00000000-0000-0000-0045-000000000005};  !- Layer 2

OS:Construction,
  {00000000-0000-0000-0018-000000000028},  !- Handle
  BTAP-Int-Ceiling,                        !- Name
  ,                                        !- Surface Rendering Name
  {00000000-0000-0000-0045-000000000007},  !- Layer 1
  {00000000-0000-0000-0044-000000000003};  !- Layer 2

OS:Construction,
  {00000000-0000-0000-0018-000000000029},  !- Handle
  BTAP-Int-Door,                           !- Name
  ,                                        !- Surface Rendering Name
  {00000000-0000-0000-0044-000000000020};  !- Layer 1

OS:Construction,
  {00000000-0000-0000-0018-000000000030},  !- Handle
  BTAP-Int-Floor,                          !- Name
  ,                                        !- Surface Rendering Name
  {00000000-0000-0000-0044-000000000003},  !- Layer 1
  {00000000-0000-0000-0045-000000000007};  !- Layer 2

OS:Construction,
  {00000000-0000-0000-0018-000000000031},  !- Handle
  BTAP-Int-Partition,                      !- Name
  ,                                        !- Surface Rendering Name
  {00000000-0000-0000-0044-000000000020};  !- Layer 1

OS:Construction,
  {00000000-0000-0000-0018-000000000032},  !- Handle
  BTAP-Int-Wall,                           !- Name
  ,                                        !- Surface Rendering Name
  {00000000-0000-0000-0044-000000000018},  !- Layer 1
  {00000000-0000-0000-0044-000000000018};  !- Layer 2

OS:Construction,
  {00000000-0000-0000-0018-000000000033},  !- Handle
  BTAP-Int-Window,                         !- Name
  ,                                        !- Surface Rendering Name
  {00000000-0000-0000-0098-000000000001};  !- Layer 1

OS:Construction,
  {00000000-0000-0000-0018-000000000034},  !- Handle
  Basement Floor construction,             !- Name
  ,                                        !- Surface Rendering Name
  {00000000-0000-0000-0044-000000000021},  !- Layer 1
  {00000000-0000-0000-0045-000000000001};  !- Layer 2

OS:Construction,
  {00000000-0000-0000-0018-000000000035},  !- Handle
  Basement Wall construction,              !- Name
  ,                                        !- Surface Rendering Name
  {00000000-0000-0000-0044-000000000021};  !- Layer 1

OS:Construction,
  {00000000-0000-0000-0018-000000000036},  !- Handle
  Floor Adiabatic construction,            !- Name
  ,                                        !- Surface Rendering Name
  {00000000-0000-0000-0045-000000000001},  !- Layer 1
  {00000000-0000-0000-0044-000000000004},  !- Layer 2
  {00000000-0000-0000-0045-000000000002};  !- Layer 3

OS:Construction,
  {00000000-0000-0000-0018-000000000037},  !- Handle
  Wall Adiabatic construction,             !- Name
  ,                                        !- Surface Rendering Name
  {00000000-0000-0000-0044-000000000019},  !- Layer 1
  {00000000-0000-0000-0044-000000000019};  !- Layer 2

OS:Controller:MechanicalVentilation,
  {00000000-0000-0000-0019-000000000001},  !- Handle
  Controller Mechanical Ventilation 1,     !- Name
  {00000000-0000-0000-0056-000000000001},  !- Availability Schedule
  ,                                        !- Demand Controlled Ventilation
  ZoneSum;                                 !- System Outdoor Air Method

OS:Controller:MechanicalVentilation,
  {00000000-0000-0000-0019-000000000002},  !- Handle
  Controller Mechanical Ventilation 2,     !- Name
  {00000000-0000-0000-0056-000000000001},  !- Availability Schedule
  ,                                        !- Demand Controlled Ventilation
  ZoneSum;                                 !- System Outdoor Air Method

OS:Controller:MechanicalVentilation,
  {00000000-0000-0000-0019-000000000003},  !- Handle
  Controller Mechanical Ventilation 3,     !- Name
  {00000000-0000-0000-0056-000000000001},  !- Availability Schedule
  ,                                        !- Demand Controlled Ventilation
  ZoneSum;                                 !- System Outdoor Air Method

OS:Controller:OutdoorAir,
  {00000000-0000-0000-0020-000000000001},  !- Handle
  Controller Outdoor Air 1,                !- Name
  ,                                        !- Relief Air Outlet Node Name
  ,                                        !- Return Air Node Name
  ,                                        !- Mixed Air Node Name
  ,                                        !- Actuator Node Name
  autosize,                                !- Minimum Outdoor Air Flow Rate {m3/s}
  Autosize,                                !- Maximum Outdoor Air Flow Rate {m3/s}
  NoEconomizer,                            !- Economizer Control Type
  ModulateFlow,                            !- Economizer Control Action Type
  28,                                      !- Economizer Maximum Limit Dry-Bulb Temperature {C}
  64000,                                   !- Economizer Maximum Limit Enthalpy {J/kg}
  ,                                        !- Economizer Maximum Limit Dewpoint Temperature {C}
  ,                                        !- Electronic Enthalpy Limit Curve Name
  -100,                                    !- Economizer Minimum Limit Dry-Bulb Temperature {C}
  NoLockout,                               !- Lockout Type
  FixedMinimum,                            !- Minimum Limit Type
  {00000000-0000-0000-0059-000000000019},  !- Minimum Outdoor Air Schedule Name
  ,                                        !- Minimum Fraction of Outdoor Air Schedule Name
  ,                                        !- Maximum Fraction of Outdoor Air Schedule Name
  {00000000-0000-0000-0019-000000000001},  !- Controller Mechanical Ventilation
  ,                                        !- Time of Day Economizer Control Schedule Name
  No,                                      !- High Humidity Control
  ,                                        !- Humidistat Control Zone Name
  1,                                       !- High Humidity Outdoor Air Flow Ratio
  Yes,                                     !- Control High Indoor Humidity Based on Outdoor Humidity Ratio
  BypassWhenOAFlowGreaterThanMinimum,      !- Heat Recovery Bypass Control Type
  InterlockedWithMechanicalCooling;        !- Economizer Operation Staging

OS:Controller:OutdoorAir,
  {00000000-0000-0000-0020-000000000002},  !- Handle
  Controller Outdoor Air 2,                !- Name
  ,                                        !- Relief Air Outlet Node Name
  ,                                        !- Return Air Node Name
  ,                                        !- Mixed Air Node Name
  ,                                        !- Actuator Node Name
  autosize,                                !- Minimum Outdoor Air Flow Rate {m3/s}
  Autosize,                                !- Maximum Outdoor Air Flow Rate {m3/s}
  DifferentialEnthalpy,                    !- Economizer Control Type
  ModulateFlow,                            !- Economizer Control Action Type
  ,                                        !- Economizer Maximum Limit Dry-Bulb Temperature {C}
  ,                                        !- Economizer Maximum Limit Enthalpy {J/kg}
  ,                                        !- Economizer Maximum Limit Dewpoint Temperature {C}
  ,                                        !- Electronic Enthalpy Limit Curve Name
  ,                                        !- Economizer Minimum Limit Dry-Bulb Temperature {C}
  NoLockout,                               !- Lockout Type
  FixedMinimum,                            !- Minimum Limit Type
  {00000000-0000-0000-0059-000000000021},  !- Minimum Outdoor Air Schedule Name
  ,                                        !- Minimum Fraction of Outdoor Air Schedule Name
  ,                                        !- Maximum Fraction of Outdoor Air Schedule Name
  {00000000-0000-0000-0019-000000000002},  !- Controller Mechanical Ventilation
  ,                                        !- Time of Day Economizer Control Schedule Name
  No,                                      !- High Humidity Control
  ,                                        !- Humidistat Control Zone Name
  1,                                       !- High Humidity Outdoor Air Flow Ratio
  Yes,                                     !- Control High Indoor Humidity Based on Outdoor Humidity Ratio
  BypassWhenOAFlowGreaterThanMinimum,      !- Heat Recovery Bypass Control Type
  InterlockedWithMechanicalCooling;        !- Economizer Operation Staging

OS:Controller:OutdoorAir,
  {00000000-0000-0000-0020-000000000003},  !- Handle
  Controller Outdoor Air 3,                !- Name
  ,                                        !- Relief Air Outlet Node Name
  ,                                        !- Return Air Node Name
  ,                                        !- Mixed Air Node Name
  ,                                        !- Actuator Node Name
  autosize,                                !- Minimum Outdoor Air Flow Rate {m3/s}
  Autosize,                                !- Maximum Outdoor Air Flow Rate {m3/s}
  DifferentialEnthalpy,                    !- Economizer Control Type
  ModulateFlow,                            !- Economizer Control Action Type
  ,                                        !- Economizer Maximum Limit Dry-Bulb Temperature {C}
  ,                                        !- Economizer Maximum Limit Enthalpy {J/kg}
  ,                                        !- Economizer Maximum Limit Dewpoint Temperature {C}
  ,                                        !- Electronic Enthalpy Limit Curve Name
  ,                                        !- Economizer Minimum Limit Dry-Bulb Temperature {C}
  NoLockout,                               !- Lockout Type
  FixedMinimum,                            !- Minimum Limit Type
  {00000000-0000-0000-0059-000000000020},  !- Minimum Outdoor Air Schedule Name
  ,                                        !- Minimum Fraction of Outdoor Air Schedule Name
  ,                                        !- Maximum Fraction of Outdoor Air Schedule Name
  {00000000-0000-0000-0019-000000000003},  !- Controller Mechanical Ventilation
  ,                                        !- Time of Day Economizer Control Schedule Name
  No,                                      !- High Humidity Control
  ,                                        !- Humidistat Control Zone Name
  1,                                       !- High Humidity Outdoor Air Flow Ratio
  Yes,                                     !- Control High Indoor Humidity Based on Outdoor Humidity Ratio
  BypassWhenOAFlowGreaterThanMinimum,      !- Heat Recovery Bypass Control Type
  InterlockedWithMechanicalCooling;        !- Economizer Operation Staging

OS:Curve:Biquadratic,
  {00000000-0000-0000-0021-000000000001},  !- Handle
  Curve Biquadratic 1,                     !- Name
  0.867905,                                !- Coefficient1 Constant
  0.0142459,                               !- Coefficient2 x
  0.000554364,                             !- Coefficient3 x**2
  -0.00755748,                             !- Coefficient4 y
  3.3048e-05,                              !- Coefficient5 y**2
  -0.000191808,                            !- Coefficient6 x*y
  13,                                      !- Minimum Value of x
  24,                                      !- Maximum Value of x
  24,                                      !- Minimum Value of y
  46;                                      !- Maximum Value of y

OS:Curve:Biquadratic,
  {00000000-0000-0000-0021-000000000002},  !- Handle
  Curve Biquadratic 2,                     !- Name
  0.116936,                                !- Coefficient1 Constant
  0.0284933,                               !- Coefficient2 x
  -0.000411156,                            !- Coefficient3 x**2
  0.0214108,                               !- Coefficient4 y
  0.000161028,                             !- Coefficient5 y**2
  -0.000679104,                            !- Coefficient6 x*y
  13,                                      !- Minimum Value of x
  24,                                      !- Maximum Value of x
  24,                                      !- Minimum Value of y
  46;                                      !- Maximum Value of y

OS:Curve:Biquadratic,
  {00000000-0000-0000-0021-000000000003},  !- Handle
  Curve Biquadratic 3,                     !- Name
  0.867905,                                !- Coefficient1 Constant
  0.0142459,                               !- Coefficient2 x
  0.000554364,                             !- Coefficient3 x**2
  -0.00755748,                             !- Coefficient4 y
  3.3048e-05,                              !- Coefficient5 y**2
  -0.000191808,                            !- Coefficient6 x*y
  13,                                      !- Minimum Value of x
  24,                                      !- Maximum Value of x
  24,                                      !- Minimum Value of y
  46;                                      !- Maximum Value of y

OS:Curve:Biquadratic,
  {00000000-0000-0000-0021-000000000004},  !- Handle
  Curve Biquadratic 4,                     !- Name
  0.116936,                                !- Coefficient1 Constant
  0.0284933,                               !- Coefficient2 x
  -0.000411156,                            !- Coefficient3 x**2
  0.0214108,                               !- Coefficient4 y
  0.000161028,                             !- Coefficient5 y**2
  -0.000679104,                            !- Coefficient6 x*y
  13,                                      !- Minimum Value of x
  24,                                      !- Maximum Value of x
  24,                                      !- Minimum Value of y
  46;                                      !- Maximum Value of y

OS:Curve:Biquadratic,
  {00000000-0000-0000-0021-000000000005},  !- Handle
  Curve Biquadratic 5,                     !- Name
  0.867905,                                !- Coefficient1 Constant
  0.0142459,                               !- Coefficient2 x
  0.000554364,                             !- Coefficient3 x**2
  -0.00755748,                             !- Coefficient4 y
  3.3048e-05,                              !- Coefficient5 y**2
  -0.000191808,                            !- Coefficient6 x*y
  13,                                      !- Minimum Value of x
  24,                                      !- Maximum Value of x
  24,                                      !- Minimum Value of y
  46;                                      !- Maximum Value of y

OS:Curve:Biquadratic,
  {00000000-0000-0000-0021-000000000006},  !- Handle
  Curve Biquadratic 6,                     !- Name
  0.116936,                                !- Coefficient1 Constant
  0.0284933,                               !- Coefficient2 x
  -0.000411156,                            !- Coefficient3 x**2
  0.0214108,                               !- Coefficient4 y
  0.000161028,                             !- Coefficient5 y**2
  -0.000679104,                            !- Coefficient6 x*y
  13,                                      !- Minimum Value of x
  24,                                      !- Maximum Value of x
  24,                                      !- Minimum Value of y
  46;                                      !- Maximum Value of y

OS:Curve:Biquadratic,
  {00000000-0000-0000-0021-000000000007},  !- Handle
  DXCOOL-NECB2011-REF-CAPFT,               !- Name
  0.867905,                                !- Coefficient1 Constant
  0.0142459,                               !- Coefficient2 x
  0.00055436,                              !- Coefficient3 x**2
  -0.0075575,                              !- Coefficient4 y
  3.3e-05,                                 !- Coefficient5 y**2
  -0.0001918,                              !- Coefficient6 x*y
  13,                                      !- Minimum Value of x
  24,                                      !- Maximum Value of x
  24,                                      !- Minimum Value of y
  46;                                      !- Maximum Value of y

OS:Curve:Biquadratic,
  {00000000-0000-0000-0021-000000000008},  !- Handle
  DXCOOL-NECB2011-REF-COOLEIRFT,           !- Name
  0.1141714,                               !- Coefficient1 Constant
  0.02818224,                              !- Coefficient2 x
  -0.0004199,                              !- Coefficient3 x**2
  0.02141082,                              !- Coefficient4 y
  0.000161028,                             !- Coefficient5 y**2
  -0.000679104,                            !- Coefficient6 x*y
  13,                                      !- Minimum Value of x
  24,                                      !- Maximum Value of x
  24,                                      !- Minimum Value of y
  46;                                      !- Maximum Value of y

OS:Curve:Cubic,
  {00000000-0000-0000-0022-000000000001},  !- Handle
  Curve Cubic 1,                           !- Name
  0.0277,                                  !- Coefficient1 Constant
  4.9151,                                  !- Coefficient2 x
  -8.184,                                  !- Coefficient3 x**2
  4.2702,                                  !- Coefficient4 x**3
  0.7,                                     !- Minimum Value of x
  1;                                       !- Maximum Value of x

OS:Curve:Cubic,
  {00000000-0000-0000-0022-000000000002},  !- Handle
  Curve Cubic 10,                          !- Name
  0.3696,                                  !- Coefficient1 Constant
  2.3362,                                  !- Coefficient2 x
  -2.9577,                                 !- Coefficient3 x**2
  1.2596,                                  !- Coefficient4 x**3
  0.7,                                     !- Minimum Value of x
  1;                                       !- Maximum Value of x

OS:Curve:Cubic,
  {00000000-0000-0000-0022-000000000003},  !- Handle
  Curve Cubic 11,                          !- Name
  0.0277,                                  !- Coefficient1 Constant
  4.9151,                                  !- Coefficient2 x
  -8.184,                                  !- Coefficient3 x**2
  4.2702,                                  !- Coefficient4 x**3
  0.7,                                     !- Minimum Value of x
  1;                                       !- Maximum Value of x

OS:Curve:Cubic,
  {00000000-0000-0000-0022-000000000004},  !- Handle
  Curve Cubic 12,                          !- Name
  0.729009,                                !- Coefficient1 Constant
  0.0319275,                               !- Coefficient2 x
  0.000136404,                             !- Coefficient3 x**2
  -8.748e-06,                              !- Coefficient4 x**3
  -20,                                     !- Minimum Value of x
  20;                                      !- Maximum Value of x

OS:Curve:Cubic,
  {00000000-0000-0000-0022-000000000005},  !- Handle
  Curve Cubic 13,                          !- Name
  0.84,                                    !- Coefficient1 Constant
  0.16,                                    !- Coefficient2 x
  0,                                       !- Coefficient3 x**2
  0,                                       !- Coefficient4 x**3
  0.5,                                     !- Minimum Value of x
  1.5;                                     !- Maximum Value of x

OS:Curve:Cubic,
  {00000000-0000-0000-0022-000000000006},  !- Handle
  Curve Cubic 14,                          !- Name
  1.2183,                                  !- Coefficient1 Constant
  -0.03612,                                !- Coefficient2 x
  0.00142,                                 !- Coefficient3 x**2
  -2.68e-05,                               !- Coefficient4 x**3
  -20,                                     !- Minimum Value of x
  20;                                      !- Maximum Value of x

OS:Curve:Cubic,
  {00000000-0000-0000-0022-000000000007},  !- Handle
  Curve Cubic 15,                          !- Name
  0.3696,                                  !- Coefficient1 Constant
  2.3362,                                  !- Coefficient2 x
  -2.9577,                                 !- Coefficient3 x**2
  1.2596,                                  !- Coefficient4 x**3
  0.7,                                     !- Minimum Value of x
  1;                                       !- Maximum Value of x

OS:Curve:Cubic,
  {00000000-0000-0000-0022-000000000008},  !- Handle
  Curve Cubic 2,                           !- Name
  0.729009,                                !- Coefficient1 Constant
  0.0319275,                               !- Coefficient2 x
  0.000136404,                             !- Coefficient3 x**2
  -8.748e-06,                              !- Coefficient4 x**3
  -20,                                     !- Minimum Value of x
  20;                                      !- Maximum Value of x

OS:Curve:Cubic,
  {00000000-0000-0000-0022-000000000009},  !- Handle
  Curve Cubic 3,                           !- Name
  0.84,                                    !- Coefficient1 Constant
  0.16,                                    !- Coefficient2 x
  0,                                       !- Coefficient3 x**2
  0,                                       !- Coefficient4 x**3
  0.5,                                     !- Minimum Value of x
  1.5;                                     !- Maximum Value of x

OS:Curve:Cubic,
  {00000000-0000-0000-0022-000000000010},  !- Handle
  Curve Cubic 4,                           !- Name
  1.2183,                                  !- Coefficient1 Constant
  -0.03612,                                !- Coefficient2 x
  0.00142,                                 !- Coefficient3 x**2
  -2.68e-05,                               !- Coefficient4 x**3
  -20,                                     !- Minimum Value of x
  20;                                      !- Maximum Value of x

OS:Curve:Cubic,
  {00000000-0000-0000-0022-000000000011},  !- Handle
  Curve Cubic 5,                           !- Name
  0.3696,                                  !- Coefficient1 Constant
  2.3362,                                  !- Coefficient2 x
  -2.9577,                                 !- Coefficient3 x**2
  1.2596,                                  !- Coefficient4 x**3
  0.7,                                     !- Minimum Value of x
  1;                                       !- Maximum Value of x

OS:Curve:Cubic,
  {00000000-0000-0000-0022-000000000012},  !- Handle
  Curve Cubic 6,                           !- Name
  0.0277,                                  !- Coefficient1 Constant
  4.9151,                                  !- Coefficient2 x
  -8.184,                                  !- Coefficient3 x**2
  4.2702,                                  !- Coefficient4 x**3
  0.7,                                     !- Minimum Value of x
  1;                                       !- Maximum Value of x

OS:Curve:Cubic,
  {00000000-0000-0000-0022-000000000013},  !- Handle
  Curve Cubic 7,                           !- Name
  0.729009,                                !- Coefficient1 Constant
  0.0319275,                               !- Coefficient2 x
  0.000136404,                             !- Coefficient3 x**2
  -8.748e-06,                              !- Coefficient4 x**3
  -20,                                     !- Minimum Value of x
  20;                                      !- Maximum Value of x

OS:Curve:Cubic,
  {00000000-0000-0000-0022-000000000014},  !- Handle
  Curve Cubic 8,                           !- Name
  0.84,                                    !- Coefficient1 Constant
  0.16,                                    !- Coefficient2 x
  0,                                       !- Coefficient3 x**2
  0,                                       !- Coefficient4 x**3
  0.5,                                     !- Minimum Value of x
  1.5;                                     !- Maximum Value of x

OS:Curve:Cubic,
  {00000000-0000-0000-0022-000000000015},  !- Handle
  Curve Cubic 9,                           !- Name
  1.2183,                                  !- Coefficient1 Constant
  -0.03612,                                !- Coefficient2 x
  0.00142,                                 !- Coefficient3 x**2
  -2.68e-05,                               !- Coefficient4 x**3
  -20,                                     !- Minimum Value of x
  20;                                      !- Maximum Value of x

OS:Curve:Cubic,
  {00000000-0000-0000-0022-000000000016},  !- Handle
  DXCOOL-NECB2011-REF-COOLPLFFPLR,         !- Name
  0.0277,                                  !- Coefficient1 Constant
  4.9151,                                  !- Coefficient2 x
  -8.184,                                  !- Coefficient3 x**2
  4.2702,                                  !- Coefficient4 x**3
  0.7,                                     !- Minimum Value of x
  1;                                       !- Maximum Value of x

OS:Curve:Cubic,
  {00000000-0000-0000-0022-000000000017},  !- Handle
  DXHEAT-NECB2011-REF-CAPFFLOW,            !- Name
  0.84,                                    !- Coefficient1 Constant
  0.16,                                    !- Coefficient2 x
  0,                                       !- Coefficient3 x**2
  0,                                       !- Coefficient4 x**3
  0.5,                                     !- Minimum Value of x
  1.5;                                     !- Maximum Value of x

OS:Curve:Cubic,
  {00000000-0000-0000-0022-000000000018},  !- Handle
  DXHEAT-NECB2011-REF-CAPFT,               !- Name
  0.729009,                                !- Coefficient1 Constant
  0.0319275,                               !- Coefficient2 x
  0.000136404,                             !- Coefficient3 x**2
  -8.748e-06,                              !- Coefficient4 x**3
  -20,                                     !- Minimum Value of x
  20;                                      !- Maximum Value of x

OS:Curve:Cubic,
  {00000000-0000-0000-0022-000000000019},  !- Handle
  DXHEAT-NECB2011-REF-EIRFT,               !- Name
  1.2183,                                  !- Coefficient1 Constant
  -0.03612,                                !- Coefficient2 x
  0.00142,                                 !- Coefficient3 x**2
  -2.68e-05,                               !- Coefficient4 x**3
  -20,                                     !- Minimum Value of x
  20;                                      !- Maximum Value of x

OS:Curve:Cubic,
  {00000000-0000-0000-0022-000000000020},  !- Handle
  DXHEAT-NECB2011-REF-PLFFPLR,             !- Name
  0.3696,                                  !- Coefficient1 Constant
  2.3362,                                  !- Coefficient2 x
  -2.9577,                                 !- Coefficient3 x**2
  1.2596,                                  !- Coefficient4 x**3
  0.7,                                     !- Minimum Value of x
  1;                                       !- Maximum Value of x

OS:Curve:Cubic,
  {00000000-0000-0000-0022-000000000021},  !- Handle
  FURNACE-EFFPLR-NECB2011,                 !- Name
  0.722,                                   !- Coefficient1 Constant
  0.8211,                                  !- Coefficient2 x
  -1.0396,                                 !- Coefficient3 x**2
  0.5,                                     !- Coefficient4 x**3
  0,                                       !- Minimum Value of x
  1;                                       !- Maximum Value of x

OS:Curve:Quadratic,
  {00000000-0000-0000-0023-000000000001},  !- Handle
  Curve Quadratic 1,                       !- Name
  1,                                       !- Coefficient1 Constant
  0,                                       !- Coefficient2 x
  0,                                       !- Coefficient3 x**2
  0,                                       !- Minimum Value of x
  1;                                       !- Maximum Value of x

OS:Curve:Quadratic,
  {00000000-0000-0000-0023-000000000002},  !- Handle
  Curve Quadratic 2,                       !- Name
  1,                                       !- Coefficient1 Constant
  0,                                       !- Coefficient2 x
  0,                                       !- Coefficient3 x**2
  0,                                       !- Minimum Value of x
  1;                                       !- Maximum Value of x

OS:Curve:Quadratic,
  {00000000-0000-0000-0023-000000000003},  !- Handle
  Curve Quadratic 3,                       !- Name
  1.3824,                                  !- Coefficient1 Constant
  -0.4336,                                 !- Coefficient2 x
  0.0512,                                  !- Coefficient3 x**2
  0,                                       !- Minimum Value of x
  1;                                       !- Maximum Value of x

OS:Curve:Quadratic,
  {00000000-0000-0000-0023-000000000004},  !- Handle
  Curve Quadratic 4,                       !- Name
  1,                                       !- Coefficient1 Constant
  0,                                       !- Coefficient2 x
  0,                                       !- Coefficient3 x**2
  0,                                       !- Minimum Value of x
  1;                                       !- Maximum Value of x

OS:Curve:Quadratic,
  {00000000-0000-0000-0023-000000000005},  !- Handle
  Curve Quadratic 5,                       !- Name
  1,                                       !- Coefficient1 Constant
  0,                                       !- Coefficient2 x
  0,                                       !- Coefficient3 x**2
  0,                                       !- Minimum Value of x
  1;                                       !- Maximum Value of x

OS:Curve:Quadratic,
  {00000000-0000-0000-0023-000000000006},  !- Handle
  Curve Quadratic 6,                       !- Name
  1.3824,                                  !- Coefficient1 Constant
  -0.4336,                                 !- Coefficient2 x
  0.0512,                                  !- Coefficient3 x**2
  0,                                       !- Minimum Value of x
  1;                                       !- Maximum Value of x

OS:Curve:Quadratic,
  {00000000-0000-0000-0023-000000000007},  !- Handle
  Curve Quadratic 7,                       !- Name
  1,                                       !- Coefficient1 Constant
  0,                                       !- Coefficient2 x
  0,                                       !- Coefficient3 x**2
  0,                                       !- Minimum Value of x
  1;                                       !- Maximum Value of x

OS:Curve:Quadratic,
  {00000000-0000-0000-0023-000000000008},  !- Handle
  Curve Quadratic 8,                       !- Name
  1,                                       !- Coefficient1 Constant
  0,                                       !- Coefficient2 x
  0,                                       !- Coefficient3 x**2
  0,                                       !- Minimum Value of x
  1;                                       !- Maximum Value of x

OS:Curve:Quadratic,
  {00000000-0000-0000-0023-000000000009},  !- Handle
  Curve Quadratic 9,                       !- Name
  1.3824,                                  !- Coefficient1 Constant
  -0.4336,                                 !- Coefficient2 x
  0.0512,                                  !- Coefficient3 x**2
  0,                                       !- Minimum Value of x
  1;                                       !- Maximum Value of x

OS:Curve:Quadratic,
  {00000000-0000-0000-0023-000000000010},  !- Handle
  DXCOOL-NECB2011-REF-CAPFFLOW,            !- Name
  0.8,                                     !- Coefficient1 Constant
  0.2,                                     !- Coefficient2 x
  0,                                       !- Coefficient3 x**2
  0.5,                                     !- Minimum Value of x
  1.5;                                     !- Maximum Value of x

OS:Curve:Quadratic,
  {00000000-0000-0000-0023-000000000011},  !- Handle
  DXCOOL-NECB2011-REF-COOLEIRFFLOW,        !- Name
  1.1552,                                  !- Coefficient1 Constant
  -0.1808,                                 !- Coefficient2 x
  0.0256,                                  !- Coefficient3 x**2
  0.5,                                     !- Minimum Value of x
  1.5;                                     !- Maximum Value of x

OS:Curve:Quadratic,
  {00000000-0000-0000-0023-000000000012},  !- Handle
  DXHEAT-NECB2011-REF-EIRFFLOW,            !- Name
  1.3824,                                  !- Coefficient1 Constant
  -0.4336,                                 !- Coefficient2 x
  0.0512,                                  !- Coefficient3 x**2
  0,                                       !- Minimum Value of x
  1;                                       !- Maximum Value of x

OS:Daylighting:Control,
  {00000000-0000-0000-0024-000000000001},  !- Handle
  Zone3 Bulk Storage daylighting control,  !- Name
  {00000000-0000-0000-0076-000000000003},  !- Space Name
  22.8588851907324,                        !- Position X-Coordinate {m}
  65.5288042134326,                        !- Position Y-Coordinate {m}
  0.8,                                     !- Position Z-Coordinate {m}
  ,                                        !- Psi Rotation Around X-Axis {deg}
  ,                                        !- Theta Rotation Around Y-Axis {deg}
  ,                                        !- Phi Rotation Around Z-Axis {deg}
  200,                                     !- Illuminance Setpoint {lux}
  Stepped,                                 !- Lighting Control Type
  ,                                        !- Minimum Input Power Fraction for Continuous Dimming Control
  ,                                        !- Minimum Light Output Fraction for Continuous Dimming Control
  2;                                       !- Number of Stepped Control Steps

OS:DefaultConstructionSet,
  {00000000-0000-0000-0025-000000000001},  !- Handle
  BTAP-Mass at hdd = 5000.0,               !- Name
  {00000000-0000-0000-0028-000000000002},  !- Default Exterior Surface Constructions Name
  {00000000-0000-0000-0028-000000000003},  !- Default Interior Surface Constructions Name
  {00000000-0000-0000-0028-000000000001},  !- Default Ground Contact Surface Constructions Name
  {00000000-0000-0000-0027-000000000001},  !- Default Exterior SubSurface Constructions Name
  {00000000-0000-0000-0027-000000000002},  !- Default Interior SubSurface Constructions Name
  {00000000-0000-0000-0018-000000000031},  !- Interior Partition Construction Name
  ,                                        !- Space Shading Construction Name
  ,                                        !- Building Shading Construction Name
  ,                                        !- Site Shading Construction Name
  ;                                        !- Adiabatic Surface Construction Name

OS:DefaultScheduleSet,
  {00000000-0000-0000-0026-000000000001},  !- Handle
  Space Function Office enclosed <= 25 m2 Schedule Set, !- Name
  ,                                        !- Hours of Operation Schedule Name
  {00000000-0000-0000-0059-000000000009},  !- Number of People Schedule Name
  {00000000-0000-0000-0059-000000000013},  !- People Activity Level Schedule Name
  {00000000-0000-0000-0059-000000000008},  !- Lighting Schedule Name
  {00000000-0000-0000-0059-000000000007},  !- Electric Equipment Schedule Name
  ,                                        !- Gas Equipment Schedule Name
  ,                                        !- Hot Water Equipment Schedule Name
  ,                                        !- Infiltration Schedule Name
  ,                                        !- Steam Equipment Schedule Name
  ;                                        !- Other Equipment Schedule Name

OS:DefaultScheduleSet,
  {00000000-0000-0000-0026-000000000002},  !- Handle
  Space Function Warehouse storage area medium to bulky palletized items Schedule Set, !- Name
  ,                                        !- Hours of Operation Schedule Name
  {00000000-0000-0000-0059-000000000009},  !- Number of People Schedule Name
  {00000000-0000-0000-0059-000000000013},  !- People Activity Level Schedule Name
  {00000000-0000-0000-0059-000000000008},  !- Lighting Schedule Name
  {00000000-0000-0000-0059-000000000007},  !- Electric Equipment Schedule Name
  ,                                        !- Gas Equipment Schedule Name
  ,                                        !- Hot Water Equipment Schedule Name
  ,                                        !- Infiltration Schedule Name
  ,                                        !- Steam Equipment Schedule Name
  ;                                        !- Other Equipment Schedule Name

OS:DefaultScheduleSet,
  {00000000-0000-0000-0026-000000000003},  !- Handle
  Space Function Warehouse storage area small hand-carried items(4) Schedule Set, !- Name
  ,                                        !- Hours of Operation Schedule Name
  {00000000-0000-0000-0059-000000000009},  !- Number of People Schedule Name
  {00000000-0000-0000-0059-000000000013},  !- People Activity Level Schedule Name
  {00000000-0000-0000-0059-000000000008},  !- Lighting Schedule Name
  {00000000-0000-0000-0059-000000000007},  !- Electric Equipment Schedule Name
  ,                                        !- Gas Equipment Schedule Name
  ,                                        !- Hot Water Equipment Schedule Name
  ,                                        !- Infiltration Schedule Name
  ,                                        !- Steam Equipment Schedule Name
  ;                                        !- Other Equipment Schedule Name

OS:DefaultSubSurfaceConstructions,
  {00000000-0000-0000-0027-000000000001},  !- Handle
  BTAP-Mass at hdd = 5000.0,               !- Name
  {00000000-0000-0000-0018-000000000008},  !- Fixed Window Construction Name
  {00000000-0000-0000-0018-000000000008},  !- Operable Window Construction Name
  {00000000-0000-0000-0018-000000000006},  !- Door Construction Name
  {00000000-0000-0000-0018-000000000012},  !- Glass Door Construction Name
  {00000000-0000-0000-0018-000000000014},  !- Overhead Door Construction Name
  {00000000-0000-0000-0018-000000000018},  !- Skylight Construction Name
  {00000000-0000-0000-0018-000000000004},  !- Tubular Daylight Dome Construction Name
  {00000000-0000-0000-0018-000000000002};  !- Tubular Daylight Diffuser Construction Name

OS:DefaultSubSurfaceConstructions,
  {00000000-0000-0000-0027-000000000002},  !- Handle
  Default Sub Surface Constructions 2,     !- Name
  {00000000-0000-0000-0018-000000000033},  !- Fixed Window Construction Name
  {00000000-0000-0000-0018-000000000033},  !- Operable Window Construction Name
  {00000000-0000-0000-0018-000000000029},  !- Door Construction Name
  ,                                        !- Glass Door Construction Name
  ,                                        !- Overhead Door Construction Name
  ,                                        !- Skylight Construction Name
  ,                                        !- Tubular Daylight Dome Construction Name
  ;                                        !- Tubular Daylight Diffuser Construction Name

OS:DefaultSubSurfaceConstructions,
  {00000000-0000-0000-0027-000000000003},  !- Handle
  NECB2011 - FullSrvRest - WholeBuilding - NECB HDD Method at hdd = 5000.0, !- Name
  {00000000-0000-0000-0018-000000000007},  !- Fixed Window Construction Name
  {00000000-0000-0000-0018-000000000007},  !- Operable Window Construction Name
  {00000000-0000-0000-0018-000000000005},  !- Door Construction Name
  {00000000-0000-0000-0018-000000000011},  !- Glass Door Construction Name
  {00000000-0000-0000-0018-000000000013},  !- Overhead Door Construction Name
  {00000000-0000-0000-0018-000000000017},  !- Skylight Construction Name
  {00000000-0000-0000-0018-000000000003},  !- Tubular Daylight Dome Construction Name
  {00000000-0000-0000-0018-000000000001};  !- Tubular Daylight Diffuser Construction Name

OS:DefaultSurfaceConstructions,
  {00000000-0000-0000-0028-000000000001},  !- Handle
  BTAP-Mass at hdd = 5000.0 1,             !- Name
  {00000000-0000-0000-0018-000000000022},  !- Floor Construction Name
  {00000000-0000-0000-0018-000000000027},  !- Wall Construction Name
  {00000000-0000-0000-0018-000000000025};  !- Roof Ceiling Construction Name

OS:DefaultSurfaceConstructions,
  {00000000-0000-0000-0028-000000000002},  !- Handle
  BTAP-Mass at hdd = 5000.0,               !- Name
  {00000000-0000-0000-0018-000000000010},  !- Floor Construction Name
  {00000000-0000-0000-0018-000000000020},  !- Wall Construction Name
  {00000000-0000-0000-0018-000000000016};  !- Roof Ceiling Construction Name

OS:DefaultSurfaceConstructions,
  {00000000-0000-0000-0028-000000000003},  !- Handle
  Default Surface Constructions 2,         !- Name
  {00000000-0000-0000-0018-000000000030},  !- Floor Construction Name
  {00000000-0000-0000-0018-000000000032},  !- Wall Construction Name
  {00000000-0000-0000-0018-000000000028};  !- Roof Ceiling Construction Name

OS:DefaultSurfaceConstructions,
  {00000000-0000-0000-0028-000000000004},  !- Handle
  NECB2011 - FullSrvRest - WholeBuilding - NECB HDD Method at hdd = 5000.0 1, !- Name
  {00000000-0000-0000-0018-000000000021},  !- Floor Construction Name
  {00000000-0000-0000-0018-000000000026},  !- Wall Construction Name
  {00000000-0000-0000-0018-000000000024};  !- Roof Ceiling Construction Name

OS:DefaultSurfaceConstructions,
  {00000000-0000-0000-0028-000000000005},  !- Handle
  NECB2011 - FullSrvRest - WholeBuilding - NECB HDD Method at hdd = 5000.0, !- Name
  {00000000-0000-0000-0018-000000000009},  !- Floor Construction Name
  {00000000-0000-0000-0018-000000000019},  !- Wall Construction Name
  {00000000-0000-0000-0018-000000000015};  !- Roof Ceiling Construction Name

OS:DesignSpecification:OutdoorAir,
  {00000000-0000-0000-0029-000000000001},  !- Handle
  Space Function Office enclosed <= 25 m2 Ventilation, !- Name
  Sum,                                     !- Outdoor Air Method
  0.002539077244416,                       !- Outdoor Air Flow per Person {m3/s-person}
  0.0003048,                               !- Outdoor Air Flow per Floor Area {m3/s-m2}
  ,                                        !- Outdoor Air Flow Rate {m3/s}
  ,                                        !- Outdoor Air Flow Air Changes per Hour {1/hr}
  ;                                        !- Outdoor Air Flow Rate Fraction Schedule Name

OS:DesignSpecification:OutdoorAir,
  {00000000-0000-0000-0029-000000000002},  !- Handle
  Space Function Warehouse storage area medium to bulky palletized items Ventilation, !- Name
  Sum,                                     !- Outdoor Air Method
  0,                                       !- Outdoor Air Flow per Person {m3/s-person}
  0.0003048,                               !- Outdoor Air Flow per Floor Area {m3/s-m2}
  ,                                        !- Outdoor Air Flow Rate {m3/s}
  ,                                        !- Outdoor Air Flow Air Changes per Hour {1/hr}
  ;                                        !- Outdoor Air Flow Rate Fraction Schedule Name

OS:DesignSpecification:OutdoorAir,
  {00000000-0000-0000-0029-000000000003},  !- Handle
  Space Function Warehouse storage area small hand-carried items(4) Ventilation, !- Name
  Sum,                                     !- Outdoor Air Method
  0,                                       !- Outdoor Air Flow per Person {m3/s-person}
  0.0003048,                               !- Outdoor Air Flow per Floor Area {m3/s-m2}
  ,                                        !- Outdoor Air Flow Rate {m3/s}
  ,                                        !- Outdoor Air Flow Air Changes per Hour {1/hr}
  ;                                        !- Outdoor Air Flow Rate Fraction Schedule Name

OS:ElectricEquipment,
  {00000000-0000-0000-0030-000000000001},  !- Handle
  Space Function Office enclosed <= 25 m2 Elec Equip, !- Name
  {00000000-0000-0000-0031-000000000001},  !- Electric Equipment Definition Name
  {00000000-0000-0000-0078-000000000001},  !- Space or SpaceType Name
  ,                                        !- Schedule Name
  ,                                        !- Multiplier
  General;                                 !- End-Use Subcategory

OS:ElectricEquipment,
  {00000000-0000-0000-0030-000000000002},  !- Handle
  Space Function Warehouse storage area medium to bulky palletized items Elec Equip, !- Name
  {00000000-0000-0000-0031-000000000002},  !- Electric Equipment Definition Name
  {00000000-0000-0000-0078-000000000002},  !- Space or SpaceType Name
  ,                                        !- Schedule Name
  ,                                        !- Multiplier
  General;                                 !- End-Use Subcategory

OS:ElectricEquipment,
  {00000000-0000-0000-0030-000000000003},  !- Handle
  Space Function Warehouse storage area small hand-carried items(4) Elec Equip, !- Name
  {00000000-0000-0000-0031-000000000003},  !- Electric Equipment Definition Name
  {00000000-0000-0000-0078-000000000003},  !- Space or SpaceType Name
  ,                                        !- Schedule Name
  ,                                        !- Multiplier
  General;                                 !- End-Use Subcategory

OS:ElectricEquipment:Definition,
  {00000000-0000-0000-0031-000000000001},  !- Handle
  Space Function Office enclosed <= 25 m2 Elec Equip Definition, !- Name
  Watts/Area,                              !- Design Level Calculation Method
  ,                                        !- Design Level {W}
  7.50272566220473,                        !- Watts per Space Floor Area {W/m2}
  ,                                        !- Watts per Person {W/person}
  ,                                        !- Fraction Latent
  0.5;                                     !- Fraction Radiant

OS:ElectricEquipment:Definition,
  {00000000-0000-0000-0031-000000000002},  !- Handle
  Space Function Warehouse storage area medium to bulky palletized items Elec Equip Definition, !- Name
  Watts/Area,                              !- Design Level Calculation Method
  ,                                        !- Design Level {W}
  1.0003634216273,                         !- Watts per Space Floor Area {W/m2}
  ,                                        !- Watts per Person {W/person}
  ,                                        !- Fraction Latent
  0.5;                                     !- Fraction Radiant

OS:ElectricEquipment:Definition,
  {00000000-0000-0000-0031-000000000003},  !- Handle
  Space Function Warehouse storage area small hand-carried items(4) Elec Equip Definition, !- Name
  Watts/Area,                              !- Design Level Calculation Method
  ,                                        !- Design Level {W}
  1.0003634216273,                         !- Watts per Space Floor Area {W/m2}
  ,                                        !- Watts per Person {W/person}
  ,                                        !- Fraction Latent
  0.5;                                     !- Fraction Radiant

OS:EnergyManagementSystem:Actuator,
  {00000000-0000-0000-0032-000000000001},  !- Handle
  ems_sys_4_mixed_shr_none_sc_ashp_sh_ashp_c_g_ssf_cv_zh_b_e_zc_none_srf_none__1_ClgSch0, !- Name
  {00000000-0000-0000-0059-000000000011},  !- Actuated Component Name
  Schedule:Year,                           !- Actuated Component Type
  Schedule Value,                          !- Actuated Component Control Type
  ;                                        !- Zone or Space Name

OS:EnergyManagementSystem:Actuator,
  {00000000-0000-0000-0032-000000000002},  !- Handle
  ems_sys_4_mixed_shr_none_sc_ashp_sh_ashp_c_g_ssf_cv_zh_b_e_zc_none_srf_none__1_HtgSch0, !- Name
  {00000000-0000-0000-0059-000000000012},  !- Actuated Component Name
  Schedule:Year,                           !- Actuated Component Type
  Schedule Value,                          !- Actuated Component Control Type
  ;                                        !- Zone or Space Name

OS:EnergyManagementSystem:Actuator,
  {00000000-0000-0000-0032-000000000003},  !- Handle
  ems_sys_4_mixed_shr_none_sc_ashp_sh_ashp_c_g_ssf_cv_zh_b_e_zc_none_srf_none__ClgSch0, !- Name
  {00000000-0000-0000-0059-000000000011},  !- Actuated Component Name
  Schedule:Year,                           !- Actuated Component Type
  Schedule Value,                          !- Actuated Component Control Type
  ;                                        !- Zone or Space Name

OS:EnergyManagementSystem:Actuator,
  {00000000-0000-0000-0032-000000000004},  !- Handle
  ems_sys_4_mixed_shr_none_sc_ashp_sh_ashp_c_g_ssf_cv_zh_b_e_zc_none_srf_none__HtgSch0, !- Name
  {00000000-0000-0000-0059-000000000012},  !- Actuated Component Name
  Schedule:Year,                           !- Actuated Component Type
  Schedule Value,                          !- Actuated Component Control Type
  ;                                        !- Zone or Space Name

OS:EnergyManagementSystem:Program,
  {00000000-0000-0000-0033-000000000001},  !- Handle
  ems_sys_4_mixed_shr_none_sc_ashp_sh_ashp_c_g_ssf_cv_zh_b_e_zc_none_srf_none__1_OptimumStartProg0, !- Name
<<<<<<< HEAD
  IF DaylightSavings==0 && DayOfWeek>1 && Hour==5 && {8252c86e-1028-44ad-b1b6-75f9af856020}<23.9 && {8252c86e-1028-44ad-b1b6-75f9af856020}>1.7, !- Program Line 1
  SET {402a5b50-0cd6-43f2-b76b-b585cbf82593} = 29.4, !- Program Line 2
  SET {5cde70c5-bf16-4ef6-a275-99740efcc31d} = 15.6, !- Program Line 3
  ELSEIF DaylightSavings==0 && DayOfWeek==1 && Hour==7 && {8252c86e-1028-44ad-b1b6-75f9af856020}<23.9 && {8252c86e-1028-44ad-b1b6-75f9af856020}>1.7, !- Program Line 4
  SET {402a5b50-0cd6-43f2-b76b-b585cbf82593} = 29.4, !- Program Line 5
  SET {5cde70c5-bf16-4ef6-a275-99740efcc31d} = 15.6, !- Program Line 6
  ELSEIF DaylightSavings==1 && DayOfWeek>1 && Hour==4 && {8252c86e-1028-44ad-b1b6-75f9af856020}<23.9 && {8252c86e-1028-44ad-b1b6-75f9af856020}>1.7, !- Program Line 7
  SET {402a5b50-0cd6-43f2-b76b-b585cbf82593} = 29.4, !- Program Line 8
  SET {5cde70c5-bf16-4ef6-a275-99740efcc31d} = 15.6, !- Program Line 9
  ELSEIF DaylightSavings==1 && DayOfWeek==1 && Hour==6 && {8252c86e-1028-44ad-b1b6-75f9af856020}<23.9 && {8252c86e-1028-44ad-b1b6-75f9af856020}>1.7, !- Program Line 10
  SET {402a5b50-0cd6-43f2-b76b-b585cbf82593} = 29.4, !- Program Line 11
  SET {5cde70c5-bf16-4ef6-a275-99740efcc31d} = 15.6, !- Program Line 12
  ELSE,                                    !- Program Line 13
  SET {402a5b50-0cd6-43f2-b76b-b585cbf82593} = NULL, !- Program Line 14
  SET {5cde70c5-bf16-4ef6-a275-99740efcc31d} = NULL, !- Program Line 15
=======
  IF DaylightSavings==0 && DayOfWeek>1 && Hour==5 && {1456abce-e925-4b27-b9f3-c03dc520792f}<23.9 && {1456abce-e925-4b27-b9f3-c03dc520792f}>1.7, !- Program Line 1
  SET {b60ba8ac-17f9-41d5-8254-40fb390e3a79} = 29.4, !- Program Line 2
  SET {36dda466-8ee3-4e4c-af75-9e3c5af9c0fa} = 15.6, !- Program Line 3
  ELSEIF DaylightSavings==0 && DayOfWeek==1 && Hour==7 && {1456abce-e925-4b27-b9f3-c03dc520792f}<23.9 && {1456abce-e925-4b27-b9f3-c03dc520792f}>1.7, !- Program Line 4
  SET {b60ba8ac-17f9-41d5-8254-40fb390e3a79} = 29.4, !- Program Line 5
  SET {36dda466-8ee3-4e4c-af75-9e3c5af9c0fa} = 15.6, !- Program Line 6
  ELSEIF DaylightSavings==1 && DayOfWeek>1 && Hour==4 && {1456abce-e925-4b27-b9f3-c03dc520792f}<23.9 && {1456abce-e925-4b27-b9f3-c03dc520792f}>1.7, !- Program Line 7
  SET {b60ba8ac-17f9-41d5-8254-40fb390e3a79} = 29.4, !- Program Line 8
  SET {36dda466-8ee3-4e4c-af75-9e3c5af9c0fa} = 15.6, !- Program Line 9
  ELSEIF DaylightSavings==1 && DayOfWeek==1 && Hour==6 && {1456abce-e925-4b27-b9f3-c03dc520792f}<23.9 && {1456abce-e925-4b27-b9f3-c03dc520792f}>1.7, !- Program Line 10
  SET {b60ba8ac-17f9-41d5-8254-40fb390e3a79} = 29.4, !- Program Line 11
  SET {36dda466-8ee3-4e4c-af75-9e3c5af9c0fa} = 15.6, !- Program Line 12
  ELSE,                                    !- Program Line 13
  SET {b60ba8ac-17f9-41d5-8254-40fb390e3a79} = NULL, !- Program Line 14
  SET {36dda466-8ee3-4e4c-af75-9e3c5af9c0fa} = NULL, !- Program Line 15
>>>>>>> 792ffd62
  ENDIF;                                   !- Program Line 16

OS:EnergyManagementSystem:Program,
  {00000000-0000-0000-0033-000000000002},  !- Handle
  ems_sys_4_mixed_shr_none_sc_ashp_sh_ashp_c_g_ssf_cv_zh_b_e_zc_none_srf_none__OptimumStartProg0, !- Name
<<<<<<< HEAD
  IF DaylightSavings==0 && DayOfWeek>1 && Hour==5 && {a62ec233-5955-4fdc-9e15-7d66222a5d9b}<23.9 && {a62ec233-5955-4fdc-9e15-7d66222a5d9b}>1.7, !- Program Line 1
  SET {7bebb6f4-9ca0-4ee6-8134-eb6290f240ec} = 29.4, !- Program Line 2
  SET {6f9ca8e8-4ed4-487f-ac2e-f9b404a8f2c5} = 15.6, !- Program Line 3
  ELSEIF DaylightSavings==0 && DayOfWeek==1 && Hour==7 && {a62ec233-5955-4fdc-9e15-7d66222a5d9b}<23.9 && {a62ec233-5955-4fdc-9e15-7d66222a5d9b}>1.7, !- Program Line 4
  SET {7bebb6f4-9ca0-4ee6-8134-eb6290f240ec} = 29.4, !- Program Line 5
  SET {6f9ca8e8-4ed4-487f-ac2e-f9b404a8f2c5} = 15.6, !- Program Line 6
  ELSEIF DaylightSavings==1 && DayOfWeek>1 && Hour==4 && {a62ec233-5955-4fdc-9e15-7d66222a5d9b}<23.9 && {a62ec233-5955-4fdc-9e15-7d66222a5d9b}>1.7, !- Program Line 7
  SET {7bebb6f4-9ca0-4ee6-8134-eb6290f240ec} = 29.4, !- Program Line 8
  SET {6f9ca8e8-4ed4-487f-ac2e-f9b404a8f2c5} = 15.6, !- Program Line 9
  ELSEIF DaylightSavings==1 && DayOfWeek==1 && Hour==6 && {a62ec233-5955-4fdc-9e15-7d66222a5d9b}<23.9 && {a62ec233-5955-4fdc-9e15-7d66222a5d9b}>1.7, !- Program Line 10
  SET {7bebb6f4-9ca0-4ee6-8134-eb6290f240ec} = 29.4, !- Program Line 11
  SET {6f9ca8e8-4ed4-487f-ac2e-f9b404a8f2c5} = 15.6, !- Program Line 12
  ELSE,                                    !- Program Line 13
  SET {7bebb6f4-9ca0-4ee6-8134-eb6290f240ec} = NULL, !- Program Line 14
  SET {6f9ca8e8-4ed4-487f-ac2e-f9b404a8f2c5} = NULL, !- Program Line 15
=======
  IF DaylightSavings==0 && DayOfWeek>1 && Hour==5 && {58ec080e-5429-4b4f-a19d-cd809322c185}<23.9 && {58ec080e-5429-4b4f-a19d-cd809322c185}>1.7, !- Program Line 1
  SET {0fcbdf08-89bf-4385-a6c7-1d281450651c} = 29.4, !- Program Line 2
  SET {6f9fe55d-c4eb-45c1-8841-9f45ffcb3a84} = 15.6, !- Program Line 3
  ELSEIF DaylightSavings==0 && DayOfWeek==1 && Hour==7 && {58ec080e-5429-4b4f-a19d-cd809322c185}<23.9 && {58ec080e-5429-4b4f-a19d-cd809322c185}>1.7, !- Program Line 4
  SET {0fcbdf08-89bf-4385-a6c7-1d281450651c} = 29.4, !- Program Line 5
  SET {6f9fe55d-c4eb-45c1-8841-9f45ffcb3a84} = 15.6, !- Program Line 6
  ELSEIF DaylightSavings==1 && DayOfWeek>1 && Hour==4 && {58ec080e-5429-4b4f-a19d-cd809322c185}<23.9 && {58ec080e-5429-4b4f-a19d-cd809322c185}>1.7, !- Program Line 7
  SET {0fcbdf08-89bf-4385-a6c7-1d281450651c} = 29.4, !- Program Line 8
  SET {6f9fe55d-c4eb-45c1-8841-9f45ffcb3a84} = 15.6, !- Program Line 9
  ELSEIF DaylightSavings==1 && DayOfWeek==1 && Hour==6 && {58ec080e-5429-4b4f-a19d-cd809322c185}<23.9 && {58ec080e-5429-4b4f-a19d-cd809322c185}>1.7, !- Program Line 10
  SET {0fcbdf08-89bf-4385-a6c7-1d281450651c} = 29.4, !- Program Line 11
  SET {6f9fe55d-c4eb-45c1-8841-9f45ffcb3a84} = 15.6, !- Program Line 12
  ELSE,                                    !- Program Line 13
  SET {0fcbdf08-89bf-4385-a6c7-1d281450651c} = NULL, !- Program Line 14
  SET {6f9fe55d-c4eb-45c1-8841-9f45ffcb3a84} = NULL, !- Program Line 15
>>>>>>> 792ffd62
  ENDIF;                                   !- Program Line 16

OS:EnergyManagementSystem:ProgramCallingManager,
  {00000000-0000-0000-0034-000000000001},  !- Handle
  ems_sys_4_mixed_shr_none_sc_ashp_sh_ashp_c_g_ssf_cv_zh_b_e_zc_none_srf_none__1_OptimumStartCallingManager0, !- Name
  BeginTimestepBeforePredictor,            !- EnergyPlus Model Calling Point
  {00000000-0000-0000-0033-000000000001};  !- Program Name 1

OS:EnergyManagementSystem:ProgramCallingManager,
  {00000000-0000-0000-0034-000000000002},  !- Handle
  ems_sys_4_mixed_shr_none_sc_ashp_sh_ashp_c_g_ssf_cv_zh_b_e_zc_none_srf_none__OptimumStartCallingManager0, !- Name
  BeginTimestepBeforePredictor,            !- EnergyPlus Model Calling Point
  {00000000-0000-0000-0033-000000000002};  !- Program Name 1

OS:EnergyManagementSystem:Sensor,
  {00000000-0000-0000-0035-000000000001},  !- Handle
  OAT,                                     !- Name
  Environment,                             !- Output Variable or Output Meter Index Key Name
  Site Outdoor Air Drybulb Temperature;    !- Output Variable or Output Meter Name

OS:EnergyManagementSystem:Sensor,
  {00000000-0000-0000-0035-000000000002},  !- Handle
  OAT_1,                                   !- Name
  Environment,                             !- Output Variable or Output Meter Index Key Name
  Site Outdoor Air Drybulb Temperature;    !- Output Variable or Output Meter Name

OS:Facility,
  {00000000-0000-0000-0036-000000000001};  !- Handle

OS:Fan:ConstantVolume,
  {00000000-0000-0000-0037-000000000001},  !- Handle
  Fan Constant Volume 1,                   !- Name
  {00000000-0000-0000-0056-000000000001},  !- Availability Schedule Name
  0.39975,                                 !- Fan Total Efficiency
  640,                                     !- Pressure Rise {Pa}
  AutoSize,                                !- Maximum Flow Rate {m3/s}
  0.615,                                   !- Motor Efficiency
  ,                                        !- Motor In Airstream Fraction
  {00000000-0000-0000-0015-000000000015},  !- Air Inlet Node Name
  {00000000-0000-0000-0015-000000000013},  !- Air Outlet Node Name
  ;                                        !- End-Use Subcategory

OS:Fan:ConstantVolume,
  {00000000-0000-0000-0037-000000000002},  !- Handle
  Fan Constant Volume 2,                   !- Name
  {00000000-0000-0000-0056-000000000001},  !- Availability Schedule Name
  0.39975,                                 !- Fan Total Efficiency
  640,                                     !- Pressure Rise {Pa}
  AutoSize,                                !- Maximum Flow Rate {m3/s}
  0.615,                                   !- Motor Efficiency
  ,                                        !- Motor In Airstream Fraction
  {00000000-0000-0000-0015-000000000037},  !- Air Inlet Node Name
  {00000000-0000-0000-0015-000000000035},  !- Air Outlet Node Name
  ;                                        !- End-Use Subcategory

OS:Fan:ConstantVolume,
  {00000000-0000-0000-0037-000000000003},  !- Handle
  Fan Constant Volume 3,                   !- Name
  {00000000-0000-0000-0056-000000000001},  !- Availability Schedule Name
  0.39975,                                 !- Fan Total Efficiency
  640,                                     !- Pressure Rise {Pa}
  AutoSize,                                !- Maximum Flow Rate {m3/s}
  0.615,                                   !- Motor Efficiency
  ,                                        !- Motor In Airstream Fraction
  {00000000-0000-0000-0015-000000000059},  !- Air Inlet Node Name
  {00000000-0000-0000-0015-000000000057},  !- Air Outlet Node Name
  ;                                        !- End-Use Subcategory

OS:Foundation:Kiva,
  {00000000-0000-0000-0038-000000000001},  !- Handle
  Bldg Kiva Foundation,                    !- Name
  ,                                        !- Initial Indoor Air Temperature {C}
  ,                                        !- Interior Horizontal Insulation Material Name
  ,                                        !- Interior Horizontal Insulation Depth {m}
  ,                                        !- Interior Horizontal Insulation Width {m}
  ,                                        !- Interior Vertical Insulation Material Name
  ,                                        !- Interior Vertical Insulation Depth {m}
  ,                                        !- Exterior Horizontal Insulation Material Name
  ,                                        !- Exterior Horizontal Insulation Depth {m}
  ,                                        !- Exterior Horizontal Insulation Width {m}
  ,                                        !- Exterior Vertical Insulation Material Name
  ,                                        !- Exterior Vertical Insulation Depth {m}
  0,                                       !- Wall Height Above Grade {m}
  0,                                       !- Wall Depth Below Slab {m}
  ,                                        !- Footing Wall Construction Name
  ,                                        !- Footing Material Name
  ;                                        !- Footing Depth {m}

OS:Foundation:Kiva:Settings,
  {00000000-0000-0000-0039-000000000001},  !- Handle
  ,                                        !- Soil Conductivity {W/m-K}
  ,                                        !- Soil Density {kg/m3}
  ,                                        !- Soil Specific Heat {J/kg-K}
  ,                                        !- Ground Solar Absorptivity {dimensionless}
  ,                                        !- Ground Thermal Absorptivity {dimensionless}
  ,                                        !- Ground Surface Roughness {m}
  ,                                        !- Far-Field Width {m}
  ,                                        !- Deep-Ground Boundary Condition
  ,                                        !- Deep-Ground Depth {m}
  ,                                        !- Minimum Cell Dimension {m}
  ,                                        !- Maximum Cell Growth Coefficient {dimensionless}
  ;                                        !- Simulation Timestep

OS:HeatExchanger:AirToAir:SensibleAndLatent,
  {00000000-0000-0000-0040-000000000001},  !- Handle
  sys_3|mixed|shr>none|sc>ashp|sh>ashp>c-g|ssf>cv|zh>b-e|zc>none|srf>none| ERV, !- Name
  {00000000-0000-0000-0056-000000000001},  !- Availability Schedule
  autosize,                                !- Nominal Supply Air Flow Rate {m3/s}
  0.5,                                     !- Sensible Effectiveness at 100% Heating Air Flow {dimensionless}
  0.5,                                     !- Latent Effectiveness at 100% Heating Air Flow {dimensionless}
  0.5,                                     !- Sensible Effectiveness at 100% Cooling Air Flow {dimensionless}
  0.5,                                     !- Latent Effectiveness at 100% Cooling Air Flow {dimensionless}
  {00000000-0000-0000-0015-000000000111},  !- Supply Air Inlet Node
  {00000000-0000-0000-0015-000000000112},  !- Supply Air Outlet Node
  {00000000-0000-0000-0015-000000000115},  !- Exhaust Air Inlet Node
  {00000000-0000-0000-0015-000000000116},  !- Exhaust Air Outlet Node
  123.389223024837,                        !- Nominal Electric Power {W}
  Yes,                                     !- Supply Air Outlet Temperature Control
  Rotary,                                  !- Heat Exchanger Type
  ExhaustOnly,                             !- Frost Control Type
  -23.3,                                   !- Threshold Temperature {C}
  0.167,                                   !- Initial Defrost Time Fraction {dimensionless}
  1.44,                                    !- Rate of Defrost Time Fraction Increase {1/K}
  Yes,                                     !- Economizer Lockout
  {00000000-0000-0000-0087-000000000004},  !- Sensible Effectiveness of Heating Air Flow Curve Name
  {00000000-0000-0000-0087-000000000002},  !- Latent Effectiveness of Heating Air Flow Curve Name
  {00000000-0000-0000-0087-000000000003},  !- Sensible Effectiveness of Cooling Air Flow Curve Name
  {00000000-0000-0000-0087-000000000001};  !- Latent Effectiveness of Cooling Air Flow Curve Name

OS:HeatExchanger:AirToAir:SensibleAndLatent,
  {00000000-0000-0000-0040-000000000002},  !- Handle
  sys_4|mixed|shr>none|sc>ashp|sh>ashp>c-g|ssf>cv|zh>b-e|zc>none|srf>none| 1 ERV, !- Name
  {00000000-0000-0000-0056-000000000001},  !- Availability Schedule
  autosize,                                !- Nominal Supply Air Flow Rate {m3/s}
  0.5,                                     !- Sensible Effectiveness at 100% Heating Air Flow {dimensionless}
  0.5,                                     !- Latent Effectiveness at 100% Heating Air Flow {dimensionless}
  0.5,                                     !- Sensible Effectiveness at 100% Cooling Air Flow {dimensionless}
  0.5,                                     !- Latent Effectiveness at 100% Cooling Air Flow {dimensionless}
  {00000000-0000-0000-0015-000000000123},  !- Supply Air Inlet Node
  {00000000-0000-0000-0015-000000000124},  !- Supply Air Outlet Node
  {00000000-0000-0000-0015-000000000127},  !- Exhaust Air Inlet Node
  {00000000-0000-0000-0015-000000000128},  !- Exhaust Air Outlet Node
  750.879776984606,                        !- Nominal Electric Power {W}
  Yes,                                     !- Supply Air Outlet Temperature Control
  Rotary,                                  !- Heat Exchanger Type
  ExhaustOnly,                             !- Frost Control Type
  -23.3,                                   !- Threshold Temperature {C}
  0.167,                                   !- Initial Defrost Time Fraction {dimensionless}
  1.44,                                    !- Rate of Defrost Time Fraction Increase {1/K}
  Yes,                                     !- Economizer Lockout
  {00000000-0000-0000-0087-000000000008},  !- Sensible Effectiveness of Heating Air Flow Curve Name
  {00000000-0000-0000-0087-000000000006},  !- Latent Effectiveness of Heating Air Flow Curve Name
  {00000000-0000-0000-0087-000000000007},  !- Sensible Effectiveness of Cooling Air Flow Curve Name
  {00000000-0000-0000-0087-000000000005};  !- Latent Effectiveness of Cooling Air Flow Curve Name

OS:HeatExchanger:AirToAir:SensibleAndLatent,
  {00000000-0000-0000-0040-000000000003},  !- Handle
  sys_4|mixed|shr>none|sc>ashp|sh>ashp>c-g|ssf>cv|zh>b-e|zc>none|srf>none| ERV, !- Name
  {00000000-0000-0000-0056-000000000001},  !- Availability Schedule
  autosize,                                !- Nominal Supply Air Flow Rate {m3/s}
  0.5,                                     !- Sensible Effectiveness at 100% Heating Air Flow {dimensionless}
  0.5,                                     !- Latent Effectiveness at 100% Heating Air Flow {dimensionless}
  0.5,                                     !- Sensible Effectiveness at 100% Cooling Air Flow {dimensionless}
  0.5,                                     !- Latent Effectiveness at 100% Cooling Air Flow {dimensionless}
  {00000000-0000-0000-0015-000000000117},  !- Supply Air Inlet Node
  {00000000-0000-0000-0015-000000000118},  !- Supply Air Outlet Node
  {00000000-0000-0000-0015-000000000121},  !- Exhaust Air Inlet Node
  {00000000-0000-0000-0015-000000000122},  !- Exhaust Air Outlet Node
  354.730337819395,                        !- Nominal Electric Power {W}
  Yes,                                     !- Supply Air Outlet Temperature Control
  Rotary,                                  !- Heat Exchanger Type
  ExhaustOnly,                             !- Frost Control Type
  -23.3,                                   !- Threshold Temperature {C}
  0.167,                                   !- Initial Defrost Time Fraction {dimensionless}
  1.44,                                    !- Rate of Defrost Time Fraction Increase {1/K}
  Yes,                                     !- Economizer Lockout
  {00000000-0000-0000-0087-000000000012},  !- Sensible Effectiveness of Heating Air Flow Curve Name
  {00000000-0000-0000-0087-000000000010},  !- Latent Effectiveness of Heating Air Flow Curve Name
  {00000000-0000-0000-0087-000000000011},  !- Sensible Effectiveness of Cooling Air Flow Curve Name
  {00000000-0000-0000-0087-000000000009};  !- Latent Effectiveness of Cooling Air Flow Curve Name

OS:LifeCycleCost:Parameters,
  {00000000-0000-0000-0041-000000000001},  !- Handle
  FEMP,                                    !- Analysis Type
  ,                                        !- Discounting Convention
  ,                                        !- Inflation Approach
  ,                                        !- Real Discount Rate
  ,                                        !- Nominal Discount Rate
  ,                                        !- Inflation
  ,                                        !- Base Date Month
  ,                                        !- Base Date Year
  ,                                        !- Service Date Month
  ,                                        !- Service Date Year
  ,                                        !- Length of Study Period in Years
  ,                                        !- Tax Rate
  ,                                        !- Depreciation Method
  Yes;                                     !- Use NIST Fuel Escalation Rates

OS:Lights,
  {00000000-0000-0000-0042-000000000001},  !- Handle
  Space Function Office enclosed <= 25 m2 Lights, !- Name
  {00000000-0000-0000-0043-000000000001},  !- Lights Definition Name
  {00000000-0000-0000-0078-000000000001},  !- Space or SpaceType Name
  ,                                        !- Schedule Name
  1,                                       !- Fraction Replaceable
  ,                                        !- Multiplier
  General;                                 !- End-Use Subcategory

OS:Lights,
  {00000000-0000-0000-0042-000000000002},  !- Handle
  Space Function Warehouse storage area medium to bulky palletized items Lights, !- Name
  {00000000-0000-0000-0043-000000000002},  !- Lights Definition Name
  {00000000-0000-0000-0078-000000000002},  !- Space or SpaceType Name
  ,                                        !- Schedule Name
  1,                                       !- Fraction Replaceable
  ,                                        !- Multiplier
  General;                                 !- End-Use Subcategory

OS:Lights,
  {00000000-0000-0000-0042-000000000003},  !- Handle
  Space Function Warehouse storage area small hand-carried items(4) Lights, !- Name
  {00000000-0000-0000-0043-000000000003},  !- Lights Definition Name
  {00000000-0000-0000-0078-000000000003},  !- Space or SpaceType Name
  ,                                        !- Schedule Name
  1,                                       !- Fraction Replaceable
  ,                                        !- Multiplier
  General;                                 !- End-Use Subcategory

OS:Lights:Definition,
  {00000000-0000-0000-0043-000000000001},  !- Handle
  Space Function Office enclosed <= 25 m2 Lights Definition, !- Name
  Watts/Area,                              !- Design Level Calculation Method
  ,                                        !- Lighting Level {W}
  8.00000773925159,                        !- Watts per Space Floor Area {W/m2}
  ,                                        !- Watts per Person {W/person}
  0.5,                                     !- Fraction Radiant
  0.2;                                     !- Fraction Visible

OS:Lights:Definition,
  {00000000-0000-0000-0043-000000000002},  !- Handle
  Space Function Warehouse storage area medium to bulky palletized items Lights Definition, !- Name
  Watts/Area,                              !- Design Level Calculation Method
  ,                                        !- Lighting Level {W}
  3.60000348750698,                        !- Watts per Space Floor Area {W/m2}
  ,                                        !- Watts per Person {W/person}
  0.5,                                     !- Fraction Radiant
  0.2;                                     !- Fraction Visible

OS:Lights:Definition,
  {00000000-0000-0000-0043-000000000003},  !- Handle
  Space Function Warehouse storage area small hand-carried items(4) Lights Definition, !- Name
  Watts/Area,                              !- Design Level Calculation Method
  ,                                        !- Lighting Level {W}
  7.40000715800043,                        !- Watts per Space Floor Area {W/m2}
  ,                                        !- Watts per Person {W/person}
  0.5,                                     !- Fraction Radiant
  0.2;                                     !- Fraction Visible

OS:Material,
  {00000000-0000-0000-0044-000000000001},  !- Handle
  1/2IN Gypsum 1,                          !- Name
  Smooth,                                  !- Roughness
  0.0127,                                  !- Thickness {m}
  0.16,                                    !- Conductivity {W/m-K}
  784.9,                                   !- Density {kg/m3}
  830.000000000001,                        !- Specific Heat {J/kg-K}
  0.9,                                     !- Thermal Absorptance
  0.4,                                     !- Solar Absorptance
  0.4;                                     !- Visible Absorptance

OS:Material,
  {00000000-0000-0000-0044-000000000002},  !- Handle
  1/2IN Gypsum,                            !- Name
  Smooth,                                  !- Roughness
  0.0127,                                  !- Thickness {m}
  0.16,                                    !- Conductivity {W/m-K}
  784.9,                                   !- Density {kg/m3}
  830.000000000001,                        !- Specific Heat {J/kg-K}
  0.9,                                     !- Thermal Absorptance
  0.4,                                     !- Solar Absorptance
  0.4;                                     !- Visible Absorptance

OS:Material,
  {00000000-0000-0000-0044-000000000003},  !- Handle
  100mm Normalweight concrete floor 1,     !- Name
  MediumSmooth,                            !- Roughness
  0.1016,                                  !- Thickness {m}
  2.31,                                    !- Conductivity {W/m-K}
  2322,                                    !- Density {kg/m3}
  832;                                     !- Specific Heat {J/kg-K}

OS:Material,
  {00000000-0000-0000-0044-000000000004},  !- Handle
  100mm Normalweight concrete floor,       !- Name
  MediumSmooth,                            !- Roughness
  0.1016,                                  !- Thickness {m}
  2.31,                                    !- Conductivity {W/m-K}
  2322,                                    !- Density {kg/m3}
  832;                                     !- Specific Heat {J/kg-K}

OS:Material,
  {00000000-0000-0000-0044-000000000005},  !- Handle
  1IN Stucco 1,                            !- Name
  Smooth,                                  !- Roughness
  0.0253,                                  !- Thickness {m}
  0.691799999999999,                       !- Conductivity {W/m-K}
  1858,                                    !- Density {kg/m3}
  836.999999999999,                        !- Specific Heat {J/kg-K}
  0.9,                                     !- Thermal Absorptance
  0.7,                                     !- Solar Absorptance
  0.92;                                    !- Visible Absorptance

OS:Material,
  {00000000-0000-0000-0044-000000000006},  !- Handle
  1IN Stucco,                              !- Name
  Smooth,                                  !- Roughness
  0.0253,                                  !- Thickness {m}
  0.691799999999999,                       !- Conductivity {W/m-K}
  1858,                                    !- Density {kg/m3}
  836.999999999999,                        !- Specific Heat {J/kg-K}
  0.9,                                     !- Thermal Absorptance
  0.7,                                     !- Solar Absorptance
  0.92;                                    !- Visible Absorptance

OS:Material,
  {00000000-0000-0000-0044-000000000007},  !- Handle
  4 in. Normalweight Concrete Floor 1,     !- Name
  MediumRough,                             !- Roughness
  0.1016,                                  !- Thickness {m}
  2.31,                                    !- Conductivity {W/m-K}
  2321.99999999999,                        !- Density {kg/m3}
  831.999999999997,                        !- Specific Heat {J/kg-K}
  0.9,                                     !- Thermal Absorptance
  0.7,                                     !- Solar Absorptance
  0.7;                                     !- Visible Absorptance

OS:Material,
  {00000000-0000-0000-0044-000000000008},  !- Handle
  4 in. Normalweight Concrete Floor,       !- Name
  MediumRough,                             !- Roughness
  0.1016,                                  !- Thickness {m}
  2.31,                                    !- Conductivity {W/m-K}
  2321.99999999999,                        !- Density {kg/m3}
  831.999999999997,                        !- Specific Heat {J/kg-K}
  0.9,                                     !- Thermal Absorptance
  0.7,                                     !- Solar Absorptance
  0.7;                                     !- Visible Absorptance

OS:Material,
  {00000000-0000-0000-0044-000000000009},  !- Handle
  6 in. Normalweight Concrete Floor 1,     !- Name
  MediumRough,                             !- Roughness
  0.1524,                                  !- Thickness {m}
  2.31,                                    !- Conductivity {W/m-K}
  2321.99999999999,                        !- Density {kg/m3}
  831.999999999997,                        !- Specific Heat {J/kg-K}
  0.9,                                     !- Thermal Absorptance
  0.7,                                     !- Solar Absorptance
  0.7;                                     !- Visible Absorptance

OS:Material,
  {00000000-0000-0000-0044-000000000010},  !- Handle
  6 in. Normalweight Concrete Floor 2,     !- Name
  MediumRough,                             !- Roughness
  0.1524,                                  !- Thickness {m}
  2.31,                                    !- Conductivity {W/m-K}
  2321.99999999999,                        !- Density {kg/m3}
  831.999999999997,                        !- Specific Heat {J/kg-K}
  0.9,                                     !- Thermal Absorptance
  0.7,                                     !- Solar Absorptance
  0.7;                                     !- Visible Absorptance

OS:Material,
  {00000000-0000-0000-0044-000000000011},  !- Handle
  6 in. Normalweight Concrete Floor 3,     !- Name
  MediumRough,                             !- Roughness
  0.1524,                                  !- Thickness {m}
  2.31,                                    !- Conductivity {W/m-K}
  2321.99999999999,                        !- Density {kg/m3}
  831.999999999997,                        !- Specific Heat {J/kg-K}
  0.9,                                     !- Thermal Absorptance
  0.7,                                     !- Solar Absorptance
  0.7;                                     !- Visible Absorptance

OS:Material,
  {00000000-0000-0000-0044-000000000012},  !- Handle
  6 in. Normalweight Concrete Floor,       !- Name
  MediumRough,                             !- Roughness
  0.1524,                                  !- Thickness {m}
  2.31,                                    !- Conductivity {W/m-K}
  2321.99999999999,                        !- Density {kg/m3}
  831.999999999997,                        !- Specific Heat {J/kg-K}
  0.9,                                     !- Thermal Absorptance
  0.7,                                     !- Solar Absorptance
  0.7;                                     !- Visible Absorptance

OS:Material,
  {00000000-0000-0000-0044-000000000013},  !- Handle
  8IN CONCRETE HW RefBldg 1,               !- Name
  Rough,                                   !- Roughness
  0.2032,                                  !- Thickness {m}
  1.311,                                   !- Conductivity {W/m-K}
  2240,                                    !- Density {kg/m3}
  836.800000000001,                        !- Specific Heat {J/kg-K}
  0.9,                                     !- Thermal Absorptance
  0.7,                                     !- Solar Absorptance
  0.7;                                     !- Visible Absorptance

OS:Material,
  {00000000-0000-0000-0044-000000000014},  !- Handle
  8IN CONCRETE HW RefBldg,                 !- Name
  Rough,                                   !- Roughness
  0.2032,                                  !- Thickness {m}
  1.311,                                   !- Conductivity {W/m-K}
  2240,                                    !- Density {kg/m3}
  836.800000000001,                        !- Specific Heat {J/kg-K}
  0.9,                                     !- Thermal Absorptance
  0.7,                                     !- Solar Absorptance
  0.7;                                     !- Visible Absorptance

OS:Material,
  {00000000-0000-0000-0044-000000000015},  !- Handle
  Expanded Polystyrene,                    !- Name
  MediumSmooth,                            !- Roughness
  0.0363958681740979,                      !- Thickness {m}
  0.029,                                   !- Conductivity {W/m-K}
  29,                                      !- Density {kg/m3}
  1210;                                    !- Specific Heat {J/kg-K}

OS:Material,
  {00000000-0000-0000-0044-000000000016},  !- Handle
  F08 Metal surface 1,                     !- Name
  Smooth,                                  !- Roughness
  0.0008,                                  !- Thickness {m}
  45.2800000000001,                        !- Conductivity {W/m-K}
  7823.99999999999,                        !- Density {kg/m3}
  500,                                     !- Specific Heat {J/kg-K}
  0.9,                                     !- Thermal Absorptance
  0.7,                                     !- Solar Absorptance
  0.7;                                     !- Visible Absorptance

OS:Material,
  {00000000-0000-0000-0044-000000000017},  !- Handle
  F08 Metal surface,                       !- Name
  Smooth,                                  !- Roughness
  0.0008,                                  !- Thickness {m}
  45.2800000000001,                        !- Conductivity {W/m-K}
  7823.99999999999,                        !- Density {kg/m3}
  500,                                     !- Specific Heat {J/kg-K}
  0.9,                                     !- Thermal Absorptance
  0.7,                                     !- Solar Absorptance
  0.7;                                     !- Visible Absorptance

OS:Material,
  {00000000-0000-0000-0044-000000000018},  !- Handle
  G01 13mm gypsum board 1,                 !- Name
  Smooth,                                  !- Roughness
  0.0127,                                  !- Thickness {m}
  0.16,                                    !- Conductivity {W/m-K}
  800,                                     !- Density {kg/m3}
  1090,                                    !- Specific Heat {J/kg-K}
  0.9,                                     !- Thermal Absorptance
  0.7,                                     !- Solar Absorptance
  0.5;                                     !- Visible Absorptance

OS:Material,
  {00000000-0000-0000-0044-000000000019},  !- Handle
  G01 13mm gypsum board,                   !- Name
  Smooth,                                  !- Roughness
  0.0127,                                  !- Thickness {m}
  0.16,                                    !- Conductivity {W/m-K}
  800,                                     !- Density {kg/m3}
  1090,                                    !- Specific Heat {J/kg-K}
  0.9,                                     !- Thermal Absorptance
  0.7,                                     !- Solar Absorptance
  0.5;                                     !- Visible Absorptance

OS:Material,
  {00000000-0000-0000-0044-000000000020},  !- Handle
  G05 25mm wood,                           !- Name
  MediumSmooth,                            !- Roughness
  0.0254,                                  !- Thickness {m}
  0.15,                                    !- Conductivity {W/m-K}
  608,                                     !- Density {kg/m3}
  1630,                                    !- Specific Heat {J/kg-K}
  0.9,                                     !- Thermal Absorptance
  0.5,                                     !- Solar Absorptance
  0.5;                                     !- Visible Absorptance

OS:Material,
  {00000000-0000-0000-0044-000000000021},  !- Handle
  M10 200mm concrete block basement wall,  !- Name
  MediumRough,                             !- Roughness
  0.2032,                                  !- Thickness {m}
  1.326,                                   !- Conductivity {W/m-K}
  1842,                                    !- Density {kg/m3}
  912;                                     !- Specific Heat {J/kg-K}

OS:Material,
  {00000000-0000-0000-0044-000000000022},  !- Handle
  Metal Roof Surface 1,                    !- Name
  Smooth,                                  !- Roughness
  0.000799999999999998,                    !- Thickness {m}
  45.2799999999999,                        !- Conductivity {W/m-K}
  7823.99999999999,                        !- Density {kg/m3}
  499.999999999996,                        !- Specific Heat {J/kg-K}
  0.9,                                     !- Thermal Absorptance
  0.7,                                     !- Solar Absorptance
  0.7;                                     !- Visible Absorptance

OS:Material,
  {00000000-0000-0000-0044-000000000023},  !- Handle
  Metal Roof Surface,                      !- Name
  Smooth,                                  !- Roughness
  0.000799999999999998,                    !- Thickness {m}
  45.2799999999999,                        !- Conductivity {W/m-K}
  7823.99999999999,                        !- Density {kg/m3}
  499.999999999996,                        !- Specific Heat {J/kg-K}
  0.9,                                     !- Thermal Absorptance
  0.7,                                     !- Solar Absorptance
  0.7;                                     !- Visible Absorptance

OS:Material:NoMass,
  {00000000-0000-0000-0045-000000000001},  !- Handle
  CP02 CARPET PAD,                         !- Name
  VeryRough,                               !- Roughness
  0.21648,                                 !- Thermal Resistance {m2-K/W}
  0.9,                                     !- Thermal Absorptance
  0.7,                                     !- Solar Absorptance
  0.8;                                     !- Visible Absorptance

OS:Material:NoMass,
  {00000000-0000-0000-0045-000000000002},  !- Handle
  Nonres_Floor_Insulation,                 !- Name
  MediumSmooth,                            !- Roughness
  2.88291975297193,                        !- Thermal Resistance {m2-K/W}
  0.9,                                     !- Thermal Absorptance
  0.7,                                     !- Solar Absorptance
  0.7;                                     !- Visible Absorptance

OS:Material:NoMass,
  {00000000-0000-0000-0045-000000000003},  !- Handle
  Typical Carpet Pad 1,                    !- Name
  Smooth,                                  !- Roughness
  0.216479986995276,                       !- Thermal Resistance {m2-K/W}
  0.9,                                     !- Thermal Absorptance
  0.7,                                     !- Solar Absorptance
  0.8;                                     !- Visible Absorptance

OS:Material:NoMass,
  {00000000-0000-0000-0045-000000000004},  !- Handle
  Typical Carpet Pad 2,                    !- Name
  Smooth,                                  !- Roughness
  1.25502993703786,                        !- Thermal Resistance {m2-K/W}
  0.9,                                     !- Thermal Absorptance
  0.7,                                     !- Solar Absorptance
  0.8;                                     !- Visible Absorptance

OS:Material:NoMass,
  {00000000-0000-0000-0045-000000000005},  !- Handle
  Typical Carpet Pad 3,                    !- Name
  Smooth,                                  !- Roughness
  3.45515273458935,                        !- Thermal Resistance {m2-K/W}
  0.9,                                     !- Thermal Absorptance
  0.7,                                     !- Solar Absorptance
  0.8;                                     !- Visible Absorptance

OS:Material:NoMass,
  {00000000-0000-0000-0045-000000000006},  !- Handle
  Typical Carpet Pad 4,                    !- Name
  Smooth,                                  !- Roughness
  3.45515273458935,                        !- Thermal Resistance {m2-K/W}
  0.9,                                     !- Thermal Absorptance
  0.7,                                     !- Solar Absorptance
  0.8;                                     !- Visible Absorptance

OS:Material:NoMass,
  {00000000-0000-0000-0045-000000000007},  !- Handle
  Typical Carpet Pad,                      !- Name
  Smooth,                                  !- Roughness
  0.216479986995276,                       !- Thermal Resistance {m2-K/W}
  0.9,                                     !- Thermal Absorptance
  0.7,                                     !- Solar Absorptance
  0.8;                                     !- Visible Absorptance

OS:Material:NoMass,
  {00000000-0000-0000-0045-000000000008},  !- Handle
  Typical Insulation 1,                    !- Name
  Smooth,                                  !- Roughness
  6.98591414061624,                        !- Thermal Resistance {m2-K/W}
  0.9,                                     !- Thermal Absorptance
  0.7,                                     !- Solar Absorptance
  0.7;                                     !- Visible Absorptance

OS:Material:NoMass,
  {00000000-0000-0000-0045-000000000009},  !- Handle
  Typical Insulation 2,                    !- Name
  Smooth,                                  !- Roughness
  4.38022034120929,                        !- Thermal Resistance {m2-K/W}
  0.9,                                     !- Thermal Absorptance
  0.7,                                     !- Solar Absorptance
  0.7;                                     !- Visible Absorptance

OS:Material:NoMass,
  {00000000-0000-0000-0045-000000000010},  !- Handle
  Typical Insulation 3,                    !- Name
  Smooth,                                  !- Roughness
  8.26444514207283,                        !- Thermal Resistance {m2-K/W}
  0.9,                                     !- Thermal Absorptance
  0.7,                                     !- Solar Absorptance
  0.7;                                     !- Visible Absorptance

OS:Material:NoMass,
  {00000000-0000-0000-0045-000000000011},  !- Handle
  Typical Insulation 4,                    !- Name
  Smooth,                                  !- Roughness
  0.578017014236402,                       !- Thermal Resistance {m2-K/W}
  0.9,                                     !- Thermal Absorptance
  0.7,                                     !- Solar Absorptance
  0.7;                                     !- Visible Absorptance

OS:Material:NoMass,
  {00000000-0000-0000-0045-000000000012},  !- Handle
  Typical Insulation 5,                    !- Name
  Smooth,                                  !- Roughness
  0.578034682080925,                       !- Thermal Resistance {m2-K/W}
  0.9,                                     !- Thermal Absorptance
  0.7,                                     !- Solar Absorptance
  0.7;                                     !- Visible Absorptance

OS:Material:NoMass,
  {00000000-0000-0000-0045-000000000013},  !- Handle
  Typical Insulation,                      !- Name
  Smooth,                                  !- Roughness
  0.101874652714525,                       !- Thermal Resistance {m2-K/W}
  0.9,                                     !- Thermal Absorptance
  0.7,                                     !- Solar Absorptance
  0.7;                                     !- Visible Absorptance

OS:ModelObjectList,
  {00000000-0000-0000-0046-000000000001},  !- Handle
  Availability Manager Night Cycle 1 Control Zone List; !- Name

OS:ModelObjectList,
  {00000000-0000-0000-0046-000000000002},  !- Handle
  Availability Manager Night Cycle 1 Cooling Control Zone List; !- Name

OS:ModelObjectList,
  {00000000-0000-0000-0046-000000000003},  !- Handle
  Availability Manager Night Cycle 1 Heating Control Zone List; !- Name

OS:ModelObjectList,
  {00000000-0000-0000-0046-000000000004},  !- Handle
  Availability Manager Night Cycle 1 Heating Zone Fans Only Zone List; !- Name

OS:ModelObjectList,
  {00000000-0000-0000-0046-000000000005},  !- Handle
  Availability Manager Night Cycle 2 Control Zone List; !- Name

OS:ModelObjectList,
  {00000000-0000-0000-0046-000000000006},  !- Handle
  Availability Manager Night Cycle 2 Cooling Control Zone List; !- Name

OS:ModelObjectList,
  {00000000-0000-0000-0046-000000000007},  !- Handle
  Availability Manager Night Cycle 2 Heating Control Zone List; !- Name

OS:ModelObjectList,
  {00000000-0000-0000-0046-000000000008},  !- Handle
  Availability Manager Night Cycle 2 Heating Zone Fans Only Zone List; !- Name

OS:ModelObjectList,
  {00000000-0000-0000-0046-000000000009},  !- Handle
  Availability Manager Night Cycle 3 Control Zone List; !- Name

OS:ModelObjectList,
  {00000000-0000-0000-0046-000000000010},  !- Handle
  Availability Manager Night Cycle 3 Cooling Control Zone List; !- Name

OS:ModelObjectList,
  {00000000-0000-0000-0046-000000000011},  !- Handle
  Availability Manager Night Cycle 3 Heating Control Zone List; !- Name

OS:ModelObjectList,
  {00000000-0000-0000-0046-000000000012},  !- Handle
  Availability Manager Night Cycle 3 Heating Zone Fans Only Zone List; !- Name

OS:ModelObjectList,
  {00000000-0000-0000-0046-000000000013},  !- Handle
  Table Lookup 1 Independent Variable List 12, !- Name
  {00000000-0000-0000-0086-000000000008};  !- Model Object 1

OS:ModelObjectList,
  {00000000-0000-0000-0046-000000000014},  !- Handle
  Table Lookup 1 Independent Variable List 13, !- Name
  {00000000-0000-0000-0086-000000000006};  !- Model Object 1

OS:ModelObjectList,
  {00000000-0000-0000-0046-000000000015},  !- Handle
  Table Lookup 1 Independent Variable List 14, !- Name
  {00000000-0000-0000-0086-000000000007};  !- Model Object 1

OS:ModelObjectList,
  {00000000-0000-0000-0046-000000000016},  !- Handle
  Table Lookup 1 Independent Variable List 15, !- Name
  {00000000-0000-0000-0086-000000000005};  !- Model Object 1

OS:ModelObjectList,
  {00000000-0000-0000-0046-000000000017},  !- Handle
  Table Lookup 1 Independent Variable List 16, !- Name
  {00000000-0000-0000-0086-000000000012};  !- Model Object 1

OS:ModelObjectList,
  {00000000-0000-0000-0046-000000000018},  !- Handle
  Table Lookup 1 Independent Variable List 17, !- Name
  {00000000-0000-0000-0086-000000000010};  !- Model Object 1

OS:ModelObjectList,
  {00000000-0000-0000-0046-000000000019},  !- Handle
  Table Lookup 1 Independent Variable List 18, !- Name
  {00000000-0000-0000-0086-000000000011};  !- Model Object 1

OS:ModelObjectList,
  {00000000-0000-0000-0046-000000000020},  !- Handle
  Table Lookup 1 Independent Variable List 19, !- Name
  {00000000-0000-0000-0086-000000000009};  !- Model Object 1

OS:ModelObjectList,
  {00000000-0000-0000-0046-000000000021},  !- Handle
  Table Lookup 1 Independent Variable List 20, !- Name
  {00000000-0000-0000-0086-000000000004};  !- Model Object 1

OS:ModelObjectList,
  {00000000-0000-0000-0046-000000000022},  !- Handle
  Table Lookup 1 Independent Variable List 21, !- Name
  {00000000-0000-0000-0086-000000000003};  !- Model Object 1

OS:ModelObjectList,
  {00000000-0000-0000-0046-000000000023},  !- Handle
  Table Lookup 1 Independent Variable List 22, !- Name
  {00000000-0000-0000-0086-000000000001};  !- Model Object 1

OS:ModelObjectList,
  {00000000-0000-0000-0046-000000000024},  !- Handle
  Table Lookup 1 Independent Variable List, !- Name
  {00000000-0000-0000-0086-000000000002};  !- Model Object 1

OS:Node,
  {00000000-0000-0000-0047-000000000001},  !- Handle
  28gal Electricity Water Heater - 19kBtu/hr 1 Therm Eff Supply Inlet Water Node, !- Name
  {00000000-0000-0000-0015-000000000074},  !- Inlet Port
  {00000000-0000-0000-0015-000000000083};  !- Outlet Port

OS:Node,
  {00000000-0000-0000-0047-000000000002},  !- Handle
  28gal Electricity Water Heater - 19kBtu/hr 1 Therm Eff Supply Outlet Water Node, !- Name
  {00000000-0000-0000-0015-000000000084},  !- Inlet Port
  {00000000-0000-0000-0015-000000000085};  !- Outlet Port

OS:Node,
  {00000000-0000-0000-0047-000000000003},  !- Handle
  ALL_ST=Office enclosed <= 25 m2_FL=Building Story 1_SCH=A Return Air Node, !- Name
  {00000000-0000-0000-0015-000000000024},  !- Inlet Port
  {00000000-0000-0000-0015-000000000025};  !- Outlet Port

OS:Node,
  {00000000-0000-0000-0047-000000000004},  !- Handle
  ALL_ST=Office enclosed <= 25 m2_FL=Building Story 1_SCH=A Zone Air Node, !- Name
  {00000000-0000-0000-0015-000000000004},  !- Inlet Port
  ;                                        !- Outlet Port

OS:Node,
  {00000000-0000-0000-0047-000000000005},  !- Handle
  ALL_ST=Warehouse storage area medium to bulky palletized items_FL=Building Story 1_SCH=A Return Air Node, !- Name
  {00000000-0000-0000-0015-000000000068},  !- Inlet Port
  {00000000-0000-0000-0015-000000000069};  !- Outlet Port

OS:Node,
  {00000000-0000-0000-0047-000000000006},  !- Handle
  ALL_ST=Warehouse storage area medium to bulky palletized items_FL=Building Story 1_SCH=A Zone Air Node, !- Name
  {00000000-0000-0000-0015-000000000006},  !- Inlet Port
  ;                                        !- Outlet Port

OS:Node,
  {00000000-0000-0000-0047-000000000007},  !- Handle
  ALL_ST=Warehouse storage area small hand-carried items(4)_FL=Building Story 1_SCH=A Return Air Node, !- Name
  {00000000-0000-0000-0015-000000000046},  !- Inlet Port
  {00000000-0000-0000-0015-000000000047};  !- Outlet Port

OS:Node,
  {00000000-0000-0000-0047-000000000008},  !- Handle
  ALL_ST=Warehouse storage area small hand-carried items(4)_FL=Building Story 1_SCH=A Zone Air Node, !- Name
  {00000000-0000-0000-0015-000000000005},  !- Inlet Port
  ;                                        !- Outlet Port

OS:Node,
  {00000000-0000-0000-0047-000000000009},  !- Handle
  Air Terminal Single Duct Constant Volume No Reheat 1 Inlet Air Node, !- Name
  {00000000-0000-0000-0015-000000000026},  !- Inlet Port
  {00000000-0000-0000-0015-000000000027};  !- Outlet Port

OS:Node,
  {00000000-0000-0000-0047-000000000010},  !- Handle
  Air Terminal Single Duct Constant Volume No Reheat 1 Outlet Air Node, !- Name
  {00000000-0000-0000-0015-000000000028},  !- Inlet Port
  {00000000-0000-0000-0015-000000000023};  !- Outlet Port

OS:Node,
  {00000000-0000-0000-0047-000000000011},  !- Handle
  Air Terminal Single Duct Constant Volume No Reheat 2 Inlet Air Node, !- Name
  {00000000-0000-0000-0015-000000000048},  !- Inlet Port
  {00000000-0000-0000-0015-000000000049};  !- Outlet Port

OS:Node,
  {00000000-0000-0000-0047-000000000012},  !- Handle
  Air Terminal Single Duct Constant Volume No Reheat 2 Outlet Air Node, !- Name
  {00000000-0000-0000-0015-000000000050},  !- Inlet Port
  {00000000-0000-0000-0015-000000000045};  !- Outlet Port

OS:Node,
  {00000000-0000-0000-0047-000000000013},  !- Handle
  Air Terminal Single Duct Constant Volume No Reheat 3 Inlet Air Node, !- Name
  {00000000-0000-0000-0015-000000000070},  !- Inlet Port
  {00000000-0000-0000-0015-000000000071};  !- Outlet Port

OS:Node,
  {00000000-0000-0000-0047-000000000014},  !- Handle
  Air Terminal Single Duct Constant Volume No Reheat 3 Outlet Air Node, !- Name
  {00000000-0000-0000-0015-000000000072},  !- Inlet Port
  {00000000-0000-0000-0015-000000000067};  !- Outlet Port

OS:Node,
  {00000000-0000-0000-0047-000000000015},  !- Handle
  Coil Heating Gas 1 Outlet Air Node,      !- Name
  {00000000-0000-0000-0015-000000000014},  !- Inlet Port
  {00000000-0000-0000-0015-000000000015};  !- Outlet Port

OS:Node,
  {00000000-0000-0000-0047-000000000016},  !- Handle
  Coil Heating Gas 2 Outlet Air Node,      !- Name
  {00000000-0000-0000-0015-000000000036},  !- Inlet Port
  {00000000-0000-0000-0015-000000000037};  !- Outlet Port

OS:Node,
  {00000000-0000-0000-0047-000000000017},  !- Handle
  Coil Heating Gas 3 Outlet Air Node,      !- Name
  {00000000-0000-0000-0015-000000000058},  !- Inlet Port
  {00000000-0000-0000-0015-000000000059};  !- Outlet Port

OS:Node,
  {00000000-0000-0000-0047-000000000018},  !- Handle
  CoilCoolingDXSingleSpeed_ashp 1 293kBtu/hr 9.8EER Outlet Air Node, !- Name
  {00000000-0000-0000-0015-000000000040},  !- Inlet Port
  {00000000-0000-0000-0015-000000000041};  !- Outlet Port

OS:Node,
  {00000000-0000-0000-0047-000000000019},  !- Handle
  CoilCoolingDXSingleSpeed_ashp 2 549kBtu/hr 9.8EER Outlet Air Node, !- Name
  {00000000-0000-0000-0015-000000000062},  !- Inlet Port
  {00000000-0000-0000-0015-000000000063};  !- Outlet Port

OS:Node,
  {00000000-0000-0000-0047-000000000020},  !- Handle
  CoilCoolingDXSingleSpeed_ashp 45kBtu/hr 11.0EER Outlet Air Node, !- Name
  {00000000-0000-0000-0015-000000000018},  !- Inlet Port
  {00000000-0000-0000-0015-000000000019};  !- Outlet Port

OS:Node,
  {00000000-0000-0000-0047-000000000021},  !- Handle
  CoilHeatingDXSingleSpeed_ashp 1 212 Htg kBtu/hr 3.2COPH Outlet Air Node, !- Name
  {00000000-0000-0000-0015-000000000038},  !- Inlet Port
  {00000000-0000-0000-0015-000000000039};  !- Outlet Port

OS:Node,
  {00000000-0000-0000-0047-000000000022},  !- Handle
  CoilHeatingDXSingleSpeed_ashp 2 398 Htg kBtu/hr 3.2COPH Outlet Air Node, !- Name
  {00000000-0000-0000-0015-000000000060},  !- Inlet Port
  {00000000-0000-0000-0015-000000000061};  !- Outlet Port

OS:Node,
  {00000000-0000-0000-0047-000000000023},  !- Handle
  CoilHeatingDXSingleSpeed_ashp 33 Htg kBtu/hr 7.4HSPF Outlet Air Node, !- Name
  {00000000-0000-0000-0015-000000000016},  !- Inlet Port
  {00000000-0000-0000-0015-000000000017};  !- Outlet Port

OS:Node,
  {00000000-0000-0000-0047-000000000024},  !- Handle
  Main Service Water Loop Circulator Pump Outlet Water Node, !- Name
  {00000000-0000-0000-0015-000000000081},  !- Inlet Port
  {00000000-0000-0000-0015-000000000082};  !- Outlet Port

OS:Node,
  {00000000-0000-0000-0047-000000000025},  !- Handle
  Main Service Water Loop Demand Inlet Node, !- Name
  {00000000-0000-0000-0015-000000000076},  !- Inlet Port
  {00000000-0000-0000-0015-000000000077};  !- Outlet Port

OS:Node,
  {00000000-0000-0000-0047-000000000026},  !- Handle
  Main Service Water Loop Demand Outlet Node, !- Name
  {00000000-0000-0000-0015-000000000098},  !- Inlet Port
  {00000000-0000-0000-0015-000000000079};  !- Outlet Port

OS:Node,
  {00000000-0000-0000-0047-000000000027},  !- Handle
  Main Service Water Loop Supply Inlet Node, !- Name
  {00000000-0000-0000-0015-000000000073},  !- Inlet Port
  {00000000-0000-0000-0015-000000000080};  !- Outlet Port

OS:Node,
  {00000000-0000-0000-0047-000000000028},  !- Handle
  Main Service Water Loop Supply Outlet Node, !- Name
  {00000000-0000-0000-0015-000000000095},  !- Inlet Port
  {00000000-0000-0000-0015-000000000075};  !- Outlet Port

OS:Node,
  {00000000-0000-0000-0047-000000000029},  !- Handle
  Pipe Adiabatic 1 Inlet Water Node,       !- Name
  {00000000-0000-0000-0015-000000000086},  !- Inlet Port
  {00000000-0000-0000-0015-000000000087};  !- Outlet Port

OS:Node,
  {00000000-0000-0000-0047-000000000030},  !- Handle
  Pipe Adiabatic 1 Outlet Water Node,      !- Name
  {00000000-0000-0000-0015-000000000088},  !- Inlet Port
  {00000000-0000-0000-0015-000000000089};  !- Outlet Port

OS:Node,
  {00000000-0000-0000-0047-000000000031},  !- Handle
  Pipe Adiabatic 2 Inlet Water Node,       !- Name
  {00000000-0000-0000-0015-000000000078},  !- Inlet Port
  {00000000-0000-0000-0015-000000000090};  !- Outlet Port

OS:Node,
  {00000000-0000-0000-0047-000000000032},  !- Handle
  Pipe Adiabatic 2 Outlet Water Node,      !- Name
  {00000000-0000-0000-0015-000000000091},  !- Inlet Port
  {00000000-0000-0000-0015-000000000092};  !- Outlet Port

OS:Node,
  {00000000-0000-0000-0047-000000000033},  !- Handle
  Pipe Adiabatic 3 Inlet Water Node,       !- Name
  {00000000-0000-0000-0015-000000000093},  !- Inlet Port
  {00000000-0000-0000-0015-000000000094};  !- Outlet Port

OS:Node,
  {00000000-0000-0000-0047-000000000034},  !- Handle
  Pipe Adiabatic 4 Inlet Water Node,       !- Name
  {00000000-0000-0000-0015-000000000096},  !- Inlet Port
  {00000000-0000-0000-0015-000000000097};  !- Outlet Port

OS:Node,
  {00000000-0000-0000-0047-000000000035},  !- Handle
  Zone1 Office WUC 0.09gpm 140F Inlet Water Node, !- Name
  {00000000-0000-0000-0015-000000000099},  !- Inlet Port
  {00000000-0000-0000-0015-000000000100};  !- Outlet Port

OS:Node,
  {00000000-0000-0000-0047-000000000036},  !- Handle
  Zone1 Office WUC 0.09gpm 140F Outlet Water Node, !- Name
  {00000000-0000-0000-0015-000000000101},  !- Inlet Port
  {00000000-0000-0000-0015-000000000102};  !- Outlet Port

OS:Node,
  {00000000-0000-0000-0047-000000000037},  !- Handle
  Zone2 Fine Storage WUC 0.15gpm 140F Inlet Water Node, !- Name
  {00000000-0000-0000-0015-000000000103},  !- Inlet Port
  {00000000-0000-0000-0015-000000000104};  !- Outlet Port

OS:Node,
  {00000000-0000-0000-0047-000000000038},  !- Handle
  Zone2 Fine Storage WUC 0.15gpm 140F Outlet Water Node, !- Name
  {00000000-0000-0000-0015-000000000105},  !- Inlet Port
  {00000000-0000-0000-0015-000000000106};  !- Outlet Port

OS:Node,
  {00000000-0000-0000-0047-000000000039},  !- Handle
  Zone3 Bulk Storage WUC 0.18gpm 140F Inlet Water Node, !- Name
  {00000000-0000-0000-0015-000000000107},  !- Inlet Port
  {00000000-0000-0000-0015-000000000108};  !- Outlet Port

OS:Node,
  {00000000-0000-0000-0047-000000000040},  !- Handle
  Zone3 Bulk Storage WUC 0.18gpm 140F Outlet Water Node, !- Name
  {00000000-0000-0000-0015-000000000109},  !- Inlet Port
  {00000000-0000-0000-0015-000000000110};  !- Outlet Port

OS:Node,
  {00000000-0000-0000-0047-000000000041},  !- Handle
  sys_3|mixed|shr>erv|sc>ashp|sh>ashp>c-g|ssf>cv|zh>b-e|zc>none|srf>none| Demand Inlet Node, !- Name
  {00000000-0000-0000-0015-000000000009},  !- Inlet Port
  {00000000-0000-0000-0015-000000000011};  !- Outlet Port

OS:Node,
  {00000000-0000-0000-0047-000000000042},  !- Handle
  sys_3|mixed|shr>erv|sc>ashp|sh>ashp>c-g|ssf>cv|zh>b-e|zc>none|srf>none| Demand Outlet Node, !- Name
  {00000000-0000-0000-0015-000000000012},  !- Inlet Port
  {00000000-0000-0000-0015-000000000010};  !- Outlet Port

OS:Node,
  {00000000-0000-0000-0047-000000000043},  !- Handle
  sys_3|mixed|shr>erv|sc>ashp|sh>ashp>c-g|ssf>cv|zh>b-e|zc>none|srf>none| Mixed Air Node, !- Name
  {00000000-0000-0000-0015-000000000021},  !- Inlet Port
  {00000000-0000-0000-0015-000000000022};  !- Outlet Port

OS:Node,
  {00000000-0000-0000-0047-000000000044},  !- Handle
  sys_3|mixed|shr>erv|sc>ashp|sh>ashp>c-g|ssf>cv|zh>b-e|zc>none|srf>none| Outdoor Air Node, !- Name
  ,                                        !- Inlet Port
  {00000000-0000-0000-0015-000000000111};  !- Outlet Port

OS:Node,
  {00000000-0000-0000-0047-000000000045},  !- Handle
  sys_3|mixed|shr>erv|sc>ashp|sh>ashp>c-g|ssf>cv|zh>b-e|zc>none|srf>none| Relief Air Node, !- Name
  {00000000-0000-0000-0015-000000000116},  !- Inlet Port
  ;                                        !- Outlet Port

OS:Node,
  {00000000-0000-0000-0047-000000000046},  !- Handle
  sys_3|mixed|shr>erv|sc>ashp|sh>ashp>c-g|ssf>cv|zh>b-e|zc>none|srf>none| Supply Inlet Node, !- Name
  {00000000-0000-0000-0015-000000000007},  !- Inlet Port
  {00000000-0000-0000-0015-000000000020};  !- Outlet Port

OS:Node,
  {00000000-0000-0000-0047-000000000047},  !- Handle
  sys_3|mixed|shr>erv|sc>ashp|sh>ashp>c-g|ssf>cv|zh>b-e|zc>none|srf>none| Supply Outlet Node, !- Name
  {00000000-0000-0000-0015-000000000013},  !- Inlet Port
  {00000000-0000-0000-0015-000000000008};  !- Outlet Port

OS:Node,
  {00000000-0000-0000-0047-000000000048},  !- Handle
  sys_3|mixed|shr>none|sc>ashp|sh>ashp>c-g|ssf>cv|zh>b-e|zc>none|srf>none| ERV Primary Outlet Air Node, !- Name
  {00000000-0000-0000-0015-000000000112},  !- Inlet Port
  {00000000-0000-0000-0015-000000000113};  !- Outlet Port

OS:Node,
  {00000000-0000-0000-0047-000000000049},  !- Handle
  sys_3|mixed|shr>none|sc>ashp|sh>ashp>c-g|ssf>cv|zh>b-e|zc>none|srf>none| ERV Secondary Inlet Air Node, !- Name
  {00000000-0000-0000-0015-000000000114},  !- Inlet Port
  {00000000-0000-0000-0015-000000000115};  !- Outlet Port

OS:Node,
  {00000000-0000-0000-0047-000000000050},  !- Handle
  sys_4|mixed|shr>erv|sc>ashp|sh>ashp>c-g|ssf>cv|zh>b-e|zc>none|srf>none| 1 Demand Inlet Node, !- Name
  {00000000-0000-0000-0015-000000000053},  !- Inlet Port
  {00000000-0000-0000-0015-000000000055};  !- Outlet Port

OS:Node,
  {00000000-0000-0000-0047-000000000051},  !- Handle
  sys_4|mixed|shr>erv|sc>ashp|sh>ashp>c-g|ssf>cv|zh>b-e|zc>none|srf>none| 1 Demand Outlet Node, !- Name
  {00000000-0000-0000-0015-000000000056},  !- Inlet Port
  {00000000-0000-0000-0015-000000000054};  !- Outlet Port

OS:Node,
  {00000000-0000-0000-0047-000000000052},  !- Handle
  sys_4|mixed|shr>erv|sc>ashp|sh>ashp>c-g|ssf>cv|zh>b-e|zc>none|srf>none| 1 Mixed Air Node, !- Name
  {00000000-0000-0000-0015-000000000065},  !- Inlet Port
  {00000000-0000-0000-0015-000000000066};  !- Outlet Port

OS:Node,
  {00000000-0000-0000-0047-000000000053},  !- Handle
  sys_4|mixed|shr>erv|sc>ashp|sh>ashp>c-g|ssf>cv|zh>b-e|zc>none|srf>none| 1 Outdoor Air Node, !- Name
  ,                                        !- Inlet Port
  {00000000-0000-0000-0015-000000000123};  !- Outlet Port

OS:Node,
  {00000000-0000-0000-0047-000000000054},  !- Handle
  sys_4|mixed|shr>erv|sc>ashp|sh>ashp>c-g|ssf>cv|zh>b-e|zc>none|srf>none| 1 Relief Air Node, !- Name
  {00000000-0000-0000-0015-000000000128},  !- Inlet Port
  ;                                        !- Outlet Port

OS:Node,
  {00000000-0000-0000-0047-000000000055},  !- Handle
  sys_4|mixed|shr>erv|sc>ashp|sh>ashp>c-g|ssf>cv|zh>b-e|zc>none|srf>none| 1 Supply Inlet Node, !- Name
  {00000000-0000-0000-0015-000000000051},  !- Inlet Port
  {00000000-0000-0000-0015-000000000064};  !- Outlet Port

OS:Node,
  {00000000-0000-0000-0047-000000000056},  !- Handle
  sys_4|mixed|shr>erv|sc>ashp|sh>ashp>c-g|ssf>cv|zh>b-e|zc>none|srf>none| 1 Supply Outlet Node, !- Name
  {00000000-0000-0000-0015-000000000057},  !- Inlet Port
  {00000000-0000-0000-0015-000000000052};  !- Outlet Port

OS:Node,
  {00000000-0000-0000-0047-000000000057},  !- Handle
  sys_4|mixed|shr>erv|sc>ashp|sh>ashp>c-g|ssf>cv|zh>b-e|zc>none|srf>none| Demand Inlet Node, !- Name
  {00000000-0000-0000-0015-000000000031},  !- Inlet Port
  {00000000-0000-0000-0015-000000000033};  !- Outlet Port

OS:Node,
  {00000000-0000-0000-0047-000000000058},  !- Handle
  sys_4|mixed|shr>erv|sc>ashp|sh>ashp>c-g|ssf>cv|zh>b-e|zc>none|srf>none| Demand Outlet Node, !- Name
  {00000000-0000-0000-0015-000000000034},  !- Inlet Port
  {00000000-0000-0000-0015-000000000032};  !- Outlet Port

OS:Node,
  {00000000-0000-0000-0047-000000000059},  !- Handle
  sys_4|mixed|shr>erv|sc>ashp|sh>ashp>c-g|ssf>cv|zh>b-e|zc>none|srf>none| Mixed Air Node, !- Name
  {00000000-0000-0000-0015-000000000043},  !- Inlet Port
  {00000000-0000-0000-0015-000000000044};  !- Outlet Port

OS:Node,
  {00000000-0000-0000-0047-000000000060},  !- Handle
  sys_4|mixed|shr>erv|sc>ashp|sh>ashp>c-g|ssf>cv|zh>b-e|zc>none|srf>none| Outdoor Air Node, !- Name
  ,                                        !- Inlet Port
  {00000000-0000-0000-0015-000000000117};  !- Outlet Port

OS:Node,
  {00000000-0000-0000-0047-000000000061},  !- Handle
  sys_4|mixed|shr>erv|sc>ashp|sh>ashp>c-g|ssf>cv|zh>b-e|zc>none|srf>none| Relief Air Node, !- Name
  {00000000-0000-0000-0015-000000000122},  !- Inlet Port
  ;                                        !- Outlet Port

OS:Node,
  {00000000-0000-0000-0047-000000000062},  !- Handle
  sys_4|mixed|shr>erv|sc>ashp|sh>ashp>c-g|ssf>cv|zh>b-e|zc>none|srf>none| Supply Inlet Node, !- Name
  {00000000-0000-0000-0015-000000000029},  !- Inlet Port
  {00000000-0000-0000-0015-000000000042};  !- Outlet Port

OS:Node,
  {00000000-0000-0000-0047-000000000063},  !- Handle
  sys_4|mixed|shr>erv|sc>ashp|sh>ashp>c-g|ssf>cv|zh>b-e|zc>none|srf>none| Supply Outlet Node, !- Name
  {00000000-0000-0000-0015-000000000035},  !- Inlet Port
  {00000000-0000-0000-0015-000000000030};  !- Outlet Port

OS:Node,
  {00000000-0000-0000-0047-000000000064},  !- Handle
  sys_4|mixed|shr>none|sc>ashp|sh>ashp>c-g|ssf>cv|zh>b-e|zc>none|srf>none| 1 ERV Primary Outlet Air Node, !- Name
  {00000000-0000-0000-0015-000000000124},  !- Inlet Port
  {00000000-0000-0000-0015-000000000125};  !- Outlet Port

OS:Node,
  {00000000-0000-0000-0047-000000000065},  !- Handle
  sys_4|mixed|shr>none|sc>ashp|sh>ashp>c-g|ssf>cv|zh>b-e|zc>none|srf>none| 1 ERV Secondary Inlet Air Node, !- Name
  {00000000-0000-0000-0015-000000000126},  !- Inlet Port
  {00000000-0000-0000-0015-000000000127};  !- Outlet Port

OS:Node,
  {00000000-0000-0000-0047-000000000066},  !- Handle
  sys_4|mixed|shr>none|sc>ashp|sh>ashp>c-g|ssf>cv|zh>b-e|zc>none|srf>none| ERV Primary Outlet Air Node, !- Name
  {00000000-0000-0000-0015-000000000118},  !- Inlet Port
  {00000000-0000-0000-0015-000000000119};  !- Outlet Port

OS:Node,
  {00000000-0000-0000-0047-000000000067},  !- Handle
  sys_4|mixed|shr>none|sc>ashp|sh>ashp>c-g|ssf>cv|zh>b-e|zc>none|srf>none| ERV Secondary Inlet Air Node, !- Name
  {00000000-0000-0000-0015-000000000120},  !- Inlet Port
  {00000000-0000-0000-0015-000000000121};  !- Outlet Port

OS:OutputControl:ReportingTolerances,
  {00000000-0000-0000-0048-000000000001},  !- Handle
  1,                                       !- Tolerance for Time Heating Setpoint Not Met {deltaC}
  1;                                       !- Tolerance for Time Cooling Setpoint Not Met {deltaC}

OS:People,
  {00000000-0000-0000-0049-000000000001},  !- Handle
  Space Function Office enclosed <= 25 m2 People, !- Name
  {00000000-0000-0000-0050-000000000001},  !- People Definition Name
  {00000000-0000-0000-0078-000000000001},  !- Space or SpaceType Name
  ,                                        !- Number of People Schedule Name
  ,                                        !- Activity Level Schedule Name
  ,                                        !- Surface Name/Angle Factor List Name
  {00000000-0000-0000-0059-000000000018},  !- Work Efficiency Schedule Name
  {00000000-0000-0000-0059-000000000002},  !- Clothing Insulation Schedule Name
  {00000000-0000-0000-0059-000000000001},  !- Air Velocity Schedule Name
  1;                                       !- Multiplier

OS:People,
  {00000000-0000-0000-0049-000000000002},  !- Handle
  Space Function Warehouse storage area medium to bulky palletized items People, !- Name
  {00000000-0000-0000-0050-000000000002},  !- People Definition Name
  {00000000-0000-0000-0078-000000000002},  !- Space or SpaceType Name
  ,                                        !- Number of People Schedule Name
  ,                                        !- Activity Level Schedule Name
  ,                                        !- Surface Name/Angle Factor List Name
  {00000000-0000-0000-0059-000000000018},  !- Work Efficiency Schedule Name
  {00000000-0000-0000-0059-000000000002},  !- Clothing Insulation Schedule Name
  {00000000-0000-0000-0059-000000000001},  !- Air Velocity Schedule Name
  1;                                       !- Multiplier

OS:People,
  {00000000-0000-0000-0049-000000000003},  !- Handle
  Space Function Warehouse storage area small hand-carried items(4) People, !- Name
  {00000000-0000-0000-0050-000000000003},  !- People Definition Name
  {00000000-0000-0000-0078-000000000003},  !- Space or SpaceType Name
  ,                                        !- Number of People Schedule Name
  ,                                        !- Activity Level Schedule Name
  ,                                        !- Surface Name/Angle Factor List Name
  {00000000-0000-0000-0059-000000000018},  !- Work Efficiency Schedule Name
  {00000000-0000-0000-0059-000000000002},  !- Clothing Insulation Schedule Name
  {00000000-0000-0000-0059-000000000001},  !- Air Velocity Schedule Name
  1;                                       !- Multiplier

OS:People:Definition,
  {00000000-0000-0000-0050-000000000001},  !- Handle
  Space Function Office enclosed <= 25 m2 People Definition, !- Name
  People/Area,                             !- Number of People Calculation Method
  ,                                        !- Number of People {people}
  0.0500181710813649,                      !- People per Space Floor Area {person/m2}
  ,                                        !- Space Floor Area per Person {m2/person}
  0.3;                                     !- Fraction Radiant

OS:People:Definition,
  {00000000-0000-0000-0050-000000000002},  !- Handle
  Space Function Warehouse storage area medium to bulky palletized items People Definition, !- Name
  People/Area,                             !- Number of People Calculation Method
  ,                                        !- Number of People {people}
  0.010003634216273,                       !- People per Space Floor Area {person/m2}
  ,                                        !- Space Floor Area per Person {m2/person}
  0.3;                                     !- Fraction Radiant

OS:People:Definition,
  {00000000-0000-0000-0050-000000000003},  !- Handle
  Space Function Warehouse storage area small hand-carried items(4) People Definition, !- Name
  People/Area,                             !- Number of People Calculation Method
  ,                                        !- Number of People {people}
  0.020007268432546,                       !- People per Space Floor Area {person/m2}
  ,                                        !- Space Floor Area per Person {m2/person}
  0.3;                                     !- Fraction Radiant

OS:Pipe:Adiabatic,
  {00000000-0000-0000-0051-000000000001},  !- Handle
  Pipe Adiabatic 1,                        !- Name
  {00000000-0000-0000-0015-000000000087},  !- Inlet Node Name
  {00000000-0000-0000-0015-000000000088};  !- Outlet Node Name

OS:Pipe:Adiabatic,
  {00000000-0000-0000-0051-000000000002},  !- Handle
  Pipe Adiabatic 2,                        !- Name
  {00000000-0000-0000-0015-000000000090},  !- Inlet Node Name
  {00000000-0000-0000-0015-000000000091};  !- Outlet Node Name

OS:Pipe:Adiabatic,
  {00000000-0000-0000-0051-000000000003},  !- Handle
  Pipe Adiabatic 3,                        !- Name
  {00000000-0000-0000-0015-000000000094},  !- Inlet Node Name
  {00000000-0000-0000-0015-000000000095};  !- Outlet Node Name

OS:Pipe:Adiabatic,
  {00000000-0000-0000-0051-000000000004},  !- Handle
  Pipe Adiabatic 4,                        !- Name
  {00000000-0000-0000-0015-000000000097},  !- Inlet Node Name
  {00000000-0000-0000-0015-000000000098};  !- Outlet Node Name

OS:PlantLoop,
  {00000000-0000-0000-0052-000000000001},  !- Handle
  Main Service Water Loop,                 !- Name
  ,                                        !- Fluid Type
  0,                                       !- Glycol Concentration
  ,                                        !- User Defined Fluid Type
  ,                                        !- Plant Equipment Operation Heating Load
  ,                                        !- Plant Equipment Operation Cooling Load
  ,                                        !- Primary Plant Equipment Operation Scheme
  {00000000-0000-0000-0047-000000000028},  !- Loop Temperature Setpoint Node Name
  60,                                      !- Maximum Loop Temperature {C}
  51.66667,                                !- Minimum Loop Temperature {C}
  ,                                        !- Maximum Loop Flow Rate {m3/s}
  ,                                        !- Minimum Loop Flow Rate {m3/s}
  Autocalculate,                           !- Plant Loop Volume {m3}
  {00000000-0000-0000-0015-000000000073},  !- Plant Side Inlet Node Name
  {00000000-0000-0000-0015-000000000075},  !- Plant Side Outlet Node Name
  ,                                        !- Plant Side Branch List Name
  {00000000-0000-0000-0015-000000000076},  !- Demand Side Inlet Node Name
  {00000000-0000-0000-0015-000000000079},  !- Demand Side Outlet Node Name
  ,                                        !- Demand Side Branch List Name
  ,                                        !- Demand Side Connector List Name
  Optimal,                                 !- Load Distribution Scheme
  {00000000-0000-0000-0008-000000000004},  !- Availability Manager List Name
  ,                                        !- Plant Loop Demand Calculation Scheme
  ,                                        !- Common Pipe Simulation
  ,                                        !- Pressure Simulation Type
  ,                                        !- Plant Equipment Operation Heating Load Schedule
  ,                                        !- Plant Equipment Operation Cooling Load Schedule
  ,                                        !- Primary Plant Equipment Operation Scheme Schedule
  ,                                        !- Component Setpoint Operation Scheme Schedule
  {00000000-0000-0000-0016-000000000002},  !- Demand Mixer Name
  {00000000-0000-0000-0017-000000000002},  !- Demand Splitter Name
  {00000000-0000-0000-0016-000000000001},  !- Supply Mixer Name
  {00000000-0000-0000-0017-000000000001};  !- Supply Splitter Name

OS:PortList,
  {00000000-0000-0000-0053-000000000001},  !- Handle
  {00000000-0000-0000-0088-000000000001},  !- HVAC Component
  {00000000-0000-0000-0015-000000000023};  !- Port 1

OS:PortList,
  {00000000-0000-0000-0053-000000000002},  !- Handle
  {00000000-0000-0000-0088-000000000001};  !- HVAC Component

OS:PortList,
  {00000000-0000-0000-0053-000000000003},  !- Handle
  {00000000-0000-0000-0088-000000000001},  !- HVAC Component
  {00000000-0000-0000-0015-000000000024};  !- Port 1

OS:PortList,
  {00000000-0000-0000-0053-000000000004},  !- Handle
  {00000000-0000-0000-0088-000000000003},  !- HVAC Component
  {00000000-0000-0000-0015-000000000045};  !- Port 1

OS:PortList,
  {00000000-0000-0000-0053-000000000005},  !- Handle
  {00000000-0000-0000-0088-000000000003};  !- HVAC Component

OS:PortList,
  {00000000-0000-0000-0053-000000000006},  !- Handle
  {00000000-0000-0000-0088-000000000003},  !- HVAC Component
  {00000000-0000-0000-0015-000000000046};  !- Port 1

OS:PortList,
  {00000000-0000-0000-0053-000000000007},  !- Handle
  {00000000-0000-0000-0088-000000000002},  !- HVAC Component
  {00000000-0000-0000-0015-000000000067};  !- Port 1

OS:PortList,
  {00000000-0000-0000-0053-000000000008},  !- Handle
  {00000000-0000-0000-0088-000000000002};  !- HVAC Component

OS:PortList,
  {00000000-0000-0000-0053-000000000009},  !- Handle
  {00000000-0000-0000-0088-000000000002},  !- HVAC Component
  {00000000-0000-0000-0015-000000000068};  !- Port 1

OS:Pump:ConstantSpeed,
  {00000000-0000-0000-0054-000000000001},  !- Handle
  Main Service Water Loop Circulator Pump, !- Name
  {00000000-0000-0000-0015-000000000080},  !- Inlet Node Name
  {00000000-0000-0000-0015-000000000081},  !- Outlet Node Name
  autosize,                                !- Rated Flow Rate {m3/s}
  1927540.26318569,                        !- Rated Pump Head {Pa}
  autosize,                                !- Rated Power Consumption {W}
  0.855,                                   !- Motor Efficiency
  0,                                       !- Fraction of Motor Inefficiencies to Fluid Stream
  Intermittent,                            !- Pump Control Type
  ,                                        !- Pump Flow Rate Schedule
  ,                                        !- Pump Curve
  ,                                        !- Impeller Diameter {m}
  ,                                        !- Rotational Speed {rev/min}
  ,                                        !- Zone
  ,                                        !- Skin Loss Radiative Fraction
  PowerPerFlowPerPressure,                 !- Design Power Sizing Method
  348701.1,                                !- Design Electric Power per Unit Flow Rate {W/(m3/s)}
  1.282051282,                             !- Design Shaft Power per Unit Flow Rate per Unit Head {W-s/m3-Pa}
  General;                                 !- End-Use Subcategory

OS:Rendering:Color,
  {00000000-0000-0000-0055-000000000001},  !- Handle
  ALL_ST=Office enclosed <= 25 m2_FL=Building Story 1_SCH=A, !- Name
  47,                                      !- Rendering Red Value
  211,                                     !- Rendering Green Value
  38;                                      !- Rendering Blue Value

OS:Rendering:Color,
  {00000000-0000-0000-0055-000000000002},  !- Handle
  ALL_ST=Warehouse storage area medium to bulky palletized items_FL=Building Story 1_SCH=A, !- Name
  53,                                      !- Rendering Red Value
  204,                                     !- Rendering Green Value
  116;                                     !- Rendering Blue Value

OS:Rendering:Color,
  {00000000-0000-0000-0055-000000000003},  !- Handle
  ALL_ST=Warehouse storage area small hand-carried items(4)_FL=Building Story 1_SCH=A, !- Name
  152,                                     !- Rendering Red Value
  249,                                     !- Rendering Green Value
  143;                                     !- Rendering Blue Value

OS:Rendering:Color,
  {00000000-0000-0000-0055-000000000004},  !- Handle
  Rendering Color 1,                       !- Name
  210,                                     !- Rendering Red Value
  140,                                     !- Rendering Green Value
  180;                                     !- Rendering Blue Value

OS:Rendering:Color,
  {00000000-0000-0000-0055-000000000005},  !- Handle
  Rendering Color 2,                       !- Name
  173,                                     !- Rendering Red Value
  230,                                     !- Rendering Green Value
  216;                                     !- Rendering Blue Value

OS:Rendering:Color,
  {00000000-0000-0000-0055-000000000006},  !- Handle
  Rendering Color 3,                       !- Name
  0,                                       !- Rendering Red Value
  209,                                     !- Rendering Green Value
  206;                                     !- Rendering Blue Value

OS:Rendering:Color,
  {00000000-0000-0000-0055-000000000007},  !- Handle
  Rendering Color 4,                       !- Name
  34,                                      !- Rendering Red Value
  34,                                      !- Rendering Green Value
  139;                                     !- Rendering Blue Value

OS:Rendering:Color,
  {00000000-0000-0000-0055-000000000008},  !- Handle
  Space Function Office - enclosed,        !- Name
  255,                                     !- Rendering Red Value
  255,                                     !- Rendering Green Value
  255;                                     !- Rendering Blue Value

OS:Rendering:Color,
  {00000000-0000-0000-0055-000000000009},  !- Handle
  Space Function Office enclosed <= 25 m2 1, !- Name
  177,                                     !- Rendering Red Value
  23,                                      !- Rendering Green Value
  233;                                     !- Rendering Blue Value

OS:Rendering:Color,
  {00000000-0000-0000-0055-000000000010},  !- Handle
  Space Function Office enclosed <= 25 m2, !- Name
  255,                                     !- Rendering Red Value
  255,                                     !- Rendering Green Value
  255;                                     !- Rendering Blue Value

OS:Rendering:Color,
  {00000000-0000-0000-0055-000000000011},  !- Handle
  Space Function Warehouse - fine,         !- Name
  255,                                     !- Rendering Red Value
  255,                                     !- Rendering Green Value
  255;                                     !- Rendering Blue Value

OS:Rendering:Color,
  {00000000-0000-0000-0055-000000000012},  !- Handle
  Space Function Warehouse - med/blk,      !- Name
  255,                                     !- Rendering Red Value
  255,                                     !- Rendering Green Value
  255;                                     !- Rendering Blue Value

OS:Rendering:Color,
  {00000000-0000-0000-0055-000000000013},  !- Handle
  Space Function Warehouse storage area medium to bulky palletized items 1, !- Name
  154,                                     !- Rendering Red Value
  30,                                      !- Rendering Green Value
  171;                                     !- Rendering Blue Value

OS:Rendering:Color,
  {00000000-0000-0000-0055-000000000014},  !- Handle
  Space Function Warehouse storage area medium to bulky palletized items, !- Name
  255,                                     !- Rendering Red Value
  255,                                     !- Rendering Green Value
  255;                                     !- Rendering Blue Value

OS:Rendering:Color,
  {00000000-0000-0000-0055-000000000015},  !- Handle
  Space Function Warehouse storage area small hand-carried items(4) 1, !- Name
  158,                                     !- Rendering Red Value
  236,                                     !- Rendering Green Value
  124;                                     !- Rendering Blue Value

OS:Rendering:Color,
  {00000000-0000-0000-0055-000000000016},  !- Handle
  Space Function Warehouse storage area small hand-carried items(4), !- Name
  255,                                     !- Rendering Red Value
  255,                                     !- Rendering Green Value
  255;                                     !- Rendering Blue Value

OS:Schedule:Constant,
  {00000000-0000-0000-0056-000000000001},  !- Handle
  Always On Discrete,                      !- Name
  {00000000-0000-0000-0060-000000000005},  !- Schedule Type Limits Name
  1;                                       !- Value

OS:Schedule:Day,
  {00000000-0000-0000-0057-000000000001},  !- Handle
  Air Velocity Schedule Default,           !- Name
  {00000000-0000-0000-0060-000000000007},  !- Schedule Type Limits Name
  ,                                        !- Interpolate to Timestep
  24,                                      !- Hour 1
  0,                                       !- Minute 1
  0.2;                                     !- Value Until Time 1

OS:Schedule:Day,
  {00000000-0000-0000-0057-000000000002},  !- Handle
  Clothing Schedule Default Winter Clothes, !- Name
  {00000000-0000-0000-0060-000000000003},  !- Schedule Type Limits Name
  ,                                        !- Interpolate to Timestep
  24,                                      !- Hour 1
  0,                                       !- Minute 1
  1;                                       !- Value Until Time 1

OS:Schedule:Day,
  {00000000-0000-0000-0057-000000000003},  !- Handle
  Clothing Schedule Summer Clothes,        !- Name
  {00000000-0000-0000-0060-000000000003},  !- Schedule Type Limits Name
  ,                                        !- Interpolate to Timestep
  24,                                      !- Hour 1
  0,                                       !- Minute 1
  0.5;                                     !- Value Until Time 1

OS:Schedule:Day,
  {00000000-0000-0000-0057-000000000004},  !- Handle
  Economizer Max OA Fraction 100 pct Default, !- Name
  ,                                        !- Schedule Type Limits Name
  ,                                        !- Interpolate to Timestep
  24,                                      !- Hour 1
  0,                                       !- Minute 1
  1;                                       !- Value Until Time 1

OS:Schedule:Day,
  {00000000-0000-0000-0057-000000000005},  !- Handle
  Fraction Latent - 0.05 Default,          !- Name
  {00000000-0000-0000-0060-000000000004},  !- Schedule Type Limits Name
  ,                                        !- Interpolate to Timestep
  24,                                      !- Hour 1
  0,                                       !- Minute 1
  0.05;                                    !- Value Until Time 1

OS:Schedule:Day,
  {00000000-0000-0000-0057-000000000006},  !- Handle
  Fraction Sensible - 0.2 Default,         !- Name
  {00000000-0000-0000-0060-000000000004},  !- Schedule Type Limits Name
  ,                                        !- Interpolate to Timestep
  24,                                      !- Hour 1
  0,                                       !- Minute 1
  0.2;                                     !- Value Until Time 1

OS:Schedule:Day,
  {00000000-0000-0000-0057-000000000007},  !- Handle
  Mixed Water At Faucet Temp - 140F Default, !- Name
  {00000000-0000-0000-0060-000000000006},  !- Schedule Type Limits Name
  ,                                        !- Interpolate to Timestep
  24,                                      !- Hour 1
  0,                                       !- Minute 1
  60;                                      !- Value Until Time 1

OS:Schedule:Day,
  {00000000-0000-0000-0057-000000000008},  !- Handle
  NECB-A-Electric-Equipment Default,       !- Name
  {00000000-0000-0000-0060-000000000004},  !- Schedule Type Limits Name
  No,                                      !- Interpolate to Timestep
  7,                                       !- Hour 1
  0,                                       !- Minute 1
  0.2,                                     !- Value Until Time 1
  8,                                       !- Hour 2
  0,                                       !- Minute 2
  0.3,                                     !- Value Until Time 2
  9,                                       !- Hour 3
  0,                                       !- Minute 3
  0.8,                                     !- Value Until Time 3
  18,                                      !- Hour 4
  0,                                       !- Minute 4
  0.9,                                     !- Value Until Time 4
  19,                                      !- Hour 5
  0,                                       !- Minute 5
  0.5,                                     !- Value Until Time 5
  21,                                      !- Hour 6
  0,                                       !- Minute 6
  0.3,                                     !- Value Until Time 6
  24,                                      !- Hour 7
  0,                                       !- Minute 7
  0.2;                                     !- Value Until Time 7

OS:Schedule:Day,
  {00000000-0000-0000-0057-000000000009},  !- Handle
  NECB-A-Electric-Equipment Default|Wkdy Day, !- Name
  {00000000-0000-0000-0060-000000000004},  !- Schedule Type Limits Name
  No,                                      !- Interpolate to Timestep
  7,                                       !- Hour 1
  0,                                       !- Minute 1
  0.2,                                     !- Value Until Time 1
  8,                                       !- Hour 2
  0,                                       !- Minute 2
  0.3,                                     !- Value Until Time 2
  9,                                       !- Hour 3
  0,                                       !- Minute 3
  0.8,                                     !- Value Until Time 3
  18,                                      !- Hour 4
  0,                                       !- Minute 4
  0.9,                                     !- Value Until Time 4
  19,                                      !- Hour 5
  0,                                       !- Minute 5
  0.5,                                     !- Value Until Time 5
  21,                                      !- Hour 6
  0,                                       !- Minute 6
  0.3,                                     !- Value Until Time 6
  24,                                      !- Hour 7
  0,                                       !- Minute 7
  0.2;                                     !- Value Until Time 7

OS:Schedule:Day,
  {00000000-0000-0000-0057-000000000010},  !- Handle
  NECB-A-Electric-Equipment Sat Day,       !- Name
  {00000000-0000-0000-0060-000000000004},  !- Schedule Type Limits Name
  No,                                      !- Interpolate to Timestep
  24,                                      !- Hour 1
  0,                                       !- Minute 1
  0.2;                                     !- Value Until Time 1

OS:Schedule:Day,
  {00000000-0000-0000-0057-000000000011},  !- Handle
  NECB-A-Electric-Equipment Sun|Hol Day,   !- Name
  {00000000-0000-0000-0060-000000000004},  !- Schedule Type Limits Name
  No,                                      !- Interpolate to Timestep
  24,                                      !- Hour 1
  0,                                       !- Minute 1
  0.2;                                     !- Value Until Time 1

OS:Schedule:Day,
  {00000000-0000-0000-0057-000000000012},  !- Handle
  NECB-A-Lighting Default,                 !- Name
  {00000000-0000-0000-0060-000000000004},  !- Schedule Type Limits Name
  No,                                      !- Interpolate to Timestep
  7,                                       !- Hour 1
  0,                                       !- Minute 1
  0.05,                                    !- Value Until Time 1
  8,                                       !- Hour 2
  0,                                       !- Minute 2
  0.3,                                     !- Value Until Time 2
  9,                                       !- Hour 3
  0,                                       !- Minute 3
  0.8,                                     !- Value Until Time 3
  17,                                      !- Hour 4
  0,                                       !- Minute 4
  0.9,                                     !- Value Until Time 4
  18,                                      !- Hour 5
  0,                                       !- Minute 5
  0.8,                                     !- Value Until Time 5
  19,                                      !- Hour 6
  0,                                       !- Minute 6
  0.5,                                     !- Value Until Time 6
  21,                                      !- Hour 7
  0,                                       !- Minute 7
  0.3,                                     !- Value Until Time 7
  23,                                      !- Hour 8
  0,                                       !- Minute 8
  0.1,                                     !- Value Until Time 8
  24,                                      !- Hour 9
  0,                                       !- Minute 9
  0.05;                                    !- Value Until Time 9

OS:Schedule:Day,
  {00000000-0000-0000-0057-000000000013},  !- Handle
  NECB-A-Lighting Default|Wkdy Day,        !- Name
  {00000000-0000-0000-0060-000000000004},  !- Schedule Type Limits Name
  No,                                      !- Interpolate to Timestep
  7,                                       !- Hour 1
  0,                                       !- Minute 1
  0.05,                                    !- Value Until Time 1
  8,                                       !- Hour 2
  0,                                       !- Minute 2
  0.3,                                     !- Value Until Time 2
  9,                                       !- Hour 3
  0,                                       !- Minute 3
  0.8,                                     !- Value Until Time 3
  17,                                      !- Hour 4
  0,                                       !- Minute 4
  0.9,                                     !- Value Until Time 4
  18,                                      !- Hour 5
  0,                                       !- Minute 5
  0.8,                                     !- Value Until Time 5
  19,                                      !- Hour 6
  0,                                       !- Minute 6
  0.5,                                     !- Value Until Time 6
  21,                                      !- Hour 7
  0,                                       !- Minute 7
  0.3,                                     !- Value Until Time 7
  23,                                      !- Hour 8
  0,                                       !- Minute 8
  0.1,                                     !- Value Until Time 8
  24,                                      !- Hour 9
  0,                                       !- Minute 9
  0.05;                                    !- Value Until Time 9

OS:Schedule:Day,
  {00000000-0000-0000-0057-000000000014},  !- Handle
  NECB-A-Lighting Sat Day,                 !- Name
  {00000000-0000-0000-0060-000000000004},  !- Schedule Type Limits Name
  No,                                      !- Interpolate to Timestep
  24,                                      !- Hour 1
  0,                                       !- Minute 1
  0.05;                                    !- Value Until Time 1

OS:Schedule:Day,
  {00000000-0000-0000-0057-000000000015},  !- Handle
  NECB-A-Lighting Sun|Hol Day,             !- Name
  {00000000-0000-0000-0060-000000000004},  !- Schedule Type Limits Name
  No,                                      !- Interpolate to Timestep
  24,                                      !- Hour 1
  0,                                       !- Minute 1
  0.05;                                    !- Value Until Time 1

OS:Schedule:Day,
  {00000000-0000-0000-0057-000000000016},  !- Handle
  NECB-A-Occupancy Default,                !- Name
  {00000000-0000-0000-0060-000000000004},  !- Schedule Type Limits Name
  No,                                      !- Interpolate to Timestep
  7,                                       !- Hour 1
  0,                                       !- Minute 1
  0,                                       !- Value Until Time 1
  8,                                       !- Hour 2
  0,                                       !- Minute 2
  0.1,                                     !- Value Until Time 2
  9,                                       !- Hour 3
  0,                                       !- Minute 3
  0.7,                                     !- Value Until Time 3
  12,                                      !- Hour 4
  0,                                       !- Minute 4
  0.9,                                     !- Value Until Time 4
  14,                                      !- Hour 5
  0,                                       !- Minute 5
  0.5,                                     !- Value Until Time 5
  17,                                      !- Hour 6
  0,                                       !- Minute 6
  0.9,                                     !- Value Until Time 6
  18,                                      !- Hour 7
  0,                                       !- Minute 7
  0.7,                                     !- Value Until Time 7
  19,                                      !- Hour 8
  0,                                       !- Minute 8
  0.3,                                     !- Value Until Time 8
  23,                                      !- Hour 9
  0,                                       !- Minute 9
  0.1,                                     !- Value Until Time 9
  24,                                      !- Hour 10
  0,                                       !- Minute 10
  0;                                       !- Value Until Time 10

OS:Schedule:Day,
  {00000000-0000-0000-0057-000000000017},  !- Handle
  NECB-A-Occupancy Default|Wkdy Day,       !- Name
  {00000000-0000-0000-0060-000000000004},  !- Schedule Type Limits Name
  No,                                      !- Interpolate to Timestep
  7,                                       !- Hour 1
  0,                                       !- Minute 1
  0,                                       !- Value Until Time 1
  8,                                       !- Hour 2
  0,                                       !- Minute 2
  0.1,                                     !- Value Until Time 2
  9,                                       !- Hour 3
  0,                                       !- Minute 3
  0.7,                                     !- Value Until Time 3
  12,                                      !- Hour 4
  0,                                       !- Minute 4
  0.9,                                     !- Value Until Time 4
  14,                                      !- Hour 5
  0,                                       !- Minute 5
  0.5,                                     !- Value Until Time 5
  17,                                      !- Hour 6
  0,                                       !- Minute 6
  0.9,                                     !- Value Until Time 6
  18,                                      !- Hour 7
  0,                                       !- Minute 7
  0.7,                                     !- Value Until Time 7
  19,                                      !- Hour 8
  0,                                       !- Minute 8
  0.3,                                     !- Value Until Time 8
  23,                                      !- Hour 9
  0,                                       !- Minute 9
  0.1,                                     !- Value Until Time 9
  24,                                      !- Hour 10
  0,                                       !- Minute 10
  0;                                       !- Value Until Time 10

OS:Schedule:Day,
  {00000000-0000-0000-0057-000000000018},  !- Handle
  NECB-A-Occupancy Sat Day,                !- Name
  {00000000-0000-0000-0060-000000000004},  !- Schedule Type Limits Name
  No,                                      !- Interpolate to Timestep
  24,                                      !- Hour 1
  0,                                       !- Minute 1
  0;                                       !- Value Until Time 1

OS:Schedule:Day,
  {00000000-0000-0000-0057-000000000019},  !- Handle
  NECB-A-Occupancy Sun|Hol Day,            !- Name
  {00000000-0000-0000-0060-000000000004},  !- Schedule Type Limits Name
  No,                                      !- Interpolate to Timestep
  24,                                      !- Hour 1
  0,                                       !- Minute 1
  0;                                       !- Value Until Time 1

OS:Schedule:Day,
  {00000000-0000-0000-0057-000000000020},  !- Handle
  NECB-A-Service Water Heating Default,    !- Name
  {00000000-0000-0000-0060-000000000004},  !- Schedule Type Limits Name
  No,                                      !- Interpolate to Timestep
  7,                                       !- Hour 1
  0,                                       !- Minute 1
  0.05,                                    !- Value Until Time 1
  8,                                       !- Hour 2
  0,                                       !- Minute 2
  0.1,                                     !- Value Until Time 2
  10,                                      !- Hour 3
  0,                                       !- Minute 3
  0.5,                                     !- Value Until Time 3
  16,                                      !- Hour 4
  0,                                       !- Minute 4
  0.9,                                     !- Value Until Time 4
  17,                                      !- Hour 5
  0,                                       !- Minute 5
  0.7,                                     !- Value Until Time 5
  18,                                      !- Hour 6
  0,                                       !- Minute 6
  0.5,                                     !- Value Until Time 6
  19,                                      !- Hour 7
  0,                                       !- Minute 7
  0.3,                                     !- Value Until Time 7
  22,                                      !- Hour 8
  0,                                       !- Minute 8
  0.2,                                     !- Value Until Time 8
  24,                                      !- Hour 9
  0,                                       !- Minute 9
  0.05;                                    !- Value Until Time 9

OS:Schedule:Day,
  {00000000-0000-0000-0057-000000000021},  !- Handle
  NECB-A-Service Water Heating Default|Wkdy Day, !- Name
  {00000000-0000-0000-0060-000000000004},  !- Schedule Type Limits Name
  No,                                      !- Interpolate to Timestep
  7,                                       !- Hour 1
  0,                                       !- Minute 1
  0.05,                                    !- Value Until Time 1
  8,                                       !- Hour 2
  0,                                       !- Minute 2
  0.1,                                     !- Value Until Time 2
  10,                                      !- Hour 3
  0,                                       !- Minute 3
  0.5,                                     !- Value Until Time 3
  16,                                      !- Hour 4
  0,                                       !- Minute 4
  0.9,                                     !- Value Until Time 4
  17,                                      !- Hour 5
  0,                                       !- Minute 5
  0.7,                                     !- Value Until Time 5
  18,                                      !- Hour 6
  0,                                       !- Minute 6
  0.5,                                     !- Value Until Time 6
  19,                                      !- Hour 7
  0,                                       !- Minute 7
  0.3,                                     !- Value Until Time 7
  22,                                      !- Hour 8
  0,                                       !- Minute 8
  0.2,                                     !- Value Until Time 8
  24,                                      !- Hour 9
  0,                                       !- Minute 9
  0.05;                                    !- Value Until Time 9

OS:Schedule:Day,
  {00000000-0000-0000-0057-000000000022},  !- Handle
  NECB-A-Service Water Heating Sat Day,    !- Name
  {00000000-0000-0000-0060-000000000004},  !- Schedule Type Limits Name
  No,                                      !- Interpolate to Timestep
  24,                                      !- Hour 1
  0,                                       !- Minute 1
  0.05;                                    !- Value Until Time 1

OS:Schedule:Day,
  {00000000-0000-0000-0057-000000000023},  !- Handle
  NECB-A-Service Water Heating Sun|Hol Day, !- Name
  {00000000-0000-0000-0060-000000000004},  !- Schedule Type Limits Name
  No,                                      !- Interpolate to Timestep
  24,                                      !- Hour 1
  0,                                       !- Minute 1
  0.05;                                    !- Value Until Time 1

OS:Schedule:Day,
  {00000000-0000-0000-0057-000000000024},  !- Handle
  NECB-A-Thermostat Setpoint-Cooling Default, !- Name
  {00000000-0000-0000-0060-000000000006},  !- Schedule Type Limits Name
  No,                                      !- Interpolate to Timestep
  6,                                       !- Hour 1
  0,                                       !- Minute 1
  35,                                      !- Value Until Time 1
  21,                                      !- Hour 2
  0,                                       !- Minute 2
  24,                                      !- Value Until Time 2
  24,                                      !- Hour 3
  0,                                       !- Minute 3
  35;                                      !- Value Until Time 3

OS:Schedule:Day,
  {00000000-0000-0000-0057-000000000025},  !- Handle
  NECB-A-Thermostat Setpoint-Cooling Default|Wkdy Day, !- Name
  {00000000-0000-0000-0060-000000000006},  !- Schedule Type Limits Name
  No,                                      !- Interpolate to Timestep
  6,                                       !- Hour 1
  0,                                       !- Minute 1
  35,                                      !- Value Until Time 1
  21,                                      !- Hour 2
  0,                                       !- Minute 2
  24,                                      !- Value Until Time 2
  24,                                      !- Hour 3
  0,                                       !- Minute 3
  35;                                      !- Value Until Time 3

OS:Schedule:Day,
  {00000000-0000-0000-0057-000000000026},  !- Handle
  NECB-A-Thermostat Setpoint-Cooling Sat Day, !- Name
  {00000000-0000-0000-0060-000000000006},  !- Schedule Type Limits Name
  No,                                      !- Interpolate to Timestep
  24,                                      !- Hour 1
  0,                                       !- Minute 1
  35;                                      !- Value Until Time 1

OS:Schedule:Day,
  {00000000-0000-0000-0057-000000000027},  !- Handle
  NECB-A-Thermostat Setpoint-Cooling Sun|Hol Day, !- Name
  {00000000-0000-0000-0060-000000000006},  !- Schedule Type Limits Name
  No,                                      !- Interpolate to Timestep
  24,                                      !- Hour 1
  0,                                       !- Minute 1
  35;                                      !- Value Until Time 1

OS:Schedule:Day,
  {00000000-0000-0000-0057-000000000028},  !- Handle
  NECB-A-Thermostat Setpoint-Heating Default, !- Name
  {00000000-0000-0000-0060-000000000006},  !- Schedule Type Limits Name
  No,                                      !- Interpolate to Timestep
  6,                                       !- Hour 1
  0,                                       !- Minute 1
  18,                                      !- Value Until Time 1
  7,                                       !- Hour 2
  0,                                       !- Minute 2
  20,                                      !- Value Until Time 2
  21,                                      !- Hour 3
  0,                                       !- Minute 3
  22,                                      !- Value Until Time 3
  24,                                      !- Hour 4
  0,                                       !- Minute 4
  18;                                      !- Value Until Time 4

OS:Schedule:Day,
  {00000000-0000-0000-0057-000000000029},  !- Handle
  NECB-A-Thermostat Setpoint-Heating Default|Wkdy Day, !- Name
  {00000000-0000-0000-0060-000000000006},  !- Schedule Type Limits Name
  No,                                      !- Interpolate to Timestep
  6,                                       !- Hour 1
  0,                                       !- Minute 1
  18,                                      !- Value Until Time 1
  7,                                       !- Hour 2
  0,                                       !- Minute 2
  20,                                      !- Value Until Time 2
  21,                                      !- Hour 3
  0,                                       !- Minute 3
  22,                                      !- Value Until Time 3
  24,                                      !- Hour 4
  0,                                       !- Minute 4
  18;                                      !- Value Until Time 4

OS:Schedule:Day,
  {00000000-0000-0000-0057-000000000030},  !- Handle
  NECB-A-Thermostat Setpoint-Heating Sat Day, !- Name
  {00000000-0000-0000-0060-000000000006},  !- Schedule Type Limits Name
  No,                                      !- Interpolate to Timestep
  24,                                      !- Hour 1
  0,                                       !- Minute 1
  18;                                      !- Value Until Time 1

OS:Schedule:Day,
  {00000000-0000-0000-0057-000000000031},  !- Handle
  NECB-A-Thermostat Setpoint-Heating Sun|Hol Day, !- Name
  {00000000-0000-0000-0060-000000000006},  !- Schedule Type Limits Name
  No,                                      !- Interpolate to Timestep
  24,                                      !- Hour 1
  0,                                       !- Minute 1
  18;                                      !- Value Until Time 1

OS:Schedule:Day,
  {00000000-0000-0000-0057-000000000032},  !- Handle
  NECB-Activity Default,                   !- Name
  {00000000-0000-0000-0060-000000000001},  !- Schedule Type Limits Name
  No,                                      !- Interpolate to Timestep
  24,                                      !- Hour 1
  0,                                       !- Minute 1
  130;                                     !- Value Until Time 1

OS:Schedule:Day,
  {00000000-0000-0000-0057-000000000033},  !- Handle
  NECB-Activity Summer Design Day,         !- Name
  {00000000-0000-0000-0060-000000000001},  !- Schedule Type Limits Name
  No,                                      !- Interpolate to Timestep
  24,                                      !- Hour 1
  0,                                       !- Minute 1
  130;                                     !- Value Until Time 1

OS:Schedule:Day,
  {00000000-0000-0000-0057-000000000034},  !- Handle
  NECB-Activity Winter Design Day,         !- Name
  {00000000-0000-0000-0060-000000000001},  !- Schedule Type Limits Name
  No,                                      !- Interpolate to Timestep
  24,                                      !- Hour 1
  0,                                       !- Minute 1
  130;                                     !- Value Until Time 1

OS:Schedule:Day,
  {00000000-0000-0000-0057-000000000035},  !- Handle
  Schedule Day 1,                          !- Name
  ,                                        !- Schedule Type Limits Name
  ,                                        !- Interpolate to Timestep
  24,                                      !- Hour 1
  0,                                       !- Minute 1
  0;                                       !- Value Until Time 1

OS:Schedule:Day,
  {00000000-0000-0000-0057-000000000036},  !- Handle
  Schedule Day 10,                         !- Name
  {00000000-0000-0000-0060-000000000004},  !- Schedule Type Limits Name
  ,                                        !- Interpolate to Timestep
  24,                                      !- Hour 1
  0,                                       !- Minute 1
  0;                                       !- Value Until Time 1

OS:Schedule:Day,
  {00000000-0000-0000-0057-000000000037},  !- Handle
  Schedule Day 2,                          !- Name
  ,                                        !- Schedule Type Limits Name
  ,                                        !- Interpolate to Timestep
  24,                                      !- Hour 1
  0,                                       !- Minute 1
  0;                                       !- Value Until Time 1

OS:Schedule:Day,
  {00000000-0000-0000-0057-000000000038},  !- Handle
  Schedule Day 3,                          !- Name
  {00000000-0000-0000-0060-000000000006},  !- Schedule Type Limits Name
  ,                                        !- Interpolate to Timestep
  24,                                      !- Hour 1
  0,                                       !- Minute 1
  22;                                      !- Value Until Time 1

OS:Schedule:Day,
  {00000000-0000-0000-0057-000000000039},  !- Handle
  Schedule Day 4,                          !- Name
  {00000000-0000-0000-0060-000000000006},  !- Schedule Type Limits Name
  ,                                        !- Interpolate to Timestep
  24,                                      !- Hour 1
  0,                                       !- Minute 1
  60;                                      !- Value Until Time 1

OS:Schedule:Day,
  {00000000-0000-0000-0057-000000000040},  !- Handle
  Schedule Day 5,                          !- Name
  {00000000-0000-0000-0060-000000000004},  !- Schedule Type Limits Name
  ,                                        !- Interpolate to Timestep
  24,                                      !- Hour 1
  0,                                       !- Minute 1
  0;                                       !- Value Until Time 1

OS:Schedule:Day,
  {00000000-0000-0000-0057-000000000041},  !- Handle
  Schedule Day 6,                          !- Name
  {00000000-0000-0000-0060-000000000004},  !- Schedule Type Limits Name
  ,                                        !- Interpolate to Timestep
  24,                                      !- Hour 1
  0,                                       !- Minute 1
  0;                                       !- Value Until Time 1

OS:Schedule:Day,
  {00000000-0000-0000-0057-000000000042},  !- Handle
  Schedule Day 7,                          !- Name
  {00000000-0000-0000-0060-000000000004},  !- Schedule Type Limits Name
  ,                                        !- Interpolate to Timestep
  24,                                      !- Hour 1
  0,                                       !- Minute 1
  0;                                       !- Value Until Time 1

OS:Schedule:Day,
  {00000000-0000-0000-0057-000000000043},  !- Handle
  Schedule Day 8,                          !- Name
  {00000000-0000-0000-0060-000000000004},  !- Schedule Type Limits Name
  ,                                        !- Interpolate to Timestep
  24,                                      !- Hour 1
  0,                                       !- Minute 1
  0;                                       !- Value Until Time 1

OS:Schedule:Day,
  {00000000-0000-0000-0057-000000000044},  !- Handle
  Schedule Day 9,                          !- Name
  {00000000-0000-0000-0060-000000000004},  !- Schedule Type Limits Name
  ,                                        !- Interpolate to Timestep
  24,                                      !- Hour 1
  0,                                       !- Minute 1
  0;                                       !- Value Until Time 1

OS:Schedule:Day,
  {00000000-0000-0000-0057-000000000045},  !- Handle
  Service Water Loop Temp - 140F Default,  !- Name
  {00000000-0000-0000-0060-000000000006},  !- Schedule Type Limits Name
  ,                                        !- Interpolate to Timestep
  24,                                      !- Hour 1
  0,                                       !- Minute 1
  60;                                      !- Value Until Time 1

OS:Schedule:Day,
  {00000000-0000-0000-0057-000000000046},  !- Handle
  Water Heater Ambient Temp Schedule 71.6F Default, !- Name
  {00000000-0000-0000-0060-000000000006},  !- Schedule Type Limits Name
  ,                                        !- Interpolate to Timestep
  24,                                      !- Hour 1
  0,                                       !- Minute 1
  22.0000000000001;                        !- Value Until Time 1

OS:Schedule:Day,
  {00000000-0000-0000-0057-000000000047},  !- Handle
  Work Efficiency Schedule Default,        !- Name
  {00000000-0000-0000-0060-000000000004},  !- Schedule Type Limits Name
  ,                                        !- Interpolate to Timestep
  24,                                      !- Hour 1
  0,                                       !- Minute 1
  0;                                       !- Value Until Time 1

OS:Schedule:Day,
  {00000000-0000-0000-0057-000000000048},  !- Handle
  sys_3|mixed|shr>none|sc>ashp|sh>ashp>c-g|ssf>cv|zh>b-e|zc>none|srf>none| Occ Sch Default, !- Name
  {00000000-0000-0000-0060-000000000004},  !- Schedule Type Limits Name
  ,                                        !- Interpolate to Timestep
  8,                                       !- Hour 1
  0,                                       !- Minute 1
  0,                                       !- Value Until Time 1
  19,                                      !- Hour 2
  0,                                       !- Minute 2
  1,                                       !- Value Until Time 2
  24,                                      !- Hour 3
  0,                                       !- Minute 3
  0;                                       !- Value Until Time 3

OS:Schedule:Day,
  {00000000-0000-0000-0057-000000000049},  !- Handle
  sys_3|mixed|shr>none|sc>ashp|sh>ashp>c-g|ssf>cv|zh>b-e|zc>none|srf>none| Occ Sch Summer Design Day, !- Name
  {00000000-0000-0000-0060-000000000004},  !- Schedule Type Limits Name
  ,                                        !- Interpolate to Timestep
  24,                                      !- Hour 1
  0,                                       !- Minute 1
  1;                                       !- Value Until Time 1

OS:Schedule:Day,
  {00000000-0000-0000-0057-000000000050},  !- Handle
  sys_3|mixed|shr>none|sc>ashp|sh>ashp>c-g|ssf>cv|zh>b-e|zc>none|srf>none| Occ Sch Winter Design Day, !- Name
  {00000000-0000-0000-0060-000000000004},  !- Schedule Type Limits Name
  ,                                        !- Interpolate to Timestep
  24,                                      !- Hour 1
  0,                                       !- Minute 1
  1;                                       !- Value Until Time 1

OS:Schedule:Day,
  {00000000-0000-0000-0057-000000000051},  !- Handle
  sys_4|mixed|shr>none|sc>ashp|sh>ashp>c-g|ssf>cv|zh>b-e|zc>none|srf>none| 1 Occ Sch Default, !- Name
  {00000000-0000-0000-0060-000000000004},  !- Schedule Type Limits Name
  ,                                        !- Interpolate to Timestep
  8,                                       !- Hour 1
  0,                                       !- Minute 1
  0,                                       !- Value Until Time 1
  19,                                      !- Hour 2
  0,                                       !- Minute 2
  1,                                       !- Value Until Time 2
  24,                                      !- Hour 3
  0,                                       !- Minute 3
  0;                                       !- Value Until Time 3

OS:Schedule:Day,
  {00000000-0000-0000-0057-000000000052},  !- Handle
  sys_4|mixed|shr>none|sc>ashp|sh>ashp>c-g|ssf>cv|zh>b-e|zc>none|srf>none| 1 Occ Sch Summer Design Day, !- Name
  {00000000-0000-0000-0060-000000000004},  !- Schedule Type Limits Name
  ,                                        !- Interpolate to Timestep
  24,                                      !- Hour 1
  0,                                       !- Minute 1
  1;                                       !- Value Until Time 1

OS:Schedule:Day,
  {00000000-0000-0000-0057-000000000053},  !- Handle
  sys_4|mixed|shr>none|sc>ashp|sh>ashp>c-g|ssf>cv|zh>b-e|zc>none|srf>none| 1 Occ Sch Winter Design Day, !- Name
  {00000000-0000-0000-0060-000000000004},  !- Schedule Type Limits Name
  ,                                        !- Interpolate to Timestep
  24,                                      !- Hour 1
  0,                                       !- Minute 1
  1;                                       !- Value Until Time 1

OS:Schedule:Day,
  {00000000-0000-0000-0057-000000000054},  !- Handle
  sys_4|mixed|shr>none|sc>ashp|sh>ashp>c-g|ssf>cv|zh>b-e|zc>none|srf>none| Occ Sch Default, !- Name
  {00000000-0000-0000-0060-000000000004},  !- Schedule Type Limits Name
  ,                                        !- Interpolate to Timestep
  8,                                       !- Hour 1
  0,                                       !- Minute 1
  0,                                       !- Value Until Time 1
  19,                                      !- Hour 2
  0,                                       !- Minute 2
  1,                                       !- Value Until Time 2
  24,                                      !- Hour 3
  0,                                       !- Minute 3
  0;                                       !- Value Until Time 3

OS:Schedule:Day,
  {00000000-0000-0000-0057-000000000055},  !- Handle
  sys_4|mixed|shr>none|sc>ashp|sh>ashp>c-g|ssf>cv|zh>b-e|zc>none|srf>none| Occ Sch Summer Design Day, !- Name
  {00000000-0000-0000-0060-000000000004},  !- Schedule Type Limits Name
  ,                                        !- Interpolate to Timestep
  24,                                      !- Hour 1
  0,                                       !- Minute 1
  1;                                       !- Value Until Time 1

OS:Schedule:Day,
  {00000000-0000-0000-0057-000000000056},  !- Handle
  sys_4|mixed|shr>none|sc>ashp|sh>ashp>c-g|ssf>cv|zh>b-e|zc>none|srf>none| Occ Sch Winter Design Day, !- Name
  {00000000-0000-0000-0060-000000000004},  !- Schedule Type Limits Name
  ,                                        !- Interpolate to Timestep
  24,                                      !- Hour 1
  0,                                       !- Minute 1
  1;                                       !- Value Until Time 1

OS:Schedule:Rule,
  {00000000-0000-0000-0058-000000000001},  !- Handle
  Schedule Rule 1,                         !- Name
  {00000000-0000-0000-0059-000000000002},  !- Schedule Ruleset Name
  0,                                       !- Rule Order
  {00000000-0000-0000-0057-000000000003},  !- Day Schedule Name
  ,                                        !- Apply Sunday
  ,                                        !- Apply Monday
  ,                                        !- Apply Tuesday
  ,                                        !- Apply Wednesday
  ,                                        !- Apply Thursday
  ,                                        !- Apply Friday
  ,                                        !- Apply Saturday
  DateRange,                               !- Date Specification Type
  5,                                       !- Start Month
  1,                                       !- Start Day
  9,                                       !- End Month
  30;                                      !- End Day

OS:Schedule:Rule,
  {00000000-0000-0000-0058-000000000002},  !- Handle
  Schedule Rule 10,                        !- Name
  {00000000-0000-0000-0059-000000000007},  !- Schedule Ruleset Name
  0,                                       !- Rule Order
  {00000000-0000-0000-0057-000000000011},  !- Day Schedule Name
  Yes,                                     !- Apply Sunday
  ,                                        !- Apply Monday
  ,                                        !- Apply Tuesday
  ,                                        !- Apply Wednesday
  ,                                        !- Apply Thursday
  ,                                        !- Apply Friday
  ,                                        !- Apply Saturday
  DateRange,                               !- Date Specification Type
  1,                                       !- Start Month
  1,                                       !- Start Day
  12,                                      !- End Month
  31;                                      !- End Day

OS:Schedule:Rule,
  {00000000-0000-0000-0058-000000000003},  !- Handle
  Schedule Rule 11,                        !- Name
  {00000000-0000-0000-0059-000000000012},  !- Schedule Ruleset Name
  2,                                       !- Rule Order
  {00000000-0000-0000-0057-000000000029},  !- Day Schedule Name
  ,                                        !- Apply Sunday
  Yes,                                     !- Apply Monday
  Yes,                                     !- Apply Tuesday
  Yes,                                     !- Apply Wednesday
  Yes,                                     !- Apply Thursday
  Yes,                                     !- Apply Friday
  ,                                        !- Apply Saturday
  DateRange,                               !- Date Specification Type
  1,                                       !- Start Month
  1,                                       !- Start Day
  12,                                      !- End Month
  31;                                      !- End Day

OS:Schedule:Rule,
  {00000000-0000-0000-0058-000000000004},  !- Handle
  Schedule Rule 12,                        !- Name
  {00000000-0000-0000-0059-000000000012},  !- Schedule Ruleset Name
  1,                                       !- Rule Order
  {00000000-0000-0000-0057-000000000030},  !- Day Schedule Name
  ,                                        !- Apply Sunday
  ,                                        !- Apply Monday
  ,                                        !- Apply Tuesday
  ,                                        !- Apply Wednesday
  ,                                        !- Apply Thursday
  ,                                        !- Apply Friday
  Yes,                                     !- Apply Saturday
  DateRange,                               !- Date Specification Type
  1,                                       !- Start Month
  1,                                       !- Start Day
  12,                                      !- End Month
  31;                                      !- End Day

OS:Schedule:Rule,
  {00000000-0000-0000-0058-000000000005},  !- Handle
  Schedule Rule 13,                        !- Name
  {00000000-0000-0000-0059-000000000012},  !- Schedule Ruleset Name
  0,                                       !- Rule Order
  {00000000-0000-0000-0057-000000000031},  !- Day Schedule Name
  Yes,                                     !- Apply Sunday
  ,                                        !- Apply Monday
  ,                                        !- Apply Tuesday
  ,                                        !- Apply Wednesday
  ,                                        !- Apply Thursday
  ,                                        !- Apply Friday
  ,                                        !- Apply Saturday
  DateRange,                               !- Date Specification Type
  1,                                       !- Start Month
  1,                                       !- Start Day
  12,                                      !- End Month
  31;                                      !- End Day

OS:Schedule:Rule,
  {00000000-0000-0000-0058-000000000006},  !- Handle
  Schedule Rule 14,                        !- Name
  {00000000-0000-0000-0059-000000000011},  !- Schedule Ruleset Name
  2,                                       !- Rule Order
  {00000000-0000-0000-0057-000000000025},  !- Day Schedule Name
  ,                                        !- Apply Sunday
  Yes,                                     !- Apply Monday
  Yes,                                     !- Apply Tuesday
  Yes,                                     !- Apply Wednesday
  Yes,                                     !- Apply Thursday
  Yes,                                     !- Apply Friday
  ,                                        !- Apply Saturday
  DateRange,                               !- Date Specification Type
  1,                                       !- Start Month
  1,                                       !- Start Day
  12,                                      !- End Month
  31;                                      !- End Day

OS:Schedule:Rule,
  {00000000-0000-0000-0058-000000000007},  !- Handle
  Schedule Rule 15,                        !- Name
  {00000000-0000-0000-0059-000000000011},  !- Schedule Ruleset Name
  1,                                       !- Rule Order
  {00000000-0000-0000-0057-000000000026},  !- Day Schedule Name
  ,                                        !- Apply Sunday
  ,                                        !- Apply Monday
  ,                                        !- Apply Tuesday
  ,                                        !- Apply Wednesday
  ,                                        !- Apply Thursday
  ,                                        !- Apply Friday
  Yes,                                     !- Apply Saturday
  DateRange,                               !- Date Specification Type
  1,                                       !- Start Month
  1,                                       !- Start Day
  12,                                      !- End Month
  31;                                      !- End Day

OS:Schedule:Rule,
  {00000000-0000-0000-0058-000000000008},  !- Handle
  Schedule Rule 16,                        !- Name
  {00000000-0000-0000-0059-000000000011},  !- Schedule Ruleset Name
  0,                                       !- Rule Order
  {00000000-0000-0000-0057-000000000027},  !- Day Schedule Name
  Yes,                                     !- Apply Sunday
  ,                                        !- Apply Monday
  ,                                        !- Apply Tuesday
  ,                                        !- Apply Wednesday
  ,                                        !- Apply Thursday
  ,                                        !- Apply Friday
  ,                                        !- Apply Saturday
  DateRange,                               !- Date Specification Type
  1,                                       !- Start Month
  1,                                       !- Start Day
  12,                                      !- End Month
  31;                                      !- End Day

OS:Schedule:Rule,
  {00000000-0000-0000-0058-000000000009},  !- Handle
  Schedule Rule 17,                        !- Name
  {00000000-0000-0000-0059-000000000010},  !- Schedule Ruleset Name
  2,                                       !- Rule Order
  {00000000-0000-0000-0057-000000000021},  !- Day Schedule Name
  ,                                        !- Apply Sunday
  Yes,                                     !- Apply Monday
  Yes,                                     !- Apply Tuesday
  Yes,                                     !- Apply Wednesday
  Yes,                                     !- Apply Thursday
  Yes,                                     !- Apply Friday
  ,                                        !- Apply Saturday
  DateRange,                               !- Date Specification Type
  1,                                       !- Start Month
  1,                                       !- Start Day
  12,                                      !- End Month
  31;                                      !- End Day

OS:Schedule:Rule,
  {00000000-0000-0000-0058-000000000010},  !- Handle
  Schedule Rule 18,                        !- Name
  {00000000-0000-0000-0059-000000000010},  !- Schedule Ruleset Name
  1,                                       !- Rule Order
  {00000000-0000-0000-0057-000000000022},  !- Day Schedule Name
  ,                                        !- Apply Sunday
  ,                                        !- Apply Monday
  ,                                        !- Apply Tuesday
  ,                                        !- Apply Wednesday
  ,                                        !- Apply Thursday
  ,                                        !- Apply Friday
  Yes,                                     !- Apply Saturday
  DateRange,                               !- Date Specification Type
  1,                                       !- Start Month
  1,                                       !- Start Day
  12,                                      !- End Month
  31;                                      !- End Day

OS:Schedule:Rule,
  {00000000-0000-0000-0058-000000000011},  !- Handle
  Schedule Rule 19,                        !- Name
  {00000000-0000-0000-0059-000000000010},  !- Schedule Ruleset Name
  0,                                       !- Rule Order
  {00000000-0000-0000-0057-000000000023},  !- Day Schedule Name
  Yes,                                     !- Apply Sunday
  ,                                        !- Apply Monday
  ,                                        !- Apply Tuesday
  ,                                        !- Apply Wednesday
  ,                                        !- Apply Thursday
  ,                                        !- Apply Friday
  ,                                        !- Apply Saturday
  DateRange,                               !- Date Specification Type
  1,                                       !- Start Month
  1,                                       !- Start Day
  12,                                      !- End Month
  31;                                      !- End Day

OS:Schedule:Rule,
  {00000000-0000-0000-0058-000000000012},  !- Handle
  Schedule Rule 2,                         !- Name
  {00000000-0000-0000-0059-000000000009},  !- Schedule Ruleset Name
  2,                                       !- Rule Order
  {00000000-0000-0000-0057-000000000017},  !- Day Schedule Name
  ,                                        !- Apply Sunday
  Yes,                                     !- Apply Monday
  Yes,                                     !- Apply Tuesday
  Yes,                                     !- Apply Wednesday
  Yes,                                     !- Apply Thursday
  Yes,                                     !- Apply Friday
  ,                                        !- Apply Saturday
  DateRange,                               !- Date Specification Type
  1,                                       !- Start Month
  1,                                       !- Start Day
  12,                                      !- End Month
  31;                                      !- End Day

OS:Schedule:Rule,
  {00000000-0000-0000-0058-000000000013},  !- Handle
  Schedule Rule 20,                        !- Name
  {00000000-0000-0000-0059-000000000019},  !- Schedule Ruleset Name
  1,                                       !- Rule Order
  {00000000-0000-0000-0057-000000000040},  !- Day Schedule Name
  ,                                        !- Apply Sunday
  ,                                        !- Apply Monday
  ,                                        !- Apply Tuesday
  ,                                        !- Apply Wednesday
  ,                                        !- Apply Thursday
  ,                                        !- Apply Friday
  Yes,                                     !- Apply Saturday
  DateRange,                               !- Date Specification Type
  1,                                       !- Start Month
  7,                                       !- Start Day
  12,                                      !- End Month
  30;                                      !- End Day

OS:Schedule:Rule,
  {00000000-0000-0000-0058-000000000014},  !- Handle
  Schedule Rule 21,                        !- Name
  {00000000-0000-0000-0059-000000000019},  !- Schedule Ruleset Name
  0,                                       !- Rule Order
  {00000000-0000-0000-0057-000000000041},  !- Day Schedule Name
  Yes,                                     !- Apply Sunday
  ,                                        !- Apply Monday
  ,                                        !- Apply Tuesday
  ,                                        !- Apply Wednesday
  ,                                        !- Apply Thursday
  ,                                        !- Apply Friday
  ,                                        !- Apply Saturday
  DateRange,                               !- Date Specification Type
  1,                                       !- Start Month
  1,                                       !- Start Day
  12,                                      !- End Month
  31;                                      !- End Day

OS:Schedule:Rule,
  {00000000-0000-0000-0058-000000000015},  !- Handle
  Schedule Rule 22,                        !- Name
  {00000000-0000-0000-0059-000000000021},  !- Schedule Ruleset Name
  1,                                       !- Rule Order
  {00000000-0000-0000-0057-000000000042},  !- Day Schedule Name
  ,                                        !- Apply Sunday
  ,                                        !- Apply Monday
  ,                                        !- Apply Tuesday
  ,                                        !- Apply Wednesday
  ,                                        !- Apply Thursday
  ,                                        !- Apply Friday
  Yes,                                     !- Apply Saturday
  DateRange,                               !- Date Specification Type
  1,                                       !- Start Month
  7,                                       !- Start Day
  12,                                      !- End Month
  30;                                      !- End Day

OS:Schedule:Rule,
  {00000000-0000-0000-0058-000000000016},  !- Handle
  Schedule Rule 23,                        !- Name
  {00000000-0000-0000-0059-000000000021},  !- Schedule Ruleset Name
  0,                                       !- Rule Order
  {00000000-0000-0000-0057-000000000043},  !- Day Schedule Name
  Yes,                                     !- Apply Sunday
  ,                                        !- Apply Monday
  ,                                        !- Apply Tuesday
  ,                                        !- Apply Wednesday
  ,                                        !- Apply Thursday
  ,                                        !- Apply Friday
  ,                                        !- Apply Saturday
  DateRange,                               !- Date Specification Type
  1,                                       !- Start Month
  1,                                       !- Start Day
  12,                                      !- End Month
  31;                                      !- End Day

OS:Schedule:Rule,
  {00000000-0000-0000-0058-000000000017},  !- Handle
  Schedule Rule 24,                        !- Name
  {00000000-0000-0000-0059-000000000020},  !- Schedule Ruleset Name
  1,                                       !- Rule Order
  {00000000-0000-0000-0057-000000000044},  !- Day Schedule Name
  ,                                        !- Apply Sunday
  ,                                        !- Apply Monday
  ,                                        !- Apply Tuesday
  ,                                        !- Apply Wednesday
  ,                                        !- Apply Thursday
  ,                                        !- Apply Friday
  Yes,                                     !- Apply Saturday
  DateRange,                               !- Date Specification Type
  1,                                       !- Start Month
  7,                                       !- Start Day
  12,                                      !- End Month
  30;                                      !- End Day

OS:Schedule:Rule,
  {00000000-0000-0000-0058-000000000018},  !- Handle
  Schedule Rule 25,                        !- Name
  {00000000-0000-0000-0059-000000000020},  !- Schedule Ruleset Name
  0,                                       !- Rule Order
  {00000000-0000-0000-0057-000000000036},  !- Day Schedule Name
  Yes,                                     !- Apply Sunday
  ,                                        !- Apply Monday
  ,                                        !- Apply Tuesday
  ,                                        !- Apply Wednesday
  ,                                        !- Apply Thursday
  ,                                        !- Apply Friday
  ,                                        !- Apply Saturday
  DateRange,                               !- Date Specification Type
  1,                                       !- Start Month
  1,                                       !- Start Day
  12,                                      !- End Month
  31;                                      !- End Day

OS:Schedule:Rule,
  {00000000-0000-0000-0058-000000000019},  !- Handle
  Schedule Rule 3,                         !- Name
  {00000000-0000-0000-0059-000000000009},  !- Schedule Ruleset Name
  1,                                       !- Rule Order
  {00000000-0000-0000-0057-000000000018},  !- Day Schedule Name
  ,                                        !- Apply Sunday
  ,                                        !- Apply Monday
  ,                                        !- Apply Tuesday
  ,                                        !- Apply Wednesday
  ,                                        !- Apply Thursday
  ,                                        !- Apply Friday
  Yes,                                     !- Apply Saturday
  DateRange,                               !- Date Specification Type
  1,                                       !- Start Month
  1,                                       !- Start Day
  12,                                      !- End Month
  31;                                      !- End Day

OS:Schedule:Rule,
  {00000000-0000-0000-0058-000000000020},  !- Handle
  Schedule Rule 4,                         !- Name
  {00000000-0000-0000-0059-000000000009},  !- Schedule Ruleset Name
  0,                                       !- Rule Order
  {00000000-0000-0000-0057-000000000019},  !- Day Schedule Name
  Yes,                                     !- Apply Sunday
  ,                                        !- Apply Monday
  ,                                        !- Apply Tuesday
  ,                                        !- Apply Wednesday
  ,                                        !- Apply Thursday
  ,                                        !- Apply Friday
  ,                                        !- Apply Saturday
  DateRange,                               !- Date Specification Type
  1,                                       !- Start Month
  1,                                       !- Start Day
  12,                                      !- End Month
  31;                                      !- End Day

OS:Schedule:Rule,
  {00000000-0000-0000-0058-000000000021},  !- Handle
  Schedule Rule 5,                         !- Name
  {00000000-0000-0000-0059-000000000008},  !- Schedule Ruleset Name
  2,                                       !- Rule Order
  {00000000-0000-0000-0057-000000000013},  !- Day Schedule Name
  ,                                        !- Apply Sunday
  Yes,                                     !- Apply Monday
  Yes,                                     !- Apply Tuesday
  Yes,                                     !- Apply Wednesday
  Yes,                                     !- Apply Thursday
  Yes,                                     !- Apply Friday
  ,                                        !- Apply Saturday
  DateRange,                               !- Date Specification Type
  1,                                       !- Start Month
  1,                                       !- Start Day
  12,                                      !- End Month
  31;                                      !- End Day

OS:Schedule:Rule,
  {00000000-0000-0000-0058-000000000022},  !- Handle
  Schedule Rule 6,                         !- Name
  {00000000-0000-0000-0059-000000000008},  !- Schedule Ruleset Name
  1,                                       !- Rule Order
  {00000000-0000-0000-0057-000000000014},  !- Day Schedule Name
  ,                                        !- Apply Sunday
  ,                                        !- Apply Monday
  ,                                        !- Apply Tuesday
  ,                                        !- Apply Wednesday
  ,                                        !- Apply Thursday
  ,                                        !- Apply Friday
  Yes,                                     !- Apply Saturday
  DateRange,                               !- Date Specification Type
  1,                                       !- Start Month
  1,                                       !- Start Day
  12,                                      !- End Month
  31;                                      !- End Day

OS:Schedule:Rule,
  {00000000-0000-0000-0058-000000000023},  !- Handle
  Schedule Rule 7,                         !- Name
  {00000000-0000-0000-0059-000000000008},  !- Schedule Ruleset Name
  0,                                       !- Rule Order
  {00000000-0000-0000-0057-000000000015},  !- Day Schedule Name
  Yes,                                     !- Apply Sunday
  ,                                        !- Apply Monday
  ,                                        !- Apply Tuesday
  ,                                        !- Apply Wednesday
  ,                                        !- Apply Thursday
  ,                                        !- Apply Friday
  ,                                        !- Apply Saturday
  DateRange,                               !- Date Specification Type
  1,                                       !- Start Month
  1,                                       !- Start Day
  12,                                      !- End Month
  31;                                      !- End Day

OS:Schedule:Rule,
  {00000000-0000-0000-0058-000000000024},  !- Handle
  Schedule Rule 8,                         !- Name
  {00000000-0000-0000-0059-000000000007},  !- Schedule Ruleset Name
  2,                                       !- Rule Order
  {00000000-0000-0000-0057-000000000009},  !- Day Schedule Name
  ,                                        !- Apply Sunday
  Yes,                                     !- Apply Monday
  Yes,                                     !- Apply Tuesday
  Yes,                                     !- Apply Wednesday
  Yes,                                     !- Apply Thursday
  Yes,                                     !- Apply Friday
  ,                                        !- Apply Saturday
  DateRange,                               !- Date Specification Type
  1,                                       !- Start Month
  1,                                       !- Start Day
  12,                                      !- End Month
  31;                                      !- End Day

OS:Schedule:Rule,
  {00000000-0000-0000-0058-000000000025},  !- Handle
  Schedule Rule 9,                         !- Name
  {00000000-0000-0000-0059-000000000007},  !- Schedule Ruleset Name
  1,                                       !- Rule Order
  {00000000-0000-0000-0057-000000000010},  !- Day Schedule Name
  ,                                        !- Apply Sunday
  ,                                        !- Apply Monday
  ,                                        !- Apply Tuesday
  ,                                        !- Apply Wednesday
  ,                                        !- Apply Thursday
  ,                                        !- Apply Friday
  Yes,                                     !- Apply Saturday
  DateRange,                               !- Date Specification Type
  1,                                       !- Start Month
  1,                                       !- Start Day
  12,                                      !- End Month
  31;                                      !- End Day

OS:Schedule:Ruleset,
  {00000000-0000-0000-0059-000000000001},  !- Handle
  Air Velocity Schedule,                   !- Name
  {00000000-0000-0000-0060-000000000007},  !- Schedule Type Limits Name
  {00000000-0000-0000-0057-000000000001};  !- Default Day Schedule Name

OS:Schedule:Ruleset,
  {00000000-0000-0000-0059-000000000002},  !- Handle
  Clothing Schedule,                       !- Name
  {00000000-0000-0000-0060-000000000003},  !- Schedule Type Limits Name
  {00000000-0000-0000-0057-000000000002};  !- Default Day Schedule Name

OS:Schedule:Ruleset,
  {00000000-0000-0000-0059-000000000003},  !- Handle
  Economizer Max OA Fraction 100 pct,      !- Name
  ,                                        !- Schedule Type Limits Name
  {00000000-0000-0000-0057-000000000004};  !- Default Day Schedule Name

OS:Schedule:Ruleset,
  {00000000-0000-0000-0059-000000000004},  !- Handle
  Fraction Latent - 0.05,                  !- Name
  {00000000-0000-0000-0060-000000000004},  !- Schedule Type Limits Name
  {00000000-0000-0000-0057-000000000005};  !- Default Day Schedule Name

OS:Schedule:Ruleset,
  {00000000-0000-0000-0059-000000000005},  !- Handle
  Fraction Sensible - 0.2,                 !- Name
  {00000000-0000-0000-0060-000000000004},  !- Schedule Type Limits Name
  {00000000-0000-0000-0057-000000000006};  !- Default Day Schedule Name

OS:Schedule:Ruleset,
  {00000000-0000-0000-0059-000000000006},  !- Handle
  Mixed Water At Faucet Temp - 140F,       !- Name
  {00000000-0000-0000-0060-000000000006},  !- Schedule Type Limits Name
  {00000000-0000-0000-0057-000000000007};  !- Default Day Schedule Name

OS:Schedule:Ruleset,
  {00000000-0000-0000-0059-000000000007},  !- Handle
  NECB-A-Electric-Equipment,               !- Name
  {00000000-0000-0000-0060-000000000004},  !- Schedule Type Limits Name
  {00000000-0000-0000-0057-000000000008};  !- Default Day Schedule Name

OS:Schedule:Ruleset,
  {00000000-0000-0000-0059-000000000008},  !- Handle
  NECB-A-Lighting,                         !- Name
  {00000000-0000-0000-0060-000000000004},  !- Schedule Type Limits Name
  {00000000-0000-0000-0057-000000000012};  !- Default Day Schedule Name

OS:Schedule:Ruleset,
  {00000000-0000-0000-0059-000000000009},  !- Handle
  NECB-A-Occupancy,                        !- Name
  {00000000-0000-0000-0060-000000000004},  !- Schedule Type Limits Name
  {00000000-0000-0000-0057-000000000016};  !- Default Day Schedule Name

OS:Schedule:Ruleset,
  {00000000-0000-0000-0059-000000000010},  !- Handle
  NECB-A-Service Water Heating,            !- Name
  {00000000-0000-0000-0060-000000000004},  !- Schedule Type Limits Name
  {00000000-0000-0000-0057-000000000020};  !- Default Day Schedule Name

OS:Schedule:Ruleset,
  {00000000-0000-0000-0059-000000000011},  !- Handle
  NECB-A-Thermostat Setpoint-Cooling,      !- Name
  {00000000-0000-0000-0060-000000000006},  !- Schedule Type Limits Name
  {00000000-0000-0000-0057-000000000024};  !- Default Day Schedule Name

OS:Schedule:Ruleset,
  {00000000-0000-0000-0059-000000000012},  !- Handle
  NECB-A-Thermostat Setpoint-Heating,      !- Name
  {00000000-0000-0000-0060-000000000006},  !- Schedule Type Limits Name
  {00000000-0000-0000-0057-000000000028};  !- Default Day Schedule Name

OS:Schedule:Ruleset,
  {00000000-0000-0000-0059-000000000013},  !- Handle
  NECB-Activity,                           !- Name
  {00000000-0000-0000-0060-000000000001},  !- Schedule Type Limits Name
  {00000000-0000-0000-0057-000000000032},  !- Default Day Schedule Name
  {00000000-0000-0000-0057-000000000033},  !- Summer Design Day Schedule Name
  {00000000-0000-0000-0057-000000000034};  !- Winter Design Day Schedule Name

OS:Schedule:Ruleset,
  {00000000-0000-0000-0059-000000000014},  !- Handle
  Schedule Ruleset 1,                      !- Name
  {00000000-0000-0000-0060-000000000006},  !- Schedule Type Limits Name
  {00000000-0000-0000-0057-000000000038};  !- Default Day Schedule Name

OS:Schedule:Ruleset,
  {00000000-0000-0000-0059-000000000015},  !- Handle
  Schedule Ruleset 2,                      !- Name
  {00000000-0000-0000-0060-000000000006},  !- Schedule Type Limits Name
  {00000000-0000-0000-0057-000000000039};  !- Default Day Schedule Name

OS:Schedule:Ruleset,
  {00000000-0000-0000-0059-000000000016},  !- Handle
  Service Water Loop Temp - 140F,          !- Name
  {00000000-0000-0000-0060-000000000006},  !- Schedule Type Limits Name
  {00000000-0000-0000-0057-000000000045};  !- Default Day Schedule Name

OS:Schedule:Ruleset,
  {00000000-0000-0000-0059-000000000017},  !- Handle
  Water Heater Ambient Temp Schedule 71.6F, !- Name
  {00000000-0000-0000-0060-000000000006},  !- Schedule Type Limits Name
  {00000000-0000-0000-0057-000000000046};  !- Default Day Schedule Name

OS:Schedule:Ruleset,
  {00000000-0000-0000-0059-000000000018},  !- Handle
  Work Efficiency Schedule,                !- Name
  {00000000-0000-0000-0060-000000000004},  !- Schedule Type Limits Name
  {00000000-0000-0000-0057-000000000047};  !- Default Day Schedule Name

OS:Schedule:Ruleset,
  {00000000-0000-0000-0059-000000000019},  !- Handle
  sys_3|mixed|shr>none|sc>ashp|sh>ashp>c-g|ssf>cv|zh>b-e|zc>none|srf>none| Occ Sch, !- Name
  {00000000-0000-0000-0060-000000000004},  !- Schedule Type Limits Name
  {00000000-0000-0000-0057-000000000048},  !- Default Day Schedule Name
  {00000000-0000-0000-0057-000000000049},  !- Summer Design Day Schedule Name
  {00000000-0000-0000-0057-000000000050};  !- Winter Design Day Schedule Name

OS:Schedule:Ruleset,
  {00000000-0000-0000-0059-000000000020},  !- Handle
  sys_4|mixed|shr>none|sc>ashp|sh>ashp>c-g|ssf>cv|zh>b-e|zc>none|srf>none| 1 Occ Sch, !- Name
  {00000000-0000-0000-0060-000000000004},  !- Schedule Type Limits Name
  {00000000-0000-0000-0057-000000000051},  !- Default Day Schedule Name
  {00000000-0000-0000-0057-000000000052},  !- Summer Design Day Schedule Name
  {00000000-0000-0000-0057-000000000053};  !- Winter Design Day Schedule Name

OS:Schedule:Ruleset,
  {00000000-0000-0000-0059-000000000021},  !- Handle
  sys_4|mixed|shr>none|sc>ashp|sh>ashp>c-g|ssf>cv|zh>b-e|zc>none|srf>none| Occ Sch, !- Name
  {00000000-0000-0000-0060-000000000004},  !- Schedule Type Limits Name
  {00000000-0000-0000-0057-000000000054},  !- Default Day Schedule Name
  {00000000-0000-0000-0057-000000000055},  !- Summer Design Day Schedule Name
  {00000000-0000-0000-0057-000000000056};  !- Winter Design Day Schedule Name

OS:ScheduleTypeLimits,
  {00000000-0000-0000-0060-000000000001},  !- Handle
  ActivityLevel,                           !- Name
  0,                                       !- Lower Limit Value
  ,                                        !- Upper Limit Value
  Continuous,                              !- Numeric Type
  ActivityLevel;                           !- Unit Type

OS:ScheduleTypeLimits,
  {00000000-0000-0000-0060-000000000002},  !- Handle
  Always On Discrete Limits,               !- Name
  0,                                       !- Lower Limit Value
  1,                                       !- Upper Limit Value
  Discrete,                                !- Numeric Type
  Availability;                            !- Unit Type

OS:ScheduleTypeLimits,
  {00000000-0000-0000-0060-000000000003},  !- Handle
  ClothingInsulation,                      !- Name
  0,                                       !- Lower Limit Value
  ,                                        !- Upper Limit Value
  Continuous,                              !- Numeric Type
  ClothingInsulation;                      !- Unit Type

OS:ScheduleTypeLimits,
  {00000000-0000-0000-0060-000000000004},  !- Handle
  Fractional,                              !- Name
  0,                                       !- Lower Limit Value
  1,                                       !- Upper Limit Value
  Continuous;                              !- Numeric Type

OS:ScheduleTypeLimits,
  {00000000-0000-0000-0060-000000000005},  !- Handle
  OnOff,                                   !- Name
  0,                                       !- Lower Limit Value
  1,                                       !- Upper Limit Value
  Discrete,                                !- Numeric Type
  Availability;                            !- Unit Type

OS:ScheduleTypeLimits,
  {00000000-0000-0000-0060-000000000006},  !- Handle
  Temperature,                             !- Name
  ,                                        !- Lower Limit Value
  ,                                        !- Upper Limit Value
  Continuous,                              !- Numeric Type
  Temperature;                             !- Unit Type

OS:ScheduleTypeLimits,
  {00000000-0000-0000-0060-000000000007},  !- Handle
  Velocity,                                !- Name
  0,                                       !- Lower Limit Value
  ,                                        !- Upper Limit Value
  Continuous,                              !- Numeric Type
  Velocity;                                !- Unit Type

OS:SetpointManager:OutdoorAirPretreat,
  {00000000-0000-0000-0061-000000000001},  !- Handle
  Setpoint Manager Outdoor Air Pretreat 1, !- Name
  ,                                        !- Control Variable
  -99,                                     !- Minimum Setpoint Temperature {C}
  99,                                      !- Maximum Setpoint Temperature {C}
  1e-05,                                   !- Minimum Setpoint Humidity Ratio {kgWater/kgDryAir}
  1,                                       !- Maximum Setpoint Humidity Ratio {kgWater/kgDryAir}
  {00000000-0000-0000-0047-000000000043},  !- Reference Setpoint Node Name
  {00000000-0000-0000-0047-000000000043},  !- Mixed Air Stream Node Name
  {00000000-0000-0000-0047-000000000044},  !- Outdoor Air Stream Node Name
  {00000000-0000-0000-0047-000000000046},  !- Return Air Stream Node Name
  {00000000-0000-0000-0047-000000000048};  !- Setpoint Node or NodeList Name

OS:SetpointManager:OutdoorAirPretreat,
  {00000000-0000-0000-0061-000000000002},  !- Handle
  Setpoint Manager Outdoor Air Pretreat 2, !- Name
  ,                                        !- Control Variable
  -99,                                     !- Minimum Setpoint Temperature {C}
  99,                                      !- Maximum Setpoint Temperature {C}
  1e-05,                                   !- Minimum Setpoint Humidity Ratio {kgWater/kgDryAir}
  1,                                       !- Maximum Setpoint Humidity Ratio {kgWater/kgDryAir}
  {00000000-0000-0000-0047-000000000059},  !- Reference Setpoint Node Name
  {00000000-0000-0000-0047-000000000059},  !- Mixed Air Stream Node Name
  {00000000-0000-0000-0047-000000000060},  !- Outdoor Air Stream Node Name
  {00000000-0000-0000-0047-000000000062},  !- Return Air Stream Node Name
  {00000000-0000-0000-0047-000000000066};  !- Setpoint Node or NodeList Name

OS:SetpointManager:OutdoorAirPretreat,
  {00000000-0000-0000-0061-000000000003},  !- Handle
  Setpoint Manager Outdoor Air Pretreat 3, !- Name
  ,                                        !- Control Variable
  -99,                                     !- Minimum Setpoint Temperature {C}
  99,                                      !- Maximum Setpoint Temperature {C}
  1e-05,                                   !- Minimum Setpoint Humidity Ratio {kgWater/kgDryAir}
  1,                                       !- Maximum Setpoint Humidity Ratio {kgWater/kgDryAir}
  {00000000-0000-0000-0047-000000000052},  !- Reference Setpoint Node Name
  {00000000-0000-0000-0047-000000000052},  !- Mixed Air Stream Node Name
  {00000000-0000-0000-0047-000000000053},  !- Outdoor Air Stream Node Name
  {00000000-0000-0000-0047-000000000055},  !- Return Air Stream Node Name
  {00000000-0000-0000-0047-000000000064};  !- Setpoint Node or NodeList Name

OS:SetpointManager:Scheduled,
  {00000000-0000-0000-0062-000000000001},  !- Handle
  Service hot water setpoint manager,      !- Name
  Temperature,                             !- Control Variable
  {00000000-0000-0000-0059-000000000016},  !- Schedule Name
  {00000000-0000-0000-0047-000000000028};  !- Setpoint Node or NodeList Name

OS:SetpointManager:SingleZone:Reheat,
  {00000000-0000-0000-0063-000000000001},  !- Handle
  Setpoint Manager Single Zone Reheat 1,   !- Name
  13,                                      !- Minimum Supply Air Temperature {C}
  43,                                      !- Maximum Supply Air Temperature {C}
  {00000000-0000-0000-0088-000000000001},  !- Control Zone Name
  {00000000-0000-0000-0047-000000000047};  !- Setpoint Node or NodeList Name

OS:SetpointManager:SingleZone:Reheat,
  {00000000-0000-0000-0063-000000000002},  !- Handle
  Setpoint Manager Single Zone Reheat 2,   !- Name
  13,                                      !- Minimum Supply Air Temperature {C}
  43,                                      !- Maximum Supply Air Temperature {C}
  {00000000-0000-0000-0088-000000000003},  !- Control Zone Name
  {00000000-0000-0000-0047-000000000063};  !- Setpoint Node or NodeList Name

OS:SetpointManager:SingleZone:Reheat,
  {00000000-0000-0000-0063-000000000003},  !- Handle
  Setpoint Manager Single Zone Reheat 3,   !- Name
  13,                                      !- Minimum Supply Air Temperature {C}
  43,                                      !- Maximum Supply Air Temperature {C}
  {00000000-0000-0000-0088-000000000002},  !- Control Zone Name
  {00000000-0000-0000-0047-000000000056};  !- Setpoint Node or NodeList Name

OS:SimulationControl,
  {00000000-0000-0000-0064-000000000001},  !- Handle
  Yes,                                     !- Do Zone Sizing Calculation
  Yes,                                     !- Do System Sizing Calculation
  Yes,                                     !- Do Plant Sizing Calculation
  No,                                      !- Run Simulation for Sizing Periods
  Yes,                                     !- Run Simulation for Weather File Run Periods
  ,                                        !- Loads Convergence Tolerance Value {W}
  ,                                        !- Temperature Convergence Tolerance Value {deltaC}
  ,                                        !- Solar Distribution
  ,                                        !- Maximum Number of Warmup Days
  ,                                        !- Minimum Number of Warmup Days
  No,                                      !- Do HVAC Sizing Simulation for Sizing Periods
  1;                                       !- Maximum Number of HVAC Sizing Simulation Passes

OS:Site,
  {00000000-0000-0000-0065-000000000001},  !- Handle
  Calgary Intl AP_AB_CAN,                  !- Name
  51.11,                                   !- Latitude {deg}
  -114.02,                                 !- Longitude {deg}
  -7,                                      !- Time Zone {hr}
  1084.1,                                  !- Elevation {m}
  ;                                        !- Terrain

OS:Site:GroundTemperature:BuildingSurface,
  {00000000-0000-0000-0066-000000000001},  !- Handle
  19.527,                                  !- January Ground Temperature {C}
  19.502,                                  !- February Ground Temperature {C}
  19.536,                                  !- March Ground Temperature {C}
  19.598,                                  !- April Ground Temperature {C}
  20.002,                                  !- May Ground Temperature {C}
  21.64,                                   !- June Ground Temperature {C}
  22.225,                                  !- July Ground Temperature {C}
  22.375,                                  !- August Ground Temperature {C}
  21.449,                                  !- September Ground Temperature {C}
  20.121,                                  !- October Ground Temperature {C}
  19.802,                                  !- November Ground Temperature {C}
  19.633;                                  !- December Ground Temperature {C}

OS:Site:GroundTemperature:Deep,
  {00000000-0000-0000-0067-000000000001},  !- Handle
  4,                                       !- January Deep Ground Temperature {C}
  1.3,                                     !- February Deep Ground Temperature {C}
  -0.4,                                    !- March Deep Ground Temperature {C}
  -0.9,                                    !- April Deep Ground Temperature {C}
  0.1,                                     !- May Deep Ground Temperature {C}
  2.3,                                     !- June Deep Ground Temperature {C}
  5.2,                                     !- July Deep Ground Temperature {C}
  8,                                       !- August Deep Ground Temperature {C}
  9.9,                                     !- September Deep Ground Temperature {C}
  10.3,                                    !- October Deep Ground Temperature {C}
  9.2,                                     !- November Deep Ground Temperature {C}
  7;                                       !- December Deep Ground Temperature {C}

OS:Site:GroundTemperature:FCfactorMethod,
  {00000000-0000-0000-0068-000000000001},  !- Handle
  5.5,                                     !- January Ground Temperature {C}
  -2,                                      !- February Ground Temperature {C}
  -7.6,                                    !- March Ground Temperature {C}
  -6.3,                                    !- April Ground Temperature {C}
  -6.6,                                    !- May Ground Temperature {C}
  -0.3,                                    !- June Ground Temperature {C}
  4.9,                                     !- July Ground Temperature {C}
  10.2,                                    !- August Ground Temperature {C}
  13.8,                                    !- September Ground Temperature {C}
  17,                                      !- October Ground Temperature {C}
  16.6,                                    !- November Ground Temperature {C}
  11.1;                                    !- December Ground Temperature {C}

OS:Site:GroundTemperature:Shallow,
  {00000000-0000-0000-0069-000000000001},  !- Handle
  -1.6,                                    !- January Surface Ground Temperature {C}
  -5.4,                                    !- February Surface Ground Temperature {C}
  -6.4,                                    !- March Surface Ground Temperature {C}
  -5.5,                                    !- April Surface Ground Temperature {C}
  -0.4,                                    !- May Surface Ground Temperature {C}
  5.3,                                     !- June Surface Ground Temperature {C}
  10.8,                                    !- July Surface Ground Temperature {C}
  14.7,                                    !- August Surface Ground Temperature {C}
  15.8,                                    !- September Surface Ground Temperature {C}
  14,                                      !- October Surface Ground Temperature {C}
  9.5,                                     !- November Surface Ground Temperature {C}
  4;                                       !- December Surface Ground Temperature {C}

OS:Site:WaterMainsTemperature,
  {00000000-0000-0000-0070-000000000001},  !- Handle
  Correlation,                             !- Calculation Method
  ,                                        !- Temperature Schedule Name
  4.69166666666667,                        !- Annual Average Outdoor Air Temperature {C}
  24.6;                                    !- Maximum Difference In Monthly Average Outdoor Air Temperatures {deltaC}

OS:Sizing:Parameters,
  {00000000-0000-0000-0071-000000000001},  !- Handle
  1.3,                                     !- Heating Sizing Factor
  1.1;                                     !- Cooling Sizing Factor

OS:Sizing:Plant,
  {00000000-0000-0000-0072-000000000001},  !- Handle
  {00000000-0000-0000-0052-000000000001},  !- Plant or Condenser Loop Name
  Heating,                                 !- Loop Type
  60,                                      !- Design Loop Exit Temperature {C}
  5,                                       !- Loop Design Temperature Difference {deltaC}
  NonCoincident,                           !- Sizing Option
  1,                                       !- Zone Timesteps in Averaging Window
  None;                                    !- Coincident Sizing Factor Mode

OS:Sizing:System,
  {00000000-0000-0000-0073-000000000001},  !- Handle
  {00000000-0000-0000-0002-000000000001},  !- AirLoop Name
  Sensible,                                !- Type of Load to Size On
  Autosize,                                !- Design Outdoor Air Flow Rate {m3/s}
  1,                                       !- Central Heating Maximum System Air Flow Ratio
  7,                                       !- Preheat Design Temperature {C}
  0.008,                                   !- Preheat Design Humidity Ratio {kg-H2O/kg-Air}
  13,                                      !- Precool Design Temperature {C}
  0.008,                                   !- Precool Design Humidity Ratio {kg-H2O/kg-Air}
  13,                                      !- Central Cooling Design Supply Air Temperature {C}
  43,                                      !- Central Heating Design Supply Air Temperature {C}
  NonCoincident,                           !- Sizing Option
  No,                                      !- 100% Outdoor Air in Cooling
  No,                                      !- 100% Outdoor Air in Heating
  0.0085,                                  !- Central Cooling Design Supply Air Humidity Ratio {kg-H2O/kg-Air}
  0.008,                                   !- Central Heating Design Supply Air Humidity Ratio {kg-H2O/kg-Air}
  DesignDay,                               !- Cooling Design Air Flow Method
  0,                                       !- Cooling Design Air Flow Rate {m3/s}
  DesignDay,                               !- Heating Design Air Flow Method
  0,                                       !- Heating Design Air Flow Rate {m3/s}
  ZoneSum,                                 !- System Outdoor Air Method
  1,                                       !- Zone Maximum Outdoor Air Fraction {dimensionless}
  0.0099676501,                            !- Cooling Supply Air Flow Rate Per Floor Area {m3/s-m2}
  1,                                       !- Cooling Fraction of Autosized Cooling Supply Air Flow Rate
  3.9475456e-05,                           !- Cooling Supply Air Flow Rate Per Unit Cooling Capacity {m3/s-W}
  0.0099676501,                            !- Heating Supply Air Flow Rate Per Floor Area {m3/s-m2}
  1,                                       !- Heating Fraction of Autosized Heating Supply Air Flow Rate
  1,                                       !- Heating Fraction of Autosized Cooling Supply Air Flow Rate
  3.1588213e-05,                           !- Heating Supply Air Flow Rate Per Unit Heating Capacity {m3/s-W}
  CoolingDesignCapacity,                   !- Cooling Design Capacity Method
  autosize,                                !- Cooling Design Capacity {W}
  234.7,                                   !- Cooling Design Capacity Per Floor Area {W/m2}
  1,                                       !- Fraction of Autosized Cooling Design Capacity
  HeatingDesignCapacity,                   !- Heating Design Capacity Method
  autosize,                                !- Heating Design Capacity {W}
  157,                                     !- Heating Design Capacity Per Floor Area {W/m2}
  1,                                       !- Fraction of Autosized Heating Design Capacity
  OnOff,                                   !- Central Cooling Capacity Control Method
  autosize;                                !- Occupant Diversity

OS:Sizing:System,
  {00000000-0000-0000-0073-000000000002},  !- Handle
  {00000000-0000-0000-0002-000000000003},  !- AirLoop Name
  Sensible,                                !- Type of Load to Size On
  Autosize,                                !- Design Outdoor Air Flow Rate {m3/s}
  1,                                       !- Central Heating Maximum System Air Flow Ratio
  7,                                       !- Preheat Design Temperature {C}
  0.008,                                   !- Preheat Design Humidity Ratio {kg-H2O/kg-Air}
  13,                                      !- Precool Design Temperature {C}
  0.008,                                   !- Precool Design Humidity Ratio {kg-H2O/kg-Air}
  13,                                      !- Central Cooling Design Supply Air Temperature {C}
  43,                                      !- Central Heating Design Supply Air Temperature {C}
  NonCoincident,                           !- Sizing Option
  No,                                      !- 100% Outdoor Air in Cooling
  No,                                      !- 100% Outdoor Air in Heating
  0.0085,                                  !- Central Cooling Design Supply Air Humidity Ratio {kg-H2O/kg-Air}
  0.008,                                   !- Central Heating Design Supply Air Humidity Ratio {kg-H2O/kg-Air}
  DesignDay,                               !- Cooling Design Air Flow Method
  0,                                       !- Cooling Design Air Flow Rate {m3/s}
  DesignDay,                               !- Heating Design Air Flow Method
  0,                                       !- Heating Design Air Flow Rate {m3/s}
  ZoneSum,                                 !- System Outdoor Air Method
  1,                                       !- Zone Maximum Outdoor Air Fraction {dimensionless}
  0.0099676501,                            !- Cooling Supply Air Flow Rate Per Floor Area {m3/s-m2}
  1,                                       !- Cooling Fraction of Autosized Cooling Supply Air Flow Rate
  3.9475456e-05,                           !- Cooling Supply Air Flow Rate Per Unit Cooling Capacity {m3/s-W}
  0.0099676501,                            !- Heating Supply Air Flow Rate Per Floor Area {m3/s-m2}
  1,                                       !- Heating Fraction of Autosized Heating Supply Air Flow Rate
  1,                                       !- Heating Fraction of Autosized Cooling Supply Air Flow Rate
  3.1588213e-05,                           !- Heating Supply Air Flow Rate Per Unit Heating Capacity {m3/s-W}
  CoolingDesignCapacity,                   !- Cooling Design Capacity Method
  autosize,                                !- Cooling Design Capacity {W}
  234.7,                                   !- Cooling Design Capacity Per Floor Area {W/m2}
  1,                                       !- Fraction of Autosized Cooling Design Capacity
  HeatingDesignCapacity,                   !- Heating Design Capacity Method
  autosize,                                !- Heating Design Capacity {W}
  157,                                     !- Heating Design Capacity Per Floor Area {W/m2}
  1,                                       !- Fraction of Autosized Heating Design Capacity
  OnOff,                                   !- Central Cooling Capacity Control Method
  autosize;                                !- Occupant Diversity

OS:Sizing:System,
  {00000000-0000-0000-0073-000000000003},  !- Handle
  {00000000-0000-0000-0002-000000000002},  !- AirLoop Name
  Sensible,                                !- Type of Load to Size On
  Autosize,                                !- Design Outdoor Air Flow Rate {m3/s}
  1,                                       !- Central Heating Maximum System Air Flow Ratio
  7,                                       !- Preheat Design Temperature {C}
  0.008,                                   !- Preheat Design Humidity Ratio {kg-H2O/kg-Air}
  13,                                      !- Precool Design Temperature {C}
  0.008,                                   !- Precool Design Humidity Ratio {kg-H2O/kg-Air}
  13,                                      !- Central Cooling Design Supply Air Temperature {C}
  43,                                      !- Central Heating Design Supply Air Temperature {C}
  NonCoincident,                           !- Sizing Option
  No,                                      !- 100% Outdoor Air in Cooling
  No,                                      !- 100% Outdoor Air in Heating
  0.0085,                                  !- Central Cooling Design Supply Air Humidity Ratio {kg-H2O/kg-Air}
  0.008,                                   !- Central Heating Design Supply Air Humidity Ratio {kg-H2O/kg-Air}
  DesignDay,                               !- Cooling Design Air Flow Method
  0,                                       !- Cooling Design Air Flow Rate {m3/s}
  DesignDay,                               !- Heating Design Air Flow Method
  0,                                       !- Heating Design Air Flow Rate {m3/s}
  ZoneSum,                                 !- System Outdoor Air Method
  1,                                       !- Zone Maximum Outdoor Air Fraction {dimensionless}
  0.0099676501,                            !- Cooling Supply Air Flow Rate Per Floor Area {m3/s-m2}
  1,                                       !- Cooling Fraction of Autosized Cooling Supply Air Flow Rate
  3.9475456e-05,                           !- Cooling Supply Air Flow Rate Per Unit Cooling Capacity {m3/s-W}
  0.0099676501,                            !- Heating Supply Air Flow Rate Per Floor Area {m3/s-m2}
  1,                                       !- Heating Fraction of Autosized Heating Supply Air Flow Rate
  1,                                       !- Heating Fraction of Autosized Cooling Supply Air Flow Rate
  3.1588213e-05,                           !- Heating Supply Air Flow Rate Per Unit Heating Capacity {m3/s-W}
  CoolingDesignCapacity,                   !- Cooling Design Capacity Method
  autosize,                                !- Cooling Design Capacity {W}
  234.7,                                   !- Cooling Design Capacity Per Floor Area {W/m2}
  1,                                       !- Fraction of Autosized Cooling Design Capacity
  HeatingDesignCapacity,                   !- Heating Design Capacity Method
  autosize,                                !- Heating Design Capacity {W}
  157,                                     !- Heating Design Capacity Per Floor Area {W/m2}
  1,                                       !- Fraction of Autosized Heating Design Capacity
  OnOff,                                   !- Central Cooling Capacity Control Method
  autosize;                                !- Occupant Diversity

OS:Sizing:Zone,
  {00000000-0000-0000-0074-000000000001},  !- Handle
  {00000000-0000-0000-0088-000000000001},  !- Zone or ZoneList Name
  TemperatureDifference,                   !- Zone Cooling Design Supply Air Temperature Input Method
  14,                                      !- Zone Cooling Design Supply Air Temperature {C}
  11,                                      !- Zone Cooling Design Supply Air Temperature Difference {deltaC}
  TemperatureDifference,                   !- Zone Heating Design Supply Air Temperature Input Method
  40,                                      !- Zone Heating Design Supply Air Temperature {C}
  21,                                      !- Zone Heating Design Supply Air Temperature Difference {deltaC}
  0.0085,                                  !- Zone Cooling Design Supply Air Humidity Ratio {kg-H2O/kg-air}
  0.008,                                   !- Zone Heating Design Supply Air Humidity Ratio {kg-H2O/kg-air}
  1.3,                                     !- Zone Heating Sizing Factor
  1,                                       !- Zone Cooling Sizing Factor
  DesignDay,                               !- Cooling Design Air Flow Method
  ,                                        !- Cooling Design Air Flow Rate {m3/s}
  ,                                        !- Cooling Minimum Air Flow per Zone Floor Area {m3/s-m2}
  ,                                        !- Cooling Minimum Air Flow {m3/s}
  ,                                        !- Cooling Minimum Air Flow Fraction
  DesignDay,                               !- Heating Design Air Flow Method
  ,                                        !- Heating Design Air Flow Rate {m3/s}
  ,                                        !- Heating Maximum Air Flow per Zone Floor Area {m3/s-m2}
  ,                                        !- Heating Maximum Air Flow {m3/s}
  ,                                        !- Heating Maximum Air Flow Fraction
  No,                                      !- Account for Dedicated Outdoor Air System
  NeutralSupplyAir,                        !- Dedicated Outdoor Air System Control Strategy
  autosize,                                !- Dedicated Outdoor Air Low Setpoint Temperature for Design {C}
  autosize,                                !- Dedicated Outdoor Air High Setpoint Temperature for Design {C}
  Sensible Load Only No Latent Load,       !- Zone Load Sizing Method
  HumidityRatioDifference,                 !- Zone Latent Cooling Design Supply Air Humidity Ratio Input Method
  ,                                        !- Zone Dehumidification Design Supply Air Humidity Ratio {kgWater/kgDryAir}
  0.005,                                   !- Zone Cooling Design Supply Air Humidity Ratio Difference {kgWater/kgDryAir}
  HumidityRatioDifference,                 !- Zone Latent Heating Design Supply Air Humidity Ratio Input Method
  ,                                        !- Zone Humidification Design Supply Air Humidity Ratio {kgWater/kgDryAir}
  0.005,                                   !- Zone Humidification Design Supply Air Humidity Ratio Difference {kgWater/kgDryAir}
  ,                                        !- Zone Humidistat Dehumidification Set Point Schedule Name
  ,                                        !- Zone Humidistat Humidification Set Point Schedule Name
  ,                                        !- Design Zone Air Distribution Effectiveness in Cooling Mode
  ,                                        !- Design Zone Air Distribution Effectiveness in Heating Mode
  ,                                        !- Design Zone Secondary Recirculation Fraction {dimensionless}
  ,                                        !- Design Minimum Zone Ventilation Efficiency {dimensionless}
  Coincident;                              !- Sizing Option

OS:Sizing:Zone,
  {00000000-0000-0000-0074-000000000002},  !- Handle
  {00000000-0000-0000-0088-000000000003},  !- Zone or ZoneList Name
  TemperatureDifference,                   !- Zone Cooling Design Supply Air Temperature Input Method
  14,                                      !- Zone Cooling Design Supply Air Temperature {C}
  11,                                      !- Zone Cooling Design Supply Air Temperature Difference {deltaC}
  TemperatureDifference,                   !- Zone Heating Design Supply Air Temperature Input Method
  40,                                      !- Zone Heating Design Supply Air Temperature {C}
  21,                                      !- Zone Heating Design Supply Air Temperature Difference {deltaC}
  0.0085,                                  !- Zone Cooling Design Supply Air Humidity Ratio {kg-H2O/kg-air}
  0.008,                                   !- Zone Heating Design Supply Air Humidity Ratio {kg-H2O/kg-air}
  1.3,                                     !- Zone Heating Sizing Factor
  1,                                       !- Zone Cooling Sizing Factor
  DesignDay,                               !- Cooling Design Air Flow Method
  ,                                        !- Cooling Design Air Flow Rate {m3/s}
  ,                                        !- Cooling Minimum Air Flow per Zone Floor Area {m3/s-m2}
  ,                                        !- Cooling Minimum Air Flow {m3/s}
  ,                                        !- Cooling Minimum Air Flow Fraction
  DesignDay,                               !- Heating Design Air Flow Method
  ,                                        !- Heating Design Air Flow Rate {m3/s}
  ,                                        !- Heating Maximum Air Flow per Zone Floor Area {m3/s-m2}
  ,                                        !- Heating Maximum Air Flow {m3/s}
  ,                                        !- Heating Maximum Air Flow Fraction
  No,                                      !- Account for Dedicated Outdoor Air System
  NeutralSupplyAir,                        !- Dedicated Outdoor Air System Control Strategy
  autosize,                                !- Dedicated Outdoor Air Low Setpoint Temperature for Design {C}
  autosize,                                !- Dedicated Outdoor Air High Setpoint Temperature for Design {C}
  Sensible Load Only No Latent Load,       !- Zone Load Sizing Method
  HumidityRatioDifference,                 !- Zone Latent Cooling Design Supply Air Humidity Ratio Input Method
  ,                                        !- Zone Dehumidification Design Supply Air Humidity Ratio {kgWater/kgDryAir}
  0.005,                                   !- Zone Cooling Design Supply Air Humidity Ratio Difference {kgWater/kgDryAir}
  HumidityRatioDifference,                 !- Zone Latent Heating Design Supply Air Humidity Ratio Input Method
  ,                                        !- Zone Humidification Design Supply Air Humidity Ratio {kgWater/kgDryAir}
  0.005,                                   !- Zone Humidification Design Supply Air Humidity Ratio Difference {kgWater/kgDryAir}
  ,                                        !- Zone Humidistat Dehumidification Set Point Schedule Name
  ,                                        !- Zone Humidistat Humidification Set Point Schedule Name
  ,                                        !- Design Zone Air Distribution Effectiveness in Cooling Mode
  ,                                        !- Design Zone Air Distribution Effectiveness in Heating Mode
  ,                                        !- Design Zone Secondary Recirculation Fraction {dimensionless}
  ,                                        !- Design Minimum Zone Ventilation Efficiency {dimensionless}
  Coincident;                              !- Sizing Option

OS:Sizing:Zone,
  {00000000-0000-0000-0074-000000000003},  !- Handle
  {00000000-0000-0000-0088-000000000002},  !- Zone or ZoneList Name
  TemperatureDifference,                   !- Zone Cooling Design Supply Air Temperature Input Method
  14,                                      !- Zone Cooling Design Supply Air Temperature {C}
  11,                                      !- Zone Cooling Design Supply Air Temperature Difference {deltaC}
  TemperatureDifference,                   !- Zone Heating Design Supply Air Temperature Input Method
  40,                                      !- Zone Heating Design Supply Air Temperature {C}
  21,                                      !- Zone Heating Design Supply Air Temperature Difference {deltaC}
  0.0085,                                  !- Zone Cooling Design Supply Air Humidity Ratio {kg-H2O/kg-air}
  0.008,                                   !- Zone Heating Design Supply Air Humidity Ratio {kg-H2O/kg-air}
  1.3,                                     !- Zone Heating Sizing Factor
  1,                                       !- Zone Cooling Sizing Factor
  DesignDay,                               !- Cooling Design Air Flow Method
  ,                                        !- Cooling Design Air Flow Rate {m3/s}
  ,                                        !- Cooling Minimum Air Flow per Zone Floor Area {m3/s-m2}
  ,                                        !- Cooling Minimum Air Flow {m3/s}
  ,                                        !- Cooling Minimum Air Flow Fraction
  DesignDay,                               !- Heating Design Air Flow Method
  ,                                        !- Heating Design Air Flow Rate {m3/s}
  ,                                        !- Heating Maximum Air Flow per Zone Floor Area {m3/s-m2}
  ,                                        !- Heating Maximum Air Flow {m3/s}
  ,                                        !- Heating Maximum Air Flow Fraction
  No,                                      !- Account for Dedicated Outdoor Air System
  NeutralSupplyAir,                        !- Dedicated Outdoor Air System Control Strategy
  autosize,                                !- Dedicated Outdoor Air Low Setpoint Temperature for Design {C}
  autosize,                                !- Dedicated Outdoor Air High Setpoint Temperature for Design {C}
  Sensible Load Only No Latent Load,       !- Zone Load Sizing Method
  HumidityRatioDifference,                 !- Zone Latent Cooling Design Supply Air Humidity Ratio Input Method
  ,                                        !- Zone Dehumidification Design Supply Air Humidity Ratio {kgWater/kgDryAir}
  0.005,                                   !- Zone Cooling Design Supply Air Humidity Ratio Difference {kgWater/kgDryAir}
  HumidityRatioDifference,                 !- Zone Latent Heating Design Supply Air Humidity Ratio Input Method
  ,                                        !- Zone Humidification Design Supply Air Humidity Ratio {kgWater/kgDryAir}
  0.005,                                   !- Zone Humidification Design Supply Air Humidity Ratio Difference {kgWater/kgDryAir}
  ,                                        !- Zone Humidistat Dehumidification Set Point Schedule Name
  ,                                        !- Zone Humidistat Humidification Set Point Schedule Name
  ,                                        !- Design Zone Air Distribution Effectiveness in Cooling Mode
  ,                                        !- Design Zone Air Distribution Effectiveness in Heating Mode
  ,                                        !- Design Zone Secondary Recirculation Fraction {dimensionless}
  ,                                        !- Design Minimum Zone Ventilation Efficiency {dimensionless}
  Coincident;                              !- Sizing Option

OS:SizingPeriod:DesignDay,
  {00000000-0000-0000-0075-000000000001},  !- Handle
  Calgary Intl AP Ann Clg .4% Condns DB=>MWB, !- Name
  28.8,                                    !- Maximum Dry-Bulb Temperature {C}
  12.3,                                    !- Daily Dry-Bulb Temperature Range {deltaC}
  88961,                                   !- Barometric Pressure {Pa}
  4.5,                                     !- Wind Speed {m/s}
  160,                                     !- Wind Direction {deg}
  ,                                        !- Sky Clearness
  No,                                      !- Rain Indicator
  No,                                      !- Snow Indicator
  21,                                      !- Day of Month
  7,                                       !- Month
  SummerDesignDay,                         !- Day Type
  No,                                      !- Daylight Saving Time Indicator
  Wetbulb,                                 !- Humidity Condition Type
  ,                                        !- Humidity Condition Day Schedule Name
  16,                                      !- Wetbulb or DewPoint at Maximum Dry-Bulb {C}
  ,                                        !- Humidity Ratio at Maximum Dry-Bulb {kgWater/kgDryAir}
  ,                                        !- Enthalpy at Maximum Dry-Bulb {J/kg}
  DefaultMultipliers,                      !- Dry-Bulb Temperature Range Modifier Type
  ,                                        !- Dry-Bulb Temperature Range Modifier Day Schedule Name
  ASHRAETau,                               !- Solar Model Indicator
  ,                                        !- Beam Solar Day Schedule Name
  ,                                        !- Diffuse Solar Day Schedule Name
  0.34,                                    !- ASHRAE Clear Sky Optical Depth for Beam Irradiance {dimensionless}
  2.419;                                   !- ASHRAE Clear Sky Optical Depth for Diffuse Irradiance {dimensionless}

OS:SizingPeriod:DesignDay,
  {00000000-0000-0000-0075-000000000002},  !- Handle
  Calgary Intl AP Ann Clg .4% Condns WB=>MDB, !- Name
  25.5,                                    !- Maximum Dry-Bulb Temperature {C}
  12.3,                                    !- Daily Dry-Bulb Temperature Range {deltaC}
  88961,                                   !- Barometric Pressure {Pa}
  4.5,                                     !- Wind Speed {m/s}
  160,                                     !- Wind Direction {deg}
  ,                                        !- Sky Clearness
  No,                                      !- Rain Indicator
  No,                                      !- Snow Indicator
  21,                                      !- Day of Month
  7,                                       !- Month
  SummerDesignDay,                         !- Day Type
  No,                                      !- Daylight Saving Time Indicator
  Wetbulb,                                 !- Humidity Condition Type
  ,                                        !- Humidity Condition Day Schedule Name
  17.8,                                    !- Wetbulb or DewPoint at Maximum Dry-Bulb {C}
  ,                                        !- Humidity Ratio at Maximum Dry-Bulb {kgWater/kgDryAir}
  ,                                        !- Enthalpy at Maximum Dry-Bulb {J/kg}
  DefaultMultipliers,                      !- Dry-Bulb Temperature Range Modifier Type
  ,                                        !- Dry-Bulb Temperature Range Modifier Day Schedule Name
  ASHRAETau,                               !- Solar Model Indicator
  ,                                        !- Beam Solar Day Schedule Name
  ,                                        !- Diffuse Solar Day Schedule Name
  0.34,                                    !- ASHRAE Clear Sky Optical Depth for Beam Irradiance {dimensionless}
  2.419;                                   !- ASHRAE Clear Sky Optical Depth for Diffuse Irradiance {dimensionless}

OS:SizingPeriod:DesignDay,
  {00000000-0000-0000-0075-000000000003},  !- Handle
  Calgary Intl AP Ann Htg 99.6% Condns DB, !- Name
  -27.7,                                   !- Maximum Dry-Bulb Temperature {C}
  0,                                       !- Daily Dry-Bulb Temperature Range {deltaC}
  88961,                                   !- Barometric Pressure {Pa}
  2.7,                                     !- Wind Speed {m/s}
  200,                                     !- Wind Direction {deg}
  0,                                       !- Sky Clearness
  No,                                      !- Rain Indicator
  No,                                      !- Snow Indicator
  21,                                      !- Day of Month
  1,                                       !- Month
  WinterDesignDay,                         !- Day Type
  No,                                      !- Daylight Saving Time Indicator
  Wetbulb,                                 !- Humidity Condition Type
  ,                                        !- Humidity Condition Day Schedule Name
  -27.7,                                   !- Wetbulb or DewPoint at Maximum Dry-Bulb {C}
  ,                                        !- Humidity Ratio at Maximum Dry-Bulb {kgWater/kgDryAir}
  ,                                        !- Enthalpy at Maximum Dry-Bulb {J/kg}
  DefaultMultipliers,                      !- Dry-Bulb Temperature Range Modifier Type
  ,                                        !- Dry-Bulb Temperature Range Modifier Day Schedule Name
  ASHRAEClearSky;                          !- Solar Model Indicator

OS:Space,
  {00000000-0000-0000-0076-000000000001},  !- Handle
  Zone1 Office,                            !- Name
  {00000000-0000-0000-0078-000000000001},  !- Space Type Name
  ,                                        !- Default Construction Set Name
  ,                                        !- Default Schedule Set Name
  0,                                       !- Direction of Relative North {deg}
  0,                                       !- X Origin {m}
  0,                                       !- Y Origin {m}
  0,                                       !- Z Origin {m}
  {00000000-0000-0000-0010-000000000001},  !- Building Story Name
  {00000000-0000-0000-0088-000000000001},  !- Thermal Zone Name
  Yes,                                     !- Part of Total Floor Area
  ,                                        !- Design Specification Outdoor Air Object Name
  ,                                        !- Building Unit Name
  Autocalculate;                           !- Volume {m3}

OS:Space,
  {00000000-0000-0000-0076-000000000002},  !- Handle
  Zone2 Fine Storage,                      !- Name
  {00000000-0000-0000-0078-000000000003},  !- Space Type Name
  ,                                        !- Default Construction Set Name
  ,                                        !- Default Schedule Set Name
  -0,                                      !- Direction of Relative North {deg}
  0,                                       !- X Origin {m}
  0,                                       !- Y Origin {m}
  0,                                       !- Z Origin {m}
  {00000000-0000-0000-0010-000000000001},  !- Building Story Name
  {00000000-0000-0000-0088-000000000003},  !- Thermal Zone Name
  Yes,                                     !- Part of Total Floor Area
  ,                                        !- Design Specification Outdoor Air Object Name
  ,                                        !- Building Unit Name
  Autocalculate;                           !- Volume {m3}

OS:Space,
  {00000000-0000-0000-0076-000000000003},  !- Handle
  Zone3 Bulk Storage,                      !- Name
  {00000000-0000-0000-0078-000000000002},  !- Space Type Name
  ,                                        !- Default Construction Set Name
  ,                                        !- Default Schedule Set Name
  -0,                                      !- Direction of Relative North {deg}
  0,                                       !- X Origin {m}
  0,                                       !- Y Origin {m}
  0,                                       !- Z Origin {m}
  {00000000-0000-0000-0010-000000000001},  !- Building Story Name
  {00000000-0000-0000-0088-000000000002},  !- Thermal Zone Name
  Yes,                                     !- Part of Total Floor Area
  ,                                        !- Design Specification Outdoor Air Object Name
  ,                                        !- Building Unit Name
  Autocalculate;                           !- Volume {m3}

OS:SpaceInfiltration:DesignFlowRate,
  {00000000-0000-0000-0077-000000000001},  !- Handle
  Zone1 Office Infiltration,               !- Name
  {00000000-0000-0000-0076-000000000001},  !- Space or SpaceType Name
  {00000000-0000-0000-0056-000000000001},  !- Schedule Name
  Flow/ExteriorArea,                       !- Design Flow Rate Calculation Method
  ,                                        !- Design Flow Rate {m3/s}
  ,                                        !- Flow per Space Floor Area {m3/s-m2}
  0.00048687063771828,                     !- Flow per Exterior Surface Area {m3/s-m2}
  ,                                        !- Air Changes per Hour {1/hr}
  0,                                       !- Constant Term Coefficient
  0,                                       !- Temperature Term Coefficient
  0.224,                                   !- Velocity Term Coefficient
  0;                                       !- Velocity Squared Term Coefficient

OS:SpaceInfiltration:DesignFlowRate,
  {00000000-0000-0000-0077-000000000002},  !- Handle
  Zone2 Fine Storage Infiltration,         !- Name
  {00000000-0000-0000-0076-000000000002},  !- Space or SpaceType Name
  {00000000-0000-0000-0056-000000000001},  !- Schedule Name
  Flow/ExteriorArea,                       !- Design Flow Rate Calculation Method
  ,                                        !- Design Flow Rate {m3/s}
  ,                                        !- Flow per Space Floor Area {m3/s-m2}
  0.00048687063771828,                     !- Flow per Exterior Surface Area {m3/s-m2}
  ,                                        !- Air Changes per Hour {1/hr}
  0,                                       !- Constant Term Coefficient
  0,                                       !- Temperature Term Coefficient
  0.224,                                   !- Velocity Term Coefficient
  0;                                       !- Velocity Squared Term Coefficient

OS:SpaceInfiltration:DesignFlowRate,
  {00000000-0000-0000-0077-000000000003},  !- Handle
  Zone3 Bulk Storage Infiltration,         !- Name
  {00000000-0000-0000-0076-000000000003},  !- Space or SpaceType Name
  {00000000-0000-0000-0056-000000000001},  !- Schedule Name
  Flow/ExteriorArea,                       !- Design Flow Rate Calculation Method
  ,                                        !- Design Flow Rate {m3/s}
  ,                                        !- Flow per Space Floor Area {m3/s-m2}
  0.00048687063771828,                     !- Flow per Exterior Surface Area {m3/s-m2}
  ,                                        !- Air Changes per Hour {1/hr}
  0,                                       !- Constant Term Coefficient
  0,                                       !- Temperature Term Coefficient
  0.224,                                   !- Velocity Term Coefficient
  0;                                       !- Velocity Squared Term Coefficient

OS:SpaceType,
  {00000000-0000-0000-0078-000000000001},  !- Handle
  Space Function Office enclosed <= 25 m2, !- Name
  ,                                        !- Default Construction Set Name
  {00000000-0000-0000-0026-000000000001},  !- Default Schedule Set Name
  {00000000-0000-0000-0055-000000000009},  !- Group Rendering Name
  {00000000-0000-0000-0029-000000000001},  !- Design Specification Outdoor Air Object Name
  ,                                        !- Standards Template
  Space Function,                          !- Standards Building Type
  Office enclosed <= 25 m2;                !- Standards Space Type

OS:SpaceType,
  {00000000-0000-0000-0078-000000000002},  !- Handle
  Space Function Warehouse storage area medium to bulky palletized items, !- Name
  ,                                        !- Default Construction Set Name
  {00000000-0000-0000-0026-000000000002},  !- Default Schedule Set Name
  {00000000-0000-0000-0055-000000000013},  !- Group Rendering Name
  {00000000-0000-0000-0029-000000000002},  !- Design Specification Outdoor Air Object Name
  ,                                        !- Standards Template
  Space Function,                          !- Standards Building Type
  Warehouse storage area medium to bulky palletized items; !- Standards Space Type

OS:SpaceType,
  {00000000-0000-0000-0078-000000000003},  !- Handle
  Space Function Warehouse storage area small hand-carried items(4), !- Name
  ,                                        !- Default Construction Set Name
  {00000000-0000-0000-0026-000000000003},  !- Default Schedule Set Name
  {00000000-0000-0000-0055-000000000015},  !- Group Rendering Name
  {00000000-0000-0000-0029-000000000003},  !- Design Specification Outdoor Air Object Name
  ,                                        !- Standards Template
  Space Function,                          !- Standards Building Type
  Warehouse storage area small hand-carried items(4); !- Standards Space Type

OS:StandardsInformation:Construction,
  {00000000-0000-0000-0079-000000000001},  !- Handle
  {00000000-0000-0000-0018-000000000031},  !- Construction Name
  InteriorPartition,                       !- Intended Surface Type
  ;                                        !- Standards Construction Type

OS:StandardsInformation:Construction,
  {00000000-0000-0000-0079-000000000002},  !- Handle
  {00000000-0000-0000-0018-000000000009},  !- Construction Name
  ExteriorFloor,                           !- Intended Surface Type
  Mass,                                    !- Standards Construction Type
  0,                                       !- Perturbable Layer
  Insulation,                              !- Perturbable Layer Type
  ;                                        !- Other Perturbable Layer Type

OS:StandardsInformation:Construction,
  {00000000-0000-0000-0079-000000000003},  !- Handle
  {00000000-0000-0000-0018-000000000019},  !- Construction Name
  ExteriorWall,                            !- Intended Surface Type
  Mass,                                    !- Standards Construction Type
  2,                                       !- Perturbable Layer
  Insulation,                              !- Perturbable Layer Type
  ;                                        !- Other Perturbable Layer Type

OS:StandardsInformation:Construction,
  {00000000-0000-0000-0079-000000000004},  !- Handle
  {00000000-0000-0000-0018-000000000015},  !- Construction Name
  ExteriorRoof,                            !- Intended Surface Type
  Metal,                                   !- Standards Construction Type
  1,                                       !- Perturbable Layer
  Insulation,                              !- Perturbable Layer Type
  ;                                        !- Other Perturbable Layer Type

OS:StandardsInformation:Construction,
  {00000000-0000-0000-0079-000000000005},  !- Handle
  {00000000-0000-0000-0018-000000000030},  !- Construction Name
  InteriorFloor,                           !- Intended Surface Type
  ;                                        !- Standards Construction Type

OS:StandardsInformation:Construction,
  {00000000-0000-0000-0079-000000000006},  !- Handle
  {00000000-0000-0000-0018-000000000032},  !- Construction Name
  InteriorWall,                            !- Intended Surface Type
  ;                                        !- Standards Construction Type

OS:StandardsInformation:Construction,
  {00000000-0000-0000-0079-000000000007},  !- Handle
  {00000000-0000-0000-0018-000000000028},  !- Construction Name
  InteriorCeiling,                         !- Intended Surface Type
  ;                                        !- Standards Construction Type

OS:StandardsInformation:Construction,
  {00000000-0000-0000-0079-000000000008},  !- Handle
  {00000000-0000-0000-0018-000000000021},  !- Construction Name
  GroundContactFloor,                      !- Intended Surface Type
  Mass,                                    !- Standards Construction Type
  1,                                       !- Perturbable Layer
  Insulation,                              !- Perturbable Layer Type
  ;                                        !- Other Perturbable Layer Type

OS:StandardsInformation:Construction,
  {00000000-0000-0000-0079-000000000009},  !- Handle
  {00000000-0000-0000-0018-000000000026},  !- Construction Name
  GroundContactWall,                       !- Intended Surface Type
  Mass,                                    !- Standards Construction Type
  1,                                       !- Perturbable Layer
  Insulation,                              !- Perturbable Layer Type
  ;                                        !- Other Perturbable Layer Type

OS:StandardsInformation:Construction,
  {00000000-0000-0000-0079-000000000010},  !- Handle
  {00000000-0000-0000-0018-000000000024},  !- Construction Name
  GroundContactRoof,                       !- Intended Surface Type
  Mass,                                    !- Standards Construction Type
  1,                                       !- Perturbable Layer
  Insulation,                              !- Perturbable Layer Type
  ;                                        !- Other Perturbable Layer Type

OS:StandardsInformation:Construction,
  {00000000-0000-0000-0079-000000000011},  !- Handle
  {00000000-0000-0000-0018-000000000007},  !- Construction Name
  ExteriorWindow;                          !- Intended Surface Type

OS:StandardsInformation:Construction,
  {00000000-0000-0000-0079-000000000012},  !- Handle
  {00000000-0000-0000-0018-000000000005},  !- Construction Name
  ExteriorDoor,                            !- Intended Surface Type
  ,                                        !- Standards Construction Type
  1,                                       !- Perturbable Layer
  Insulation,                              !- Perturbable Layer Type
  ;                                        !- Other Perturbable Layer Type

OS:StandardsInformation:Construction,
  {00000000-0000-0000-0079-000000000013},  !- Handle
  {00000000-0000-0000-0018-000000000011},  !- Construction Name
  GlassDoor;                               !- Intended Surface Type

OS:StandardsInformation:Construction,
  {00000000-0000-0000-0079-000000000014},  !- Handle
  {00000000-0000-0000-0018-000000000013},  !- Construction Name
  ExteriorDoor,                            !- Intended Surface Type
  RollUp,                                  !- Standards Construction Type
  0,                                       !- Perturbable Layer
  Insulation,                              !- Perturbable Layer Type
  ;                                        !- Other Perturbable Layer Type

OS:StandardsInformation:Construction,
  {00000000-0000-0000-0079-000000000015},  !- Handle
  {00000000-0000-0000-0018-000000000017},  !- Construction Name
  Skylight;                                !- Intended Surface Type

OS:StandardsInformation:Construction,
  {00000000-0000-0000-0079-000000000016},  !- Handle
  {00000000-0000-0000-0018-000000000003},  !- Construction Name
  TubularDaylightDome;                     !- Intended Surface Type

OS:StandardsInformation:Construction,
  {00000000-0000-0000-0079-000000000017},  !- Handle
  {00000000-0000-0000-0018-000000000001},  !- Construction Name
  TubularDaylightDiffuser;                 !- Intended Surface Type

OS:StandardsInformation:Construction,
  {00000000-0000-0000-0079-000000000018},  !- Handle
  {00000000-0000-0000-0018-000000000033},  !- Construction Name
  InteriorWindow,                          !- Intended Surface Type
  ;                                        !- Standards Construction Type

OS:StandardsInformation:Construction,
  {00000000-0000-0000-0079-000000000019},  !- Handle
  {00000000-0000-0000-0018-000000000029},  !- Construction Name
  InteriorDoor,                            !- Intended Surface Type
  ;                                        !- Standards Construction Type

OS:StandardsInformation:Construction,
  {00000000-0000-0000-0079-000000000020},  !- Handle
  {00000000-0000-0000-0018-000000000010},  !- Construction Name
  ExteriorFloor,                           !- Intended Surface Type
  Mass,                                    !- Standards Construction Type
  0,                                       !- Perturbable Layer
  Insulation,                              !- Perturbable Layer Type
  ;                                        !- Other Perturbable Layer Type

OS:StandardsInformation:Construction,
  {00000000-0000-0000-0079-000000000021},  !- Handle
  {00000000-0000-0000-0018-000000000020},  !- Construction Name
  ExteriorWall,                            !- Intended Surface Type
  Mass,                                    !- Standards Construction Type
  2,                                       !- Perturbable Layer
  Insulation,                              !- Perturbable Layer Type
  ;                                        !- Other Perturbable Layer Type

OS:StandardsInformation:Construction,
  {00000000-0000-0000-0079-000000000022},  !- Handle
  {00000000-0000-0000-0018-000000000016},  !- Construction Name
  ExteriorRoof,                            !- Intended Surface Type
  Metal,                                   !- Standards Construction Type
  1,                                       !- Perturbable Layer
  Insulation,                              !- Perturbable Layer Type
  ;                                        !- Other Perturbable Layer Type

OS:StandardsInformation:Construction,
  {00000000-0000-0000-0079-000000000023},  !- Handle
  {00000000-0000-0000-0018-000000000022},  !- Construction Name
  GroundContactFloor,                      !- Intended Surface Type
  Mass,                                    !- Standards Construction Type
  1,                                       !- Perturbable Layer
  Insulation,                              !- Perturbable Layer Type
  ;                                        !- Other Perturbable Layer Type

OS:StandardsInformation:Construction,
  {00000000-0000-0000-0079-000000000024},  !- Handle
  {00000000-0000-0000-0018-000000000027},  !- Construction Name
  GroundContactWall,                       !- Intended Surface Type
  Mass,                                    !- Standards Construction Type
  1,                                       !- Perturbable Layer
  Insulation,                              !- Perturbable Layer Type
  ;                                        !- Other Perturbable Layer Type

OS:StandardsInformation:Construction,
  {00000000-0000-0000-0079-000000000025},  !- Handle
  {00000000-0000-0000-0018-000000000025},  !- Construction Name
  GroundContactRoof,                       !- Intended Surface Type
  Mass,                                    !- Standards Construction Type
  1,                                       !- Perturbable Layer
  Insulation,                              !- Perturbable Layer Type
  ;                                        !- Other Perturbable Layer Type

OS:StandardsInformation:Construction,
  {00000000-0000-0000-0079-000000000026},  !- Handle
  {00000000-0000-0000-0018-000000000006},  !- Construction Name
  ExteriorDoor,                            !- Intended Surface Type
  ,                                        !- Standards Construction Type
  1,                                       !- Perturbable Layer
  Insulation,                              !- Perturbable Layer Type
  ;                                        !- Other Perturbable Layer Type

OS:StandardsInformation:Construction,
  {00000000-0000-0000-0079-000000000027},  !- Handle
  {00000000-0000-0000-0018-000000000014},  !- Construction Name
  ExteriorDoor,                            !- Intended Surface Type
  RollUp,                                  !- Standards Construction Type
  0,                                       !- Perturbable Layer
  Insulation,                              !- Perturbable Layer Type
  ;                                        !- Other Perturbable Layer Type

OS:StandardsInformation:Material,
  {00000000-0000-0000-0080-000000000001},  !- Handle
  {00000000-0000-0000-0044-000000000020};  !- Material Name

OS:StandardsInformation:Material,
  {00000000-0000-0000-0080-000000000002},  !- Handle
  {00000000-0000-0000-0045-000000000013};  !- Material Name

OS:StandardsInformation:Material,
  {00000000-0000-0000-0080-000000000003},  !- Handle
  {00000000-0000-0000-0044-000000000008};  !- Material Name

OS:StandardsInformation:Material,
  {00000000-0000-0000-0080-000000000004},  !- Handle
  {00000000-0000-0000-0045-000000000007};  !- Material Name

OS:StandardsInformation:Material,
  {00000000-0000-0000-0080-000000000005},  !- Handle
  {00000000-0000-0000-0044-000000000006};  !- Material Name

OS:StandardsInformation:Material,
  {00000000-0000-0000-0080-000000000006},  !- Handle
  {00000000-0000-0000-0044-000000000014};  !- Material Name

OS:StandardsInformation:Material,
  {00000000-0000-0000-0080-000000000007},  !- Handle
  {00000000-0000-0000-0044-000000000002};  !- Material Name

OS:StandardsInformation:Material,
  {00000000-0000-0000-0080-000000000008},  !- Handle
  {00000000-0000-0000-0044-000000000023};  !- Material Name

OS:StandardsInformation:Material,
  {00000000-0000-0000-0080-000000000009},  !- Handle
  {00000000-0000-0000-0044-000000000003};  !- Material Name

OS:StandardsInformation:Material,
  {00000000-0000-0000-0080-000000000010},  !- Handle
  {00000000-0000-0000-0044-000000000018};  !- Material Name

OS:StandardsInformation:Material,
  {00000000-0000-0000-0080-000000000011},  !- Handle
  {00000000-0000-0000-0044-000000000012};  !- Material Name

OS:StandardsInformation:Material,
  {00000000-0000-0000-0080-000000000012},  !- Handle
  {00000000-0000-0000-0098-000000000001};  !- Material Name

OS:StandardsInformation:Material,
  {00000000-0000-0000-0080-000000000013},  !- Handle
  {00000000-0000-0000-0044-000000000017};  !- Material Name

OS:StandardsInformation:Material,
  {00000000-0000-0000-0080-000000000014},  !- Handle
  {00000000-0000-0000-0045-000000000008};  !- Material Name

OS:StandardsInformation:Material,
  {00000000-0000-0000-0080-000000000015},  !- Handle
  {00000000-0000-0000-0044-000000000007};  !- Material Name

OS:StandardsInformation:Material,
  {00000000-0000-0000-0080-000000000016},  !- Handle
  {00000000-0000-0000-0045-000000000003};  !- Material Name

OS:StandardsInformation:Material,
  {00000000-0000-0000-0080-000000000017},  !- Handle
  {00000000-0000-0000-0044-000000000005};  !- Material Name

OS:StandardsInformation:Material,
  {00000000-0000-0000-0080-000000000018},  !- Handle
  {00000000-0000-0000-0044-000000000013};  !- Material Name

OS:StandardsInformation:Material,
  {00000000-0000-0000-0080-000000000019},  !- Handle
  {00000000-0000-0000-0045-000000000009};  !- Material Name

OS:StandardsInformation:Material,
  {00000000-0000-0000-0080-000000000020},  !- Handle
  {00000000-0000-0000-0044-000000000001};  !- Material Name

OS:StandardsInformation:Material,
  {00000000-0000-0000-0080-000000000021},  !- Handle
  {00000000-0000-0000-0044-000000000022};  !- Material Name

OS:StandardsInformation:Material,
  {00000000-0000-0000-0080-000000000022},  !- Handle
  {00000000-0000-0000-0045-000000000010};  !- Material Name

OS:StandardsInformation:Material,
  {00000000-0000-0000-0080-000000000023},  !- Handle
  {00000000-0000-0000-0044-000000000009};  !- Material Name

OS:StandardsInformation:Material,
  {00000000-0000-0000-0080-000000000024},  !- Handle
  {00000000-0000-0000-0045-000000000004};  !- Material Name

OS:StandardsInformation:Material,
  {00000000-0000-0000-0080-000000000025},  !- Handle
  {00000000-0000-0000-0044-000000000010};  !- Material Name

OS:StandardsInformation:Material,
  {00000000-0000-0000-0080-000000000026},  !- Handle
  {00000000-0000-0000-0045-000000000005};  !- Material Name

OS:StandardsInformation:Material,
  {00000000-0000-0000-0080-000000000027},  !- Handle
  {00000000-0000-0000-0044-000000000011};  !- Material Name

OS:StandardsInformation:Material,
  {00000000-0000-0000-0080-000000000028},  !- Handle
  {00000000-0000-0000-0045-000000000006};  !- Material Name

OS:StandardsInformation:Material,
  {00000000-0000-0000-0080-000000000029},  !- Handle
  {00000000-0000-0000-0044-000000000016};  !- Material Name

OS:StandardsInformation:Material,
  {00000000-0000-0000-0080-000000000030},  !- Handle
  {00000000-0000-0000-0045-000000000011};  !- Material Name

OS:StandardsInformation:Material,
  {00000000-0000-0000-0080-000000000031},  !- Handle
  {00000000-0000-0000-0045-000000000012};  !- Material Name

OS:SubSurface,
  {00000000-0000-0000-0081-000000000001},  !- Handle
  Bulk Storage Left Wall_FixedWindow,      !- Name
  FixedWindow,                             !- Sub Surface Type
  {00000000-0000-0000-0018-000000000008},  !- Construction Name
  {00000000-0000-0000-0082-000000000004},  !- Surface Name
  ,                                        !- Outside Boundary Condition Object
  ,                                        !- View Factor to Ground
  ,                                        !- Frame and Divider Name
  ,                                        !- Multiplier
  ,                                        !- Number of Vertices
  0, 100.553694839222, 3.605877488203,     !- X,Y,Z Vertex 1 {m}
  0, 100.553694839222, 0.762,              !- X,Y,Z Vertex 2 {m}
  0, 30.5039135876431, 0.762,              !- X,Y,Z Vertex 3 {m}
  0, 30.5039135876431, 3.605877488203;     !- X,Y,Z Vertex 4 {m}

OS:SubSurface,
  {00000000-0000-0000-0081-000000000002},  !- Handle
  Bulk Storage Rear Wall_FixedWindow,      !- Name
  FixedWindow,                             !- Sub Surface Type
  {00000000-0000-0000-0018-000000000008},  !- Construction Name
  {00000000-0000-0000-0082-000000000005},  !- Surface Name
  ,                                        !- Outside Boundary Condition Object
  ,                                        !- View Factor to Ground
  ,                                        !- Frame and Divider Name
  ,                                        !- Multiplier
  ,                                        !- Number of Vertices
  45.6923703814647, 100.579094839222, 3.60697784757277, !- X,Y,Z Vertex 1 {m}
  45.6923703814647, 100.579094839222, 0.762, !- X,Y,Z Vertex 2 {m}
  0.0254000000000048, 100.579094839222, 0.762, !- X,Y,Z Vertex 3 {m}
  0.0254000000000048, 100.579094839222, 3.60697784757277; !- X,Y,Z Vertex 4 {m}

OS:SubSurface,
  {00000000-0000-0000-0081-000000000003},  !- Handle
  Bulk Storage Right Wall_FixedWindow,     !- Name
  FixedWindow,                             !- Sub Surface Type
  {00000000-0000-0000-0018-000000000008},  !- Construction Name
  {00000000-0000-0000-0082-000000000006},  !- Surface Name
  ,                                        !- Outside Boundary Condition Object
  ,                                        !- View Factor to Ground
  ,                                        !- Frame and Divider Name
  ,                                        !- Multiplier
  ,                                        !- Number of Vertices
  45.7177703814647, 30.5039135876431, 3.605877488203, !- X,Y,Z Vertex 1 {m}
  45.7177703814647, 30.5039135876431, 0.762, !- X,Y,Z Vertex 2 {m}
  45.7177703814647, 100.553694839222, 0.762, !- X,Y,Z Vertex 3 {m}
  45.7177703814647, 100.553694839222, 3.605877488203; !- X,Y,Z Vertex 4 {m}

OS:SubSurface,
  {00000000-0000-0000-0081-000000000004},  !- Handle
  Bulk Storage Roof_Skylight,              !- Name
  Skylight,                                !- Sub Surface Type
  {00000000-0000-0000-0018-000000000018},  !- Construction Name
  {00000000-0000-0000-0082-000000000007},  !- Surface Name
  ,                                        !- Outside Boundary Condition Object
  ,                                        !- View Factor to Ground
  ,                                        !- Frame and Divider Name
  1,                                       !- Multiplier
  ,                                        !- Number of Vertices
  26.0916197364788, 60.5719445766215, 8.53398380454007, !- X,Y,Z Vertex 1 {m}
  26.0916197364788, 70.4856638502435, 8.53398380454007, !- X,Y,Z Vertex 2 {m}
  19.6261506449862, 70.4856638502435, 8.53398380454007, !- X,Y,Z Vertex 3 {m}
  19.6261506449862, 60.5719445766215, 8.53398380454007; !- X,Y,Z Vertex 4 {m}

OS:SubSurface,
  {00000000-0000-0000-0081-000000000005},  !- Handle
  Fine Storage Front Wall_FixedWindow,     !- Name
  FixedWindow,                             !- Sub Surface Type
  {00000000-0000-0000-0018-000000000008},  !- Construction Name
  {00000000-0000-0000-0082-000000000009},  !- Surface Name
  ,                                        !- Outside Boundary Condition Object
  ,                                        !- View Factor to Ground
  ,                                        !- Frame and Divider Name
  ,                                        !- Multiplier
  ,                                        !- Number of Vertices
  25.9321365494966, 0, 3.61112240525708,   !- X,Y,Z Vertex 1 {m}
  25.9321365494966, 0, 0.762,              !- X,Y,Z Vertex 2 {m}
  45.6923703814647, 0, 0.762,              !- X,Y,Z Vertex 3 {m}
  45.6923703814647, 0, 3.61112240525708;   !- X,Y,Z Vertex 4 {m}

OS:SubSurface,
  {00000000-0000-0000-0081-000000000006},  !- Handle
  Fine Storage Left Wall_FixedWindow,      !- Name
  FixedWindow,                             !- Sub Surface Type
  {00000000-0000-0000-0018-000000000008},  !- Construction Name
  {00000000-0000-0000-0082-000000000010},  !- Surface Name
  ,                                        !- Outside Boundary Condition Object
  ,                                        !- View Factor to Ground
  ,                                        !- Frame and Divider Name
  ,                                        !- Multiplier
  ,                                        !- Number of Vertices
  0, 30.4531135876431, 3.61059931700919,   !- X,Y,Z Vertex 1 {m}
  0, 30.4531135876431, 0.762,              !- X,Y,Z Vertex 2 {m}
  0, 9.16895407629293, 0.762,              !- X,Y,Z Vertex 3 {m}
  0, 9.16895407629293, 3.61059931700919;   !- X,Y,Z Vertex 4 {m}

OS:SubSurface,
  {00000000-0000-0000-0081-000000000007},  !- Handle
  Fine Storage Office Front Wall_FixedWindow, !- Name
  FixedWindow,                             !- Sub Surface Type
  {00000000-0000-0000-0018-000000000008},  !- Construction Name
  {00000000-0000-0000-0082-000000000011},  !- Surface Name
  ,                                        !- Outside Boundary Condition Object
  ,                                        !- View Factor to Ground
  ,                                        !- Frame and Divider Name
  ,                                        !- Multiplier
  ,                                        !- Number of Vertices
  0.0254, 0, 6.4526919105121,              !- X,Y,Z Vertex 1 {m}
  0.0254, 0, 5.02899190227003,             !- X,Y,Z Vertex 2 {m}
  25.8813365494966, 0, 5.02899190227003,   !- X,Y,Z Vertex 3 {m}
  25.8813365494966, 0, 6.4526919105121;    !- X,Y,Z Vertex 4 {m}

OS:SubSurface,
  {00000000-0000-0000-0081-000000000008},  !- Handle
  Fine Storage Office Left Wall_FixedWindow, !- Name
  FixedWindow,                             !- Sub Surface Type
  {00000000-0000-0000-0018-000000000008},  !- Construction Name
  {00000000-0000-0000-0082-000000000012},  !- Surface Name
  ,                                        !- Outside Boundary Condition Object
  ,                                        !- View Factor to Ground
  ,                                        !- Frame and Divider Name
  ,                                        !- Multiplier
  ,                                        !- Number of Vertices
  0, 9.11815407629293, 6.45783863023517,   !- X,Y,Z Vertex 1 {m}
  0, 9.11815407629293, 5.02899190227003,   !- X,Y,Z Vertex 2 {m}
  0, 0.0254000000000012, 5.02899190227003, !- X,Y,Z Vertex 3 {m}
  0, 0.0254000000000012, 6.45783863023517; !- X,Y,Z Vertex 4 {m}

OS:SubSurface,
  {00000000-0000-0000-0081-000000000009},  !- Handle
  Fine Storage Right Wall_FixedWindow,     !- Name
  FixedWindow,                             !- Sub Surface Type
  {00000000-0000-0000-0018-000000000008},  !- Construction Name
  {00000000-0000-0000-0082-000000000013},  !- Surface Name
  ,                                        !- Outside Boundary Condition Object
  ,                                        !- View Factor to Ground
  ,                                        !- Frame and Divider Name
  ,                                        !- Multiplier
  ,                                        !- Number of Vertices
  45.7177703814647, 0.0254, 3.60856110679729, !- X,Y,Z Vertex 1 {m}
  45.7177703814647, 0.0254, 0.762,         !- X,Y,Z Vertex 2 {m}
  45.7177703814647, 30.4531135876431, 0.762, !- X,Y,Z Vertex 3 {m}
  45.7177703814647, 30.4531135876431, 3.60856110679729; !- X,Y,Z Vertex 4 {m}

OS:SubSurface,
  {00000000-0000-0000-0081-000000000010},  !- Handle
  Fine Storage Roof_Skylight,              !- Name
  Skylight,                                !- Sub Surface Type
  {00000000-0000-0000-0018-000000000018},  !- Construction Name
  {00000000-0000-0000-0082-000000000014},  !- Surface Name
  ,                                        !- Outside Boundary Condition Object
  ,                                        !- View Factor to Ground
  ,                                        !- Frame and Divider Name
  1,                                       !- Multiplier
  ,                                        !- Number of Vertices
  26.0916197364788, 13.0841004299906, 8.53398380454007, !- X,Y,Z Vertex 1 {m}
  26.0916197364788, 17.3944131576524, 8.53398380454007, !- X,Y,Z Vertex 2 {m}
  19.6261506449862, 17.3944131576524, 8.53398380454007, !- X,Y,Z Vertex 3 {m}
  19.6261506449862, 13.0841004299906, 8.53398380454007; !- X,Y,Z Vertex 4 {m}

OS:SubSurface,
  {00000000-0000-0000-0081-000000000011},  !- Handle
  Office Front Wall_FixedWindow,           !- Name
  FixedWindow,                             !- Sub Surface Type
  {00000000-0000-0000-0018-000000000008},  !- Construction Name
  {00000000-0000-0000-0082-000000000016},  !- Surface Name
  ,                                        !- Outside Boundary Condition Object
  ,                                        !- View Factor to Ground
  ,                                        !- Frame and Divider Name
  ,                                        !- Multiplier
  ,                                        !- Number of Vertices
  0.0254, 0, 2.18570000824207,             !- X,Y,Z Vertex 1 {m}
  0.0254, 0, 0.762,                        !- X,Y,Z Vertex 2 {m}
  25.8813365494966, 0, 0.762,              !- X,Y,Z Vertex 3 {m}
  25.8813365494966, 0, 2.18570000824207;   !- X,Y,Z Vertex 4 {m}

OS:SubSurface,
  {00000000-0000-0000-0081-000000000012},  !- Handle
  Office Left Wall_FixedWindow,            !- Name
  FixedWindow,                             !- Sub Surface Type
  {00000000-0000-0000-0018-000000000008},  !- Construction Name
  {00000000-0000-0000-0082-000000000017},  !- Surface Name
  ,                                        !- Outside Boundary Condition Object
  ,                                        !- View Factor to Ground
  ,                                        !- Frame and Divider Name
  ,                                        !- Multiplier
  ,                                        !- Number of Vertices
  0, 9.11815407629293, 2.19084672796514,   !- X,Y,Z Vertex 1 {m}
  0, 9.11815407629293, 0.762,              !- X,Y,Z Vertex 2 {m}
  0, 0.0254000000000012, 0.762,            !- X,Y,Z Vertex 3 {m}
  0, 0.0254000000000012, 2.19084672796514; !- X,Y,Z Vertex 4 {m}

OS:Surface,
  {00000000-0000-0000-0082-000000000001},  !- Handle
  Bulk Storage Floor,                      !- Name
  Floor,                                   !- Surface Type
  {00000000-0000-0000-0018-000000000023},  !- Construction Name
  {00000000-0000-0000-0076-000000000003},  !- Space Name
  Foundation,                              !- Outside Boundary Condition
  {00000000-0000-0000-0038-000000000001},  !- Outside Boundary Condition Object
  NoSun,                                   !- Sun Exposure
  NoWind,                                  !- Wind Exposure
  ,                                        !- View Factor to Ground
  ,                                        !- Number of Vertices
  45.7177703814647, 100.579094839222, 0,   !- X,Y,Z Vertex 1 {m}
  45.7177703814647, 30.4785135876431, 0,   !- X,Y,Z Vertex 2 {m}
  0, 30.4785135876431, 0,                  !- X,Y,Z Vertex 3 {m}
  0, 100.579094839222, 0;                  !- X,Y,Z Vertex 4 {m}

OS:Surface,
  {00000000-0000-0000-0082-000000000002},  !- Handle
  Bulk Storage Front Wall Reversed,        !- Name
  Wall,                                    !- Surface Type
  ,                                        !- Construction Name
  {00000000-0000-0000-0076-000000000002},  !- Space Name
  Surface,                                 !- Outside Boundary Condition
  {00000000-0000-0000-0082-000000000003},  !- Outside Boundary Condition Object
  NoSun,                                   !- Sun Exposure
  NoWind,                                  !- Wind Exposure
  ,                                        !- View Factor to Ground
  ,                                        !- Number of Vertices
  45.7177703814647, 30.4785135876431, 8.53398380454007, !- X,Y,Z Vertex 1 {m}
  45.7177703814647, 30.4785135876431, 0,   !- X,Y,Z Vertex 2 {m}
  0, 30.4785135876431, 0,                  !- X,Y,Z Vertex 3 {m}
  0, 30.4785135876431, 8.53398380454007;   !- X,Y,Z Vertex 4 {m}

OS:Surface,
  {00000000-0000-0000-0082-000000000003},  !- Handle
  Bulk Storage Front Wall,                 !- Name
  Wall,                                    !- Surface Type
  ,                                        !- Construction Name
  {00000000-0000-0000-0076-000000000003},  !- Space Name
  Surface,                                 !- Outside Boundary Condition
  {00000000-0000-0000-0082-000000000002},  !- Outside Boundary Condition Object
  NoSun,                                   !- Sun Exposure
  NoWind,                                  !- Wind Exposure
  ,                                        !- View Factor to Ground
  ,                                        !- Number of Vertices
  0, 30.4785135876431, 8.53398380454007,   !- X,Y,Z Vertex 1 {m}
  0, 30.4785135876431, 0,                  !- X,Y,Z Vertex 2 {m}
  45.7177703814647, 30.4785135876431, 0,   !- X,Y,Z Vertex 3 {m}
  45.7177703814647, 30.4785135876431, 8.53398380454007; !- X,Y,Z Vertex 4 {m}

OS:Surface,
  {00000000-0000-0000-0082-000000000004},  !- Handle
  Bulk Storage Left Wall,                  !- Name
  Wall,                                    !- Surface Type
  ,                                        !- Construction Name
  {00000000-0000-0000-0076-000000000003},  !- Space Name
  Outdoors,                                !- Outside Boundary Condition
  ,                                        !- Outside Boundary Condition Object
  SunExposed,                              !- Sun Exposure
  WindExposed,                             !- Wind Exposure
  ,                                        !- View Factor to Ground
  ,                                        !- Number of Vertices
  0, 100.579094839222, 8.53398380454007,   !- X,Y,Z Vertex 1 {m}
  0, 100.579094839222, 0,                  !- X,Y,Z Vertex 2 {m}
  0, 30.4785135876431, 0,                  !- X,Y,Z Vertex 3 {m}
  0, 30.4785135876431, 8.53398380454007;   !- X,Y,Z Vertex 4 {m}

OS:Surface,
  {00000000-0000-0000-0082-000000000005},  !- Handle
  Bulk Storage Rear Wall,                  !- Name
  Wall,                                    !- Surface Type
  ,                                        !- Construction Name
  {00000000-0000-0000-0076-000000000003},  !- Space Name
  Outdoors,                                !- Outside Boundary Condition
  ,                                        !- Outside Boundary Condition Object
  SunExposed,                              !- Sun Exposure
  WindExposed,                             !- Wind Exposure
  ,                                        !- View Factor to Ground
  ,                                        !- Number of Vertices
  45.7177703814647, 100.579094839222, 8.53398380454007, !- X,Y,Z Vertex 1 {m}
  45.7177703814647, 100.579094839222, 0,   !- X,Y,Z Vertex 2 {m}
  0, 100.579094839222, 0,                  !- X,Y,Z Vertex 3 {m}
  0, 100.579094839222, 8.53398380454007;   !- X,Y,Z Vertex 4 {m}

OS:Surface,
  {00000000-0000-0000-0082-000000000006},  !- Handle
  Bulk Storage Right Wall,                 !- Name
  Wall,                                    !- Surface Type
  ,                                        !- Construction Name
  {00000000-0000-0000-0076-000000000003},  !- Space Name
  Outdoors,                                !- Outside Boundary Condition
  ,                                        !- Outside Boundary Condition Object
  SunExposed,                              !- Sun Exposure
  WindExposed,                             !- Wind Exposure
  ,                                        !- View Factor to Ground
  ,                                        !- Number of Vertices
  45.7177703814647, 30.4785135876431, 8.53398380454007, !- X,Y,Z Vertex 1 {m}
  45.7177703814647, 30.4785135876431, 0,   !- X,Y,Z Vertex 2 {m}
  45.7177703814647, 100.579094839222, 0,   !- X,Y,Z Vertex 3 {m}
  45.7177703814647, 100.579094839222, 8.53398380454007; !- X,Y,Z Vertex 4 {m}

OS:Surface,
  {00000000-0000-0000-0082-000000000007},  !- Handle
  Bulk Storage Roof,                       !- Name
  RoofCeiling,                             !- Surface Type
  ,                                        !- Construction Name
  {00000000-0000-0000-0076-000000000003},  !- Space Name
  Outdoors,                                !- Outside Boundary Condition
  ,                                        !- Outside Boundary Condition Object
  SunExposed,                              !- Sun Exposure
  WindExposed,                             !- Wind Exposure
  ,                                        !- View Factor to Ground
  ,                                        !- Number of Vertices
  45.7177703814647, 30.4785135876431, 8.53398380454007, !- X,Y,Z Vertex 1 {m}
  45.7177703814647, 100.579094839222, 8.53398380454007, !- X,Y,Z Vertex 2 {m}
  0, 100.579094839222, 8.53398380454007,   !- X,Y,Z Vertex 3 {m}
  0, 30.4785135876431, 8.53398380454007;   !- X,Y,Z Vertex 4 {m}

OS:Surface,
  {00000000-0000-0000-0082-000000000008},  !- Handle
  Fine Storage Floor,                      !- Name
  Floor,                                   !- Surface Type
  {00000000-0000-0000-0018-000000000023},  !- Construction Name
  {00000000-0000-0000-0076-000000000002},  !- Space Name
  Foundation,                              !- Outside Boundary Condition
  {00000000-0000-0000-0038-000000000001},  !- Outside Boundary Condition Object
  NoSun,                                   !- Sun Exposure
  NoWind,                                  !- Wind Exposure
  ,                                        !- View Factor to Ground
  ,                                        !- Number of Vertices
  45.7177703814647, 30.4785135876431, 0,   !- X,Y,Z Vertex 1 {m}
  45.7177703814647, 0, 0,                  !- X,Y,Z Vertex 2 {m}
  25.9067365494966, 0, 0,                  !- X,Y,Z Vertex 3 {m}
  25.9067365494966, 9.14355407629293, 0,   !- X,Y,Z Vertex 4 {m}
  0, 9.14355407629293, 0,                  !- X,Y,Z Vertex 5 {m}
  0, 30.4785135876431, 0;                  !- X,Y,Z Vertex 6 {m}

OS:Surface,
  {00000000-0000-0000-0082-000000000009},  !- Handle
  Fine Storage Front Wall,                 !- Name
  Wall,                                    !- Surface Type
  ,                                        !- Construction Name
  {00000000-0000-0000-0076-000000000002},  !- Space Name
  Outdoors,                                !- Outside Boundary Condition
  ,                                        !- Outside Boundary Condition Object
  SunExposed,                              !- Sun Exposure
  WindExposed,                             !- Wind Exposure
  ,                                        !- View Factor to Ground
  ,                                        !- Number of Vertices
  25.9067365494966, 0, 8.53398380454007,   !- X,Y,Z Vertex 1 {m}
  25.9067365494966, 0, 0,                  !- X,Y,Z Vertex 2 {m}
  45.7177703814647, 0, 0,                  !- X,Y,Z Vertex 3 {m}
  45.7177703814647, 0, 8.53398380454007;   !- X,Y,Z Vertex 4 {m}

OS:Surface,
  {00000000-0000-0000-0082-000000000010},  !- Handle
  Fine Storage Left Wall,                  !- Name
  Wall,                                    !- Surface Type
  ,                                        !- Construction Name
  {00000000-0000-0000-0076-000000000002},  !- Space Name
  Outdoors,                                !- Outside Boundary Condition
  ,                                        !- Outside Boundary Condition Object
  SunExposed,                              !- Sun Exposure
  WindExposed,                             !- Wind Exposure
  ,                                        !- View Factor to Ground
  ,                                        !- Number of Vertices
  0, 30.4785135876431, 8.53398380454007,   !- X,Y,Z Vertex 1 {m}
  0, 30.4785135876431, 0,                  !- X,Y,Z Vertex 2 {m}
  0, 9.14355407629293, 0,                  !- X,Y,Z Vertex 3 {m}
  0, 9.14355407629293, 8.53398380454007;   !- X,Y,Z Vertex 4 {m}

OS:Surface,
  {00000000-0000-0000-0082-000000000011},  !- Handle
  Fine Storage Office Front Wall,          !- Name
  Wall,                                    !- Surface Type
  ,                                        !- Construction Name
  {00000000-0000-0000-0076-000000000002},  !- Space Name
  Outdoors,                                !- Outside Boundary Condition
  ,                                        !- Outside Boundary Condition Object
  SunExposed,                              !- Sun Exposure
  WindExposed,                             !- Wind Exposure
  ,                                        !- View Factor to Ground
  ,                                        !- Number of Vertices
  0, 0, 8.53398380454007,                  !- X,Y,Z Vertex 1 {m}
  0, 0, 4.26699190227003,                  !- X,Y,Z Vertex 2 {m}
  25.9067365494966, 0, 4.26699190227003,   !- X,Y,Z Vertex 3 {m}
  25.9067365494966, 0, 8.53398380454007;   !- X,Y,Z Vertex 4 {m}

OS:Surface,
  {00000000-0000-0000-0082-000000000012},  !- Handle
  Fine Storage Office Left Wall,           !- Name
  Wall,                                    !- Surface Type
  ,                                        !- Construction Name
  {00000000-0000-0000-0076-000000000002},  !- Space Name
  Outdoors,                                !- Outside Boundary Condition
  ,                                        !- Outside Boundary Condition Object
  SunExposed,                              !- Sun Exposure
  WindExposed,                             !- Wind Exposure
  ,                                        !- View Factor to Ground
  ,                                        !- Number of Vertices
  0, 9.14355407629293, 8.53398380454007,   !- X,Y,Z Vertex 1 {m}
  0, 9.14355407629293, 4.26699190227003,   !- X,Y,Z Vertex 2 {m}
  0, 0, 4.26699190227003,                  !- X,Y,Z Vertex 3 {m}
  0, 0, 8.53398380454007;                  !- X,Y,Z Vertex 4 {m}

OS:Surface,
  {00000000-0000-0000-0082-000000000013},  !- Handle
  Fine Storage Right Wall,                 !- Name
  Wall,                                    !- Surface Type
  ,                                        !- Construction Name
  {00000000-0000-0000-0076-000000000002},  !- Space Name
  Outdoors,                                !- Outside Boundary Condition
  ,                                        !- Outside Boundary Condition Object
  SunExposed,                              !- Sun Exposure
  WindExposed,                             !- Wind Exposure
  ,                                        !- View Factor to Ground
  ,                                        !- Number of Vertices
  45.7177703814647, 0, 8.53398380454007,   !- X,Y,Z Vertex 1 {m}
  45.7177703814647, 0, 0,                  !- X,Y,Z Vertex 2 {m}
  45.7177703814647, 30.4785135876431, 0,   !- X,Y,Z Vertex 3 {m}
  45.7177703814647, 30.4785135876431, 8.53398380454007; !- X,Y,Z Vertex 4 {m}

OS:Surface,
  {00000000-0000-0000-0082-000000000014},  !- Handle
  Fine Storage Roof,                       !- Name
  RoofCeiling,                             !- Surface Type
  ,                                        !- Construction Name
  {00000000-0000-0000-0076-000000000002},  !- Space Name
  Outdoors,                                !- Outside Boundary Condition
  ,                                        !- Outside Boundary Condition Object
  SunExposed,                              !- Sun Exposure
  WindExposed,                             !- Wind Exposure
  ,                                        !- View Factor to Ground
  ,                                        !- Number of Vertices
  45.7177703814647, 0, 8.53398380454007,   !- X,Y,Z Vertex 1 {m}
  45.7177703814647, 30.4785135876431, 8.53398380454007, !- X,Y,Z Vertex 2 {m}
  0, 30.4785135876431, 8.53398380454007,   !- X,Y,Z Vertex 3 {m}
  0, 0, 8.53398380454007;                  !- X,Y,Z Vertex 4 {m}

OS:Surface,
  {00000000-0000-0000-0082-000000000015},  !- Handle
  Office Floor,                            !- Name
  Floor,                                   !- Surface Type
  {00000000-0000-0000-0018-000000000023},  !- Construction Name
  {00000000-0000-0000-0076-000000000001},  !- Space Name
  Foundation,                              !- Outside Boundary Condition
  {00000000-0000-0000-0038-000000000001},  !- Outside Boundary Condition Object
  NoSun,                                   !- Sun Exposure
  NoWind,                                  !- Wind Exposure
  ,                                        !- View Factor to Ground
  ,                                        !- Number of Vertices
  25.9067365494966, 9.14355407629293, 0,   !- X,Y,Z Vertex 1 {m}
  25.9067365494966, 0, 0,                  !- X,Y,Z Vertex 2 {m}
  0, 0, 0,                                 !- X,Y,Z Vertex 3 {m}
  0, 9.14355407629293, 0;                  !- X,Y,Z Vertex 4 {m}

OS:Surface,
  {00000000-0000-0000-0082-000000000016},  !- Handle
  Office Front Wall,                       !- Name
  Wall,                                    !- Surface Type
  ,                                        !- Construction Name
  {00000000-0000-0000-0076-000000000001},  !- Space Name
  Outdoors,                                !- Outside Boundary Condition
  ,                                        !- Outside Boundary Condition Object
  SunExposed,                              !- Sun Exposure
  WindExposed,                             !- Wind Exposure
  ,                                        !- View Factor to Ground
  ,                                        !- Number of Vertices
  0, 0, 4.26699190227003,                  !- X,Y,Z Vertex 1 {m}
  0, 0, 0,                                 !- X,Y,Z Vertex 2 {m}
  25.9067365494966, 0, 0,                  !- X,Y,Z Vertex 3 {m}
  25.9067365494966, 0, 4.26699190227003;   !- X,Y,Z Vertex 4 {m}

OS:Surface,
  {00000000-0000-0000-0082-000000000017},  !- Handle
  Office Left Wall,                        !- Name
  Wall,                                    !- Surface Type
  ,                                        !- Construction Name
  {00000000-0000-0000-0076-000000000001},  !- Space Name
  Outdoors,                                !- Outside Boundary Condition
  ,                                        !- Outside Boundary Condition Object
  SunExposed,                              !- Sun Exposure
  WindExposed,                             !- Wind Exposure
  ,                                        !- View Factor to Ground
  ,                                        !- Number of Vertices
  0, 9.14355407629293, 4.26699190227003,   !- X,Y,Z Vertex 1 {m}
  0, 9.14355407629293, 0,                  !- X,Y,Z Vertex 2 {m}
  0, 0, 0,                                 !- X,Y,Z Vertex 3 {m}
  0, 0, 4.26699190227003;                  !- X,Y,Z Vertex 4 {m}

OS:Surface,
  {00000000-0000-0000-0082-000000000018},  !- Handle
  Office Rear Wall Reversed,               !- Name
  Wall,                                    !- Surface Type
  ,                                        !- Construction Name
  {00000000-0000-0000-0076-000000000002},  !- Space Name
  Surface,                                 !- Outside Boundary Condition
  {00000000-0000-0000-0082-000000000019},  !- Outside Boundary Condition Object
  NoSun,                                   !- Sun Exposure
  NoWind,                                  !- Wind Exposure
  ,                                        !- View Factor to Ground
  ,                                        !- Number of Vertices
  0, 9.14355407629293, 4.26699190227003,   !- X,Y,Z Vertex 1 {m}
  0, 9.14355407629293, 0,                  !- X,Y,Z Vertex 2 {m}
  25.9067365494966, 9.14355407629293, 0,   !- X,Y,Z Vertex 3 {m}
  25.9067365494966, 9.14355407629293, 4.26699190227003; !- X,Y,Z Vertex 4 {m}

OS:Surface,
  {00000000-0000-0000-0082-000000000019},  !- Handle
  Office Rear Wall,                        !- Name
  Wall,                                    !- Surface Type
  ,                                        !- Construction Name
  {00000000-0000-0000-0076-000000000001},  !- Space Name
  Surface,                                 !- Outside Boundary Condition
  {00000000-0000-0000-0082-000000000018},  !- Outside Boundary Condition Object
  NoSun,                                   !- Sun Exposure
  NoWind,                                  !- Wind Exposure
  ,                                        !- View Factor to Ground
  ,                                        !- Number of Vertices
  25.9067365494966, 9.14355407629293, 4.26699190227003, !- X,Y,Z Vertex 1 {m}
  25.9067365494966, 9.14355407629293, 0,   !- X,Y,Z Vertex 2 {m}
  0, 9.14355407629293, 0,                  !- X,Y,Z Vertex 3 {m}
  0, 9.14355407629293, 4.26699190227003;   !- X,Y,Z Vertex 4 {m}

OS:Surface,
  {00000000-0000-0000-0082-000000000020},  !- Handle
  Office Right Wall Reversed,              !- Name
  Wall,                                    !- Surface Type
  ,                                        !- Construction Name
  {00000000-0000-0000-0076-000000000002},  !- Space Name
  Surface,                                 !- Outside Boundary Condition
  {00000000-0000-0000-0082-000000000021},  !- Outside Boundary Condition Object
  NoSun,                                   !- Sun Exposure
  NoWind,                                  !- Wind Exposure
  ,                                        !- View Factor to Ground
  ,                                        !- Number of Vertices
  25.9067365494966, 9.14355407629293, 4.26699190227003, !- X,Y,Z Vertex 1 {m}
  25.9067365494966, 9.14355407629293, 0,   !- X,Y,Z Vertex 2 {m}
  25.9067365494966, 0, 0,                  !- X,Y,Z Vertex 3 {m}
  25.9067365494966, 0, 4.26699190227003;   !- X,Y,Z Vertex 4 {m}

OS:Surface,
  {00000000-0000-0000-0082-000000000021},  !- Handle
  Office Right Wall,                       !- Name
  Wall,                                    !- Surface Type
  ,                                        !- Construction Name
  {00000000-0000-0000-0076-000000000001},  !- Space Name
  Surface,                                 !- Outside Boundary Condition
  {00000000-0000-0000-0082-000000000020},  !- Outside Boundary Condition Object
  NoSun,                                   !- Sun Exposure
  NoWind,                                  !- Wind Exposure
  ,                                        !- View Factor to Ground
  ,                                        !- Number of Vertices
  25.9067365494966, 0, 4.26699190227003,   !- X,Y,Z Vertex 1 {m}
  25.9067365494966, 0, 0,                  !- X,Y,Z Vertex 2 {m}
  25.9067365494966, 9.14355407629293, 0,   !- X,Y,Z Vertex 3 {m}
  25.9067365494966, 9.14355407629293, 4.26699190227003; !- X,Y,Z Vertex 4 {m}

OS:Surface,
  {00000000-0000-0000-0082-000000000022},  !- Handle
  Office Roof Reversed,                    !- Name
  Floor,                                   !- Surface Type
  ,                                        !- Construction Name
  {00000000-0000-0000-0076-000000000002},  !- Space Name
  Surface,                                 !- Outside Boundary Condition
  {00000000-0000-0000-0082-000000000023},  !- Outside Boundary Condition Object
  NoSun,                                   !- Sun Exposure
  NoWind,                                  !- Wind Exposure
  ,                                        !- View Factor to Ground
  ,                                        !- Number of Vertices
  25.9067365494966, 9.14355407629293, 4.26699190227003, !- X,Y,Z Vertex 1 {m}
  25.9067365494966, 0, 4.26699190227003,   !- X,Y,Z Vertex 2 {m}
  0, 0, 4.26699190227003,                  !- X,Y,Z Vertex 3 {m}
  0, 9.14355407629293, 4.26699190227003;   !- X,Y,Z Vertex 4 {m}

OS:Surface,
  {00000000-0000-0000-0082-000000000023},  !- Handle
  Office Roof,                             !- Name
  RoofCeiling,                             !- Surface Type
  ,                                        !- Construction Name
  {00000000-0000-0000-0076-000000000001},  !- Space Name
  Surface,                                 !- Outside Boundary Condition
  {00000000-0000-0000-0082-000000000022},  !- Outside Boundary Condition Object
  NoSun,                                   !- Sun Exposure
  NoWind,                                  !- Wind Exposure
  ,                                        !- View Factor to Ground
  ,                                        !- Number of Vertices
  25.9067365494966, 0, 4.26699190227003,   !- X,Y,Z Vertex 1 {m}
  25.9067365494966, 9.14355407629293, 4.26699190227003, !- X,Y,Z Vertex 2 {m}
  0, 9.14355407629293, 4.26699190227003,   !- X,Y,Z Vertex 3 {m}
  0, 0, 4.26699190227003;                  !- X,Y,Z Vertex 4 {m}

OS:SurfaceConvectionAlgorithm:Inside,
  {00000000-0000-0000-0083-000000000001},  !- Handle
  TARP;                                    !- Algorithm

OS:SurfaceConvectionAlgorithm:Outside,
  {00000000-0000-0000-0084-000000000001},  !- Handle
  TARP;                                    !- Algorithm

OS:SurfaceProperty:ExposedFoundationPerimeter,
  {00000000-0000-0000-0085-000000000001},  !- Handle
  {00000000-0000-0000-0082-000000000015},  !- Surface Name
  TotalExposedPerimeter,                   !- Exposed Perimeter Calculation Method
  35.0502906257895;                        !- Total Exposed Perimeter {m}

OS:SurfaceProperty:ExposedFoundationPerimeter,
  {00000000-0000-0000-0085-000000000002},  !- Handle
  {00000000-0000-0000-0082-000000000001},  !- Surface Name
  TotalExposedPerimeter,                   !- Exposed Perimeter Calculation Method
  185.918932884622;                        !- Total Exposed Perimeter {m}

OS:SurfaceProperty:ExposedFoundationPerimeter,
  {00000000-0000-0000-0085-000000000003},  !- Handle
  {00000000-0000-0000-0082-000000000008},  !- Surface Name
  TotalExposedPerimeter,                   !- Exposed Perimeter Calculation Method
  71.6245069309614;                        !- Total Exposed Perimeter {m}

OS:Table:IndependentVariable,
  {00000000-0000-0000-0086-000000000001},  !- Handle
  sys_3|mixed|shr>none|sc>ashp|sh>ashp>c-g|ssf>cv|zh>b-e|zc>none|srf>none| ERV_LatentCooling_IndependentVariable, !- Name
  Linear,                                  !- Interpolation Method
  Linear,                                  !- Extrapolation Method
  0,                                       !- Minimum Value {BasedOnField A5}
  10,                                      !- Maximum Value {BasedOnField A5}
  ,                                        !- Normalization Reference Value {BasedOnField A5}
  Dimensionless,                           !- Unit Type
  ,                                        !- External File Name
  ,                                        !- External File Column Number
  ,                                        !- External File Starting Row Number
  0.75,                                    !- Value 1
  1;                                       !- Value 2

OS:Table:IndependentVariable,
  {00000000-0000-0000-0086-000000000002},  !- Handle
  sys_3|mixed|shr>none|sc>ashp|sh>ashp>c-g|ssf>cv|zh>b-e|zc>none|srf>none| ERV_LatentHeating_IndependentVariable, !- Name
  Linear,                                  !- Interpolation Method
  Linear,                                  !- Extrapolation Method
  0,                                       !- Minimum Value {BasedOnField A5}
  10,                                      !- Maximum Value {BasedOnField A5}
  ,                                        !- Normalization Reference Value {BasedOnField A5}
  Dimensionless,                           !- Unit Type
  ,                                        !- External File Name
  ,                                        !- External File Column Number
  ,                                        !- External File Starting Row Number
  0.75,                                    !- Value 1
  1;                                       !- Value 2

OS:Table:IndependentVariable,
  {00000000-0000-0000-0086-000000000003},  !- Handle
  sys_3|mixed|shr>none|sc>ashp|sh>ashp>c-g|ssf>cv|zh>b-e|zc>none|srf>none| ERV_SensibleCooling_IndependentVariable, !- Name
  Linear,                                  !- Interpolation Method
  Linear,                                  !- Extrapolation Method
  0,                                       !- Minimum Value {BasedOnField A5}
  10,                                      !- Maximum Value {BasedOnField A5}
  ,                                        !- Normalization Reference Value {BasedOnField A5}
  Dimensionless,                           !- Unit Type
  ,                                        !- External File Name
  ,                                        !- External File Column Number
  ,                                        !- External File Starting Row Number
  0.75,                                    !- Value 1
  1;                                       !- Value 2

OS:Table:IndependentVariable,
  {00000000-0000-0000-0086-000000000004},  !- Handle
  sys_3|mixed|shr>none|sc>ashp|sh>ashp>c-g|ssf>cv|zh>b-e|zc>none|srf>none| ERV_SensibleHeating_IndependentVariable, !- Name
  Linear,                                  !- Interpolation Method
  Linear,                                  !- Extrapolation Method
  0,                                       !- Minimum Value {BasedOnField A5}
  10,                                      !- Maximum Value {BasedOnField A5}
  ,                                        !- Normalization Reference Value {BasedOnField A5}
  Dimensionless,                           !- Unit Type
  ,                                        !- External File Name
  ,                                        !- External File Column Number
  ,                                        !- External File Starting Row Number
  0.75,                                    !- Value 1
  1;                                       !- Value 2

OS:Table:IndependentVariable,
  {00000000-0000-0000-0086-000000000005},  !- Handle
  sys_4|mixed|shr>none|sc>ashp|sh>ashp>c-g|ssf>cv|zh>b-e|zc>none|srf>none| 1 ERV_LatentCooling_IndependentVariable, !- Name
  Linear,                                  !- Interpolation Method
  Linear,                                  !- Extrapolation Method
  0,                                       !- Minimum Value {BasedOnField A5}
  10,                                      !- Maximum Value {BasedOnField A5}
  ,                                        !- Normalization Reference Value {BasedOnField A5}
  Dimensionless,                           !- Unit Type
  ,                                        !- External File Name
  ,                                        !- External File Column Number
  ,                                        !- External File Starting Row Number
  0.75,                                    !- Value 1
  1;                                       !- Value 2

OS:Table:IndependentVariable,
  {00000000-0000-0000-0086-000000000006},  !- Handle
  sys_4|mixed|shr>none|sc>ashp|sh>ashp>c-g|ssf>cv|zh>b-e|zc>none|srf>none| 1 ERV_LatentHeating_IndependentVariable, !- Name
  Linear,                                  !- Interpolation Method
  Linear,                                  !- Extrapolation Method
  0,                                       !- Minimum Value {BasedOnField A5}
  10,                                      !- Maximum Value {BasedOnField A5}
  ,                                        !- Normalization Reference Value {BasedOnField A5}
  Dimensionless,                           !- Unit Type
  ,                                        !- External File Name
  ,                                        !- External File Column Number
  ,                                        !- External File Starting Row Number
  0.75,                                    !- Value 1
  1;                                       !- Value 2

OS:Table:IndependentVariable,
  {00000000-0000-0000-0086-000000000007},  !- Handle
  sys_4|mixed|shr>none|sc>ashp|sh>ashp>c-g|ssf>cv|zh>b-e|zc>none|srf>none| 1 ERV_SensibleCooling_IndependentVariable, !- Name
  Linear,                                  !- Interpolation Method
  Linear,                                  !- Extrapolation Method
  0,                                       !- Minimum Value {BasedOnField A5}
  10,                                      !- Maximum Value {BasedOnField A5}
  ,                                        !- Normalization Reference Value {BasedOnField A5}
  Dimensionless,                           !- Unit Type
  ,                                        !- External File Name
  ,                                        !- External File Column Number
  ,                                        !- External File Starting Row Number
  0.75,                                    !- Value 1
  1;                                       !- Value 2

OS:Table:IndependentVariable,
  {00000000-0000-0000-0086-000000000008},  !- Handle
  sys_4|mixed|shr>none|sc>ashp|sh>ashp>c-g|ssf>cv|zh>b-e|zc>none|srf>none| 1 ERV_SensibleHeating_IndependentVariable, !- Name
  Linear,                                  !- Interpolation Method
  Linear,                                  !- Extrapolation Method
  0,                                       !- Minimum Value {BasedOnField A5}
  10,                                      !- Maximum Value {BasedOnField A5}
  ,                                        !- Normalization Reference Value {BasedOnField A5}
  Dimensionless,                           !- Unit Type
  ,                                        !- External File Name
  ,                                        !- External File Column Number
  ,                                        !- External File Starting Row Number
  0.75,                                    !- Value 1
  1;                                       !- Value 2

OS:Table:IndependentVariable,
  {00000000-0000-0000-0086-000000000009},  !- Handle
  sys_4|mixed|shr>none|sc>ashp|sh>ashp>c-g|ssf>cv|zh>b-e|zc>none|srf>none| ERV_LatentCooling_IndependentVariable, !- Name
  Linear,                                  !- Interpolation Method
  Linear,                                  !- Extrapolation Method
  0,                                       !- Minimum Value {BasedOnField A5}
  10,                                      !- Maximum Value {BasedOnField A5}
  ,                                        !- Normalization Reference Value {BasedOnField A5}
  Dimensionless,                           !- Unit Type
  ,                                        !- External File Name
  ,                                        !- External File Column Number
  ,                                        !- External File Starting Row Number
  0.75,                                    !- Value 1
  1;                                       !- Value 2

OS:Table:IndependentVariable,
  {00000000-0000-0000-0086-000000000010},  !- Handle
  sys_4|mixed|shr>none|sc>ashp|sh>ashp>c-g|ssf>cv|zh>b-e|zc>none|srf>none| ERV_LatentHeating_IndependentVariable, !- Name
  Linear,                                  !- Interpolation Method
  Linear,                                  !- Extrapolation Method
  0,                                       !- Minimum Value {BasedOnField A5}
  10,                                      !- Maximum Value {BasedOnField A5}
  ,                                        !- Normalization Reference Value {BasedOnField A5}
  Dimensionless,                           !- Unit Type
  ,                                        !- External File Name
  ,                                        !- External File Column Number
  ,                                        !- External File Starting Row Number
  0.75,                                    !- Value 1
  1;                                       !- Value 2

OS:Table:IndependentVariable,
  {00000000-0000-0000-0086-000000000011},  !- Handle
  sys_4|mixed|shr>none|sc>ashp|sh>ashp>c-g|ssf>cv|zh>b-e|zc>none|srf>none| ERV_SensibleCooling_IndependentVariable, !- Name
  Linear,                                  !- Interpolation Method
  Linear,                                  !- Extrapolation Method
  0,                                       !- Minimum Value {BasedOnField A5}
  10,                                      !- Maximum Value {BasedOnField A5}
  ,                                        !- Normalization Reference Value {BasedOnField A5}
  Dimensionless,                           !- Unit Type
  ,                                        !- External File Name
  ,                                        !- External File Column Number
  ,                                        !- External File Starting Row Number
  0.75,                                    !- Value 1
  1;                                       !- Value 2

OS:Table:IndependentVariable,
  {00000000-0000-0000-0086-000000000012},  !- Handle
  sys_4|mixed|shr>none|sc>ashp|sh>ashp>c-g|ssf>cv|zh>b-e|zc>none|srf>none| ERV_SensibleHeating_IndependentVariable, !- Name
  Linear,                                  !- Interpolation Method
  Linear,                                  !- Extrapolation Method
  0,                                       !- Minimum Value {BasedOnField A5}
  10,                                      !- Maximum Value {BasedOnField A5}
  ,                                        !- Normalization Reference Value {BasedOnField A5}
  Dimensionless,                           !- Unit Type
  ,                                        !- External File Name
  ,                                        !- External File Column Number
  ,                                        !- External File Starting Row Number
  0.75,                                    !- Value 1
  1;                                       !- Value 2

OS:Table:Lookup,
  {00000000-0000-0000-0087-000000000001},  !- Handle
  sys_3|mixed|shr>none|sc>ashp|sh>ashp>c-g|ssf>cv|zh>b-e|zc>none|srf>none| ERV_LatCoolEff 1, !- Name
  {00000000-0000-0000-0046-000000000023},  !- Independent Variable List Name
  DivisorOnly,                             !- Normalization Method
  0.5,                                     !- Normalization Divisor
  0,                                       !- Minimum Output {BasedOnField A5}
  10,                                      !- Maximum Output {BasedOnField A5}
  Dimensionless,                           !- Output Unit Type
  ,                                        !- External File Name
  ,                                        !- External File Column Number
  ,                                        !- External File Starting Row Number
  0.5,                                     !- Output Value 1 {BasedOnField A5}
  0.5;                                     !- Output Value 2 {BasedOnField A5}

OS:Table:Lookup,
  {00000000-0000-0000-0087-000000000002},  !- Handle
  sys_3|mixed|shr>none|sc>ashp|sh>ashp>c-g|ssf>cv|zh>b-e|zc>none|srf>none| ERV_LatHeatEff 1, !- Name
  {00000000-0000-0000-0046-000000000024},  !- Independent Variable List Name
  DivisorOnly,                             !- Normalization Method
  0.5,                                     !- Normalization Divisor
  0,                                       !- Minimum Output {BasedOnField A5}
  10,                                      !- Maximum Output {BasedOnField A5}
  Dimensionless,                           !- Output Unit Type
  ,                                        !- External File Name
  ,                                        !- External File Column Number
  ,                                        !- External File Starting Row Number
  0.5,                                     !- Output Value 1 {BasedOnField A5}
  0.5;                                     !- Output Value 2 {BasedOnField A5}

OS:Table:Lookup,
  {00000000-0000-0000-0087-000000000003},  !- Handle
  sys_3|mixed|shr>none|sc>ashp|sh>ashp>c-g|ssf>cv|zh>b-e|zc>none|srf>none| ERV_SensCoolEff 1, !- Name
  {00000000-0000-0000-0046-000000000022},  !- Independent Variable List Name
  DivisorOnly,                             !- Normalization Method
  0.5,                                     !- Normalization Divisor
  0,                                       !- Minimum Output {BasedOnField A5}
  10,                                      !- Maximum Output {BasedOnField A5}
  Dimensionless,                           !- Output Unit Type
  ,                                        !- External File Name
  ,                                        !- External File Column Number
  ,                                        !- External File Starting Row Number
  0.5,                                     !- Output Value 1 {BasedOnField A5}
  0.5;                                     !- Output Value 2 {BasedOnField A5}

OS:Table:Lookup,
  {00000000-0000-0000-0087-000000000004},  !- Handle
  sys_3|mixed|shr>none|sc>ashp|sh>ashp>c-g|ssf>cv|zh>b-e|zc>none|srf>none| ERV_SensHeatEff 1, !- Name
  {00000000-0000-0000-0046-000000000021},  !- Independent Variable List Name
  DivisorOnly,                             !- Normalization Method
  0.5,                                     !- Normalization Divisor
  0,                                       !- Minimum Output {BasedOnField A5}
  10,                                      !- Maximum Output {BasedOnField A5}
  Dimensionless,                           !- Output Unit Type
  ,                                        !- External File Name
  ,                                        !- External File Column Number
  ,                                        !- External File Starting Row Number
  0.5,                                     !- Output Value 1 {BasedOnField A5}
  0.5;                                     !- Output Value 2 {BasedOnField A5}

OS:Table:Lookup,
  {00000000-0000-0000-0087-000000000005},  !- Handle
  sys_4|mixed|shr>none|sc>ashp|sh>ashp>c-g|ssf>cv|zh>b-e|zc>none|srf>none| 1 ERV_LatCoolEff 1, !- Name
  {00000000-0000-0000-0046-000000000016},  !- Independent Variable List Name
  DivisorOnly,                             !- Normalization Method
  0.5,                                     !- Normalization Divisor
  0,                                       !- Minimum Output {BasedOnField A5}
  10,                                      !- Maximum Output {BasedOnField A5}
  Dimensionless,                           !- Output Unit Type
  ,                                        !- External File Name
  ,                                        !- External File Column Number
  ,                                        !- External File Starting Row Number
  0.5,                                     !- Output Value 1 {BasedOnField A5}
  0.5;                                     !- Output Value 2 {BasedOnField A5}

OS:Table:Lookup,
  {00000000-0000-0000-0087-000000000006},  !- Handle
  sys_4|mixed|shr>none|sc>ashp|sh>ashp>c-g|ssf>cv|zh>b-e|zc>none|srf>none| 1 ERV_LatHeatEff 1, !- Name
  {00000000-0000-0000-0046-000000000014},  !- Independent Variable List Name
  DivisorOnly,                             !- Normalization Method
  0.5,                                     !- Normalization Divisor
  0,                                       !- Minimum Output {BasedOnField A5}
  10,                                      !- Maximum Output {BasedOnField A5}
  Dimensionless,                           !- Output Unit Type
  ,                                        !- External File Name
  ,                                        !- External File Column Number
  ,                                        !- External File Starting Row Number
  0.5,                                     !- Output Value 1 {BasedOnField A5}
  0.5;                                     !- Output Value 2 {BasedOnField A5}

OS:Table:Lookup,
  {00000000-0000-0000-0087-000000000007},  !- Handle
  sys_4|mixed|shr>none|sc>ashp|sh>ashp>c-g|ssf>cv|zh>b-e|zc>none|srf>none| 1 ERV_SensCoolEff 1, !- Name
  {00000000-0000-0000-0046-000000000015},  !- Independent Variable List Name
  DivisorOnly,                             !- Normalization Method
  0.5,                                     !- Normalization Divisor
  0,                                       !- Minimum Output {BasedOnField A5}
  10,                                      !- Maximum Output {BasedOnField A5}
  Dimensionless,                           !- Output Unit Type
  ,                                        !- External File Name
  ,                                        !- External File Column Number
  ,                                        !- External File Starting Row Number
  0.5,                                     !- Output Value 1 {BasedOnField A5}
  0.5;                                     !- Output Value 2 {BasedOnField A5}

OS:Table:Lookup,
  {00000000-0000-0000-0087-000000000008},  !- Handle
  sys_4|mixed|shr>none|sc>ashp|sh>ashp>c-g|ssf>cv|zh>b-e|zc>none|srf>none| 1 ERV_SensHeatEff 1, !- Name
  {00000000-0000-0000-0046-000000000013},  !- Independent Variable List Name
  DivisorOnly,                             !- Normalization Method
  0.5,                                     !- Normalization Divisor
  0,                                       !- Minimum Output {BasedOnField A5}
  10,                                      !- Maximum Output {BasedOnField A5}
  Dimensionless,                           !- Output Unit Type
  ,                                        !- External File Name
  ,                                        !- External File Column Number
  ,                                        !- External File Starting Row Number
  0.5,                                     !- Output Value 1 {BasedOnField A5}
  0.5;                                     !- Output Value 2 {BasedOnField A5}

OS:Table:Lookup,
  {00000000-0000-0000-0087-000000000009},  !- Handle
  sys_4|mixed|shr>none|sc>ashp|sh>ashp>c-g|ssf>cv|zh>b-e|zc>none|srf>none| ERV_LatCoolEff 1, !- Name
  {00000000-0000-0000-0046-000000000020},  !- Independent Variable List Name
  DivisorOnly,                             !- Normalization Method
  0.5,                                     !- Normalization Divisor
  0,                                       !- Minimum Output {BasedOnField A5}
  10,                                      !- Maximum Output {BasedOnField A5}
  Dimensionless,                           !- Output Unit Type
  ,                                        !- External File Name
  ,                                        !- External File Column Number
  ,                                        !- External File Starting Row Number
  0.5,                                     !- Output Value 1 {BasedOnField A5}
  0.5;                                     !- Output Value 2 {BasedOnField A5}

OS:Table:Lookup,
  {00000000-0000-0000-0087-000000000010},  !- Handle
  sys_4|mixed|shr>none|sc>ashp|sh>ashp>c-g|ssf>cv|zh>b-e|zc>none|srf>none| ERV_LatHeatEff 1, !- Name
  {00000000-0000-0000-0046-000000000018},  !- Independent Variable List Name
  DivisorOnly,                             !- Normalization Method
  0.5,                                     !- Normalization Divisor
  0,                                       !- Minimum Output {BasedOnField A5}
  10,                                      !- Maximum Output {BasedOnField A5}
  Dimensionless,                           !- Output Unit Type
  ,                                        !- External File Name
  ,                                        !- External File Column Number
  ,                                        !- External File Starting Row Number
  0.5,                                     !- Output Value 1 {BasedOnField A5}
  0.5;                                     !- Output Value 2 {BasedOnField A5}

OS:Table:Lookup,
  {00000000-0000-0000-0087-000000000011},  !- Handle
  sys_4|mixed|shr>none|sc>ashp|sh>ashp>c-g|ssf>cv|zh>b-e|zc>none|srf>none| ERV_SensCoolEff 1, !- Name
  {00000000-0000-0000-0046-000000000019},  !- Independent Variable List Name
  DivisorOnly,                             !- Normalization Method
  0.5,                                     !- Normalization Divisor
  0,                                       !- Minimum Output {BasedOnField A5}
  10,                                      !- Maximum Output {BasedOnField A5}
  Dimensionless,                           !- Output Unit Type
  ,                                        !- External File Name
  ,                                        !- External File Column Number
  ,                                        !- External File Starting Row Number
  0.5,                                     !- Output Value 1 {BasedOnField A5}
  0.5;                                     !- Output Value 2 {BasedOnField A5}

OS:Table:Lookup,
  {00000000-0000-0000-0087-000000000012},  !- Handle
  sys_4|mixed|shr>none|sc>ashp|sh>ashp>c-g|ssf>cv|zh>b-e|zc>none|srf>none| ERV_SensHeatEff 1, !- Name
  {00000000-0000-0000-0046-000000000017},  !- Independent Variable List Name
  DivisorOnly,                             !- Normalization Method
  0.5,                                     !- Normalization Divisor
  0,                                       !- Minimum Output {BasedOnField A5}
  10,                                      !- Maximum Output {BasedOnField A5}
  Dimensionless,                           !- Output Unit Type
  ,                                        !- External File Name
  ,                                        !- External File Column Number
  ,                                        !- External File Starting Row Number
  0.5,                                     !- Output Value 1 {BasedOnField A5}
  0.5;                                     !- Output Value 2 {BasedOnField A5}

OS:ThermalZone,
  {00000000-0000-0000-0088-000000000001},  !- Handle
  ALL_ST=Office enclosed <= 25 m2_FL=Building Story 1_SCH=A, !- Name
  ,                                        !- Multiplier
  ,                                        !- Ceiling Height {m}
  ,                                        !- Volume {m3}
  ,                                        !- Floor Area {m2}
  ,                                        !- Zone Inside Convection Algorithm
  ,                                        !- Zone Outside Convection Algorithm
  ,                                        !- Zone Conditioning Equipment List Name
  {00000000-0000-0000-0053-000000000001},  !- Zone Air Inlet Port List
  {00000000-0000-0000-0053-000000000002},  !- Zone Air Exhaust Port List
  {00000000-0000-0000-0015-000000000004},  !- Zone Air Node Name
  {00000000-0000-0000-0053-000000000003},  !- Zone Return Air Port List
  ,                                        !- Primary Daylighting Control Name
  ,                                        !- Fraction of Zone Controlled by Primary Daylighting Control
  ,                                        !- Secondary Daylighting Control Name
  ,                                        !- Fraction of Zone Controlled by Secondary Daylighting Control
  ,                                        !- Illuminance Map Name
  {00000000-0000-0000-0055-000000000001},  !- Group Rendering Name
  {00000000-0000-0000-0089-000000000003},  !- Thermostat Name
  No;                                      !- Use Ideal Air Loads

OS:ThermalZone,
  {00000000-0000-0000-0088-000000000002},  !- Handle
  ALL_ST=Warehouse storage area medium to bulky palletized items_FL=Building Story 1_SCH=A, !- Name
  ,                                        !- Multiplier
  ,                                        !- Ceiling Height {m}
  ,                                        !- Volume {m3}
  ,                                        !- Floor Area {m2}
  ,                                        !- Zone Inside Convection Algorithm
  ,                                        !- Zone Outside Convection Algorithm
  ,                                        !- Zone Conditioning Equipment List Name
  {00000000-0000-0000-0053-000000000007},  !- Zone Air Inlet Port List
  {00000000-0000-0000-0053-000000000008},  !- Zone Air Exhaust Port List
  {00000000-0000-0000-0015-000000000006},  !- Zone Air Node Name
  {00000000-0000-0000-0053-000000000009},  !- Zone Return Air Port List
  {00000000-0000-0000-0024-000000000001},  !- Primary Daylighting Control Name
  1,                                       !- Fraction of Zone Controlled by Primary Daylighting Control
  ,                                        !- Secondary Daylighting Control Name
  ,                                        !- Fraction of Zone Controlled by Secondary Daylighting Control
  ,                                        !- Illuminance Map Name
  {00000000-0000-0000-0055-000000000002},  !- Group Rendering Name
  {00000000-0000-0000-0089-000000000007},  !- Thermostat Name
  No;                                      !- Use Ideal Air Loads

OS:ThermalZone,
  {00000000-0000-0000-0088-000000000003},  !- Handle
  ALL_ST=Warehouse storage area small hand-carried items(4)_FL=Building Story 1_SCH=A, !- Name
  ,                                        !- Multiplier
  ,                                        !- Ceiling Height {m}
  ,                                        !- Volume {m3}
  ,                                        !- Floor Area {m2}
  ,                                        !- Zone Inside Convection Algorithm
  ,                                        !- Zone Outside Convection Algorithm
  ,                                        !- Zone Conditioning Equipment List Name
  {00000000-0000-0000-0053-000000000004},  !- Zone Air Inlet Port List
  {00000000-0000-0000-0053-000000000005},  !- Zone Air Exhaust Port List
  {00000000-0000-0000-0015-000000000005},  !- Zone Air Node Name
  {00000000-0000-0000-0053-000000000006},  !- Zone Return Air Port List
  ,                                        !- Primary Daylighting Control Name
  ,                                        !- Fraction of Zone Controlled by Primary Daylighting Control
  ,                                        !- Secondary Daylighting Control Name
  ,                                        !- Fraction of Zone Controlled by Secondary Daylighting Control
  ,                                        !- Illuminance Map Name
  {00000000-0000-0000-0055-000000000003},  !- Group Rendering Name
  {00000000-0000-0000-0089-000000000011},  !- Thermostat Name
  No;                                      !- Use Ideal Air Loads

OS:ThermostatSetpoint:DualSetpoint,
  {00000000-0000-0000-0089-000000000001},  !- Handle
  Space Function Office enclosed <= 25 m2 Thermostat 1, !- Name
  {00000000-0000-0000-0059-000000000012},  !- Heating Setpoint Temperature Schedule Name
  {00000000-0000-0000-0059-000000000011};  !- Cooling Setpoint Temperature Schedule Name

OS:ThermostatSetpoint:DualSetpoint,
  {00000000-0000-0000-0089-000000000002},  !- Handle
  Space Function Office enclosed <= 25 m2 Thermostat 2, !- Name
  {00000000-0000-0000-0059-000000000012},  !- Heating Setpoint Temperature Schedule Name
  {00000000-0000-0000-0059-000000000011};  !- Cooling Setpoint Temperature Schedule Name

OS:ThermostatSetpoint:DualSetpoint,
  {00000000-0000-0000-0089-000000000003},  !- Handle
  Space Function Office enclosed <= 25 m2 Thermostat 3, !- Name
  {00000000-0000-0000-0059-000000000012},  !- Heating Setpoint Temperature Schedule Name
  {00000000-0000-0000-0059-000000000011};  !- Cooling Setpoint Temperature Schedule Name

OS:ThermostatSetpoint:DualSetpoint,
  {00000000-0000-0000-0089-000000000004},  !- Handle
  Space Function Office enclosed <= 25 m2 Thermostat, !- Name
  {00000000-0000-0000-0059-000000000012},  !- Heating Setpoint Temperature Schedule Name
  {00000000-0000-0000-0059-000000000011};  !- Cooling Setpoint Temperature Schedule Name

OS:ThermostatSetpoint:DualSetpoint,
  {00000000-0000-0000-0089-000000000005},  !- Handle
  Space Function Warehouse storage area medium to bulky palletized items Thermostat 1, !- Name
  {00000000-0000-0000-0059-000000000012},  !- Heating Setpoint Temperature Schedule Name
  {00000000-0000-0000-0059-000000000011};  !- Cooling Setpoint Temperature Schedule Name

OS:ThermostatSetpoint:DualSetpoint,
  {00000000-0000-0000-0089-000000000006},  !- Handle
  Space Function Warehouse storage area medium to bulky palletized items Thermostat 2, !- Name
  {00000000-0000-0000-0059-000000000012},  !- Heating Setpoint Temperature Schedule Name
  {00000000-0000-0000-0059-000000000011};  !- Cooling Setpoint Temperature Schedule Name

OS:ThermostatSetpoint:DualSetpoint,
  {00000000-0000-0000-0089-000000000007},  !- Handle
  Space Function Warehouse storage area medium to bulky palletized items Thermostat 3, !- Name
  {00000000-0000-0000-0059-000000000012},  !- Heating Setpoint Temperature Schedule Name
  {00000000-0000-0000-0059-000000000011};  !- Cooling Setpoint Temperature Schedule Name

OS:ThermostatSetpoint:DualSetpoint,
  {00000000-0000-0000-0089-000000000008},  !- Handle
  Space Function Warehouse storage area medium to bulky palletized items Thermostat, !- Name
  {00000000-0000-0000-0059-000000000012},  !- Heating Setpoint Temperature Schedule Name
  {00000000-0000-0000-0059-000000000011};  !- Cooling Setpoint Temperature Schedule Name

OS:ThermostatSetpoint:DualSetpoint,
  {00000000-0000-0000-0089-000000000009},  !- Handle
  Space Function Warehouse storage area small hand-carried items(4) Thermostat 1, !- Name
  {00000000-0000-0000-0059-000000000012},  !- Heating Setpoint Temperature Schedule Name
  {00000000-0000-0000-0059-000000000011};  !- Cooling Setpoint Temperature Schedule Name

OS:ThermostatSetpoint:DualSetpoint,
  {00000000-0000-0000-0089-000000000010},  !- Handle
  Space Function Warehouse storage area small hand-carried items(4) Thermostat 2, !- Name
  {00000000-0000-0000-0059-000000000012},  !- Heating Setpoint Temperature Schedule Name
  {00000000-0000-0000-0059-000000000011};  !- Cooling Setpoint Temperature Schedule Name

OS:ThermostatSetpoint:DualSetpoint,
  {00000000-0000-0000-0089-000000000011},  !- Handle
  Space Function Warehouse storage area small hand-carried items(4) Thermostat 3, !- Name
  {00000000-0000-0000-0059-000000000012},  !- Heating Setpoint Temperature Schedule Name
  {00000000-0000-0000-0059-000000000011};  !- Cooling Setpoint Temperature Schedule Name

OS:ThermostatSetpoint:DualSetpoint,
  {00000000-0000-0000-0089-000000000012},  !- Handle
  Space Function Warehouse storage area small hand-carried items(4) Thermostat, !- Name
  {00000000-0000-0000-0059-000000000012},  !- Heating Setpoint Temperature Schedule Name
  {00000000-0000-0000-0059-000000000011};  !- Cooling Setpoint Temperature Schedule Name

OS:Timestep,
  {00000000-0000-0000-0090-000000000001},  !- Handle
  6;                                       !- Number of Timesteps per Hour

OS:Version,
  {00000000-0000-0000-0091-000000000001},  !- Handle
  3.9.0;                                   !- Version Identifier

OS:WaterHeater:Mixed,
  {00000000-0000-0000-0092-000000000001},  !- Handle
  28gal Electricity Water Heater - 19kBtu/hr 1 Therm Eff, !- Name
  0.104332504296502,                       !- Tank Volume {m3}
  {00000000-0000-0000-0059-000000000016},  !- Setpoint Temperature Schedule Name
  2,                                       !- Deadband Temperature Difference {deltaC}
  60,                                      !- Maximum Temperature Limit {C}
  Cycle,                                   !- Heater Control Type
  5451.37334949225,                        !- Heater Maximum Capacity {W}
  ,                                        !- Heater Minimum Capacity {W}
  ,                                        !- Heater Ignition Minimum Flow Rate {m3/s}
  ,                                        !- Heater Ignition Delay {s}
  Electricity,                             !- Heater Fuel Type
  1,                                       !- Heater Thermal Efficiency
  ,                                        !- Part Load Factor Curve Name
  21.4700149801027,                        !- Off Cycle Parasitic Fuel Consumption Rate {W}
  Electricity,                             !- Off Cycle Parasitic Fuel Type
  0.8,                                     !- Off Cycle Parasitic Heat Fraction to Tank
  21.4700149801027,                        !- On Cycle Parasitic Fuel Consumption Rate {W}
  Electricity,                             !- On Cycle Parasitic Fuel Type
  0,                                       !- On Cycle Parasitic Heat Fraction to Tank
  Schedule,                                !- Ambient Temperature Indicator
  {00000000-0000-0000-0059-000000000017},  !- Ambient Temperature Schedule Name
  ,                                        !- Ambient Temperature Thermal Zone Name
  ,                                        !- Ambient Temperature Outdoor Air Node Name
  1.56513859352487,                        !- Off Cycle Loss Coefficient to Ambient Temperature {W/K}
  ,                                        !- Off Cycle Loss Fraction to Thermal Zone
  1.56513859352487,                        !- On Cycle Loss Coefficient to Ambient Temperature {W/K}
  ,                                        !- On Cycle Loss Fraction to Thermal Zone
  ,                                        !- Peak Use Flow Rate {m3/s}
  ,                                        !- Use Flow Rate Fraction Schedule Name
  ,                                        !- Cold Water Supply Temperature Schedule Name
  {00000000-0000-0000-0015-000000000083},  !- Use Side Inlet Node Name
  {00000000-0000-0000-0015-000000000084},  !- Use Side Outlet Node Name
  1,                                       !- Use Side Effectiveness
  ,                                        !- Source Side Inlet Node Name
  ,                                        !- Source Side Outlet Node Name
  1,                                       !- Source Side Effectiveness
  autosize,                                !- Use Side Design Flow Rate {m3/s}
  autosize,                                !- Source Side Design Flow Rate {m3/s}
  1.5,                                     !- Indirect Water Heating Recovery Time {hr}
  IndirectHeatPrimarySetpoint,             !- Source Side Flow Control Mode
  ,                                        !- Indirect Alternate Setpoint Temperature Schedule Name
  General;                                 !- End-Use Subcategory

OS:WaterHeater:Sizing,
  {00000000-0000-0000-0093-000000000001},  !- Handle
  {00000000-0000-0000-0092-000000000001},  !- WaterHeater Name
  PeakDraw,                                !- Design Mode
  0.538503,                                !- Time Storage Can Meet Peak Draw {hr}
  0,                                       !- Time for Tank Recovery {hr}
  1;                                       !- Nominal Tank Volume for Autosizing Plant Connections {m3}

OS:WaterUse:Connections,
  {00000000-0000-0000-0094-000000000001},  !- Handle
  Zone1 Office WUC 0.09gpm 140F,           !- Name
  {00000000-0000-0000-0015-000000000100},  !- Inlet Node Name
  {00000000-0000-0000-0015-000000000101},  !- Outlet Node Name
  ,                                        !- Supply Water Storage Tank Name
  ,                                        !- Reclamation Water Storage Tank Name
  ,                                        !- Hot Water Supply Temperature Schedule Name
  ,                                        !- Cold Water Supply Temperature Schedule Name
  None,                                    !- Drain Water Heat Exchanger Type
  Plant,                                   !- Drain Water Heat Exchanger Destination
  ,                                        !- Drain Water Heat Exchanger U-Factor Times Area {W/K}
  {00000000-0000-0000-0095-000000000001};  !- Water Use Equipment Name 1

OS:WaterUse:Connections,
  {00000000-0000-0000-0094-000000000002},  !- Handle
  Zone2 Fine Storage WUC 0.15gpm 140F,     !- Name
  {00000000-0000-0000-0015-000000000104},  !- Inlet Node Name
  {00000000-0000-0000-0015-000000000105},  !- Outlet Node Name
  ,                                        !- Supply Water Storage Tank Name
  ,                                        !- Reclamation Water Storage Tank Name
  ,                                        !- Hot Water Supply Temperature Schedule Name
  ,                                        !- Cold Water Supply Temperature Schedule Name
  None,                                    !- Drain Water Heat Exchanger Type
  Plant,                                   !- Drain Water Heat Exchanger Destination
  ,                                        !- Drain Water Heat Exchanger U-Factor Times Area {W/K}
  {00000000-0000-0000-0095-000000000002};  !- Water Use Equipment Name 1

OS:WaterUse:Connections,
  {00000000-0000-0000-0094-000000000003},  !- Handle
  Zone3 Bulk Storage WUC 0.18gpm 140F,     !- Name
  {00000000-0000-0000-0015-000000000108},  !- Inlet Node Name
  {00000000-0000-0000-0015-000000000109},  !- Outlet Node Name
  ,                                        !- Supply Water Storage Tank Name
  ,                                        !- Reclamation Water Storage Tank Name
  ,                                        !- Hot Water Supply Temperature Schedule Name
  ,                                        !- Cold Water Supply Temperature Schedule Name
  None,                                    !- Drain Water Heat Exchanger Type
  Plant,                                   !- Drain Water Heat Exchanger Destination
  ,                                        !- Drain Water Heat Exchanger U-Factor Times Area {W/K}
  {00000000-0000-0000-0095-000000000003};  !- Water Use Equipment Name 1

OS:WaterUse:Equipment,
  {00000000-0000-0000-0095-000000000001},  !- Handle
  Zone1 Office Service Water Use 0.09gpm 140F, !- Name
  {00000000-0000-0000-0096-000000000001},  !- Water Use Equipment Definition Name
  {00000000-0000-0000-0076-000000000001},  !- Space Name
  {00000000-0000-0000-0059-000000000010};  !- Flow Rate Fraction Schedule Name

OS:WaterUse:Equipment,
  {00000000-0000-0000-0095-000000000002},  !- Handle
  Zone2 Fine Storage Service Water Use 0.15gpm 140F, !- Name
  {00000000-0000-0000-0096-000000000002},  !- Water Use Equipment Definition Name
  {00000000-0000-0000-0076-000000000002},  !- Space Name
  {00000000-0000-0000-0059-000000000010};  !- Flow Rate Fraction Schedule Name

OS:WaterUse:Equipment,
  {00000000-0000-0000-0095-000000000003},  !- Handle
  Zone3 Bulk Storage Service Water Use 0.18gpm 140F, !- Name
  {00000000-0000-0000-0096-000000000003},  !- Water Use Equipment Definition Name
  {00000000-0000-0000-0076-000000000003},  !- Space Name
  {00000000-0000-0000-0059-000000000010};  !- Flow Rate Fraction Schedule Name

OS:WaterUse:Equipment:Definition,
  {00000000-0000-0000-0096-000000000001},  !- Handle
  Zone1 office 0.09gpm 140F,               !- Name
  ,                                        !- End-Use Subcategory
  5.66155504446499e-06,                    !- Peak Flow Rate {m3/s}
  {00000000-0000-0000-0059-000000000006},  !- Target Temperature Schedule Name
  {00000000-0000-0000-0059-000000000005},  !- Sensible Fraction Schedule Name
  {00000000-0000-0000-0059-000000000004};  !- Latent Fraction Schedule Name

OS:WaterUse:Equipment:Definition,
  {00000000-0000-0000-0096-000000000002},  !- Handle
  Zone2 fine storage 0.15gpm 140F,         !- Name
  ,                                        !- End-Use Subcategory
  9.62094741841922e-06,                    !- Peak Flow Rate {m3/s}
  {00000000-0000-0000-0059-000000000006},  !- Target Temperature Schedule Name
  {00000000-0000-0000-0059-000000000005},  !- Sensible Fraction Schedule Name
  {00000000-0000-0000-0059-000000000004};  !- Latent Fraction Schedule Name

OS:WaterUse:Equipment:Definition,
  {00000000-0000-0000-0096-000000000003},  !- Handle
  Zone3 bulk storage 0.18gpm 140F,         !- Name
  ,                                        !- End-Use Subcategory
  1.10640895311821e-05,                    !- Peak Flow Rate {m3/s}
  {00000000-0000-0000-0059-000000000006},  !- Target Temperature Schedule Name
  {00000000-0000-0000-0059-000000000005},  !- Sensible Fraction Schedule Name
  {00000000-0000-0000-0059-000000000004};  !- Latent Fraction Schedule Name

OS:WeatherFile,
  {00000000-0000-0000-0097-000000000001},  !- Handle
  Calgary Intl AP,                         !- City
  AB,                                      !- State Province Region
  CAN,                                     !- Country
  CWEC2020,                                !- Data Source
  718770,                                  !- WMO Number
  51.11,                                   !- Latitude {deg}
  -114.02,                                 !- Longitude {deg}
  -7,                                      !- Time Zone {hr}
  1084.1,                                  !- Elevation {m}
  CAN_AB_Calgary.Intl.AP.718770_CWEC2020.epw, !- Url
  1F2D03BB,                                !- Checksum
  ,                                        !- Start Date Actual Year
  Sunday;                                  !- Start Day of Week

OS:WindowMaterial:SimpleGlazingSystem,
  {00000000-0000-0000-0098-000000000001},  !- Handle
  SimpleGlazing,                           !- Name
  2.2,                                     !- U-Factor {W/m2-K}
  0.6,                                     !- Solar Heat Gain Coefficient
  0.21;                                    !- Visible Transmittance

OS:WindowMaterial:SimpleGlazingSystem,
  {00000000-0000-0000-0098-000000000002},  !- Handle
  SimpleGlazing:U=0.173 SHGC=0.600,        !- Name
  1.73,                                    !- U-Factor {W/m2-K}
  0.6,                                     !- Solar Heat Gain Coefficient
  0.21;                                    !- Visible Transmittance

OS:WindowMaterial:SimpleGlazingSystem,
  {00000000-0000-0000-0098-000000000003},  !- Handle
  SimpleGlazing:U=0.241 SHGC=0.600,        !- Name
  2.41,                                    !- U-Factor {W/m2-K}
  0.6,                                     !- Solar Heat Gain Coefficient
  0.21;                                    !- Visible Transmittance

OS:WindowProperty:FrameAndDivider,
  {00000000-0000-0000-0099-000000000001},  !- Handle
  Skylight_Frame,                          !- Name
  0.7129,                                  !- Frame Width {m}
  ,                                        !- Frame Outside Projection {m}
  ,                                        !- Frame Inside Projection {m}
  283.91,                                  !- Frame Conductance {W/m2-K}
  1,                                       !- Ratio of Frame-Edge Glass Conductance to Center-Of-Glass Conductance
  0.7,                                     !- Frame Solar Absorptance
  0.7,                                     !- Frame Visible Absorptance
  0.9,                                     !- Frame Thermal Hemispherical Emissivity
  ,                                        !- Divider Type
  ,                                        !- Divider Width {m}
  ,                                        !- Number of Horizontal Dividers
  ,                                        !- Number of Vertical Dividers
  ,                                        !- Divider Outside Projection {m}
  ,                                        !- Divider Inside Projection {m}
  ,                                        !- Divider Conductance {W/m2-K}
  1,                                       !- Ratio of Divider-Edge Glass Conductance to Center-Of-Glass Conductance
  ,                                        !- Divider Solar Absorptance
  ,                                        !- Divider Visible Absorptance
  0.9,                                     !- Divider Thermal Hemispherical Emissivity
  ,                                        !- Outside Reveal Depth {m}
  ,                                        !- Outside Reveal Solar Absorptance
  ,                                        !- Inside Sill Depth {m}
  ,                                        !- Inside Sill Solar Absorptance
  ,                                        !- Inside Reveal Depth {m}
  ;                                        !- Inside Reveal Solar Absorptance

OS:YearDescription,
  {00000000-0000-0000-0100-000000000001},  !- Handle
  ,                                        !- Calendar Year
  Sunday;                                  !- Day of Week for Start Day

OS:ZoneHVAC:Baseboard:Convective:Electric,
  {00000000-0000-0000-0101-000000000001},  !- Handle
  Zone HVAC Baseboard Convective Electric 1, !- Name
  {00000000-0000-0000-0056-000000000001},  !- Availability Schedule
  autosize,                                !- Nominal Capacity {W}
  1;                                       !- Efficiency

OS:ZoneHVAC:Baseboard:Convective:Electric,
  {00000000-0000-0000-0101-000000000002},  !- Handle
  Zone HVAC Baseboard Convective Electric 2, !- Name
  {00000000-0000-0000-0056-000000000001},  !- Availability Schedule
  autosize,                                !- Nominal Capacity {W}
  1;                                       !- Efficiency

OS:ZoneHVAC:Baseboard:Convective:Electric,
  {00000000-0000-0000-0101-000000000003},  !- Handle
  Zone HVAC Baseboard Convective Electric 3, !- Name
  {00000000-0000-0000-0056-000000000001},  !- Availability Schedule
  autosize,                                !- Nominal Capacity {W}
  1;                                       !- Efficiency

OS:ZoneHVAC:EquipmentList,
  {00000000-0000-0000-0102-000000000001},  !- Handle
  ALL_ST=Office enclosed <= 25 m2_FL=Building Story 1_SCH=A Zone HVAC Equipment List, !- Name
  {00000000-0000-0000-0088-000000000001},  !- Thermal Zone
  ,                                        !- Load Distribution Scheme
  {00000000-0000-0000-0101-000000000001},  !- Zone Equipment 1
  1,                                       !- Zone Equipment Cooling Sequence 1
  1,                                       !- Zone Equipment Heating or No-Load Sequence 1
  ,                                        !- Zone Equipment Sequential Cooling Fraction Schedule Name 1
  ,                                        !- Zone Equipment Sequential Heating Fraction Schedule Name 1
  {00000000-0000-0000-0006-000000000001},  !- Zone Equipment 2
  2,                                       !- Zone Equipment Cooling Sequence 2
  2,                                       !- Zone Equipment Heating or No-Load Sequence 2
  ,                                        !- Zone Equipment Sequential Cooling Fraction Schedule Name 2
  ;                                        !- Zone Equipment Sequential Heating Fraction Schedule Name 2

OS:ZoneHVAC:EquipmentList,
  {00000000-0000-0000-0102-000000000002},  !- Handle
  ALL_ST=Warehouse storage area medium to bulky palletized items_FL=Building Story 1_SCH=A Zone HVAC Equipment List, !- Name
  {00000000-0000-0000-0088-000000000002},  !- Thermal Zone
  ,                                        !- Load Distribution Scheme
  {00000000-0000-0000-0101-000000000003},  !- Zone Equipment 1
  1,                                       !- Zone Equipment Cooling Sequence 1
  1,                                       !- Zone Equipment Heating or No-Load Sequence 1
  ,                                        !- Zone Equipment Sequential Cooling Fraction Schedule Name 1
  ,                                        !- Zone Equipment Sequential Heating Fraction Schedule Name 1
  {00000000-0000-0000-0006-000000000003},  !- Zone Equipment 2
  2,                                       !- Zone Equipment Cooling Sequence 2
  2,                                       !- Zone Equipment Heating or No-Load Sequence 2
  ,                                        !- Zone Equipment Sequential Cooling Fraction Schedule Name 2
  ;                                        !- Zone Equipment Sequential Heating Fraction Schedule Name 2

OS:ZoneHVAC:EquipmentList,
  {00000000-0000-0000-0102-000000000003},  !- Handle
  ALL_ST=Warehouse storage area small hand-carried items(4)_FL=Building Story 1_SCH=A Zone HVAC Equipment List, !- Name
  {00000000-0000-0000-0088-000000000003},  !- Thermal Zone
  ,                                        !- Load Distribution Scheme
  {00000000-0000-0000-0101-000000000002},  !- Zone Equipment 1
  1,                                       !- Zone Equipment Cooling Sequence 1
  1,                                       !- Zone Equipment Heating or No-Load Sequence 1
  ,                                        !- Zone Equipment Sequential Cooling Fraction Schedule Name 1
  ,                                        !- Zone Equipment Sequential Heating Fraction Schedule Name 1
  {00000000-0000-0000-0006-000000000002},  !- Zone Equipment 2
  2,                                       !- Zone Equipment Cooling Sequence 2
  2,                                       !- Zone Equipment Heating or No-Load Sequence 2
  ,                                        !- Zone Equipment Sequential Cooling Fraction Schedule Name 2
  ;                                        !- Zone Equipment Sequential Heating Fraction Schedule Name 2
<|MERGE_RESOLUTION|>--- conflicted
+++ resolved
@@ -1,71 +1,5 @@
 OS:AdditionalProperties,
   {00000000-0000-0000-0001-000000000001},  !- Handle
-  {00000000-0000-0000-0029-000000000001},  !- Object Name
-  Ref OA per area,                         !- Feature Name 1
-  Double,                                  !- Feature Data Type 1
-  0.059999999999999998,                    !- Feature Value 1
-  Ref OA per person,                       !- Feature Name 2
-  Double,                                  !- Feature Data Type 2
-  5,                                       !- Feature Value 2
-  Ref OA ach,                              !- Feature Name 3
-  Double,                                  !- Feature Data Type 3
-  0,                                       !- Feature Value 3
-  Ref occupancy per 1000ft2,               !- Feature Name 4
-  Double,                                  !- Feature Data Type 4
-  5,                                       !- Feature Value 4
-  Ref standard,                            !- Feature Name 5
-  String,                                  !- Feature Data Type 5
-  ASHRAE 62.1-2016 Occupancy,              !- Feature Value 5
-  Ref space type,                          !- Feature Name 6
-  String,                                  !- Feature Data Type 6
-  Office space;                            !- Feature Value 6
-
-OS:AdditionalProperties,
-  {00000000-0000-0000-0001-000000000002},  !- Handle
-  {00000000-0000-0000-0029-000000000002},  !- Object Name
-  Ref OA per area,                         !- Feature Name 1
-  Double,                                  !- Feature Data Type 1
-  0.059999999999999998,                    !- Feature Value 1
-  Ref OA per person,                       !- Feature Name 2
-  Double,                                  !- Feature Data Type 2
-  10,                                      !- Feature Value 2
-  Ref OA ach,                              !- Feature Name 3
-  Double,                                  !- Feature Data Type 3
-  0,                                       !- Feature Value 3
-  Ref occupancy per 1000ft2,               !- Feature Name 4
-  Double,                                  !- Feature Data Type 4
-  0,                                       !- Feature Value 4
-  Ref standard,                            !- Feature Name 5
-  String,                                  !- Feature Data Type 5
-  ASHRAE 62.1-2016 Occupancy,              !- Feature Value 5
-  Ref space type,                          !- Feature Name 6
-  String,                                  !- Feature Data Type 6
-  Warehouses;                              !- Feature Value 6
-
-OS:AdditionalProperties,
-  {00000000-0000-0000-0001-000000000003},  !- Handle
-  {00000000-0000-0000-0029-000000000003},  !- Object Name
-  Ref OA per area,                         !- Feature Name 1
-  Double,                                  !- Feature Data Type 1
-  0.059999999999999998,                    !- Feature Value 1
-  Ref OA per person,                       !- Feature Name 2
-  Double,                                  !- Feature Data Type 2
-  10,                                      !- Feature Value 2
-  Ref OA ach,                              !- Feature Name 3
-  Double,                                  !- Feature Data Type 3
-  0,                                       !- Feature Value 3
-  Ref occupancy per 1000ft2,               !- Feature Name 4
-  Double,                                  !- Feature Data Type 4
-  0,                                       !- Feature Value 4
-  Ref standard,                            !- Feature Name 5
-  String,                                  !- Feature Data Type 5
-  ASHRAE 62.1-2016 Occupancy,              !- Feature Value 5
-  Ref space type,                          !- Feature Name 6
-  String,                                  !- Feature Data Type 6
-  Warehouses;                              !- Feature Value 6
-
-OS:AdditionalProperties,
-  {00000000-0000-0000-0001-000000000004},  !- Handle
   {00000000-0000-0000-0059-000000000019},  !- Object Name
   max_occ_in_spaces,                       !- Feature Name 1
   Double,                                  !- Feature Data Type 1
@@ -81,7 +15,7 @@
   2024-01-01 01:00:00 UTC;                 !- Feature Value 4
 
 OS:AdditionalProperties,
-  {00000000-0000-0000-0001-000000000005},  !- Handle
+  {00000000-0000-0000-0001-000000000002},  !- Handle
   {00000000-0000-0000-0059-000000000021},  !- Object Name
   max_occ_in_spaces,                       !- Feature Name 1
   Double,                                  !- Feature Data Type 1
@@ -97,7 +31,7 @@
   2024-01-01 01:00:00 UTC;                 !- Feature Value 4
 
 OS:AdditionalProperties,
-  {00000000-0000-0000-0001-000000000006},  !- Handle
+  {00000000-0000-0000-0001-000000000003},  !- Handle
   {00000000-0000-0000-0059-000000000020},  !- Object Name
   max_occ_in_spaces,                       !- Feature Name 1
   Double,                                  !- Feature Data Type 1
@@ -472,7 +406,7 @@
 
 OS:Coil:Heating:DX:SingleSpeed,
   {00000000-0000-0000-0013-000000000001},  !- Handle
-  CoilHeatingDXSingleSpeed_ashp 1 212 Htg kBtu/hr 3.2COPH, !- Name
+  CoilHeatingDXSingleSpeed_ashp 1 212 Clg kBtu/hr 3.2COPH, !- Name
   {00000000-0000-0000-0056-000000000001},  !- Availability Schedule Name
   62162.2124271435,                        !- Rated Total Heating Capacity {W}
   3.49885353090701,                        !- Rated COP {W/W}
@@ -499,7 +433,7 @@
 
 OS:Coil:Heating:DX:SingleSpeed,
   {00000000-0000-0000-0013-000000000002},  !- Handle
-  CoilHeatingDXSingleSpeed_ashp 2 398 Htg kBtu/hr 3.2COPH, !- Name
+  CoilHeatingDXSingleSpeed_ashp 2 398 Clg kBtu/hr 3.2COPH, !- Name
   {00000000-0000-0000-0056-000000000001},  !- Availability Schedule Name
   116524.995609652,                        !- Rated Total Heating Capacity {W}
   3.58670325998503,                        !- Rated COP {W/W}
@@ -526,15 +460,10 @@
 
 OS:Coil:Heating:DX:SingleSpeed,
   {00000000-0000-0000-0013-000000000003},  !- Handle
-  CoilHeatingDXSingleSpeed_ashp 33 Htg kBtu/hr 7.4HSPF, !- Name
+  CoilHeatingDXSingleSpeed_ashp 33 Clg kBtu/hr 3.3COPH, !- Name
   {00000000-0000-0000-0056-000000000001},  !- Availability Schedule Name
-<<<<<<< HEAD
-  9600.61601039531,                        !- Rated Total Heating Capacity {W}
-  3.658264,                                !- Rated COP {W/W}
-=======
   9602.22870759226,                        !- Rated Total Heating Capacity {W}
   3.52060201786561,                        !- Rated COP {W/W}
->>>>>>> 792ffd62
   Autosize,                                !- Rated Air Flow Rate {m3/s}
   773.3,                                   !- Rated Supply Fan Power Per Volume Flow Rate 2017 {W/(m3/s)}
   934.4,                                   !- Rated Supply Fan Power Per Volume Flow Rate 2023 {W/(m3/s)}
@@ -2579,23 +2508,6 @@
 OS:EnergyManagementSystem:Program,
   {00000000-0000-0000-0033-000000000001},  !- Handle
   ems_sys_4_mixed_shr_none_sc_ashp_sh_ashp_c_g_ssf_cv_zh_b_e_zc_none_srf_none__1_OptimumStartProg0, !- Name
-<<<<<<< HEAD
-  IF DaylightSavings==0 && DayOfWeek>1 && Hour==5 && {8252c86e-1028-44ad-b1b6-75f9af856020}<23.9 && {8252c86e-1028-44ad-b1b6-75f9af856020}>1.7, !- Program Line 1
-  SET {402a5b50-0cd6-43f2-b76b-b585cbf82593} = 29.4, !- Program Line 2
-  SET {5cde70c5-bf16-4ef6-a275-99740efcc31d} = 15.6, !- Program Line 3
-  ELSEIF DaylightSavings==0 && DayOfWeek==1 && Hour==7 && {8252c86e-1028-44ad-b1b6-75f9af856020}<23.9 && {8252c86e-1028-44ad-b1b6-75f9af856020}>1.7, !- Program Line 4
-  SET {402a5b50-0cd6-43f2-b76b-b585cbf82593} = 29.4, !- Program Line 5
-  SET {5cde70c5-bf16-4ef6-a275-99740efcc31d} = 15.6, !- Program Line 6
-  ELSEIF DaylightSavings==1 && DayOfWeek>1 && Hour==4 && {8252c86e-1028-44ad-b1b6-75f9af856020}<23.9 && {8252c86e-1028-44ad-b1b6-75f9af856020}>1.7, !- Program Line 7
-  SET {402a5b50-0cd6-43f2-b76b-b585cbf82593} = 29.4, !- Program Line 8
-  SET {5cde70c5-bf16-4ef6-a275-99740efcc31d} = 15.6, !- Program Line 9
-  ELSEIF DaylightSavings==1 && DayOfWeek==1 && Hour==6 && {8252c86e-1028-44ad-b1b6-75f9af856020}<23.9 && {8252c86e-1028-44ad-b1b6-75f9af856020}>1.7, !- Program Line 10
-  SET {402a5b50-0cd6-43f2-b76b-b585cbf82593} = 29.4, !- Program Line 11
-  SET {5cde70c5-bf16-4ef6-a275-99740efcc31d} = 15.6, !- Program Line 12
-  ELSE,                                    !- Program Line 13
-  SET {402a5b50-0cd6-43f2-b76b-b585cbf82593} = NULL, !- Program Line 14
-  SET {5cde70c5-bf16-4ef6-a275-99740efcc31d} = NULL, !- Program Line 15
-=======
   IF DaylightSavings==0 && DayOfWeek>1 && Hour==5 && {1456abce-e925-4b27-b9f3-c03dc520792f}<23.9 && {1456abce-e925-4b27-b9f3-c03dc520792f}>1.7, !- Program Line 1
   SET {b60ba8ac-17f9-41d5-8254-40fb390e3a79} = 29.4, !- Program Line 2
   SET {36dda466-8ee3-4e4c-af75-9e3c5af9c0fa} = 15.6, !- Program Line 3
@@ -2611,29 +2523,11 @@
   ELSE,                                    !- Program Line 13
   SET {b60ba8ac-17f9-41d5-8254-40fb390e3a79} = NULL, !- Program Line 14
   SET {36dda466-8ee3-4e4c-af75-9e3c5af9c0fa} = NULL, !- Program Line 15
->>>>>>> 792ffd62
   ENDIF;                                   !- Program Line 16
 
 OS:EnergyManagementSystem:Program,
   {00000000-0000-0000-0033-000000000002},  !- Handle
   ems_sys_4_mixed_shr_none_sc_ashp_sh_ashp_c_g_ssf_cv_zh_b_e_zc_none_srf_none__OptimumStartProg0, !- Name
-<<<<<<< HEAD
-  IF DaylightSavings==0 && DayOfWeek>1 && Hour==5 && {a62ec233-5955-4fdc-9e15-7d66222a5d9b}<23.9 && {a62ec233-5955-4fdc-9e15-7d66222a5d9b}>1.7, !- Program Line 1
-  SET {7bebb6f4-9ca0-4ee6-8134-eb6290f240ec} = 29.4, !- Program Line 2
-  SET {6f9ca8e8-4ed4-487f-ac2e-f9b404a8f2c5} = 15.6, !- Program Line 3
-  ELSEIF DaylightSavings==0 && DayOfWeek==1 && Hour==7 && {a62ec233-5955-4fdc-9e15-7d66222a5d9b}<23.9 && {a62ec233-5955-4fdc-9e15-7d66222a5d9b}>1.7, !- Program Line 4
-  SET {7bebb6f4-9ca0-4ee6-8134-eb6290f240ec} = 29.4, !- Program Line 5
-  SET {6f9ca8e8-4ed4-487f-ac2e-f9b404a8f2c5} = 15.6, !- Program Line 6
-  ELSEIF DaylightSavings==1 && DayOfWeek>1 && Hour==4 && {a62ec233-5955-4fdc-9e15-7d66222a5d9b}<23.9 && {a62ec233-5955-4fdc-9e15-7d66222a5d9b}>1.7, !- Program Line 7
-  SET {7bebb6f4-9ca0-4ee6-8134-eb6290f240ec} = 29.4, !- Program Line 8
-  SET {6f9ca8e8-4ed4-487f-ac2e-f9b404a8f2c5} = 15.6, !- Program Line 9
-  ELSEIF DaylightSavings==1 && DayOfWeek==1 && Hour==6 && {a62ec233-5955-4fdc-9e15-7d66222a5d9b}<23.9 && {a62ec233-5955-4fdc-9e15-7d66222a5d9b}>1.7, !- Program Line 10
-  SET {7bebb6f4-9ca0-4ee6-8134-eb6290f240ec} = 29.4, !- Program Line 11
-  SET {6f9ca8e8-4ed4-487f-ac2e-f9b404a8f2c5} = 15.6, !- Program Line 12
-  ELSE,                                    !- Program Line 13
-  SET {7bebb6f4-9ca0-4ee6-8134-eb6290f240ec} = NULL, !- Program Line 14
-  SET {6f9ca8e8-4ed4-487f-ac2e-f9b404a8f2c5} = NULL, !- Program Line 15
-=======
   IF DaylightSavings==0 && DayOfWeek>1 && Hour==5 && {58ec080e-5429-4b4f-a19d-cd809322c185}<23.9 && {58ec080e-5429-4b4f-a19d-cd809322c185}>1.7, !- Program Line 1
   SET {0fcbdf08-89bf-4385-a6c7-1d281450651c} = 29.4, !- Program Line 2
   SET {6f9fe55d-c4eb-45c1-8841-9f45ffcb3a84} = 15.6, !- Program Line 3
@@ -2649,7 +2543,6 @@
   ELSE,                                    !- Program Line 13
   SET {0fcbdf08-89bf-4385-a6c7-1d281450651c} = NULL, !- Program Line 14
   SET {6f9fe55d-c4eb-45c1-8841-9f45ffcb3a84} = NULL, !- Program Line 15
->>>>>>> 792ffd62
   ENDIF;                                   !- Program Line 16
 
 OS:EnergyManagementSystem:ProgramCallingManager,
@@ -3519,19 +3412,19 @@
 
 OS:Node,
   {00000000-0000-0000-0047-000000000021},  !- Handle
-  CoilHeatingDXSingleSpeed_ashp 1 212 Htg kBtu/hr 3.2COPH Outlet Air Node, !- Name
+  CoilHeatingDXSingleSpeed_ashp 1 212 Clg kBtu/hr 3.2COPH Outlet Air Node, !- Name
   {00000000-0000-0000-0015-000000000038},  !- Inlet Port
   {00000000-0000-0000-0015-000000000039};  !- Outlet Port
 
 OS:Node,
   {00000000-0000-0000-0047-000000000022},  !- Handle
-  CoilHeatingDXSingleSpeed_ashp 2 398 Htg kBtu/hr 3.2COPH Outlet Air Node, !- Name
+  CoilHeatingDXSingleSpeed_ashp 2 398 Clg kBtu/hr 3.2COPH Outlet Air Node, !- Name
   {00000000-0000-0000-0015-000000000060},  !- Inlet Port
   {00000000-0000-0000-0015-000000000061};  !- Outlet Port
 
 OS:Node,
   {00000000-0000-0000-0047-000000000023},  !- Handle
-  CoilHeatingDXSingleSpeed_ashp 33 Htg kBtu/hr 7.4HSPF Outlet Air Node, !- Name
+  CoilHeatingDXSingleSpeed_ashp 33 Clg kBtu/hr 3.3COPH Outlet Air Node, !- Name
   {00000000-0000-0000-0015-000000000016},  !- Inlet Port
   {00000000-0000-0000-0015-000000000017};  !- Outlet Port
 
