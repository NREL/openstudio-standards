--- conflicted
+++ resolved
@@ -2928,11 +2928,7 @@
   DistrictCooling GLHX,                    !- Name
   {00000000-0000-0000-0016-000000000186},  !- Chilled Water Inlet Node Name
   {00000000-0000-0000-0016-000000000187},  !- Chilled Water Outlet Node Name
-<<<<<<< HEAD
-  18077.8782350708,                        !- Nominal Capacity {W}
-=======
   18078.6829759377,                        !- Nominal Capacity {W}
->>>>>>> 792ffd62
   {00000000-0000-0000-0064-000000000002};  !- Capacity Fraction Schedule
 
 OS:DistrictHeating:Water,
@@ -2940,11 +2936,7 @@
   DistrictHeating GLHX,                    !- Name
   {00000000-0000-0000-0016-000000000177},  !- Hot Water Inlet Node Name
   {00000000-0000-0000-0016-000000000178},  !- Hot Water Outlet Node Name
-<<<<<<< HEAD
-  18678.1978811283,                        !- Nominal Capacity {W}
-=======
   18675.2483167543,                        !- Nominal Capacity {W}
->>>>>>> 792ffd62
   {00000000-0000-0000-0064-000000000002};  !- Capacity Fraction Schedule
 
 OS:ElectricEquipment,
