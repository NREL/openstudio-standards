--- conflicted
+++ resolved
@@ -2953,11 +2953,7 @@
   DistrictCooling GLHX,                    !- Name
   {00000000-0000-0000-0016-000000000186},  !- Chilled Water Inlet Node Name
   {00000000-0000-0000-0016-000000000187},  !- Chilled Water Outlet Node Name
-<<<<<<< HEAD
   18078.2896017494,                        !- Nominal Capacity {W}
-=======
-  18078.6829356229,                        !- Nominal Capacity {W}
->>>>>>> e90cebe5
   {00000000-0000-0000-0064-000000000002};  !- Capacity Fraction Schedule
 
 OS:DistrictHeating:Water,
@@ -2965,11 +2961,7 @@
   DistrictHeating GLHX,                    !- Name
   {00000000-0000-0000-0016-000000000177},  !- Hot Water Inlet Node Name
   {00000000-0000-0000-0016-000000000178},  !- Hot Water Outlet Node Name
-<<<<<<< HEAD
   18675.2445870796,                        !- Nominal Capacity {W}
-=======
-  18675.2483167749,                        !- Nominal Capacity {W}
->>>>>>> e90cebe5
   {00000000-0000-0000-0064-000000000002};  !- Capacity Fraction Schedule
 
 OS:ElectricEquipment,
