--- conflicted
+++ resolved
@@ -543,11 +543,7 @@
 
 OS:Coil:Heating:DX:SingleSpeed,
   {00000000-0000-0000-0014-000000000001},  !- Handle
-<<<<<<< HEAD
   CoilHeatingDXSingleSpeed_ashp 1 210 Htg kBtu/hr 3.2COPH, !- Name
-=======
-  CoilHeatingDXSingleSpeed_ashp 1 290 Clg kBtu/hr 3.2COPH, !- Name
->>>>>>> e90cebe5
   {00000000-0000-0000-0059-000000000001},  !- Availability Schedule Name
   Autosize,                                !- Rated Total Heating Capacity {W}
   3.53553757519628,                        !- Rated COP {W/W}
@@ -574,11 +570,7 @@
 
 OS:Coil:Heating:DX:SingleSpeed,
   {00000000-0000-0000-0014-000000000002},  !- Handle
-<<<<<<< HEAD
   CoilHeatingDXSingleSpeed_ashp 2 386 Htg kBtu/hr 3.2COPH, !- Name
-=======
-  CoilHeatingDXSingleSpeed_ashp 2 532 Clg kBtu/hr 3.2COPH, !- Name
->>>>>>> e90cebe5
   {00000000-0000-0000-0059-000000000001},  !- Availability Schedule Name
   Autosize,                                !- Rated Total Heating Capacity {W}
   3.65053849505681,                        !- Rated COP {W/W}
@@ -605,17 +597,10 @@
 
 OS:Coil:Heating:DX:SingleSpeed,
   {00000000-0000-0000-0014-000000000003},  !- Handle
-<<<<<<< HEAD
   CoilHeatingDXSingleSpeed_ashp 34 Htg kBtu/hr 14SEER, !- Name
   {00000000-0000-0000-0059-000000000001},  !- Availability Schedule Name
   9859.13921947946,                        !- Rated Total Heating Capacity {W}
   3.8248,                                  !- Rated COP {W/W}
-=======
-  CoilHeatingDXSingleSpeed_ashp 46 Clg kBtu/hr 3.1COPH, !- Name
-  {00000000-0000-0000-0059-000000000001},  !- Availability Schedule Name
-  Autosize,                                !- Rated Total Heating Capacity {W}
-  3.31350646606344,                        !- Rated COP {W/W}
->>>>>>> e90cebe5
   Autosize,                                !- Rated Air Flow Rate {m3/s}
   773.3,                                   !- Rated Supply Fan Power Per Volume Flow Rate 2017 {W/(m3/s)}
   934.4,                                   !- Rated Supply Fan Power Per Volume Flow Rate 2023 {W/(m3/s)}
@@ -2981,7 +2966,6 @@
 OS:EnergyManagementSystem:Program,
   {00000000-0000-0000-0035-000000000001},  !- Handle
   ems_sys_4_mixed_shr_none_sc_ashp_sh_ashp_c_e_ssf_cv_zh_b_hw_zc_none_srf_none__1_OptimumStartProg0, !- Name
-<<<<<<< HEAD
   IF DaylightSavings==0 && DayOfWeek>1 && Hour==5 && {6744a9e6-1463-44f8-863d-8c132e679ec6}<23.9 && {6744a9e6-1463-44f8-863d-8c132e679ec6}>1.7, !- Program Line 1
   SET {4bda0862-678a-432d-a5d3-ecea4cc383d6} = 29.4, !- Program Line 2
   SET {24d5542f-f255-4529-b56f-dde67376c314} = 15.6, !- Program Line 3
@@ -2997,29 +2981,11 @@
   ELSE,                                    !- Program Line 13
   SET {4bda0862-678a-432d-a5d3-ecea4cc383d6} = NULL, !- Program Line 14
   SET {24d5542f-f255-4529-b56f-dde67376c314} = NULL, !- Program Line 15
-=======
-  IF DaylightSavings==0 && DayOfWeek>1 && Hour==5 && {70519b17-d760-4476-9ed7-fac1ae285c8c}<23.9 && {70519b17-d760-4476-9ed7-fac1ae285c8c}>1.7, !- Program Line 1
-  SET {9113c738-788a-4591-b38e-a042d20d4b02} = 29.4, !- Program Line 2
-  SET {0a3b8bc6-7455-4efd-b4b1-69a506d83452} = 15.6, !- Program Line 3
-  ELSEIF DaylightSavings==0 && DayOfWeek==1 && Hour==7 && {70519b17-d760-4476-9ed7-fac1ae285c8c}<23.9 && {70519b17-d760-4476-9ed7-fac1ae285c8c}>1.7, !- Program Line 4
-  SET {9113c738-788a-4591-b38e-a042d20d4b02} = 29.4, !- Program Line 5
-  SET {0a3b8bc6-7455-4efd-b4b1-69a506d83452} = 15.6, !- Program Line 6
-  ELSEIF DaylightSavings==1 && DayOfWeek>1 && Hour==4 && {70519b17-d760-4476-9ed7-fac1ae285c8c}<23.9 && {70519b17-d760-4476-9ed7-fac1ae285c8c}>1.7, !- Program Line 7
-  SET {9113c738-788a-4591-b38e-a042d20d4b02} = 29.4, !- Program Line 8
-  SET {0a3b8bc6-7455-4efd-b4b1-69a506d83452} = 15.6, !- Program Line 9
-  ELSEIF DaylightSavings==1 && DayOfWeek==1 && Hour==6 && {70519b17-d760-4476-9ed7-fac1ae285c8c}<23.9 && {70519b17-d760-4476-9ed7-fac1ae285c8c}>1.7, !- Program Line 10
-  SET {9113c738-788a-4591-b38e-a042d20d4b02} = 29.4, !- Program Line 11
-  SET {0a3b8bc6-7455-4efd-b4b1-69a506d83452} = 15.6, !- Program Line 12
-  ELSE,                                    !- Program Line 13
-  SET {9113c738-788a-4591-b38e-a042d20d4b02} = NULL, !- Program Line 14
-  SET {0a3b8bc6-7455-4efd-b4b1-69a506d83452} = NULL, !- Program Line 15
->>>>>>> e90cebe5
   ENDIF;                                   !- Program Line 16
 
 OS:EnergyManagementSystem:Program,
   {00000000-0000-0000-0035-000000000002},  !- Handle
   ems_sys_4_mixed_shr_none_sc_ashp_sh_ashp_c_e_ssf_cv_zh_b_hw_zc_none_srf_none__OptimumStartProg0, !- Name
-<<<<<<< HEAD
   IF DaylightSavings==0 && DayOfWeek>1 && Hour==5 && {69b3806b-b22e-4395-9145-3723e4532307}<23.9 && {69b3806b-b22e-4395-9145-3723e4532307}>1.7, !- Program Line 1
   SET {36f2161f-e775-4f87-8457-41c3785b227e} = 29.4, !- Program Line 2
   SET {d7f46546-b89a-47e5-84a2-27493962ed8c} = 15.6, !- Program Line 3
@@ -3035,23 +3001,6 @@
   ELSE,                                    !- Program Line 13
   SET {36f2161f-e775-4f87-8457-41c3785b227e} = NULL, !- Program Line 14
   SET {d7f46546-b89a-47e5-84a2-27493962ed8c} = NULL, !- Program Line 15
-=======
-  IF DaylightSavings==0 && DayOfWeek>1 && Hour==5 && {98e62716-579f-4d9c-aacb-33259ab9c276}<23.9 && {98e62716-579f-4d9c-aacb-33259ab9c276}>1.7, !- Program Line 1
-  SET {75ccab1c-fcc0-4c3b-bf7e-e6fdc2276886} = 29.4, !- Program Line 2
-  SET {1c02e37b-bac4-4715-a014-018bf4fd2665} = 15.6, !- Program Line 3
-  ELSEIF DaylightSavings==0 && DayOfWeek==1 && Hour==7 && {98e62716-579f-4d9c-aacb-33259ab9c276}<23.9 && {98e62716-579f-4d9c-aacb-33259ab9c276}>1.7, !- Program Line 4
-  SET {75ccab1c-fcc0-4c3b-bf7e-e6fdc2276886} = 29.4, !- Program Line 5
-  SET {1c02e37b-bac4-4715-a014-018bf4fd2665} = 15.6, !- Program Line 6
-  ELSEIF DaylightSavings==1 && DayOfWeek>1 && Hour==4 && {98e62716-579f-4d9c-aacb-33259ab9c276}<23.9 && {98e62716-579f-4d9c-aacb-33259ab9c276}>1.7, !- Program Line 7
-  SET {75ccab1c-fcc0-4c3b-bf7e-e6fdc2276886} = 29.4, !- Program Line 8
-  SET {1c02e37b-bac4-4715-a014-018bf4fd2665} = 15.6, !- Program Line 9
-  ELSEIF DaylightSavings==1 && DayOfWeek==1 && Hour==6 && {98e62716-579f-4d9c-aacb-33259ab9c276}<23.9 && {98e62716-579f-4d9c-aacb-33259ab9c276}>1.7, !- Program Line 10
-  SET {75ccab1c-fcc0-4c3b-bf7e-e6fdc2276886} = 29.4, !- Program Line 11
-  SET {1c02e37b-bac4-4715-a014-018bf4fd2665} = 15.6, !- Program Line 12
-  ELSE,                                    !- Program Line 13
-  SET {75ccab1c-fcc0-4c3b-bf7e-e6fdc2276886} = NULL, !- Program Line 14
-  SET {1c02e37b-bac4-4715-a014-018bf4fd2665} = NULL, !- Program Line 15
->>>>>>> e90cebe5
   ENDIF;                                   !- Program Line 16
 
 OS:EnergyManagementSystem:ProgramCallingManager,
@@ -3957,31 +3906,19 @@
 
 OS:Node,
   {00000000-0000-0000-0049-000000000027},  !- Handle
-<<<<<<< HEAD
   CoilHeatingDXSingleSpeed_ashp 1 210 Htg kBtu/hr 3.2COPH Outlet Air Node, !- Name
-=======
-  CoilHeatingDXSingleSpeed_ashp 1 290 Clg kBtu/hr 3.2COPH Outlet Air Node, !- Name
->>>>>>> e90cebe5
   {00000000-0000-0000-0017-000000000066},  !- Inlet Port
   {00000000-0000-0000-0017-000000000067};  !- Outlet Port
 
 OS:Node,
   {00000000-0000-0000-0049-000000000028},  !- Handle
-<<<<<<< HEAD
   CoilHeatingDXSingleSpeed_ashp 2 386 Htg kBtu/hr 3.2COPH Outlet Air Node, !- Name
-=======
-  CoilHeatingDXSingleSpeed_ashp 2 532 Clg kBtu/hr 3.2COPH Outlet Air Node, !- Name
->>>>>>> e90cebe5
   {00000000-0000-0000-0017-000000000092},  !- Inlet Port
   {00000000-0000-0000-0017-000000000093};  !- Outlet Port
 
 OS:Node,
   {00000000-0000-0000-0049-000000000029},  !- Handle
-<<<<<<< HEAD
   CoilHeatingDXSingleSpeed_ashp 34 Htg kBtu/hr 14SEER Outlet Air Node, !- Name
-=======
-  CoilHeatingDXSingleSpeed_ashp 46 Clg kBtu/hr 3.1COPH Outlet Air Node, !- Name
->>>>>>> e90cebe5
   {00000000-0000-0000-0017-000000000041},  !- Inlet Port
   {00000000-0000-0000-0017-000000000042};  !- Outlet Port
 
