OS:AdditionalProperties,
  {00000000-0000-0000-0001-000000000001},  !- Handle
  {00000000-0000-0000-0064-000000000021},  !- Object Name
  max_occ_in_spaces,                       !- Feature Name 1
  Double,                                  !- Feature Data Type 1
  11.848286688361537,                      !- Feature Value 1
  number_of_spaces_included,               !- Feature Name 2
  Integer,                                 !- Feature Data Type 2
  1,                                       !- Feature Value 2
  date_parent_object_last_edited,          !- Feature Name 3
  String,                                  !- Feature Data Type 3
  2024-01-01 01:00:00 UTC,                 !- Feature Value 3
  date_parent_object_created,              !- Feature Name 4
  String,                                  !- Feature Data Type 4
  2024-01-01 01:00:00 UTC;                 !- Feature Value 4

OS:AdditionalProperties,
  {00000000-0000-0000-0001-000000000002},  !- Handle
  {00000000-0000-0000-0064-000000000023},  !- Object Name
  max_occ_in_spaces,                       !- Feature Name 1
  Double,                                  !- Feature Data Type 1
  27.878321619674338,                      !- Feature Value 1
  number_of_spaces_included,               !- Feature Name 2
  Integer,                                 !- Feature Data Type 2
  1,                                       !- Feature Value 2
  date_parent_object_last_edited,          !- Feature Name 3
  String,                                  !- Feature Data Type 3
  2024-01-01 01:00:00 UTC,                 !- Feature Value 3
  date_parent_object_created,              !- Feature Name 4
  String,                                  !- Feature Data Type 4
  2024-01-01 01:00:00 UTC;                 !- Feature Value 4

OS:AdditionalProperties,
  {00000000-0000-0000-0001-000000000003},  !- Handle
  {00000000-0000-0000-0064-000000000022},  !- Object Name
  max_occ_in_spaces,                       !- Feature Name 1
  Double,                                  !- Feature Data Type 1
  32.060069862625376,                      !- Feature Value 1
  number_of_spaces_included,               !- Feature Name 2
  Integer,                                 !- Feature Data Type 2
  1,                                       !- Feature Value 2
  date_parent_object_last_edited,          !- Feature Name 3
  String,                                  !- Feature Data Type 3
  2024-01-01 01:00:00 UTC,                 !- Feature Value 3
  date_parent_object_created,              !- Feature Name 4
  String,                                  !- Feature Data Type 4
  2024-01-01 01:00:00 UTC;                 !- Feature Value 4

OS:AirLoopHVAC,
  {00000000-0000-0000-0002-000000000001},  !- Handle
  sys_3|mixed|shr>erv|sc>ashp|sh>ashp>c-e|ssf>cv|zh>b-hw|zc>none|srf>none|, !- Name
  ,                                        !- Controller List Name
  {00000000-0000-0000-0064-000000000021},  !- Availability Schedule
  {00000000-0000-0000-0009-000000000003},  !- Availability Manager List Name
  autosize,                                !- Design Supply Air Flow Rate {m3/s}
  1,                                       !- Design Return Air Flow Fraction of Supply Air Flow
  ,                                        !- Branch List Name
  ,                                        !- Connector List Name
  {00000000-0000-0000-0018-000000000032},  !- Supply Side Inlet Node Name
  {00000000-0000-0000-0018-000000000035},  !- Demand Side Outlet Node Name
  {00000000-0000-0000-0018-000000000034},  !- Demand Side Inlet Node A
  {00000000-0000-0000-0018-000000000033},  !- Supply Side Outlet Node A
  ,                                        !- Demand Side Inlet Node B
  ,                                        !- Supply Side Outlet Node B
  ,                                        !- Return Air Bypass Flow Temperature Setpoint Schedule Name
  {00000000-0000-0000-0005-000000000001},  !- Demand Mixer Name
  {00000000-0000-0000-0006-000000000001},  !- Demand Splitter A Name
  ,                                        !- Demand Splitter B Name
  ;                                        !- Supply Splitter Name

OS:AirLoopHVAC,
  {00000000-0000-0000-0002-000000000002},  !- Handle
  sys_4|mixed|shr>erv|sc>ashp|sh>ashp>c-e|ssf>cv|zh>b-hw|zc>none|srf>none| 1, !- Name
  ,                                        !- Controller List Name
  {00000000-0000-0000-0064-000000000022},  !- Availability Schedule
  {00000000-0000-0000-0009-000000000002},  !- Availability Manager List Name
  autosize,                                !- Design Supply Air Flow Rate {m3/s}
  1,                                       !- Design Return Air Flow Fraction of Supply Air Flow
  ,                                        !- Branch List Name
  ,                                        !- Connector List Name
  {00000000-0000-0000-0018-000000000071},  !- Supply Side Inlet Node Name
  {00000000-0000-0000-0018-000000000074},  !- Demand Side Outlet Node Name
  {00000000-0000-0000-0018-000000000073},  !- Demand Side Inlet Node A
  {00000000-0000-0000-0018-000000000072},  !- Supply Side Outlet Node A
  ,                                        !- Demand Side Inlet Node B
  ,                                        !- Supply Side Outlet Node B
  ,                                        !- Return Air Bypass Flow Temperature Setpoint Schedule Name
  {00000000-0000-0000-0005-000000000003},  !- Demand Mixer Name
  {00000000-0000-0000-0006-000000000003},  !- Demand Splitter A Name
  ,                                        !- Demand Splitter B Name
  ;                                        !- Supply Splitter Name

OS:AirLoopHVAC,
  {00000000-0000-0000-0002-000000000003},  !- Handle
  sys_4|mixed|shr>erv|sc>ashp|sh>ashp>c-e|ssf>cv|zh>b-hw|zc>none|srf>none|, !- Name
  ,                                        !- Controller List Name
  {00000000-0000-0000-0064-000000000023},  !- Availability Schedule
  {00000000-0000-0000-0009-000000000001},  !- Availability Manager List Name
  autosize,                                !- Design Supply Air Flow Rate {m3/s}
  1,                                       !- Design Return Air Flow Fraction of Supply Air Flow
  ,                                        !- Branch List Name
  ,                                        !- Connector List Name
  {00000000-0000-0000-0018-000000000051},  !- Supply Side Inlet Node Name
  {00000000-0000-0000-0018-000000000054},  !- Demand Side Outlet Node Name
  {00000000-0000-0000-0018-000000000053},  !- Demand Side Inlet Node A
  {00000000-0000-0000-0018-000000000052},  !- Supply Side Outlet Node A
  ,                                        !- Demand Side Inlet Node B
  ,                                        !- Supply Side Outlet Node B
  ,                                        !- Return Air Bypass Flow Temperature Setpoint Schedule Name
  {00000000-0000-0000-0005-000000000002},  !- Demand Mixer Name
  {00000000-0000-0000-0006-000000000002},  !- Demand Splitter A Name
  ,                                        !- Demand Splitter B Name
  ;                                        !- Supply Splitter Name

OS:AirLoopHVAC:OutdoorAirSystem,
  {00000000-0000-0000-0003-000000000001},  !- Handle
  Air Loop HVAC Outdoor Air System 1,      !- Name
  {00000000-0000-0000-0023-000000000001},  !- Controller Name
  ,                                        !- Outdoor Air Equipment List Name
  ,                                        !- Availability Manager List Name
  {00000000-0000-0000-0018-000000000040},  !- Mixed Air Node Name
  {00000000-0000-0000-0018-000000000131},  !- Outdoor Air Stream Node Name
  {00000000-0000-0000-0018-000000000132},  !- Relief Air Stream Node Name
  {00000000-0000-0000-0018-000000000039};  !- Return Air Stream Node Name

OS:AirLoopHVAC:OutdoorAirSystem,
  {00000000-0000-0000-0003-000000000002},  !- Handle
  Air Loop HVAC Outdoor Air System 2,      !- Name
  {00000000-0000-0000-0023-000000000002},  !- Controller Name
  ,                                        !- Outdoor Air Equipment List Name
  ,                                        !- Availability Manager List Name
  {00000000-0000-0000-0018-000000000059},  !- Mixed Air Node Name
  {00000000-0000-0000-0018-000000000137},  !- Outdoor Air Stream Node Name
  {00000000-0000-0000-0018-000000000138},  !- Relief Air Stream Node Name
  {00000000-0000-0000-0018-000000000058};  !- Return Air Stream Node Name

OS:AirLoopHVAC:OutdoorAirSystem,
  {00000000-0000-0000-0003-000000000003},  !- Handle
  Air Loop HVAC Outdoor Air System 3,      !- Name
  {00000000-0000-0000-0023-000000000003},  !- Controller Name
  ,                                        !- Outdoor Air Equipment List Name
  ,                                        !- Availability Manager List Name
  {00000000-0000-0000-0018-000000000079},  !- Mixed Air Node Name
  {00000000-0000-0000-0018-000000000143},  !- Outdoor Air Stream Node Name
  {00000000-0000-0000-0018-000000000144},  !- Relief Air Stream Node Name
  {00000000-0000-0000-0018-000000000078};  !- Return Air Stream Node Name

OS:AirLoopHVAC:UnitaryHeatPump:AirToAir,
  {00000000-0000-0000-0004-000000000001},  !- Handle
  ALL_ST=Office enclosed <= 25 m2_FL=Building Story 1_SCH=A ASHP, !- Name
  {00000000-0000-0000-0061-000000000001},  !- Availability Schedule Name
  {00000000-0000-0000-0018-000000000041},  !- Air Inlet Node Name
  {00000000-0000-0000-0018-000000000038},  !- Air Outlet Node Name
  Autosize,                                !- Supply Air Flow Rate During Cooling Operation {m3/s}
  Autosize,                                !- Supply Air Flow Rate During Heating Operation {m3/s}
  ,                                        !- Supply Air Flow Rate When No Cooling or Heating is Needed {m3/s}
  {00000000-0000-0000-0092-000000000001},  !- Controlling Zone or Thermostat Location
  {00000000-0000-0000-0041-000000000001},  !- Supply Air Fan Name
  {00000000-0000-0000-0015-000000000003},  !- Heating Coil Name
  {00000000-0000-0000-0014-000000000003},  !- Cooling Coil Name
  {00000000-0000-0000-0016-000000000001},  !- Supplemental Heating Coil Name
  Autosize,                                !- Maximum Supply Air Temperature from Supplemental Heater {C}
  ,                                        !- Maximum Outdoor Dry-Bulb Temperature for Supplemental Heater Operation {C}
  ,                                        !- Fan Placement
  {00000000-0000-0000-0064-000000000021};  !- Supply Air Fan Operating Mode Schedule Name

OS:AirLoopHVAC:UnitaryHeatPump:AirToAir,
  {00000000-0000-0000-0004-000000000002},  !- Handle
  ALL_ST=Warehouse storage area medium to bulky palletized items_FL=Building Story 1_SCH=A ASHP, !- Name
  {00000000-0000-0000-0061-000000000001},  !- Availability Schedule Name
  {00000000-0000-0000-0018-000000000080},  !- Air Inlet Node Name
  {00000000-0000-0000-0018-000000000077},  !- Air Outlet Node Name
  Autosize,                                !- Supply Air Flow Rate During Cooling Operation {m3/s}
  Autosize,                                !- Supply Air Flow Rate During Heating Operation {m3/s}
  ,                                        !- Supply Air Flow Rate When No Cooling or Heating is Needed {m3/s}
  {00000000-0000-0000-0092-000000000002},  !- Controlling Zone or Thermostat Location
  {00000000-0000-0000-0041-000000000003},  !- Supply Air Fan Name
  {00000000-0000-0000-0015-000000000002},  !- Heating Coil Name
  {00000000-0000-0000-0014-000000000002},  !- Cooling Coil Name
  {00000000-0000-0000-0016-000000000003},  !- Supplemental Heating Coil Name
  Autosize,                                !- Maximum Supply Air Temperature from Supplemental Heater {C}
  ,                                        !- Maximum Outdoor Dry-Bulb Temperature for Supplemental Heater Operation {C}
  ,                                        !- Fan Placement
  {00000000-0000-0000-0064-000000000022};  !- Supply Air Fan Operating Mode Schedule Name

OS:AirLoopHVAC:UnitaryHeatPump:AirToAir,
  {00000000-0000-0000-0004-000000000003},  !- Handle
  ALL_ST=Warehouse storage area small hand-carried items(4)_FL=Building Story 1_SCH=A ASHP, !- Name
  {00000000-0000-0000-0061-000000000001},  !- Availability Schedule Name
  {00000000-0000-0000-0018-000000000060},  !- Air Inlet Node Name
  {00000000-0000-0000-0018-000000000057},  !- Air Outlet Node Name
  Autosize,                                !- Supply Air Flow Rate During Cooling Operation {m3/s}
  Autosize,                                !- Supply Air Flow Rate During Heating Operation {m3/s}
  ,                                        !- Supply Air Flow Rate When No Cooling or Heating is Needed {m3/s}
  {00000000-0000-0000-0092-000000000003},  !- Controlling Zone or Thermostat Location
  {00000000-0000-0000-0041-000000000002},  !- Supply Air Fan Name
  {00000000-0000-0000-0015-000000000001},  !- Heating Coil Name
  {00000000-0000-0000-0014-000000000001},  !- Cooling Coil Name
  {00000000-0000-0000-0016-000000000002},  !- Supplemental Heating Coil Name
  Autosize,                                !- Maximum Supply Air Temperature from Supplemental Heater {C}
  ,                                        !- Maximum Outdoor Dry-Bulb Temperature for Supplemental Heater Operation {C}
  ,                                        !- Fan Placement
  {00000000-0000-0000-0064-000000000023};  !- Supply Air Fan Operating Mode Schedule Name

OS:AirLoopHVAC:ZoneMixer,
  {00000000-0000-0000-0005-000000000001},  !- Handle
  Air Loop HVAC Zone Mixer 1,              !- Name
  {00000000-0000-0000-0018-000000000037},  !- Outlet Node Name
  {00000000-0000-0000-0018-000000000047};  !- Inlet Node Name 1

OS:AirLoopHVAC:ZoneMixer,
  {00000000-0000-0000-0005-000000000002},  !- Handle
  Air Loop HVAC Zone Mixer 2,              !- Name
  {00000000-0000-0000-0018-000000000056},  !- Outlet Node Name
  {00000000-0000-0000-0018-000000000067};  !- Inlet Node Name 1

OS:AirLoopHVAC:ZoneMixer,
  {00000000-0000-0000-0005-000000000003},  !- Handle
  Air Loop HVAC Zone Mixer 3,              !- Name
  {00000000-0000-0000-0018-000000000076},  !- Outlet Node Name
  {00000000-0000-0000-0018-000000000087};  !- Inlet Node Name 1

OS:AirLoopHVAC:ZoneSplitter,
  {00000000-0000-0000-0006-000000000001},  !- Handle
  Air Loop HVAC Zone Splitter 1,           !- Name
  {00000000-0000-0000-0018-000000000036},  !- Inlet Node Name
  {00000000-0000-0000-0018-000000000048};  !- Outlet Node Name 1

OS:AirLoopHVAC:ZoneSplitter,
  {00000000-0000-0000-0006-000000000002},  !- Handle
  Air Loop HVAC Zone Splitter 2,           !- Name
  {00000000-0000-0000-0018-000000000055},  !- Inlet Node Name
  {00000000-0000-0000-0018-000000000068};  !- Outlet Node Name 1

OS:AirLoopHVAC:ZoneSplitter,
  {00000000-0000-0000-0006-000000000003},  !- Handle
  Air Loop HVAC Zone Splitter 3,           !- Name
  {00000000-0000-0000-0018-000000000075},  !- Inlet Node Name
  {00000000-0000-0000-0018-000000000088};  !- Outlet Node Name 1

OS:AirTerminal:SingleDuct:ConstantVolume:NoReheat,
  {00000000-0000-0000-0007-000000000001},  !- Handle
  Air Terminal Single Duct Constant Volume No Reheat 1, !- Name
  {00000000-0000-0000-0061-000000000001},  !- Availability Schedule Name
  {00000000-0000-0000-0018-000000000049},  !- Air Inlet Node Name
  {00000000-0000-0000-0018-000000000050},  !- Air Outlet Node Name
  AutoSize;                                !- Maximum Air Flow Rate {m3/s}

OS:AirTerminal:SingleDuct:ConstantVolume:NoReheat,
  {00000000-0000-0000-0007-000000000002},  !- Handle
  Air Terminal Single Duct Constant Volume No Reheat 2, !- Name
  {00000000-0000-0000-0061-000000000001},  !- Availability Schedule Name
  {00000000-0000-0000-0018-000000000069},  !- Air Inlet Node Name
  {00000000-0000-0000-0018-000000000070},  !- Air Outlet Node Name
  AutoSize;                                !- Maximum Air Flow Rate {m3/s}

OS:AirTerminal:SingleDuct:ConstantVolume:NoReheat,
  {00000000-0000-0000-0007-000000000003},  !- Handle
  Air Terminal Single Duct Constant Volume No Reheat 3, !- Name
  {00000000-0000-0000-0061-000000000001},  !- Availability Schedule Name
  {00000000-0000-0000-0018-000000000089},  !- Air Inlet Node Name
  {00000000-0000-0000-0018-000000000090},  !- Air Outlet Node Name
  AutoSize;                                !- Maximum Air Flow Rate {m3/s}

OS:AvailabilityManager:NightCycle,
  {00000000-0000-0000-0008-000000000001},  !- Handle
  Availability Manager Night Cycle 1,      !- Name
  {00000000-0000-0000-0061-000000000001},  !- Applicability Schedule
  ,                                        !- Fan Schedule
  CycleOnAny,                              !- Control Type
  1,                                       !- Thermostat Tolerance {deltaC}
  ,                                        !- Cycling Run Time Control Type
  3600,                                    !- Cycling Run Time {s}
  {00000000-0000-0000-0050-000000000001},  !- Control Zone or Zone List Name
  {00000000-0000-0000-0050-000000000002},  !- Cooling Control Zone or Zone List Name
  {00000000-0000-0000-0050-000000000003},  !- Heating Control Zone or Zone List Name
  {00000000-0000-0000-0050-000000000004};  !- Heating Zone Fans Only Zone or Zone List Name

OS:AvailabilityManager:NightCycle,
  {00000000-0000-0000-0008-000000000002},  !- Handle
  Availability Manager Night Cycle 2,      !- Name
  {00000000-0000-0000-0061-000000000001},  !- Applicability Schedule
  ,                                        !- Fan Schedule
  CycleOnAny,                              !- Control Type
  1,                                       !- Thermostat Tolerance {deltaC}
  ,                                        !- Cycling Run Time Control Type
  3600,                                    !- Cycling Run Time {s}
  {00000000-0000-0000-0050-000000000005},  !- Control Zone or Zone List Name
  {00000000-0000-0000-0050-000000000006},  !- Cooling Control Zone or Zone List Name
  {00000000-0000-0000-0050-000000000007},  !- Heating Control Zone or Zone List Name
  {00000000-0000-0000-0050-000000000008};  !- Heating Zone Fans Only Zone or Zone List Name

OS:AvailabilityManager:NightCycle,
  {00000000-0000-0000-0008-000000000003},  !- Handle
  Availability Manager Night Cycle 3,      !- Name
  {00000000-0000-0000-0061-000000000001},  !- Applicability Schedule
  ,                                        !- Fan Schedule
  CycleOnAny,                              !- Control Type
  1,                                       !- Thermostat Tolerance {deltaC}
  ,                                        !- Cycling Run Time Control Type
  3600,                                    !- Cycling Run Time {s}
  {00000000-0000-0000-0050-000000000009},  !- Control Zone or Zone List Name
  {00000000-0000-0000-0050-000000000010},  !- Cooling Control Zone or Zone List Name
  {00000000-0000-0000-0050-000000000011},  !- Heating Control Zone or Zone List Name
  {00000000-0000-0000-0050-000000000012};  !- Heating Zone Fans Only Zone or Zone List Name

OS:AvailabilityManagerAssignmentList,
  {00000000-0000-0000-0009-000000000001},  !- Handle
  Air Loop HVAC 1 AvailabilityManagerAssignmentList 1, !- Name
  {00000000-0000-0000-0008-000000000002};  !- Availability Manager Name 1

OS:AvailabilityManagerAssignmentList,
  {00000000-0000-0000-0009-000000000002},  !- Handle
  Air Loop HVAC 1 AvailabilityManagerAssignmentList 2, !- Name
  {00000000-0000-0000-0008-000000000003};  !- Availability Manager Name 1

OS:AvailabilityManagerAssignmentList,
  {00000000-0000-0000-0009-000000000003},  !- Handle
  Air Loop HVAC 1 AvailabilityManagerAssignmentList, !- Name
  {00000000-0000-0000-0008-000000000001};  !- Availability Manager Name 1

OS:AvailabilityManagerAssignmentList,
  {00000000-0000-0000-0009-000000000004},  !- Handle
  Plant Loop 1 AvailabilityManagerAssignmentList 1; !- Name

OS:AvailabilityManagerAssignmentList,
  {00000000-0000-0000-0009-000000000005},  !- Handle
  Plant Loop 1 AvailabilityManagerAssignmentList; !- Name

OS:Boiler:HotWater,
  {00000000-0000-0000-0010-000000000001},  !- Handle
  Primary Boiler 495kBtu/hr 0.83 Thermal Eff, !- Name
  NaturalGas,                              !- Fuel Type
  144965.776637624,                        !- Nominal Capacity {W}
  0.83,                                    !- Nominal Thermal Efficiency
  ,                                        !- Efficiency Curve Temperature Evaluation Variable
  {00000000-0000-0000-0025-000000000001},  !- Normalized Boiler Efficiency Curve Name
  ,                                        !- Design Water Flow Rate {m3/s}
  ,                                        !- Minimum Part Load Ratio
  ,                                        !- Maximum Part Load Ratio
  ,                                        !- Optimum Part Load Ratio
  {00000000-0000-0000-0018-000000000018},  !- Boiler Water Inlet Node Name
  {00000000-0000-0000-0018-000000000019},  !- Boiler Water Outlet Node Name
  99,                                      !- Water Outlet Upper Temperature Limit {C}
  ConstantFlow,                            !- Boiler Flow Mode
  0,                                       !- On Cycle Parasitic Electric Load {W}
  0,                                       !- Off Cycle Parasitic Fuel Load {W}
  1,                                       !- Sizing Factor
  General;                                 !- End-Use Subcategory

OS:Boiler:HotWater,
  {00000000-0000-0000-0010-000000000002},  !- Handle
  Secondary Boiler 495kBtu/hr 0.83 Thermal Eff, !- Name
  NaturalGas,                              !- Fuel Type
  144965.776637624,                        !- Nominal Capacity {W}
  0.83,                                    !- Nominal Thermal Efficiency
  ,                                        !- Efficiency Curve Temperature Evaluation Variable
  {00000000-0000-0000-0025-000000000001},  !- Normalized Boiler Efficiency Curve Name
  ,                                        !- Design Water Flow Rate {m3/s}
  ,                                        !- Minimum Part Load Ratio
  ,                                        !- Maximum Part Load Ratio
  ,                                        !- Optimum Part Load Ratio
  {00000000-0000-0000-0018-000000000022},  !- Boiler Water Inlet Node Name
  {00000000-0000-0000-0018-000000000023},  !- Boiler Water Outlet Node Name
  99,                                      !- Water Outlet Upper Temperature Limit {C}
  ConstantFlow,                            !- Boiler Flow Mode
  0,                                       !- On Cycle Parasitic Electric Load {W}
  0,                                       !- Off Cycle Parasitic Fuel Load {W}
  1,                                       !- Sizing Factor
  General;                                 !- End-Use Subcategory

OS:Building,
  {00000000-0000-0000-0011-000000000001},  !- Handle
  Warehouse,                               !- Name
  ,                                        !- Building Sector Type
  ,                                        !- North Axis {deg}
  ,                                        !- Nominal Floor to Floor Height {m}
  ,                                        !- Space Type Name
  {00000000-0000-0000-0029-000000000001},  !- Default Construction Set Name
  ,                                        !- Default Schedule Set Name
  1,                                       !- Standards Number of Stories
  1,                                       !- Standards Number of Above Ground Stories
  NECB2017,                                !- Standards Template
  Warehouse,                               !- Standards Building Type
  ,                                        !- Standards Number of Living Units
  ,                                        !- Relocatable
  ;                                        !- Nominal Floor to Ceiling Height {m}

OS:BuildingStory,
  {00000000-0000-0000-0012-000000000001},  !- Handle
  Building Story 1,                        !- Name
  0,                                       !- Nominal Z Coordinate {m}
  ,                                        !- Nominal Floor to Floor Height {m}
  ,                                        !- Default Construction Set Name
  ,                                        !- Default Schedule Set Name
  {00000000-0000-0000-0060-000000000007};  !- Group Rendering Name

OS:ClimateZones,
  {00000000-0000-0000-0013-000000000001},  !- Handle
  ASHRAE,                                  !- Climate Zone Institution Name 1
  ANSI/ASHRAE Standard 169,                !- Climate Zone Document Name 1
  2006,                                    !- Climate Zone Document Year 1
  7;                                       !- Climate Zone Value 1

OS:Coil:Cooling:DX:SingleSpeed,
  {00000000-0000-0000-0014-000000000001},  !- Handle
  CoilCoolingDXSingleSpeed_ashp 1 290kBtu/hr 9.5EER, !- Name
  {00000000-0000-0000-0061-000000000001},  !- Availability Schedule Name
  autosize,                                !- Rated Total Cooling Capacity {W}
  autosize,                                !- Rated Sensible Heat Ratio
  3.30019905299558,                        !- Rated COP {W/W}
  autosize,                                !- Rated Air Flow Rate {m3/s}
  773.3,                                   !- Rated Evaporator Fan Power Per Volume Flow Rate 2017 {W/(m3/s)}
  934.4,                                   !- Rated Evaporator Fan Power Per Volume Flow Rate 2023 {W/(m3/s)}
  ,                                        !- Air Inlet Node Name
  ,                                        !- Air Outlet Node Name
  {00000000-0000-0000-0024-000000000007},  !- Total Cooling Capacity Function of Temperature Curve Name
  {00000000-0000-0000-0027-000000000010},  !- Total Cooling Capacity Function of Flow Fraction Curve Name
  {00000000-0000-0000-0024-000000000008},  !- Energy Input Ratio Function of Temperature Curve Name
  {00000000-0000-0000-0027-000000000011},  !- Energy Input Ratio Function of Flow Fraction Curve Name
  {00000000-0000-0000-0025-000000000017},  !- Part Load Fraction Correlation Curve Name
  -25,                                     !- Minimum Outdoor Dry-Bulb Temperature for Compressor Operation {C}
  0,                                       !- Nominal Time for Condensate Removal to Begin {s}
  0,                                       !- Ratio of Initial Moisture Evaporation Rate and Steady State Latent Capacity {dimensionless}
  0,                                       !- Maximum Cycling Rate {cycles/hr}
  0,                                       !- Latent Capacity Time Constant {s}
  ,                                        !- Condenser Air Inlet Node Name
  AirCooled,                               !- Condenser Type
  0.9,                                     !- Evaporative Condenser Effectiveness {dimensionless}
  autosize,                                !- Evaporative Condenser Air Flow Rate {m3/s}
  autosize,                                !- Evaporative Condenser Pump Rated Power Consumption {W}
  0,                                       !- Crankcase Heater Capacity {W}
  ,                                        !- Crankcase Heater Capacity Function of Temperature Curve Name
  10,                                      !- Maximum Outdoor Dry-Bulb Temperature for Crankcase Heater Operation {C}
  ,                                        !- Supply Water Storage Tank Name
  ,                                        !- Condensate Collection Water Storage Tank Name
  0,                                       !- Basin Heater Capacity {W/K}
  2;                                       !- Basin Heater Setpoint Temperature {C}

OS:Coil:Cooling:DX:SingleSpeed,
  {00000000-0000-0000-0014-000000000002},  !- Handle
  CoilCoolingDXSingleSpeed_ashp 2 532kBtu/hr 9.5EER, !- Name
  {00000000-0000-0000-0061-000000000001},  !- Availability Schedule Name
  autosize,                                !- Rated Total Cooling Capacity {W}
  autosize,                                !- Rated Sensible Heat Ratio
  3.30019905299558,                        !- Rated COP {W/W}
  autosize,                                !- Rated Air Flow Rate {m3/s}
  773.3,                                   !- Rated Evaporator Fan Power Per Volume Flow Rate 2017 {W/(m3/s)}
  934.4,                                   !- Rated Evaporator Fan Power Per Volume Flow Rate 2023 {W/(m3/s)}
  ,                                        !- Air Inlet Node Name
  ,                                        !- Air Outlet Node Name
  {00000000-0000-0000-0024-000000000007},  !- Total Cooling Capacity Function of Temperature Curve Name
  {00000000-0000-0000-0027-000000000010},  !- Total Cooling Capacity Function of Flow Fraction Curve Name
  {00000000-0000-0000-0024-000000000008},  !- Energy Input Ratio Function of Temperature Curve Name
  {00000000-0000-0000-0027-000000000011},  !- Energy Input Ratio Function of Flow Fraction Curve Name
  {00000000-0000-0000-0025-000000000017},  !- Part Load Fraction Correlation Curve Name
  -25,                                     !- Minimum Outdoor Dry-Bulb Temperature for Compressor Operation {C}
  0,                                       !- Nominal Time for Condensate Removal to Begin {s}
  0,                                       !- Ratio of Initial Moisture Evaporation Rate and Steady State Latent Capacity {dimensionless}
  0,                                       !- Maximum Cycling Rate {cycles/hr}
  0,                                       !- Latent Capacity Time Constant {s}
  ,                                        !- Condenser Air Inlet Node Name
  AirCooled,                               !- Condenser Type
  0.9,                                     !- Evaporative Condenser Effectiveness {dimensionless}
  autosize,                                !- Evaporative Condenser Air Flow Rate {m3/s}
  autosize,                                !- Evaporative Condenser Pump Rated Power Consumption {W}
  0,                                       !- Crankcase Heater Capacity {W}
  ,                                        !- Crankcase Heater Capacity Function of Temperature Curve Name
  10,                                      !- Maximum Outdoor Dry-Bulb Temperature for Crankcase Heater Operation {C}
  ,                                        !- Supply Water Storage Tank Name
  ,                                        !- Condensate Collection Water Storage Tank Name
  0,                                       !- Basin Heater Capacity {W/K}
  2;                                       !- Basin Heater Setpoint Temperature {C}

OS:Coil:Cooling:DX:SingleSpeed,
  {00000000-0000-0000-0014-000000000003},  !- Handle
  CoilCoolingDXSingleSpeed_ashp 46kBtu/hr 10.0EER, !- Name
  {00000000-0000-0000-0061-000000000001},  !- Availability Schedule Name
  autosize,                                !- Rated Total Cooling Capacity {W}
  autosize,                                !- Rated Sensible Heat Ratio
  3.46671670650253,                        !- Rated COP {W/W}
  autosize,                                !- Rated Air Flow Rate {m3/s}
  773.3,                                   !- Rated Evaporator Fan Power Per Volume Flow Rate 2017 {W/(m3/s)}
  934.4,                                   !- Rated Evaporator Fan Power Per Volume Flow Rate 2023 {W/(m3/s)}
  ,                                        !- Air Inlet Node Name
  ,                                        !- Air Outlet Node Name
  {00000000-0000-0000-0024-000000000007},  !- Total Cooling Capacity Function of Temperature Curve Name
  {00000000-0000-0000-0027-000000000010},  !- Total Cooling Capacity Function of Flow Fraction Curve Name
  {00000000-0000-0000-0024-000000000008},  !- Energy Input Ratio Function of Temperature Curve Name
  {00000000-0000-0000-0027-000000000011},  !- Energy Input Ratio Function of Flow Fraction Curve Name
  {00000000-0000-0000-0025-000000000017},  !- Part Load Fraction Correlation Curve Name
  -25,                                     !- Minimum Outdoor Dry-Bulb Temperature for Compressor Operation {C}
  0,                                       !- Nominal Time for Condensate Removal to Begin {s}
  0,                                       !- Ratio of Initial Moisture Evaporation Rate and Steady State Latent Capacity {dimensionless}
  0,                                       !- Maximum Cycling Rate {cycles/hr}
  0,                                       !- Latent Capacity Time Constant {s}
  ,                                        !- Condenser Air Inlet Node Name
  AirCooled,                               !- Condenser Type
  0.9,                                     !- Evaporative Condenser Effectiveness {dimensionless}
  autosize,                                !- Evaporative Condenser Air Flow Rate {m3/s}
  autosize,                                !- Evaporative Condenser Pump Rated Power Consumption {W}
  0,                                       !- Crankcase Heater Capacity {W}
  ,                                        !- Crankcase Heater Capacity Function of Temperature Curve Name
  10,                                      !- Maximum Outdoor Dry-Bulb Temperature for Crankcase Heater Operation {C}
  ,                                        !- Supply Water Storage Tank Name
  ,                                        !- Condensate Collection Water Storage Tank Name
  0,                                       !- Basin Heater Capacity {W/K}
  2;                                       !- Basin Heater Setpoint Temperature {C}

OS:Coil:Heating:DX:SingleSpeed,
  {00000000-0000-0000-0015-000000000001},  !- Handle
  CoilHeatingDXSingleSpeed_ashp 1 210 Clg kBtu/hr 3.2COPH, !- Name
  {00000000-0000-0000-0061-000000000001},  !- Availability Schedule Name
  61468.086219228,                         !- Rated Total Heating Capacity {W}
  3.49773182970369,                        !- Rated COP {W/W}
  Autosize,                                !- Rated Air Flow Rate {m3/s}
  773.3,                                   !- Rated Supply Fan Power Per Volume Flow Rate 2017 {W/(m3/s)}
  934.4,                                   !- Rated Supply Fan Power Per Volume Flow Rate 2023 {W/(m3/s)}
  ,                                        !- Air Inlet Node Name
  ,                                        !- Air Outlet Node Name
  {00000000-0000-0000-0025-000000000019},  !- Total Heating Capacity Function of Temperature Curve Name
  {00000000-0000-0000-0025-000000000018},  !- Total Heating Capacity Function of Flow Fraction Curve Name
  {00000000-0000-0000-0025-000000000020},  !- Energy Input Ratio Function of Temperature Curve Name
  {00000000-0000-0000-0027-000000000012},  !- Energy Input Ratio Function of Flow Fraction Curve Name
  {00000000-0000-0000-0025-000000000021},  !- Part Load Fraction Correlation Curve Name
  ,                                        !- Defrost Energy Input Ratio Function of Temperature Curve Name
  -10,                                     !- Minimum Outdoor Dry-Bulb Temperature for Compressor Operation {C}
  ,                                        !- Maximum Outdoor Dry-Bulb Temperature for Defrost Operation {C}
  ,                                        !- Crankcase Heater Capacity {W}
  ,                                        !- Crankcase Heater Capacity Function of Temperature Curve Name
  ,                                        !- Maximum Outdoor Dry-Bulb Temperature for Crankcase Heater Operation {C}
  Resistive,                               !- Defrost Strategy
  Timed,                                   !- Defrost Control
  0.166667,                                !- Defrost Time Period Fraction
  2000;                                    !- Resistive Defrost Heater Capacity {W}

OS:Coil:Heating:DX:SingleSpeed,
  {00000000-0000-0000-0015-000000000002},  !- Handle
  CoilHeatingDXSingleSpeed_ashp 2 386 Clg kBtu/hr 3.2COPH, !- Name
  {00000000-0000-0000-0061-000000000001},  !- Availability Schedule Name
  113022.241044425,                        !- Rated Total Heating Capacity {W}
  3.58104284266333,                        !- Rated COP {W/W}
  Autosize,                                !- Rated Air Flow Rate {m3/s}
  773.3,                                   !- Rated Supply Fan Power Per Volume Flow Rate 2017 {W/(m3/s)}
  934.4,                                   !- Rated Supply Fan Power Per Volume Flow Rate 2023 {W/(m3/s)}
  ,                                        !- Air Inlet Node Name
  ,                                        !- Air Outlet Node Name
  {00000000-0000-0000-0025-000000000019},  !- Total Heating Capacity Function of Temperature Curve Name
  {00000000-0000-0000-0025-000000000018},  !- Total Heating Capacity Function of Flow Fraction Curve Name
  {00000000-0000-0000-0025-000000000020},  !- Energy Input Ratio Function of Temperature Curve Name
  {00000000-0000-0000-0027-000000000012},  !- Energy Input Ratio Function of Flow Fraction Curve Name
  {00000000-0000-0000-0025-000000000021},  !- Part Load Fraction Correlation Curve Name
  ,                                        !- Defrost Energy Input Ratio Function of Temperature Curve Name
  -10,                                     !- Minimum Outdoor Dry-Bulb Temperature for Compressor Operation {C}
  ,                                        !- Maximum Outdoor Dry-Bulb Temperature for Defrost Operation {C}
  ,                                        !- Crankcase Heater Capacity {W}
  ,                                        !- Crankcase Heater Capacity Function of Temperature Curve Name
  ,                                        !- Maximum Outdoor Dry-Bulb Temperature for Crankcase Heater Operation {C}
  Resistive,                               !- Defrost Strategy
  Timed,                                   !- Defrost Control
  0.166667,                                !- Defrost Time Period Fraction
  2000;                                    !- Resistive Defrost Heater Capacity {W}

OS:Coil:Heating:DX:SingleSpeed,
  {00000000-0000-0000-0015-000000000003},  !- Handle
  CoilHeatingDXSingleSpeed_ashp 34 Clg kBtu/hr 3.1COPH, !- Name
  {00000000-0000-0000-0061-000000000001},  !- Availability Schedule Name
  9853.17420973161,                        !- Rated Total Heating Capacity {W}
  3.30762505142104,                        !- Rated COP {W/W}
  Autosize,                                !- Rated Air Flow Rate {m3/s}
  773.3,                                   !- Rated Supply Fan Power Per Volume Flow Rate 2017 {W/(m3/s)}
  934.4,                                   !- Rated Supply Fan Power Per Volume Flow Rate 2023 {W/(m3/s)}
  ,                                        !- Air Inlet Node Name
  ,                                        !- Air Outlet Node Name
  {00000000-0000-0000-0025-000000000019},  !- Total Heating Capacity Function of Temperature Curve Name
  {00000000-0000-0000-0025-000000000018},  !- Total Heating Capacity Function of Flow Fraction Curve Name
  {00000000-0000-0000-0025-000000000020},  !- Energy Input Ratio Function of Temperature Curve Name
  {00000000-0000-0000-0027-000000000012},  !- Energy Input Ratio Function of Flow Fraction Curve Name
  {00000000-0000-0000-0025-000000000021},  !- Part Load Fraction Correlation Curve Name
  ,                                        !- Defrost Energy Input Ratio Function of Temperature Curve Name
  -10,                                     !- Minimum Outdoor Dry-Bulb Temperature for Compressor Operation {C}
  ,                                        !- Maximum Outdoor Dry-Bulb Temperature for Defrost Operation {C}
  ,                                        !- Crankcase Heater Capacity {W}
  ,                                        !- Crankcase Heater Capacity Function of Temperature Curve Name
  ,                                        !- Maximum Outdoor Dry-Bulb Temperature for Crankcase Heater Operation {C}
  Resistive,                               !- Defrost Strategy
  Timed,                                   !- Defrost Control
  0.166667,                                !- Defrost Time Period Fraction
  2000;                                    !- Resistive Defrost Heater Capacity {W}

OS:Coil:Heating:Electric,
  {00000000-0000-0000-0016-000000000001},  !- Handle
  Coil Heating Electric 1,                 !- Name
  {00000000-0000-0000-0061-000000000001},  !- Availability Schedule Name
  ,                                        !- Efficiency
  ,                                        !- Nominal Capacity {W}
  ,                                        !- Air Inlet Node Name
  ;                                        !- Air Outlet Node Name

OS:Coil:Heating:Electric,
  {00000000-0000-0000-0016-000000000002},  !- Handle
  Coil Heating Electric 2,                 !- Name
  {00000000-0000-0000-0061-000000000001},  !- Availability Schedule Name
  ,                                        !- Efficiency
  ,                                        !- Nominal Capacity {W}
  ,                                        !- Air Inlet Node Name
  ;                                        !- Air Outlet Node Name

OS:Coil:Heating:Electric,
  {00000000-0000-0000-0016-000000000003},  !- Handle
  Coil Heating Electric 3,                 !- Name
  {00000000-0000-0000-0061-000000000001},  !- Availability Schedule Name
  ,                                        !- Efficiency
  ,                                        !- Nominal Capacity {W}
  ,                                        !- Air Inlet Node Name
  ;                                        !- Air Outlet Node Name

OS:Coil:Heating:Water:Baseboard,
  {00000000-0000-0000-0017-000000000001},  !- Handle
  Coil Heating Water Baseboard 1,          !- Name
  HeatingDesignCapacity,                   !- Heating Design Capacity Method
  autosize,                                !- Heating Design Capacity {W}
  0,                                       !- Heating Design Capacity Per Floor Area {W/m2}
  0.8,                                     !- Fraction of Autosized Heating Design Capacity
  ,                                        !- U-Factor Times Area Value {W/K}
  ,                                        !- Maximum Water Flow Rate {m3/s}
  ,                                        !- Convergence Tolerance
  {00000000-0000-0000-0018-000000000042},  !- Water Inlet Node Name
  {00000000-0000-0000-0018-000000000043};  !- Water Outlet Node Name

OS:Coil:Heating:Water:Baseboard,
  {00000000-0000-0000-0017-000000000002},  !- Handle
  Coil Heating Water Baseboard 2,          !- Name
  HeatingDesignCapacity,                   !- Heating Design Capacity Method
  autosize,                                !- Heating Design Capacity {W}
  0,                                       !- Heating Design Capacity Per Floor Area {W/m2}
  0.8,                                     !- Fraction of Autosized Heating Design Capacity
  ,                                        !- U-Factor Times Area Value {W/K}
  ,                                        !- Maximum Water Flow Rate {m3/s}
  ,                                        !- Convergence Tolerance
  {00000000-0000-0000-0018-000000000062},  !- Water Inlet Node Name
  {00000000-0000-0000-0018-000000000063};  !- Water Outlet Node Name

OS:Coil:Heating:Water:Baseboard,
  {00000000-0000-0000-0017-000000000003},  !- Handle
  Coil Heating Water Baseboard 3,          !- Name
  HeatingDesignCapacity,                   !- Heating Design Capacity Method
  autosize,                                !- Heating Design Capacity {W}
  0,                                       !- Heating Design Capacity Per Floor Area {W/m2}
  0.8,                                     !- Fraction of Autosized Heating Design Capacity
  ,                                        !- U-Factor Times Area Value {W/K}
  ,                                        !- Maximum Water Flow Rate {m3/s}
  ,                                        !- Convergence Tolerance
  {00000000-0000-0000-0018-000000000082},  !- Water Inlet Node Name
  {00000000-0000-0000-0018-000000000083};  !- Water Outlet Node Name

OS:Connection,
  {00000000-0000-0000-0018-000000000001},  !- Handle
  ,                                        !- Source Object
  11,                                      !- Outlet Port
  ,                                        !- Target Object
  2;                                       !- Inlet Port

OS:Connection,
  {00000000-0000-0000-0018-000000000002},  !- Handle
  ,                                        !- Source Object
  11,                                      !- Outlet Port
  ,                                        !- Target Object
  2;                                       !- Inlet Port

OS:Connection,
  {00000000-0000-0000-0018-000000000003},  !- Handle
  ,                                        !- Source Object
  11,                                      !- Outlet Port
  ,                                        !- Target Object
  2;                                       !- Inlet Port

OS:Connection,
  {00000000-0000-0000-0018-000000000004},  !- Handle
  {00000000-0000-0000-0092-000000000001},  !- Source Object
  11,                                      !- Outlet Port
  {00000000-0000-0000-0051-000000000004},  !- Target Object
  2;                                       !- Inlet Port

OS:Connection,
  {00000000-0000-0000-0018-000000000005},  !- Handle
  {00000000-0000-0000-0092-000000000003},  !- Source Object
  11,                                      !- Outlet Port
  {00000000-0000-0000-0051-000000000008},  !- Target Object
  2;                                       !- Inlet Port

OS:Connection,
  {00000000-0000-0000-0018-000000000006},  !- Handle
  {00000000-0000-0000-0092-000000000002},  !- Source Object
  11,                                      !- Outlet Port
  {00000000-0000-0000-0051-000000000006},  !- Target Object
  2;                                       !- Inlet Port

OS:Connection,
  {00000000-0000-0000-0018-000000000007},  !- Handle
  {00000000-0000-0000-0056-000000000001},  !- Source Object
  14,                                      !- Outlet Port
  {00000000-0000-0000-0051-000000000023},  !- Target Object
  2;                                       !- Inlet Port

OS:Connection,
  {00000000-0000-0000-0018-000000000008},  !- Handle
  {00000000-0000-0000-0020-000000000001},  !- Source Object
  3,                                       !- Outlet Port
  {00000000-0000-0000-0051-000000000039},  !- Target Object
  2;                                       !- Inlet Port

OS:Connection,
  {00000000-0000-0000-0018-000000000009},  !- Handle
  {00000000-0000-0000-0051-000000000024},  !- Source Object
  3,                                       !- Outlet Port
  {00000000-0000-0000-0056-000000000001},  !- Target Object
  15;                                      !- Inlet Port

OS:Connection,
  {00000000-0000-0000-0018-000000000010},  !- Handle
  {00000000-0000-0000-0056-000000000001},  !- Source Object
  17,                                      !- Outlet Port
  {00000000-0000-0000-0051-000000000021},  !- Target Object
  2;                                       !- Inlet Port

OS:Connection,
  {00000000-0000-0000-0018-000000000011},  !- Handle
  {00000000-0000-0000-0051-000000000021},  !- Source Object
  3,                                       !- Outlet Port
  {00000000-0000-0000-0020-000000000002},  !- Target Object
  2;                                       !- Inlet Port

OS:Connection,
  {00000000-0000-0000-0018-000000000012},  !- Handle
  {00000000-0000-0000-0020-000000000002},  !- Source Object
  3,                                       !- Outlet Port
  {00000000-0000-0000-0051-000000000015},  !- Target Object
  2;                                       !- Inlet Port

OS:Connection,
  {00000000-0000-0000-0018-000000000013},  !- Handle
  {00000000-0000-0000-0019-000000000002},  !- Source Object
  2,                                       !- Outlet Port
  {00000000-0000-0000-0051-000000000022},  !- Target Object
  2;                                       !- Inlet Port

OS:Connection,
  {00000000-0000-0000-0018-000000000014},  !- Handle
  {00000000-0000-0000-0051-000000000022},  !- Source Object
  3,                                       !- Outlet Port
  {00000000-0000-0000-0056-000000000001},  !- Target Object
  18;                                      !- Inlet Port

OS:Connection,
  {00000000-0000-0000-0018-000000000015},  !- Handle
  {00000000-0000-0000-0051-000000000023},  !- Source Object
  3,                                       !- Outlet Port
  {00000000-0000-0000-0059-000000000001},  !- Target Object
  2;                                       !- Inlet Port

OS:Connection,
  {00000000-0000-0000-0018-000000000016},  !- Handle
  {00000000-0000-0000-0059-000000000001},  !- Source Object
  3,                                       !- Outlet Port
  {00000000-0000-0000-0051-000000000041},  !- Target Object
  2;                                       !- Inlet Port

OS:Connection,
  {00000000-0000-0000-0018-000000000017},  !- Handle
  {00000000-0000-0000-0051-000000000041},  !- Source Object
  3,                                       !- Outlet Port
  {00000000-0000-0000-0020-000000000001},  !- Target Object
  2;                                       !- Inlet Port

OS:Connection,
  {00000000-0000-0000-0018-000000000018},  !- Handle
  {00000000-0000-0000-0051-000000000039},  !- Source Object
  3,                                       !- Outlet Port
  {00000000-0000-0000-0010-000000000001},  !- Target Object
  11;                                      !- Inlet Port

OS:Connection,
  {00000000-0000-0000-0018-000000000019},  !- Handle
  {00000000-0000-0000-0010-000000000001},  !- Source Object
  12,                                      !- Outlet Port
  {00000000-0000-0000-0051-000000000040},  !- Target Object
  2;                                       !- Inlet Port

OS:Connection,
  {00000000-0000-0000-0018-000000000020},  !- Handle
  {00000000-0000-0000-0051-000000000040},  !- Source Object
  3,                                       !- Outlet Port
  {00000000-0000-0000-0019-000000000001},  !- Target Object
  3;                                       !- Inlet Port

OS:Connection,
  {00000000-0000-0000-0018-000000000021},  !- Handle
  {00000000-0000-0000-0020-000000000001},  !- Source Object
  4,                                       !- Outlet Port
  {00000000-0000-0000-0051-000000000042},  !- Target Object
  2;                                       !- Inlet Port

OS:Connection,
  {00000000-0000-0000-0018-000000000022},  !- Handle
  {00000000-0000-0000-0051-000000000042},  !- Source Object
  3,                                       !- Outlet Port
  {00000000-0000-0000-0010-000000000002},  !- Target Object
  11;                                      !- Inlet Port

OS:Connection,
  {00000000-0000-0000-0018-000000000023},  !- Handle
  {00000000-0000-0000-0010-000000000002},  !- Source Object
  12,                                      !- Outlet Port
  {00000000-0000-0000-0051-000000000043},  !- Target Object
  2;                                       !- Inlet Port

OS:Connection,
  {00000000-0000-0000-0018-000000000024},  !- Handle
  {00000000-0000-0000-0051-000000000043},  !- Source Object
  3,                                       !- Outlet Port
  {00000000-0000-0000-0019-000000000001},  !- Target Object
  4;                                       !- Inlet Port

OS:Connection,
  {00000000-0000-0000-0018-000000000025},  !- Handle
  {00000000-0000-0000-0020-000000000001},  !- Source Object
  5,                                       !- Outlet Port
  {00000000-0000-0000-0051-000000000030},  !- Target Object
  2;                                       !- Inlet Port

OS:Connection,
  {00000000-0000-0000-0018-000000000026},  !- Handle
  {00000000-0000-0000-0051-000000000030},  !- Source Object
  3,                                       !- Outlet Port
  {00000000-0000-0000-0055-000000000001},  !- Target Object
  2;                                       !- Inlet Port

OS:Connection,
  {00000000-0000-0000-0018-000000000027},  !- Handle
  {00000000-0000-0000-0055-000000000001},  !- Source Object
  3,                                       !- Outlet Port
  {00000000-0000-0000-0051-000000000031},  !- Target Object
  2;                                       !- Inlet Port

OS:Connection,
  {00000000-0000-0000-0018-000000000028},  !- Handle
  {00000000-0000-0000-0051-000000000031},  !- Source Object
  3,                                       !- Outlet Port
  {00000000-0000-0000-0019-000000000001},  !- Target Object
  5;                                       !- Inlet Port

OS:Connection,
  {00000000-0000-0000-0018-000000000029},  !- Handle
  {00000000-0000-0000-0019-000000000001},  !- Source Object
  2,                                       !- Outlet Port
  {00000000-0000-0000-0051-000000000032},  !- Target Object
  2;                                       !- Inlet Port

OS:Connection,
  {00000000-0000-0000-0018-000000000030},  !- Handle
  {00000000-0000-0000-0051-000000000032},  !- Source Object
  3,                                       !- Outlet Port
  {00000000-0000-0000-0055-000000000002},  !- Target Object
  2;                                       !- Inlet Port

OS:Connection,
  {00000000-0000-0000-0018-000000000031},  !- Handle
  {00000000-0000-0000-0055-000000000002},  !- Source Object
  3,                                       !- Outlet Port
  {00000000-0000-0000-0051-000000000024},  !- Target Object
  2;                                       !- Inlet Port

OS:Connection,
  {00000000-0000-0000-0018-000000000032},  !- Handle
  {00000000-0000-0000-0002-000000000001},  !- Source Object
  9,                                       !- Outlet Port
  {00000000-0000-0000-0051-000000000055},  !- Target Object
  2;                                       !- Inlet Port

OS:Connection,
  {00000000-0000-0000-0018-000000000033},  !- Handle
  {00000000-0000-0000-0051-000000000056},  !- Source Object
  3,                                       !- Outlet Port
  {00000000-0000-0000-0002-000000000001},  !- Target Object
  12;                                      !- Inlet Port

OS:Connection,
  {00000000-0000-0000-0018-000000000034},  !- Handle
  {00000000-0000-0000-0002-000000000001},  !- Source Object
  11,                                      !- Outlet Port
  {00000000-0000-0000-0051-000000000050},  !- Target Object
  2;                                       !- Inlet Port

OS:Connection,
  {00000000-0000-0000-0018-000000000035},  !- Handle
  {00000000-0000-0000-0051-000000000051},  !- Source Object
  3,                                       !- Outlet Port
  {00000000-0000-0000-0002-000000000001},  !- Target Object
  10;                                      !- Inlet Port

OS:Connection,
  {00000000-0000-0000-0018-000000000036},  !- Handle
  {00000000-0000-0000-0051-000000000050},  !- Source Object
  3,                                       !- Outlet Port
  {00000000-0000-0000-0006-000000000001},  !- Target Object
  2;                                       !- Inlet Port

OS:Connection,
  {00000000-0000-0000-0018-000000000037},  !- Handle
  {00000000-0000-0000-0005-000000000001},  !- Source Object
  2,                                       !- Outlet Port
  {00000000-0000-0000-0051-000000000051},  !- Target Object
  2;                                       !- Inlet Port

OS:Connection,
  {00000000-0000-0000-0018-000000000038},  !- Handle
  {00000000-0000-0000-0004-000000000001},  !- Source Object
  4,                                       !- Outlet Port
  {00000000-0000-0000-0051-000000000056},  !- Target Object
  2;                                       !- Inlet Port

OS:Connection,
  {00000000-0000-0000-0018-000000000039},  !- Handle
  {00000000-0000-0000-0051-000000000055},  !- Source Object
  3,                                       !- Outlet Port
  {00000000-0000-0000-0003-000000000001},  !- Target Object
  8;                                       !- Inlet Port

OS:Connection,
  {00000000-0000-0000-0018-000000000040},  !- Handle
  {00000000-0000-0000-0003-000000000001},  !- Source Object
  5,                                       !- Outlet Port
  {00000000-0000-0000-0051-000000000052},  !- Target Object
  2;                                       !- Inlet Port

OS:Connection,
  {00000000-0000-0000-0018-000000000041},  !- Handle
  {00000000-0000-0000-0051-000000000052},  !- Source Object
  3,                                       !- Outlet Port
  {00000000-0000-0000-0004-000000000001},  !- Target Object
  3;                                       !- Inlet Port

OS:Connection,
  {00000000-0000-0000-0018-000000000042},  !- Handle
  {00000000-0000-0000-0051-000000000015},  !- Source Object
  3,                                       !- Outlet Port
  {00000000-0000-0000-0017-000000000001},  !- Target Object
  9;                                       !- Inlet Port

OS:Connection,
  {00000000-0000-0000-0018-000000000043},  !- Handle
  {00000000-0000-0000-0017-000000000001},  !- Source Object
  10,                                      !- Outlet Port
  {00000000-0000-0000-0051-000000000016},  !- Target Object
  2;                                       !- Inlet Port

OS:Connection,
  {00000000-0000-0000-0018-000000000044},  !- Handle
  {00000000-0000-0000-0051-000000000016},  !- Source Object
  3,                                       !- Outlet Port
  {00000000-0000-0000-0019-000000000002},  !- Target Object
  3;                                       !- Inlet Port

OS:Connection,
  {00000000-0000-0000-0018-000000000045},  !- Handle
  {00000000-0000-0000-0051-000000000010},  !- Source Object
  3,                                       !- Outlet Port
  {00000000-0000-0000-0057-000000000001},  !- Target Object
  2;                                       !- Inlet Port

OS:Connection,
  {00000000-0000-0000-0018-000000000046},  !- Handle
  {00000000-0000-0000-0057-000000000003},  !- Source Object
  2,                                       !- Outlet Port
  {00000000-0000-0000-0051-000000000003},  !- Target Object
  2;                                       !- Inlet Port

OS:Connection,
  {00000000-0000-0000-0018-000000000047},  !- Handle
  {00000000-0000-0000-0051-000000000003},  !- Source Object
  3,                                       !- Outlet Port
  {00000000-0000-0000-0005-000000000001},  !- Target Object
  3;                                       !- Inlet Port

OS:Connection,
  {00000000-0000-0000-0018-000000000048},  !- Handle
  {00000000-0000-0000-0006-000000000001},  !- Source Object
  3,                                       !- Outlet Port
  {00000000-0000-0000-0051-000000000009},  !- Target Object
  2;                                       !- Inlet Port

OS:Connection,
  {00000000-0000-0000-0018-000000000049},  !- Handle
  {00000000-0000-0000-0051-000000000009},  !- Source Object
  3,                                       !- Outlet Port
  {00000000-0000-0000-0007-000000000001},  !- Target Object
  3;                                       !- Inlet Port

OS:Connection,
  {00000000-0000-0000-0018-000000000050},  !- Handle
  {00000000-0000-0000-0007-000000000001},  !- Source Object
  4,                                       !- Outlet Port
  {00000000-0000-0000-0051-000000000010},  !- Target Object
  2;                                       !- Inlet Port

OS:Connection,
  {00000000-0000-0000-0018-000000000051},  !- Handle
  {00000000-0000-0000-0002-000000000003},  !- Source Object
  9,                                       !- Outlet Port
  {00000000-0000-0000-0051-000000000071},  !- Target Object
  2;                                       !- Inlet Port

OS:Connection,
  {00000000-0000-0000-0018-000000000052},  !- Handle
  {00000000-0000-0000-0051-000000000072},  !- Source Object
  3,                                       !- Outlet Port
  {00000000-0000-0000-0002-000000000003},  !- Target Object
  12;                                      !- Inlet Port

OS:Connection,
  {00000000-0000-0000-0018-000000000053},  !- Handle
  {00000000-0000-0000-0002-000000000003},  !- Source Object
  11,                                      !- Outlet Port
  {00000000-0000-0000-0051-000000000066},  !- Target Object
  2;                                       !- Inlet Port

OS:Connection,
  {00000000-0000-0000-0018-000000000054},  !- Handle
  {00000000-0000-0000-0051-000000000067},  !- Source Object
  3,                                       !- Outlet Port
  {00000000-0000-0000-0002-000000000003},  !- Target Object
  10;                                      !- Inlet Port

OS:Connection,
  {00000000-0000-0000-0018-000000000055},  !- Handle
  {00000000-0000-0000-0051-000000000066},  !- Source Object
  3,                                       !- Outlet Port
  {00000000-0000-0000-0006-000000000002},  !- Target Object
  2;                                       !- Inlet Port

OS:Connection,
  {00000000-0000-0000-0018-000000000056},  !- Handle
  {00000000-0000-0000-0005-000000000002},  !- Source Object
  2,                                       !- Outlet Port
  {00000000-0000-0000-0051-000000000067},  !- Target Object
  2;                                       !- Inlet Port

OS:Connection,
  {00000000-0000-0000-0018-000000000057},  !- Handle
  {00000000-0000-0000-0004-000000000003},  !- Source Object
  4,                                       !- Outlet Port
  {00000000-0000-0000-0051-000000000072},  !- Target Object
  2;                                       !- Inlet Port

OS:Connection,
  {00000000-0000-0000-0018-000000000058},  !- Handle
  {00000000-0000-0000-0051-000000000071},  !- Source Object
  3,                                       !- Outlet Port
  {00000000-0000-0000-0003-000000000002},  !- Target Object
  8;                                       !- Inlet Port

OS:Connection,
  {00000000-0000-0000-0018-000000000059},  !- Handle
  {00000000-0000-0000-0003-000000000002},  !- Source Object
  5,                                       !- Outlet Port
  {00000000-0000-0000-0051-000000000068},  !- Target Object
  2;                                       !- Inlet Port

OS:Connection,
  {00000000-0000-0000-0018-000000000060},  !- Handle
  {00000000-0000-0000-0051-000000000068},  !- Source Object
  3,                                       !- Outlet Port
  {00000000-0000-0000-0004-000000000003},  !- Target Object
  3;                                       !- Inlet Port

OS:Connection,
  {00000000-0000-0000-0018-000000000061},  !- Handle
  {00000000-0000-0000-0020-000000000002},  !- Source Object
  4,                                       !- Outlet Port
  {00000000-0000-0000-0051-000000000017},  !- Target Object
  2;                                       !- Inlet Port

OS:Connection,
  {00000000-0000-0000-0018-000000000062},  !- Handle
  {00000000-0000-0000-0051-000000000017},  !- Source Object
  3,                                       !- Outlet Port
  {00000000-0000-0000-0017-000000000002},  !- Target Object
  9;                                       !- Inlet Port

OS:Connection,
  {00000000-0000-0000-0018-000000000063},  !- Handle
  {00000000-0000-0000-0017-000000000002},  !- Source Object
  10,                                      !- Outlet Port
  {00000000-0000-0000-0051-000000000018},  !- Target Object
  2;                                       !- Inlet Port

OS:Connection,
  {00000000-0000-0000-0018-000000000064},  !- Handle
  {00000000-0000-0000-0051-000000000018},  !- Source Object
  3,                                       !- Outlet Port
  {00000000-0000-0000-0019-000000000002},  !- Target Object
  4;                                       !- Inlet Port

OS:Connection,
  {00000000-0000-0000-0018-000000000065},  !- Handle
  {00000000-0000-0000-0051-000000000012},  !- Source Object
  3,                                       !- Outlet Port
  {00000000-0000-0000-0057-000000000004},  !- Target Object
  2;                                       !- Inlet Port

OS:Connection,
  {00000000-0000-0000-0018-000000000066},  !- Handle
  {00000000-0000-0000-0057-000000000006},  !- Source Object
  2,                                       !- Outlet Port
  {00000000-0000-0000-0051-000000000007},  !- Target Object
  2;                                       !- Inlet Port

OS:Connection,
  {00000000-0000-0000-0018-000000000067},  !- Handle
  {00000000-0000-0000-0051-000000000007},  !- Source Object
  3,                                       !- Outlet Port
  {00000000-0000-0000-0005-000000000002},  !- Target Object
  3;                                       !- Inlet Port

OS:Connection,
  {00000000-0000-0000-0018-000000000068},  !- Handle
  {00000000-0000-0000-0006-000000000002},  !- Source Object
  3,                                       !- Outlet Port
  {00000000-0000-0000-0051-000000000011},  !- Target Object
  2;                                       !- Inlet Port

OS:Connection,
  {00000000-0000-0000-0018-000000000069},  !- Handle
  {00000000-0000-0000-0051-000000000011},  !- Source Object
  3,                                       !- Outlet Port
  {00000000-0000-0000-0007-000000000002},  !- Target Object
  3;                                       !- Inlet Port

OS:Connection,
  {00000000-0000-0000-0018-000000000070},  !- Handle
  {00000000-0000-0000-0007-000000000002},  !- Source Object
  4,                                       !- Outlet Port
  {00000000-0000-0000-0051-000000000012},  !- Target Object
  2;                                       !- Inlet Port

OS:Connection,
  {00000000-0000-0000-0018-000000000071},  !- Handle
  {00000000-0000-0000-0002-000000000002},  !- Source Object
  9,                                       !- Outlet Port
  {00000000-0000-0000-0051-000000000064},  !- Target Object
  2;                                       !- Inlet Port

OS:Connection,
  {00000000-0000-0000-0018-000000000072},  !- Handle
  {00000000-0000-0000-0051-000000000065},  !- Source Object
  3,                                       !- Outlet Port
  {00000000-0000-0000-0002-000000000002},  !- Target Object
  12;                                      !- Inlet Port

OS:Connection,
  {00000000-0000-0000-0018-000000000073},  !- Handle
  {00000000-0000-0000-0002-000000000002},  !- Source Object
  11,                                      !- Outlet Port
  {00000000-0000-0000-0051-000000000059},  !- Target Object
  2;                                       !- Inlet Port

OS:Connection,
  {00000000-0000-0000-0018-000000000074},  !- Handle
  {00000000-0000-0000-0051-000000000060},  !- Source Object
  3,                                       !- Outlet Port
  {00000000-0000-0000-0002-000000000002},  !- Target Object
  10;                                      !- Inlet Port

OS:Connection,
  {00000000-0000-0000-0018-000000000075},  !- Handle
  {00000000-0000-0000-0051-000000000059},  !- Source Object
  3,                                       !- Outlet Port
  {00000000-0000-0000-0006-000000000003},  !- Target Object
  2;                                       !- Inlet Port

OS:Connection,
  {00000000-0000-0000-0018-000000000076},  !- Handle
  {00000000-0000-0000-0005-000000000003},  !- Source Object
  2,                                       !- Outlet Port
  {00000000-0000-0000-0051-000000000060},  !- Target Object
  2;                                       !- Inlet Port

OS:Connection,
  {00000000-0000-0000-0018-000000000077},  !- Handle
  {00000000-0000-0000-0004-000000000002},  !- Source Object
  4,                                       !- Outlet Port
  {00000000-0000-0000-0051-000000000065},  !- Target Object
  2;                                       !- Inlet Port

OS:Connection,
  {00000000-0000-0000-0018-000000000078},  !- Handle
  {00000000-0000-0000-0051-000000000064},  !- Source Object
  3,                                       !- Outlet Port
  {00000000-0000-0000-0003-000000000003},  !- Target Object
  8;                                       !- Inlet Port

OS:Connection,
  {00000000-0000-0000-0018-000000000079},  !- Handle
  {00000000-0000-0000-0003-000000000003},  !- Source Object
  5,                                       !- Outlet Port
  {00000000-0000-0000-0051-000000000061},  !- Target Object
  2;                                       !- Inlet Port

OS:Connection,
  {00000000-0000-0000-0018-000000000080},  !- Handle
  {00000000-0000-0000-0051-000000000061},  !- Source Object
  3,                                       !- Outlet Port
  {00000000-0000-0000-0004-000000000002},  !- Target Object
  3;                                       !- Inlet Port

OS:Connection,
  {00000000-0000-0000-0018-000000000081},  !- Handle
  {00000000-0000-0000-0020-000000000002},  !- Source Object
  5,                                       !- Outlet Port
  {00000000-0000-0000-0051-000000000019},  !- Target Object
  2;                                       !- Inlet Port

OS:Connection,
  {00000000-0000-0000-0018-000000000082},  !- Handle
  {00000000-0000-0000-0051-000000000019},  !- Source Object
  3,                                       !- Outlet Port
  {00000000-0000-0000-0017-000000000003},  !- Target Object
  9;                                       !- Inlet Port

OS:Connection,
  {00000000-0000-0000-0018-000000000083},  !- Handle
  {00000000-0000-0000-0017-000000000003},  !- Source Object
  10,                                      !- Outlet Port
  {00000000-0000-0000-0051-000000000020},  !- Target Object
  2;                                       !- Inlet Port

OS:Connection,
  {00000000-0000-0000-0018-000000000084},  !- Handle
  {00000000-0000-0000-0051-000000000020},  !- Source Object
  3,                                       !- Outlet Port
  {00000000-0000-0000-0019-000000000002},  !- Target Object
  5;                                       !- Inlet Port

OS:Connection,
  {00000000-0000-0000-0018-000000000085},  !- Handle
  {00000000-0000-0000-0051-000000000014},  !- Source Object
  3,                                       !- Outlet Port
  {00000000-0000-0000-0057-000000000007},  !- Target Object
  2;                                       !- Inlet Port

OS:Connection,
  {00000000-0000-0000-0018-000000000086},  !- Handle
  {00000000-0000-0000-0057-000000000009},  !- Source Object
  2,                                       !- Outlet Port
  {00000000-0000-0000-0051-000000000005},  !- Target Object
  2;                                       !- Inlet Port

OS:Connection,
  {00000000-0000-0000-0018-000000000087},  !- Handle
  {00000000-0000-0000-0051-000000000005},  !- Source Object
  3,                                       !- Outlet Port
  {00000000-0000-0000-0005-000000000003},  !- Target Object
  3;                                       !- Inlet Port

OS:Connection,
  {00000000-0000-0000-0018-000000000088},  !- Handle
  {00000000-0000-0000-0006-000000000003},  !- Source Object
  3,                                       !- Outlet Port
  {00000000-0000-0000-0051-000000000013},  !- Target Object
  2;                                       !- Inlet Port

OS:Connection,
  {00000000-0000-0000-0018-000000000089},  !- Handle
  {00000000-0000-0000-0051-000000000013},  !- Source Object
  3,                                       !- Outlet Port
  {00000000-0000-0000-0007-000000000003},  !- Target Object
  3;                                       !- Inlet Port

OS:Connection,
  {00000000-0000-0000-0018-000000000090},  !- Handle
  {00000000-0000-0000-0007-000000000003},  !- Source Object
  4,                                       !- Outlet Port
  {00000000-0000-0000-0051-000000000014},  !- Target Object
  2;                                       !- Inlet Port

OS:Connection,
  {00000000-0000-0000-0018-000000000091},  !- Handle
  {00000000-0000-0000-0056-000000000002},  !- Source Object
  14,                                      !- Outlet Port
  {00000000-0000-0000-0051-000000000028},  !- Target Object
  2;                                       !- Inlet Port

OS:Connection,
  {00000000-0000-0000-0018-000000000092},  !- Handle
  {00000000-0000-0000-0020-000000000003},  !- Source Object
  3,                                       !- Outlet Port
  {00000000-0000-0000-0051-000000000001},  !- Target Object
  2;                                       !- Inlet Port

OS:Connection,
  {00000000-0000-0000-0018-000000000093},  !- Handle
  {00000000-0000-0000-0051-000000000029},  !- Source Object
  3,                                       !- Outlet Port
  {00000000-0000-0000-0056-000000000002},  !- Target Object
  15;                                      !- Inlet Port

OS:Connection,
  {00000000-0000-0000-0018-000000000094},  !- Handle
  {00000000-0000-0000-0056-000000000002},  !- Source Object
  17,                                      !- Outlet Port
  {00000000-0000-0000-0051-000000000026},  !- Target Object
  2;                                       !- Inlet Port

OS:Connection,
  {00000000-0000-0000-0018-000000000095},  !- Handle
  {00000000-0000-0000-0051-000000000026},  !- Source Object
  3,                                       !- Outlet Port
  {00000000-0000-0000-0020-000000000004},  !- Target Object
  2;                                       !- Inlet Port

OS:Connection,
  {00000000-0000-0000-0018-000000000096},  !- Handle
  {00000000-0000-0000-0020-000000000004},  !- Source Object
  3,                                       !- Outlet Port
  {00000000-0000-0000-0051-000000000035},  !- Target Object
  2;                                       !- Inlet Port

OS:Connection,
  {00000000-0000-0000-0018-000000000097},  !- Handle
  {00000000-0000-0000-0051-000000000027},  !- Source Object
  3,                                       !- Outlet Port
  {00000000-0000-0000-0056-000000000002},  !- Target Object
  18;                                      !- Inlet Port

OS:Connection,
  {00000000-0000-0000-0018-000000000098},  !- Handle
  {00000000-0000-0000-0051-000000000028},  !- Source Object
  3,                                       !- Outlet Port
  {00000000-0000-0000-0058-000000000001},  !- Target Object
  2;                                       !- Inlet Port

OS:Connection,
  {00000000-0000-0000-0018-000000000099},  !- Handle
  {00000000-0000-0000-0058-000000000001},  !- Source Object
  3,                                       !- Outlet Port
  {00000000-0000-0000-0051-000000000025},  !- Target Object
  2;                                       !- Inlet Port

OS:Connection,
  {00000000-0000-0000-0018-000000000100},  !- Handle
  {00000000-0000-0000-0051-000000000025},  !- Source Object
  3,                                       !- Outlet Port
  {00000000-0000-0000-0020-000000000003},  !- Target Object
  2;                                       !- Inlet Port

OS:Connection,
  {00000000-0000-0000-0018-000000000101},  !- Handle
  {00000000-0000-0000-0051-000000000001},  !- Source Object
  3,                                       !- Outlet Port
  {00000000-0000-0000-0096-000000000001},  !- Target Object
  31;                                      !- Inlet Port

OS:Connection,
  {00000000-0000-0000-0018-000000000102},  !- Handle
  {00000000-0000-0000-0096-000000000001},  !- Source Object
  32,                                      !- Outlet Port
  {00000000-0000-0000-0051-000000000002},  !- Target Object
  2;                                       !- Inlet Port

OS:Connection,
  {00000000-0000-0000-0018-000000000103},  !- Handle
  {00000000-0000-0000-0051-000000000002},  !- Source Object
  3,                                       !- Outlet Port
  {00000000-0000-0000-0019-000000000003},  !- Target Object
  3;                                       !- Inlet Port

OS:Connection,
  {00000000-0000-0000-0018-000000000104},  !- Handle
  {00000000-0000-0000-0020-000000000003},  !- Source Object
  4,                                       !- Outlet Port
  {00000000-0000-0000-0051-000000000033},  !- Target Object
  2;                                       !- Inlet Port

OS:Connection,
  {00000000-0000-0000-0018-000000000105},  !- Handle
  {00000000-0000-0000-0051-000000000033},  !- Source Object
  3,                                       !- Outlet Port
  {00000000-0000-0000-0055-000000000003},  !- Target Object
  2;                                       !- Inlet Port

OS:Connection,
  {00000000-0000-0000-0018-000000000106},  !- Handle
  {00000000-0000-0000-0055-000000000003},  !- Source Object
  3,                                       !- Outlet Port
  {00000000-0000-0000-0051-000000000034},  !- Target Object
  2;                                       !- Inlet Port

OS:Connection,
  {00000000-0000-0000-0018-000000000107},  !- Handle
  {00000000-0000-0000-0051-000000000034},  !- Source Object
  3,                                       !- Outlet Port
  {00000000-0000-0000-0019-000000000003},  !- Target Object
  4;                                       !- Inlet Port

OS:Connection,
  {00000000-0000-0000-0018-000000000108},  !- Handle
  {00000000-0000-0000-0051-000000000035},  !- Source Object
  3,                                       !- Outlet Port
  {00000000-0000-0000-0055-000000000004},  !- Target Object
  2;                                       !- Inlet Port

OS:Connection,
  {00000000-0000-0000-0018-000000000109},  !- Handle
  {00000000-0000-0000-0055-000000000004},  !- Source Object
  3,                                       !- Outlet Port
  {00000000-0000-0000-0051-000000000036},  !- Target Object
  2;                                       !- Inlet Port

OS:Connection,
  {00000000-0000-0000-0018-000000000110},  !- Handle
  {00000000-0000-0000-0051-000000000036},  !- Source Object
  3,                                       !- Outlet Port
  {00000000-0000-0000-0019-000000000004},  !- Target Object
  3;                                       !- Inlet Port

OS:Connection,
  {00000000-0000-0000-0018-000000000111},  !- Handle
  {00000000-0000-0000-0019-000000000003},  !- Source Object
  2,                                       !- Outlet Port
  {00000000-0000-0000-0051-000000000037},  !- Target Object
  2;                                       !- Inlet Port

OS:Connection,
  {00000000-0000-0000-0018-000000000112},  !- Handle
  {00000000-0000-0000-0051-000000000037},  !- Source Object
  3,                                       !- Outlet Port
  {00000000-0000-0000-0055-000000000005},  !- Target Object
  2;                                       !- Inlet Port

OS:Connection,
  {00000000-0000-0000-0018-000000000113},  !- Handle
  {00000000-0000-0000-0055-000000000005},  !- Source Object
  3,                                       !- Outlet Port
  {00000000-0000-0000-0051-000000000029},  !- Target Object
  2;                                       !- Inlet Port

OS:Connection,
  {00000000-0000-0000-0018-000000000114},  !- Handle
  {00000000-0000-0000-0019-000000000004},  !- Source Object
  2,                                       !- Outlet Port
  {00000000-0000-0000-0051-000000000038},  !- Target Object
  2;                                       !- Inlet Port

OS:Connection,
  {00000000-0000-0000-0018-000000000115},  !- Handle
  {00000000-0000-0000-0051-000000000038},  !- Source Object
  3,                                       !- Outlet Port
  {00000000-0000-0000-0055-000000000006},  !- Target Object
  2;                                       !- Inlet Port

OS:Connection,
  {00000000-0000-0000-0018-000000000116},  !- Handle
  {00000000-0000-0000-0055-000000000006},  !- Source Object
  3,                                       !- Outlet Port
  {00000000-0000-0000-0051-000000000027},  !- Target Object
  2;                                       !- Inlet Port

OS:Connection,
  {00000000-0000-0000-0018-000000000117},  !- Handle
  {00000000-0000-0000-0020-000000000004},  !- Source Object
  4,                                       !- Outlet Port
  {00000000-0000-0000-0051-000000000044},  !- Target Object
  2;                                       !- Inlet Port

OS:Connection,
  {00000000-0000-0000-0018-000000000118},  !- Handle
  {00000000-0000-0000-0051-000000000044},  !- Source Object
  3,                                       !- Outlet Port
  {00000000-0000-0000-0098-000000000001},  !- Target Object
  2;                                       !- Inlet Port

OS:Connection,
  {00000000-0000-0000-0018-000000000119},  !- Handle
  {00000000-0000-0000-0098-000000000001},  !- Source Object
  3,                                       !- Outlet Port
  {00000000-0000-0000-0051-000000000045},  !- Target Object
  2;                                       !- Inlet Port

OS:Connection,
  {00000000-0000-0000-0018-000000000120},  !- Handle
  {00000000-0000-0000-0051-000000000045},  !- Source Object
  3,                                       !- Outlet Port
  {00000000-0000-0000-0019-000000000004},  !- Target Object
  4;                                       !- Inlet Port

OS:Connection,
  {00000000-0000-0000-0018-000000000121},  !- Handle
  {00000000-0000-0000-0020-000000000004},  !- Source Object
  5,                                       !- Outlet Port
  {00000000-0000-0000-0051-000000000046},  !- Target Object
  2;                                       !- Inlet Port

OS:Connection,
  {00000000-0000-0000-0018-000000000122},  !- Handle
  {00000000-0000-0000-0051-000000000046},  !- Source Object
  3,                                       !- Outlet Port
  {00000000-0000-0000-0098-000000000002},  !- Target Object
  2;                                       !- Inlet Port

OS:Connection,
  {00000000-0000-0000-0018-000000000123},  !- Handle
  {00000000-0000-0000-0098-000000000002},  !- Source Object
  3,                                       !- Outlet Port
  {00000000-0000-0000-0051-000000000047},  !- Target Object
  2;                                       !- Inlet Port

OS:Connection,
  {00000000-0000-0000-0018-000000000124},  !- Handle
  {00000000-0000-0000-0051-000000000047},  !- Source Object
  3,                                       !- Outlet Port
  {00000000-0000-0000-0019-000000000004},  !- Target Object
  5;                                       !- Inlet Port

OS:Connection,
  {00000000-0000-0000-0018-000000000125},  !- Handle
  {00000000-0000-0000-0020-000000000004},  !- Source Object
  6,                                       !- Outlet Port
  {00000000-0000-0000-0051-000000000048},  !- Target Object
  2;                                       !- Inlet Port

OS:Connection,
  {00000000-0000-0000-0018-000000000126},  !- Handle
  {00000000-0000-0000-0051-000000000048},  !- Source Object
  3,                                       !- Outlet Port
  {00000000-0000-0000-0098-000000000003},  !- Target Object
  2;                                       !- Inlet Port

OS:Connection,
  {00000000-0000-0000-0018-000000000127},  !- Handle
  {00000000-0000-0000-0098-000000000003},  !- Source Object
  3,                                       !- Outlet Port
  {00000000-0000-0000-0051-000000000049},  !- Target Object
  2;                                       !- Inlet Port

OS:Connection,
  {00000000-0000-0000-0018-000000000128},  !- Handle
  {00000000-0000-0000-0051-000000000049},  !- Source Object
  3,                                       !- Outlet Port
  {00000000-0000-0000-0019-000000000004},  !- Target Object
  6;                                       !- Inlet Port

OS:Connection,
  {00000000-0000-0000-0018-000000000129},  !- Handle
  {00000000-0000-0000-0051-000000000053},  !- Source Object
  3,                                       !- Outlet Port
  {00000000-0000-0000-0044-000000000001},  !- Target Object
  12;                                      !- Inlet Port

OS:Connection,
  {00000000-0000-0000-0018-000000000130},  !- Handle
  {00000000-0000-0000-0044-000000000001},  !- Source Object
  13,                                      !- Outlet Port
  {00000000-0000-0000-0051-000000000057},  !- Target Object
  2;                                       !- Inlet Port

OS:Connection,
  {00000000-0000-0000-0018-000000000131},  !- Handle
  {00000000-0000-0000-0051-000000000057},  !- Source Object
  3,                                       !- Outlet Port
  {00000000-0000-0000-0003-000000000001},  !- Target Object
  6;                                       !- Inlet Port

OS:Connection,
  {00000000-0000-0000-0018-000000000132},  !- Handle
  {00000000-0000-0000-0003-000000000001},  !- Source Object
  7,                                       !- Outlet Port
  {00000000-0000-0000-0051-000000000058},  !- Target Object
  2;                                       !- Inlet Port

OS:Connection,
  {00000000-0000-0000-0018-000000000133},  !- Handle
  {00000000-0000-0000-0051-000000000058},  !- Source Object
  3,                                       !- Outlet Port
  {00000000-0000-0000-0044-000000000001},  !- Target Object
  14;                                      !- Inlet Port

OS:Connection,
  {00000000-0000-0000-0018-000000000134},  !- Handle
  {00000000-0000-0000-0044-000000000001},  !- Source Object
  15,                                      !- Outlet Port
  {00000000-0000-0000-0051-000000000054},  !- Target Object
  2;                                       !- Inlet Port

OS:Connection,
  {00000000-0000-0000-0018-000000000135},  !- Handle
  {00000000-0000-0000-0051-000000000069},  !- Source Object
  3,                                       !- Outlet Port
  {00000000-0000-0000-0044-000000000003},  !- Target Object
  12;                                      !- Inlet Port

OS:Connection,
  {00000000-0000-0000-0018-000000000136},  !- Handle
  {00000000-0000-0000-0044-000000000003},  !- Source Object
  13,                                      !- Outlet Port
  {00000000-0000-0000-0051-000000000075},  !- Target Object
  2;                                       !- Inlet Port

OS:Connection,
  {00000000-0000-0000-0018-000000000137},  !- Handle
  {00000000-0000-0000-0051-000000000075},  !- Source Object
  3,                                       !- Outlet Port
  {00000000-0000-0000-0003-000000000002},  !- Target Object
  6;                                       !- Inlet Port

OS:Connection,
  {00000000-0000-0000-0018-000000000138},  !- Handle
  {00000000-0000-0000-0003-000000000002},  !- Source Object
  7,                                       !- Outlet Port
  {00000000-0000-0000-0051-000000000076},  !- Target Object
  2;                                       !- Inlet Port

OS:Connection,
  {00000000-0000-0000-0018-000000000139},  !- Handle
  {00000000-0000-0000-0051-000000000076},  !- Source Object
  3,                                       !- Outlet Port
  {00000000-0000-0000-0044-000000000003},  !- Target Object
  14;                                      !- Inlet Port

OS:Connection,
  {00000000-0000-0000-0018-000000000140},  !- Handle
  {00000000-0000-0000-0044-000000000003},  !- Source Object
  15,                                      !- Outlet Port
  {00000000-0000-0000-0051-000000000070},  !- Target Object
  2;                                       !- Inlet Port

OS:Connection,
  {00000000-0000-0000-0018-000000000141},  !- Handle
  {00000000-0000-0000-0051-000000000062},  !- Source Object
  3,                                       !- Outlet Port
  {00000000-0000-0000-0044-000000000002},  !- Target Object
  12;                                      !- Inlet Port

OS:Connection,
  {00000000-0000-0000-0018-000000000142},  !- Handle
  {00000000-0000-0000-0044-000000000002},  !- Source Object
  13,                                      !- Outlet Port
  {00000000-0000-0000-0051-000000000073},  !- Target Object
  2;                                       !- Inlet Port

OS:Connection,
  {00000000-0000-0000-0018-000000000143},  !- Handle
  {00000000-0000-0000-0051-000000000073},  !- Source Object
  3,                                       !- Outlet Port
  {00000000-0000-0000-0003-000000000003},  !- Target Object
  6;                                       !- Inlet Port

OS:Connection,
  {00000000-0000-0000-0018-000000000144},  !- Handle
  {00000000-0000-0000-0003-000000000003},  !- Source Object
  7,                                       !- Outlet Port
  {00000000-0000-0000-0051-000000000074},  !- Target Object
  2;                                       !- Inlet Port

OS:Connection,
  {00000000-0000-0000-0018-000000000145},  !- Handle
  {00000000-0000-0000-0051-000000000074},  !- Source Object
  3,                                       !- Outlet Port
  {00000000-0000-0000-0044-000000000002},  !- Target Object
  14;                                      !- Inlet Port

OS:Connection,
  {00000000-0000-0000-0018-000000000146},  !- Handle
  {00000000-0000-0000-0044-000000000002},  !- Source Object
  15,                                      !- Outlet Port
  {00000000-0000-0000-0051-000000000063},  !- Target Object
  2;                                       !- Inlet Port

OS:Connector:Mixer,
  {00000000-0000-0000-0019-000000000001},  !- Handle
  Connector Mixer 1,                       !- Name
  {00000000-0000-0000-0018-000000000029},  !- Outlet Branch Name
  {00000000-0000-0000-0018-000000000020},  !- Inlet Branch Name 1
  {00000000-0000-0000-0018-000000000024},  !- Inlet Branch Name 2
  {00000000-0000-0000-0018-000000000028};  !- Inlet Branch Name 3

OS:Connector:Mixer,
  {00000000-0000-0000-0019-000000000002},  !- Handle
  Connector Mixer 2,                       !- Name
  {00000000-0000-0000-0018-000000000013},  !- Outlet Branch Name
  {00000000-0000-0000-0018-000000000044},  !- Inlet Branch Name 1
  {00000000-0000-0000-0018-000000000064},  !- Inlet Branch Name 2
  {00000000-0000-0000-0018-000000000084};  !- Inlet Branch Name 3

OS:Connector:Mixer,
  {00000000-0000-0000-0019-000000000003},  !- Handle
  Connector Mixer 3,                       !- Name
  {00000000-0000-0000-0018-000000000111},  !- Outlet Branch Name
  {00000000-0000-0000-0018-000000000103},  !- Inlet Branch Name 1
  {00000000-0000-0000-0018-000000000107};  !- Inlet Branch Name 2

OS:Connector:Mixer,
  {00000000-0000-0000-0019-000000000004},  !- Handle
  Connector Mixer 4,                       !- Name
  {00000000-0000-0000-0018-000000000114},  !- Outlet Branch Name
  {00000000-0000-0000-0018-000000000110},  !- Inlet Branch Name 1
  {00000000-0000-0000-0018-000000000120},  !- Inlet Branch Name 2
  {00000000-0000-0000-0018-000000000124},  !- Inlet Branch Name 3
  {00000000-0000-0000-0018-000000000128};  !- Inlet Branch Name 4

OS:Connector:Splitter,
  {00000000-0000-0000-0020-000000000001},  !- Handle
  Connector Splitter 1,                    !- Name
  {00000000-0000-0000-0018-000000000017},  !- Inlet Branch Name
  {00000000-0000-0000-0018-000000000008},  !- Outlet Branch Name 1
  {00000000-0000-0000-0018-000000000021},  !- Outlet Branch Name 2
  {00000000-0000-0000-0018-000000000025};  !- Outlet Branch Name 3

OS:Connector:Splitter,
  {00000000-0000-0000-0020-000000000002},  !- Handle
  Connector Splitter 2,                    !- Name
  {00000000-0000-0000-0018-000000000011},  !- Inlet Branch Name
  {00000000-0000-0000-0018-000000000012},  !- Outlet Branch Name 1
  {00000000-0000-0000-0018-000000000061},  !- Outlet Branch Name 2
  {00000000-0000-0000-0018-000000000081};  !- Outlet Branch Name 3

OS:Connector:Splitter,
  {00000000-0000-0000-0020-000000000003},  !- Handle
  Connector Splitter 3,                    !- Name
  {00000000-0000-0000-0018-000000000100},  !- Inlet Branch Name
  {00000000-0000-0000-0018-000000000092},  !- Outlet Branch Name 1
  {00000000-0000-0000-0018-000000000104};  !- Outlet Branch Name 2

OS:Connector:Splitter,
  {00000000-0000-0000-0020-000000000004},  !- Handle
  Connector Splitter 4,                    !- Name
  {00000000-0000-0000-0018-000000000095},  !- Inlet Branch Name
  {00000000-0000-0000-0018-000000000096},  !- Outlet Branch Name 1
  {00000000-0000-0000-0018-000000000117},  !- Outlet Branch Name 2
  {00000000-0000-0000-0018-000000000121},  !- Outlet Branch Name 3
  {00000000-0000-0000-0018-000000000125};  !- Outlet Branch Name 4

OS:Construction,
  {00000000-0000-0000-0021-000000000001},  !- Handle
  BTAP-Ext-DaylightDiffuser,               !- Name
  ,                                        !- Surface Rendering Name
  {00000000-0000-0000-0102-000000000001};  !- Layer 1

OS:Construction,
  {00000000-0000-0000-0021-000000000002},  !- Handle
  BTAP-Ext-DaylightDiffuser:U=0.190 SHGC=0.600, !- Name
  ,                                        !- Surface Rendering Name
  {00000000-0000-0000-0102-000000000002};  !- Layer 1

OS:Construction,
  {00000000-0000-0000-0021-000000000003},  !- Handle
  BTAP-Ext-DaylightDomes,                  !- Name
  ,                                        !- Surface Rendering Name
  {00000000-0000-0000-0102-000000000001};  !- Layer 1

OS:Construction,
  {00000000-0000-0000-0021-000000000004},  !- Handle
  BTAP-Ext-DaylightDomes:U=0.190 SHGC=0.600, !- Name
  ,                                        !- Surface Rendering Name
  {00000000-0000-0000-0102-000000000002};  !- Layer 1

OS:Construction,
  {00000000-0000-0000-0021-000000000005},  !- Handle
  BTAP-Ext-Door,                           !- Name
  ,                                        !- Surface Rendering Name
  {00000000-0000-0000-0048-000000000017},  !- Layer 1
  {00000000-0000-0000-0049-000000000013};  !- Layer 2

OS:Construction,
  {00000000-0000-0000-0021-000000000006},  !- Handle
  BTAP-Ext-Door:U-1.9,                     !- Name
  ,                                        !- Surface Rendering Name
  {00000000-0000-0000-0048-000000000016},  !- Layer 1
  {00000000-0000-0000-0049-000000000011};  !- Layer 2

OS:Construction,
  {00000000-0000-0000-0021-000000000007},  !- Handle
  BTAP-Ext-FixedWindow,                    !- Name
  ,                                        !- Surface Rendering Name
  {00000000-0000-0000-0102-000000000001};  !- Layer 1

OS:Construction,
  {00000000-0000-0000-0021-000000000008},  !- Handle
  BTAP-Ext-FixedWindow:U=0.190 SHGC=0.600, !- Name
  ,                                        !- Surface Rendering Name
  {00000000-0000-0000-0102-000000000002};  !- Layer 1

OS:Construction,
  {00000000-0000-0000-0021-000000000009},  !- Handle
  BTAP-Ext-Floor-Mass,                     !- Name
  ,                                        !- Surface Rendering Name
  {00000000-0000-0000-0049-000000000013},  !- Layer 1
  {00000000-0000-0000-0048-000000000008},  !- Layer 2
  {00000000-0000-0000-0049-000000000007};  !- Layer 3

OS:Construction,
  {00000000-0000-0000-0021-000000000010},  !- Handle
  BTAP-Ext-Floor-Mass:U-0.162,             !- Name
  ,                                        !- Surface Rendering Name
  {00000000-0000-0000-0049-000000000008},  !- Layer 1
  {00000000-0000-0000-0048-000000000007},  !- Layer 2
  {00000000-0000-0000-0049-000000000003};  !- Layer 3

OS:Construction,
  {00000000-0000-0000-0021-000000000011},  !- Handle
  BTAP-Ext-GlassDoors,                     !- Name
  ,                                        !- Surface Rendering Name
  {00000000-0000-0000-0102-000000000001};  !- Layer 1

OS:Construction,
  {00000000-0000-0000-0021-000000000012},  !- Handle
  BTAP-Ext-GlassDoors:U=0.190 SHGC=0.600,  !- Name
  ,                                        !- Surface Rendering Name
  {00000000-0000-0000-0102-000000000002};  !- Layer 1

OS:Construction,
  {00000000-0000-0000-0021-000000000013},  !- Handle
  BTAP-Ext-OverHeadDoor,                   !- Name
  ,                                        !- Surface Rendering Name
  {00000000-0000-0000-0049-000000000013};  !- Layer 1

OS:Construction,
  {00000000-0000-0000-0021-000000000014},  !- Handle
  BTAP-Ext-OverHeadDoor:U-1.9,             !- Name
  ,                                        !- Surface Rendering Name
  {00000000-0000-0000-0049-000000000012};  !- Layer 1

OS:Construction,
  {00000000-0000-0000-0021-000000000015},  !- Handle
  BTAP-Ext-Roof-Metal,                     !- Name
  ,                                        !- Surface Rendering Name
  {00000000-0000-0000-0048-000000000023},  !- Layer 1
  {00000000-0000-0000-0049-000000000013};  !- Layer 2

OS:Construction,
  {00000000-0000-0000-0021-000000000016},  !- Handle
  BTAP-Ext-Roof-Metal:U-0.138,             !- Name
  ,                                        !- Surface Rendering Name
  {00000000-0000-0000-0048-000000000022},  !- Layer 1
  {00000000-0000-0000-0049-000000000010};  !- Layer 2

OS:Construction,
  {00000000-0000-0000-0021-000000000017},  !- Handle
  BTAP-Ext-Skylights,                      !- Name
  ,                                        !- Surface Rendering Name
  {00000000-0000-0000-0102-000000000001};  !- Layer 1

OS:Construction,
  {00000000-0000-0000-0021-000000000018},  !- Handle
  BTAP-Ext-Skylights:U=0.190 SHGC=0.600,   !- Name
  ,                                        !- Surface Rendering Name
  {00000000-0000-0000-0102-000000000002};  !- Layer 1

OS:Construction,
  {00000000-0000-0000-0021-000000000019},  !- Handle
  BTAP-Ext-Wall-Mass,                      !- Name
  ,                                        !- Surface Rendering Name
  {00000000-0000-0000-0048-000000000006},  !- Layer 1
  {00000000-0000-0000-0048-000000000014},  !- Layer 2
  {00000000-0000-0000-0049-000000000013},  !- Layer 3
  {00000000-0000-0000-0048-000000000002};  !- Layer 4

OS:Construction,
  {00000000-0000-0000-0021-000000000020},  !- Handle
  BTAP-Ext-Wall-Mass:U-0.21,               !- Name
  ,                                        !- Surface Rendering Name
  {00000000-0000-0000-0048-000000000005},  !- Layer 1
  {00000000-0000-0000-0048-000000000013},  !- Layer 2
  {00000000-0000-0000-0049-000000000009},  !- Layer 3
  {00000000-0000-0000-0048-000000000001};  !- Layer 4

OS:Construction,
  {00000000-0000-0000-0021-000000000021},  !- Handle
  BTAP-Grnd-Floor-Mass,                    !- Name
  ,                                        !- Surface Rendering Name
  {00000000-0000-0000-0048-000000000012},  !- Layer 1
  {00000000-0000-0000-0049-000000000007};  !- Layer 2

OS:Construction,
  {00000000-0000-0000-0021-000000000022},  !- Handle
  BTAP-Grnd-Floor-Mass:U-0.757,            !- Name
  ,                                        !- Surface Rendering Name
  {00000000-0000-0000-0048-000000000009},  !- Layer 1
  {00000000-0000-0000-0049-000000000004};  !- Layer 2

OS:Construction,
  {00000000-0000-0000-0021-000000000023},  !- Handle
  BTAP-Grnd-Floor-Mass:U-0.757_std,        !- Name
  ,                                        !- Surface Rendering Name
  {00000000-0000-0000-0048-000000000009},  !- Layer 1
  {00000000-0000-0000-0048-000000000015};  !- Layer 2

OS:Construction,
  {00000000-0000-0000-0021-000000000024},  !- Handle
  BTAP-Grnd-Roof-Mass,                     !- Name
  ,                                        !- Surface Rendering Name
  {00000000-0000-0000-0048-000000000012},  !- Layer 1
  {00000000-0000-0000-0049-000000000007};  !- Layer 2

OS:Construction,
  {00000000-0000-0000-0021-000000000025},  !- Handle
  BTAP-Grnd-Roof-Mass:U-0.284,             !- Name
  ,                                        !- Surface Rendering Name
  {00000000-0000-0000-0048-000000000011},  !- Layer 1
  {00000000-0000-0000-0049-000000000006};  !- Layer 2

OS:Construction,
  {00000000-0000-0000-0021-000000000026},  !- Handle
  BTAP-Grnd-Wall-Mass,                     !- Name
  ,                                        !- Surface Rendering Name
  {00000000-0000-0000-0048-000000000012},  !- Layer 1
  {00000000-0000-0000-0049-000000000007};  !- Layer 2

OS:Construction,
  {00000000-0000-0000-0021-000000000027},  !- Handle
  BTAP-Grnd-Wall-Mass:U-0.284,             !- Name
  ,                                        !- Surface Rendering Name
  {00000000-0000-0000-0048-000000000010},  !- Layer 1
  {00000000-0000-0000-0049-000000000005};  !- Layer 2

OS:Construction,
  {00000000-0000-0000-0021-000000000028},  !- Handle
  BTAP-Int-Ceiling,                        !- Name
  ,                                        !- Surface Rendering Name
  {00000000-0000-0000-0049-000000000007},  !- Layer 1
  {00000000-0000-0000-0048-000000000003};  !- Layer 2

OS:Construction,
  {00000000-0000-0000-0021-000000000029},  !- Handle
  BTAP-Int-Door,                           !- Name
  ,                                        !- Surface Rendering Name
  {00000000-0000-0000-0048-000000000020};  !- Layer 1

OS:Construction,
  {00000000-0000-0000-0021-000000000030},  !- Handle
  BTAP-Int-Floor,                          !- Name
  ,                                        !- Surface Rendering Name
  {00000000-0000-0000-0048-000000000003},  !- Layer 1
  {00000000-0000-0000-0049-000000000007};  !- Layer 2

OS:Construction,
  {00000000-0000-0000-0021-000000000031},  !- Handle
  BTAP-Int-Partition,                      !- Name
  ,                                        !- Surface Rendering Name
  {00000000-0000-0000-0048-000000000020};  !- Layer 1

OS:Construction,
  {00000000-0000-0000-0021-000000000032},  !- Handle
  BTAP-Int-Wall,                           !- Name
  ,                                        !- Surface Rendering Name
  {00000000-0000-0000-0048-000000000018},  !- Layer 1
  {00000000-0000-0000-0048-000000000018};  !- Layer 2

OS:Construction,
  {00000000-0000-0000-0021-000000000033},  !- Handle
  BTAP-Int-Window,                         !- Name
  ,                                        !- Surface Rendering Name
  {00000000-0000-0000-0102-000000000001};  !- Layer 1

OS:Construction,
  {00000000-0000-0000-0021-000000000034},  !- Handle
  Basement Floor construction,             !- Name
  ,                                        !- Surface Rendering Name
  {00000000-0000-0000-0048-000000000021},  !- Layer 1
  {00000000-0000-0000-0049-000000000001};  !- Layer 2

OS:Construction,
  {00000000-0000-0000-0021-000000000035},  !- Handle
  Basement Wall construction,              !- Name
  ,                                        !- Surface Rendering Name
  {00000000-0000-0000-0048-000000000021};  !- Layer 1

OS:Construction,
  {00000000-0000-0000-0021-000000000036},  !- Handle
  Floor Adiabatic construction,            !- Name
  ,                                        !- Surface Rendering Name
  {00000000-0000-0000-0049-000000000001},  !- Layer 1
  {00000000-0000-0000-0048-000000000004},  !- Layer 2
  {00000000-0000-0000-0049-000000000002};  !- Layer 3

OS:Construction,
  {00000000-0000-0000-0021-000000000037},  !- Handle
  Wall Adiabatic construction,             !- Name
  ,                                        !- Surface Rendering Name
  {00000000-0000-0000-0048-000000000019},  !- Layer 1
  {00000000-0000-0000-0048-000000000019};  !- Layer 2

OS:Controller:MechanicalVentilation,
  {00000000-0000-0000-0022-000000000001},  !- Handle
  Controller Mechanical Ventilation 1,     !- Name
  {00000000-0000-0000-0061-000000000001},  !- Availability Schedule
  ,                                        !- Demand Controlled Ventilation
  ZoneSum;                                 !- System Outdoor Air Method

OS:Controller:MechanicalVentilation,
  {00000000-0000-0000-0022-000000000002},  !- Handle
  Controller Mechanical Ventilation 2,     !- Name
  {00000000-0000-0000-0061-000000000001},  !- Availability Schedule
  ,                                        !- Demand Controlled Ventilation
  ZoneSum;                                 !- System Outdoor Air Method

OS:Controller:MechanicalVentilation,
  {00000000-0000-0000-0022-000000000003},  !- Handle
  Controller Mechanical Ventilation 3,     !- Name
  {00000000-0000-0000-0061-000000000001},  !- Availability Schedule
  ,                                        !- Demand Controlled Ventilation
  ZoneSum;                                 !- System Outdoor Air Method

OS:Controller:OutdoorAir,
  {00000000-0000-0000-0023-000000000001},  !- Handle
  Controller Outdoor Air 1,                !- Name
  ,                                        !- Relief Air Outlet Node Name
  ,                                        !- Return Air Node Name
  ,                                        !- Mixed Air Node Name
  ,                                        !- Actuator Node Name
  autosize,                                !- Minimum Outdoor Air Flow Rate {m3/s}
  Autosize,                                !- Maximum Outdoor Air Flow Rate {m3/s}
  NoEconomizer,                            !- Economizer Control Type
  ModulateFlow,                            !- Economizer Control Action Type
  28,                                      !- Economizer Maximum Limit Dry-Bulb Temperature {C}
  64000,                                   !- Economizer Maximum Limit Enthalpy {J/kg}
  ,                                        !- Economizer Maximum Limit Dewpoint Temperature {C}
  ,                                        !- Electronic Enthalpy Limit Curve Name
  -100,                                    !- Economizer Minimum Limit Dry-Bulb Temperature {C}
  NoLockout,                               !- Lockout Type
  FixedMinimum,                            !- Minimum Limit Type
  {00000000-0000-0000-0064-000000000021},  !- Minimum Outdoor Air Schedule Name
  ,                                        !- Minimum Fraction of Outdoor Air Schedule Name
  ,                                        !- Maximum Fraction of Outdoor Air Schedule Name
  {00000000-0000-0000-0022-000000000001},  !- Controller Mechanical Ventilation
  ,                                        !- Time of Day Economizer Control Schedule Name
  No,                                      !- High Humidity Control
  ,                                        !- Humidistat Control Zone Name
  ,                                        !- High Humidity Outdoor Air Flow Ratio
  ,                                        !- Control High Indoor Humidity Based on Outdoor Humidity Ratio
  BypassWhenOAFlowGreaterThanMinimum,      !- Heat Recovery Bypass Control Type
  InterlockedWithMechanicalCooling;        !- Economizer Operation Staging

OS:Controller:OutdoorAir,
  {00000000-0000-0000-0023-000000000002},  !- Handle
  Controller Outdoor Air 2,                !- Name
  ,                                        !- Relief Air Outlet Node Name
  ,                                        !- Return Air Node Name
  ,                                        !- Mixed Air Node Name
  ,                                        !- Actuator Node Name
  autosize,                                !- Minimum Outdoor Air Flow Rate {m3/s}
  Autosize,                                !- Maximum Outdoor Air Flow Rate {m3/s}
  DifferentialEnthalpy,                    !- Economizer Control Type
  ModulateFlow,                            !- Economizer Control Action Type
  ,                                        !- Economizer Maximum Limit Dry-Bulb Temperature {C}
  ,                                        !- Economizer Maximum Limit Enthalpy {J/kg}
  ,                                        !- Economizer Maximum Limit Dewpoint Temperature {C}
  ,                                        !- Electronic Enthalpy Limit Curve Name
  ,                                        !- Economizer Minimum Limit Dry-Bulb Temperature {C}
  NoLockout,                               !- Lockout Type
  FixedMinimum,                            !- Minimum Limit Type
  {00000000-0000-0000-0064-000000000023},  !- Minimum Outdoor Air Schedule Name
  ,                                        !- Minimum Fraction of Outdoor Air Schedule Name
  ,                                        !- Maximum Fraction of Outdoor Air Schedule Name
  {00000000-0000-0000-0022-000000000002},  !- Controller Mechanical Ventilation
  ,                                        !- Time of Day Economizer Control Schedule Name
  No,                                      !- High Humidity Control
  ,                                        !- Humidistat Control Zone Name
  ,                                        !- High Humidity Outdoor Air Flow Ratio
  ,                                        !- Control High Indoor Humidity Based on Outdoor Humidity Ratio
  BypassWhenOAFlowGreaterThanMinimum,      !- Heat Recovery Bypass Control Type
  InterlockedWithMechanicalCooling;        !- Economizer Operation Staging

OS:Controller:OutdoorAir,
  {00000000-0000-0000-0023-000000000003},  !- Handle
  Controller Outdoor Air 3,                !- Name
  ,                                        !- Relief Air Outlet Node Name
  ,                                        !- Return Air Node Name
  ,                                        !- Mixed Air Node Name
  ,                                        !- Actuator Node Name
  autosize,                                !- Minimum Outdoor Air Flow Rate {m3/s}
  Autosize,                                !- Maximum Outdoor Air Flow Rate {m3/s}
  DifferentialEnthalpy,                    !- Economizer Control Type
  ModulateFlow,                            !- Economizer Control Action Type
  ,                                        !- Economizer Maximum Limit Dry-Bulb Temperature {C}
  ,                                        !- Economizer Maximum Limit Enthalpy {J/kg}
  ,                                        !- Economizer Maximum Limit Dewpoint Temperature {C}
  ,                                        !- Electronic Enthalpy Limit Curve Name
  ,                                        !- Economizer Minimum Limit Dry-Bulb Temperature {C}
  NoLockout,                               !- Lockout Type
  FixedMinimum,                            !- Minimum Limit Type
  {00000000-0000-0000-0064-000000000022},  !- Minimum Outdoor Air Schedule Name
  ,                                        !- Minimum Fraction of Outdoor Air Schedule Name
  ,                                        !- Maximum Fraction of Outdoor Air Schedule Name
  {00000000-0000-0000-0022-000000000003},  !- Controller Mechanical Ventilation
  ,                                        !- Time of Day Economizer Control Schedule Name
  No,                                      !- High Humidity Control
  ,                                        !- Humidistat Control Zone Name
  ,                                        !- High Humidity Outdoor Air Flow Ratio
  ,                                        !- Control High Indoor Humidity Based on Outdoor Humidity Ratio
  BypassWhenOAFlowGreaterThanMinimum,      !- Heat Recovery Bypass Control Type
  InterlockedWithMechanicalCooling;        !- Economizer Operation Staging

OS:Curve:Biquadratic,
  {00000000-0000-0000-0024-000000000001},  !- Handle
  Curve Biquadratic 1,                     !- Name
  0.867905,                                !- Coefficient1 Constant
  0.0142459,                               !- Coefficient2 x
  0.000554364,                             !- Coefficient3 x**2
  -0.00755748,                             !- Coefficient4 y
  3.3048e-05,                              !- Coefficient5 y**2
  -0.000191808,                            !- Coefficient6 x*y
  13,                                      !- Minimum Value of x
  24,                                      !- Maximum Value of x
  24,                                      !- Minimum Value of y
  46;                                      !- Maximum Value of y

OS:Curve:Biquadratic,
  {00000000-0000-0000-0024-000000000002},  !- Handle
  Curve Biquadratic 2,                     !- Name
  0.116936,                                !- Coefficient1 Constant
  0.0284933,                               !- Coefficient2 x
  -0.000411156,                            !- Coefficient3 x**2
  0.0214108,                               !- Coefficient4 y
  0.000161028,                             !- Coefficient5 y**2
  -0.000679104,                            !- Coefficient6 x*y
  13,                                      !- Minimum Value of x
  24,                                      !- Maximum Value of x
  24,                                      !- Minimum Value of y
  46;                                      !- Maximum Value of y

OS:Curve:Biquadratic,
  {00000000-0000-0000-0024-000000000003},  !- Handle
  Curve Biquadratic 3,                     !- Name
  0.867905,                                !- Coefficient1 Constant
  0.0142459,                               !- Coefficient2 x
  0.000554364,                             !- Coefficient3 x**2
  -0.00755748,                             !- Coefficient4 y
  3.3048e-05,                              !- Coefficient5 y**2
  -0.000191808,                            !- Coefficient6 x*y
  13,                                      !- Minimum Value of x
  24,                                      !- Maximum Value of x
  24,                                      !- Minimum Value of y
  46;                                      !- Maximum Value of y

OS:Curve:Biquadratic,
  {00000000-0000-0000-0024-000000000004},  !- Handle
  Curve Biquadratic 4,                     !- Name
  0.116936,                                !- Coefficient1 Constant
  0.0284933,                               !- Coefficient2 x
  -0.000411156,                            !- Coefficient3 x**2
  0.0214108,                               !- Coefficient4 y
  0.000161028,                             !- Coefficient5 y**2
  -0.000679104,                            !- Coefficient6 x*y
  13,                                      !- Minimum Value of x
  24,                                      !- Maximum Value of x
  24,                                      !- Minimum Value of y
  46;                                      !- Maximum Value of y

OS:Curve:Biquadratic,
  {00000000-0000-0000-0024-000000000005},  !- Handle
  Curve Biquadratic 5,                     !- Name
  0.867905,                                !- Coefficient1 Constant
  0.0142459,                               !- Coefficient2 x
  0.000554364,                             !- Coefficient3 x**2
  -0.00755748,                             !- Coefficient4 y
  3.3048e-05,                              !- Coefficient5 y**2
  -0.000191808,                            !- Coefficient6 x*y
  13,                                      !- Minimum Value of x
  24,                                      !- Maximum Value of x
  24,                                      !- Minimum Value of y
  46;                                      !- Maximum Value of y

OS:Curve:Biquadratic,
  {00000000-0000-0000-0024-000000000006},  !- Handle
  Curve Biquadratic 6,                     !- Name
  0.116936,                                !- Coefficient1 Constant
  0.0284933,                               !- Coefficient2 x
  -0.000411156,                            !- Coefficient3 x**2
  0.0214108,                               !- Coefficient4 y
  0.000161028,                             !- Coefficient5 y**2
  -0.000679104,                            !- Coefficient6 x*y
  13,                                      !- Minimum Value of x
  24,                                      !- Maximum Value of x
  24,                                      !- Minimum Value of y
  46;                                      !- Maximum Value of y

OS:Curve:Biquadratic,
  {00000000-0000-0000-0024-000000000007},  !- Handle
  DXCOOL-NECB2011-REF-CAPFT,               !- Name
  0.867905,                                !- Coefficient1 Constant
  0.0142459,                               !- Coefficient2 x
  0.00055436,                              !- Coefficient3 x**2
  -0.0075575,                              !- Coefficient4 y
  3.3e-05,                                 !- Coefficient5 y**2
  -0.0001918,                              !- Coefficient6 x*y
  13,                                      !- Minimum Value of x
  24,                                      !- Maximum Value of x
  24,                                      !- Minimum Value of y
  46;                                      !- Maximum Value of y

OS:Curve:Biquadratic,
  {00000000-0000-0000-0024-000000000008},  !- Handle
  DXCOOL-NECB2011-REF-COOLEIRFT,           !- Name
  0.1141714,                               !- Coefficient1 Constant
  0.02818224,                              !- Coefficient2 x
  -0.0004199,                              !- Coefficient3 x**2
  0.02141082,                              !- Coefficient4 y
  0.000161028,                             !- Coefficient5 y**2
  -0.000679104,                            !- Coefficient6 x*y
  13,                                      !- Minimum Value of x
  24,                                      !- Maximum Value of x
  24,                                      !- Minimum Value of y
  46;                                      !- Maximum Value of y

OS:Curve:Cubic,
  {00000000-0000-0000-0025-000000000001},  !- Handle
  BOILER-EFFFPLR-NECB2011,                 !- Name
  0.3831,                                  !- Coefficient1 Constant
  2.0567,                                  !- Coefficient2 x
  -2.6469,                                 !- Coefficient3 x**2
  1.2148,                                  !- Coefficient4 x**3
  0,                                       !- Minimum Value of x
  1;                                       !- Maximum Value of x

OS:Curve:Cubic,
  {00000000-0000-0000-0025-000000000002},  !- Handle
  Curve Cubic 1,                           !- Name
  0.0277,                                  !- Coefficient1 Constant
  4.9151,                                  !- Coefficient2 x
  -8.184,                                  !- Coefficient3 x**2
  4.2702,                                  !- Coefficient4 x**3
  0.7,                                     !- Minimum Value of x
  1;                                       !- Maximum Value of x

OS:Curve:Cubic,
  {00000000-0000-0000-0025-000000000003},  !- Handle
  Curve Cubic 10,                          !- Name
  0.3696,                                  !- Coefficient1 Constant
  2.3362,                                  !- Coefficient2 x
  -2.9577,                                 !- Coefficient3 x**2
  1.2596,                                  !- Coefficient4 x**3
  0.7,                                     !- Minimum Value of x
  1;                                       !- Maximum Value of x

OS:Curve:Cubic,
  {00000000-0000-0000-0025-000000000004},  !- Handle
  Curve Cubic 11,                          !- Name
  0.0277,                                  !- Coefficient1 Constant
  4.9151,                                  !- Coefficient2 x
  -8.184,                                  !- Coefficient3 x**2
  4.2702,                                  !- Coefficient4 x**3
  0.7,                                     !- Minimum Value of x
  1;                                       !- Maximum Value of x

OS:Curve:Cubic,
  {00000000-0000-0000-0025-000000000005},  !- Handle
  Curve Cubic 12,                          !- Name
  0.729009,                                !- Coefficient1 Constant
  0.0319275,                               !- Coefficient2 x
  0.000136404,                             !- Coefficient3 x**2
  -8.748e-06,                              !- Coefficient4 x**3
  -20,                                     !- Minimum Value of x
  20;                                      !- Maximum Value of x

OS:Curve:Cubic,
  {00000000-0000-0000-0025-000000000006},  !- Handle
  Curve Cubic 13,                          !- Name
  0.84,                                    !- Coefficient1 Constant
  0.16,                                    !- Coefficient2 x
  0,                                       !- Coefficient3 x**2
  0,                                       !- Coefficient4 x**3
  0.5,                                     !- Minimum Value of x
  1.5;                                     !- Maximum Value of x

OS:Curve:Cubic,
  {00000000-0000-0000-0025-000000000007},  !- Handle
  Curve Cubic 14,                          !- Name
  1.2183,                                  !- Coefficient1 Constant
  -0.03612,                                !- Coefficient2 x
  0.00142,                                 !- Coefficient3 x**2
  -2.68e-05,                               !- Coefficient4 x**3
  -20,                                     !- Minimum Value of x
  20;                                      !- Maximum Value of x

OS:Curve:Cubic,
  {00000000-0000-0000-0025-000000000008},  !- Handle
  Curve Cubic 15,                          !- Name
  0.3696,                                  !- Coefficient1 Constant
  2.3362,                                  !- Coefficient2 x
  -2.9577,                                 !- Coefficient3 x**2
  1.2596,                                  !- Coefficient4 x**3
  0.7,                                     !- Minimum Value of x
  1;                                       !- Maximum Value of x

OS:Curve:Cubic,
  {00000000-0000-0000-0025-000000000009},  !- Handle
  Curve Cubic 2,                           !- Name
  0.729009,                                !- Coefficient1 Constant
  0.0319275,                               !- Coefficient2 x
  0.000136404,                             !- Coefficient3 x**2
  -8.748e-06,                              !- Coefficient4 x**3
  -20,                                     !- Minimum Value of x
  20;                                      !- Maximum Value of x

OS:Curve:Cubic,
  {00000000-0000-0000-0025-000000000010},  !- Handle
  Curve Cubic 3,                           !- Name
  0.84,                                    !- Coefficient1 Constant
  0.16,                                    !- Coefficient2 x
  0,                                       !- Coefficient3 x**2
  0,                                       !- Coefficient4 x**3
  0.5,                                     !- Minimum Value of x
  1.5;                                     !- Maximum Value of x

OS:Curve:Cubic,
  {00000000-0000-0000-0025-000000000011},  !- Handle
  Curve Cubic 4,                           !- Name
  1.2183,                                  !- Coefficient1 Constant
  -0.03612,                                !- Coefficient2 x
  0.00142,                                 !- Coefficient3 x**2
  -2.68e-05,                               !- Coefficient4 x**3
  -20,                                     !- Minimum Value of x
  20;                                      !- Maximum Value of x

OS:Curve:Cubic,
  {00000000-0000-0000-0025-000000000012},  !- Handle
  Curve Cubic 5,                           !- Name
  0.3696,                                  !- Coefficient1 Constant
  2.3362,                                  !- Coefficient2 x
  -2.9577,                                 !- Coefficient3 x**2
  1.2596,                                  !- Coefficient4 x**3
  0.7,                                     !- Minimum Value of x
  1;                                       !- Maximum Value of x

OS:Curve:Cubic,
  {00000000-0000-0000-0025-000000000013},  !- Handle
  Curve Cubic 6,                           !- Name
  0.0277,                                  !- Coefficient1 Constant
  4.9151,                                  !- Coefficient2 x
  -8.184,                                  !- Coefficient3 x**2
  4.2702,                                  !- Coefficient4 x**3
  0.7,                                     !- Minimum Value of x
  1;                                       !- Maximum Value of x

OS:Curve:Cubic,
  {00000000-0000-0000-0025-000000000014},  !- Handle
  Curve Cubic 7,                           !- Name
  0.729009,                                !- Coefficient1 Constant
  0.0319275,                               !- Coefficient2 x
  0.000136404,                             !- Coefficient3 x**2
  -8.748e-06,                              !- Coefficient4 x**3
  -20,                                     !- Minimum Value of x
  20;                                      !- Maximum Value of x

OS:Curve:Cubic,
  {00000000-0000-0000-0025-000000000015},  !- Handle
  Curve Cubic 8,                           !- Name
  0.84,                                    !- Coefficient1 Constant
  0.16,                                    !- Coefficient2 x
  0,                                       !- Coefficient3 x**2
  0,                                       !- Coefficient4 x**3
  0.5,                                     !- Minimum Value of x
  1.5;                                     !- Maximum Value of x

OS:Curve:Cubic,
  {00000000-0000-0000-0025-000000000016},  !- Handle
  Curve Cubic 9,                           !- Name
  1.2183,                                  !- Coefficient1 Constant
  -0.03612,                                !- Coefficient2 x
  0.00142,                                 !- Coefficient3 x**2
  -2.68e-05,                               !- Coefficient4 x**3
  -20,                                     !- Minimum Value of x
  20;                                      !- Maximum Value of x

OS:Curve:Cubic,
  {00000000-0000-0000-0025-000000000017},  !- Handle
  DXCOOL-NECB2011-REF-COOLPLFFPLR,         !- Name
  0.0277,                                  !- Coefficient1 Constant
  4.9151,                                  !- Coefficient2 x
  -8.184,                                  !- Coefficient3 x**2
  4.2702,                                  !- Coefficient4 x**3
  0.7,                                     !- Minimum Value of x
  1;                                       !- Maximum Value of x

OS:Curve:Cubic,
  {00000000-0000-0000-0025-000000000018},  !- Handle
  DXHEAT-NECB2011-REF-CAPFFLOW,            !- Name
  0.84,                                    !- Coefficient1 Constant
  0.16,                                    !- Coefficient2 x
  0,                                       !- Coefficient3 x**2
  0,                                       !- Coefficient4 x**3
  0.5,                                     !- Minimum Value of x
  1.5;                                     !- Maximum Value of x

OS:Curve:Cubic,
  {00000000-0000-0000-0025-000000000019},  !- Handle
  DXHEAT-NECB2011-REF-CAPFT,               !- Name
  0.729009,                                !- Coefficient1 Constant
  0.0319275,                               !- Coefficient2 x
  0.000136404,                             !- Coefficient3 x**2
  -8.748e-06,                              !- Coefficient4 x**3
  -20,                                     !- Minimum Value of x
  20;                                      !- Maximum Value of x

OS:Curve:Cubic,
  {00000000-0000-0000-0025-000000000020},  !- Handle
  DXHEAT-NECB2011-REF-EIRFT,               !- Name
  1.2183,                                  !- Coefficient1 Constant
  -0.03612,                                !- Coefficient2 x
  0.00142,                                 !- Coefficient3 x**2
  -2.68e-05,                               !- Coefficient4 x**3
  -20,                                     !- Minimum Value of x
  20;                                      !- Maximum Value of x

OS:Curve:Cubic,
  {00000000-0000-0000-0025-000000000021},  !- Handle
  DXHEAT-NECB2011-REF-PLFFPLR,             !- Name
  0.3696,                                  !- Coefficient1 Constant
  2.3362,                                  !- Coefficient2 x
  -2.9577,                                 !- Coefficient3 x**2
  1.2596,                                  !- Coefficient4 x**3
  0.7,                                     !- Minimum Value of x
  1;                                       !- Maximum Value of x

OS:Curve:Cubic,
  {00000000-0000-0000-0025-000000000022},  !- Handle
  Fan On Off Efficiency Curve 1,           !- Name
  1,                                       !- Coefficient1 Constant
  0,                                       !- Coefficient2 x
  0,                                       !- Coefficient3 x**2
  0,                                       !- Coefficient4 x**3
  0,                                       !- Minimum Value of x
  1;                                       !- Maximum Value of x

OS:Curve:Cubic,
  {00000000-0000-0000-0025-000000000023},  !- Handle
  Fan On Off Efficiency Curve 2,           !- Name
  1,                                       !- Coefficient1 Constant
  0,                                       !- Coefficient2 x
  0,                                       !- Coefficient3 x**2
  0,                                       !- Coefficient4 x**3
  0,                                       !- Minimum Value of x
  1;                                       !- Maximum Value of x

OS:Curve:Cubic,
  {00000000-0000-0000-0025-000000000024},  !- Handle
  Fan On Off Efficiency Curve,             !- Name
  1,                                       !- Coefficient1 Constant
  0,                                       !- Coefficient2 x
  0,                                       !- Coefficient3 x**2
  0,                                       !- Coefficient4 x**3
  0,                                       !- Minimum Value of x
  1;                                       !- Maximum Value of x

OS:Curve:Cubic,
  {00000000-0000-0000-0025-000000000025},  !- Handle
  SWH-EFFFPLR-NECB2011,                    !- Name
  0.7576,                                  !- Coefficient1 Constant
  1.0071,                                  !- Coefficient2 x
  -1.4443,                                 !- Coefficient3 x**2
  0.6844,                                  !- Coefficient4 x**3
  0,                                       !- Minimum Value of x
  1;                                       !- Maximum Value of x

OS:Curve:Exponent,
  {00000000-0000-0000-0026-000000000001},  !- Handle
  Fan On Off Power Curve 1,                !- Name
  1,                                       !- Coefficient1 Constant
  0,                                       !- Coefficient2 Constant
  0,                                       !- Coefficient3 Constant
  0,                                       !- Minimum Value of x
  1,                                       !- Maximum Value of x
  ,                                        !- Minimum Curve Output
  ,                                        !- Maximum Curve Output
  ,                                        !- Input Unit Type for X
  ;                                        !- Output Unit Type

OS:Curve:Exponent,
  {00000000-0000-0000-0026-000000000002},  !- Handle
  Fan On Off Power Curve 2,                !- Name
  1,                                       !- Coefficient1 Constant
  0,                                       !- Coefficient2 Constant
  0,                                       !- Coefficient3 Constant
  0,                                       !- Minimum Value of x
  1,                                       !- Maximum Value of x
  ,                                        !- Minimum Curve Output
  ,                                        !- Maximum Curve Output
  ,                                        !- Input Unit Type for X
  ;                                        !- Output Unit Type

OS:Curve:Exponent,
  {00000000-0000-0000-0026-000000000003},  !- Handle
  Fan On Off Power Curve,                  !- Name
  1,                                       !- Coefficient1 Constant
  0,                                       !- Coefficient2 Constant
  0,                                       !- Coefficient3 Constant
  0,                                       !- Minimum Value of x
  1,                                       !- Maximum Value of x
  ,                                        !- Minimum Curve Output
  ,                                        !- Maximum Curve Output
  ,                                        !- Input Unit Type for X
  ;                                        !- Output Unit Type

OS:Curve:Quadratic,
  {00000000-0000-0000-0027-000000000001},  !- Handle
  Curve Quadratic 1,                       !- Name
  1,                                       !- Coefficient1 Constant
  0,                                       !- Coefficient2 x
  0,                                       !- Coefficient3 x**2
  0,                                       !- Minimum Value of x
  1;                                       !- Maximum Value of x

OS:Curve:Quadratic,
  {00000000-0000-0000-0027-000000000002},  !- Handle
  Curve Quadratic 2,                       !- Name
  1,                                       !- Coefficient1 Constant
  0,                                       !- Coefficient2 x
  0,                                       !- Coefficient3 x**2
  0,                                       !- Minimum Value of x
  1;                                       !- Maximum Value of x

OS:Curve:Quadratic,
  {00000000-0000-0000-0027-000000000003},  !- Handle
  Curve Quadratic 3,                       !- Name
  1.3824,                                  !- Coefficient1 Constant
  -0.4336,                                 !- Coefficient2 x
  0.0512,                                  !- Coefficient3 x**2
  0,                                       !- Minimum Value of x
  1;                                       !- Maximum Value of x

OS:Curve:Quadratic,
  {00000000-0000-0000-0027-000000000004},  !- Handle
  Curve Quadratic 4,                       !- Name
  1,                                       !- Coefficient1 Constant
  0,                                       !- Coefficient2 x
  0,                                       !- Coefficient3 x**2
  0,                                       !- Minimum Value of x
  1;                                       !- Maximum Value of x

OS:Curve:Quadratic,
  {00000000-0000-0000-0027-000000000005},  !- Handle
  Curve Quadratic 5,                       !- Name
  1,                                       !- Coefficient1 Constant
  0,                                       !- Coefficient2 x
  0,                                       !- Coefficient3 x**2
  0,                                       !- Minimum Value of x
  1;                                       !- Maximum Value of x

OS:Curve:Quadratic,
  {00000000-0000-0000-0027-000000000006},  !- Handle
  Curve Quadratic 6,                       !- Name
  1.3824,                                  !- Coefficient1 Constant
  -0.4336,                                 !- Coefficient2 x
  0.0512,                                  !- Coefficient3 x**2
  0,                                       !- Minimum Value of x
  1;                                       !- Maximum Value of x

OS:Curve:Quadratic,
  {00000000-0000-0000-0027-000000000007},  !- Handle
  Curve Quadratic 7,                       !- Name
  1,                                       !- Coefficient1 Constant
  0,                                       !- Coefficient2 x
  0,                                       !- Coefficient3 x**2
  0,                                       !- Minimum Value of x
  1;                                       !- Maximum Value of x

OS:Curve:Quadratic,
  {00000000-0000-0000-0027-000000000008},  !- Handle
  Curve Quadratic 8,                       !- Name
  1,                                       !- Coefficient1 Constant
  0,                                       !- Coefficient2 x
  0,                                       !- Coefficient3 x**2
  0,                                       !- Minimum Value of x
  1;                                       !- Maximum Value of x

OS:Curve:Quadratic,
  {00000000-0000-0000-0027-000000000009},  !- Handle
  Curve Quadratic 9,                       !- Name
  1.3824,                                  !- Coefficient1 Constant
  -0.4336,                                 !- Coefficient2 x
  0.0512,                                  !- Coefficient3 x**2
  0,                                       !- Minimum Value of x
  1;                                       !- Maximum Value of x

OS:Curve:Quadratic,
  {00000000-0000-0000-0027-000000000010},  !- Handle
  DXCOOL-NECB2011-REF-CAPFFLOW,            !- Name
  0.8,                                     !- Coefficient1 Constant
  0.2,                                     !- Coefficient2 x
  0,                                       !- Coefficient3 x**2
  0.5,                                     !- Minimum Value of x
  1.5;                                     !- Maximum Value of x

OS:Curve:Quadratic,
  {00000000-0000-0000-0027-000000000011},  !- Handle
  DXCOOL-NECB2011-REF-COOLEIRFFLOW,        !- Name
  1.1552,                                  !- Coefficient1 Constant
  -0.1808,                                 !- Coefficient2 x
  0.0256,                                  !- Coefficient3 x**2
  0.5,                                     !- Minimum Value of x
  1.5;                                     !- Maximum Value of x

OS:Curve:Quadratic,
  {00000000-0000-0000-0027-000000000012},  !- Handle
  DXHEAT-NECB2011-REF-EIRFFLOW,            !- Name
  1.3824,                                  !- Coefficient1 Constant
  -0.4336,                                 !- Coefficient2 x
  0.0512,                                  !- Coefficient3 x**2
  0,                                       !- Minimum Value of x
  1;                                       !- Maximum Value of x

OS:Daylighting:Control,
  {00000000-0000-0000-0028-000000000001},  !- Handle
  Zone3 Bulk Storage daylighting control,  !- Name
  {00000000-0000-0000-0082-000000000003},  !- Space Name
  22.8588851907324,                        !- Position X-Coordinate {m}
  65.5288042134326,                        !- Position Y-Coordinate {m}
  0.8,                                     !- Position Z-Coordinate {m}
  ,                                        !- Psi Rotation Around X-Axis {deg}
  ,                                        !- Theta Rotation Around Y-Axis {deg}
  ,                                        !- Phi Rotation Around Z-Axis {deg}
  200,                                     !- Illuminance Setpoint {lux}
  Stepped,                                 !- Lighting Control Type
  ,                                        !- Minimum Input Power Fraction for Continuous Dimming Control
  ,                                        !- Minimum Light Output Fraction for Continuous Dimming Control
  2;                                       !- Number of Stepped Control Steps

OS:DefaultConstructionSet,
  {00000000-0000-0000-0029-000000000001},  !- Handle
  BTAP-Mass at hdd = 5000.0,               !- Name
  {00000000-0000-0000-0032-000000000002},  !- Default Exterior Surface Constructions Name
  {00000000-0000-0000-0032-000000000003},  !- Default Interior Surface Constructions Name
  {00000000-0000-0000-0032-000000000001},  !- Default Ground Contact Surface Constructions Name
  {00000000-0000-0000-0031-000000000001},  !- Default Exterior SubSurface Constructions Name
  {00000000-0000-0000-0031-000000000002},  !- Default Interior SubSurface Constructions Name
  {00000000-0000-0000-0021-000000000031},  !- Interior Partition Construction Name
  ,                                        !- Space Shading Construction Name
  ,                                        !- Building Shading Construction Name
  ,                                        !- Site Shading Construction Name
  ;                                        !- Adiabatic Surface Construction Name

OS:DefaultScheduleSet,
  {00000000-0000-0000-0030-000000000001},  !- Handle
  Space Function Office enclosed <= 25 m2 Schedule Set, !- Name
  ,                                        !- Hours of Operation Schedule Name
  {00000000-0000-0000-0064-000000000010},  !- Number of People Schedule Name
  {00000000-0000-0000-0064-000000000015},  !- People Activity Level Schedule Name
  {00000000-0000-0000-0064-000000000011},  !- Lighting Schedule Name
  {00000000-0000-0000-0064-000000000008},  !- Electric Equipment Schedule Name
  ,                                        !- Gas Equipment Schedule Name
  ,                                        !- Hot Water Equipment Schedule Name
  {00000000-0000-0000-0064-000000000002},  !- Infiltration Schedule Name
  ,                                        !- Steam Equipment Schedule Name
  ;                                        !- Other Equipment Schedule Name

OS:DefaultScheduleSet,
  {00000000-0000-0000-0030-000000000002},  !- Handle
  Space Function Warehouse storage area medium to bulky palletized items Schedule Set, !- Name
  ,                                        !- Hours of Operation Schedule Name
  {00000000-0000-0000-0064-000000000010},  !- Number of People Schedule Name
  {00000000-0000-0000-0064-000000000015},  !- People Activity Level Schedule Name
  {00000000-0000-0000-0064-000000000009},  !- Lighting Schedule Name
  {00000000-0000-0000-0064-000000000008},  !- Electric Equipment Schedule Name
  ,                                        !- Gas Equipment Schedule Name
  ,                                        !- Hot Water Equipment Schedule Name
  {00000000-0000-0000-0064-000000000002},  !- Infiltration Schedule Name
  ,                                        !- Steam Equipment Schedule Name
  ;                                        !- Other Equipment Schedule Name

OS:DefaultScheduleSet,
  {00000000-0000-0000-0030-000000000003},  !- Handle
  Space Function Warehouse storage area small hand-carried items(4) Schedule Set, !- Name
  ,                                        !- Hours of Operation Schedule Name
  {00000000-0000-0000-0064-000000000010},  !- Number of People Schedule Name
  {00000000-0000-0000-0064-000000000015},  !- People Activity Level Schedule Name
  {00000000-0000-0000-0064-000000000009},  !- Lighting Schedule Name
  {00000000-0000-0000-0064-000000000008},  !- Electric Equipment Schedule Name
  ,                                        !- Gas Equipment Schedule Name
  ,                                        !- Hot Water Equipment Schedule Name
  {00000000-0000-0000-0064-000000000002},  !- Infiltration Schedule Name
  ,                                        !- Steam Equipment Schedule Name
  ;                                        !- Other Equipment Schedule Name

OS:DefaultSubSurfaceConstructions,
  {00000000-0000-0000-0031-000000000001},  !- Handle
  BTAP-Mass at hdd = 5000.0,               !- Name
  {00000000-0000-0000-0021-000000000008},  !- Fixed Window Construction Name
  {00000000-0000-0000-0021-000000000008},  !- Operable Window Construction Name
  {00000000-0000-0000-0021-000000000006},  !- Door Construction Name
  {00000000-0000-0000-0021-000000000012},  !- Glass Door Construction Name
  {00000000-0000-0000-0021-000000000014},  !- Overhead Door Construction Name
  {00000000-0000-0000-0021-000000000018},  !- Skylight Construction Name
  {00000000-0000-0000-0021-000000000004},  !- Tubular Daylight Dome Construction Name
  {00000000-0000-0000-0021-000000000002};  !- Tubular Daylight Diffuser Construction Name

OS:DefaultSubSurfaceConstructions,
  {00000000-0000-0000-0031-000000000002},  !- Handle
  Default Sub Surface Constructions 2,     !- Name
  {00000000-0000-0000-0021-000000000033},  !- Fixed Window Construction Name
  {00000000-0000-0000-0021-000000000033},  !- Operable Window Construction Name
  {00000000-0000-0000-0021-000000000029},  !- Door Construction Name
  ,                                        !- Glass Door Construction Name
  ,                                        !- Overhead Door Construction Name
  ,                                        !- Skylight Construction Name
  ,                                        !- Tubular Daylight Dome Construction Name
  ;                                        !- Tubular Daylight Diffuser Construction Name

OS:DefaultSubSurfaceConstructions,
  {00000000-0000-0000-0031-000000000003},  !- Handle
  NECB2011 - FullSrvRest - WholeBuilding - NECB HDD Method at hdd = 5000.0, !- Name
  {00000000-0000-0000-0021-000000000007},  !- Fixed Window Construction Name
  {00000000-0000-0000-0021-000000000007},  !- Operable Window Construction Name
  {00000000-0000-0000-0021-000000000005},  !- Door Construction Name
  {00000000-0000-0000-0021-000000000011},  !- Glass Door Construction Name
  {00000000-0000-0000-0021-000000000013},  !- Overhead Door Construction Name
  {00000000-0000-0000-0021-000000000017},  !- Skylight Construction Name
  {00000000-0000-0000-0021-000000000003},  !- Tubular Daylight Dome Construction Name
  {00000000-0000-0000-0021-000000000001};  !- Tubular Daylight Diffuser Construction Name

OS:DefaultSurfaceConstructions,
  {00000000-0000-0000-0032-000000000001},  !- Handle
  BTAP-Mass at hdd = 5000.0 1,             !- Name
  {00000000-0000-0000-0021-000000000022},  !- Floor Construction Name
  {00000000-0000-0000-0021-000000000027},  !- Wall Construction Name
  {00000000-0000-0000-0021-000000000025};  !- Roof Ceiling Construction Name

OS:DefaultSurfaceConstructions,
  {00000000-0000-0000-0032-000000000002},  !- Handle
  BTAP-Mass at hdd = 5000.0,               !- Name
  {00000000-0000-0000-0021-000000000010},  !- Floor Construction Name
  {00000000-0000-0000-0021-000000000020},  !- Wall Construction Name
  {00000000-0000-0000-0021-000000000016};  !- Roof Ceiling Construction Name

OS:DefaultSurfaceConstructions,
  {00000000-0000-0000-0032-000000000003},  !- Handle
  Default Surface Constructions 2,         !- Name
  {00000000-0000-0000-0021-000000000030},  !- Floor Construction Name
  {00000000-0000-0000-0021-000000000032},  !- Wall Construction Name
  {00000000-0000-0000-0021-000000000028};  !- Roof Ceiling Construction Name

OS:DefaultSurfaceConstructions,
  {00000000-0000-0000-0032-000000000004},  !- Handle
  NECB2011 - FullSrvRest - WholeBuilding - NECB HDD Method at hdd = 5000.0 1, !- Name
  {00000000-0000-0000-0021-000000000021},  !- Floor Construction Name
  {00000000-0000-0000-0021-000000000026},  !- Wall Construction Name
  {00000000-0000-0000-0021-000000000024};  !- Roof Ceiling Construction Name

OS:DefaultSurfaceConstructions,
  {00000000-0000-0000-0032-000000000005},  !- Handle
  NECB2011 - FullSrvRest - WholeBuilding - NECB HDD Method at hdd = 5000.0, !- Name
  {00000000-0000-0000-0021-000000000009},  !- Floor Construction Name
  {00000000-0000-0000-0021-000000000019},  !- Wall Construction Name
  {00000000-0000-0000-0021-000000000015};  !- Roof Ceiling Construction Name

OS:DesignSpecification:OutdoorAir,
  {00000000-0000-0000-0033-000000000001},  !- Handle
  Space Function Office enclosed <= 25 m2 Ventilation, !- Name
  Sum,                                     !- Outdoor Air Method
  0.0142188325687296,                      !- Outdoor Air Flow per Person {m3/s-person}
  ,                                        !- Outdoor Air Flow per Floor Area {m3/s-m2}
  ,                                        !- Outdoor Air Flow Rate {m3/s}
  ,                                        !- Outdoor Air Flow Air Changes per Hour {1/hr}
  ;                                        !- Outdoor Air Flow Rate Fraction Schedule Name

OS:DesignSpecification:OutdoorAir,
  {00000000-0000-0000-0033-000000000002},  !- Handle
  Space Function Warehouse storage area medium to bulky palletized items Ventilation, !- Name
  Sum,                                     !- Outdoor Air Method
  ,                                        !- Outdoor Air Flow per Person {m3/s-person}
  0.000254,                                !- Outdoor Air Flow per Floor Area {m3/s-m2}
  ,                                        !- Outdoor Air Flow Rate {m3/s}
  ,                                        !- Outdoor Air Flow Air Changes per Hour {1/hr}
  ;                                        !- Outdoor Air Flow Rate Fraction Schedule Name

OS:DesignSpecification:OutdoorAir,
  {00000000-0000-0000-0033-000000000003},  !- Handle
  Space Function Warehouse storage area small hand-carried items(4) Ventilation, !- Name
  Sum,                                     !- Outdoor Air Method
  ,                                        !- Outdoor Air Flow per Person {m3/s-person}
  0.000254,                                !- Outdoor Air Flow per Floor Area {m3/s-m2}
  ,                                        !- Outdoor Air Flow Rate {m3/s}
  ,                                        !- Outdoor Air Flow Air Changes per Hour {1/hr}
  ;                                        !- Outdoor Air Flow Rate Fraction Schedule Name

OS:ElectricEquipment,
  {00000000-0000-0000-0034-000000000001},  !- Handle
  Space Function Office enclosed <= 25 m2 Elec Equip, !- Name
  {00000000-0000-0000-0035-000000000001},  !- Electric Equipment Definition Name
  {00000000-0000-0000-0084-000000000001},  !- Space or SpaceType Name
  ,                                        !- Schedule Name
  ,                                        !- Multiplier
  General;                                 !- End-Use Subcategory

OS:ElectricEquipment,
  {00000000-0000-0000-0034-000000000002},  !- Handle
  Space Function Warehouse storage area medium to bulky palletized items Elec Equip, !- Name
  {00000000-0000-0000-0035-000000000002},  !- Electric Equipment Definition Name
  {00000000-0000-0000-0084-000000000002},  !- Space or SpaceType Name
  ,                                        !- Schedule Name
  ,                                        !- Multiplier
  General;                                 !- End-Use Subcategory

OS:ElectricEquipment,
  {00000000-0000-0000-0034-000000000003},  !- Handle
  Space Function Warehouse storage area small hand-carried items(4) Elec Equip, !- Name
  {00000000-0000-0000-0035-000000000003},  !- Electric Equipment Definition Name
  {00000000-0000-0000-0084-000000000003},  !- Space or SpaceType Name
  ,                                        !- Schedule Name
  ,                                        !- Multiplier
  General;                                 !- End-Use Subcategory

OS:ElectricEquipment:Definition,
  {00000000-0000-0000-0035-000000000001},  !- Handle
  Space Function Office enclosed <= 25 m2 Elec Equip Definition, !- Name
  Watts/Area,                              !- Design Level Calculation Method
  ,                                        !- Design Level {W}
  7.50272566220473,                        !- Watts per Space Floor Area {W/m2}
  ,                                        !- Watts per Person {W/person}
  ,                                        !- Fraction Latent
  0.5;                                     !- Fraction Radiant

OS:ElectricEquipment:Definition,
  {00000000-0000-0000-0035-000000000002},  !- Handle
  Space Function Warehouse storage area medium to bulky palletized items Elec Equip Definition, !- Name
  Watts/Area,                              !- Design Level Calculation Method
  ,                                        !- Design Level {W}
  1.0003634216273,                         !- Watts per Space Floor Area {W/m2}
  ,                                        !- Watts per Person {W/person}
  ,                                        !- Fraction Latent
  0.5;                                     !- Fraction Radiant

OS:ElectricEquipment:Definition,
  {00000000-0000-0000-0035-000000000003},  !- Handle
  Space Function Warehouse storage area small hand-carried items(4) Elec Equip Definition, !- Name
  Watts/Area,                              !- Design Level Calculation Method
  ,                                        !- Design Level {W}
  1.0003634216273,                         !- Watts per Space Floor Area {W/m2}
  ,                                        !- Watts per Person {W/person}
  ,                                        !- Fraction Latent
  0.5;                                     !- Fraction Radiant

OS:EnergyManagementSystem:Actuator,
  {00000000-0000-0000-0036-000000000001},  !- Handle
  ems_sys_4_mixed_shr_none_sc_ashp_sh_ashp_c_e_ssf_cv_zh_b_hw_zc_none_srf_none__1_ClgSch0, !- Name
  {00000000-0000-0000-0064-000000000013},  !- Actuated Component Name
  Schedule:Year,                           !- Actuated Component Type
  Schedule Value,                          !- Actuated Component Control Type
  ;                                        !- Zone or Space Name

OS:EnergyManagementSystem:Actuator,
  {00000000-0000-0000-0036-000000000002},  !- Handle
  ems_sys_4_mixed_shr_none_sc_ashp_sh_ashp_c_e_ssf_cv_zh_b_hw_zc_none_srf_none__1_HtgSch0, !- Name
  {00000000-0000-0000-0064-000000000014},  !- Actuated Component Name
  Schedule:Year,                           !- Actuated Component Type
  Schedule Value,                          !- Actuated Component Control Type
  ;                                        !- Zone or Space Name

OS:EnergyManagementSystem:Actuator,
  {00000000-0000-0000-0036-000000000003},  !- Handle
  ems_sys_4_mixed_shr_none_sc_ashp_sh_ashp_c_e_ssf_cv_zh_b_hw_zc_none_srf_none__ClgSch0, !- Name
  {00000000-0000-0000-0064-000000000013},  !- Actuated Component Name
  Schedule:Year,                           !- Actuated Component Type
  Schedule Value,                          !- Actuated Component Control Type
  ;                                        !- Zone or Space Name

OS:EnergyManagementSystem:Actuator,
  {00000000-0000-0000-0036-000000000004},  !- Handle
  ems_sys_4_mixed_shr_none_sc_ashp_sh_ashp_c_e_ssf_cv_zh_b_hw_zc_none_srf_none__HtgSch0, !- Name
  {00000000-0000-0000-0064-000000000014},  !- Actuated Component Name
  Schedule:Year,                           !- Actuated Component Type
  Schedule Value,                          !- Actuated Component Control Type
  ;                                        !- Zone or Space Name

OS:EnergyManagementSystem:Program,
  {00000000-0000-0000-0037-000000000001},  !- Handle
<<<<<<< HEAD
  ems_sys_4_mixed_shr_none_sc_ashp_sh_ashp_c_e_ssf_cv_zh_b_hw_zc_none_srf_none__1_OptimumStartProg0, !- Name
  IF DaylightSavings==0 && DayOfWeek>1 && Hour==5 && {f0a5dcc6-4ce5-44fc-b6c3-065db3db127c}<23.9 && {f0a5dcc6-4ce5-44fc-b6c3-065db3db127c}>1.7, !- Program Line 1
  SET {401c7907-59da-4f2a-82b1-f5c7b08befe3} = 29.4, !- Program Line 2
  SET {c7a13ff1-dfb2-4578-92e3-8b37892c995b} = 15.6, !- Program Line 3
  ELSEIF DaylightSavings==0 && DayOfWeek==1 && Hour==7 && {f0a5dcc6-4ce5-44fc-b6c3-065db3db127c}<23.9 && {f0a5dcc6-4ce5-44fc-b6c3-065db3db127c}>1.7, !- Program Line 4
  SET {401c7907-59da-4f2a-82b1-f5c7b08befe3} = 29.4, !- Program Line 5
  SET {c7a13ff1-dfb2-4578-92e3-8b37892c995b} = 15.6, !- Program Line 6
  ELSEIF DaylightSavings==1 && DayOfWeek>1 && Hour==4 && {f0a5dcc6-4ce5-44fc-b6c3-065db3db127c}<23.9 && {f0a5dcc6-4ce5-44fc-b6c3-065db3db127c}>1.7, !- Program Line 7
  SET {401c7907-59da-4f2a-82b1-f5c7b08befe3} = 29.4, !- Program Line 8
  SET {c7a13ff1-dfb2-4578-92e3-8b37892c995b} = 15.6, !- Program Line 9
  ELSEIF DaylightSavings==1 && DayOfWeek==1 && Hour==6 && {f0a5dcc6-4ce5-44fc-b6c3-065db3db127c}<23.9 && {f0a5dcc6-4ce5-44fc-b6c3-065db3db127c}>1.7, !- Program Line 10
  SET {401c7907-59da-4f2a-82b1-f5c7b08befe3} = 29.4, !- Program Line 11
  SET {c7a13ff1-dfb2-4578-92e3-8b37892c995b} = 15.6, !- Program Line 12
  ELSE,                                    !- Program Line 13
  SET {401c7907-59da-4f2a-82b1-f5c7b08befe3} = NULL, !- Program Line 14
  SET {c7a13ff1-dfb2-4578-92e3-8b37892c995b} = NULL, !- Program Line 15
=======
  ems_sys_4_mixed_shr_none_sc_ashp_sh_ashp_ssf_cv_zh_b_hw_zc_none_srf_none__1_OptimumStartProg0, !- Name
  IF DaylightSavings==0 && DayOfWeek>1 && Hour==5 && {03cc0e9f-d865-47d6-8e00-8121d6b0f8f7}<23.9 && {03cc0e9f-d865-47d6-8e00-8121d6b0f8f7}>1.7, !- Program Line 1
  SET {b7fc61d7-255c-4319-9b93-54715364510c} = 29.4, !- Program Line 2
  SET {1d8a6882-935c-40da-8e7a-b70e0c18a944} = 15.6, !- Program Line 3
  ELSEIF DaylightSavings==0 && DayOfWeek==1 && Hour==7 && {03cc0e9f-d865-47d6-8e00-8121d6b0f8f7}<23.9 && {03cc0e9f-d865-47d6-8e00-8121d6b0f8f7}>1.7, !- Program Line 4
  SET {b7fc61d7-255c-4319-9b93-54715364510c} = 29.4, !- Program Line 5
  SET {1d8a6882-935c-40da-8e7a-b70e0c18a944} = 15.6, !- Program Line 6
  ELSEIF DaylightSavings==1 && DayOfWeek>1 && Hour==4 && {03cc0e9f-d865-47d6-8e00-8121d6b0f8f7}<23.9 && {03cc0e9f-d865-47d6-8e00-8121d6b0f8f7}>1.7, !- Program Line 7
  SET {b7fc61d7-255c-4319-9b93-54715364510c} = 29.4, !- Program Line 8
  SET {1d8a6882-935c-40da-8e7a-b70e0c18a944} = 15.6, !- Program Line 9
  ELSEIF DaylightSavings==1 && DayOfWeek==1 && Hour==6 && {03cc0e9f-d865-47d6-8e00-8121d6b0f8f7}<23.9 && {03cc0e9f-d865-47d6-8e00-8121d6b0f8f7}>1.7, !- Program Line 10
  SET {b7fc61d7-255c-4319-9b93-54715364510c} = 29.4, !- Program Line 11
  SET {1d8a6882-935c-40da-8e7a-b70e0c18a944} = 15.6, !- Program Line 12
  ELSE,                                    !- Program Line 13
  SET {b7fc61d7-255c-4319-9b93-54715364510c} = NULL, !- Program Line 14
  SET {1d8a6882-935c-40da-8e7a-b70e0c18a944} = NULL, !- Program Line 15
>>>>>>> f531be1f
  ENDIF;                                   !- Program Line 16

OS:EnergyManagementSystem:Program,
  {00000000-0000-0000-0037-000000000002},  !- Handle
<<<<<<< HEAD
  ems_sys_4_mixed_shr_none_sc_ashp_sh_ashp_c_e_ssf_cv_zh_b_hw_zc_none_srf_none__OptimumStartProg0, !- Name
  IF DaylightSavings==0 && DayOfWeek>1 && Hour==5 && {fa790a7e-247e-4c5c-8e09-efcea3487eec}<23.9 && {fa790a7e-247e-4c5c-8e09-efcea3487eec}>1.7, !- Program Line 1
  SET {d0b47d3d-6edb-4e87-9f70-4cd100a9ff84} = 29.4, !- Program Line 2
  SET {9efc1dec-517a-4b30-9b9a-5adb92511e9d} = 15.6, !- Program Line 3
  ELSEIF DaylightSavings==0 && DayOfWeek==1 && Hour==7 && {fa790a7e-247e-4c5c-8e09-efcea3487eec}<23.9 && {fa790a7e-247e-4c5c-8e09-efcea3487eec}>1.7, !- Program Line 4
  SET {d0b47d3d-6edb-4e87-9f70-4cd100a9ff84} = 29.4, !- Program Line 5
  SET {9efc1dec-517a-4b30-9b9a-5adb92511e9d} = 15.6, !- Program Line 6
  ELSEIF DaylightSavings==1 && DayOfWeek>1 && Hour==4 && {fa790a7e-247e-4c5c-8e09-efcea3487eec}<23.9 && {fa790a7e-247e-4c5c-8e09-efcea3487eec}>1.7, !- Program Line 7
  SET {d0b47d3d-6edb-4e87-9f70-4cd100a9ff84} = 29.4, !- Program Line 8
  SET {9efc1dec-517a-4b30-9b9a-5adb92511e9d} = 15.6, !- Program Line 9
  ELSEIF DaylightSavings==1 && DayOfWeek==1 && Hour==6 && {fa790a7e-247e-4c5c-8e09-efcea3487eec}<23.9 && {fa790a7e-247e-4c5c-8e09-efcea3487eec}>1.7, !- Program Line 10
  SET {d0b47d3d-6edb-4e87-9f70-4cd100a9ff84} = 29.4, !- Program Line 11
  SET {9efc1dec-517a-4b30-9b9a-5adb92511e9d} = 15.6, !- Program Line 12
  ELSE,                                    !- Program Line 13
  SET {d0b47d3d-6edb-4e87-9f70-4cd100a9ff84} = NULL, !- Program Line 14
  SET {9efc1dec-517a-4b30-9b9a-5adb92511e9d} = NULL, !- Program Line 15
=======
  ems_sys_4_mixed_shr_none_sc_ashp_sh_ashp_ssf_cv_zh_b_hw_zc_none_srf_none__OptimumStartProg0, !- Name
  IF DaylightSavings==0 && DayOfWeek>1 && Hour==5 && {95e3945b-f509-4906-a488-70aeb44fd917}<23.9 && {95e3945b-f509-4906-a488-70aeb44fd917}>1.7, !- Program Line 1
  SET {d9e9d55d-29af-4d72-9ad0-3731a3f1278d} = 29.4, !- Program Line 2
  SET {dec3b47b-fe0e-4ad8-9778-4eaf4d3260b6} = 15.6, !- Program Line 3
  ELSEIF DaylightSavings==0 && DayOfWeek==1 && Hour==7 && {95e3945b-f509-4906-a488-70aeb44fd917}<23.9 && {95e3945b-f509-4906-a488-70aeb44fd917}>1.7, !- Program Line 4
  SET {d9e9d55d-29af-4d72-9ad0-3731a3f1278d} = 29.4, !- Program Line 5
  SET {dec3b47b-fe0e-4ad8-9778-4eaf4d3260b6} = 15.6, !- Program Line 6
  ELSEIF DaylightSavings==1 && DayOfWeek>1 && Hour==4 && {95e3945b-f509-4906-a488-70aeb44fd917}<23.9 && {95e3945b-f509-4906-a488-70aeb44fd917}>1.7, !- Program Line 7
  SET {d9e9d55d-29af-4d72-9ad0-3731a3f1278d} = 29.4, !- Program Line 8
  SET {dec3b47b-fe0e-4ad8-9778-4eaf4d3260b6} = 15.6, !- Program Line 9
  ELSEIF DaylightSavings==1 && DayOfWeek==1 && Hour==6 && {95e3945b-f509-4906-a488-70aeb44fd917}<23.9 && {95e3945b-f509-4906-a488-70aeb44fd917}>1.7, !- Program Line 10
  SET {d9e9d55d-29af-4d72-9ad0-3731a3f1278d} = 29.4, !- Program Line 11
  SET {dec3b47b-fe0e-4ad8-9778-4eaf4d3260b6} = 15.6, !- Program Line 12
  ELSE,                                    !- Program Line 13
  SET {d9e9d55d-29af-4d72-9ad0-3731a3f1278d} = NULL, !- Program Line 14
  SET {dec3b47b-fe0e-4ad8-9778-4eaf4d3260b6} = NULL, !- Program Line 15
>>>>>>> f531be1f
  ENDIF;                                   !- Program Line 16

OS:EnergyManagementSystem:ProgramCallingManager,
  {00000000-0000-0000-0038-000000000001},  !- Handle
  ems_sys_4_mixed_shr_none_sc_ashp_sh_ashp_c_e_ssf_cv_zh_b_hw_zc_none_srf_none__1_OptimumStartCallingManager0, !- Name
  BeginTimestepBeforePredictor,            !- EnergyPlus Model Calling Point
  {00000000-0000-0000-0037-000000000001};  !- Program Name 1

OS:EnergyManagementSystem:ProgramCallingManager,
  {00000000-0000-0000-0038-000000000002},  !- Handle
  ems_sys_4_mixed_shr_none_sc_ashp_sh_ashp_c_e_ssf_cv_zh_b_hw_zc_none_srf_none__OptimumStartCallingManager0, !- Name
  BeginTimestepBeforePredictor,            !- EnergyPlus Model Calling Point
  {00000000-0000-0000-0037-000000000002};  !- Program Name 1

OS:EnergyManagementSystem:Sensor,
  {00000000-0000-0000-0039-000000000001},  !- Handle
  OAT,                                     !- Name
  Environment,                             !- Output Variable or Output Meter Index Key Name
  Site Outdoor Air Drybulb Temperature;    !- Output Variable or Output Meter Name

OS:EnergyManagementSystem:Sensor,
  {00000000-0000-0000-0039-000000000002},  !- Handle
  OAT_1,                                   !- Name
  Environment,                             !- Output Variable or Output Meter Index Key Name
  Site Outdoor Air Drybulb Temperature;    !- Output Variable or Output Meter Name

OS:Facility,
  {00000000-0000-0000-0040-000000000001};  !- Handle

OS:Fan:OnOff,
  {00000000-0000-0000-0041-000000000001},  !- Handle
  Fan On Off 1,                            !- Name
  {00000000-0000-0000-0061-000000000001},  !- Availability Schedule Name
  0.39975,                                 !- Fan Total Efficiency
  622.722275,                              !- Pressure Rise {Pa}
  autosize,                                !- Maximum Flow Rate {m3/s}
  0.615,                                   !- Motor Efficiency
  1,                                       !- Motor In Airstream Fraction
  ,                                        !- Air Inlet Node Name
  ,                                        !- Air Outlet Node Name
  {00000000-0000-0000-0026-000000000003},  !- Fan Power Ratio Function of Speed Ratio Curve Name
  {00000000-0000-0000-0025-000000000024},  !- Fan Efficiency Ratio Function of Speed Ratio Curve Name
  ;                                        !- End-Use Subcategory

OS:Fan:OnOff,
  {00000000-0000-0000-0041-000000000002},  !- Handle
  Fan On Off 2,                            !- Name
  {00000000-0000-0000-0061-000000000001},  !- Availability Schedule Name
  0.39975,                                 !- Fan Total Efficiency
  1110.9365386,                            !- Pressure Rise {Pa}
  autosize,                                !- Maximum Flow Rate {m3/s}
  0.615,                                   !- Motor Efficiency
  1,                                       !- Motor In Airstream Fraction
  ,                                        !- Air Inlet Node Name
  ,                                        !- Air Outlet Node Name
  {00000000-0000-0000-0026-000000000001},  !- Fan Power Ratio Function of Speed Ratio Curve Name
  {00000000-0000-0000-0025-000000000022},  !- Fan Efficiency Ratio Function of Speed Ratio Curve Name
  ;                                        !- End-Use Subcategory

OS:Fan:OnOff,
  {00000000-0000-0000-0041-000000000003},  !- Handle
  Fan On Off 3,                            !- Name
  {00000000-0000-0000-0061-000000000001},  !- Availability Schedule Name
  0.39975,                                 !- Fan Total Efficiency
  1110.9365386,                            !- Pressure Rise {Pa}
  autosize,                                !- Maximum Flow Rate {m3/s}
  0.615,                                   !- Motor Efficiency
  1,                                       !- Motor In Airstream Fraction
  ,                                        !- Air Inlet Node Name
  ,                                        !- Air Outlet Node Name
  {00000000-0000-0000-0026-000000000002},  !- Fan Power Ratio Function of Speed Ratio Curve Name
  {00000000-0000-0000-0025-000000000023},  !- Fan Efficiency Ratio Function of Speed Ratio Curve Name
  ;                                        !- End-Use Subcategory

OS:Foundation:Kiva,
  {00000000-0000-0000-0042-000000000001},  !- Handle
  Bldg Kiva Foundation,                    !- Name
  ,                                        !- Initial Indoor Air Temperature {C}
  ,                                        !- Interior Horizontal Insulation Material Name
  ,                                        !- Interior Horizontal Insulation Depth {m}
  ,                                        !- Interior Horizontal Insulation Width {m}
  ,                                        !- Interior Vertical Insulation Material Name
  ,                                        !- Interior Vertical Insulation Depth {m}
  ,                                        !- Exterior Horizontal Insulation Material Name
  ,                                        !- Exterior Horizontal Insulation Depth {m}
  ,                                        !- Exterior Horizontal Insulation Width {m}
  ,                                        !- Exterior Vertical Insulation Material Name
  ,                                        !- Exterior Vertical Insulation Depth {m}
  0,                                       !- Wall Height Above Grade {m}
  0,                                       !- Wall Depth Below Slab {m}
  ,                                        !- Footing Wall Construction Name
  ,                                        !- Footing Material Name
  ;                                        !- Footing Depth {m}

OS:Foundation:Kiva:Settings,
  {00000000-0000-0000-0043-000000000001},  !- Handle
  ,                                        !- Soil Conductivity {W/m-K}
  ,                                        !- Soil Density {kg/m3}
  ,                                        !- Soil Specific Heat {J/kg-K}
  ,                                        !- Ground Solar Absorptivity {dimensionless}
  ,                                        !- Ground Thermal Absorptivity {dimensionless}
  ,                                        !- Ground Surface Roughness {m}
  ,                                        !- Far-Field Width {m}
  ,                                        !- Deep-Ground Boundary Condition
  ,                                        !- Deep-Ground Depth {m}
  ,                                        !- Minimum Cell Dimension {m}
  ,                                        !- Maximum Cell Growth Coefficient {dimensionless}
  ;                                        !- Simulation Timestep

OS:HeatExchanger:AirToAir:SensibleAndLatent,
  {00000000-0000-0000-0044-000000000001},  !- Handle
  sys_3|mixed|shr>none|sc>ashp|sh>ashp>c-e|ssf>cv|zh>b-hw|zc>none|srf>none| ERV, !- Name
  {00000000-0000-0000-0061-000000000001},  !- Availability Schedule
  autosize,                                !- Nominal Supply Air Flow Rate {m3/s}
  0.5,                                     !- Sensible Effectiveness at 100% Heating Air Flow {dimensionless}
  0.5,                                     !- Latent Effectiveness at 100% Heating Air Flow {dimensionless}
  0.5,                                     !- Sensible Effectiveness at 75% Heating Air Flow {dimensionless}
  0.5,                                     !- Latent Effectiveness at 75% Heating Air Flow {dimensionless}
  0.5,                                     !- Sensible Effectiveness at 100% Cooling Air Flow {dimensionless}
  0.5,                                     !- Latent Effectiveness at 100% Cooling Air Flow {dimensionless}
  0.5,                                     !- Sensible Effectiveness at 75% Cooling Air Flow {dimensionless}
  0.5,                                     !- Latent Effectiveness at 75% Cooling Air Flow {dimensionless}
  {00000000-0000-0000-0018-000000000129},  !- Supply Air Inlet Node
  {00000000-0000-0000-0018-000000000130},  !- Supply Air Outlet Node
  {00000000-0000-0000-0018-000000000133},  !- Exhaust Air Inlet Node
  {00000000-0000-0000-0018-000000000134},  !- Exhaust Air Outlet Node
  170.876367335026,                        !- Nominal Electric Power {W}
  Yes,                                     !- Supply Air Outlet Temperature Control
  Rotary,                                  !- Heat Exchanger Type
  ExhaustOnly,                             !- Frost Control Type
  -23.3,                                   !- Threshold Temperature {C}
  0.167,                                   !- Initial Defrost Time Fraction {dimensionless}
  1.44,                                    !- Rate of Defrost Time Fraction Increase {1/K}
  Yes;                                     !- Economizer Lockout

OS:HeatExchanger:AirToAir:SensibleAndLatent,
  {00000000-0000-0000-0044-000000000002},  !- Handle
  sys_4|mixed|shr>none|sc>ashp|sh>ashp>c-e|ssf>cv|zh>b-hw|zc>none|srf>none| 1 ERV, !- Name
  {00000000-0000-0000-0061-000000000001},  !- Availability Schedule
  autosize,                                !- Nominal Supply Air Flow Rate {m3/s}
  0.5,                                     !- Sensible Effectiveness at 100% Heating Air Flow {dimensionless}
  0.5,                                     !- Latent Effectiveness at 100% Heating Air Flow {dimensionless}
  0.5,                                     !- Sensible Effectiveness at 75% Heating Air Flow {dimensionless}
  0.5,                                     !- Latent Effectiveness at 75% Heating Air Flow {dimensionless}
  0.5,                                     !- Sensible Effectiveness at 100% Cooling Air Flow {dimensionless}
  0.5,                                     !- Latent Effectiveness at 100% Cooling Air Flow {dimensionless}
  0.5,                                     !- Sensible Effectiveness at 75% Cooling Air Flow {dimensionless}
  0.5,                                     !- Latent Effectiveness at 75% Cooling Air Flow {dimensionless}
  {00000000-0000-0000-0018-000000000141},  !- Supply Air Inlet Node
  {00000000-0000-0000-0018-000000000142},  !- Supply Air Outlet Node
  {00000000-0000-0000-0018-000000000145},  !- Exhaust Air Inlet Node
  {00000000-0000-0000-0018-000000000146},  !- Exhaust Air Outlet Node
  634.066480820505,                        !- Nominal Electric Power {W}
  Yes,                                     !- Supply Air Outlet Temperature Control
  Rotary,                                  !- Heat Exchanger Type
  ExhaustOnly,                             !- Frost Control Type
  -23.3,                                   !- Threshold Temperature {C}
  0.167,                                   !- Initial Defrost Time Fraction {dimensionless}
  1.44,                                    !- Rate of Defrost Time Fraction Increase {1/K}
  Yes;                                     !- Economizer Lockout

OS:HeatExchanger:AirToAir:SensibleAndLatent,
  {00000000-0000-0000-0044-000000000003},  !- Handle
  sys_4|mixed|shr>none|sc>ashp|sh>ashp>c-e|ssf>cv|zh>b-hw|zc>none|srf>none| ERV, !- Name
  {00000000-0000-0000-0061-000000000001},  !- Availability Schedule
  autosize,                                !- Nominal Supply Air Flow Rate {m3/s}
  0.5,                                     !- Sensible Effectiveness at 100% Heating Air Flow {dimensionless}
  0.5,                                     !- Latent Effectiveness at 100% Heating Air Flow {dimensionless}
  0.5,                                     !- Sensible Effectiveness at 75% Heating Air Flow {dimensionless}
  0.5,                                     !- Latent Effectiveness at 75% Heating Air Flow {dimensionless}
  0.5,                                     !- Sensible Effectiveness at 100% Cooling Air Flow {dimensionless}
  0.5,                                     !- Latent Effectiveness at 100% Cooling Air Flow {dimensionless}
  0.5,                                     !- Sensible Effectiveness at 75% Cooling Air Flow {dimensionless}
  0.5,                                     !- Latent Effectiveness at 75% Cooling Air Flow {dimensionless}
  {00000000-0000-0000-0018-000000000135},  !- Supply Air Inlet Node
  {00000000-0000-0000-0018-000000000136},  !- Supply Air Outlet Node
  {00000000-0000-0000-0018-000000000139},  !- Exhaust Air Inlet Node
  {00000000-0000-0000-0018-000000000140},  !- Exhaust Air Outlet Node
  303.941948182829,                        !- Nominal Electric Power {W}
  Yes,                                     !- Supply Air Outlet Temperature Control
  Rotary,                                  !- Heat Exchanger Type
  ExhaustOnly,                             !- Frost Control Type
  -23.3,                                   !- Threshold Temperature {C}
  0.167,                                   !- Initial Defrost Time Fraction {dimensionless}
  1.44,                                    !- Rate of Defrost Time Fraction Increase {1/K}
  Yes;                                     !- Economizer Lockout

OS:LifeCycleCost:Parameters,
  {00000000-0000-0000-0045-000000000001},  !- Handle
  FEMP,                                    !- Analysis Type
  ,                                        !- Discounting Convention
  ,                                        !- Inflation Approach
  ,                                        !- Real Discount Rate
  ,                                        !- Nominal Discount Rate
  ,                                        !- Inflation
  ,                                        !- Base Date Month
  ,                                        !- Base Date Year
  ,                                        !- Service Date Month
  ,                                        !- Service Date Year
  ,                                        !- Length of Study Period in Years
  ,                                        !- Tax Rate
  ,                                        !- Depreciation Method
  Yes;                                     !- Use NIST Fuel Escalation Rates

OS:Lights,
  {00000000-0000-0000-0046-000000000001},  !- Handle
  Space Function Office enclosed <= 25 m2 Lights, !- Name
  {00000000-0000-0000-0047-000000000001},  !- Lights Definition Name
  {00000000-0000-0000-0084-000000000001},  !- Space or SpaceType Name
  ,                                        !- Schedule Name
  1,                                       !- Fraction Replaceable
  ,                                        !- Multiplier
  General;                                 !- End-Use Subcategory

OS:Lights,
  {00000000-0000-0000-0046-000000000002},  !- Handle
  Space Function Warehouse storage area medium to bulky palletized items Lights, !- Name
  {00000000-0000-0000-0047-000000000002},  !- Lights Definition Name
  {00000000-0000-0000-0084-000000000002},  !- Space or SpaceType Name
  ,                                        !- Schedule Name
  1,                                       !- Fraction Replaceable
  ,                                        !- Multiplier
  General;                                 !- End-Use Subcategory

OS:Lights,
  {00000000-0000-0000-0046-000000000003},  !- Handle
  Space Function Warehouse storage area small hand-carried items(4) Lights, !- Name
  {00000000-0000-0000-0047-000000000003},  !- Lights Definition Name
  {00000000-0000-0000-0084-000000000003},  !- Space or SpaceType Name
  ,                                        !- Schedule Name
  1,                                       !- Fraction Replaceable
  ,                                        !- Multiplier
  General;                                 !- End-Use Subcategory

OS:Lights:Definition,
  {00000000-0000-0000-0047-000000000001},  !- Handle
  Space Function Office enclosed <= 25 m2 Lights Definition, !- Name
  Watts/Area,                              !- Design Level Calculation Method
  ,                                        !- Lighting Level {W}
  9.99992034706292,                        !- Watts per Space Floor Area {W/m2}
  ,                                        !- Watts per Person {W/person}
  0.5,                                     !- Fraction Radiant
  0.2;                                     !- Fraction Visible

OS:Lights:Definition,
  {00000000-0000-0000-0047-000000000002},  !- Handle
  Space Function Warehouse storage area medium to bulky palletized items Lights Definition, !- Name
  Watts/Area,                              !- Design Level Calculation Method
  ,                                        !- Lighting Level {W}
  3.79997253050062,                        !- Watts per Space Floor Area {W/m2}
  ,                                        !- Watts per Person {W/person}
  0.5,                                     !- Fraction Radiant
  0.2;                                     !- Fraction Visible

OS:Lights:Definition,
  {00000000-0000-0000-0047-000000000003},  !- Handle
  Space Function Warehouse storage area small hand-carried items(4) Lights Definition, !- Name
  Watts/Area,                              !- Design Level Calculation Method
  ,                                        !- Lighting Level {W}
  7.39994084154835,                        !- Watts per Space Floor Area {W/m2}
  ,                                        !- Watts per Person {W/person}
  0.5,                                     !- Fraction Radiant
  0.2;                                     !- Fraction Visible

OS:Material,
  {00000000-0000-0000-0048-000000000001},  !- Handle
  1/2IN Gypsum 1,                          !- Name
  Smooth,                                  !- Roughness
  0.0127,                                  !- Thickness {m}
  0.16,                                    !- Conductivity {W/m-K}
  784.9,                                   !- Density {kg/m3}
  830.000000000001,                        !- Specific Heat {J/kg-K}
  0.9,                                     !- Thermal Absorptance
  0.4,                                     !- Solar Absorptance
  0.4;                                     !- Visible Absorptance

OS:Material,
  {00000000-0000-0000-0048-000000000002},  !- Handle
  1/2IN Gypsum,                            !- Name
  Smooth,                                  !- Roughness
  0.0127,                                  !- Thickness {m}
  0.16,                                    !- Conductivity {W/m-K}
  784.9,                                   !- Density {kg/m3}
  830.000000000001,                        !- Specific Heat {J/kg-K}
  0.9,                                     !- Thermal Absorptance
  0.4,                                     !- Solar Absorptance
  0.4;                                     !- Visible Absorptance

OS:Material,
  {00000000-0000-0000-0048-000000000003},  !- Handle
  100mm Normalweight concrete floor 1,     !- Name
  MediumSmooth,                            !- Roughness
  0.1016,                                  !- Thickness {m}
  2.31,                                    !- Conductivity {W/m-K}
  2322,                                    !- Density {kg/m3}
  832;                                     !- Specific Heat {J/kg-K}

OS:Material,
  {00000000-0000-0000-0048-000000000004},  !- Handle
  100mm Normalweight concrete floor,       !- Name
  MediumSmooth,                            !- Roughness
  0.1016,                                  !- Thickness {m}
  2.31,                                    !- Conductivity {W/m-K}
  2322,                                    !- Density {kg/m3}
  832;                                     !- Specific Heat {J/kg-K}

OS:Material,
  {00000000-0000-0000-0048-000000000005},  !- Handle
  1IN Stucco 1,                            !- Name
  Smooth,                                  !- Roughness
  0.0253,                                  !- Thickness {m}
  0.691799999999999,                       !- Conductivity {W/m-K}
  1858,                                    !- Density {kg/m3}
  836.999999999999,                        !- Specific Heat {J/kg-K}
  0.9,                                     !- Thermal Absorptance
  0.7,                                     !- Solar Absorptance
  0.92;                                    !- Visible Absorptance

OS:Material,
  {00000000-0000-0000-0048-000000000006},  !- Handle
  1IN Stucco,                              !- Name
  Smooth,                                  !- Roughness
  0.0253,                                  !- Thickness {m}
  0.691799999999999,                       !- Conductivity {W/m-K}
  1858,                                    !- Density {kg/m3}
  836.999999999999,                        !- Specific Heat {J/kg-K}
  0.9,                                     !- Thermal Absorptance
  0.7,                                     !- Solar Absorptance
  0.92;                                    !- Visible Absorptance

OS:Material,
  {00000000-0000-0000-0048-000000000007},  !- Handle
  4 in. Normalweight Concrete Floor 1,     !- Name
  MediumRough,                             !- Roughness
  0.1016,                                  !- Thickness {m}
  2.31,                                    !- Conductivity {W/m-K}
  2321.99999999999,                        !- Density {kg/m3}
  831.999999999997,                        !- Specific Heat {J/kg-K}
  0.9,                                     !- Thermal Absorptance
  0.7,                                     !- Solar Absorptance
  0.7;                                     !- Visible Absorptance

OS:Material,
  {00000000-0000-0000-0048-000000000008},  !- Handle
  4 in. Normalweight Concrete Floor,       !- Name
  MediumRough,                             !- Roughness
  0.1016,                                  !- Thickness {m}
  2.31,                                    !- Conductivity {W/m-K}
  2321.99999999999,                        !- Density {kg/m3}
  831.999999999997,                        !- Specific Heat {J/kg-K}
  0.9,                                     !- Thermal Absorptance
  0.7,                                     !- Solar Absorptance
  0.7;                                     !- Visible Absorptance

OS:Material,
  {00000000-0000-0000-0048-000000000009},  !- Handle
  6 in. Normalweight Concrete Floor 1,     !- Name
  MediumRough,                             !- Roughness
  0.1524,                                  !- Thickness {m}
  2.31,                                    !- Conductivity {W/m-K}
  2321.99999999999,                        !- Density {kg/m3}
  831.999999999997,                        !- Specific Heat {J/kg-K}
  0.9,                                     !- Thermal Absorptance
  0.7,                                     !- Solar Absorptance
  0.7;                                     !- Visible Absorptance

OS:Material,
  {00000000-0000-0000-0048-000000000010},  !- Handle
  6 in. Normalweight Concrete Floor 2,     !- Name
  MediumRough,                             !- Roughness
  0.1524,                                  !- Thickness {m}
  2.31,                                    !- Conductivity {W/m-K}
  2321.99999999999,                        !- Density {kg/m3}
  831.999999999997,                        !- Specific Heat {J/kg-K}
  0.9,                                     !- Thermal Absorptance
  0.7,                                     !- Solar Absorptance
  0.7;                                     !- Visible Absorptance

OS:Material,
  {00000000-0000-0000-0048-000000000011},  !- Handle
  6 in. Normalweight Concrete Floor 3,     !- Name
  MediumRough,                             !- Roughness
  0.1524,                                  !- Thickness {m}
  2.31,                                    !- Conductivity {W/m-K}
  2321.99999999999,                        !- Density {kg/m3}
  831.999999999997,                        !- Specific Heat {J/kg-K}
  0.9,                                     !- Thermal Absorptance
  0.7,                                     !- Solar Absorptance
  0.7;                                     !- Visible Absorptance

OS:Material,
  {00000000-0000-0000-0048-000000000012},  !- Handle
  6 in. Normalweight Concrete Floor,       !- Name
  MediumRough,                             !- Roughness
  0.1524,                                  !- Thickness {m}
  2.31,                                    !- Conductivity {W/m-K}
  2321.99999999999,                        !- Density {kg/m3}
  831.999999999997,                        !- Specific Heat {J/kg-K}
  0.9,                                     !- Thermal Absorptance
  0.7,                                     !- Solar Absorptance
  0.7;                                     !- Visible Absorptance

OS:Material,
  {00000000-0000-0000-0048-000000000013},  !- Handle
  8IN CONCRETE HW RefBldg 1,               !- Name
  Rough,                                   !- Roughness
  0.2032,                                  !- Thickness {m}
  1.311,                                   !- Conductivity {W/m-K}
  2240,                                    !- Density {kg/m3}
  836.800000000001,                        !- Specific Heat {J/kg-K}
  0.9,                                     !- Thermal Absorptance
  0.7,                                     !- Solar Absorptance
  0.7;                                     !- Visible Absorptance

OS:Material,
  {00000000-0000-0000-0048-000000000014},  !- Handle
  8IN CONCRETE HW RefBldg,                 !- Name
  Rough,                                   !- Roughness
  0.2032,                                  !- Thickness {m}
  1.311,                                   !- Conductivity {W/m-K}
  2240,                                    !- Density {kg/m3}
  836.800000000001,                        !- Specific Heat {J/kg-K}
  0.9,                                     !- Thermal Absorptance
  0.7,                                     !- Solar Absorptance
  0.7;                                     !- Visible Absorptance

OS:Material,
  {00000000-0000-0000-0048-000000000015},  !- Handle
  Expanded Polystyrene,                    !- Name
  MediumSmooth,                            !- Roughness
  0.0363958681740979,                      !- Thickness {m}
  0.029,                                   !- Conductivity {W/m-K}
  29,                                      !- Density {kg/m3}
  1210;                                    !- Specific Heat {J/kg-K}

OS:Material,
  {00000000-0000-0000-0048-000000000016},  !- Handle
  F08 Metal surface 1,                     !- Name
  Smooth,                                  !- Roughness
  0.0008,                                  !- Thickness {m}
  45.2800000000001,                        !- Conductivity {W/m-K}
  7823.99999999999,                        !- Density {kg/m3}
  500,                                     !- Specific Heat {J/kg-K}
  0.9,                                     !- Thermal Absorptance
  0.7,                                     !- Solar Absorptance
  0.7;                                     !- Visible Absorptance

OS:Material,
  {00000000-0000-0000-0048-000000000017},  !- Handle
  F08 Metal surface,                       !- Name
  Smooth,                                  !- Roughness
  0.0008,                                  !- Thickness {m}
  45.2800000000001,                        !- Conductivity {W/m-K}
  7823.99999999999,                        !- Density {kg/m3}
  500,                                     !- Specific Heat {J/kg-K}
  0.9,                                     !- Thermal Absorptance
  0.7,                                     !- Solar Absorptance
  0.7;                                     !- Visible Absorptance

OS:Material,
  {00000000-0000-0000-0048-000000000018},  !- Handle
  G01 13mm gypsum board 1,                 !- Name
  Smooth,                                  !- Roughness
  0.0127,                                  !- Thickness {m}
  0.16,                                    !- Conductivity {W/m-K}
  800,                                     !- Density {kg/m3}
  1090,                                    !- Specific Heat {J/kg-K}
  0.9,                                     !- Thermal Absorptance
  0.7,                                     !- Solar Absorptance
  0.5;                                     !- Visible Absorptance

OS:Material,
  {00000000-0000-0000-0048-000000000019},  !- Handle
  G01 13mm gypsum board,                   !- Name
  Smooth,                                  !- Roughness
  0.0127,                                  !- Thickness {m}
  0.16,                                    !- Conductivity {W/m-K}
  800,                                     !- Density {kg/m3}
  1090,                                    !- Specific Heat {J/kg-K}
  0.9,                                     !- Thermal Absorptance
  0.7,                                     !- Solar Absorptance
  0.5;                                     !- Visible Absorptance

OS:Material,
  {00000000-0000-0000-0048-000000000020},  !- Handle
  G05 25mm wood,                           !- Name
  MediumSmooth,                            !- Roughness
  0.0254,                                  !- Thickness {m}
  0.15,                                    !- Conductivity {W/m-K}
  608,                                     !- Density {kg/m3}
  1630,                                    !- Specific Heat {J/kg-K}
  0.9,                                     !- Thermal Absorptance
  0.5,                                     !- Solar Absorptance
  0.5;                                     !- Visible Absorptance

OS:Material,
  {00000000-0000-0000-0048-000000000021},  !- Handle
  M10 200mm concrete block basement wall,  !- Name
  MediumRough,                             !- Roughness
  0.2032,                                  !- Thickness {m}
  1.326,                                   !- Conductivity {W/m-K}
  1842,                                    !- Density {kg/m3}
  912;                                     !- Specific Heat {J/kg-K}

OS:Material,
  {00000000-0000-0000-0048-000000000022},  !- Handle
  Metal Roof Surface 1,                    !- Name
  Smooth,                                  !- Roughness
  0.000799999999999998,                    !- Thickness {m}
  45.2799999999999,                        !- Conductivity {W/m-K}
  7823.99999999999,                        !- Density {kg/m3}
  499.999999999996,                        !- Specific Heat {J/kg-K}
  0.9,                                     !- Thermal Absorptance
  0.7,                                     !- Solar Absorptance
  0.7;                                     !- Visible Absorptance

OS:Material,
  {00000000-0000-0000-0048-000000000023},  !- Handle
  Metal Roof Surface,                      !- Name
  Smooth,                                  !- Roughness
  0.000799999999999998,                    !- Thickness {m}
  45.2799999999999,                        !- Conductivity {W/m-K}
  7823.99999999999,                        !- Density {kg/m3}
  499.999999999996,                        !- Specific Heat {J/kg-K}
  0.9,                                     !- Thermal Absorptance
  0.7,                                     !- Solar Absorptance
  0.7;                                     !- Visible Absorptance

OS:Material:NoMass,
  {00000000-0000-0000-0049-000000000001},  !- Handle
  CP02 CARPET PAD,                         !- Name
  VeryRough,                               !- Roughness
  0.21648,                                 !- Thermal Resistance {m2-K/W}
  0.9,                                     !- Thermal Absorptance
  0.7,                                     !- Solar Absorptance
  0.8;                                     !- Visible Absorptance

OS:Material:NoMass,
  {00000000-0000-0000-0049-000000000002},  !- Handle
  Nonres_Floor_Insulation,                 !- Name
  MediumSmooth,                            !- Roughness
  2.88291975297193,                        !- Thermal Resistance {m2-K/W}
  0.9,                                     !- Thermal Absorptance
  0.7,                                     !- Solar Absorptance
  0.7;                                     !- Visible Absorptance

OS:Material:NoMass,
  {00000000-0000-0000-0049-000000000003},  !- Handle
  Typical Carpet Pad 1,                    !- Name
  Smooth,                                  !- Roughness
  0.216479986995276,                       !- Thermal Resistance {m2-K/W}
  0.9,                                     !- Thermal Absorptance
  0.7,                                     !- Solar Absorptance
  0.8;                                     !- Visible Absorptance

OS:Material:NoMass,
  {00000000-0000-0000-0049-000000000004},  !- Handle
  Typical Carpet Pad 2,                    !- Name
  Smooth,                                  !- Roughness
  1.25502993703786,                        !- Thermal Resistance {m2-K/W}
  0.9,                                     !- Thermal Absorptance
  0.7,                                     !- Solar Absorptance
  0.8;                                     !- Visible Absorptance

OS:Material:NoMass,
  {00000000-0000-0000-0049-000000000005},  !- Handle
  Typical Carpet Pad 3,                    !- Name
  Smooth,                                  !- Roughness
  3.45515273458935,                        !- Thermal Resistance {m2-K/W}
  0.9,                                     !- Thermal Absorptance
  0.7,                                     !- Solar Absorptance
  0.8;                                     !- Visible Absorptance

OS:Material:NoMass,
  {00000000-0000-0000-0049-000000000006},  !- Handle
  Typical Carpet Pad 4,                    !- Name
  Smooth,                                  !- Roughness
  3.45515273458935,                        !- Thermal Resistance {m2-K/W}
  0.9,                                     !- Thermal Absorptance
  0.7,                                     !- Solar Absorptance
  0.8;                                     !- Visible Absorptance

OS:Material:NoMass,
  {00000000-0000-0000-0049-000000000007},  !- Handle
  Typical Carpet Pad,                      !- Name
  Smooth,                                  !- Roughness
  0.216479986995276,                       !- Thermal Resistance {m2-K/W}
  0.9,                                     !- Thermal Absorptance
  0.7,                                     !- Solar Absorptance
  0.8;                                     !- Visible Absorptance

OS:Material:NoMass,
  {00000000-0000-0000-0049-000000000008},  !- Handle
  Typical Insulation 1,                    !- Name
  Smooth,                                  !- Roughness
  5.91237683519488,                        !- Thermal Resistance {m2-K/W}
  0.9,                                     !- Thermal Absorptance
  0.7,                                     !- Solar Absorptance
  0.7;                                     !- Visible Absorptance

OS:Material:NoMass,
  {00000000-0000-0000-0049-000000000009},  !- Handle
  Typical Insulation 2,                    !- Name
  Smooth,                                  !- Roughness
  4.49096231241638,                        !- Thermal Resistance {m2-K/W}
  0.9,                                     !- Thermal Absorptance
  0.7,                                     !- Solar Absorptance
  0.7;                                     !- Visible Absorptance

OS:Material:NoMass,
  {00000000-0000-0000-0049-000000000010},  !- Handle
  Typical Insulation 3,                    !- Name
  Smooth,                                  !- Roughness
  7.24635914374968,                        !- Thermal Resistance {m2-K/W}
  0.9,                                     !- Thermal Absorptance
  0.7,                                     !- Solar Absorptance
  0.7;                                     !- Visible Absorptance

OS:Material:NoMass,
  {00000000-0000-0000-0049-000000000011},  !- Handle
  Typical Insulation 4,                    !- Name
  Smooth,                                  !- Roughness
  0.526298121629161,                       !- Thermal Resistance {m2-K/W}
  0.9,                                     !- Thermal Absorptance
  0.7,                                     !- Solar Absorptance
  0.7;                                     !- Visible Absorptance

OS:Material:NoMass,
  {00000000-0000-0000-0049-000000000012},  !- Handle
  Typical Insulation 5,                    !- Name
  Smooth,                                  !- Roughness
  0.526315789473684,                       !- Thermal Resistance {m2-K/W}
  0.9,                                     !- Thermal Absorptance
  0.7,                                     !- Solar Absorptance
  0.7;                                     !- Visible Absorptance

OS:Material:NoMass,
  {00000000-0000-0000-0049-000000000013},  !- Handle
  Typical Insulation,                      !- Name
  Smooth,                                  !- Roughness
  0.101874652714525,                       !- Thermal Resistance {m2-K/W}
  0.9,                                     !- Thermal Absorptance
  0.7,                                     !- Solar Absorptance
  0.7;                                     !- Visible Absorptance

OS:ModelObjectList,
  {00000000-0000-0000-0050-000000000001},  !- Handle
  Availability Manager Night Cycle 1 Control Zone List; !- Name

OS:ModelObjectList,
  {00000000-0000-0000-0050-000000000002},  !- Handle
  Availability Manager Night Cycle 1 Cooling Control Zone List; !- Name

OS:ModelObjectList,
  {00000000-0000-0000-0050-000000000003},  !- Handle
  Availability Manager Night Cycle 1 Heating Control Zone List; !- Name

OS:ModelObjectList,
  {00000000-0000-0000-0050-000000000004},  !- Handle
  Availability Manager Night Cycle 1 Heating Zone Fans Only Zone List; !- Name

OS:ModelObjectList,
  {00000000-0000-0000-0050-000000000005},  !- Handle
  Availability Manager Night Cycle 2 Control Zone List; !- Name

OS:ModelObjectList,
  {00000000-0000-0000-0050-000000000006},  !- Handle
  Availability Manager Night Cycle 2 Cooling Control Zone List; !- Name

OS:ModelObjectList,
  {00000000-0000-0000-0050-000000000007},  !- Handle
  Availability Manager Night Cycle 2 Heating Control Zone List; !- Name

OS:ModelObjectList,
  {00000000-0000-0000-0050-000000000008},  !- Handle
  Availability Manager Night Cycle 2 Heating Zone Fans Only Zone List; !- Name

OS:ModelObjectList,
  {00000000-0000-0000-0050-000000000009},  !- Handle
  Availability Manager Night Cycle 3 Control Zone List; !- Name

OS:ModelObjectList,
  {00000000-0000-0000-0050-000000000010},  !- Handle
  Availability Manager Night Cycle 3 Cooling Control Zone List; !- Name

OS:ModelObjectList,
  {00000000-0000-0000-0050-000000000011},  !- Handle
  Availability Manager Night Cycle 3 Heating Control Zone List; !- Name

OS:ModelObjectList,
  {00000000-0000-0000-0050-000000000012},  !- Handle
  Availability Manager Night Cycle 3 Heating Zone Fans Only Zone List; !- Name

OS:Node,
  {00000000-0000-0000-0051-000000000001},  !- Handle
  28gal NaturalGas Water Heater - 19kBtu/hr 0.82 Therm Eff Supply Inlet Water Node, !- Name
  {00000000-0000-0000-0018-000000000092},  !- Inlet Port
  {00000000-0000-0000-0018-000000000101};  !- Outlet Port

OS:Node,
  {00000000-0000-0000-0051-000000000002},  !- Handle
  28gal NaturalGas Water Heater - 19kBtu/hr 0.82 Therm Eff Supply Outlet Water Node, !- Name
  {00000000-0000-0000-0018-000000000102},  !- Inlet Port
  {00000000-0000-0000-0018-000000000103};  !- Outlet Port

OS:Node,
  {00000000-0000-0000-0051-000000000003},  !- Handle
  ALL_ST=Office enclosed <= 25 m2_FL=Building Story 1_SCH=A Return Air Node, !- Name
  {00000000-0000-0000-0018-000000000046},  !- Inlet Port
  {00000000-0000-0000-0018-000000000047};  !- Outlet Port

OS:Node,
  {00000000-0000-0000-0051-000000000004},  !- Handle
  ALL_ST=Office enclosed <= 25 m2_FL=Building Story 1_SCH=A Zone Air Node, !- Name
  {00000000-0000-0000-0018-000000000004},  !- Inlet Port
  ;                                        !- Outlet Port

OS:Node,
  {00000000-0000-0000-0051-000000000005},  !- Handle
  ALL_ST=Warehouse storage area medium to bulky palletized items_FL=Building Story 1_SCH=A Return Air Node, !- Name
  {00000000-0000-0000-0018-000000000086},  !- Inlet Port
  {00000000-0000-0000-0018-000000000087};  !- Outlet Port

OS:Node,
  {00000000-0000-0000-0051-000000000006},  !- Handle
  ALL_ST=Warehouse storage area medium to bulky palletized items_FL=Building Story 1_SCH=A Zone Air Node, !- Name
  {00000000-0000-0000-0018-000000000006},  !- Inlet Port
  ;                                        !- Outlet Port

OS:Node,
  {00000000-0000-0000-0051-000000000007},  !- Handle
  ALL_ST=Warehouse storage area small hand-carried items(4)_FL=Building Story 1_SCH=A Return Air Node, !- Name
  {00000000-0000-0000-0018-000000000066},  !- Inlet Port
  {00000000-0000-0000-0018-000000000067};  !- Outlet Port

OS:Node,
  {00000000-0000-0000-0051-000000000008},  !- Handle
  ALL_ST=Warehouse storage area small hand-carried items(4)_FL=Building Story 1_SCH=A Zone Air Node, !- Name
  {00000000-0000-0000-0018-000000000005},  !- Inlet Port
  ;                                        !- Outlet Port

OS:Node,
  {00000000-0000-0000-0051-000000000009},  !- Handle
  Air Terminal Single Duct Constant Volume No Reheat 1 Inlet Air Node, !- Name
  {00000000-0000-0000-0018-000000000048},  !- Inlet Port
  {00000000-0000-0000-0018-000000000049};  !- Outlet Port

OS:Node,
  {00000000-0000-0000-0051-000000000010},  !- Handle
  Air Terminal Single Duct Constant Volume No Reheat 1 Outlet Air Node, !- Name
  {00000000-0000-0000-0018-000000000050},  !- Inlet Port
  {00000000-0000-0000-0018-000000000045};  !- Outlet Port

OS:Node,
  {00000000-0000-0000-0051-000000000011},  !- Handle
  Air Terminal Single Duct Constant Volume No Reheat 2 Inlet Air Node, !- Name
  {00000000-0000-0000-0018-000000000068},  !- Inlet Port
  {00000000-0000-0000-0018-000000000069};  !- Outlet Port

OS:Node,
  {00000000-0000-0000-0051-000000000012},  !- Handle
  Air Terminal Single Duct Constant Volume No Reheat 2 Outlet Air Node, !- Name
  {00000000-0000-0000-0018-000000000070},  !- Inlet Port
  {00000000-0000-0000-0018-000000000065};  !- Outlet Port

OS:Node,
  {00000000-0000-0000-0051-000000000013},  !- Handle
  Air Terminal Single Duct Constant Volume No Reheat 3 Inlet Air Node, !- Name
  {00000000-0000-0000-0018-000000000088},  !- Inlet Port
  {00000000-0000-0000-0018-000000000089};  !- Outlet Port

OS:Node,
  {00000000-0000-0000-0051-000000000014},  !- Handle
  Air Terminal Single Duct Constant Volume No Reheat 3 Outlet Air Node, !- Name
  {00000000-0000-0000-0018-000000000090},  !- Inlet Port
  {00000000-0000-0000-0018-000000000085};  !- Outlet Port

OS:Node,
  {00000000-0000-0000-0051-000000000015},  !- Handle
  Coil Heating Water Baseboard 1 Inlet Water Node, !- Name
  {00000000-0000-0000-0018-000000000012},  !- Inlet Port
  {00000000-0000-0000-0018-000000000042};  !- Outlet Port

OS:Node,
  {00000000-0000-0000-0051-000000000016},  !- Handle
  Coil Heating Water Baseboard 1 Outlet Water Node, !- Name
  {00000000-0000-0000-0018-000000000043},  !- Inlet Port
  {00000000-0000-0000-0018-000000000044};  !- Outlet Port

OS:Node,
  {00000000-0000-0000-0051-000000000017},  !- Handle
  Coil Heating Water Baseboard 2 Inlet Water Node, !- Name
  {00000000-0000-0000-0018-000000000061},  !- Inlet Port
  {00000000-0000-0000-0018-000000000062};  !- Outlet Port

OS:Node,
  {00000000-0000-0000-0051-000000000018},  !- Handle
  Coil Heating Water Baseboard 2 Outlet Water Node, !- Name
  {00000000-0000-0000-0018-000000000063},  !- Inlet Port
  {00000000-0000-0000-0018-000000000064};  !- Outlet Port

OS:Node,
  {00000000-0000-0000-0051-000000000019},  !- Handle
  Coil Heating Water Baseboard 3 Inlet Water Node, !- Name
  {00000000-0000-0000-0018-000000000081},  !- Inlet Port
  {00000000-0000-0000-0018-000000000082};  !- Outlet Port

OS:Node,
  {00000000-0000-0000-0051-000000000020},  !- Handle
  Coil Heating Water Baseboard 3 Outlet Water Node, !- Name
  {00000000-0000-0000-0018-000000000083},  !- Inlet Port
  {00000000-0000-0000-0018-000000000084};  !- Outlet Port

OS:Node,
  {00000000-0000-0000-0051-000000000021},  !- Handle
  Hot Water Loop Demand Inlet Node,        !- Name
  {00000000-0000-0000-0018-000000000010},  !- Inlet Port
  {00000000-0000-0000-0018-000000000011};  !- Outlet Port

OS:Node,
  {00000000-0000-0000-0051-000000000022},  !- Handle
  Hot Water Loop Demand Outlet Node,       !- Name
  {00000000-0000-0000-0018-000000000013},  !- Inlet Port
  {00000000-0000-0000-0018-000000000014};  !- Outlet Port

OS:Node,
  {00000000-0000-0000-0051-000000000023},  !- Handle
  Hot Water Loop Supply Inlet Node,        !- Name
  {00000000-0000-0000-0018-000000000007},  !- Inlet Port
  {00000000-0000-0000-0018-000000000015};  !- Outlet Port

OS:Node,
  {00000000-0000-0000-0051-000000000024},  !- Handle
  Hot Water Loop Supply Outlet Node,       !- Name
  {00000000-0000-0000-0018-000000000031},  !- Inlet Port
  {00000000-0000-0000-0018-000000000009};  !- Outlet Port

OS:Node,
  {00000000-0000-0000-0051-000000000025},  !- Handle
  Main Service Water Loop Circulator Pump Outlet Water Node, !- Name
  {00000000-0000-0000-0018-000000000099},  !- Inlet Port
  {00000000-0000-0000-0018-000000000100};  !- Outlet Port

OS:Node,
  {00000000-0000-0000-0051-000000000026},  !- Handle
  Main Service Water Loop Demand Inlet Node, !- Name
  {00000000-0000-0000-0018-000000000094},  !- Inlet Port
  {00000000-0000-0000-0018-000000000095};  !- Outlet Port

OS:Node,
  {00000000-0000-0000-0051-000000000027},  !- Handle
  Main Service Water Loop Demand Outlet Node, !- Name
  {00000000-0000-0000-0018-000000000116},  !- Inlet Port
  {00000000-0000-0000-0018-000000000097};  !- Outlet Port

OS:Node,
  {00000000-0000-0000-0051-000000000028},  !- Handle
  Main Service Water Loop Supply Inlet Node, !- Name
  {00000000-0000-0000-0018-000000000091},  !- Inlet Port
  {00000000-0000-0000-0018-000000000098};  !- Outlet Port

OS:Node,
  {00000000-0000-0000-0051-000000000029},  !- Handle
  Main Service Water Loop Supply Outlet Node, !- Name
  {00000000-0000-0000-0018-000000000113},  !- Inlet Port
  {00000000-0000-0000-0018-000000000093};  !- Outlet Port

OS:Node,
  {00000000-0000-0000-0051-000000000030},  !- Handle
  Pipe Adiabatic 1 Inlet Water Node,       !- Name
  {00000000-0000-0000-0018-000000000025},  !- Inlet Port
  {00000000-0000-0000-0018-000000000026};  !- Outlet Port

OS:Node,
  {00000000-0000-0000-0051-000000000031},  !- Handle
  Pipe Adiabatic 1 Outlet Water Node,      !- Name
  {00000000-0000-0000-0018-000000000027},  !- Inlet Port
  {00000000-0000-0000-0018-000000000028};  !- Outlet Port

OS:Node,
  {00000000-0000-0000-0051-000000000032},  !- Handle
  Pipe Adiabatic 2 Inlet Water Node,       !- Name
  {00000000-0000-0000-0018-000000000029},  !- Inlet Port
  {00000000-0000-0000-0018-000000000030};  !- Outlet Port

OS:Node,
  {00000000-0000-0000-0051-000000000033},  !- Handle
  Pipe Adiabatic 3 Inlet Water Node,       !- Name
  {00000000-0000-0000-0018-000000000104},  !- Inlet Port
  {00000000-0000-0000-0018-000000000105};  !- Outlet Port

OS:Node,
  {00000000-0000-0000-0051-000000000034},  !- Handle
  Pipe Adiabatic 3 Outlet Water Node,      !- Name
  {00000000-0000-0000-0018-000000000106},  !- Inlet Port
  {00000000-0000-0000-0018-000000000107};  !- Outlet Port

OS:Node,
  {00000000-0000-0000-0051-000000000035},  !- Handle
  Pipe Adiabatic 4 Inlet Water Node,       !- Name
  {00000000-0000-0000-0018-000000000096},  !- Inlet Port
  {00000000-0000-0000-0018-000000000108};  !- Outlet Port

OS:Node,
  {00000000-0000-0000-0051-000000000036},  !- Handle
  Pipe Adiabatic 4 Outlet Water Node,      !- Name
  {00000000-0000-0000-0018-000000000109},  !- Inlet Port
  {00000000-0000-0000-0018-000000000110};  !- Outlet Port

OS:Node,
  {00000000-0000-0000-0051-000000000037},  !- Handle
  Pipe Adiabatic 5 Inlet Water Node,       !- Name
  {00000000-0000-0000-0018-000000000111},  !- Inlet Port
  {00000000-0000-0000-0018-000000000112};  !- Outlet Port

OS:Node,
  {00000000-0000-0000-0051-000000000038},  !- Handle
  Pipe Adiabatic 6 Inlet Water Node,       !- Name
  {00000000-0000-0000-0018-000000000114},  !- Inlet Port
  {00000000-0000-0000-0018-000000000115};  !- Outlet Port

OS:Node,
  {00000000-0000-0000-0051-000000000039},  !- Handle
  Primary Boiler 495kBtu/hr 0.83 Thermal Eff Inlet Water Node, !- Name
  {00000000-0000-0000-0018-000000000008},  !- Inlet Port
  {00000000-0000-0000-0018-000000000018};  !- Outlet Port

OS:Node,
  {00000000-0000-0000-0051-000000000040},  !- Handle
  Primary Boiler 495kBtu/hr 0.83 Thermal Eff Outlet Water Node, !- Name
  {00000000-0000-0000-0018-000000000019},  !- Inlet Port
  {00000000-0000-0000-0018-000000000020};  !- Outlet Port

OS:Node,
  {00000000-0000-0000-0051-000000000041},  !- Handle
  Pump Variable Speed 1 Outlet Water Node, !- Name
  {00000000-0000-0000-0018-000000000016},  !- Inlet Port
  {00000000-0000-0000-0018-000000000017};  !- Outlet Port

OS:Node,
  {00000000-0000-0000-0051-000000000042},  !- Handle
  Secondary Boiler 495kBtu/hr 0.83 Thermal Eff Inlet Water Node, !- Name
  {00000000-0000-0000-0018-000000000021},  !- Inlet Port
  {00000000-0000-0000-0018-000000000022};  !- Outlet Port

OS:Node,
  {00000000-0000-0000-0051-000000000043},  !- Handle
  Secondary Boiler 495kBtu/hr 0.83 Thermal Eff Outlet Water Node, !- Name
  {00000000-0000-0000-0018-000000000023},  !- Inlet Port
  {00000000-0000-0000-0018-000000000024};  !- Outlet Port

OS:Node,
  {00000000-0000-0000-0051-000000000044},  !- Handle
  Zone1 Office WUC 0.09gpm 140F Inlet Water Node, !- Name
  {00000000-0000-0000-0018-000000000117},  !- Inlet Port
  {00000000-0000-0000-0018-000000000118};  !- Outlet Port

OS:Node,
  {00000000-0000-0000-0051-000000000045},  !- Handle
  Zone1 Office WUC 0.09gpm 140F Outlet Water Node, !- Name
  {00000000-0000-0000-0018-000000000119},  !- Inlet Port
  {00000000-0000-0000-0018-000000000120};  !- Outlet Port

OS:Node,
  {00000000-0000-0000-0051-000000000046},  !- Handle
  Zone2 Fine Storage WUC 0.15gpm 140F Inlet Water Node, !- Name
  {00000000-0000-0000-0018-000000000121},  !- Inlet Port
  {00000000-0000-0000-0018-000000000122};  !- Outlet Port

OS:Node,
  {00000000-0000-0000-0051-000000000047},  !- Handle
  Zone2 Fine Storage WUC 0.15gpm 140F Outlet Water Node, !- Name
  {00000000-0000-0000-0018-000000000123},  !- Inlet Port
  {00000000-0000-0000-0018-000000000124};  !- Outlet Port

OS:Node,
  {00000000-0000-0000-0051-000000000048},  !- Handle
  Zone3 Bulk Storage WUC 0.18gpm 140F Inlet Water Node, !- Name
  {00000000-0000-0000-0018-000000000125},  !- Inlet Port
  {00000000-0000-0000-0018-000000000126};  !- Outlet Port

OS:Node,
  {00000000-0000-0000-0051-000000000049},  !- Handle
  Zone3 Bulk Storage WUC 0.18gpm 140F Outlet Water Node, !- Name
  {00000000-0000-0000-0018-000000000127},  !- Inlet Port
  {00000000-0000-0000-0018-000000000128};  !- Outlet Port

OS:Node,
  {00000000-0000-0000-0051-000000000050},  !- Handle
  sys_3|mixed|shr>erv|sc>ashp|sh>ashp>c-e|ssf>cv|zh>b-hw|zc>none|srf>none| Demand Inlet Node, !- Name
  {00000000-0000-0000-0018-000000000034},  !- Inlet Port
  {00000000-0000-0000-0018-000000000036};  !- Outlet Port

OS:Node,
  {00000000-0000-0000-0051-000000000051},  !- Handle
  sys_3|mixed|shr>erv|sc>ashp|sh>ashp>c-e|ssf>cv|zh>b-hw|zc>none|srf>none| Demand Outlet Node, !- Name
  {00000000-0000-0000-0018-000000000037},  !- Inlet Port
  {00000000-0000-0000-0018-000000000035};  !- Outlet Port

OS:Node,
  {00000000-0000-0000-0051-000000000052},  !- Handle
  sys_3|mixed|shr>erv|sc>ashp|sh>ashp>c-e|ssf>cv|zh>b-hw|zc>none|srf>none| Mixed Air Node, !- Name
  {00000000-0000-0000-0018-000000000040},  !- Inlet Port
  {00000000-0000-0000-0018-000000000041};  !- Outlet Port

OS:Node,
  {00000000-0000-0000-0051-000000000053},  !- Handle
  sys_3|mixed|shr>erv|sc>ashp|sh>ashp>c-e|ssf>cv|zh>b-hw|zc>none|srf>none| Outdoor Air Node, !- Name
  ,                                        !- Inlet Port
  {00000000-0000-0000-0018-000000000129};  !- Outlet Port

OS:Node,
  {00000000-0000-0000-0051-000000000054},  !- Handle
  sys_3|mixed|shr>erv|sc>ashp|sh>ashp>c-e|ssf>cv|zh>b-hw|zc>none|srf>none| Relief Air Node, !- Name
  {00000000-0000-0000-0018-000000000134},  !- Inlet Port
  ;                                        !- Outlet Port

OS:Node,
  {00000000-0000-0000-0051-000000000055},  !- Handle
  sys_3|mixed|shr>erv|sc>ashp|sh>ashp>c-e|ssf>cv|zh>b-hw|zc>none|srf>none| Supply Inlet Node, !- Name
  {00000000-0000-0000-0018-000000000032},  !- Inlet Port
  {00000000-0000-0000-0018-000000000039};  !- Outlet Port

OS:Node,
  {00000000-0000-0000-0051-000000000056},  !- Handle
  sys_3|mixed|shr>erv|sc>ashp|sh>ashp>c-e|ssf>cv|zh>b-hw|zc>none|srf>none| Supply Outlet Node, !- Name
  {00000000-0000-0000-0018-000000000038},  !- Inlet Port
  {00000000-0000-0000-0018-000000000033};  !- Outlet Port

OS:Node,
  {00000000-0000-0000-0051-000000000057},  !- Handle
  sys_3|mixed|shr>none|sc>ashp|sh>ashp>c-e|ssf>cv|zh>b-hw|zc>none|srf>none| ERV Primary Outlet Air Node, !- Name
  {00000000-0000-0000-0018-000000000130},  !- Inlet Port
  {00000000-0000-0000-0018-000000000131};  !- Outlet Port

OS:Node,
  {00000000-0000-0000-0051-000000000058},  !- Handle
  sys_3|mixed|shr>none|sc>ashp|sh>ashp>c-e|ssf>cv|zh>b-hw|zc>none|srf>none| ERV Secondary Inlet Air Node, !- Name
  {00000000-0000-0000-0018-000000000132},  !- Inlet Port
  {00000000-0000-0000-0018-000000000133};  !- Outlet Port

OS:Node,
  {00000000-0000-0000-0051-000000000059},  !- Handle
  sys_4|mixed|shr>erv|sc>ashp|sh>ashp>c-e|ssf>cv|zh>b-hw|zc>none|srf>none| 1 Demand Inlet Node, !- Name
  {00000000-0000-0000-0018-000000000073},  !- Inlet Port
  {00000000-0000-0000-0018-000000000075};  !- Outlet Port

OS:Node,
  {00000000-0000-0000-0051-000000000060},  !- Handle
  sys_4|mixed|shr>erv|sc>ashp|sh>ashp>c-e|ssf>cv|zh>b-hw|zc>none|srf>none| 1 Demand Outlet Node, !- Name
  {00000000-0000-0000-0018-000000000076},  !- Inlet Port
  {00000000-0000-0000-0018-000000000074};  !- Outlet Port

OS:Node,
  {00000000-0000-0000-0051-000000000061},  !- Handle
  sys_4|mixed|shr>erv|sc>ashp|sh>ashp>c-e|ssf>cv|zh>b-hw|zc>none|srf>none| 1 Mixed Air Node, !- Name
  {00000000-0000-0000-0018-000000000079},  !- Inlet Port
  {00000000-0000-0000-0018-000000000080};  !- Outlet Port

OS:Node,
  {00000000-0000-0000-0051-000000000062},  !- Handle
  sys_4|mixed|shr>erv|sc>ashp|sh>ashp>c-e|ssf>cv|zh>b-hw|zc>none|srf>none| 1 Outdoor Air Node, !- Name
  ,                                        !- Inlet Port
  {00000000-0000-0000-0018-000000000141};  !- Outlet Port

OS:Node,
  {00000000-0000-0000-0051-000000000063},  !- Handle
  sys_4|mixed|shr>erv|sc>ashp|sh>ashp>c-e|ssf>cv|zh>b-hw|zc>none|srf>none| 1 Relief Air Node, !- Name
  {00000000-0000-0000-0018-000000000146},  !- Inlet Port
  ;                                        !- Outlet Port

OS:Node,
  {00000000-0000-0000-0051-000000000064},  !- Handle
  sys_4|mixed|shr>erv|sc>ashp|sh>ashp>c-e|ssf>cv|zh>b-hw|zc>none|srf>none| 1 Supply Inlet Node, !- Name
  {00000000-0000-0000-0018-000000000071},  !- Inlet Port
  {00000000-0000-0000-0018-000000000078};  !- Outlet Port

OS:Node,
  {00000000-0000-0000-0051-000000000065},  !- Handle
  sys_4|mixed|shr>erv|sc>ashp|sh>ashp>c-e|ssf>cv|zh>b-hw|zc>none|srf>none| 1 Supply Outlet Node, !- Name
  {00000000-0000-0000-0018-000000000077},  !- Inlet Port
  {00000000-0000-0000-0018-000000000072};  !- Outlet Port

OS:Node,
  {00000000-0000-0000-0051-000000000066},  !- Handle
  sys_4|mixed|shr>erv|sc>ashp|sh>ashp>c-e|ssf>cv|zh>b-hw|zc>none|srf>none| Demand Inlet Node, !- Name
  {00000000-0000-0000-0018-000000000053},  !- Inlet Port
  {00000000-0000-0000-0018-000000000055};  !- Outlet Port

OS:Node,
  {00000000-0000-0000-0051-000000000067},  !- Handle
  sys_4|mixed|shr>erv|sc>ashp|sh>ashp>c-e|ssf>cv|zh>b-hw|zc>none|srf>none| Demand Outlet Node, !- Name
  {00000000-0000-0000-0018-000000000056},  !- Inlet Port
  {00000000-0000-0000-0018-000000000054};  !- Outlet Port

OS:Node,
  {00000000-0000-0000-0051-000000000068},  !- Handle
  sys_4|mixed|shr>erv|sc>ashp|sh>ashp>c-e|ssf>cv|zh>b-hw|zc>none|srf>none| Mixed Air Node, !- Name
  {00000000-0000-0000-0018-000000000059},  !- Inlet Port
  {00000000-0000-0000-0018-000000000060};  !- Outlet Port

OS:Node,
  {00000000-0000-0000-0051-000000000069},  !- Handle
  sys_4|mixed|shr>erv|sc>ashp|sh>ashp>c-e|ssf>cv|zh>b-hw|zc>none|srf>none| Outdoor Air Node, !- Name
  ,                                        !- Inlet Port
  {00000000-0000-0000-0018-000000000135};  !- Outlet Port

OS:Node,
  {00000000-0000-0000-0051-000000000070},  !- Handle
  sys_4|mixed|shr>erv|sc>ashp|sh>ashp>c-e|ssf>cv|zh>b-hw|zc>none|srf>none| Relief Air Node, !- Name
  {00000000-0000-0000-0018-000000000140},  !- Inlet Port
  ;                                        !- Outlet Port

OS:Node,
  {00000000-0000-0000-0051-000000000071},  !- Handle
  sys_4|mixed|shr>erv|sc>ashp|sh>ashp>c-e|ssf>cv|zh>b-hw|zc>none|srf>none| Supply Inlet Node, !- Name
  {00000000-0000-0000-0018-000000000051},  !- Inlet Port
  {00000000-0000-0000-0018-000000000058};  !- Outlet Port

OS:Node,
  {00000000-0000-0000-0051-000000000072},  !- Handle
  sys_4|mixed|shr>erv|sc>ashp|sh>ashp>c-e|ssf>cv|zh>b-hw|zc>none|srf>none| Supply Outlet Node, !- Name
  {00000000-0000-0000-0018-000000000057},  !- Inlet Port
  {00000000-0000-0000-0018-000000000052};  !- Outlet Port

OS:Node,
  {00000000-0000-0000-0051-000000000073},  !- Handle
  sys_4|mixed|shr>none|sc>ashp|sh>ashp>c-e|ssf>cv|zh>b-hw|zc>none|srf>none| 1 ERV Primary Outlet Air Node, !- Name
  {00000000-0000-0000-0018-000000000142},  !- Inlet Port
  {00000000-0000-0000-0018-000000000143};  !- Outlet Port

OS:Node,
  {00000000-0000-0000-0051-000000000074},  !- Handle
  sys_4|mixed|shr>none|sc>ashp|sh>ashp>c-e|ssf>cv|zh>b-hw|zc>none|srf>none| 1 ERV Secondary Inlet Air Node, !- Name
  {00000000-0000-0000-0018-000000000144},  !- Inlet Port
  {00000000-0000-0000-0018-000000000145};  !- Outlet Port

OS:Node,
  {00000000-0000-0000-0051-000000000075},  !- Handle
  sys_4|mixed|shr>none|sc>ashp|sh>ashp>c-e|ssf>cv|zh>b-hw|zc>none|srf>none| ERV Primary Outlet Air Node, !- Name
  {00000000-0000-0000-0018-000000000136},  !- Inlet Port
  {00000000-0000-0000-0018-000000000137};  !- Outlet Port

OS:Node,
  {00000000-0000-0000-0051-000000000076},  !- Handle
  sys_4|mixed|shr>none|sc>ashp|sh>ashp>c-e|ssf>cv|zh>b-hw|zc>none|srf>none| ERV Secondary Inlet Air Node, !- Name
  {00000000-0000-0000-0018-000000000138},  !- Inlet Port
  {00000000-0000-0000-0018-000000000139};  !- Outlet Port

OS:OutputControl:ReportingTolerances,
  {00000000-0000-0000-0052-000000000001},  !- Handle
  1,                                       !- Tolerance for Time Heating Setpoint Not Met {deltaC}
  1;                                       !- Tolerance for Time Cooling Setpoint Not Met {deltaC}

OS:People,
  {00000000-0000-0000-0053-000000000001},  !- Handle
  Space Function Office enclosed <= 25 m2 People, !- Name
  {00000000-0000-0000-0054-000000000001},  !- People Definition Name
  {00000000-0000-0000-0084-000000000001},  !- Space or SpaceType Name
  ,                                        !- Number of People Schedule Name
  ,                                        !- Activity Level Schedule Name
  ,                                        !- Surface Name/Angle Factor List Name
  {00000000-0000-0000-0064-000000000020},  !- Work Efficiency Schedule Name
  {00000000-0000-0000-0064-000000000003},  !- Clothing Insulation Schedule Name
  {00000000-0000-0000-0064-000000000001},  !- Air Velocity Schedule Name
  1;                                       !- Multiplier

OS:People,
  {00000000-0000-0000-0053-000000000002},  !- Handle
  Space Function Warehouse storage area medium to bulky palletized items People, !- Name
  {00000000-0000-0000-0054-000000000002},  !- People Definition Name
  {00000000-0000-0000-0084-000000000002},  !- Space or SpaceType Name
  ,                                        !- Number of People Schedule Name
  ,                                        !- Activity Level Schedule Name
  ,                                        !- Surface Name/Angle Factor List Name
  {00000000-0000-0000-0064-000000000020},  !- Work Efficiency Schedule Name
  {00000000-0000-0000-0064-000000000003},  !- Clothing Insulation Schedule Name
  {00000000-0000-0000-0064-000000000001},  !- Air Velocity Schedule Name
  1;                                       !- Multiplier

OS:People,
  {00000000-0000-0000-0053-000000000003},  !- Handle
  Space Function Warehouse storage area small hand-carried items(4) People, !- Name
  {00000000-0000-0000-0054-000000000003},  !- People Definition Name
  {00000000-0000-0000-0084-000000000003},  !- Space or SpaceType Name
  ,                                        !- Number of People Schedule Name
  ,                                        !- Activity Level Schedule Name
  ,                                        !- Surface Name/Angle Factor List Name
  {00000000-0000-0000-0064-000000000020},  !- Work Efficiency Schedule Name
  {00000000-0000-0000-0064-000000000003},  !- Clothing Insulation Schedule Name
  {00000000-0000-0000-0064-000000000001},  !- Air Velocity Schedule Name
  1;                                       !- Multiplier

OS:People:Definition,
  {00000000-0000-0000-0054-000000000001},  !- Handle
  Space Function Office enclosed <= 25 m2 People Definition, !- Name
  People/Area,                             !- Number of People Calculation Method
  ,                                        !- Number of People {people}
  0.0500181710813649,                      !- People per Space Floor Area {person/m2}
  ,                                        !- Space Floor Area per Person {m2/person}
  0.3;                                     !- Fraction Radiant

OS:People:Definition,
  {00000000-0000-0000-0054-000000000002},  !- Handle
  Space Function Warehouse storage area medium to bulky palletized items People Definition, !- Name
  People/Area,                             !- Number of People Calculation Method
  ,                                        !- Number of People {people}
  0.010003634216273,                       !- People per Space Floor Area {person/m2}
  ,                                        !- Space Floor Area per Person {m2/person}
  0.3;                                     !- Fraction Radiant

OS:People:Definition,
  {00000000-0000-0000-0054-000000000003},  !- Handle
  Space Function Warehouse storage area small hand-carried items(4) People Definition, !- Name
  People/Area,                             !- Number of People Calculation Method
  ,                                        !- Number of People {people}
  0.020007268432546,                       !- People per Space Floor Area {person/m2}
  ,                                        !- Space Floor Area per Person {m2/person}
  0.3;                                     !- Fraction Radiant

OS:Pipe:Adiabatic,
  {00000000-0000-0000-0055-000000000001},  !- Handle
  Pipe Adiabatic 1,                        !- Name
  {00000000-0000-0000-0018-000000000026},  !- Inlet Node Name
  {00000000-0000-0000-0018-000000000027};  !- Outlet Node Name

OS:Pipe:Adiabatic,
  {00000000-0000-0000-0055-000000000002},  !- Handle
  Pipe Adiabatic 2,                        !- Name
  {00000000-0000-0000-0018-000000000030},  !- Inlet Node Name
  {00000000-0000-0000-0018-000000000031};  !- Outlet Node Name

OS:Pipe:Adiabatic,
  {00000000-0000-0000-0055-000000000003},  !- Handle
  Pipe Adiabatic 3,                        !- Name
  {00000000-0000-0000-0018-000000000105},  !- Inlet Node Name
  {00000000-0000-0000-0018-000000000106};  !- Outlet Node Name

OS:Pipe:Adiabatic,
  {00000000-0000-0000-0055-000000000004},  !- Handle
  Pipe Adiabatic 4,                        !- Name
  {00000000-0000-0000-0018-000000000108},  !- Inlet Node Name
  {00000000-0000-0000-0018-000000000109};  !- Outlet Node Name

OS:Pipe:Adiabatic,
  {00000000-0000-0000-0055-000000000005},  !- Handle
  Pipe Adiabatic 5,                        !- Name
  {00000000-0000-0000-0018-000000000112},  !- Inlet Node Name
  {00000000-0000-0000-0018-000000000113};  !- Outlet Node Name

OS:Pipe:Adiabatic,
  {00000000-0000-0000-0055-000000000006},  !- Handle
  Pipe Adiabatic 6,                        !- Name
  {00000000-0000-0000-0018-000000000115},  !- Inlet Node Name
  {00000000-0000-0000-0018-000000000116};  !- Outlet Node Name

OS:PlantLoop,
  {00000000-0000-0000-0056-000000000001},  !- Handle
  Hot Water Loop,                          !- Name
  Water,                                   !- Fluid Type
  0,                                       !- Glycol Concentration
  ,                                        !- User Defined Fluid Type
  ,                                        !- Plant Equipment Operation Heating Load
  ,                                        !- Plant Equipment Operation Cooling Load
  ,                                        !- Primary Plant Equipment Operation Scheme
  {00000000-0000-0000-0051-000000000024},  !- Loop Temperature Setpoint Node Name
  ,                                        !- Maximum Loop Temperature {C}
  ,                                        !- Minimum Loop Temperature {C}
  ,                                        !- Maximum Loop Flow Rate {m3/s}
  ,                                        !- Minimum Loop Flow Rate {m3/s}
  Autocalculate,                           !- Plant Loop Volume {m3}
  {00000000-0000-0000-0018-000000000007},  !- Plant Side Inlet Node Name
  {00000000-0000-0000-0018-000000000009},  !- Plant Side Outlet Node Name
  ,                                        !- Plant Side Branch List Name
  {00000000-0000-0000-0018-000000000010},  !- Demand Side Inlet Node Name
  {00000000-0000-0000-0018-000000000014},  !- Demand Side Outlet Node Name
  ,                                        !- Demand Side Branch List Name
  ,                                        !- Demand Side Connector List Name
  Optimal,                                 !- Load Distribution Scheme
  {00000000-0000-0000-0009-000000000005},  !- Availability Manager List Name
  ,                                        !- Plant Loop Demand Calculation Scheme
  ,                                        !- Common Pipe Simulation
  ,                                        !- Pressure Simulation Type
  ,                                        !- Plant Equipment Operation Heating Load Schedule
  ,                                        !- Plant Equipment Operation Cooling Load Schedule
  ,                                        !- Primary Plant Equipment Operation Scheme Schedule
  ,                                        !- Component Setpoint Operation Scheme Schedule
  {00000000-0000-0000-0019-000000000002},  !- Demand Mixer Name
  {00000000-0000-0000-0020-000000000002},  !- Demand Splitter Name
  {00000000-0000-0000-0019-000000000001},  !- Supply Mixer Name
  {00000000-0000-0000-0020-000000000001};  !- Supply Splitter Name

OS:PlantLoop,
  {00000000-0000-0000-0056-000000000002},  !- Handle
  Main Service Water Loop,                 !- Name
  ,                                        !- Fluid Type
  0,                                       !- Glycol Concentration
  ,                                        !- User Defined Fluid Type
  ,                                        !- Plant Equipment Operation Heating Load
  ,                                        !- Plant Equipment Operation Cooling Load
  ,                                        !- Primary Plant Equipment Operation Scheme
  {00000000-0000-0000-0051-000000000029},  !- Loop Temperature Setpoint Node Name
  60,                                      !- Maximum Loop Temperature {C}
  10,                                      !- Minimum Loop Temperature {C}
  ,                                        !- Maximum Loop Flow Rate {m3/s}
  ,                                        !- Minimum Loop Flow Rate {m3/s}
  Autocalculate,                           !- Plant Loop Volume {m3}
  {00000000-0000-0000-0018-000000000091},  !- Plant Side Inlet Node Name
  {00000000-0000-0000-0018-000000000093},  !- Plant Side Outlet Node Name
  ,                                        !- Plant Side Branch List Name
  {00000000-0000-0000-0018-000000000094},  !- Demand Side Inlet Node Name
  {00000000-0000-0000-0018-000000000097},  !- Demand Side Outlet Node Name
  ,                                        !- Demand Side Branch List Name
  ,                                        !- Demand Side Connector List Name
  Optimal,                                 !- Load Distribution Scheme
  {00000000-0000-0000-0009-000000000004},  !- Availability Manager List Name
  ,                                        !- Plant Loop Demand Calculation Scheme
  ,                                        !- Common Pipe Simulation
  ,                                        !- Pressure Simulation Type
  ,                                        !- Plant Equipment Operation Heating Load Schedule
  ,                                        !- Plant Equipment Operation Cooling Load Schedule
  ,                                        !- Primary Plant Equipment Operation Scheme Schedule
  ,                                        !- Component Setpoint Operation Scheme Schedule
  {00000000-0000-0000-0019-000000000004},  !- Demand Mixer Name
  {00000000-0000-0000-0020-000000000004},  !- Demand Splitter Name
  {00000000-0000-0000-0019-000000000003},  !- Supply Mixer Name
  {00000000-0000-0000-0020-000000000003};  !- Supply Splitter Name

OS:PortList,
  {00000000-0000-0000-0057-000000000001},  !- Handle
  {00000000-0000-0000-0092-000000000001},  !- HVAC Component
  {00000000-0000-0000-0018-000000000045};  !- Port 1

OS:PortList,
  {00000000-0000-0000-0057-000000000002},  !- Handle
  {00000000-0000-0000-0092-000000000001};  !- HVAC Component

OS:PortList,
  {00000000-0000-0000-0057-000000000003},  !- Handle
  {00000000-0000-0000-0092-000000000001},  !- HVAC Component
  {00000000-0000-0000-0018-000000000046};  !- Port 1

OS:PortList,
  {00000000-0000-0000-0057-000000000004},  !- Handle
  {00000000-0000-0000-0092-000000000003},  !- HVAC Component
  {00000000-0000-0000-0018-000000000065};  !- Port 1

OS:PortList,
  {00000000-0000-0000-0057-000000000005},  !- Handle
  {00000000-0000-0000-0092-000000000003};  !- HVAC Component

OS:PortList,
  {00000000-0000-0000-0057-000000000006},  !- Handle
  {00000000-0000-0000-0092-000000000003},  !- HVAC Component
  {00000000-0000-0000-0018-000000000066};  !- Port 1

OS:PortList,
  {00000000-0000-0000-0057-000000000007},  !- Handle
  {00000000-0000-0000-0092-000000000002},  !- HVAC Component
  {00000000-0000-0000-0018-000000000085};  !- Port 1

OS:PortList,
  {00000000-0000-0000-0057-000000000008},  !- Handle
  {00000000-0000-0000-0092-000000000002};  !- HVAC Component

OS:PortList,
  {00000000-0000-0000-0057-000000000009},  !- Handle
  {00000000-0000-0000-0092-000000000002},  !- HVAC Component
  {00000000-0000-0000-0018-000000000086};  !- Port 1

OS:Pump:ConstantSpeed,
  {00000000-0000-0000-0058-000000000001},  !- Handle
  Main Service Water Loop Circulator Pump, !- Name
  {00000000-0000-0000-0018-000000000098},  !- Inlet Node Name
  {00000000-0000-0000-0018-000000000099},  !- Outlet Node Name
  autosize,                                !- Rated Flow Rate {m3/s}
  1927540.26318569,                        !- Rated Pump Head {Pa}
  autosize,                                !- Rated Power Consumption {W}
  0.855,                                   !- Motor Efficiency
  0,                                       !- Fraction of Motor Inefficiencies to Fluid Stream
  Intermittent,                            !- Pump Control Type
  ,                                        !- Pump Flow Rate Schedule
  ,                                        !- Pump Curve
  ,                                        !- Impeller Diameter {m}
  ,                                        !- Rotational Speed {rev/min}
  ,                                        !- Zone
  ,                                        !- Skin Loss Radiative Fraction
  PowerPerFlowPerPressure,                 !- Design Power Sizing Method
  348701.1,                                !- Design Electric Power per Unit Flow Rate {W/(m3/s)}
  1.282051282,                             !- Design Shaft Power per Unit Flow Rate per Unit Head {W-s/m3-Pa}
  General;                                 !- End-Use Subcategory

OS:Pump:VariableSpeed,
  {00000000-0000-0000-0059-000000000001},  !- Handle
  Pump Variable Speed 1,                   !- Name
  {00000000-0000-0000-0018-000000000015},  !- Inlet Node Name
  {00000000-0000-0000-0018-000000000016},  !- Outlet Node Name
  ,                                        !- Rated Flow Rate {m3/s}
  203057.712008122,                        !- Rated Pump Head {Pa}
  ,                                        !- Rated Power Consumption {W}
  0.865,                                   !- Motor Efficiency
  ,                                        !- Fraction of Motor Inefficiencies to Fluid Stream
  ,                                        !- Coefficient 1 of the Part Load Performance Curve
  ,                                        !- Coefficient 2 of the Part Load Performance Curve
  ,                                        !- Coefficient 3 of the Part Load Performance Curve
  ,                                        !- Coefficient 4 of the Part Load Performance Curve
  ,                                        !- Minimum Flow Rate {m3/s}
  Intermittent,                            !- Pump Control Type
  ,                                        !- Pump Flow Rate Schedule Name
  ,                                        !- Pump Curve Name
  ,                                        !- Impeller Diameter {m}
  ,                                        !- VFD Control Type
  ,                                        !- Pump RPM Schedule Name
  ,                                        !- Minimum Pressure Schedule {Pa}
  ,                                        !- Maximum Pressure Schedule {Pa}
  ,                                        !- Minimum RPM Schedule {rev/min}
  ,                                        !- Maximum RPM Schedule {rev/min}
  ,                                        !- Zone Name
  0.5,                                     !- Skin Loss Radiative Fraction
  PowerPerFlowPerPressure,                 !- Design Power Sizing Method
  348701.1,                                !- Design Electric Power per Unit Flow Rate {W/(m3/s)}
  1.282051282,                             !- Design Shaft Power per Unit Flow Rate per Unit Head {W-s/m3-Pa}
  0,                                       !- Design Minimum Flow Rate Fraction
  General;                                 !- End-Use Subcategory

OS:Rendering:Color,
  {00000000-0000-0000-0060-000000000001},  !- Handle
  ALL_ST=Office enclosed <= 25 m2_FL=Building Story 1_SCH=A, !- Name
  47,                                      !- Rendering Red Value
  211,                                     !- Rendering Green Value
  38;                                      !- Rendering Blue Value

OS:Rendering:Color,
  {00000000-0000-0000-0060-000000000002},  !- Handle
  ALL_ST=Warehouse storage area medium to bulky palletized items_FL=Building Story 1_SCH=A, !- Name
  53,                                      !- Rendering Red Value
  204,                                     !- Rendering Green Value
  116;                                     !- Rendering Blue Value

OS:Rendering:Color,
  {00000000-0000-0000-0060-000000000003},  !- Handle
  ALL_ST=Warehouse storage area small hand-carried items(4)_FL=Building Story 1_SCH=A, !- Name
  152,                                     !- Rendering Red Value
  249,                                     !- Rendering Green Value
  143;                                     !- Rendering Blue Value

OS:Rendering:Color,
  {00000000-0000-0000-0060-000000000004},  !- Handle
  Rendering Color 1,                       !- Name
  210,                                     !- Rendering Red Value
  140,                                     !- Rendering Green Value
  180;                                     !- Rendering Blue Value

OS:Rendering:Color,
  {00000000-0000-0000-0060-000000000005},  !- Handle
  Rendering Color 2,                       !- Name
  173,                                     !- Rendering Red Value
  230,                                     !- Rendering Green Value
  216;                                     !- Rendering Blue Value

OS:Rendering:Color,
  {00000000-0000-0000-0060-000000000006},  !- Handle
  Rendering Color 3,                       !- Name
  0,                                       !- Rendering Red Value
  209,                                     !- Rendering Green Value
  206;                                     !- Rendering Blue Value

OS:Rendering:Color,
  {00000000-0000-0000-0060-000000000007},  !- Handle
  Rendering Color 4,                       !- Name
  34,                                      !- Rendering Red Value
  34,                                      !- Rendering Green Value
  139;                                     !- Rendering Blue Value

OS:Rendering:Color,
  {00000000-0000-0000-0060-000000000008},  !- Handle
  Space Function Office - enclosed,        !- Name
  255,                                     !- Rendering Red Value
  255,                                     !- Rendering Green Value
  255;                                     !- Rendering Blue Value

OS:Rendering:Color,
  {00000000-0000-0000-0060-000000000009},  !- Handle
  Space Function Office enclosed <= 25 m2 1, !- Name
  177,                                     !- Rendering Red Value
  23,                                      !- Rendering Green Value
  233;                                     !- Rendering Blue Value

OS:Rendering:Color,
  {00000000-0000-0000-0060-000000000010},  !- Handle
  Space Function Office enclosed <= 25 m2, !- Name
  255,                                     !- Rendering Red Value
  255,                                     !- Rendering Green Value
  255;                                     !- Rendering Blue Value

OS:Rendering:Color,
  {00000000-0000-0000-0060-000000000011},  !- Handle
  Space Function Warehouse - fine,         !- Name
  255,                                     !- Rendering Red Value
  255,                                     !- Rendering Green Value
  255;                                     !- Rendering Blue Value

OS:Rendering:Color,
  {00000000-0000-0000-0060-000000000012},  !- Handle
  Space Function Warehouse - med/blk,      !- Name
  255,                                     !- Rendering Red Value
  255,                                     !- Rendering Green Value
  255;                                     !- Rendering Blue Value

OS:Rendering:Color,
  {00000000-0000-0000-0060-000000000013},  !- Handle
  Space Function Warehouse storage area medium to bulky palletized items 1, !- Name
  154,                                     !- Rendering Red Value
  30,                                      !- Rendering Green Value
  171;                                     !- Rendering Blue Value

OS:Rendering:Color,
  {00000000-0000-0000-0060-000000000014},  !- Handle
  Space Function Warehouse storage area medium to bulky palletized items, !- Name
  255,                                     !- Rendering Red Value
  255,                                     !- Rendering Green Value
  255;                                     !- Rendering Blue Value

OS:Rendering:Color,
  {00000000-0000-0000-0060-000000000015},  !- Handle
  Space Function Warehouse storage area small hand-carried items(4) 1, !- Name
  158,                                     !- Rendering Red Value
  236,                                     !- Rendering Green Value
  124;                                     !- Rendering Blue Value

OS:Rendering:Color,
  {00000000-0000-0000-0060-000000000016},  !- Handle
  Space Function Warehouse storage area small hand-carried items(4), !- Name
  255,                                     !- Rendering Red Value
  255,                                     !- Rendering Green Value
  255;                                     !- Rendering Blue Value

OS:Schedule:Constant,
  {00000000-0000-0000-0061-000000000001},  !- Handle
  Always On Discrete,                      !- Name
  {00000000-0000-0000-0065-000000000006},  !- Schedule Type Limits Name
  1;                                       !- Value

OS:Schedule:Day,
  {00000000-0000-0000-0062-000000000001},  !- Handle
  Air Velocity Schedule Default,           !- Name
  {00000000-0000-0000-0065-000000000008},  !- Schedule Type Limits Name
  ,                                        !- Interpolate to Timestep
  24,                                      !- Hour 1
  0,                                       !- Minute 1
  0.2;                                     !- Value Until Time 1

OS:Schedule:Day,
  {00000000-0000-0000-0062-000000000002},  !- Handle
  Always On Default,                       !- Name
  {00000000-0000-0000-0065-000000000005},  !- Schedule Type Limits Name
  No,                                      !- Interpolate to Timestep
  24,                                      !- Hour 1
  0,                                       !- Minute 1
  1;                                       !- Value Until Time 1

OS:Schedule:Day,
  {00000000-0000-0000-0062-000000000003},  !- Handle
  Clothing Schedule Default Winter Clothes, !- Name
  {00000000-0000-0000-0065-000000000003},  !- Schedule Type Limits Name
  ,                                        !- Interpolate to Timestep
  24,                                      !- Hour 1
  0,                                       !- Minute 1
  1;                                       !- Value Until Time 1

OS:Schedule:Day,
  {00000000-0000-0000-0062-000000000004},  !- Handle
  Clothing Schedule Summer Clothes,        !- Name
  {00000000-0000-0000-0065-000000000003},  !- Schedule Type Limits Name
  ,                                        !- Interpolate to Timestep
  24,                                      !- Hour 1
  0,                                       !- Minute 1
  0.5;                                     !- Value Until Time 1

OS:Schedule:Day,
  {00000000-0000-0000-0062-000000000005},  !- Handle
  Economizer Max OA Fraction 100 pct Default, !- Name
  ,                                        !- Schedule Type Limits Name
  ,                                        !- Interpolate to Timestep
  24,                                      !- Hour 1
  0,                                       !- Minute 1
  1;                                       !- Value Until Time 1

OS:Schedule:Day,
  {00000000-0000-0000-0062-000000000006},  !- Handle
  Fraction Latent - 0.05 Default,          !- Name
  {00000000-0000-0000-0065-000000000005},  !- Schedule Type Limits Name
  ,                                        !- Interpolate to Timestep
  24,                                      !- Hour 1
  0,                                       !- Minute 1
  0.05;                                    !- Value Until Time 1

OS:Schedule:Day,
  {00000000-0000-0000-0062-000000000007},  !- Handle
  Fraction Sensible - 0.2 Default,         !- Name
  {00000000-0000-0000-0065-000000000005},  !- Schedule Type Limits Name
  ,                                        !- Interpolate to Timestep
  24,                                      !- Hour 1
  0,                                       !- Minute 1
  0.2;                                     !- Value Until Time 1

OS:Schedule:Day,
  {00000000-0000-0000-0062-000000000008},  !- Handle
  Mixed Water At Faucet Temp - 140F Default, !- Name
  {00000000-0000-0000-0065-000000000007},  !- Schedule Type Limits Name
  ,                                        !- Interpolate to Timestep
  24,                                      !- Hour 1
  0,                                       !- Minute 1
  60;                                      !- Value Until Time 1

OS:Schedule:Day,
  {00000000-0000-0000-0062-000000000009},  !- Handle
  NECB-A-Electric-Equipment Default,       !- Name
  {00000000-0000-0000-0065-000000000005},  !- Schedule Type Limits Name
  No,                                      !- Interpolate to Timestep
  7,                                       !- Hour 1
  0,                                       !- Minute 1
  0.2,                                     !- Value Until Time 1
  8,                                       !- Hour 2
  0,                                       !- Minute 2
  0.3,                                     !- Value Until Time 2
  9,                                       !- Hour 3
  0,                                       !- Minute 3
  0.8,                                     !- Value Until Time 3
  18,                                      !- Hour 4
  0,                                       !- Minute 4
  0.9,                                     !- Value Until Time 4
  19,                                      !- Hour 5
  0,                                       !- Minute 5
  0.5,                                     !- Value Until Time 5
  21,                                      !- Hour 6
  0,                                       !- Minute 6
  0.3,                                     !- Value Until Time 6
  24,                                      !- Hour 7
  0,                                       !- Minute 7
  0.2;                                     !- Value Until Time 7

OS:Schedule:Day,
  {00000000-0000-0000-0062-000000000010},  !- Handle
  NECB-A-Electric-Equipment Default|Wkdy Day, !- Name
  {00000000-0000-0000-0065-000000000005},  !- Schedule Type Limits Name
  No,                                      !- Interpolate to Timestep
  7,                                       !- Hour 1
  0,                                       !- Minute 1
  0.2,                                     !- Value Until Time 1
  8,                                       !- Hour 2
  0,                                       !- Minute 2
  0.3,                                     !- Value Until Time 2
  9,                                       !- Hour 3
  0,                                       !- Minute 3
  0.8,                                     !- Value Until Time 3
  18,                                      !- Hour 4
  0,                                       !- Minute 4
  0.9,                                     !- Value Until Time 4
  19,                                      !- Hour 5
  0,                                       !- Minute 5
  0.5,                                     !- Value Until Time 5
  21,                                      !- Hour 6
  0,                                       !- Minute 6
  0.3,                                     !- Value Until Time 6
  24,                                      !- Hour 7
  0,                                       !- Minute 7
  0.2;                                     !- Value Until Time 7

OS:Schedule:Day,
  {00000000-0000-0000-0062-000000000011},  !- Handle
  NECB-A-Electric-Equipment Sat Day,       !- Name
  {00000000-0000-0000-0065-000000000005},  !- Schedule Type Limits Name
  No,                                      !- Interpolate to Timestep
  24,                                      !- Hour 1
  0,                                       !- Minute 1
  0.2;                                     !- Value Until Time 1

OS:Schedule:Day,
  {00000000-0000-0000-0062-000000000012},  !- Handle
  NECB-A-Electric-Equipment Sun|Hol Day,   !- Name
  {00000000-0000-0000-0065-000000000005},  !- Schedule Type Limits Name
  No,                                      !- Interpolate to Timestep
  24,                                      !- Hour 1
  0,                                       !- Minute 1
  0.2;                                     !- Value Until Time 1

OS:Schedule:Day,
  {00000000-0000-0000-0062-000000000013},  !- Handle
  NECB-A-Lighting Default,                 !- Name
  {00000000-0000-0000-0065-000000000005},  !- Schedule Type Limits Name
  No,                                      !- Interpolate to Timestep
  7,                                       !- Hour 1
  0,                                       !- Minute 1
  0.05,                                    !- Value Until Time 1
  8,                                       !- Hour 2
  0,                                       !- Minute 2
  0.3,                                     !- Value Until Time 2
  9,                                       !- Hour 3
  0,                                       !- Minute 3
  0.8,                                     !- Value Until Time 3
  17,                                      !- Hour 4
  0,                                       !- Minute 4
  0.9,                                     !- Value Until Time 4
  18,                                      !- Hour 5
  0,                                       !- Minute 5
  0.8,                                     !- Value Until Time 5
  19,                                      !- Hour 6
  0,                                       !- Minute 6
  0.5,                                     !- Value Until Time 6
  21,                                      !- Hour 7
  0,                                       !- Minute 7
  0.3,                                     !- Value Until Time 7
  23,                                      !- Hour 8
  0,                                       !- Minute 8
  0.1,                                     !- Value Until Time 8
  24,                                      !- Hour 9
  0,                                       !- Minute 9
  0.05;                                    !- Value Until Time 9

OS:Schedule:Day,
  {00000000-0000-0000-0062-000000000014},  !- Handle
  NECB-A-Lighting Default|Wkdy Day,        !- Name
  {00000000-0000-0000-0065-000000000005},  !- Schedule Type Limits Name
  No,                                      !- Interpolate to Timestep
  7,                                       !- Hour 1
  0,                                       !- Minute 1
  0.05,                                    !- Value Until Time 1
  8,                                       !- Hour 2
  0,                                       !- Minute 2
  0.3,                                     !- Value Until Time 2
  9,                                       !- Hour 3
  0,                                       !- Minute 3
  0.8,                                     !- Value Until Time 3
  17,                                      !- Hour 4
  0,                                       !- Minute 4
  0.9,                                     !- Value Until Time 4
  18,                                      !- Hour 5
  0,                                       !- Minute 5
  0.8,                                     !- Value Until Time 5
  19,                                      !- Hour 6
  0,                                       !- Minute 6
  0.5,                                     !- Value Until Time 6
  21,                                      !- Hour 7
  0,                                       !- Minute 7
  0.3,                                     !- Value Until Time 7
  23,                                      !- Hour 8
  0,                                       !- Minute 8
  0.1,                                     !- Value Until Time 8
  24,                                      !- Hour 9
  0,                                       !- Minute 9
  0.05;                                    !- Value Until Time 9

OS:Schedule:Day,
  {00000000-0000-0000-0062-000000000015},  !- Handle
  NECB-A-Lighting Sat Day,                 !- Name
  {00000000-0000-0000-0065-000000000005},  !- Schedule Type Limits Name
  No,                                      !- Interpolate to Timestep
  24,                                      !- Hour 1
  0,                                       !- Minute 1
  0.05;                                    !- Value Until Time 1

OS:Schedule:Day,
  {00000000-0000-0000-0062-000000000016},  !- Handle
  NECB-A-Lighting Sun|Hol Day,             !- Name
  {00000000-0000-0000-0065-000000000005},  !- Schedule Type Limits Name
  No,                                      !- Interpolate to Timestep
  24,                                      !- Hour 1
  0,                                       !- Minute 1
  0.05;                                    !- Value Until Time 1

OS:Schedule:Day,
  {00000000-0000-0000-0062-000000000017},  !- Handle
  NECB-A-Occupancy Default,                !- Name
  {00000000-0000-0000-0065-000000000005},  !- Schedule Type Limits Name
  No,                                      !- Interpolate to Timestep
  7,                                       !- Hour 1
  0,                                       !- Minute 1
  0,                                       !- Value Until Time 1
  8,                                       !- Hour 2
  0,                                       !- Minute 2
  0.1,                                     !- Value Until Time 2
  9,                                       !- Hour 3
  0,                                       !- Minute 3
  0.7,                                     !- Value Until Time 3
  12,                                      !- Hour 4
  0,                                       !- Minute 4
  0.9,                                     !- Value Until Time 4
  14,                                      !- Hour 5
  0,                                       !- Minute 5
  0.5,                                     !- Value Until Time 5
  17,                                      !- Hour 6
  0,                                       !- Minute 6
  0.9,                                     !- Value Until Time 6
  18,                                      !- Hour 7
  0,                                       !- Minute 7
  0.7,                                     !- Value Until Time 7
  19,                                      !- Hour 8
  0,                                       !- Minute 8
  0.3,                                     !- Value Until Time 8
  23,                                      !- Hour 9
  0,                                       !- Minute 9
  0.1,                                     !- Value Until Time 9
  24,                                      !- Hour 10
  0,                                       !- Minute 10
  0;                                       !- Value Until Time 10

OS:Schedule:Day,
  {00000000-0000-0000-0062-000000000018},  !- Handle
  NECB-A-Occupancy Default|Wkdy Day,       !- Name
  {00000000-0000-0000-0065-000000000005},  !- Schedule Type Limits Name
  No,                                      !- Interpolate to Timestep
  7,                                       !- Hour 1
  0,                                       !- Minute 1
  0,                                       !- Value Until Time 1
  8,                                       !- Hour 2
  0,                                       !- Minute 2
  0.1,                                     !- Value Until Time 2
  9,                                       !- Hour 3
  0,                                       !- Minute 3
  0.7,                                     !- Value Until Time 3
  12,                                      !- Hour 4
  0,                                       !- Minute 4
  0.9,                                     !- Value Until Time 4
  14,                                      !- Hour 5
  0,                                       !- Minute 5
  0.5,                                     !- Value Until Time 5
  17,                                      !- Hour 6
  0,                                       !- Minute 6
  0.9,                                     !- Value Until Time 6
  18,                                      !- Hour 7
  0,                                       !- Minute 7
  0.7,                                     !- Value Until Time 7
  19,                                      !- Hour 8
  0,                                       !- Minute 8
  0.3,                                     !- Value Until Time 8
  23,                                      !- Hour 9
  0,                                       !- Minute 9
  0.1,                                     !- Value Until Time 9
  24,                                      !- Hour 10
  0,                                       !- Minute 10
  0;                                       !- Value Until Time 10

OS:Schedule:Day,
  {00000000-0000-0000-0062-000000000019},  !- Handle
  NECB-A-Occupancy Sat Day,                !- Name
  {00000000-0000-0000-0065-000000000005},  !- Schedule Type Limits Name
  No,                                      !- Interpolate to Timestep
  24,                                      !- Hour 1
  0,                                       !- Minute 1
  0;                                       !- Value Until Time 1

OS:Schedule:Day,
  {00000000-0000-0000-0062-000000000020},  !- Handle
  NECB-A-Occupancy Sun|Hol Day,            !- Name
  {00000000-0000-0000-0065-000000000005},  !- Schedule Type Limits Name
  No,                                      !- Interpolate to Timestep
  24,                                      !- Hour 1
  0,                                       !- Minute 1
  0;                                       !- Value Until Time 1

OS:Schedule:Day,
  {00000000-0000-0000-0062-000000000021},  !- Handle
  NECB-A-Occupancy-NECB-A-Lighting-0.3-0.1-0.67-Default|Wkdy-Light Day, !- Name
  {00000000-0000-0000-0065-000000000005},  !- Schedule Type Limits Name
  ,                                        !- Interpolate to Timestep
  7,                                       !- Hour 1
  0,                                       !- Minute 1
  0.03495,                                 !- Value Until Time 1
  8,                                       !- Hour 2
  0,                                       !- Minute 2
  0.2097,                                  !- Value Until Time 2
  9,                                       !- Hour 3
  0,                                       !- Minute 3
  0.8,                                     !- Value Until Time 3
  17,                                      !- Hour 4
  0,                                       !- Minute 4
  0.9,                                     !- Value Until Time 4
  18,                                      !- Hour 5
  0,                                       !- Minute 5
  0.8,                                     !- Value Until Time 5
  19,                                      !- Hour 6
  0,                                       !- Minute 6
  0.5,                                     !- Value Until Time 6
  21,                                      !- Hour 7
  0,                                       !- Minute 7
  0.2097,                                  !- Value Until Time 7
  23,                                      !- Hour 8
  0,                                       !- Minute 8
  0.0699,                                  !- Value Until Time 8
  24,                                      !- Hour 9
  0,                                       !- Minute 9
  0.03495;                                 !- Value Until Time 9

OS:Schedule:Day,
  {00000000-0000-0000-0062-000000000022},  !- Handle
  NECB-A-Occupancy-NECB-A-Lighting-0.3-0.1-0.67-Light Default, !- Name
  {00000000-0000-0000-0065-000000000005},  !- Schedule Type Limits Name
  ,                                        !- Interpolate to Timestep
  7,                                       !- Hour 1
  0,                                       !- Minute 1
  0.03495,                                 !- Value Until Time 1
  8,                                       !- Hour 2
  0,                                       !- Minute 2
  0.2097,                                  !- Value Until Time 2
  9,                                       !- Hour 3
  0,                                       !- Minute 3
  0.8,                                     !- Value Until Time 3
  17,                                      !- Hour 4
  0,                                       !- Minute 4
  0.9,                                     !- Value Until Time 4
  18,                                      !- Hour 5
  0,                                       !- Minute 5
  0.8,                                     !- Value Until Time 5
  19,                                      !- Hour 6
  0,                                       !- Minute 6
  0.5,                                     !- Value Until Time 6
  21,                                      !- Hour 7
  0,                                       !- Minute 7
  0.2097,                                  !- Value Until Time 7
  23,                                      !- Hour 8
  0,                                       !- Minute 8
  0.0699,                                  !- Value Until Time 8
  24,                                      !- Hour 9
  0,                                       !- Minute 9
  0.03495;                                 !- Value Until Time 9

OS:Schedule:Day,
  {00000000-0000-0000-0062-000000000023},  !- Handle
  NECB-A-Occupancy-NECB-A-Lighting-0.3-0.1-0.67-Sat-Light Day, !- Name
  {00000000-0000-0000-0065-000000000005},  !- Schedule Type Limits Name
  ,                                        !- Interpolate to Timestep
  24,                                      !- Hour 1
  0,                                       !- Minute 1
  0.03495;                                 !- Value Until Time 1

OS:Schedule:Day,
  {00000000-0000-0000-0062-000000000024},  !- Handle
  NECB-A-Occupancy-NECB-A-Lighting-0.3-0.1-0.67-Sun|Hol-Light Day, !- Name
  {00000000-0000-0000-0065-000000000005},  !- Schedule Type Limits Name
  ,                                        !- Interpolate to Timestep
  24,                                      !- Hour 1
  0,                                       !- Minute 1
  0.03495;                                 !- Value Until Time 1

OS:Schedule:Day,
  {00000000-0000-0000-0062-000000000025},  !- Handle
  NECB-A-Service Water Heating Default,    !- Name
  {00000000-0000-0000-0065-000000000005},  !- Schedule Type Limits Name
  No,                                      !- Interpolate to Timestep
  7,                                       !- Hour 1
  0,                                       !- Minute 1
  0.05,                                    !- Value Until Time 1
  8,                                       !- Hour 2
  0,                                       !- Minute 2
  0.1,                                     !- Value Until Time 2
  10,                                      !- Hour 3
  0,                                       !- Minute 3
  0.5,                                     !- Value Until Time 3
  16,                                      !- Hour 4
  0,                                       !- Minute 4
  0.9,                                     !- Value Until Time 4
  17,                                      !- Hour 5
  0,                                       !- Minute 5
  0.7,                                     !- Value Until Time 5
  18,                                      !- Hour 6
  0,                                       !- Minute 6
  0.5,                                     !- Value Until Time 6
  19,                                      !- Hour 7
  0,                                       !- Minute 7
  0.3,                                     !- Value Until Time 7
  22,                                      !- Hour 8
  0,                                       !- Minute 8
  0.2,                                     !- Value Until Time 8
  24,                                      !- Hour 9
  0,                                       !- Minute 9
  0.05;                                    !- Value Until Time 9

OS:Schedule:Day,
  {00000000-0000-0000-0062-000000000026},  !- Handle
  NECB-A-Service Water Heating Default|Wkdy Day, !- Name
  {00000000-0000-0000-0065-000000000005},  !- Schedule Type Limits Name
  No,                                      !- Interpolate to Timestep
  7,                                       !- Hour 1
  0,                                       !- Minute 1
  0.05,                                    !- Value Until Time 1
  8,                                       !- Hour 2
  0,                                       !- Minute 2
  0.1,                                     !- Value Until Time 2
  10,                                      !- Hour 3
  0,                                       !- Minute 3
  0.5,                                     !- Value Until Time 3
  16,                                      !- Hour 4
  0,                                       !- Minute 4
  0.9,                                     !- Value Until Time 4
  17,                                      !- Hour 5
  0,                                       !- Minute 5
  0.7,                                     !- Value Until Time 5
  18,                                      !- Hour 6
  0,                                       !- Minute 6
  0.5,                                     !- Value Until Time 6
  19,                                      !- Hour 7
  0,                                       !- Minute 7
  0.3,                                     !- Value Until Time 7
  22,                                      !- Hour 8
  0,                                       !- Minute 8
  0.2,                                     !- Value Until Time 8
  24,                                      !- Hour 9
  0,                                       !- Minute 9
  0.05;                                    !- Value Until Time 9

OS:Schedule:Day,
  {00000000-0000-0000-0062-000000000027},  !- Handle
  NECB-A-Service Water Heating Sat Day,    !- Name
  {00000000-0000-0000-0065-000000000005},  !- Schedule Type Limits Name
  No,                                      !- Interpolate to Timestep
  24,                                      !- Hour 1
  0,                                       !- Minute 1
  0.05;                                    !- Value Until Time 1

OS:Schedule:Day,
  {00000000-0000-0000-0062-000000000028},  !- Handle
  NECB-A-Service Water Heating Sun|Hol Day, !- Name
  {00000000-0000-0000-0065-000000000005},  !- Schedule Type Limits Name
  No,                                      !- Interpolate to Timestep
  24,                                      !- Hour 1
  0,                                       !- Minute 1
  0.05;                                    !- Value Until Time 1

OS:Schedule:Day,
  {00000000-0000-0000-0062-000000000029},  !- Handle
  NECB-A-Thermostat Setpoint-Cooling Default, !- Name
  {00000000-0000-0000-0065-000000000007},  !- Schedule Type Limits Name
  No,                                      !- Interpolate to Timestep
  6,                                       !- Hour 1
  0,                                       !- Minute 1
  35,                                      !- Value Until Time 1
  21,                                      !- Hour 2
  0,                                       !- Minute 2
  24,                                      !- Value Until Time 2
  24,                                      !- Hour 3
  0,                                       !- Minute 3
  35;                                      !- Value Until Time 3

OS:Schedule:Day,
  {00000000-0000-0000-0062-000000000030},  !- Handle
  NECB-A-Thermostat Setpoint-Cooling Default|Wkdy Day, !- Name
  {00000000-0000-0000-0065-000000000007},  !- Schedule Type Limits Name
  No,                                      !- Interpolate to Timestep
  6,                                       !- Hour 1
  0,                                       !- Minute 1
  35,                                      !- Value Until Time 1
  21,                                      !- Hour 2
  0,                                       !- Minute 2
  24,                                      !- Value Until Time 2
  24,                                      !- Hour 3
  0,                                       !- Minute 3
  35;                                      !- Value Until Time 3

OS:Schedule:Day,
  {00000000-0000-0000-0062-000000000031},  !- Handle
  NECB-A-Thermostat Setpoint-Cooling Sat Day, !- Name
  {00000000-0000-0000-0065-000000000007},  !- Schedule Type Limits Name
  No,                                      !- Interpolate to Timestep
  24,                                      !- Hour 1
  0,                                       !- Minute 1
  35;                                      !- Value Until Time 1

OS:Schedule:Day,
  {00000000-0000-0000-0062-000000000032},  !- Handle
  NECB-A-Thermostat Setpoint-Cooling Sun|Hol Day, !- Name
  {00000000-0000-0000-0065-000000000007},  !- Schedule Type Limits Name
  No,                                      !- Interpolate to Timestep
  24,                                      !- Hour 1
  0,                                       !- Minute 1
  35;                                      !- Value Until Time 1

OS:Schedule:Day,
  {00000000-0000-0000-0062-000000000033},  !- Handle
  NECB-A-Thermostat Setpoint-Heating Default, !- Name
  {00000000-0000-0000-0065-000000000007},  !- Schedule Type Limits Name
  No,                                      !- Interpolate to Timestep
  6,                                       !- Hour 1
  0,                                       !- Minute 1
  18,                                      !- Value Until Time 1
  7,                                       !- Hour 2
  0,                                       !- Minute 2
  20,                                      !- Value Until Time 2
  21,                                      !- Hour 3
  0,                                       !- Minute 3
  22,                                      !- Value Until Time 3
  24,                                      !- Hour 4
  0,                                       !- Minute 4
  18;                                      !- Value Until Time 4

OS:Schedule:Day,
  {00000000-0000-0000-0062-000000000034},  !- Handle
  NECB-A-Thermostat Setpoint-Heating Default|Wkdy Day, !- Name
  {00000000-0000-0000-0065-000000000007},  !- Schedule Type Limits Name
  No,                                      !- Interpolate to Timestep
  6,                                       !- Hour 1
  0,                                       !- Minute 1
  18,                                      !- Value Until Time 1
  7,                                       !- Hour 2
  0,                                       !- Minute 2
  20,                                      !- Value Until Time 2
  21,                                      !- Hour 3
  0,                                       !- Minute 3
  22,                                      !- Value Until Time 3
  24,                                      !- Hour 4
  0,                                       !- Minute 4
  18;                                      !- Value Until Time 4

OS:Schedule:Day,
  {00000000-0000-0000-0062-000000000035},  !- Handle
  NECB-A-Thermostat Setpoint-Heating Sat Day, !- Name
  {00000000-0000-0000-0065-000000000007},  !- Schedule Type Limits Name
  No,                                      !- Interpolate to Timestep
  24,                                      !- Hour 1
  0,                                       !- Minute 1
  18;                                      !- Value Until Time 1

OS:Schedule:Day,
  {00000000-0000-0000-0062-000000000036},  !- Handle
  NECB-A-Thermostat Setpoint-Heating Sun|Hol Day, !- Name
  {00000000-0000-0000-0065-000000000007},  !- Schedule Type Limits Name
  No,                                      !- Interpolate to Timestep
  24,                                      !- Hour 1
  0,                                       !- Minute 1
  18;                                      !- Value Until Time 1

OS:Schedule:Day,
  {00000000-0000-0000-0062-000000000037},  !- Handle
  NECB-Activity Default,                   !- Name
  {00000000-0000-0000-0065-000000000001},  !- Schedule Type Limits Name
  No,                                      !- Interpolate to Timestep
  24,                                      !- Hour 1
  0,                                       !- Minute 1
  130;                                     !- Value Until Time 1

OS:Schedule:Day,
  {00000000-0000-0000-0062-000000000038},  !- Handle
  NECB-Activity Summer Design Day,         !- Name
  {00000000-0000-0000-0065-000000000001},  !- Schedule Type Limits Name
  No,                                      !- Interpolate to Timestep
  24,                                      !- Hour 1
  0,                                       !- Minute 1
  130;                                     !- Value Until Time 1

OS:Schedule:Day,
  {00000000-0000-0000-0062-000000000039},  !- Handle
  NECB-Activity Winter Design Day,         !- Name
  {00000000-0000-0000-0065-000000000001},  !- Schedule Type Limits Name
  No,                                      !- Interpolate to Timestep
  24,                                      !- Hour 1
  0,                                       !- Minute 1
  130;                                     !- Value Until Time 1

OS:Schedule:Day,
  {00000000-0000-0000-0062-000000000040},  !- Handle
  Schedule Day 1,                          !- Name
  ,                                        !- Schedule Type Limits Name
  ,                                        !- Interpolate to Timestep
  24,                                      !- Hour 1
  0,                                       !- Minute 1
  0;                                       !- Value Until Time 1

OS:Schedule:Day,
  {00000000-0000-0000-0062-000000000041},  !- Handle
  Schedule Day 10,                         !- Name
  {00000000-0000-0000-0065-000000000004},  !- Schedule Type Limits Name
  ,                                        !- Interpolate to Timestep
  24,                                      !- Hour 1
  0,                                       !- Minute 1
  0;                                       !- Value Until Time 1

OS:Schedule:Day,
  {00000000-0000-0000-0062-000000000042},  !- Handle
  Schedule Day 2,                          !- Name
  ,                                        !- Schedule Type Limits Name
  ,                                        !- Interpolate to Timestep
  24,                                      !- Hour 1
  0,                                       !- Minute 1
  0;                                       !- Value Until Time 1

OS:Schedule:Day,
  {00000000-0000-0000-0062-000000000043},  !- Handle
  Schedule Day 3,                          !- Name
  {00000000-0000-0000-0065-000000000007},  !- Schedule Type Limits Name
  ,                                        !- Interpolate to Timestep
  24,                                      !- Hour 1
  0,                                       !- Minute 1
  22;                                      !- Value Until Time 1

OS:Schedule:Day,
  {00000000-0000-0000-0062-000000000044},  !- Handle
  Schedule Day 4,                          !- Name
  {00000000-0000-0000-0065-000000000007},  !- Schedule Type Limits Name
  ,                                        !- Interpolate to Timestep
  24,                                      !- Hour 1
  0,                                       !- Minute 1
  60;                                      !- Value Until Time 1

OS:Schedule:Day,
  {00000000-0000-0000-0062-000000000045},  !- Handle
  Schedule Day 5,                          !- Name
  {00000000-0000-0000-0065-000000000004},  !- Schedule Type Limits Name
  ,                                        !- Interpolate to Timestep
  24,                                      !- Hour 1
  0,                                       !- Minute 1
  0;                                       !- Value Until Time 1

OS:Schedule:Day,
  {00000000-0000-0000-0062-000000000046},  !- Handle
  Schedule Day 6,                          !- Name
  {00000000-0000-0000-0065-000000000004},  !- Schedule Type Limits Name
  ,                                        !- Interpolate to Timestep
  24,                                      !- Hour 1
  0,                                       !- Minute 1
  0;                                       !- Value Until Time 1

OS:Schedule:Day,
  {00000000-0000-0000-0062-000000000047},  !- Handle
  Schedule Day 7,                          !- Name
  {00000000-0000-0000-0065-000000000004},  !- Schedule Type Limits Name
  ,                                        !- Interpolate to Timestep
  24,                                      !- Hour 1
  0,                                       !- Minute 1
  0;                                       !- Value Until Time 1

OS:Schedule:Day,
  {00000000-0000-0000-0062-000000000048},  !- Handle
  Schedule Day 8,                          !- Name
  {00000000-0000-0000-0065-000000000004},  !- Schedule Type Limits Name
  ,                                        !- Interpolate to Timestep
  24,                                      !- Hour 1
  0,                                       !- Minute 1
  0;                                       !- Value Until Time 1

OS:Schedule:Day,
  {00000000-0000-0000-0062-000000000049},  !- Handle
  Schedule Day 9,                          !- Name
  {00000000-0000-0000-0065-000000000004},  !- Schedule Type Limits Name
  ,                                        !- Interpolate to Timestep
  24,                                      !- Hour 1
  0,                                       !- Minute 1
  0;                                       !- Value Until Time 1

OS:Schedule:Day,
  {00000000-0000-0000-0062-000000000050},  !- Handle
  Service Water Loop Temp - 140F Default,  !- Name
  {00000000-0000-0000-0065-000000000007},  !- Schedule Type Limits Name
  ,                                        !- Interpolate to Timestep
  24,                                      !- Hour 1
  0,                                       !- Minute 1
  60;                                      !- Value Until Time 1

OS:Schedule:Day,
  {00000000-0000-0000-0062-000000000051},  !- Handle
  Water Heater Ambient Temp Schedule 71.6F Default, !- Name
  {00000000-0000-0000-0065-000000000007},  !- Schedule Type Limits Name
  ,                                        !- Interpolate to Timestep
  24,                                      !- Hour 1
  0,                                       !- Minute 1
  22.0000000000001;                        !- Value Until Time 1

OS:Schedule:Day,
  {00000000-0000-0000-0062-000000000052},  !- Handle
  Work Efficiency Schedule Default,        !- Name
  {00000000-0000-0000-0065-000000000005},  !- Schedule Type Limits Name
  ,                                        !- Interpolate to Timestep
  24,                                      !- Hour 1
  0,                                       !- Minute 1
  0;                                       !- Value Until Time 1

OS:Schedule:Day,
  {00000000-0000-0000-0062-000000000053},  !- Handle
  sys_3|mixed|shr>none|sc>ashp|sh>ashp>c-e|ssf>cv|zh>b-hw|zc>none|srf>none| Occ Sch Default, !- Name
  {00000000-0000-0000-0065-000000000004},  !- Schedule Type Limits Name
  ,                                        !- Interpolate to Timestep
  8,                                       !- Hour 1
  0,                                       !- Minute 1
  0,                                       !- Value Until Time 1
  19,                                      !- Hour 2
  0,                                       !- Minute 2
  1,                                       !- Value Until Time 2
  24,                                      !- Hour 3
  0,                                       !- Minute 3
  0;                                       !- Value Until Time 3

OS:Schedule:Day,
  {00000000-0000-0000-0062-000000000054},  !- Handle
  sys_3|mixed|shr>none|sc>ashp|sh>ashp>c-e|ssf>cv|zh>b-hw|zc>none|srf>none| Occ Sch Summer Design Day, !- Name
  {00000000-0000-0000-0065-000000000004},  !- Schedule Type Limits Name
  ,                                        !- Interpolate to Timestep
  24,                                      !- Hour 1
  0,                                       !- Minute 1
  1;                                       !- Value Until Time 1

OS:Schedule:Day,
  {00000000-0000-0000-0062-000000000055},  !- Handle
  sys_3|mixed|shr>none|sc>ashp|sh>ashp>c-e|ssf>cv|zh>b-hw|zc>none|srf>none| Occ Sch Winter Design Day, !- Name
  {00000000-0000-0000-0065-000000000004},  !- Schedule Type Limits Name
  ,                                        !- Interpolate to Timestep
  24,                                      !- Hour 1
  0,                                       !- Minute 1
  1;                                       !- Value Until Time 1

OS:Schedule:Day,
  {00000000-0000-0000-0062-000000000056},  !- Handle
  sys_4|mixed|shr>none|sc>ashp|sh>ashp>c-e|ssf>cv|zh>b-hw|zc>none|srf>none| 1 Occ Sch Default, !- Name
  {00000000-0000-0000-0065-000000000004},  !- Schedule Type Limits Name
  ,                                        !- Interpolate to Timestep
  8,                                       !- Hour 1
  0,                                       !- Minute 1
  0,                                       !- Value Until Time 1
  19,                                      !- Hour 2
  0,                                       !- Minute 2
  1,                                       !- Value Until Time 2
  24,                                      !- Hour 3
  0,                                       !- Minute 3
  0;                                       !- Value Until Time 3

OS:Schedule:Day,
  {00000000-0000-0000-0062-000000000057},  !- Handle
  sys_4|mixed|shr>none|sc>ashp|sh>ashp>c-e|ssf>cv|zh>b-hw|zc>none|srf>none| 1 Occ Sch Summer Design Day, !- Name
  {00000000-0000-0000-0065-000000000004},  !- Schedule Type Limits Name
  ,                                        !- Interpolate to Timestep
  24,                                      !- Hour 1
  0,                                       !- Minute 1
  1;                                       !- Value Until Time 1

OS:Schedule:Day,
  {00000000-0000-0000-0062-000000000058},  !- Handle
  sys_4|mixed|shr>none|sc>ashp|sh>ashp>c-e|ssf>cv|zh>b-hw|zc>none|srf>none| 1 Occ Sch Winter Design Day, !- Name
  {00000000-0000-0000-0065-000000000004},  !- Schedule Type Limits Name
  ,                                        !- Interpolate to Timestep
  24,                                      !- Hour 1
  0,                                       !- Minute 1
  1;                                       !- Value Until Time 1

OS:Schedule:Day,
  {00000000-0000-0000-0062-000000000059},  !- Handle
  sys_4|mixed|shr>none|sc>ashp|sh>ashp>c-e|ssf>cv|zh>b-hw|zc>none|srf>none| Occ Sch Default, !- Name
  {00000000-0000-0000-0065-000000000004},  !- Schedule Type Limits Name
  ,                                        !- Interpolate to Timestep
  8,                                       !- Hour 1
  0,                                       !- Minute 1
  0,                                       !- Value Until Time 1
  19,                                      !- Hour 2
  0,                                       !- Minute 2
  1,                                       !- Value Until Time 2
  24,                                      !- Hour 3
  0,                                       !- Minute 3
  0;                                       !- Value Until Time 3

OS:Schedule:Day,
  {00000000-0000-0000-0062-000000000060},  !- Handle
  sys_4|mixed|shr>none|sc>ashp|sh>ashp>c-e|ssf>cv|zh>b-hw|zc>none|srf>none| Occ Sch Summer Design Day, !- Name
  {00000000-0000-0000-0065-000000000004},  !- Schedule Type Limits Name
  ,                                        !- Interpolate to Timestep
  24,                                      !- Hour 1
  0,                                       !- Minute 1
  1;                                       !- Value Until Time 1

OS:Schedule:Day,
  {00000000-0000-0000-0062-000000000061},  !- Handle
  sys_4|mixed|shr>none|sc>ashp|sh>ashp>c-e|ssf>cv|zh>b-hw|zc>none|srf>none| Occ Sch Winter Design Day, !- Name
  {00000000-0000-0000-0065-000000000004},  !- Schedule Type Limits Name
  ,                                        !- Interpolate to Timestep
  24,                                      !- Hour 1
  0,                                       !- Minute 1
  1;                                       !- Value Until Time 1

OS:Schedule:Rule,
  {00000000-0000-0000-0063-000000000001},  !- Handle
  Schedule Rule 1,                         !- Name
  {00000000-0000-0000-0064-000000000003},  !- Schedule Ruleset Name
  0,                                       !- Rule Order
  {00000000-0000-0000-0062-000000000004},  !- Day Schedule Name
  ,                                        !- Apply Sunday
  ,                                        !- Apply Monday
  ,                                        !- Apply Tuesday
  ,                                        !- Apply Wednesday
  ,                                        !- Apply Thursday
  ,                                        !- Apply Friday
  ,                                        !- Apply Saturday
  DateRange,                               !- Date Specification Type
  5,                                       !- Start Month
  1,                                       !- Start Day
  9,                                       !- End Month
  30;                                      !- End Day

OS:Schedule:Rule,
  {00000000-0000-0000-0063-000000000002},  !- Handle
  Schedule Rule 10,                        !- Name
  {00000000-0000-0000-0064-000000000008},  !- Schedule Ruleset Name
  0,                                       !- Rule Order
  {00000000-0000-0000-0062-000000000012},  !- Day Schedule Name
  Yes,                                     !- Apply Sunday
  ,                                        !- Apply Monday
  ,                                        !- Apply Tuesday
  ,                                        !- Apply Wednesday
  ,                                        !- Apply Thursday
  ,                                        !- Apply Friday
  ,                                        !- Apply Saturday
  DateRange,                               !- Date Specification Type
  1,                                       !- Start Month
  1,                                       !- Start Day
  12,                                      !- End Month
  31;                                      !- End Day

OS:Schedule:Rule,
  {00000000-0000-0000-0063-000000000003},  !- Handle
  Schedule Rule 11,                        !- Name
  {00000000-0000-0000-0064-000000000014},  !- Schedule Ruleset Name
  2,                                       !- Rule Order
  {00000000-0000-0000-0062-000000000034},  !- Day Schedule Name
  ,                                        !- Apply Sunday
  Yes,                                     !- Apply Monday
  Yes,                                     !- Apply Tuesday
  Yes,                                     !- Apply Wednesday
  Yes,                                     !- Apply Thursday
  Yes,                                     !- Apply Friday
  ,                                        !- Apply Saturday
  DateRange,                               !- Date Specification Type
  1,                                       !- Start Month
  1,                                       !- Start Day
  12,                                      !- End Month
  31;                                      !- End Day

OS:Schedule:Rule,
  {00000000-0000-0000-0063-000000000004},  !- Handle
  Schedule Rule 12,                        !- Name
  {00000000-0000-0000-0064-000000000014},  !- Schedule Ruleset Name
  1,                                       !- Rule Order
  {00000000-0000-0000-0062-000000000035},  !- Day Schedule Name
  ,                                        !- Apply Sunday
  ,                                        !- Apply Monday
  ,                                        !- Apply Tuesday
  ,                                        !- Apply Wednesday
  ,                                        !- Apply Thursday
  ,                                        !- Apply Friday
  Yes,                                     !- Apply Saturday
  DateRange,                               !- Date Specification Type
  1,                                       !- Start Month
  1,                                       !- Start Day
  12,                                      !- End Month
  31;                                      !- End Day

OS:Schedule:Rule,
  {00000000-0000-0000-0063-000000000005},  !- Handle
  Schedule Rule 13,                        !- Name
  {00000000-0000-0000-0064-000000000014},  !- Schedule Ruleset Name
  0,                                       !- Rule Order
  {00000000-0000-0000-0062-000000000036},  !- Day Schedule Name
  Yes,                                     !- Apply Sunday
  ,                                        !- Apply Monday
  ,                                        !- Apply Tuesday
  ,                                        !- Apply Wednesday
  ,                                        !- Apply Thursday
  ,                                        !- Apply Friday
  ,                                        !- Apply Saturday
  DateRange,                               !- Date Specification Type
  1,                                       !- Start Month
  1,                                       !- Start Day
  12,                                      !- End Month
  31;                                      !- End Day

OS:Schedule:Rule,
  {00000000-0000-0000-0063-000000000006},  !- Handle
  Schedule Rule 14,                        !- Name
  {00000000-0000-0000-0064-000000000013},  !- Schedule Ruleset Name
  2,                                       !- Rule Order
  {00000000-0000-0000-0062-000000000030},  !- Day Schedule Name
  ,                                        !- Apply Sunday
  Yes,                                     !- Apply Monday
  Yes,                                     !- Apply Tuesday
  Yes,                                     !- Apply Wednesday
  Yes,                                     !- Apply Thursday
  Yes,                                     !- Apply Friday
  ,                                        !- Apply Saturday
  DateRange,                               !- Date Specification Type
  1,                                       !- Start Month
  1,                                       !- Start Day
  12,                                      !- End Month
  31;                                      !- End Day

OS:Schedule:Rule,
  {00000000-0000-0000-0063-000000000007},  !- Handle
  Schedule Rule 15,                        !- Name
  {00000000-0000-0000-0064-000000000013},  !- Schedule Ruleset Name
  1,                                       !- Rule Order
  {00000000-0000-0000-0062-000000000031},  !- Day Schedule Name
  ,                                        !- Apply Sunday
  ,                                        !- Apply Monday
  ,                                        !- Apply Tuesday
  ,                                        !- Apply Wednesday
  ,                                        !- Apply Thursday
  ,                                        !- Apply Friday
  Yes,                                     !- Apply Saturday
  DateRange,                               !- Date Specification Type
  1,                                       !- Start Month
  1,                                       !- Start Day
  12,                                      !- End Month
  31;                                      !- End Day

OS:Schedule:Rule,
  {00000000-0000-0000-0063-000000000008},  !- Handle
  Schedule Rule 16,                        !- Name
  {00000000-0000-0000-0064-000000000013},  !- Schedule Ruleset Name
  0,                                       !- Rule Order
  {00000000-0000-0000-0062-000000000032},  !- Day Schedule Name
  Yes,                                     !- Apply Sunday
  ,                                        !- Apply Monday
  ,                                        !- Apply Tuesday
  ,                                        !- Apply Wednesday
  ,                                        !- Apply Thursday
  ,                                        !- Apply Friday
  ,                                        !- Apply Saturday
  DateRange,                               !- Date Specification Type
  1,                                       !- Start Month
  1,                                       !- Start Day
  12,                                      !- End Month
  31;                                      !- End Day

OS:Schedule:Rule,
  {00000000-0000-0000-0063-000000000009},  !- Handle
  Schedule Rule 17,                        !- Name
  {00000000-0000-0000-0064-000000000009},  !- Schedule Ruleset Name
  2,                                       !- Rule Order
  {00000000-0000-0000-0062-000000000014},  !- Day Schedule Name
  ,                                        !- Apply Sunday
  Yes,                                     !- Apply Monday
  Yes,                                     !- Apply Tuesday
  Yes,                                     !- Apply Wednesday
  Yes,                                     !- Apply Thursday
  Yes,                                     !- Apply Friday
  ,                                        !- Apply Saturday
  DateRange,                               !- Date Specification Type
  1,                                       !- Start Month
  1,                                       !- Start Day
  12,                                      !- End Month
  31;                                      !- End Day

OS:Schedule:Rule,
  {00000000-0000-0000-0063-000000000010},  !- Handle
  Schedule Rule 18,                        !- Name
  {00000000-0000-0000-0064-000000000009},  !- Schedule Ruleset Name
  1,                                       !- Rule Order
  {00000000-0000-0000-0062-000000000015},  !- Day Schedule Name
  ,                                        !- Apply Sunday
  ,                                        !- Apply Monday
  ,                                        !- Apply Tuesday
  ,                                        !- Apply Wednesday
  ,                                        !- Apply Thursday
  ,                                        !- Apply Friday
  Yes,                                     !- Apply Saturday
  DateRange,                               !- Date Specification Type
  1,                                       !- Start Month
  1,                                       !- Start Day
  12,                                      !- End Month
  31;                                      !- End Day

OS:Schedule:Rule,
  {00000000-0000-0000-0063-000000000011},  !- Handle
  Schedule Rule 19,                        !- Name
  {00000000-0000-0000-0064-000000000009},  !- Schedule Ruleset Name
  0,                                       !- Rule Order
  {00000000-0000-0000-0062-000000000016},  !- Day Schedule Name
  Yes,                                     !- Apply Sunday
  ,                                        !- Apply Monday
  ,                                        !- Apply Tuesday
  ,                                        !- Apply Wednesday
  ,                                        !- Apply Thursday
  ,                                        !- Apply Friday
  ,                                        !- Apply Saturday
  DateRange,                               !- Date Specification Type
  1,                                       !- Start Month
  1,                                       !- Start Day
  12,                                      !- End Month
  31;                                      !- End Day

OS:Schedule:Rule,
  {00000000-0000-0000-0063-000000000012},  !- Handle
  Schedule Rule 2,                         !- Name
  {00000000-0000-0000-0064-000000000010},  !- Schedule Ruleset Name
  2,                                       !- Rule Order
  {00000000-0000-0000-0062-000000000018},  !- Day Schedule Name
  ,                                        !- Apply Sunday
  Yes,                                     !- Apply Monday
  Yes,                                     !- Apply Tuesday
  Yes,                                     !- Apply Wednesday
  Yes,                                     !- Apply Thursday
  Yes,                                     !- Apply Friday
  ,                                        !- Apply Saturday
  DateRange,                               !- Date Specification Type
  1,                                       !- Start Month
  1,                                       !- Start Day
  12,                                      !- End Month
  31;                                      !- End Day

OS:Schedule:Rule,
  {00000000-0000-0000-0063-000000000013},  !- Handle
  Schedule Rule 20,                        !- Name
  {00000000-0000-0000-0064-000000000012},  !- Schedule Ruleset Name
  2,                                       !- Rule Order
  {00000000-0000-0000-0062-000000000026},  !- Day Schedule Name
  ,                                        !- Apply Sunday
  Yes,                                     !- Apply Monday
  Yes,                                     !- Apply Tuesday
  Yes,                                     !- Apply Wednesday
  Yes,                                     !- Apply Thursday
  Yes,                                     !- Apply Friday
  ,                                        !- Apply Saturday
  DateRange,                               !- Date Specification Type
  1,                                       !- Start Month
  1,                                       !- Start Day
  12,                                      !- End Month
  31;                                      !- End Day

OS:Schedule:Rule,
  {00000000-0000-0000-0063-000000000014},  !- Handle
  Schedule Rule 21,                        !- Name
  {00000000-0000-0000-0064-000000000012},  !- Schedule Ruleset Name
  1,                                       !- Rule Order
  {00000000-0000-0000-0062-000000000027},  !- Day Schedule Name
  ,                                        !- Apply Sunday
  ,                                        !- Apply Monday
  ,                                        !- Apply Tuesday
  ,                                        !- Apply Wednesday
  ,                                        !- Apply Thursday
  ,                                        !- Apply Friday
  Yes,                                     !- Apply Saturday
  DateRange,                               !- Date Specification Type
  1,                                       !- Start Month
  1,                                       !- Start Day
  12,                                      !- End Month
  31;                                      !- End Day

OS:Schedule:Rule,
  {00000000-0000-0000-0063-000000000015},  !- Handle
  Schedule Rule 22,                        !- Name
  {00000000-0000-0000-0064-000000000012},  !- Schedule Ruleset Name
  0,                                       !- Rule Order
  {00000000-0000-0000-0062-000000000028},  !- Day Schedule Name
  Yes,                                     !- Apply Sunday
  ,                                        !- Apply Monday
  ,                                        !- Apply Tuesday
  ,                                        !- Apply Wednesday
  ,                                        !- Apply Thursday
  ,                                        !- Apply Friday
  ,                                        !- Apply Saturday
  DateRange,                               !- Date Specification Type
  1,                                       !- Start Month
  1,                                       !- Start Day
  12,                                      !- End Month
  31;                                      !- End Day

OS:Schedule:Rule,
  {00000000-0000-0000-0063-000000000016},  !- Handle
  Schedule Rule 23,                        !- Name
  {00000000-0000-0000-0064-000000000021},  !- Schedule Ruleset Name
  1,                                       !- Rule Order
  {00000000-0000-0000-0062-000000000045},  !- Day Schedule Name
  ,                                        !- Apply Sunday
  ,                                        !- Apply Monday
  ,                                        !- Apply Tuesday
  ,                                        !- Apply Wednesday
  ,                                        !- Apply Thursday
  ,                                        !- Apply Friday
  Yes,                                     !- Apply Saturday
  DateRange,                               !- Date Specification Type
  1,                                       !- Start Month
  7,                                       !- Start Day
  12,                                      !- End Month
  30;                                      !- End Day

OS:Schedule:Rule,
  {00000000-0000-0000-0063-000000000017},  !- Handle
  Schedule Rule 24,                        !- Name
  {00000000-0000-0000-0064-000000000021},  !- Schedule Ruleset Name
  0,                                       !- Rule Order
  {00000000-0000-0000-0062-000000000046},  !- Day Schedule Name
  Yes,                                     !- Apply Sunday
  ,                                        !- Apply Monday
  ,                                        !- Apply Tuesday
  ,                                        !- Apply Wednesday
  ,                                        !- Apply Thursday
  ,                                        !- Apply Friday
  ,                                        !- Apply Saturday
  DateRange,                               !- Date Specification Type
  1,                                       !- Start Month
  1,                                       !- Start Day
  12,                                      !- End Month
  31;                                      !- End Day

OS:Schedule:Rule,
  {00000000-0000-0000-0063-000000000018},  !- Handle
  Schedule Rule 25,                        !- Name
  {00000000-0000-0000-0064-000000000023},  !- Schedule Ruleset Name
  1,                                       !- Rule Order
  {00000000-0000-0000-0062-000000000047},  !- Day Schedule Name
  ,                                        !- Apply Sunday
  ,                                        !- Apply Monday
  ,                                        !- Apply Tuesday
  ,                                        !- Apply Wednesday
  ,                                        !- Apply Thursday
  ,                                        !- Apply Friday
  Yes,                                     !- Apply Saturday
  DateRange,                               !- Date Specification Type
  1,                                       !- Start Month
  7,                                       !- Start Day
  12,                                      !- End Month
  30;                                      !- End Day

OS:Schedule:Rule,
  {00000000-0000-0000-0063-000000000019},  !- Handle
  Schedule Rule 26,                        !- Name
  {00000000-0000-0000-0064-000000000023},  !- Schedule Ruleset Name
  0,                                       !- Rule Order
  {00000000-0000-0000-0062-000000000048},  !- Day Schedule Name
  Yes,                                     !- Apply Sunday
  ,                                        !- Apply Monday
  ,                                        !- Apply Tuesday
  ,                                        !- Apply Wednesday
  ,                                        !- Apply Thursday
  ,                                        !- Apply Friday
  ,                                        !- Apply Saturday
  DateRange,                               !- Date Specification Type
  1,                                       !- Start Month
  1,                                       !- Start Day
  12,                                      !- End Month
  31;                                      !- End Day

OS:Schedule:Rule,
  {00000000-0000-0000-0063-000000000020},  !- Handle
  Schedule Rule 27,                        !- Name
  {00000000-0000-0000-0064-000000000022},  !- Schedule Ruleset Name
  1,                                       !- Rule Order
  {00000000-0000-0000-0062-000000000049},  !- Day Schedule Name
  ,                                        !- Apply Sunday
  ,                                        !- Apply Monday
  ,                                        !- Apply Tuesday
  ,                                        !- Apply Wednesday
  ,                                        !- Apply Thursday
  ,                                        !- Apply Friday
  Yes,                                     !- Apply Saturday
  DateRange,                               !- Date Specification Type
  1,                                       !- Start Month
  7,                                       !- Start Day
  12,                                      !- End Month
  30;                                      !- End Day

OS:Schedule:Rule,
  {00000000-0000-0000-0063-000000000021},  !- Handle
  Schedule Rule 28,                        !- Name
  {00000000-0000-0000-0064-000000000022},  !- Schedule Ruleset Name
  0,                                       !- Rule Order
  {00000000-0000-0000-0062-000000000041},  !- Day Schedule Name
  Yes,                                     !- Apply Sunday
  ,                                        !- Apply Monday
  ,                                        !- Apply Tuesday
  ,                                        !- Apply Wednesday
  ,                                        !- Apply Thursday
  ,                                        !- Apply Friday
  ,                                        !- Apply Saturday
  DateRange,                               !- Date Specification Type
  1,                                       !- Start Month
  1,                                       !- Start Day
  12,                                      !- End Month
  31;                                      !- End Day

OS:Schedule:Rule,
  {00000000-0000-0000-0063-000000000022},  !- Handle
  Schedule Rule 3,                         !- Name
  {00000000-0000-0000-0064-000000000010},  !- Schedule Ruleset Name
  1,                                       !- Rule Order
  {00000000-0000-0000-0062-000000000019},  !- Day Schedule Name
  ,                                        !- Apply Sunday
  ,                                        !- Apply Monday
  ,                                        !- Apply Tuesday
  ,                                        !- Apply Wednesday
  ,                                        !- Apply Thursday
  ,                                        !- Apply Friday
  Yes,                                     !- Apply Saturday
  DateRange,                               !- Date Specification Type
  1,                                       !- Start Month
  1,                                       !- Start Day
  12,                                      !- End Month
  31;                                      !- End Day

OS:Schedule:Rule,
  {00000000-0000-0000-0063-000000000023},  !- Handle
  Schedule Rule 4,                         !- Name
  {00000000-0000-0000-0064-000000000010},  !- Schedule Ruleset Name
  0,                                       !- Rule Order
  {00000000-0000-0000-0062-000000000020},  !- Day Schedule Name
  Yes,                                     !- Apply Sunday
  ,                                        !- Apply Monday
  ,                                        !- Apply Tuesday
  ,                                        !- Apply Wednesday
  ,                                        !- Apply Thursday
  ,                                        !- Apply Friday
  ,                                        !- Apply Saturday
  DateRange,                               !- Date Specification Type
  1,                                       !- Start Month
  1,                                       !- Start Day
  12,                                      !- End Month
  31;                                      !- End Day

OS:Schedule:Rule,
  {00000000-0000-0000-0063-000000000024},  !- Handle
  Schedule Rule 5,                         !- Name
  {00000000-0000-0000-0064-000000000011},  !- Schedule Ruleset Name
  2,                                       !- Rule Order
  {00000000-0000-0000-0062-000000000021},  !- Day Schedule Name
  ,                                        !- Apply Sunday
  Yes,                                     !- Apply Monday
  Yes,                                     !- Apply Tuesday
  Yes,                                     !- Apply Wednesday
  Yes,                                     !- Apply Thursday
  Yes,                                     !- Apply Friday
  ,                                        !- Apply Saturday
  DateRange,                               !- Date Specification Type
  1,                                       !- Start Month
  1,                                       !- Start Day
  12,                                      !- End Month
  31;                                      !- End Day

OS:Schedule:Rule,
  {00000000-0000-0000-0063-000000000025},  !- Handle
  Schedule Rule 6,                         !- Name
  {00000000-0000-0000-0064-000000000011},  !- Schedule Ruleset Name
  1,                                       !- Rule Order
  {00000000-0000-0000-0062-000000000023},  !- Day Schedule Name
  ,                                        !- Apply Sunday
  ,                                        !- Apply Monday
  ,                                        !- Apply Tuesday
  ,                                        !- Apply Wednesday
  ,                                        !- Apply Thursday
  ,                                        !- Apply Friday
  Yes,                                     !- Apply Saturday
  DateRange,                               !- Date Specification Type
  1,                                       !- Start Month
  1,                                       !- Start Day
  12,                                      !- End Month
  31;                                      !- End Day

OS:Schedule:Rule,
  {00000000-0000-0000-0063-000000000026},  !- Handle
  Schedule Rule 7,                         !- Name
  {00000000-0000-0000-0064-000000000011},  !- Schedule Ruleset Name
  0,                                       !- Rule Order
  {00000000-0000-0000-0062-000000000024},  !- Day Schedule Name
  Yes,                                     !- Apply Sunday
  ,                                        !- Apply Monday
  ,                                        !- Apply Tuesday
  ,                                        !- Apply Wednesday
  ,                                        !- Apply Thursday
  ,                                        !- Apply Friday
  ,                                        !- Apply Saturday
  DateRange,                               !- Date Specification Type
  1,                                       !- Start Month
  1,                                       !- Start Day
  12,                                      !- End Month
  31;                                      !- End Day

OS:Schedule:Rule,
  {00000000-0000-0000-0063-000000000027},  !- Handle
  Schedule Rule 8,                         !- Name
  {00000000-0000-0000-0064-000000000008},  !- Schedule Ruleset Name
  2,                                       !- Rule Order
  {00000000-0000-0000-0062-000000000010},  !- Day Schedule Name
  ,                                        !- Apply Sunday
  Yes,                                     !- Apply Monday
  Yes,                                     !- Apply Tuesday
  Yes,                                     !- Apply Wednesday
  Yes,                                     !- Apply Thursday
  Yes,                                     !- Apply Friday
  ,                                        !- Apply Saturday
  DateRange,                               !- Date Specification Type
  1,                                       !- Start Month
  1,                                       !- Start Day
  12,                                      !- End Month
  31;                                      !- End Day

OS:Schedule:Rule,
  {00000000-0000-0000-0063-000000000028},  !- Handle
  Schedule Rule 9,                         !- Name
  {00000000-0000-0000-0064-000000000008},  !- Schedule Ruleset Name
  1,                                       !- Rule Order
  {00000000-0000-0000-0062-000000000011},  !- Day Schedule Name
  ,                                        !- Apply Sunday
  ,                                        !- Apply Monday
  ,                                        !- Apply Tuesday
  ,                                        !- Apply Wednesday
  ,                                        !- Apply Thursday
  ,                                        !- Apply Friday
  Yes,                                     !- Apply Saturday
  DateRange,                               !- Date Specification Type
  1,                                       !- Start Month
  1,                                       !- Start Day
  12,                                      !- End Month
  31;                                      !- End Day

OS:Schedule:Ruleset,
  {00000000-0000-0000-0064-000000000001},  !- Handle
  Air Velocity Schedule,                   !- Name
  {00000000-0000-0000-0065-000000000008},  !- Schedule Type Limits Name
  {00000000-0000-0000-0062-000000000001};  !- Default Day Schedule Name

OS:Schedule:Ruleset,
  {00000000-0000-0000-0064-000000000002},  !- Handle
  Always On,                               !- Name
  {00000000-0000-0000-0065-000000000005},  !- Schedule Type Limits Name
  {00000000-0000-0000-0062-000000000002};  !- Default Day Schedule Name

OS:Schedule:Ruleset,
  {00000000-0000-0000-0064-000000000003},  !- Handle
  Clothing Schedule,                       !- Name
  {00000000-0000-0000-0065-000000000003},  !- Schedule Type Limits Name
  {00000000-0000-0000-0062-000000000003};  !- Default Day Schedule Name

OS:Schedule:Ruleset,
  {00000000-0000-0000-0064-000000000004},  !- Handle
  Economizer Max OA Fraction 100 pct,      !- Name
  ,                                        !- Schedule Type Limits Name
  {00000000-0000-0000-0062-000000000005};  !- Default Day Schedule Name

OS:Schedule:Ruleset,
  {00000000-0000-0000-0064-000000000005},  !- Handle
  Fraction Latent - 0.05,                  !- Name
  {00000000-0000-0000-0065-000000000005},  !- Schedule Type Limits Name
  {00000000-0000-0000-0062-000000000006};  !- Default Day Schedule Name

OS:Schedule:Ruleset,
  {00000000-0000-0000-0064-000000000006},  !- Handle
  Fraction Sensible - 0.2,                 !- Name
  {00000000-0000-0000-0065-000000000005},  !- Schedule Type Limits Name
  {00000000-0000-0000-0062-000000000007};  !- Default Day Schedule Name

OS:Schedule:Ruleset,
  {00000000-0000-0000-0064-000000000007},  !- Handle
  Mixed Water At Faucet Temp - 140F,       !- Name
  {00000000-0000-0000-0065-000000000007},  !- Schedule Type Limits Name
  {00000000-0000-0000-0062-000000000008};  !- Default Day Schedule Name

OS:Schedule:Ruleset,
  {00000000-0000-0000-0064-000000000008},  !- Handle
  NECB-A-Electric-Equipment,               !- Name
  {00000000-0000-0000-0065-000000000005},  !- Schedule Type Limits Name
  {00000000-0000-0000-0062-000000000009};  !- Default Day Schedule Name

OS:Schedule:Ruleset,
  {00000000-0000-0000-0064-000000000009},  !- Handle
  NECB-A-Lighting,                         !- Name
  {00000000-0000-0000-0065-000000000005},  !- Schedule Type Limits Name
  {00000000-0000-0000-0062-000000000013};  !- Default Day Schedule Name

OS:Schedule:Ruleset,
  {00000000-0000-0000-0064-000000000010},  !- Handle
  NECB-A-Occupancy,                        !- Name
  {00000000-0000-0000-0065-000000000005},  !- Schedule Type Limits Name
  {00000000-0000-0000-0062-000000000017};  !- Default Day Schedule Name

OS:Schedule:Ruleset,
  {00000000-0000-0000-0064-000000000011},  !- Handle
  NECB-A-Occupancy-NECB-A-Lighting-0.3-0.1-0.67-Light Ruleset, !- Name
  {00000000-0000-0000-0065-000000000005},  !- Schedule Type Limits Name
  {00000000-0000-0000-0062-000000000022};  !- Default Day Schedule Name

OS:Schedule:Ruleset,
  {00000000-0000-0000-0064-000000000012},  !- Handle
  NECB-A-Service Water Heating,            !- Name
  {00000000-0000-0000-0065-000000000005},  !- Schedule Type Limits Name
  {00000000-0000-0000-0062-000000000025};  !- Default Day Schedule Name

OS:Schedule:Ruleset,
  {00000000-0000-0000-0064-000000000013},  !- Handle
  NECB-A-Thermostat Setpoint-Cooling,      !- Name
  {00000000-0000-0000-0065-000000000007},  !- Schedule Type Limits Name
  {00000000-0000-0000-0062-000000000029};  !- Default Day Schedule Name

OS:Schedule:Ruleset,
  {00000000-0000-0000-0064-000000000014},  !- Handle
  NECB-A-Thermostat Setpoint-Heating,      !- Name
  {00000000-0000-0000-0065-000000000007},  !- Schedule Type Limits Name
  {00000000-0000-0000-0062-000000000033};  !- Default Day Schedule Name

OS:Schedule:Ruleset,
  {00000000-0000-0000-0064-000000000015},  !- Handle
  NECB-Activity,                           !- Name
  {00000000-0000-0000-0065-000000000001},  !- Schedule Type Limits Name
  {00000000-0000-0000-0062-000000000037},  !- Default Day Schedule Name
  {00000000-0000-0000-0062-000000000038},  !- Summer Design Day Schedule Name
  {00000000-0000-0000-0062-000000000039};  !- Winter Design Day Schedule Name

OS:Schedule:Ruleset,
  {00000000-0000-0000-0064-000000000016},  !- Handle
  Schedule Ruleset 1,                      !- Name
  {00000000-0000-0000-0065-000000000007},  !- Schedule Type Limits Name
  {00000000-0000-0000-0062-000000000043};  !- Default Day Schedule Name

OS:Schedule:Ruleset,
  {00000000-0000-0000-0064-000000000017},  !- Handle
  Schedule Ruleset 2,                      !- Name
  {00000000-0000-0000-0065-000000000007},  !- Schedule Type Limits Name
  {00000000-0000-0000-0062-000000000044};  !- Default Day Schedule Name

OS:Schedule:Ruleset,
  {00000000-0000-0000-0064-000000000018},  !- Handle
  Service Water Loop Temp - 140F,          !- Name
  {00000000-0000-0000-0065-000000000007},  !- Schedule Type Limits Name
  {00000000-0000-0000-0062-000000000050};  !- Default Day Schedule Name

OS:Schedule:Ruleset,
  {00000000-0000-0000-0064-000000000019},  !- Handle
  Water Heater Ambient Temp Schedule 71.6F, !- Name
  {00000000-0000-0000-0065-000000000007},  !- Schedule Type Limits Name
  {00000000-0000-0000-0062-000000000051};  !- Default Day Schedule Name

OS:Schedule:Ruleset,
  {00000000-0000-0000-0064-000000000020},  !- Handle
  Work Efficiency Schedule,                !- Name
  {00000000-0000-0000-0065-000000000005},  !- Schedule Type Limits Name
  {00000000-0000-0000-0062-000000000052};  !- Default Day Schedule Name

OS:Schedule:Ruleset,
  {00000000-0000-0000-0064-000000000021},  !- Handle
  sys_3|mixed|shr>none|sc>ashp|sh>ashp>c-e|ssf>cv|zh>b-hw|zc>none|srf>none| Occ Sch, !- Name
  {00000000-0000-0000-0065-000000000004},  !- Schedule Type Limits Name
  {00000000-0000-0000-0062-000000000053},  !- Default Day Schedule Name
  {00000000-0000-0000-0062-000000000054},  !- Summer Design Day Schedule Name
  {00000000-0000-0000-0062-000000000055};  !- Winter Design Day Schedule Name

OS:Schedule:Ruleset,
  {00000000-0000-0000-0064-000000000022},  !- Handle
  sys_4|mixed|shr>none|sc>ashp|sh>ashp>c-e|ssf>cv|zh>b-hw|zc>none|srf>none| 1 Occ Sch, !- Name
  {00000000-0000-0000-0065-000000000004},  !- Schedule Type Limits Name
  {00000000-0000-0000-0062-000000000056},  !- Default Day Schedule Name
  {00000000-0000-0000-0062-000000000057},  !- Summer Design Day Schedule Name
  {00000000-0000-0000-0062-000000000058};  !- Winter Design Day Schedule Name

OS:Schedule:Ruleset,
  {00000000-0000-0000-0064-000000000023},  !- Handle
  sys_4|mixed|shr>none|sc>ashp|sh>ashp>c-e|ssf>cv|zh>b-hw|zc>none|srf>none| Occ Sch, !- Name
  {00000000-0000-0000-0065-000000000004},  !- Schedule Type Limits Name
  {00000000-0000-0000-0062-000000000059},  !- Default Day Schedule Name
  {00000000-0000-0000-0062-000000000060},  !- Summer Design Day Schedule Name
  {00000000-0000-0000-0062-000000000061};  !- Winter Design Day Schedule Name

OS:ScheduleTypeLimits,
  {00000000-0000-0000-0065-000000000001},  !- Handle
  ActivityLevel,                           !- Name
  0,                                       !- Lower Limit Value
  ,                                        !- Upper Limit Value
  Continuous,                              !- Numeric Type
  ActivityLevel;                           !- Unit Type

OS:ScheduleTypeLimits,
  {00000000-0000-0000-0065-000000000002},  !- Handle
  Always On Discrete Limits,               !- Name
  0,                                       !- Lower Limit Value
  1,                                       !- Upper Limit Value
  Discrete,                                !- Numeric Type
  Availability;                            !- Unit Type

OS:ScheduleTypeLimits,
  {00000000-0000-0000-0065-000000000003},  !- Handle
  ClothingInsulation,                      !- Name
  0,                                       !- Lower Limit Value
  ,                                        !- Upper Limit Value
  Continuous,                              !- Numeric Type
  ClothingInsulation;                      !- Unit Type

OS:ScheduleTypeLimits,
  {00000000-0000-0000-0065-000000000004},  !- Handle
  ControlMode,                             !- Name
  0,                                       !- Lower Limit Value
  1,                                       !- Upper Limit Value
  Discrete,                                !- Numeric Type
  ControlMode;                             !- Unit Type

OS:ScheduleTypeLimits,
  {00000000-0000-0000-0065-000000000005},  !- Handle
  Fractional,                              !- Name
  0,                                       !- Lower Limit Value
  1,                                       !- Upper Limit Value
  Continuous;                              !- Numeric Type

OS:ScheduleTypeLimits,
  {00000000-0000-0000-0065-000000000006},  !- Handle
  OnOff,                                   !- Name
  0,                                       !- Lower Limit Value
  1,                                       !- Upper Limit Value
  Discrete,                                !- Numeric Type
  Availability;                            !- Unit Type

OS:ScheduleTypeLimits,
  {00000000-0000-0000-0065-000000000007},  !- Handle
  Temperature,                             !- Name
  ,                                        !- Lower Limit Value
  ,                                        !- Upper Limit Value
  Continuous,                              !- Numeric Type
  Temperature;                             !- Unit Type

OS:ScheduleTypeLimits,
  {00000000-0000-0000-0065-000000000008},  !- Handle
  Velocity,                                !- Name
  0,                                       !- Lower Limit Value
  ,                                        !- Upper Limit Value
  Continuous,                              !- Numeric Type
  Velocity;                                !- Unit Type

OS:SetpointManager:OutdoorAirPretreat,
  {00000000-0000-0000-0066-000000000001},  !- Handle
  Setpoint Manager Outdoor Air Pretreat 1, !- Name
  ,                                        !- Control Variable
  -99,                                     !- Minimum Setpoint Temperature {C}
  99,                                      !- Maximum Setpoint Temperature {C}
  1e-05,                                   !- Minimum Setpoint Humidity Ratio {kgWater/kgDryAir}
  1,                                       !- Maximum Setpoint Humidity Ratio {kgWater/kgDryAir}
  {00000000-0000-0000-0051-000000000052},  !- Reference Setpoint Node Name
  {00000000-0000-0000-0051-000000000052},  !- Mixed Air Stream Node Name
  {00000000-0000-0000-0051-000000000053},  !- Outdoor Air Stream Node Name
  {00000000-0000-0000-0051-000000000055},  !- Return Air Stream Node Name
  {00000000-0000-0000-0051-000000000057};  !- Setpoint Node or NodeList Name

OS:SetpointManager:OutdoorAirPretreat,
  {00000000-0000-0000-0066-000000000002},  !- Handle
  Setpoint Manager Outdoor Air Pretreat 2, !- Name
  ,                                        !- Control Variable
  -99,                                     !- Minimum Setpoint Temperature {C}
  99,                                      !- Maximum Setpoint Temperature {C}
  1e-05,                                   !- Minimum Setpoint Humidity Ratio {kgWater/kgDryAir}
  1,                                       !- Maximum Setpoint Humidity Ratio {kgWater/kgDryAir}
  {00000000-0000-0000-0051-000000000068},  !- Reference Setpoint Node Name
  {00000000-0000-0000-0051-000000000068},  !- Mixed Air Stream Node Name
  {00000000-0000-0000-0051-000000000069},  !- Outdoor Air Stream Node Name
  {00000000-0000-0000-0051-000000000071},  !- Return Air Stream Node Name
  {00000000-0000-0000-0051-000000000075};  !- Setpoint Node or NodeList Name

OS:SetpointManager:OutdoorAirPretreat,
  {00000000-0000-0000-0066-000000000003},  !- Handle
  Setpoint Manager Outdoor Air Pretreat 3, !- Name
  ,                                        !- Control Variable
  -99,                                     !- Minimum Setpoint Temperature {C}
  99,                                      !- Maximum Setpoint Temperature {C}
  1e-05,                                   !- Minimum Setpoint Humidity Ratio {kgWater/kgDryAir}
  1,                                       !- Maximum Setpoint Humidity Ratio {kgWater/kgDryAir}
  {00000000-0000-0000-0051-000000000061},  !- Reference Setpoint Node Name
  {00000000-0000-0000-0051-000000000061},  !- Mixed Air Stream Node Name
  {00000000-0000-0000-0051-000000000062},  !- Outdoor Air Stream Node Name
  {00000000-0000-0000-0051-000000000064},  !- Return Air Stream Node Name
  {00000000-0000-0000-0051-000000000073};  !- Setpoint Node or NodeList Name

OS:SetpointManager:OutdoorAirReset,
  {00000000-0000-0000-0067-000000000001},  !- Handle
  Setpoint Manager Outdoor Air Reset 1,    !- Name
  Temperature,                             !- Control Variable
  82,                                      !- Setpoint at Outdoor Low Temperature {C}
  -16,                                     !- Outdoor Low Temperature {C}
  60,                                      !- Setpoint at Outdoor High Temperature {C}
  0,                                       !- Outdoor High Temperature {C}
  {00000000-0000-0000-0051-000000000024},  !- Setpoint Node or NodeList Name
  ,                                        !- Schedule Name
  ,                                        !- Setpoint at Outdoor Low Temperature 2 {C}
  ,                                        !- Outdoor Low Temperature 2 {C}
  ,                                        !- Setpoint at Outdoor High Temperature 2 {C}
  ;                                        !- Outdoor High Temperature 2 {C}

OS:SetpointManager:Scheduled,
  {00000000-0000-0000-0068-000000000001},  !- Handle
  Service hot water setpoint manager,      !- Name
  Temperature,                             !- Control Variable
  {00000000-0000-0000-0064-000000000018},  !- Schedule Name
  {00000000-0000-0000-0051-000000000029};  !- Setpoint Node or NodeList Name

OS:SetpointManager:SingleZone:Reheat,
  {00000000-0000-0000-0069-000000000001},  !- Handle
  Setpoint Manager Single Zone Reheat 1,   !- Name
  13,                                      !- Minimum Supply Air Temperature {C}
  43,                                      !- Maximum Supply Air Temperature {C}
  {00000000-0000-0000-0092-000000000001},  !- Control Zone Name
  {00000000-0000-0000-0051-000000000056};  !- Setpoint Node or NodeList Name

OS:SetpointManager:SingleZone:Reheat,
  {00000000-0000-0000-0069-000000000002},  !- Handle
  Setpoint Manager Single Zone Reheat 2,   !- Name
  13,                                      !- Minimum Supply Air Temperature {C}
  43,                                      !- Maximum Supply Air Temperature {C}
  {00000000-0000-0000-0092-000000000003},  !- Control Zone Name
  {00000000-0000-0000-0051-000000000072};  !- Setpoint Node or NodeList Name

OS:SetpointManager:SingleZone:Reheat,
  {00000000-0000-0000-0069-000000000003},  !- Handle
  Setpoint Manager Single Zone Reheat 3,   !- Name
  13,                                      !- Minimum Supply Air Temperature {C}
  43,                                      !- Maximum Supply Air Temperature {C}
  {00000000-0000-0000-0092-000000000002},  !- Control Zone Name
  {00000000-0000-0000-0051-000000000065};  !- Setpoint Node or NodeList Name

OS:SimulationControl,
  {00000000-0000-0000-0070-000000000001},  !- Handle
  ,                                        !- Do Zone Sizing Calculation
  ,                                        !- Do System Sizing Calculation
  ,                                        !- Do Plant Sizing Calculation
  No,                                      !- Run Simulation for Sizing Periods
  Yes,                                     !- Run Simulation for Weather File Run Periods
  ,                                        !- Loads Convergence Tolerance Value {W}
  ,                                        !- Temperature Convergence Tolerance Value {deltaC}
  ,                                        !- Solar Distribution
  ,                                        !- Maximum Number of Warmup Days
  ,                                        !- Minimum Number of Warmup Days
  No,                                      !- Do HVAC Sizing Simulation for Sizing Periods
  1;                                       !- Maximum Number of HVAC Sizing Simulation Passes

OS:Site,
  {00000000-0000-0000-0071-000000000001},  !- Handle
  Calgary Intl AP_AB_CAN,                  !- Name
  51.11,                                   !- Latitude {deg}
  -114.02,                                 !- Longitude {deg}
  -7,                                      !- Time Zone {hr}
  1084.1,                                  !- Elevation {m}
  ;                                        !- Terrain

OS:Site:GroundTemperature:BuildingSurface,
  {00000000-0000-0000-0072-000000000001},  !- Handle
  19.527,                                  !- January Ground Temperature {C}
  19.502,                                  !- February Ground Temperature {C}
  19.536,                                  !- March Ground Temperature {C}
  19.598,                                  !- April Ground Temperature {C}
  20.002,                                  !- May Ground Temperature {C}
  21.64,                                   !- June Ground Temperature {C}
  22.225,                                  !- July Ground Temperature {C}
  22.375,                                  !- August Ground Temperature {C}
  21.449,                                  !- September Ground Temperature {C}
  20.121,                                  !- October Ground Temperature {C}
  19.802,                                  !- November Ground Temperature {C}
  19.633;                                  !- December Ground Temperature {C}

OS:Site:GroundTemperature:Deep,
  {00000000-0000-0000-0073-000000000001},  !- Handle
  4,                                       !- January Deep Ground Temperature {C}
  1.3,                                     !- February Deep Ground Temperature {C}
  -0.4,                                    !- March Deep Ground Temperature {C}
  -0.9,                                    !- April Deep Ground Temperature {C}
  0.1,                                     !- May Deep Ground Temperature {C}
  2.3,                                     !- June Deep Ground Temperature {C}
  5.2,                                     !- July Deep Ground Temperature {C}
  8,                                       !- August Deep Ground Temperature {C}
  9.9,                                     !- September Deep Ground Temperature {C}
  10.3,                                    !- October Deep Ground Temperature {C}
  9.2,                                     !- November Deep Ground Temperature {C}
  7;                                       !- December Deep Ground Temperature {C}

OS:Site:GroundTemperature:FCfactorMethod,
  {00000000-0000-0000-0074-000000000001},  !- Handle
  5.5,                                     !- January Ground Temperature {C}
  -2,                                      !- February Ground Temperature {C}
  -7.6,                                    !- March Ground Temperature {C}
  -6.3,                                    !- April Ground Temperature {C}
  -6.6,                                    !- May Ground Temperature {C}
  -0.3,                                    !- June Ground Temperature {C}
  4.9,                                     !- July Ground Temperature {C}
  10.2,                                    !- August Ground Temperature {C}
  13.8,                                    !- September Ground Temperature {C}
  17,                                      !- October Ground Temperature {C}
  16.6,                                    !- November Ground Temperature {C}
  11.1;                                    !- December Ground Temperature {C}

OS:Site:GroundTemperature:Shallow,
  {00000000-0000-0000-0075-000000000001},  !- Handle
  -1.6,                                    !- January Surface Ground Temperature {C}
  -5.4,                                    !- February Surface Ground Temperature {C}
  -6.4,                                    !- March Surface Ground Temperature {C}
  -5.5,                                    !- April Surface Ground Temperature {C}
  -0.4,                                    !- May Surface Ground Temperature {C}
  5.3,                                     !- June Surface Ground Temperature {C}
  10.8,                                    !- July Surface Ground Temperature {C}
  14.7,                                    !- August Surface Ground Temperature {C}
  15.8,                                    !- September Surface Ground Temperature {C}
  14,                                      !- October Surface Ground Temperature {C}
  9.5,                                     !- November Surface Ground Temperature {C}
  4;                                       !- December Surface Ground Temperature {C}

OS:Site:WaterMainsTemperature,
  {00000000-0000-0000-0076-000000000001},  !- Handle
  Correlation,                             !- Calculation Method
  ,                                        !- Temperature Schedule Name
  4.69166666666667,                        !- Annual Average Outdoor Air Temperature {C}
  24.6;                                    !- Maximum Difference In Monthly Average Outdoor Air Temperatures {deltaC}

OS:Sizing:Parameters,
  {00000000-0000-0000-0077-000000000001},  !- Handle
  1.3,                                     !- Heating Sizing Factor
  1.1;                                     !- Cooling Sizing Factor

OS:Sizing:Plant,
  {00000000-0000-0000-0078-000000000001},  !- Handle
  {00000000-0000-0000-0056-000000000001},  !- Plant or Condenser Loop Name
  Heating,                                 !- Loop Type
  82,                                      !- Design Loop Exit Temperature {C}
  16,                                      !- Loop Design Temperature Difference {deltaC}
  NonCoincident,                           !- Sizing Option
  1,                                       !- Zone Timesteps in Averaging Window
  None;                                    !- Coincident Sizing Factor Mode

OS:Sizing:Plant,
  {00000000-0000-0000-0078-000000000002},  !- Handle
  {00000000-0000-0000-0056-000000000002},  !- Plant or Condenser Loop Name
  Heating,                                 !- Loop Type
  60,                                      !- Design Loop Exit Temperature {C}
  5,                                       !- Loop Design Temperature Difference {deltaC}
  NonCoincident,                           !- Sizing Option
  1,                                       !- Zone Timesteps in Averaging Window
  None;                                    !- Coincident Sizing Factor Mode

OS:Sizing:System,
  {00000000-0000-0000-0079-000000000001},  !- Handle
  {00000000-0000-0000-0002-000000000001},  !- AirLoop Name
  Sensible,                                !- Type of Load to Size On
  Autosize,                                !- Design Outdoor Air Flow Rate {m3/s}
  1,                                       !- Central Heating Maximum System Air Flow Ratio
  7,                                       !- Preheat Design Temperature {C}
  0.008,                                   !- Preheat Design Humidity Ratio {kg-H2O/kg-Air}
  13,                                      !- Precool Design Temperature {C}
  0.008,                                   !- Precool Design Humidity Ratio {kg-H2O/kg-Air}
  13,                                      !- Central Cooling Design Supply Air Temperature {C}
  43,                                      !- Central Heating Design Supply Air Temperature {C}
  NonCoincident,                           !- Sizing Option
  No,                                      !- 100% Outdoor Air in Cooling
  No,                                      !- 100% Outdoor Air in Heating
  0.0085,                                  !- Central Cooling Design Supply Air Humidity Ratio {kg-H2O/kg-Air}
  0.008,                                   !- Central Heating Design Supply Air Humidity Ratio {kg-H2O/kg-Air}
  DesignDay,                               !- Cooling Design Air Flow Method
  0,                                       !- Cooling Design Air Flow Rate {m3/s}
  DesignDay,                               !- Heating Design Air Flow Method
  0,                                       !- Heating Design Air Flow Rate {m3/s}
  ZoneSum,                                 !- System Outdoor Air Method
  1,                                       !- Zone Maximum Outdoor Air Fraction {dimensionless}
  0.0099676501,                            !- Cooling Supply Air Flow Rate Per Floor Area {m3/s-m2}
  1,                                       !- Cooling Fraction of Autosized Cooling Supply Air Flow Rate
  3.9475456e-05,                           !- Cooling Supply Air Flow Rate Per Unit Cooling Capacity {m3/s-W}
  0.0099676501,                            !- Heating Supply Air Flow Rate Per Floor Area {m3/s-m2}
  1,                                       !- Heating Fraction of Autosized Heating Supply Air Flow Rate
  1,                                       !- Heating Fraction of Autosized Cooling Supply Air Flow Rate
  3.1588213e-05,                           !- Heating Supply Air Flow Rate Per Unit Heating Capacity {m3/s-W}
  CoolingDesignCapacity,                   !- Cooling Design Capacity Method
  autosize,                                !- Cooling Design Capacity {W}
  234.7,                                   !- Cooling Design Capacity Per Floor Area {W/m2}
  1,                                       !- Fraction of Autosized Cooling Design Capacity
  HeatingDesignCapacity,                   !- Heating Design Capacity Method
  autosize,                                !- Heating Design Capacity {W}
  157,                                     !- Heating Design Capacity Per Floor Area {W/m2}
  1,                                       !- Fraction of Autosized Heating Design Capacity
  OnOff,                                   !- Central Cooling Capacity Control Method
  autosize;                                !- Occupant Diversity

OS:Sizing:System,
  {00000000-0000-0000-0079-000000000002},  !- Handle
  {00000000-0000-0000-0002-000000000003},  !- AirLoop Name
  Sensible,                                !- Type of Load to Size On
  Autosize,                                !- Design Outdoor Air Flow Rate {m3/s}
  1,                                       !- Central Heating Maximum System Air Flow Ratio
  7,                                       !- Preheat Design Temperature {C}
  0.008,                                   !- Preheat Design Humidity Ratio {kg-H2O/kg-Air}
  13,                                      !- Precool Design Temperature {C}
  0.008,                                   !- Precool Design Humidity Ratio {kg-H2O/kg-Air}
  13,                                      !- Central Cooling Design Supply Air Temperature {C}
  43,                                      !- Central Heating Design Supply Air Temperature {C}
  NonCoincident,                           !- Sizing Option
  No,                                      !- 100% Outdoor Air in Cooling
  No,                                      !- 100% Outdoor Air in Heating
  0.0085,                                  !- Central Cooling Design Supply Air Humidity Ratio {kg-H2O/kg-Air}
  0.008,                                   !- Central Heating Design Supply Air Humidity Ratio {kg-H2O/kg-Air}
  DesignDay,                               !- Cooling Design Air Flow Method
  0,                                       !- Cooling Design Air Flow Rate {m3/s}
  DesignDay,                               !- Heating Design Air Flow Method
  0,                                       !- Heating Design Air Flow Rate {m3/s}
  ZoneSum,                                 !- System Outdoor Air Method
  1,                                       !- Zone Maximum Outdoor Air Fraction {dimensionless}
  0.0099676501,                            !- Cooling Supply Air Flow Rate Per Floor Area {m3/s-m2}
  1,                                       !- Cooling Fraction of Autosized Cooling Supply Air Flow Rate
  3.9475456e-05,                           !- Cooling Supply Air Flow Rate Per Unit Cooling Capacity {m3/s-W}
  0.0099676501,                            !- Heating Supply Air Flow Rate Per Floor Area {m3/s-m2}
  1,                                       !- Heating Fraction of Autosized Heating Supply Air Flow Rate
  1,                                       !- Heating Fraction of Autosized Cooling Supply Air Flow Rate
  3.1588213e-05,                           !- Heating Supply Air Flow Rate Per Unit Heating Capacity {m3/s-W}
  CoolingDesignCapacity,                   !- Cooling Design Capacity Method
  autosize,                                !- Cooling Design Capacity {W}
  234.7,                                   !- Cooling Design Capacity Per Floor Area {W/m2}
  1,                                       !- Fraction of Autosized Cooling Design Capacity
  HeatingDesignCapacity,                   !- Heating Design Capacity Method
  autosize,                                !- Heating Design Capacity {W}
  157,                                     !- Heating Design Capacity Per Floor Area {W/m2}
  1,                                       !- Fraction of Autosized Heating Design Capacity
  OnOff,                                   !- Central Cooling Capacity Control Method
  autosize;                                !- Occupant Diversity

OS:Sizing:System,
  {00000000-0000-0000-0079-000000000003},  !- Handle
  {00000000-0000-0000-0002-000000000002},  !- AirLoop Name
  Sensible,                                !- Type of Load to Size On
  Autosize,                                !- Design Outdoor Air Flow Rate {m3/s}
  1,                                       !- Central Heating Maximum System Air Flow Ratio
  7,                                       !- Preheat Design Temperature {C}
  0.008,                                   !- Preheat Design Humidity Ratio {kg-H2O/kg-Air}
  13,                                      !- Precool Design Temperature {C}
  0.008,                                   !- Precool Design Humidity Ratio {kg-H2O/kg-Air}
  13,                                      !- Central Cooling Design Supply Air Temperature {C}
  43,                                      !- Central Heating Design Supply Air Temperature {C}
  NonCoincident,                           !- Sizing Option
  No,                                      !- 100% Outdoor Air in Cooling
  No,                                      !- 100% Outdoor Air in Heating
  0.0085,                                  !- Central Cooling Design Supply Air Humidity Ratio {kg-H2O/kg-Air}
  0.008,                                   !- Central Heating Design Supply Air Humidity Ratio {kg-H2O/kg-Air}
  DesignDay,                               !- Cooling Design Air Flow Method
  0,                                       !- Cooling Design Air Flow Rate {m3/s}
  DesignDay,                               !- Heating Design Air Flow Method
  0,                                       !- Heating Design Air Flow Rate {m3/s}
  ZoneSum,                                 !- System Outdoor Air Method
  1,                                       !- Zone Maximum Outdoor Air Fraction {dimensionless}
  0.0099676501,                            !- Cooling Supply Air Flow Rate Per Floor Area {m3/s-m2}
  1,                                       !- Cooling Fraction of Autosized Cooling Supply Air Flow Rate
  3.9475456e-05,                           !- Cooling Supply Air Flow Rate Per Unit Cooling Capacity {m3/s-W}
  0.0099676501,                            !- Heating Supply Air Flow Rate Per Floor Area {m3/s-m2}
  1,                                       !- Heating Fraction of Autosized Heating Supply Air Flow Rate
  1,                                       !- Heating Fraction of Autosized Cooling Supply Air Flow Rate
  3.1588213e-05,                           !- Heating Supply Air Flow Rate Per Unit Heating Capacity {m3/s-W}
  CoolingDesignCapacity,                   !- Cooling Design Capacity Method
  autosize,                                !- Cooling Design Capacity {W}
  234.7,                                   !- Cooling Design Capacity Per Floor Area {W/m2}
  1,                                       !- Fraction of Autosized Cooling Design Capacity
  HeatingDesignCapacity,                   !- Heating Design Capacity Method
  autosize,                                !- Heating Design Capacity {W}
  157,                                     !- Heating Design Capacity Per Floor Area {W/m2}
  1,                                       !- Fraction of Autosized Heating Design Capacity
  OnOff,                                   !- Central Cooling Capacity Control Method
  autosize;                                !- Occupant Diversity

OS:Sizing:Zone,
  {00000000-0000-0000-0080-000000000001},  !- Handle
  {00000000-0000-0000-0092-000000000001},  !- Zone or ZoneList Name
  TemperatureDifference,                   !- Zone Cooling Design Supply Air Temperature Input Method
  14,                                      !- Zone Cooling Design Supply Air Temperature {C}
  11,                                      !- Zone Cooling Design Supply Air Temperature Difference {deltaC}
  TemperatureDifference,                   !- Zone Heating Design Supply Air Temperature Input Method
  40,                                      !- Zone Heating Design Supply Air Temperature {C}
  21,                                      !- Zone Heating Design Supply Air Temperature Difference {deltaC}
  0.0085,                                  !- Zone Cooling Design Supply Air Humidity Ratio {kg-H2O/kg-air}
  0.008,                                   !- Zone Heating Design Supply Air Humidity Ratio {kg-H2O/kg-air}
  1.3,                                     !- Zone Heating Sizing Factor
  1,                                       !- Zone Cooling Sizing Factor
  DesignDay,                               !- Cooling Design Air Flow Method
  ,                                        !- Cooling Design Air Flow Rate {m3/s}
  ,                                        !- Cooling Minimum Air Flow per Zone Floor Area {m3/s-m2}
  ,                                        !- Cooling Minimum Air Flow {m3/s}
  ,                                        !- Cooling Minimum Air Flow Fraction
  DesignDay,                               !- Heating Design Air Flow Method
  ,                                        !- Heating Design Air Flow Rate {m3/s}
  ,                                        !- Heating Maximum Air Flow per Zone Floor Area {m3/s-m2}
  ,                                        !- Heating Maximum Air Flow {m3/s}
  ,                                        !- Heating Maximum Air Flow Fraction
  No,                                      !- Account for Dedicated Outdoor Air System
  NeutralSupplyAir,                        !- Dedicated Outdoor Air System Control Strategy
  autosize,                                !- Dedicated Outdoor Air Low Setpoint Temperature for Design {C}
  autosize,                                !- Dedicated Outdoor Air High Setpoint Temperature for Design {C}
  Sensible Load Only No Latent Load,       !- Zone Load Sizing Method
  HumidityRatioDifference,                 !- Zone Latent Cooling Design Supply Air Humidity Ratio Input Method
  ,                                        !- Zone Dehumidification Design Supply Air Humidity Ratio {kgWater/kgDryAir}
  0.005,                                   !- Zone Cooling Design Supply Air Humidity Ratio Difference {kgWater/kgDryAir}
  HumidityRatioDifference,                 !- Zone Latent Heating Design Supply Air Humidity Ratio Input Method
  ,                                        !- Zone Humidification Design Supply Air Humidity Ratio {kgWater/kgDryAir}
  0.005;                                   !- Zone Humidification Design Supply Air Humidity Ratio Difference {kgWater/kgDryAir}

OS:Sizing:Zone,
  {00000000-0000-0000-0080-000000000002},  !- Handle
  {00000000-0000-0000-0092-000000000003},  !- Zone or ZoneList Name
  TemperatureDifference,                   !- Zone Cooling Design Supply Air Temperature Input Method
  14,                                      !- Zone Cooling Design Supply Air Temperature {C}
  11,                                      !- Zone Cooling Design Supply Air Temperature Difference {deltaC}
  TemperatureDifference,                   !- Zone Heating Design Supply Air Temperature Input Method
  40,                                      !- Zone Heating Design Supply Air Temperature {C}
  21,                                      !- Zone Heating Design Supply Air Temperature Difference {deltaC}
  0.0085,                                  !- Zone Cooling Design Supply Air Humidity Ratio {kg-H2O/kg-air}
  0.008,                                   !- Zone Heating Design Supply Air Humidity Ratio {kg-H2O/kg-air}
  1.3,                                     !- Zone Heating Sizing Factor
  1,                                       !- Zone Cooling Sizing Factor
  DesignDay,                               !- Cooling Design Air Flow Method
  ,                                        !- Cooling Design Air Flow Rate {m3/s}
  ,                                        !- Cooling Minimum Air Flow per Zone Floor Area {m3/s-m2}
  ,                                        !- Cooling Minimum Air Flow {m3/s}
  ,                                        !- Cooling Minimum Air Flow Fraction
  DesignDay,                               !- Heating Design Air Flow Method
  ,                                        !- Heating Design Air Flow Rate {m3/s}
  ,                                        !- Heating Maximum Air Flow per Zone Floor Area {m3/s-m2}
  ,                                        !- Heating Maximum Air Flow {m3/s}
  ,                                        !- Heating Maximum Air Flow Fraction
  No,                                      !- Account for Dedicated Outdoor Air System
  NeutralSupplyAir,                        !- Dedicated Outdoor Air System Control Strategy
  autosize,                                !- Dedicated Outdoor Air Low Setpoint Temperature for Design {C}
  autosize,                                !- Dedicated Outdoor Air High Setpoint Temperature for Design {C}
  Sensible Load Only No Latent Load,       !- Zone Load Sizing Method
  HumidityRatioDifference,                 !- Zone Latent Cooling Design Supply Air Humidity Ratio Input Method
  ,                                        !- Zone Dehumidification Design Supply Air Humidity Ratio {kgWater/kgDryAir}
  0.005,                                   !- Zone Cooling Design Supply Air Humidity Ratio Difference {kgWater/kgDryAir}
  HumidityRatioDifference,                 !- Zone Latent Heating Design Supply Air Humidity Ratio Input Method
  ,                                        !- Zone Humidification Design Supply Air Humidity Ratio {kgWater/kgDryAir}
  0.005;                                   !- Zone Humidification Design Supply Air Humidity Ratio Difference {kgWater/kgDryAir}

OS:Sizing:Zone,
  {00000000-0000-0000-0080-000000000003},  !- Handle
  {00000000-0000-0000-0092-000000000002},  !- Zone or ZoneList Name
  TemperatureDifference,                   !- Zone Cooling Design Supply Air Temperature Input Method
  14,                                      !- Zone Cooling Design Supply Air Temperature {C}
  11,                                      !- Zone Cooling Design Supply Air Temperature Difference {deltaC}
  TemperatureDifference,                   !- Zone Heating Design Supply Air Temperature Input Method
  40,                                      !- Zone Heating Design Supply Air Temperature {C}
  21,                                      !- Zone Heating Design Supply Air Temperature Difference {deltaC}
  0.0085,                                  !- Zone Cooling Design Supply Air Humidity Ratio {kg-H2O/kg-air}
  0.008,                                   !- Zone Heating Design Supply Air Humidity Ratio {kg-H2O/kg-air}
  1.3,                                     !- Zone Heating Sizing Factor
  1,                                       !- Zone Cooling Sizing Factor
  DesignDay,                               !- Cooling Design Air Flow Method
  ,                                        !- Cooling Design Air Flow Rate {m3/s}
  ,                                        !- Cooling Minimum Air Flow per Zone Floor Area {m3/s-m2}
  ,                                        !- Cooling Minimum Air Flow {m3/s}
  ,                                        !- Cooling Minimum Air Flow Fraction
  DesignDay,                               !- Heating Design Air Flow Method
  ,                                        !- Heating Design Air Flow Rate {m3/s}
  ,                                        !- Heating Maximum Air Flow per Zone Floor Area {m3/s-m2}
  ,                                        !- Heating Maximum Air Flow {m3/s}
  ,                                        !- Heating Maximum Air Flow Fraction
  No,                                      !- Account for Dedicated Outdoor Air System
  NeutralSupplyAir,                        !- Dedicated Outdoor Air System Control Strategy
  autosize,                                !- Dedicated Outdoor Air Low Setpoint Temperature for Design {C}
  autosize,                                !- Dedicated Outdoor Air High Setpoint Temperature for Design {C}
  Sensible Load Only No Latent Load,       !- Zone Load Sizing Method
  HumidityRatioDifference,                 !- Zone Latent Cooling Design Supply Air Humidity Ratio Input Method
  ,                                        !- Zone Dehumidification Design Supply Air Humidity Ratio {kgWater/kgDryAir}
  0.005,                                   !- Zone Cooling Design Supply Air Humidity Ratio Difference {kgWater/kgDryAir}
  HumidityRatioDifference,                 !- Zone Latent Heating Design Supply Air Humidity Ratio Input Method
  ,                                        !- Zone Humidification Design Supply Air Humidity Ratio {kgWater/kgDryAir}
  0.005;                                   !- Zone Humidification Design Supply Air Humidity Ratio Difference {kgWater/kgDryAir}

OS:SizingPeriod:DesignDay,
  {00000000-0000-0000-0081-000000000001},  !- Handle
  Calgary Intl AP Ann Clg .4% Condns DB=>MWB, !- Name
  28.8,                                    !- Maximum Dry-Bulb Temperature {C}
  12.3,                                    !- Daily Dry-Bulb Temperature Range {deltaC}
  88961,                                   !- Barometric Pressure {Pa}
  4.5,                                     !- Wind Speed {m/s}
  160,                                     !- Wind Direction {deg}
  ,                                        !- Sky Clearness
  No,                                      !- Rain Indicator
  No,                                      !- Snow Indicator
  21,                                      !- Day of Month
  7,                                       !- Month
  SummerDesignDay,                         !- Day Type
  No,                                      !- Daylight Saving Time Indicator
  Wetbulb,                                 !- Humidity Condition Type
  ,                                        !- Humidity Condition Day Schedule Name
  16,                                      !- Wetbulb or DewPoint at Maximum Dry-Bulb {C}
  ,                                        !- Humidity Ratio at Maximum Dry-Bulb {kgWater/kgDryAir}
  ,                                        !- Enthalpy at Maximum Dry-Bulb {J/kg}
  DefaultMultipliers,                      !- Dry-Bulb Temperature Range Modifier Type
  ,                                        !- Dry-Bulb Temperature Range Modifier Day Schedule Name
  ASHRAETau,                               !- Solar Model Indicator
  ,                                        !- Beam Solar Day Schedule Name
  ,                                        !- Diffuse Solar Day Schedule Name
  0.34,                                    !- ASHRAE Clear Sky Optical Depth for Beam Irradiance {dimensionless}
  2.419;                                   !- ASHRAE Clear Sky Optical Depth for Diffuse Irradiance {dimensionless}

OS:SizingPeriod:DesignDay,
  {00000000-0000-0000-0081-000000000002},  !- Handle
  Calgary Intl AP Ann Clg .4% Condns WB=>MDB, !- Name
  25.5,                                    !- Maximum Dry-Bulb Temperature {C}
  12.3,                                    !- Daily Dry-Bulb Temperature Range {deltaC}
  88961,                                   !- Barometric Pressure {Pa}
  4.5,                                     !- Wind Speed {m/s}
  160,                                     !- Wind Direction {deg}
  ,                                        !- Sky Clearness
  No,                                      !- Rain Indicator
  No,                                      !- Snow Indicator
  21,                                      !- Day of Month
  7,                                       !- Month
  SummerDesignDay,                         !- Day Type
  No,                                      !- Daylight Saving Time Indicator
  Wetbulb,                                 !- Humidity Condition Type
  ,                                        !- Humidity Condition Day Schedule Name
  17.8,                                    !- Wetbulb or DewPoint at Maximum Dry-Bulb {C}
  ,                                        !- Humidity Ratio at Maximum Dry-Bulb {kgWater/kgDryAir}
  ,                                        !- Enthalpy at Maximum Dry-Bulb {J/kg}
  DefaultMultipliers,                      !- Dry-Bulb Temperature Range Modifier Type
  ,                                        !- Dry-Bulb Temperature Range Modifier Day Schedule Name
  ASHRAETau,                               !- Solar Model Indicator
  ,                                        !- Beam Solar Day Schedule Name
  ,                                        !- Diffuse Solar Day Schedule Name
  0.34,                                    !- ASHRAE Clear Sky Optical Depth for Beam Irradiance {dimensionless}
  2.419;                                   !- ASHRAE Clear Sky Optical Depth for Diffuse Irradiance {dimensionless}

OS:SizingPeriod:DesignDay,
  {00000000-0000-0000-0081-000000000003},  !- Handle
  Calgary Intl AP Ann Htg 99.6% Condns DB, !- Name
  -27.7,                                   !- Maximum Dry-Bulb Temperature {C}
  0,                                       !- Daily Dry-Bulb Temperature Range {deltaC}
  88961,                                   !- Barometric Pressure {Pa}
  2.7,                                     !- Wind Speed {m/s}
  200,                                     !- Wind Direction {deg}
  0,                                       !- Sky Clearness
  No,                                      !- Rain Indicator
  No,                                      !- Snow Indicator
  21,                                      !- Day of Month
  1,                                       !- Month
  WinterDesignDay,                         !- Day Type
  No,                                      !- Daylight Saving Time Indicator
  Wetbulb,                                 !- Humidity Condition Type
  ,                                        !- Humidity Condition Day Schedule Name
  -27.7,                                   !- Wetbulb or DewPoint at Maximum Dry-Bulb {C}
  ,                                        !- Humidity Ratio at Maximum Dry-Bulb {kgWater/kgDryAir}
  ,                                        !- Enthalpy at Maximum Dry-Bulb {J/kg}
  DefaultMultipliers,                      !- Dry-Bulb Temperature Range Modifier Type
  ,                                        !- Dry-Bulb Temperature Range Modifier Day Schedule Name
  ASHRAEClearSky;                          !- Solar Model Indicator

OS:Space,
  {00000000-0000-0000-0082-000000000001},  !- Handle
  Zone1 Office,                            !- Name
  {00000000-0000-0000-0084-000000000001},  !- Space Type Name
  ,                                        !- Default Construction Set Name
  ,                                        !- Default Schedule Set Name
  0,                                       !- Direction of Relative North {deg}
  0,                                       !- X Origin {m}
  0,                                       !- Y Origin {m}
  0,                                       !- Z Origin {m}
  {00000000-0000-0000-0012-000000000001},  !- Building Story Name
  {00000000-0000-0000-0092-000000000001},  !- Thermal Zone Name
  Yes,                                     !- Part of Total Floor Area
  ,                                        !- Design Specification Outdoor Air Object Name
  ,                                        !- Building Unit Name
  Autocalculate;                           !- Volume {m3}

OS:Space,
  {00000000-0000-0000-0082-000000000002},  !- Handle
  Zone2 Fine Storage,                      !- Name
  {00000000-0000-0000-0084-000000000003},  !- Space Type Name
  ,                                        !- Default Construction Set Name
  ,                                        !- Default Schedule Set Name
  -0,                                      !- Direction of Relative North {deg}
  0,                                       !- X Origin {m}
  0,                                       !- Y Origin {m}
  0,                                       !- Z Origin {m}
  {00000000-0000-0000-0012-000000000001},  !- Building Story Name
  {00000000-0000-0000-0092-000000000003},  !- Thermal Zone Name
  Yes,                                     !- Part of Total Floor Area
  ,                                        !- Design Specification Outdoor Air Object Name
  ,                                        !- Building Unit Name
  Autocalculate;                           !- Volume {m3}

OS:Space,
  {00000000-0000-0000-0082-000000000003},  !- Handle
  Zone3 Bulk Storage,                      !- Name
  {00000000-0000-0000-0084-000000000002},  !- Space Type Name
  ,                                        !- Default Construction Set Name
  ,                                        !- Default Schedule Set Name
  -0,                                      !- Direction of Relative North {deg}
  0,                                       !- X Origin {m}
  0,                                       !- Y Origin {m}
  0,                                       !- Z Origin {m}
  {00000000-0000-0000-0012-000000000001},  !- Building Story Name
  {00000000-0000-0000-0092-000000000002},  !- Thermal Zone Name
  Yes,                                     !- Part of Total Floor Area
  ,                                        !- Design Specification Outdoor Air Object Name
  ,                                        !- Building Unit Name
  Autocalculate;                           !- Volume {m3}

OS:SpaceInfiltration:DesignFlowRate,
  {00000000-0000-0000-0083-000000000001},  !- Handle
  Zone1 Office Infiltration,               !- Name
  {00000000-0000-0000-0082-000000000001},  !- Space or SpaceType Name
  {00000000-0000-0000-0061-000000000001},  !- Schedule Name
  Flow/ExteriorArea,                       !- Design Flow Rate Calculation Method
  ,                                        !- Design Flow Rate {m3/s}
  ,                                        !- Flow per Space Floor Area {m3/s-m2}
  0.00025,                                 !- Flow per Exterior Surface Area {m3/s-m2}
  ,                                        !- Air Changes per Hour {1/hr}
  0,                                       !- Constant Term Coefficient
  0,                                       !- Temperature Term Coefficient
  0.224,                                   !- Velocity Term Coefficient
  0;                                       !- Velocity Squared Term Coefficient

OS:SpaceInfiltration:DesignFlowRate,
  {00000000-0000-0000-0083-000000000002},  !- Handle
  Zone2 Fine Storage Infiltration,         !- Name
  {00000000-0000-0000-0082-000000000002},  !- Space or SpaceType Name
  {00000000-0000-0000-0061-000000000001},  !- Schedule Name
  Flow/ExteriorArea,                       !- Design Flow Rate Calculation Method
  ,                                        !- Design Flow Rate {m3/s}
  ,                                        !- Flow per Space Floor Area {m3/s-m2}
  0.00025,                                 !- Flow per Exterior Surface Area {m3/s-m2}
  ,                                        !- Air Changes per Hour {1/hr}
  0,                                       !- Constant Term Coefficient
  0,                                       !- Temperature Term Coefficient
  0.224,                                   !- Velocity Term Coefficient
  0;                                       !- Velocity Squared Term Coefficient

OS:SpaceInfiltration:DesignFlowRate,
  {00000000-0000-0000-0083-000000000003},  !- Handle
  Zone3 Bulk Storage Infiltration,         !- Name
  {00000000-0000-0000-0082-000000000003},  !- Space or SpaceType Name
  {00000000-0000-0000-0061-000000000001},  !- Schedule Name
  Flow/ExteriorArea,                       !- Design Flow Rate Calculation Method
  ,                                        !- Design Flow Rate {m3/s}
  ,                                        !- Flow per Space Floor Area {m3/s-m2}
  0.00025,                                 !- Flow per Exterior Surface Area {m3/s-m2}
  ,                                        !- Air Changes per Hour {1/hr}
  0,                                       !- Constant Term Coefficient
  0,                                       !- Temperature Term Coefficient
  0.224,                                   !- Velocity Term Coefficient
  0;                                       !- Velocity Squared Term Coefficient

OS:SpaceType,
  {00000000-0000-0000-0084-000000000001},  !- Handle
  Space Function Office enclosed <= 25 m2, !- Name
  ,                                        !- Default Construction Set Name
  {00000000-0000-0000-0030-000000000001},  !- Default Schedule Set Name
  {00000000-0000-0000-0060-000000000009},  !- Group Rendering Name
  {00000000-0000-0000-0033-000000000001},  !- Design Specification Outdoor Air Object Name
  ,                                        !- Standards Template
  Space Function,                          !- Standards Building Type
  Office enclosed <= 25 m2;                !- Standards Space Type

OS:SpaceType,
  {00000000-0000-0000-0084-000000000002},  !- Handle
  Space Function Warehouse storage area medium to bulky palletized items, !- Name
  ,                                        !- Default Construction Set Name
  {00000000-0000-0000-0030-000000000002},  !- Default Schedule Set Name
  {00000000-0000-0000-0060-000000000013},  !- Group Rendering Name
  {00000000-0000-0000-0033-000000000002},  !- Design Specification Outdoor Air Object Name
  ,                                        !- Standards Template
  Space Function,                          !- Standards Building Type
  Warehouse storage area medium to bulky palletized items; !- Standards Space Type

OS:SpaceType,
  {00000000-0000-0000-0084-000000000003},  !- Handle
  Space Function Warehouse storage area small hand-carried items(4), !- Name
  ,                                        !- Default Construction Set Name
  {00000000-0000-0000-0030-000000000003},  !- Default Schedule Set Name
  {00000000-0000-0000-0060-000000000015},  !- Group Rendering Name
  {00000000-0000-0000-0033-000000000003},  !- Design Specification Outdoor Air Object Name
  ,                                        !- Standards Template
  Space Function,                          !- Standards Building Type
  Warehouse storage area small hand-carried items(4); !- Standards Space Type

OS:StandardsInformation:Construction,
  {00000000-0000-0000-0085-000000000001},  !- Handle
  {00000000-0000-0000-0021-000000000031},  !- Construction Name
  InteriorPartition,                       !- Intended Surface Type
  ;                                        !- Standards Construction Type

OS:StandardsInformation:Construction,
  {00000000-0000-0000-0085-000000000002},  !- Handle
  {00000000-0000-0000-0021-000000000009},  !- Construction Name
  ExteriorFloor,                           !- Intended Surface Type
  Mass,                                    !- Standards Construction Type
  0,                                       !- Perturbable Layer
  Insulation,                              !- Perturbable Layer Type
  ;                                        !- Other Perturbable Layer Type

OS:StandardsInformation:Construction,
  {00000000-0000-0000-0085-000000000003},  !- Handle
  {00000000-0000-0000-0021-000000000019},  !- Construction Name
  ExteriorWall,                            !- Intended Surface Type
  Mass,                                    !- Standards Construction Type
  2,                                       !- Perturbable Layer
  Insulation,                              !- Perturbable Layer Type
  ;                                        !- Other Perturbable Layer Type

OS:StandardsInformation:Construction,
  {00000000-0000-0000-0085-000000000004},  !- Handle
  {00000000-0000-0000-0021-000000000015},  !- Construction Name
  ExteriorRoof,                            !- Intended Surface Type
  Metal,                                   !- Standards Construction Type
  1,                                       !- Perturbable Layer
  Insulation,                              !- Perturbable Layer Type
  ;                                        !- Other Perturbable Layer Type

OS:StandardsInformation:Construction,
  {00000000-0000-0000-0085-000000000005},  !- Handle
  {00000000-0000-0000-0021-000000000030},  !- Construction Name
  InteriorFloor,                           !- Intended Surface Type
  ;                                        !- Standards Construction Type

OS:StandardsInformation:Construction,
  {00000000-0000-0000-0085-000000000006},  !- Handle
  {00000000-0000-0000-0021-000000000032},  !- Construction Name
  InteriorWall,                            !- Intended Surface Type
  ;                                        !- Standards Construction Type

OS:StandardsInformation:Construction,
  {00000000-0000-0000-0085-000000000007},  !- Handle
  {00000000-0000-0000-0021-000000000028},  !- Construction Name
  InteriorCeiling,                         !- Intended Surface Type
  ;                                        !- Standards Construction Type

OS:StandardsInformation:Construction,
  {00000000-0000-0000-0085-000000000008},  !- Handle
  {00000000-0000-0000-0021-000000000021},  !- Construction Name
  GroundContactFloor,                      !- Intended Surface Type
  Mass,                                    !- Standards Construction Type
  1,                                       !- Perturbable Layer
  Insulation,                              !- Perturbable Layer Type
  ;                                        !- Other Perturbable Layer Type

OS:StandardsInformation:Construction,
  {00000000-0000-0000-0085-000000000009},  !- Handle
  {00000000-0000-0000-0021-000000000026},  !- Construction Name
  GroundContactWall,                       !- Intended Surface Type
  Mass,                                    !- Standards Construction Type
  1,                                       !- Perturbable Layer
  Insulation,                              !- Perturbable Layer Type
  ;                                        !- Other Perturbable Layer Type

OS:StandardsInformation:Construction,
  {00000000-0000-0000-0085-000000000010},  !- Handle
  {00000000-0000-0000-0021-000000000024},  !- Construction Name
  GroundContactRoof,                       !- Intended Surface Type
  Mass,                                    !- Standards Construction Type
  1,                                       !- Perturbable Layer
  Insulation,                              !- Perturbable Layer Type
  ;                                        !- Other Perturbable Layer Type

OS:StandardsInformation:Construction,
  {00000000-0000-0000-0085-000000000011},  !- Handle
  {00000000-0000-0000-0021-000000000007},  !- Construction Name
  ExteriorWindow;                          !- Intended Surface Type

OS:StandardsInformation:Construction,
  {00000000-0000-0000-0085-000000000012},  !- Handle
  {00000000-0000-0000-0021-000000000005},  !- Construction Name
  ExteriorDoor,                            !- Intended Surface Type
  ,                                        !- Standards Construction Type
  1,                                       !- Perturbable Layer
  Insulation,                              !- Perturbable Layer Type
  ;                                        !- Other Perturbable Layer Type

OS:StandardsInformation:Construction,
  {00000000-0000-0000-0085-000000000013},  !- Handle
  {00000000-0000-0000-0021-000000000011},  !- Construction Name
  GlassDoor;                               !- Intended Surface Type

OS:StandardsInformation:Construction,
  {00000000-0000-0000-0085-000000000014},  !- Handle
  {00000000-0000-0000-0021-000000000013},  !- Construction Name
  ExteriorDoor,                            !- Intended Surface Type
  RollUp,                                  !- Standards Construction Type
  0,                                       !- Perturbable Layer
  Insulation,                              !- Perturbable Layer Type
  ;                                        !- Other Perturbable Layer Type

OS:StandardsInformation:Construction,
  {00000000-0000-0000-0085-000000000015},  !- Handle
  {00000000-0000-0000-0021-000000000017},  !- Construction Name
  Skylight;                                !- Intended Surface Type

OS:StandardsInformation:Construction,
  {00000000-0000-0000-0085-000000000016},  !- Handle
  {00000000-0000-0000-0021-000000000003},  !- Construction Name
  TubularDaylightDome;                     !- Intended Surface Type

OS:StandardsInformation:Construction,
  {00000000-0000-0000-0085-000000000017},  !- Handle
  {00000000-0000-0000-0021-000000000001},  !- Construction Name
  TubularDaylightDiffuser;                 !- Intended Surface Type

OS:StandardsInformation:Construction,
  {00000000-0000-0000-0085-000000000018},  !- Handle
  {00000000-0000-0000-0021-000000000033},  !- Construction Name
  InteriorWindow,                          !- Intended Surface Type
  ;                                        !- Standards Construction Type

OS:StandardsInformation:Construction,
  {00000000-0000-0000-0085-000000000019},  !- Handle
  {00000000-0000-0000-0021-000000000029},  !- Construction Name
  InteriorDoor,                            !- Intended Surface Type
  ;                                        !- Standards Construction Type

OS:StandardsInformation:Construction,
  {00000000-0000-0000-0085-000000000020},  !- Handle
  {00000000-0000-0000-0021-000000000010},  !- Construction Name
  ExteriorFloor,                           !- Intended Surface Type
  Mass,                                    !- Standards Construction Type
  0,                                       !- Perturbable Layer
  Insulation,                              !- Perturbable Layer Type
  ;                                        !- Other Perturbable Layer Type

OS:StandardsInformation:Construction,
  {00000000-0000-0000-0085-000000000021},  !- Handle
  {00000000-0000-0000-0021-000000000020},  !- Construction Name
  ExteriorWall,                            !- Intended Surface Type
  Mass,                                    !- Standards Construction Type
  2,                                       !- Perturbable Layer
  Insulation,                              !- Perturbable Layer Type
  ;                                        !- Other Perturbable Layer Type

OS:StandardsInformation:Construction,
  {00000000-0000-0000-0085-000000000022},  !- Handle
  {00000000-0000-0000-0021-000000000016},  !- Construction Name
  ExteriorRoof,                            !- Intended Surface Type
  Metal,                                   !- Standards Construction Type
  1,                                       !- Perturbable Layer
  Insulation,                              !- Perturbable Layer Type
  ;                                        !- Other Perturbable Layer Type

OS:StandardsInformation:Construction,
  {00000000-0000-0000-0085-000000000023},  !- Handle
  {00000000-0000-0000-0021-000000000022},  !- Construction Name
  GroundContactFloor,                      !- Intended Surface Type
  Mass,                                    !- Standards Construction Type
  1,                                       !- Perturbable Layer
  Insulation,                              !- Perturbable Layer Type
  ;                                        !- Other Perturbable Layer Type

OS:StandardsInformation:Construction,
  {00000000-0000-0000-0085-000000000024},  !- Handle
  {00000000-0000-0000-0021-000000000027},  !- Construction Name
  GroundContactWall,                       !- Intended Surface Type
  Mass,                                    !- Standards Construction Type
  1,                                       !- Perturbable Layer
  Insulation,                              !- Perturbable Layer Type
  ;                                        !- Other Perturbable Layer Type

OS:StandardsInformation:Construction,
  {00000000-0000-0000-0085-000000000025},  !- Handle
  {00000000-0000-0000-0021-000000000025},  !- Construction Name
  GroundContactRoof,                       !- Intended Surface Type
  Mass,                                    !- Standards Construction Type
  1,                                       !- Perturbable Layer
  Insulation,                              !- Perturbable Layer Type
  ;                                        !- Other Perturbable Layer Type

OS:StandardsInformation:Construction,
  {00000000-0000-0000-0085-000000000026},  !- Handle
  {00000000-0000-0000-0021-000000000006},  !- Construction Name
  ExteriorDoor,                            !- Intended Surface Type
  ,                                        !- Standards Construction Type
  1,                                       !- Perturbable Layer
  Insulation,                              !- Perturbable Layer Type
  ;                                        !- Other Perturbable Layer Type

OS:StandardsInformation:Construction,
  {00000000-0000-0000-0085-000000000027},  !- Handle
  {00000000-0000-0000-0021-000000000014},  !- Construction Name
  ExteriorDoor,                            !- Intended Surface Type
  RollUp,                                  !- Standards Construction Type
  0,                                       !- Perturbable Layer
  Insulation,                              !- Perturbable Layer Type
  ;                                        !- Other Perturbable Layer Type

OS:StandardsInformation:Material,
  {00000000-0000-0000-0086-000000000001},  !- Handle
  {00000000-0000-0000-0048-000000000020};  !- Material Name

OS:StandardsInformation:Material,
  {00000000-0000-0000-0086-000000000002},  !- Handle
  {00000000-0000-0000-0049-000000000013};  !- Material Name

OS:StandardsInformation:Material,
  {00000000-0000-0000-0086-000000000003},  !- Handle
  {00000000-0000-0000-0048-000000000008};  !- Material Name

OS:StandardsInformation:Material,
  {00000000-0000-0000-0086-000000000004},  !- Handle
  {00000000-0000-0000-0049-000000000007};  !- Material Name

OS:StandardsInformation:Material,
  {00000000-0000-0000-0086-000000000005},  !- Handle
  {00000000-0000-0000-0048-000000000006};  !- Material Name

OS:StandardsInformation:Material,
  {00000000-0000-0000-0086-000000000006},  !- Handle
  {00000000-0000-0000-0048-000000000014};  !- Material Name

OS:StandardsInformation:Material,
  {00000000-0000-0000-0086-000000000007},  !- Handle
  {00000000-0000-0000-0048-000000000002};  !- Material Name

OS:StandardsInformation:Material,
  {00000000-0000-0000-0086-000000000008},  !- Handle
  {00000000-0000-0000-0048-000000000023};  !- Material Name

OS:StandardsInformation:Material,
  {00000000-0000-0000-0086-000000000009},  !- Handle
  {00000000-0000-0000-0048-000000000003};  !- Material Name

OS:StandardsInformation:Material,
  {00000000-0000-0000-0086-000000000010},  !- Handle
  {00000000-0000-0000-0048-000000000018};  !- Material Name

OS:StandardsInformation:Material,
  {00000000-0000-0000-0086-000000000011},  !- Handle
  {00000000-0000-0000-0048-000000000012};  !- Material Name

OS:StandardsInformation:Material,
  {00000000-0000-0000-0086-000000000012},  !- Handle
  {00000000-0000-0000-0102-000000000001};  !- Material Name

OS:StandardsInformation:Material,
  {00000000-0000-0000-0086-000000000013},  !- Handle
  {00000000-0000-0000-0048-000000000017};  !- Material Name

OS:StandardsInformation:Material,
  {00000000-0000-0000-0086-000000000014},  !- Handle
  {00000000-0000-0000-0049-000000000008};  !- Material Name

OS:StandardsInformation:Material,
  {00000000-0000-0000-0086-000000000015},  !- Handle
  {00000000-0000-0000-0048-000000000007};  !- Material Name

OS:StandardsInformation:Material,
  {00000000-0000-0000-0086-000000000016},  !- Handle
  {00000000-0000-0000-0049-000000000003};  !- Material Name

OS:StandardsInformation:Material,
  {00000000-0000-0000-0086-000000000017},  !- Handle
  {00000000-0000-0000-0048-000000000005};  !- Material Name

OS:StandardsInformation:Material,
  {00000000-0000-0000-0086-000000000018},  !- Handle
  {00000000-0000-0000-0048-000000000013};  !- Material Name

OS:StandardsInformation:Material,
  {00000000-0000-0000-0086-000000000019},  !- Handle
  {00000000-0000-0000-0049-000000000009};  !- Material Name

OS:StandardsInformation:Material,
  {00000000-0000-0000-0086-000000000020},  !- Handle
  {00000000-0000-0000-0048-000000000001};  !- Material Name

OS:StandardsInformation:Material,
  {00000000-0000-0000-0086-000000000021},  !- Handle
  {00000000-0000-0000-0048-000000000022};  !- Material Name

OS:StandardsInformation:Material,
  {00000000-0000-0000-0086-000000000022},  !- Handle
  {00000000-0000-0000-0049-000000000010};  !- Material Name

OS:StandardsInformation:Material,
  {00000000-0000-0000-0086-000000000023},  !- Handle
  {00000000-0000-0000-0048-000000000009};  !- Material Name

OS:StandardsInformation:Material,
  {00000000-0000-0000-0086-000000000024},  !- Handle
  {00000000-0000-0000-0049-000000000004};  !- Material Name

OS:StandardsInformation:Material,
  {00000000-0000-0000-0086-000000000025},  !- Handle
  {00000000-0000-0000-0048-000000000010};  !- Material Name

OS:StandardsInformation:Material,
  {00000000-0000-0000-0086-000000000026},  !- Handle
  {00000000-0000-0000-0049-000000000005};  !- Material Name

OS:StandardsInformation:Material,
  {00000000-0000-0000-0086-000000000027},  !- Handle
  {00000000-0000-0000-0048-000000000011};  !- Material Name

OS:StandardsInformation:Material,
  {00000000-0000-0000-0086-000000000028},  !- Handle
  {00000000-0000-0000-0049-000000000006};  !- Material Name

OS:StandardsInformation:Material,
  {00000000-0000-0000-0086-000000000029},  !- Handle
  {00000000-0000-0000-0048-000000000016};  !- Material Name

OS:StandardsInformation:Material,
  {00000000-0000-0000-0086-000000000030},  !- Handle
  {00000000-0000-0000-0049-000000000011};  !- Material Name

OS:StandardsInformation:Material,
  {00000000-0000-0000-0086-000000000031},  !- Handle
  {00000000-0000-0000-0049-000000000012};  !- Material Name

OS:SubSurface,
  {00000000-0000-0000-0087-000000000001},  !- Handle
  Bulk Storage Left Wall_FixedWindow,      !- Name
  FixedWindow,                             !- Sub Surface Type
  {00000000-0000-0000-0021-000000000008},  !- Construction Name
  {00000000-0000-0000-0088-000000000004},  !- Surface Name
  ,                                        !- Outside Boundary Condition Object
  ,                                        !- View Factor to Ground
  ,                                        !- Frame and Divider Name
  ,                                        !- Multiplier
  ,                                        !- Number of Vertices
  0, 100.553694839222, 3.605877488203,     !- X,Y,Z Vertex 1 {m}
  0, 100.553694839222, 0.762,              !- X,Y,Z Vertex 2 {m}
  0, 30.5039135876431, 0.762,              !- X,Y,Z Vertex 3 {m}
  0, 30.5039135876431, 3.605877488203;     !- X,Y,Z Vertex 4 {m}

OS:SubSurface,
  {00000000-0000-0000-0087-000000000002},  !- Handle
  Bulk Storage Rear Wall_FixedWindow,      !- Name
  FixedWindow,                             !- Sub Surface Type
  {00000000-0000-0000-0021-000000000008},  !- Construction Name
  {00000000-0000-0000-0088-000000000005},  !- Surface Name
  ,                                        !- Outside Boundary Condition Object
  ,                                        !- View Factor to Ground
  ,                                        !- Frame and Divider Name
  ,                                        !- Multiplier
  ,                                        !- Number of Vertices
  45.6923703814647, 100.579094839222, 3.60697784757277, !- X,Y,Z Vertex 1 {m}
  45.6923703814647, 100.579094839222, 0.762, !- X,Y,Z Vertex 2 {m}
  0.0254000000000048, 100.579094839222, 0.762, !- X,Y,Z Vertex 3 {m}
  0.0254000000000048, 100.579094839222, 3.60697784757277; !- X,Y,Z Vertex 4 {m}

OS:SubSurface,
  {00000000-0000-0000-0087-000000000003},  !- Handle
  Bulk Storage Right Wall_FixedWindow,     !- Name
  FixedWindow,                             !- Sub Surface Type
  {00000000-0000-0000-0021-000000000008},  !- Construction Name
  {00000000-0000-0000-0088-000000000006},  !- Surface Name
  ,                                        !- Outside Boundary Condition Object
  ,                                        !- View Factor to Ground
  ,                                        !- Frame and Divider Name
  ,                                        !- Multiplier
  ,                                        !- Number of Vertices
  45.7177703814647, 30.5039135876431, 3.605877488203, !- X,Y,Z Vertex 1 {m}
  45.7177703814647, 30.5039135876431, 0.762, !- X,Y,Z Vertex 2 {m}
  45.7177703814647, 100.553694839222, 0.762, !- X,Y,Z Vertex 3 {m}
  45.7177703814647, 100.553694839222, 3.605877488203; !- X,Y,Z Vertex 4 {m}

OS:SubSurface,
  {00000000-0000-0000-0087-000000000004},  !- Handle
  Bulk Storage Roof_Skylight,              !- Name
  Skylight,                                !- Sub Surface Type
  {00000000-0000-0000-0021-000000000018},  !- Construction Name
  {00000000-0000-0000-0088-000000000007},  !- Surface Name
  ,                                        !- Outside Boundary Condition Object
  ,                                        !- View Factor to Ground
  ,                                        !- Frame and Divider Name
  1,                                       !- Multiplier
  ,                                        !- Number of Vertices
  26.0916197364788, 60.5719445766215, 8.53398380454007, !- X,Y,Z Vertex 1 {m}
  26.0916197364788, 70.4856638502435, 8.53398380454007, !- X,Y,Z Vertex 2 {m}
  19.6261506449862, 70.4856638502435, 8.53398380454007, !- X,Y,Z Vertex 3 {m}
  19.6261506449862, 60.5719445766215, 8.53398380454007; !- X,Y,Z Vertex 4 {m}

OS:SubSurface,
  {00000000-0000-0000-0087-000000000005},  !- Handle
  Fine Storage Front Wall_FixedWindow,     !- Name
  FixedWindow,                             !- Sub Surface Type
  {00000000-0000-0000-0021-000000000008},  !- Construction Name
  {00000000-0000-0000-0088-000000000009},  !- Surface Name
  ,                                        !- Outside Boundary Condition Object
  ,                                        !- View Factor to Ground
  ,                                        !- Frame and Divider Name
  ,                                        !- Multiplier
  ,                                        !- Number of Vertices
  25.9321365494966, 0, 3.61112240525708,   !- X,Y,Z Vertex 1 {m}
  25.9321365494966, 0, 0.762,              !- X,Y,Z Vertex 2 {m}
  45.6923703814647, 0, 0.762,              !- X,Y,Z Vertex 3 {m}
  45.6923703814647, 0, 3.61112240525708;   !- X,Y,Z Vertex 4 {m}

OS:SubSurface,
  {00000000-0000-0000-0087-000000000006},  !- Handle
  Fine Storage Left Wall_FixedWindow,      !- Name
  FixedWindow,                             !- Sub Surface Type
  {00000000-0000-0000-0021-000000000008},  !- Construction Name
  {00000000-0000-0000-0088-000000000010},  !- Surface Name
  ,                                        !- Outside Boundary Condition Object
  ,                                        !- View Factor to Ground
  ,                                        !- Frame and Divider Name
  ,                                        !- Multiplier
  ,                                        !- Number of Vertices
  0, 30.4531135876431, 3.61059931700919,   !- X,Y,Z Vertex 1 {m}
  0, 30.4531135876431, 0.762,              !- X,Y,Z Vertex 2 {m}
  0, 9.16895407629293, 0.762,              !- X,Y,Z Vertex 3 {m}
  0, 9.16895407629293, 3.61059931700919;   !- X,Y,Z Vertex 4 {m}

OS:SubSurface,
  {00000000-0000-0000-0087-000000000007},  !- Handle
  Fine Storage Office Front Wall_FixedWindow, !- Name
  FixedWindow,                             !- Sub Surface Type
  {00000000-0000-0000-0021-000000000008},  !- Construction Name
  {00000000-0000-0000-0088-000000000011},  !- Surface Name
  ,                                        !- Outside Boundary Condition Object
  ,                                        !- View Factor to Ground
  ,                                        !- Frame and Divider Name
  ,                                        !- Multiplier
  ,                                        !- Number of Vertices
  0.0254, 0, 6.4526919105121,              !- X,Y,Z Vertex 1 {m}
  0.0254, 0, 5.02899190227003,             !- X,Y,Z Vertex 2 {m}
  25.8813365494966, 0, 5.02899190227003,   !- X,Y,Z Vertex 3 {m}
  25.8813365494966, 0, 6.4526919105121;    !- X,Y,Z Vertex 4 {m}

OS:SubSurface,
  {00000000-0000-0000-0087-000000000008},  !- Handle
  Fine Storage Office Left Wall_FixedWindow, !- Name
  FixedWindow,                             !- Sub Surface Type
  {00000000-0000-0000-0021-000000000008},  !- Construction Name
  {00000000-0000-0000-0088-000000000012},  !- Surface Name
  ,                                        !- Outside Boundary Condition Object
  ,                                        !- View Factor to Ground
  ,                                        !- Frame and Divider Name
  ,                                        !- Multiplier
  ,                                        !- Number of Vertices
  0, 9.11815407629293, 6.45783863023517,   !- X,Y,Z Vertex 1 {m}
  0, 9.11815407629293, 5.02899190227003,   !- X,Y,Z Vertex 2 {m}
  0, 0.0254000000000012, 5.02899190227003, !- X,Y,Z Vertex 3 {m}
  0, 0.0254000000000012, 6.45783863023517; !- X,Y,Z Vertex 4 {m}

OS:SubSurface,
  {00000000-0000-0000-0087-000000000009},  !- Handle
  Fine Storage Right Wall_FixedWindow,     !- Name
  FixedWindow,                             !- Sub Surface Type
  {00000000-0000-0000-0021-000000000008},  !- Construction Name
  {00000000-0000-0000-0088-000000000013},  !- Surface Name
  ,                                        !- Outside Boundary Condition Object
  ,                                        !- View Factor to Ground
  ,                                        !- Frame and Divider Name
  ,                                        !- Multiplier
  ,                                        !- Number of Vertices
  45.7177703814647, 0.0254, 3.60856110679729, !- X,Y,Z Vertex 1 {m}
  45.7177703814647, 0.0254, 0.762,         !- X,Y,Z Vertex 2 {m}
  45.7177703814647, 30.4531135876431, 0.762, !- X,Y,Z Vertex 3 {m}
  45.7177703814647, 30.4531135876431, 3.60856110679729; !- X,Y,Z Vertex 4 {m}

OS:SubSurface,
  {00000000-0000-0000-0087-000000000010},  !- Handle
  Fine Storage Roof_Skylight,              !- Name
  Skylight,                                !- Sub Surface Type
  {00000000-0000-0000-0021-000000000018},  !- Construction Name
  {00000000-0000-0000-0088-000000000014},  !- Surface Name
  ,                                        !- Outside Boundary Condition Object
  ,                                        !- View Factor to Ground
  ,                                        !- Frame and Divider Name
  1,                                       !- Multiplier
  ,                                        !- Number of Vertices
  26.0916197364788, 13.0841004299906, 8.53398380454007, !- X,Y,Z Vertex 1 {m}
  26.0916197364788, 17.3944131576524, 8.53398380454007, !- X,Y,Z Vertex 2 {m}
  19.6261506449862, 17.3944131576524, 8.53398380454007, !- X,Y,Z Vertex 3 {m}
  19.6261506449862, 13.0841004299906, 8.53398380454007; !- X,Y,Z Vertex 4 {m}

OS:SubSurface,
  {00000000-0000-0000-0087-000000000011},  !- Handle
  Office Front Wall_FixedWindow,           !- Name
  FixedWindow,                             !- Sub Surface Type
  {00000000-0000-0000-0021-000000000008},  !- Construction Name
  {00000000-0000-0000-0088-000000000016},  !- Surface Name
  ,                                        !- Outside Boundary Condition Object
  ,                                        !- View Factor to Ground
  ,                                        !- Frame and Divider Name
  ,                                        !- Multiplier
  ,                                        !- Number of Vertices
  0.0254, 0, 2.18570000824207,             !- X,Y,Z Vertex 1 {m}
  0.0254, 0, 0.762,                        !- X,Y,Z Vertex 2 {m}
  25.8813365494966, 0, 0.762,              !- X,Y,Z Vertex 3 {m}
  25.8813365494966, 0, 2.18570000824207;   !- X,Y,Z Vertex 4 {m}

OS:SubSurface,
  {00000000-0000-0000-0087-000000000012},  !- Handle
  Office Left Wall_FixedWindow,            !- Name
  FixedWindow,                             !- Sub Surface Type
  {00000000-0000-0000-0021-000000000008},  !- Construction Name
  {00000000-0000-0000-0088-000000000017},  !- Surface Name
  ,                                        !- Outside Boundary Condition Object
  ,                                        !- View Factor to Ground
  ,                                        !- Frame and Divider Name
  ,                                        !- Multiplier
  ,                                        !- Number of Vertices
  0, 9.11815407629293, 2.19084672796514,   !- X,Y,Z Vertex 1 {m}
  0, 9.11815407629293, 0.762,              !- X,Y,Z Vertex 2 {m}
  0, 0.0254000000000012, 0.762,            !- X,Y,Z Vertex 3 {m}
  0, 0.0254000000000012, 2.19084672796514; !- X,Y,Z Vertex 4 {m}

OS:Surface,
  {00000000-0000-0000-0088-000000000001},  !- Handle
  Bulk Storage Floor,                      !- Name
  Floor,                                   !- Surface Type
  {00000000-0000-0000-0021-000000000023},  !- Construction Name
  {00000000-0000-0000-0082-000000000003},  !- Space Name
  Foundation,                              !- Outside Boundary Condition
  {00000000-0000-0000-0042-000000000001},  !- Outside Boundary Condition Object
  NoSun,                                   !- Sun Exposure
  NoWind,                                  !- Wind Exposure
  ,                                        !- View Factor to Ground
  ,                                        !- Number of Vertices
  45.7177703814647, 100.579094839222, 0,   !- X,Y,Z Vertex 1 {m}
  45.7177703814647, 30.4785135876431, 0,   !- X,Y,Z Vertex 2 {m}
  0, 30.4785135876431, 0,                  !- X,Y,Z Vertex 3 {m}
  0, 100.579094839222, 0;                  !- X,Y,Z Vertex 4 {m}

OS:Surface,
  {00000000-0000-0000-0088-000000000002},  !- Handle
  Bulk Storage Front Wall Reversed,        !- Name
  Wall,                                    !- Surface Type
  ,                                        !- Construction Name
  {00000000-0000-0000-0082-000000000002},  !- Space Name
  Surface,                                 !- Outside Boundary Condition
  {00000000-0000-0000-0088-000000000003},  !- Outside Boundary Condition Object
  NoSun,                                   !- Sun Exposure
  NoWind,                                  !- Wind Exposure
  ,                                        !- View Factor to Ground
  ,                                        !- Number of Vertices
  45.7177703814647, 30.4785135876431, 8.53398380454007, !- X,Y,Z Vertex 1 {m}
  45.7177703814647, 30.4785135876431, 0,   !- X,Y,Z Vertex 2 {m}
  0, 30.4785135876431, 0,                  !- X,Y,Z Vertex 3 {m}
  0, 30.4785135876431, 8.53398380454007;   !- X,Y,Z Vertex 4 {m}

OS:Surface,
  {00000000-0000-0000-0088-000000000003},  !- Handle
  Bulk Storage Front Wall,                 !- Name
  Wall,                                    !- Surface Type
  ,                                        !- Construction Name
  {00000000-0000-0000-0082-000000000003},  !- Space Name
  Surface,                                 !- Outside Boundary Condition
  {00000000-0000-0000-0088-000000000002},  !- Outside Boundary Condition Object
  NoSun,                                   !- Sun Exposure
  NoWind,                                  !- Wind Exposure
  ,                                        !- View Factor to Ground
  ,                                        !- Number of Vertices
  0, 30.4785135876431, 8.53398380454007,   !- X,Y,Z Vertex 1 {m}
  0, 30.4785135876431, 0,                  !- X,Y,Z Vertex 2 {m}
  45.7177703814647, 30.4785135876431, 0,   !- X,Y,Z Vertex 3 {m}
  45.7177703814647, 30.4785135876431, 8.53398380454007; !- X,Y,Z Vertex 4 {m}

OS:Surface,
  {00000000-0000-0000-0088-000000000004},  !- Handle
  Bulk Storage Left Wall,                  !- Name
  Wall,                                    !- Surface Type
  ,                                        !- Construction Name
  {00000000-0000-0000-0082-000000000003},  !- Space Name
  Outdoors,                                !- Outside Boundary Condition
  ,                                        !- Outside Boundary Condition Object
  SunExposed,                              !- Sun Exposure
  WindExposed,                             !- Wind Exposure
  ,                                        !- View Factor to Ground
  ,                                        !- Number of Vertices
  0, 100.579094839222, 8.53398380454007,   !- X,Y,Z Vertex 1 {m}
  0, 100.579094839222, 0,                  !- X,Y,Z Vertex 2 {m}
  0, 30.4785135876431, 0,                  !- X,Y,Z Vertex 3 {m}
  0, 30.4785135876431, 8.53398380454007;   !- X,Y,Z Vertex 4 {m}

OS:Surface,
  {00000000-0000-0000-0088-000000000005},  !- Handle
  Bulk Storage Rear Wall,                  !- Name
  Wall,                                    !- Surface Type
  ,                                        !- Construction Name
  {00000000-0000-0000-0082-000000000003},  !- Space Name
  Outdoors,                                !- Outside Boundary Condition
  ,                                        !- Outside Boundary Condition Object
  SunExposed,                              !- Sun Exposure
  WindExposed,                             !- Wind Exposure
  ,                                        !- View Factor to Ground
  ,                                        !- Number of Vertices
  45.7177703814647, 100.579094839222, 8.53398380454007, !- X,Y,Z Vertex 1 {m}
  45.7177703814647, 100.579094839222, 0,   !- X,Y,Z Vertex 2 {m}
  0, 100.579094839222, 0,                  !- X,Y,Z Vertex 3 {m}
  0, 100.579094839222, 8.53398380454007;   !- X,Y,Z Vertex 4 {m}

OS:Surface,
  {00000000-0000-0000-0088-000000000006},  !- Handle
  Bulk Storage Right Wall,                 !- Name
  Wall,                                    !- Surface Type
  ,                                        !- Construction Name
  {00000000-0000-0000-0082-000000000003},  !- Space Name
  Outdoors,                                !- Outside Boundary Condition
  ,                                        !- Outside Boundary Condition Object
  SunExposed,                              !- Sun Exposure
  WindExposed,                             !- Wind Exposure
  ,                                        !- View Factor to Ground
  ,                                        !- Number of Vertices
  45.7177703814647, 30.4785135876431, 8.53398380454007, !- X,Y,Z Vertex 1 {m}
  45.7177703814647, 30.4785135876431, 0,   !- X,Y,Z Vertex 2 {m}
  45.7177703814647, 100.579094839222, 0,   !- X,Y,Z Vertex 3 {m}
  45.7177703814647, 100.579094839222, 8.53398380454007; !- X,Y,Z Vertex 4 {m}

OS:Surface,
  {00000000-0000-0000-0088-000000000007},  !- Handle
  Bulk Storage Roof,                       !- Name
  RoofCeiling,                             !- Surface Type
  ,                                        !- Construction Name
  {00000000-0000-0000-0082-000000000003},  !- Space Name
  Outdoors,                                !- Outside Boundary Condition
  ,                                        !- Outside Boundary Condition Object
  SunExposed,                              !- Sun Exposure
  WindExposed,                             !- Wind Exposure
  ,                                        !- View Factor to Ground
  ,                                        !- Number of Vertices
  45.7177703814647, 30.4785135876431, 8.53398380454007, !- X,Y,Z Vertex 1 {m}
  45.7177703814647, 100.579094839222, 8.53398380454007, !- X,Y,Z Vertex 2 {m}
  0, 100.579094839222, 8.53398380454007,   !- X,Y,Z Vertex 3 {m}
  0, 30.4785135876431, 8.53398380454007;   !- X,Y,Z Vertex 4 {m}

OS:Surface,
  {00000000-0000-0000-0088-000000000008},  !- Handle
  Fine Storage Floor,                      !- Name
  Floor,                                   !- Surface Type
  {00000000-0000-0000-0021-000000000023},  !- Construction Name
  {00000000-0000-0000-0082-000000000002},  !- Space Name
  Foundation,                              !- Outside Boundary Condition
  {00000000-0000-0000-0042-000000000001},  !- Outside Boundary Condition Object
  NoSun,                                   !- Sun Exposure
  NoWind,                                  !- Wind Exposure
  ,                                        !- View Factor to Ground
  ,                                        !- Number of Vertices
  45.7177703814647, 30.4785135876431, 0,   !- X,Y,Z Vertex 1 {m}
  45.7177703814647, 0, 0,                  !- X,Y,Z Vertex 2 {m}
  25.9067365494966, 0, 0,                  !- X,Y,Z Vertex 3 {m}
  25.9067365494966, 9.14355407629293, 0,   !- X,Y,Z Vertex 4 {m}
  0, 9.14355407629293, 0,                  !- X,Y,Z Vertex 5 {m}
  0, 30.4785135876431, 0;                  !- X,Y,Z Vertex 6 {m}

OS:Surface,
  {00000000-0000-0000-0088-000000000009},  !- Handle
  Fine Storage Front Wall,                 !- Name
  Wall,                                    !- Surface Type
  ,                                        !- Construction Name
  {00000000-0000-0000-0082-000000000002},  !- Space Name
  Outdoors,                                !- Outside Boundary Condition
  ,                                        !- Outside Boundary Condition Object
  SunExposed,                              !- Sun Exposure
  WindExposed,                             !- Wind Exposure
  ,                                        !- View Factor to Ground
  ,                                        !- Number of Vertices
  25.9067365494966, 0, 8.53398380454007,   !- X,Y,Z Vertex 1 {m}
  25.9067365494966, 0, 0,                  !- X,Y,Z Vertex 2 {m}
  45.7177703814647, 0, 0,                  !- X,Y,Z Vertex 3 {m}
  45.7177703814647, 0, 8.53398380454007;   !- X,Y,Z Vertex 4 {m}

OS:Surface,
  {00000000-0000-0000-0088-000000000010},  !- Handle
  Fine Storage Left Wall,                  !- Name
  Wall,                                    !- Surface Type
  ,                                        !- Construction Name
  {00000000-0000-0000-0082-000000000002},  !- Space Name
  Outdoors,                                !- Outside Boundary Condition
  ,                                        !- Outside Boundary Condition Object
  SunExposed,                              !- Sun Exposure
  WindExposed,                             !- Wind Exposure
  ,                                        !- View Factor to Ground
  ,                                        !- Number of Vertices
  0, 30.4785135876431, 8.53398380454007,   !- X,Y,Z Vertex 1 {m}
  0, 30.4785135876431, 0,                  !- X,Y,Z Vertex 2 {m}
  0, 9.14355407629293, 0,                  !- X,Y,Z Vertex 3 {m}
  0, 9.14355407629293, 8.53398380454007;   !- X,Y,Z Vertex 4 {m}

OS:Surface,
  {00000000-0000-0000-0088-000000000011},  !- Handle
  Fine Storage Office Front Wall,          !- Name
  Wall,                                    !- Surface Type
  ,                                        !- Construction Name
  {00000000-0000-0000-0082-000000000002},  !- Space Name
  Outdoors,                                !- Outside Boundary Condition
  ,                                        !- Outside Boundary Condition Object
  SunExposed,                              !- Sun Exposure
  WindExposed,                             !- Wind Exposure
  ,                                        !- View Factor to Ground
  ,                                        !- Number of Vertices
  0, 0, 8.53398380454007,                  !- X,Y,Z Vertex 1 {m}
  0, 0, 4.26699190227003,                  !- X,Y,Z Vertex 2 {m}
  25.9067365494966, 0, 4.26699190227003,   !- X,Y,Z Vertex 3 {m}
  25.9067365494966, 0, 8.53398380454007;   !- X,Y,Z Vertex 4 {m}

OS:Surface,
  {00000000-0000-0000-0088-000000000012},  !- Handle
  Fine Storage Office Left Wall,           !- Name
  Wall,                                    !- Surface Type
  ,                                        !- Construction Name
  {00000000-0000-0000-0082-000000000002},  !- Space Name
  Outdoors,                                !- Outside Boundary Condition
  ,                                        !- Outside Boundary Condition Object
  SunExposed,                              !- Sun Exposure
  WindExposed,                             !- Wind Exposure
  ,                                        !- View Factor to Ground
  ,                                        !- Number of Vertices
  0, 9.14355407629293, 8.53398380454007,   !- X,Y,Z Vertex 1 {m}
  0, 9.14355407629293, 4.26699190227003,   !- X,Y,Z Vertex 2 {m}
  0, 0, 4.26699190227003,                  !- X,Y,Z Vertex 3 {m}
  0, 0, 8.53398380454007;                  !- X,Y,Z Vertex 4 {m}

OS:Surface,
  {00000000-0000-0000-0088-000000000013},  !- Handle
  Fine Storage Right Wall,                 !- Name
  Wall,                                    !- Surface Type
  ,                                        !- Construction Name
  {00000000-0000-0000-0082-000000000002},  !- Space Name
  Outdoors,                                !- Outside Boundary Condition
  ,                                        !- Outside Boundary Condition Object
  SunExposed,                              !- Sun Exposure
  WindExposed,                             !- Wind Exposure
  ,                                        !- View Factor to Ground
  ,                                        !- Number of Vertices
  45.7177703814647, 0, 8.53398380454007,   !- X,Y,Z Vertex 1 {m}
  45.7177703814647, 0, 0,                  !- X,Y,Z Vertex 2 {m}
  45.7177703814647, 30.4785135876431, 0,   !- X,Y,Z Vertex 3 {m}
  45.7177703814647, 30.4785135876431, 8.53398380454007; !- X,Y,Z Vertex 4 {m}

OS:Surface,
  {00000000-0000-0000-0088-000000000014},  !- Handle
  Fine Storage Roof,                       !- Name
  RoofCeiling,                             !- Surface Type
  ,                                        !- Construction Name
  {00000000-0000-0000-0082-000000000002},  !- Space Name
  Outdoors,                                !- Outside Boundary Condition
  ,                                        !- Outside Boundary Condition Object
  SunExposed,                              !- Sun Exposure
  WindExposed,                             !- Wind Exposure
  ,                                        !- View Factor to Ground
  ,                                        !- Number of Vertices
  45.7177703814647, 0, 8.53398380454007,   !- X,Y,Z Vertex 1 {m}
  45.7177703814647, 30.4785135876431, 8.53398380454007, !- X,Y,Z Vertex 2 {m}
  0, 30.4785135876431, 8.53398380454007,   !- X,Y,Z Vertex 3 {m}
  0, 0, 8.53398380454007;                  !- X,Y,Z Vertex 4 {m}

OS:Surface,
  {00000000-0000-0000-0088-000000000015},  !- Handle
  Office Floor,                            !- Name
  Floor,                                   !- Surface Type
  {00000000-0000-0000-0021-000000000023},  !- Construction Name
  {00000000-0000-0000-0082-000000000001},  !- Space Name
  Foundation,                              !- Outside Boundary Condition
  {00000000-0000-0000-0042-000000000001},  !- Outside Boundary Condition Object
  NoSun,                                   !- Sun Exposure
  NoWind,                                  !- Wind Exposure
  ,                                        !- View Factor to Ground
  ,                                        !- Number of Vertices
  25.9067365494966, 9.14355407629293, 0,   !- X,Y,Z Vertex 1 {m}
  25.9067365494966, 0, 0,                  !- X,Y,Z Vertex 2 {m}
  0, 0, 0,                                 !- X,Y,Z Vertex 3 {m}
  0, 9.14355407629293, 0;                  !- X,Y,Z Vertex 4 {m}

OS:Surface,
  {00000000-0000-0000-0088-000000000016},  !- Handle
  Office Front Wall,                       !- Name
  Wall,                                    !- Surface Type
  ,                                        !- Construction Name
  {00000000-0000-0000-0082-000000000001},  !- Space Name
  Outdoors,                                !- Outside Boundary Condition
  ,                                        !- Outside Boundary Condition Object
  SunExposed,                              !- Sun Exposure
  WindExposed,                             !- Wind Exposure
  ,                                        !- View Factor to Ground
  ,                                        !- Number of Vertices
  0, 0, 4.26699190227003,                  !- X,Y,Z Vertex 1 {m}
  0, 0, 0,                                 !- X,Y,Z Vertex 2 {m}
  25.9067365494966, 0, 0,                  !- X,Y,Z Vertex 3 {m}
  25.9067365494966, 0, 4.26699190227003;   !- X,Y,Z Vertex 4 {m}

OS:Surface,
  {00000000-0000-0000-0088-000000000017},  !- Handle
  Office Left Wall,                        !- Name
  Wall,                                    !- Surface Type
  ,                                        !- Construction Name
  {00000000-0000-0000-0082-000000000001},  !- Space Name
  Outdoors,                                !- Outside Boundary Condition
  ,                                        !- Outside Boundary Condition Object
  SunExposed,                              !- Sun Exposure
  WindExposed,                             !- Wind Exposure
  ,                                        !- View Factor to Ground
  ,                                        !- Number of Vertices
  0, 9.14355407629293, 4.26699190227003,   !- X,Y,Z Vertex 1 {m}
  0, 9.14355407629293, 0,                  !- X,Y,Z Vertex 2 {m}
  0, 0, 0,                                 !- X,Y,Z Vertex 3 {m}
  0, 0, 4.26699190227003;                  !- X,Y,Z Vertex 4 {m}

OS:Surface,
  {00000000-0000-0000-0088-000000000018},  !- Handle
  Office Rear Wall Reversed,               !- Name
  Wall,                                    !- Surface Type
  ,                                        !- Construction Name
  {00000000-0000-0000-0082-000000000002},  !- Space Name
  Surface,                                 !- Outside Boundary Condition
  {00000000-0000-0000-0088-000000000019},  !- Outside Boundary Condition Object
  NoSun,                                   !- Sun Exposure
  NoWind,                                  !- Wind Exposure
  ,                                        !- View Factor to Ground
  ,                                        !- Number of Vertices
  0, 9.14355407629293, 4.26699190227003,   !- X,Y,Z Vertex 1 {m}
  0, 9.14355407629293, 0,                  !- X,Y,Z Vertex 2 {m}
  25.9067365494966, 9.14355407629293, 0,   !- X,Y,Z Vertex 3 {m}
  25.9067365494966, 9.14355407629293, 4.26699190227003; !- X,Y,Z Vertex 4 {m}

OS:Surface,
  {00000000-0000-0000-0088-000000000019},  !- Handle
  Office Rear Wall,                        !- Name
  Wall,                                    !- Surface Type
  ,                                        !- Construction Name
  {00000000-0000-0000-0082-000000000001},  !- Space Name
  Surface,                                 !- Outside Boundary Condition
  {00000000-0000-0000-0088-000000000018},  !- Outside Boundary Condition Object
  NoSun,                                   !- Sun Exposure
  NoWind,                                  !- Wind Exposure
  ,                                        !- View Factor to Ground
  ,                                        !- Number of Vertices
  25.9067365494966, 9.14355407629293, 4.26699190227003, !- X,Y,Z Vertex 1 {m}
  25.9067365494966, 9.14355407629293, 0,   !- X,Y,Z Vertex 2 {m}
  0, 9.14355407629293, 0,                  !- X,Y,Z Vertex 3 {m}
  0, 9.14355407629293, 4.26699190227003;   !- X,Y,Z Vertex 4 {m}

OS:Surface,
  {00000000-0000-0000-0088-000000000020},  !- Handle
  Office Right Wall Reversed,              !- Name
  Wall,                                    !- Surface Type
  ,                                        !- Construction Name
  {00000000-0000-0000-0082-000000000002},  !- Space Name
  Surface,                                 !- Outside Boundary Condition
  {00000000-0000-0000-0088-000000000021},  !- Outside Boundary Condition Object
  NoSun,                                   !- Sun Exposure
  NoWind,                                  !- Wind Exposure
  ,                                        !- View Factor to Ground
  ,                                        !- Number of Vertices
  25.9067365494966, 9.14355407629293, 4.26699190227003, !- X,Y,Z Vertex 1 {m}
  25.9067365494966, 9.14355407629293, 0,   !- X,Y,Z Vertex 2 {m}
  25.9067365494966, 0, 0,                  !- X,Y,Z Vertex 3 {m}
  25.9067365494966, 0, 4.26699190227003;   !- X,Y,Z Vertex 4 {m}

OS:Surface,
  {00000000-0000-0000-0088-000000000021},  !- Handle
  Office Right Wall,                       !- Name
  Wall,                                    !- Surface Type
  ,                                        !- Construction Name
  {00000000-0000-0000-0082-000000000001},  !- Space Name
  Surface,                                 !- Outside Boundary Condition
  {00000000-0000-0000-0088-000000000020},  !- Outside Boundary Condition Object
  NoSun,                                   !- Sun Exposure
  NoWind,                                  !- Wind Exposure
  ,                                        !- View Factor to Ground
  ,                                        !- Number of Vertices
  25.9067365494966, 0, 4.26699190227003,   !- X,Y,Z Vertex 1 {m}
  25.9067365494966, 0, 0,                  !- X,Y,Z Vertex 2 {m}
  25.9067365494966, 9.14355407629293, 0,   !- X,Y,Z Vertex 3 {m}
  25.9067365494966, 9.14355407629293, 4.26699190227003; !- X,Y,Z Vertex 4 {m}

OS:Surface,
  {00000000-0000-0000-0088-000000000022},  !- Handle
  Office Roof Reversed,                    !- Name
  Floor,                                   !- Surface Type
  ,                                        !- Construction Name
  {00000000-0000-0000-0082-000000000002},  !- Space Name
  Surface,                                 !- Outside Boundary Condition
  {00000000-0000-0000-0088-000000000023},  !- Outside Boundary Condition Object
  NoSun,                                   !- Sun Exposure
  NoWind,                                  !- Wind Exposure
  ,                                        !- View Factor to Ground
  ,                                        !- Number of Vertices
  25.9067365494966, 9.14355407629293, 4.26699190227003, !- X,Y,Z Vertex 1 {m}
  25.9067365494966, 0, 4.26699190227003,   !- X,Y,Z Vertex 2 {m}
  0, 0, 4.26699190227003,                  !- X,Y,Z Vertex 3 {m}
  0, 9.14355407629293, 4.26699190227003;   !- X,Y,Z Vertex 4 {m}

OS:Surface,
  {00000000-0000-0000-0088-000000000023},  !- Handle
  Office Roof,                             !- Name
  RoofCeiling,                             !- Surface Type
  ,                                        !- Construction Name
  {00000000-0000-0000-0082-000000000001},  !- Space Name
  Surface,                                 !- Outside Boundary Condition
  {00000000-0000-0000-0088-000000000022},  !- Outside Boundary Condition Object
  NoSun,                                   !- Sun Exposure
  NoWind,                                  !- Wind Exposure
  ,                                        !- View Factor to Ground
  ,                                        !- Number of Vertices
  25.9067365494966, 0, 4.26699190227003,   !- X,Y,Z Vertex 1 {m}
  25.9067365494966, 9.14355407629293, 4.26699190227003, !- X,Y,Z Vertex 2 {m}
  0, 9.14355407629293, 4.26699190227003,   !- X,Y,Z Vertex 3 {m}
  0, 0, 4.26699190227003;                  !- X,Y,Z Vertex 4 {m}

OS:SurfaceConvectionAlgorithm:Inside,
  {00000000-0000-0000-0089-000000000001},  !- Handle
  TARP;                                    !- Algorithm

OS:SurfaceConvectionAlgorithm:Outside,
  {00000000-0000-0000-0090-000000000001},  !- Handle
  TARP;                                    !- Algorithm

OS:SurfaceProperty:ExposedFoundationPerimeter,
  {00000000-0000-0000-0091-000000000001},  !- Handle
  {00000000-0000-0000-0088-000000000015},  !- Surface Name
  TotalExposedPerimeter,                   !- Exposed Perimeter Calculation Method
  35.0502906257895;                        !- Total Exposed Perimeter {m}

OS:SurfaceProperty:ExposedFoundationPerimeter,
  {00000000-0000-0000-0091-000000000002},  !- Handle
  {00000000-0000-0000-0088-000000000001},  !- Surface Name
  TotalExposedPerimeter,                   !- Exposed Perimeter Calculation Method
  185.918932884622;                        !- Total Exposed Perimeter {m}

OS:SurfaceProperty:ExposedFoundationPerimeter,
  {00000000-0000-0000-0091-000000000003},  !- Handle
  {00000000-0000-0000-0088-000000000008},  !- Surface Name
  TotalExposedPerimeter,                   !- Exposed Perimeter Calculation Method
  71.6245069309614;                        !- Total Exposed Perimeter {m}

OS:ThermalZone,
  {00000000-0000-0000-0092-000000000001},  !- Handle
  ALL_ST=Office enclosed <= 25 m2_FL=Building Story 1_SCH=A, !- Name
  ,                                        !- Multiplier
  ,                                        !- Ceiling Height {m}
  ,                                        !- Volume {m3}
  ,                                        !- Floor Area {m2}
  ,                                        !- Zone Inside Convection Algorithm
  ,                                        !- Zone Outside Convection Algorithm
  ,                                        !- Zone Conditioning Equipment List Name
  {00000000-0000-0000-0057-000000000001},  !- Zone Air Inlet Port List
  {00000000-0000-0000-0057-000000000002},  !- Zone Air Exhaust Port List
  {00000000-0000-0000-0018-000000000004},  !- Zone Air Node Name
  {00000000-0000-0000-0057-000000000003},  !- Zone Return Air Port List
  ,                                        !- Primary Daylighting Control Name
  ,                                        !- Fraction of Zone Controlled by Primary Daylighting Control
  ,                                        !- Secondary Daylighting Control Name
  ,                                        !- Fraction of Zone Controlled by Secondary Daylighting Control
  ,                                        !- Illuminance Map Name
  {00000000-0000-0000-0060-000000000001},  !- Group Rendering Name
  {00000000-0000-0000-0093-000000000003},  !- Thermostat Name
  No;                                      !- Use Ideal Air Loads

OS:ThermalZone,
  {00000000-0000-0000-0092-000000000002},  !- Handle
  ALL_ST=Warehouse storage area medium to bulky palletized items_FL=Building Story 1_SCH=A, !- Name
  ,                                        !- Multiplier
  ,                                        !- Ceiling Height {m}
  ,                                        !- Volume {m3}
  ,                                        !- Floor Area {m2}
  ,                                        !- Zone Inside Convection Algorithm
  ,                                        !- Zone Outside Convection Algorithm
  ,                                        !- Zone Conditioning Equipment List Name
  {00000000-0000-0000-0057-000000000007},  !- Zone Air Inlet Port List
  {00000000-0000-0000-0057-000000000008},  !- Zone Air Exhaust Port List
  {00000000-0000-0000-0018-000000000006},  !- Zone Air Node Name
  {00000000-0000-0000-0057-000000000009},  !- Zone Return Air Port List
  {00000000-0000-0000-0028-000000000001},  !- Primary Daylighting Control Name
  1,                                       !- Fraction of Zone Controlled by Primary Daylighting Control
  ,                                        !- Secondary Daylighting Control Name
  ,                                        !- Fraction of Zone Controlled by Secondary Daylighting Control
  ,                                        !- Illuminance Map Name
  {00000000-0000-0000-0060-000000000002},  !- Group Rendering Name
  {00000000-0000-0000-0093-000000000007},  !- Thermostat Name
  No;                                      !- Use Ideal Air Loads

OS:ThermalZone,
  {00000000-0000-0000-0092-000000000003},  !- Handle
  ALL_ST=Warehouse storage area small hand-carried items(4)_FL=Building Story 1_SCH=A, !- Name
  ,                                        !- Multiplier
  ,                                        !- Ceiling Height {m}
  ,                                        !- Volume {m3}
  ,                                        !- Floor Area {m2}
  ,                                        !- Zone Inside Convection Algorithm
  ,                                        !- Zone Outside Convection Algorithm
  ,                                        !- Zone Conditioning Equipment List Name
  {00000000-0000-0000-0057-000000000004},  !- Zone Air Inlet Port List
  {00000000-0000-0000-0057-000000000005},  !- Zone Air Exhaust Port List
  {00000000-0000-0000-0018-000000000005},  !- Zone Air Node Name
  {00000000-0000-0000-0057-000000000006},  !- Zone Return Air Port List
  ,                                        !- Primary Daylighting Control Name
  ,                                        !- Fraction of Zone Controlled by Primary Daylighting Control
  ,                                        !- Secondary Daylighting Control Name
  ,                                        !- Fraction of Zone Controlled by Secondary Daylighting Control
  ,                                        !- Illuminance Map Name
  {00000000-0000-0000-0060-000000000003},  !- Group Rendering Name
  {00000000-0000-0000-0093-000000000011},  !- Thermostat Name
  No;                                      !- Use Ideal Air Loads

OS:ThermostatSetpoint:DualSetpoint,
  {00000000-0000-0000-0093-000000000001},  !- Handle
  Space Function Office enclosed <= 25 m2 Thermostat 1, !- Name
  {00000000-0000-0000-0064-000000000014},  !- Heating Setpoint Temperature Schedule Name
  {00000000-0000-0000-0064-000000000013};  !- Cooling Setpoint Temperature Schedule Name

OS:ThermostatSetpoint:DualSetpoint,
  {00000000-0000-0000-0093-000000000002},  !- Handle
  Space Function Office enclosed <= 25 m2 Thermostat 2, !- Name
  {00000000-0000-0000-0064-000000000014},  !- Heating Setpoint Temperature Schedule Name
  {00000000-0000-0000-0064-000000000013};  !- Cooling Setpoint Temperature Schedule Name

OS:ThermostatSetpoint:DualSetpoint,
  {00000000-0000-0000-0093-000000000003},  !- Handle
  Space Function Office enclosed <= 25 m2 Thermostat 3, !- Name
  {00000000-0000-0000-0064-000000000014},  !- Heating Setpoint Temperature Schedule Name
  {00000000-0000-0000-0064-000000000013};  !- Cooling Setpoint Temperature Schedule Name

OS:ThermostatSetpoint:DualSetpoint,
  {00000000-0000-0000-0093-000000000004},  !- Handle
  Space Function Office enclosed <= 25 m2 Thermostat, !- Name
  {00000000-0000-0000-0064-000000000014},  !- Heating Setpoint Temperature Schedule Name
  {00000000-0000-0000-0064-000000000013};  !- Cooling Setpoint Temperature Schedule Name

OS:ThermostatSetpoint:DualSetpoint,
  {00000000-0000-0000-0093-000000000005},  !- Handle
  Space Function Warehouse storage area medium to bulky palletized items Thermostat 1, !- Name
  {00000000-0000-0000-0064-000000000014},  !- Heating Setpoint Temperature Schedule Name
  {00000000-0000-0000-0064-000000000013};  !- Cooling Setpoint Temperature Schedule Name

OS:ThermostatSetpoint:DualSetpoint,
  {00000000-0000-0000-0093-000000000006},  !- Handle
  Space Function Warehouse storage area medium to bulky palletized items Thermostat 2, !- Name
  {00000000-0000-0000-0064-000000000014},  !- Heating Setpoint Temperature Schedule Name
  {00000000-0000-0000-0064-000000000013};  !- Cooling Setpoint Temperature Schedule Name

OS:ThermostatSetpoint:DualSetpoint,
  {00000000-0000-0000-0093-000000000007},  !- Handle
  Space Function Warehouse storage area medium to bulky palletized items Thermostat 3, !- Name
  {00000000-0000-0000-0064-000000000014},  !- Heating Setpoint Temperature Schedule Name
  {00000000-0000-0000-0064-000000000013};  !- Cooling Setpoint Temperature Schedule Name

OS:ThermostatSetpoint:DualSetpoint,
  {00000000-0000-0000-0093-000000000008},  !- Handle
  Space Function Warehouse storage area medium to bulky palletized items Thermostat, !- Name
  {00000000-0000-0000-0064-000000000014},  !- Heating Setpoint Temperature Schedule Name
  {00000000-0000-0000-0064-000000000013};  !- Cooling Setpoint Temperature Schedule Name

OS:ThermostatSetpoint:DualSetpoint,
  {00000000-0000-0000-0093-000000000009},  !- Handle
  Space Function Warehouse storage area small hand-carried items(4) Thermostat 1, !- Name
  {00000000-0000-0000-0064-000000000014},  !- Heating Setpoint Temperature Schedule Name
  {00000000-0000-0000-0064-000000000013};  !- Cooling Setpoint Temperature Schedule Name

OS:ThermostatSetpoint:DualSetpoint,
  {00000000-0000-0000-0093-000000000010},  !- Handle
  Space Function Warehouse storage area small hand-carried items(4) Thermostat 2, !- Name
  {00000000-0000-0000-0064-000000000014},  !- Heating Setpoint Temperature Schedule Name
  {00000000-0000-0000-0064-000000000013};  !- Cooling Setpoint Temperature Schedule Name

OS:ThermostatSetpoint:DualSetpoint,
  {00000000-0000-0000-0093-000000000011},  !- Handle
  Space Function Warehouse storage area small hand-carried items(4) Thermostat 3, !- Name
  {00000000-0000-0000-0064-000000000014},  !- Heating Setpoint Temperature Schedule Name
  {00000000-0000-0000-0064-000000000013};  !- Cooling Setpoint Temperature Schedule Name

OS:ThermostatSetpoint:DualSetpoint,
  {00000000-0000-0000-0093-000000000012},  !- Handle
  Space Function Warehouse storage area small hand-carried items(4) Thermostat, !- Name
  {00000000-0000-0000-0064-000000000014},  !- Heating Setpoint Temperature Schedule Name
  {00000000-0000-0000-0064-000000000013};  !- Cooling Setpoint Temperature Schedule Name

OS:Timestep,
  {00000000-0000-0000-0094-000000000001},  !- Handle
  6;                                       !- Number of Timesteps per Hour

OS:Version,
  {00000000-0000-0000-0095-000000000001},  !- Handle
  3.7.0;                                   !- Version Identifier

OS:WaterHeater:Mixed,
  {00000000-0000-0000-0096-000000000001},  !- Handle
  28gal NaturalGas Water Heater - 19kBtu/hr 0.82 Therm Eff, !- Name
  0.104332504296502,                       !- Tank Volume {m3}
  {00000000-0000-0000-0064-000000000018},  !- Setpoint Temperature Schedule Name
  2,                                       !- Deadband Temperature Difference {deltaC}
  60,                                      !- Maximum Temperature Limit {C}
  Cycle,                                   !- Heater Control Type
  5451.37334949225,                        !- Heater Maximum Capacity {W}
  ,                                        !- Heater Minimum Capacity {W}
  ,                                        !- Heater Ignition Minimum Flow Rate {m3/s}
  ,                                        !- Heater Ignition Delay {s}
  NaturalGas,                              !- Heater Fuel Type
  0.82,                                    !- Heater Thermal Efficiency
  {00000000-0000-0000-0025-000000000025},  !- Part Load Factor Curve Name
  21.4700149801027,                        !- Off Cycle Parasitic Fuel Consumption Rate {W}
  NaturalGas,                              !- Off Cycle Parasitic Fuel Type
  0.8,                                     !- Off Cycle Parasitic Heat Fraction to Tank
  21.4700149801027,                        !- On Cycle Parasitic Fuel Consumption Rate {W}
  NaturalGas,                              !- On Cycle Parasitic Fuel Type
  0,                                       !- On Cycle Parasitic Heat Fraction to Tank
  Schedule,                                !- Ambient Temperature Indicator
  {00000000-0000-0000-0064-000000000019},  !- Ambient Temperature Schedule Name
  ,                                        !- Ambient Temperature Thermal Zone Name
  ,                                        !- Ambient Temperature Outdoor Air Node Name
  1.31795664270423,                        !- Off Cycle Loss Coefficient to Ambient Temperature {W/K}
  ,                                        !- Off Cycle Loss Fraction to Thermal Zone
  1.31795664270423,                        !- On Cycle Loss Coefficient to Ambient Temperature {W/K}
  ,                                        !- On Cycle Loss Fraction to Thermal Zone
  ,                                        !- Peak Use Flow Rate {m3/s}
  ,                                        !- Use Flow Rate Fraction Schedule Name
  ,                                        !- Cold Water Supply Temperature Schedule Name
  {00000000-0000-0000-0018-000000000101},  !- Use Side Inlet Node Name
  {00000000-0000-0000-0018-000000000102},  !- Use Side Outlet Node Name
  1,                                       !- Use Side Effectiveness
  ,                                        !- Source Side Inlet Node Name
  ,                                        !- Source Side Outlet Node Name
  1,                                       !- Source Side Effectiveness
  autosize,                                !- Use Side Design Flow Rate {m3/s}
  autosize,                                !- Source Side Design Flow Rate {m3/s}
  1.5,                                     !- Indirect Water Heating Recovery Time {hr}
  IndirectHeatPrimarySetpoint,             !- Source Side Flow Control Mode
  ,                                        !- Indirect Alternate Setpoint Temperature Schedule Name
  General;                                 !- End-Use Subcategory

OS:WaterHeater:Sizing,
  {00000000-0000-0000-0097-000000000001},  !- Handle
  {00000000-0000-0000-0096-000000000001},  !- WaterHeater Name
  PeakDraw,                                !- Design Mode
  0.538503,                                !- Time Storage Can Meet Peak Draw {hr}
  0,                                       !- Time for Tank Recovery {hr}
  1;                                       !- Nominal Tank Volume for Autosizing Plant Connections {m3}

OS:WaterUse:Connections,
  {00000000-0000-0000-0098-000000000001},  !- Handle
  Zone1 Office WUC 0.09gpm 140F,           !- Name
  {00000000-0000-0000-0018-000000000118},  !- Inlet Node Name
  {00000000-0000-0000-0018-000000000119},  !- Outlet Node Name
  ,                                        !- Supply Water Storage Tank Name
  ,                                        !- Reclamation Water Storage Tank Name
  ,                                        !- Hot Water Supply Temperature Schedule Name
  ,                                        !- Cold Water Supply Temperature Schedule Name
  None,                                    !- Drain Water Heat Exchanger Type
  Plant,                                   !- Drain Water Heat Exchanger Destination
  ,                                        !- Drain Water Heat Exchanger U-Factor Times Area {W/K}
  {00000000-0000-0000-0099-000000000001};  !- Water Use Equipment Name 1

OS:WaterUse:Connections,
  {00000000-0000-0000-0098-000000000002},  !- Handle
  Zone2 Fine Storage WUC 0.15gpm 140F,     !- Name
  {00000000-0000-0000-0018-000000000122},  !- Inlet Node Name
  {00000000-0000-0000-0018-000000000123},  !- Outlet Node Name
  ,                                        !- Supply Water Storage Tank Name
  ,                                        !- Reclamation Water Storage Tank Name
  ,                                        !- Hot Water Supply Temperature Schedule Name
  ,                                        !- Cold Water Supply Temperature Schedule Name
  None,                                    !- Drain Water Heat Exchanger Type
  Plant,                                   !- Drain Water Heat Exchanger Destination
  ,                                        !- Drain Water Heat Exchanger U-Factor Times Area {W/K}
  {00000000-0000-0000-0099-000000000002};  !- Water Use Equipment Name 1

OS:WaterUse:Connections,
  {00000000-0000-0000-0098-000000000003},  !- Handle
  Zone3 Bulk Storage WUC 0.18gpm 140F,     !- Name
  {00000000-0000-0000-0018-000000000126},  !- Inlet Node Name
  {00000000-0000-0000-0018-000000000127},  !- Outlet Node Name
  ,                                        !- Supply Water Storage Tank Name
  ,                                        !- Reclamation Water Storage Tank Name
  ,                                        !- Hot Water Supply Temperature Schedule Name
  ,                                        !- Cold Water Supply Temperature Schedule Name
  None,                                    !- Drain Water Heat Exchanger Type
  Plant,                                   !- Drain Water Heat Exchanger Destination
  ,                                        !- Drain Water Heat Exchanger U-Factor Times Area {W/K}
  {00000000-0000-0000-0099-000000000003};  !- Water Use Equipment Name 1

OS:WaterUse:Equipment,
  {00000000-0000-0000-0099-000000000001},  !- Handle
  Zone1 Office Service Water Use 0.09gpm 140F, !- Name
  {00000000-0000-0000-0100-000000000001},  !- Water Use Equipment Definition Name
  {00000000-0000-0000-0082-000000000001},  !- Space Name
  {00000000-0000-0000-0064-000000000012};  !- Flow Rate Fraction Schedule Name

OS:WaterUse:Equipment,
  {00000000-0000-0000-0099-000000000002},  !- Handle
  Zone2 Fine Storage Service Water Use 0.15gpm 140F, !- Name
  {00000000-0000-0000-0100-000000000002},  !- Water Use Equipment Definition Name
  {00000000-0000-0000-0082-000000000002},  !- Space Name
  {00000000-0000-0000-0064-000000000012};  !- Flow Rate Fraction Schedule Name

OS:WaterUse:Equipment,
  {00000000-0000-0000-0099-000000000003},  !- Handle
  Zone3 Bulk Storage Service Water Use 0.18gpm 140F, !- Name
  {00000000-0000-0000-0100-000000000003},  !- Water Use Equipment Definition Name
  {00000000-0000-0000-0082-000000000003},  !- Space Name
  {00000000-0000-0000-0064-000000000012};  !- Flow Rate Fraction Schedule Name

OS:WaterUse:Equipment:Definition,
  {00000000-0000-0000-0100-000000000001},  !- Handle
  Zone1 office 0.09gpm 140F,               !- Name
  ,                                        !- End-Use Subcategory
  5.66155504446499e-06,                    !- Peak Flow Rate {m3/s}
  {00000000-0000-0000-0064-000000000007},  !- Target Temperature Schedule Name
  {00000000-0000-0000-0064-000000000006},  !- Sensible Fraction Schedule Name
  {00000000-0000-0000-0064-000000000005};  !- Latent Fraction Schedule Name

OS:WaterUse:Equipment:Definition,
  {00000000-0000-0000-0100-000000000002},  !- Handle
  Zone2 fine storage 0.15gpm 140F,         !- Name
  ,                                        !- End-Use Subcategory
  9.62094741841922e-06,                    !- Peak Flow Rate {m3/s}
  {00000000-0000-0000-0064-000000000007},  !- Target Temperature Schedule Name
  {00000000-0000-0000-0064-000000000006},  !- Sensible Fraction Schedule Name
  {00000000-0000-0000-0064-000000000005};  !- Latent Fraction Schedule Name

OS:WaterUse:Equipment:Definition,
  {00000000-0000-0000-0100-000000000003},  !- Handle
  Zone3 bulk storage 0.18gpm 140F,         !- Name
  ,                                        !- End-Use Subcategory
  1.10640895311821e-05,                    !- Peak Flow Rate {m3/s}
  {00000000-0000-0000-0064-000000000007},  !- Target Temperature Schedule Name
  {00000000-0000-0000-0064-000000000006},  !- Sensible Fraction Schedule Name
  {00000000-0000-0000-0064-000000000005};  !- Latent Fraction Schedule Name

OS:WeatherFile,
  {00000000-0000-0000-0101-000000000001},  !- Handle
  Calgary Intl AP,                         !- City
  AB,                                      !- State Province Region
  CAN,                                     !- Country
  CWEC2020,                                !- Data Source
  718770,                                  !- WMO Number
  51.11,                                   !- Latitude {deg}
  -114.02,                                 !- Longitude {deg}
  -7,                                      !- Time Zone {hr}
  1084.1,                                  !- Elevation {m}
  CAN_AB_Calgary.Intl.AP.718770_CWEC2020.epw, !- Url
  1F2D03BB,                                !- Checksum
  ,                                        !- Start Date Actual Year
  Sunday;                                  !- Start Day of Week

OS:WindowMaterial:SimpleGlazingSystem,
  {00000000-0000-0000-0102-000000000001},  !- Handle
  SimpleGlazing,                           !- Name
  2.2,                                     !- U-Factor {W/m2-K}
  0.6,                                     !- Solar Heat Gain Coefficient
  0.21;                                    !- Visible Transmittance

OS:WindowMaterial:SimpleGlazingSystem,
  {00000000-0000-0000-0102-000000000002},  !- Handle
  SimpleGlazing:U=0.190 SHGC=0.600,        !- Name
  1.9,                                     !- U-Factor {W/m2-K}
  0.6,                                     !- Solar Heat Gain Coefficient
  0.21;                                    !- Visible Transmittance

OS:WindowProperty:FrameAndDivider,
  {00000000-0000-0000-0103-000000000001},  !- Handle
  Skylight_Frame,                          !- Name
  0.7129,                                  !- Frame Width {m}
  ,                                        !- Frame Outside Projection {m}
  ,                                        !- Frame Inside Projection {m}
  283.91,                                  !- Frame Conductance {W/m2-K}
  1,                                       !- Ratio of Frame-Edge Glass Conductance to Center-Of-Glass Conductance
  0.7,                                     !- Frame Solar Absorptance
  0.7,                                     !- Frame Visible Absorptance
  0.9,                                     !- Frame Thermal Hemispherical Emissivity
  ,                                        !- Divider Type
  ,                                        !- Divider Width {m}
  ,                                        !- Number of Horizontal Dividers
  ,                                        !- Number of Vertical Dividers
  ,                                        !- Divider Outside Projection {m}
  ,                                        !- Divider Inside Projection {m}
  ,                                        !- Divider Conductance {W/m2-K}
  1,                                       !- Ratio of Divider-Edge Glass Conductance to Center-Of-Glass Conductance
  ,                                        !- Divider Solar Absorptance
  ,                                        !- Divider Visible Absorptance
  0.9,                                     !- Divider Thermal Hemispherical Emissivity
  ,                                        !- Outside Reveal Depth {m}
  ,                                        !- Outside Reveal Solar Absorptance
  ,                                        !- Inside Sill Depth {m}
  ,                                        !- Inside Sill Solar Absorptance
  ,                                        !- Inside Reveal Depth {m}
  ;                                        !- Inside Reveal Solar Absorptance

OS:YearDescription,
  {00000000-0000-0000-0104-000000000001},  !- Handle
  ,                                        !- Calendar Year
  Sunday;                                  !- Day of Week for Start Day

OS:ZoneHVAC:Baseboard:Convective:Water,
  {00000000-0000-0000-0105-000000000001},  !- Handle
  Zone HVAC Baseboard Convective Water 1,  !- Name
  {00000000-0000-0000-0061-000000000001},  !- Availability Schedule Name
  {00000000-0000-0000-0017-000000000001};  !- Heating Coil Name

OS:ZoneHVAC:Baseboard:Convective:Water,
  {00000000-0000-0000-0105-000000000002},  !- Handle
  Zone HVAC Baseboard Convective Water 2,  !- Name
  {00000000-0000-0000-0061-000000000001},  !- Availability Schedule Name
  {00000000-0000-0000-0017-000000000002};  !- Heating Coil Name

OS:ZoneHVAC:Baseboard:Convective:Water,
  {00000000-0000-0000-0105-000000000003},  !- Handle
  Zone HVAC Baseboard Convective Water 3,  !- Name
  {00000000-0000-0000-0061-000000000001},  !- Availability Schedule Name
  {00000000-0000-0000-0017-000000000003};  !- Heating Coil Name

OS:ZoneHVAC:EquipmentList,
  {00000000-0000-0000-0106-000000000001},  !- Handle
  ALL_ST=Office enclosed <= 25 m2_FL=Building Story 1_SCH=A Zone HVAC Equipment List, !- Name
  {00000000-0000-0000-0092-000000000001},  !- Thermal Zone
  ,                                        !- Load Distribution Scheme
  {00000000-0000-0000-0105-000000000001},  !- Zone Equipment 1
  1,                                       !- Zone Equipment Cooling Sequence 1
  1,                                       !- Zone Equipment Heating or No-Load Sequence 1
  ,                                        !- Zone Equipment Sequential Cooling Fraction Schedule Name 1
  ,                                        !- Zone Equipment Sequential Heating Fraction Schedule Name 1
  {00000000-0000-0000-0007-000000000001},  !- Zone Equipment 2
  2,                                       !- Zone Equipment Cooling Sequence 2
  2,                                       !- Zone Equipment Heating or No-Load Sequence 2
  ,                                        !- Zone Equipment Sequential Cooling Fraction Schedule Name 2
  ;                                        !- Zone Equipment Sequential Heating Fraction Schedule Name 2

OS:ZoneHVAC:EquipmentList,
  {00000000-0000-0000-0106-000000000002},  !- Handle
  ALL_ST=Warehouse storage area medium to bulky palletized items_FL=Building Story 1_SCH=A Zone HVAC Equipment List, !- Name
  {00000000-0000-0000-0092-000000000002},  !- Thermal Zone
  ,                                        !- Load Distribution Scheme
  {00000000-0000-0000-0105-000000000003},  !- Zone Equipment 1
  1,                                       !- Zone Equipment Cooling Sequence 1
  1,                                       !- Zone Equipment Heating or No-Load Sequence 1
  ,                                        !- Zone Equipment Sequential Cooling Fraction Schedule Name 1
  ,                                        !- Zone Equipment Sequential Heating Fraction Schedule Name 1
  {00000000-0000-0000-0007-000000000003},  !- Zone Equipment 2
  2,                                       !- Zone Equipment Cooling Sequence 2
  2,                                       !- Zone Equipment Heating or No-Load Sequence 2
  ,                                        !- Zone Equipment Sequential Cooling Fraction Schedule Name 2
  ;                                        !- Zone Equipment Sequential Heating Fraction Schedule Name 2

OS:ZoneHVAC:EquipmentList,
  {00000000-0000-0000-0106-000000000003},  !- Handle
  ALL_ST=Warehouse storage area small hand-carried items(4)_FL=Building Story 1_SCH=A Zone HVAC Equipment List, !- Name
  {00000000-0000-0000-0092-000000000003},  !- Thermal Zone
  ,                                        !- Load Distribution Scheme
  {00000000-0000-0000-0105-000000000002},  !- Zone Equipment 1
  1,                                       !- Zone Equipment Cooling Sequence 1
  1,                                       !- Zone Equipment Heating or No-Load Sequence 1
  ,                                        !- Zone Equipment Sequential Cooling Fraction Schedule Name 1
  ,                                        !- Zone Equipment Sequential Heating Fraction Schedule Name 1
  {00000000-0000-0000-0007-000000000002},  !- Zone Equipment 2
  2,                                       !- Zone Equipment Cooling Sequence 2
  2,                                       !- Zone Equipment Heating or No-Load Sequence 2
  ,                                        !- Zone Equipment Sequential Cooling Fraction Schedule Name 2
  ;                                        !- Zone Equipment Sequential Heating Fraction Schedule Name 2
<|MERGE_RESOLUTION|>--- conflicted
+++ resolved
@@ -48,7 +48,7 @@
 
 OS:AirLoopHVAC,
   {00000000-0000-0000-0002-000000000001},  !- Handle
-  sys_3|mixed|shr>erv|sc>ashp|sh>ashp>c-e|ssf>cv|zh>b-hw|zc>none|srf>none|, !- Name
+  sys_3|mixed|shr>erv|sc>ashp|sh>ashp|ssf>cv|zh>b-hw|zc>none|srf>none|, !- Name
   ,                                        !- Controller List Name
   {00000000-0000-0000-0064-000000000021},  !- Availability Schedule
   {00000000-0000-0000-0009-000000000003},  !- Availability Manager List Name
@@ -70,7 +70,7 @@
 
 OS:AirLoopHVAC,
   {00000000-0000-0000-0002-000000000002},  !- Handle
-  sys_4|mixed|shr>erv|sc>ashp|sh>ashp>c-e|ssf>cv|zh>b-hw|zc>none|srf>none| 1, !- Name
+  sys_4|mixed|shr>erv|sc>ashp|sh>ashp|ssf>cv|zh>b-hw|zc>none|srf>none| 1, !- Name
   ,                                        !- Controller List Name
   {00000000-0000-0000-0064-000000000022},  !- Availability Schedule
   {00000000-0000-0000-0009-000000000002},  !- Availability Manager List Name
@@ -92,7 +92,7 @@
 
 OS:AirLoopHVAC,
   {00000000-0000-0000-0002-000000000003},  !- Handle
-  sys_4|mixed|shr>erv|sc>ashp|sh>ashp>c-e|ssf>cv|zh>b-hw|zc>none|srf>none|, !- Name
+  sys_4|mixed|shr>erv|sc>ashp|sh>ashp|ssf>cv|zh>b-hw|zc>none|srf>none|, !- Name
   ,                                        !- Controller List Name
   {00000000-0000-0000-0064-000000000023},  !- Availability Schedule
   {00000000-0000-0000-0009-000000000001},  !- Availability Manager List Name
@@ -2842,7 +2842,7 @@
 
 OS:EnergyManagementSystem:Actuator,
   {00000000-0000-0000-0036-000000000001},  !- Handle
-  ems_sys_4_mixed_shr_none_sc_ashp_sh_ashp_c_e_ssf_cv_zh_b_hw_zc_none_srf_none__1_ClgSch0, !- Name
+  ems_sys_4_mixed_shr_none_sc_ashp_sh_ashp_ssf_cv_zh_b_hw_zc_none_srf_none__1_ClgSch0, !- Name
   {00000000-0000-0000-0064-000000000013},  !- Actuated Component Name
   Schedule:Year,                           !- Actuated Component Type
   Schedule Value,                          !- Actuated Component Control Type
@@ -2850,7 +2850,7 @@
 
 OS:EnergyManagementSystem:Actuator,
   {00000000-0000-0000-0036-000000000002},  !- Handle
-  ems_sys_4_mixed_shr_none_sc_ashp_sh_ashp_c_e_ssf_cv_zh_b_hw_zc_none_srf_none__1_HtgSch0, !- Name
+  ems_sys_4_mixed_shr_none_sc_ashp_sh_ashp_ssf_cv_zh_b_hw_zc_none_srf_none__1_HtgSch0, !- Name
   {00000000-0000-0000-0064-000000000014},  !- Actuated Component Name
   Schedule:Year,                           !- Actuated Component Type
   Schedule Value,                          !- Actuated Component Control Type
@@ -2858,7 +2858,7 @@
 
 OS:EnergyManagementSystem:Actuator,
   {00000000-0000-0000-0036-000000000003},  !- Handle
-  ems_sys_4_mixed_shr_none_sc_ashp_sh_ashp_c_e_ssf_cv_zh_b_hw_zc_none_srf_none__ClgSch0, !- Name
+  ems_sys_4_mixed_shr_none_sc_ashp_sh_ashp_ssf_cv_zh_b_hw_zc_none_srf_none__ClgSch0, !- Name
   {00000000-0000-0000-0064-000000000013},  !- Actuated Component Name
   Schedule:Year,                           !- Actuated Component Type
   Schedule Value,                          !- Actuated Component Control Type
@@ -2866,7 +2866,7 @@
 
 OS:EnergyManagementSystem:Actuator,
   {00000000-0000-0000-0036-000000000004},  !- Handle
-  ems_sys_4_mixed_shr_none_sc_ashp_sh_ashp_c_e_ssf_cv_zh_b_hw_zc_none_srf_none__HtgSch0, !- Name
+  ems_sys_4_mixed_shr_none_sc_ashp_sh_ashp_ssf_cv_zh_b_hw_zc_none_srf_none__HtgSch0, !- Name
   {00000000-0000-0000-0064-000000000014},  !- Actuated Component Name
   Schedule:Year,                           !- Actuated Component Type
   Schedule Value,                          !- Actuated Component Control Type
@@ -2874,24 +2874,6 @@
 
 OS:EnergyManagementSystem:Program,
   {00000000-0000-0000-0037-000000000001},  !- Handle
-<<<<<<< HEAD
-  ems_sys_4_mixed_shr_none_sc_ashp_sh_ashp_c_e_ssf_cv_zh_b_hw_zc_none_srf_none__1_OptimumStartProg0, !- Name
-  IF DaylightSavings==0 && DayOfWeek>1 && Hour==5 && {f0a5dcc6-4ce5-44fc-b6c3-065db3db127c}<23.9 && {f0a5dcc6-4ce5-44fc-b6c3-065db3db127c}>1.7, !- Program Line 1
-  SET {401c7907-59da-4f2a-82b1-f5c7b08befe3} = 29.4, !- Program Line 2
-  SET {c7a13ff1-dfb2-4578-92e3-8b37892c995b} = 15.6, !- Program Line 3
-  ELSEIF DaylightSavings==0 && DayOfWeek==1 && Hour==7 && {f0a5dcc6-4ce5-44fc-b6c3-065db3db127c}<23.9 && {f0a5dcc6-4ce5-44fc-b6c3-065db3db127c}>1.7, !- Program Line 4
-  SET {401c7907-59da-4f2a-82b1-f5c7b08befe3} = 29.4, !- Program Line 5
-  SET {c7a13ff1-dfb2-4578-92e3-8b37892c995b} = 15.6, !- Program Line 6
-  ELSEIF DaylightSavings==1 && DayOfWeek>1 && Hour==4 && {f0a5dcc6-4ce5-44fc-b6c3-065db3db127c}<23.9 && {f0a5dcc6-4ce5-44fc-b6c3-065db3db127c}>1.7, !- Program Line 7
-  SET {401c7907-59da-4f2a-82b1-f5c7b08befe3} = 29.4, !- Program Line 8
-  SET {c7a13ff1-dfb2-4578-92e3-8b37892c995b} = 15.6, !- Program Line 9
-  ELSEIF DaylightSavings==1 && DayOfWeek==1 && Hour==6 && {f0a5dcc6-4ce5-44fc-b6c3-065db3db127c}<23.9 && {f0a5dcc6-4ce5-44fc-b6c3-065db3db127c}>1.7, !- Program Line 10
-  SET {401c7907-59da-4f2a-82b1-f5c7b08befe3} = 29.4, !- Program Line 11
-  SET {c7a13ff1-dfb2-4578-92e3-8b37892c995b} = 15.6, !- Program Line 12
-  ELSE,                                    !- Program Line 13
-  SET {401c7907-59da-4f2a-82b1-f5c7b08befe3} = NULL, !- Program Line 14
-  SET {c7a13ff1-dfb2-4578-92e3-8b37892c995b} = NULL, !- Program Line 15
-=======
   ems_sys_4_mixed_shr_none_sc_ashp_sh_ashp_ssf_cv_zh_b_hw_zc_none_srf_none__1_OptimumStartProg0, !- Name
   IF DaylightSavings==0 && DayOfWeek>1 && Hour==5 && {03cc0e9f-d865-47d6-8e00-8121d6b0f8f7}<23.9 && {03cc0e9f-d865-47d6-8e00-8121d6b0f8f7}>1.7, !- Program Line 1
   SET {b7fc61d7-255c-4319-9b93-54715364510c} = 29.4, !- Program Line 2
@@ -2908,29 +2890,10 @@
   ELSE,                                    !- Program Line 13
   SET {b7fc61d7-255c-4319-9b93-54715364510c} = NULL, !- Program Line 14
   SET {1d8a6882-935c-40da-8e7a-b70e0c18a944} = NULL, !- Program Line 15
->>>>>>> f531be1f
   ENDIF;                                   !- Program Line 16
 
 OS:EnergyManagementSystem:Program,
   {00000000-0000-0000-0037-000000000002},  !- Handle
-<<<<<<< HEAD
-  ems_sys_4_mixed_shr_none_sc_ashp_sh_ashp_c_e_ssf_cv_zh_b_hw_zc_none_srf_none__OptimumStartProg0, !- Name
-  IF DaylightSavings==0 && DayOfWeek>1 && Hour==5 && {fa790a7e-247e-4c5c-8e09-efcea3487eec}<23.9 && {fa790a7e-247e-4c5c-8e09-efcea3487eec}>1.7, !- Program Line 1
-  SET {d0b47d3d-6edb-4e87-9f70-4cd100a9ff84} = 29.4, !- Program Line 2
-  SET {9efc1dec-517a-4b30-9b9a-5adb92511e9d} = 15.6, !- Program Line 3
-  ELSEIF DaylightSavings==0 && DayOfWeek==1 && Hour==7 && {fa790a7e-247e-4c5c-8e09-efcea3487eec}<23.9 && {fa790a7e-247e-4c5c-8e09-efcea3487eec}>1.7, !- Program Line 4
-  SET {d0b47d3d-6edb-4e87-9f70-4cd100a9ff84} = 29.4, !- Program Line 5
-  SET {9efc1dec-517a-4b30-9b9a-5adb92511e9d} = 15.6, !- Program Line 6
-  ELSEIF DaylightSavings==1 && DayOfWeek>1 && Hour==4 && {fa790a7e-247e-4c5c-8e09-efcea3487eec}<23.9 && {fa790a7e-247e-4c5c-8e09-efcea3487eec}>1.7, !- Program Line 7
-  SET {d0b47d3d-6edb-4e87-9f70-4cd100a9ff84} = 29.4, !- Program Line 8
-  SET {9efc1dec-517a-4b30-9b9a-5adb92511e9d} = 15.6, !- Program Line 9
-  ELSEIF DaylightSavings==1 && DayOfWeek==1 && Hour==6 && {fa790a7e-247e-4c5c-8e09-efcea3487eec}<23.9 && {fa790a7e-247e-4c5c-8e09-efcea3487eec}>1.7, !- Program Line 10
-  SET {d0b47d3d-6edb-4e87-9f70-4cd100a9ff84} = 29.4, !- Program Line 11
-  SET {9efc1dec-517a-4b30-9b9a-5adb92511e9d} = 15.6, !- Program Line 12
-  ELSE,                                    !- Program Line 13
-  SET {d0b47d3d-6edb-4e87-9f70-4cd100a9ff84} = NULL, !- Program Line 14
-  SET {9efc1dec-517a-4b30-9b9a-5adb92511e9d} = NULL, !- Program Line 15
-=======
   ems_sys_4_mixed_shr_none_sc_ashp_sh_ashp_ssf_cv_zh_b_hw_zc_none_srf_none__OptimumStartProg0, !- Name
   IF DaylightSavings==0 && DayOfWeek>1 && Hour==5 && {95e3945b-f509-4906-a488-70aeb44fd917}<23.9 && {95e3945b-f509-4906-a488-70aeb44fd917}>1.7, !- Program Line 1
   SET {d9e9d55d-29af-4d72-9ad0-3731a3f1278d} = 29.4, !- Program Line 2
@@ -2947,18 +2910,17 @@
   ELSE,                                    !- Program Line 13
   SET {d9e9d55d-29af-4d72-9ad0-3731a3f1278d} = NULL, !- Program Line 14
   SET {dec3b47b-fe0e-4ad8-9778-4eaf4d3260b6} = NULL, !- Program Line 15
->>>>>>> f531be1f
   ENDIF;                                   !- Program Line 16
 
 OS:EnergyManagementSystem:ProgramCallingManager,
   {00000000-0000-0000-0038-000000000001},  !- Handle
-  ems_sys_4_mixed_shr_none_sc_ashp_sh_ashp_c_e_ssf_cv_zh_b_hw_zc_none_srf_none__1_OptimumStartCallingManager0, !- Name
+  ems_sys_4_mixed_shr_none_sc_ashp_sh_ashp_ssf_cv_zh_b_hw_zc_none_srf_none__1_OptimumStartCallingManager0, !- Name
   BeginTimestepBeforePredictor,            !- EnergyPlus Model Calling Point
   {00000000-0000-0000-0037-000000000001};  !- Program Name 1
 
 OS:EnergyManagementSystem:ProgramCallingManager,
   {00000000-0000-0000-0038-000000000002},  !- Handle
-  ems_sys_4_mixed_shr_none_sc_ashp_sh_ashp_c_e_ssf_cv_zh_b_hw_zc_none_srf_none__OptimumStartCallingManager0, !- Name
+  ems_sys_4_mixed_shr_none_sc_ashp_sh_ashp_ssf_cv_zh_b_hw_zc_none_srf_none__OptimumStartCallingManager0, !- Name
   BeginTimestepBeforePredictor,            !- EnergyPlus Model Calling Point
   {00000000-0000-0000-0037-000000000002};  !- Program Name 1
 
@@ -3059,7 +3021,7 @@
 
 OS:HeatExchanger:AirToAir:SensibleAndLatent,
   {00000000-0000-0000-0044-000000000001},  !- Handle
-  sys_3|mixed|shr>none|sc>ashp|sh>ashp>c-e|ssf>cv|zh>b-hw|zc>none|srf>none| ERV, !- Name
+  sys_3|mixed|shr>none|sc>ashp|sh>ashp|ssf>cv|zh>b-hw|zc>none|srf>none| ERV, !- Name
   {00000000-0000-0000-0061-000000000001},  !- Availability Schedule
   autosize,                                !- Nominal Supply Air Flow Rate {m3/s}
   0.5,                                     !- Sensible Effectiveness at 100% Heating Air Flow {dimensionless}
@@ -3085,7 +3047,7 @@
 
 OS:HeatExchanger:AirToAir:SensibleAndLatent,
   {00000000-0000-0000-0044-000000000002},  !- Handle
-  sys_4|mixed|shr>none|sc>ashp|sh>ashp>c-e|ssf>cv|zh>b-hw|zc>none|srf>none| 1 ERV, !- Name
+  sys_4|mixed|shr>none|sc>ashp|sh>ashp|ssf>cv|zh>b-hw|zc>none|srf>none| 1 ERV, !- Name
   {00000000-0000-0000-0061-000000000001},  !- Availability Schedule
   autosize,                                !- Nominal Supply Air Flow Rate {m3/s}
   0.5,                                     !- Sensible Effectiveness at 100% Heating Air Flow {dimensionless}
@@ -3111,7 +3073,7 @@
 
 OS:HeatExchanger:AirToAir:SensibleAndLatent,
   {00000000-0000-0000-0044-000000000003},  !- Handle
-  sys_4|mixed|shr>none|sc>ashp|sh>ashp>c-e|ssf>cv|zh>b-hw|zc>none|srf>none| ERV, !- Name
+  sys_4|mixed|shr>none|sc>ashp|sh>ashp|ssf>cv|zh>b-hw|zc>none|srf>none| ERV, !- Name
   {00000000-0000-0000-0061-000000000001},  !- Availability Schedule
   autosize,                                !- Nominal Supply Air Flow Rate {m3/s}
   0.5,                                     !- Sensible Effectiveness at 100% Heating Air Flow {dimensionless}
@@ -3937,163 +3899,163 @@
 
 OS:Node,
   {00000000-0000-0000-0051-000000000050},  !- Handle
-  sys_3|mixed|shr>erv|sc>ashp|sh>ashp>c-e|ssf>cv|zh>b-hw|zc>none|srf>none| Demand Inlet Node, !- Name
+  sys_3|mixed|shr>erv|sc>ashp|sh>ashp|ssf>cv|zh>b-hw|zc>none|srf>none| Demand Inlet Node, !- Name
   {00000000-0000-0000-0018-000000000034},  !- Inlet Port
   {00000000-0000-0000-0018-000000000036};  !- Outlet Port
 
 OS:Node,
   {00000000-0000-0000-0051-000000000051},  !- Handle
-  sys_3|mixed|shr>erv|sc>ashp|sh>ashp>c-e|ssf>cv|zh>b-hw|zc>none|srf>none| Demand Outlet Node, !- Name
+  sys_3|mixed|shr>erv|sc>ashp|sh>ashp|ssf>cv|zh>b-hw|zc>none|srf>none| Demand Outlet Node, !- Name
   {00000000-0000-0000-0018-000000000037},  !- Inlet Port
   {00000000-0000-0000-0018-000000000035};  !- Outlet Port
 
 OS:Node,
   {00000000-0000-0000-0051-000000000052},  !- Handle
-  sys_3|mixed|shr>erv|sc>ashp|sh>ashp>c-e|ssf>cv|zh>b-hw|zc>none|srf>none| Mixed Air Node, !- Name
+  sys_3|mixed|shr>erv|sc>ashp|sh>ashp|ssf>cv|zh>b-hw|zc>none|srf>none| Mixed Air Node, !- Name
   {00000000-0000-0000-0018-000000000040},  !- Inlet Port
   {00000000-0000-0000-0018-000000000041};  !- Outlet Port
 
 OS:Node,
   {00000000-0000-0000-0051-000000000053},  !- Handle
-  sys_3|mixed|shr>erv|sc>ashp|sh>ashp>c-e|ssf>cv|zh>b-hw|zc>none|srf>none| Outdoor Air Node, !- Name
+  sys_3|mixed|shr>erv|sc>ashp|sh>ashp|ssf>cv|zh>b-hw|zc>none|srf>none| Outdoor Air Node, !- Name
   ,                                        !- Inlet Port
   {00000000-0000-0000-0018-000000000129};  !- Outlet Port
 
 OS:Node,
   {00000000-0000-0000-0051-000000000054},  !- Handle
-  sys_3|mixed|shr>erv|sc>ashp|sh>ashp>c-e|ssf>cv|zh>b-hw|zc>none|srf>none| Relief Air Node, !- Name
+  sys_3|mixed|shr>erv|sc>ashp|sh>ashp|ssf>cv|zh>b-hw|zc>none|srf>none| Relief Air Node, !- Name
   {00000000-0000-0000-0018-000000000134},  !- Inlet Port
   ;                                        !- Outlet Port
 
 OS:Node,
   {00000000-0000-0000-0051-000000000055},  !- Handle
-  sys_3|mixed|shr>erv|sc>ashp|sh>ashp>c-e|ssf>cv|zh>b-hw|zc>none|srf>none| Supply Inlet Node, !- Name
+  sys_3|mixed|shr>erv|sc>ashp|sh>ashp|ssf>cv|zh>b-hw|zc>none|srf>none| Supply Inlet Node, !- Name
   {00000000-0000-0000-0018-000000000032},  !- Inlet Port
   {00000000-0000-0000-0018-000000000039};  !- Outlet Port
 
 OS:Node,
   {00000000-0000-0000-0051-000000000056},  !- Handle
-  sys_3|mixed|shr>erv|sc>ashp|sh>ashp>c-e|ssf>cv|zh>b-hw|zc>none|srf>none| Supply Outlet Node, !- Name
+  sys_3|mixed|shr>erv|sc>ashp|sh>ashp|ssf>cv|zh>b-hw|zc>none|srf>none| Supply Outlet Node, !- Name
   {00000000-0000-0000-0018-000000000038},  !- Inlet Port
   {00000000-0000-0000-0018-000000000033};  !- Outlet Port
 
 OS:Node,
   {00000000-0000-0000-0051-000000000057},  !- Handle
-  sys_3|mixed|shr>none|sc>ashp|sh>ashp>c-e|ssf>cv|zh>b-hw|zc>none|srf>none| ERV Primary Outlet Air Node, !- Name
+  sys_3|mixed|shr>none|sc>ashp|sh>ashp|ssf>cv|zh>b-hw|zc>none|srf>none| ERV Primary Outlet Air Node, !- Name
   {00000000-0000-0000-0018-000000000130},  !- Inlet Port
   {00000000-0000-0000-0018-000000000131};  !- Outlet Port
 
 OS:Node,
   {00000000-0000-0000-0051-000000000058},  !- Handle
-  sys_3|mixed|shr>none|sc>ashp|sh>ashp>c-e|ssf>cv|zh>b-hw|zc>none|srf>none| ERV Secondary Inlet Air Node, !- Name
+  sys_3|mixed|shr>none|sc>ashp|sh>ashp|ssf>cv|zh>b-hw|zc>none|srf>none| ERV Secondary Inlet Air Node, !- Name
   {00000000-0000-0000-0018-000000000132},  !- Inlet Port
   {00000000-0000-0000-0018-000000000133};  !- Outlet Port
 
 OS:Node,
   {00000000-0000-0000-0051-000000000059},  !- Handle
-  sys_4|mixed|shr>erv|sc>ashp|sh>ashp>c-e|ssf>cv|zh>b-hw|zc>none|srf>none| 1 Demand Inlet Node, !- Name
+  sys_4|mixed|shr>erv|sc>ashp|sh>ashp|ssf>cv|zh>b-hw|zc>none|srf>none| 1 Demand Inlet Node, !- Name
   {00000000-0000-0000-0018-000000000073},  !- Inlet Port
   {00000000-0000-0000-0018-000000000075};  !- Outlet Port
 
 OS:Node,
   {00000000-0000-0000-0051-000000000060},  !- Handle
-  sys_4|mixed|shr>erv|sc>ashp|sh>ashp>c-e|ssf>cv|zh>b-hw|zc>none|srf>none| 1 Demand Outlet Node, !- Name
+  sys_4|mixed|shr>erv|sc>ashp|sh>ashp|ssf>cv|zh>b-hw|zc>none|srf>none| 1 Demand Outlet Node, !- Name
   {00000000-0000-0000-0018-000000000076},  !- Inlet Port
   {00000000-0000-0000-0018-000000000074};  !- Outlet Port
 
 OS:Node,
   {00000000-0000-0000-0051-000000000061},  !- Handle
-  sys_4|mixed|shr>erv|sc>ashp|sh>ashp>c-e|ssf>cv|zh>b-hw|zc>none|srf>none| 1 Mixed Air Node, !- Name
+  sys_4|mixed|shr>erv|sc>ashp|sh>ashp|ssf>cv|zh>b-hw|zc>none|srf>none| 1 Mixed Air Node, !- Name
   {00000000-0000-0000-0018-000000000079},  !- Inlet Port
   {00000000-0000-0000-0018-000000000080};  !- Outlet Port
 
 OS:Node,
   {00000000-0000-0000-0051-000000000062},  !- Handle
-  sys_4|mixed|shr>erv|sc>ashp|sh>ashp>c-e|ssf>cv|zh>b-hw|zc>none|srf>none| 1 Outdoor Air Node, !- Name
+  sys_4|mixed|shr>erv|sc>ashp|sh>ashp|ssf>cv|zh>b-hw|zc>none|srf>none| 1 Outdoor Air Node, !- Name
   ,                                        !- Inlet Port
   {00000000-0000-0000-0018-000000000141};  !- Outlet Port
 
 OS:Node,
   {00000000-0000-0000-0051-000000000063},  !- Handle
-  sys_4|mixed|shr>erv|sc>ashp|sh>ashp>c-e|ssf>cv|zh>b-hw|zc>none|srf>none| 1 Relief Air Node, !- Name
+  sys_4|mixed|shr>erv|sc>ashp|sh>ashp|ssf>cv|zh>b-hw|zc>none|srf>none| 1 Relief Air Node, !- Name
   {00000000-0000-0000-0018-000000000146},  !- Inlet Port
   ;                                        !- Outlet Port
 
 OS:Node,
   {00000000-0000-0000-0051-000000000064},  !- Handle
-  sys_4|mixed|shr>erv|sc>ashp|sh>ashp>c-e|ssf>cv|zh>b-hw|zc>none|srf>none| 1 Supply Inlet Node, !- Name
+  sys_4|mixed|shr>erv|sc>ashp|sh>ashp|ssf>cv|zh>b-hw|zc>none|srf>none| 1 Supply Inlet Node, !- Name
   {00000000-0000-0000-0018-000000000071},  !- Inlet Port
   {00000000-0000-0000-0018-000000000078};  !- Outlet Port
 
 OS:Node,
   {00000000-0000-0000-0051-000000000065},  !- Handle
-  sys_4|mixed|shr>erv|sc>ashp|sh>ashp>c-e|ssf>cv|zh>b-hw|zc>none|srf>none| 1 Supply Outlet Node, !- Name
+  sys_4|mixed|shr>erv|sc>ashp|sh>ashp|ssf>cv|zh>b-hw|zc>none|srf>none| 1 Supply Outlet Node, !- Name
   {00000000-0000-0000-0018-000000000077},  !- Inlet Port
   {00000000-0000-0000-0018-000000000072};  !- Outlet Port
 
 OS:Node,
   {00000000-0000-0000-0051-000000000066},  !- Handle
-  sys_4|mixed|shr>erv|sc>ashp|sh>ashp>c-e|ssf>cv|zh>b-hw|zc>none|srf>none| Demand Inlet Node, !- Name
+  sys_4|mixed|shr>erv|sc>ashp|sh>ashp|ssf>cv|zh>b-hw|zc>none|srf>none| Demand Inlet Node, !- Name
   {00000000-0000-0000-0018-000000000053},  !- Inlet Port
   {00000000-0000-0000-0018-000000000055};  !- Outlet Port
 
 OS:Node,
   {00000000-0000-0000-0051-000000000067},  !- Handle
-  sys_4|mixed|shr>erv|sc>ashp|sh>ashp>c-e|ssf>cv|zh>b-hw|zc>none|srf>none| Demand Outlet Node, !- Name
+  sys_4|mixed|shr>erv|sc>ashp|sh>ashp|ssf>cv|zh>b-hw|zc>none|srf>none| Demand Outlet Node, !- Name
   {00000000-0000-0000-0018-000000000056},  !- Inlet Port
   {00000000-0000-0000-0018-000000000054};  !- Outlet Port
 
 OS:Node,
   {00000000-0000-0000-0051-000000000068},  !- Handle
-  sys_4|mixed|shr>erv|sc>ashp|sh>ashp>c-e|ssf>cv|zh>b-hw|zc>none|srf>none| Mixed Air Node, !- Name
+  sys_4|mixed|shr>erv|sc>ashp|sh>ashp|ssf>cv|zh>b-hw|zc>none|srf>none| Mixed Air Node, !- Name
   {00000000-0000-0000-0018-000000000059},  !- Inlet Port
   {00000000-0000-0000-0018-000000000060};  !- Outlet Port
 
 OS:Node,
   {00000000-0000-0000-0051-000000000069},  !- Handle
-  sys_4|mixed|shr>erv|sc>ashp|sh>ashp>c-e|ssf>cv|zh>b-hw|zc>none|srf>none| Outdoor Air Node, !- Name
+  sys_4|mixed|shr>erv|sc>ashp|sh>ashp|ssf>cv|zh>b-hw|zc>none|srf>none| Outdoor Air Node, !- Name
   ,                                        !- Inlet Port
   {00000000-0000-0000-0018-000000000135};  !- Outlet Port
 
 OS:Node,
   {00000000-0000-0000-0051-000000000070},  !- Handle
-  sys_4|mixed|shr>erv|sc>ashp|sh>ashp>c-e|ssf>cv|zh>b-hw|zc>none|srf>none| Relief Air Node, !- Name
+  sys_4|mixed|shr>erv|sc>ashp|sh>ashp|ssf>cv|zh>b-hw|zc>none|srf>none| Relief Air Node, !- Name
   {00000000-0000-0000-0018-000000000140},  !- Inlet Port
   ;                                        !- Outlet Port
 
 OS:Node,
   {00000000-0000-0000-0051-000000000071},  !- Handle
-  sys_4|mixed|shr>erv|sc>ashp|sh>ashp>c-e|ssf>cv|zh>b-hw|zc>none|srf>none| Supply Inlet Node, !- Name
+  sys_4|mixed|shr>erv|sc>ashp|sh>ashp|ssf>cv|zh>b-hw|zc>none|srf>none| Supply Inlet Node, !- Name
   {00000000-0000-0000-0018-000000000051},  !- Inlet Port
   {00000000-0000-0000-0018-000000000058};  !- Outlet Port
 
 OS:Node,
   {00000000-0000-0000-0051-000000000072},  !- Handle
-  sys_4|mixed|shr>erv|sc>ashp|sh>ashp>c-e|ssf>cv|zh>b-hw|zc>none|srf>none| Supply Outlet Node, !- Name
+  sys_4|mixed|shr>erv|sc>ashp|sh>ashp|ssf>cv|zh>b-hw|zc>none|srf>none| Supply Outlet Node, !- Name
   {00000000-0000-0000-0018-000000000057},  !- Inlet Port
   {00000000-0000-0000-0018-000000000052};  !- Outlet Port
 
 OS:Node,
   {00000000-0000-0000-0051-000000000073},  !- Handle
-  sys_4|mixed|shr>none|sc>ashp|sh>ashp>c-e|ssf>cv|zh>b-hw|zc>none|srf>none| 1 ERV Primary Outlet Air Node, !- Name
+  sys_4|mixed|shr>none|sc>ashp|sh>ashp|ssf>cv|zh>b-hw|zc>none|srf>none| 1 ERV Primary Outlet Air Node, !- Name
   {00000000-0000-0000-0018-000000000142},  !- Inlet Port
   {00000000-0000-0000-0018-000000000143};  !- Outlet Port
 
 OS:Node,
   {00000000-0000-0000-0051-000000000074},  !- Handle
-  sys_4|mixed|shr>none|sc>ashp|sh>ashp>c-e|ssf>cv|zh>b-hw|zc>none|srf>none| 1 ERV Secondary Inlet Air Node, !- Name
+  sys_4|mixed|shr>none|sc>ashp|sh>ashp|ssf>cv|zh>b-hw|zc>none|srf>none| 1 ERV Secondary Inlet Air Node, !- Name
   {00000000-0000-0000-0018-000000000144},  !- Inlet Port
   {00000000-0000-0000-0018-000000000145};  !- Outlet Port
 
 OS:Node,
   {00000000-0000-0000-0051-000000000075},  !- Handle
-  sys_4|mixed|shr>none|sc>ashp|sh>ashp>c-e|ssf>cv|zh>b-hw|zc>none|srf>none| ERV Primary Outlet Air Node, !- Name
+  sys_4|mixed|shr>none|sc>ashp|sh>ashp|ssf>cv|zh>b-hw|zc>none|srf>none| ERV Primary Outlet Air Node, !- Name
   {00000000-0000-0000-0018-000000000136},  !- Inlet Port
   {00000000-0000-0000-0018-000000000137};  !- Outlet Port
 
 OS:Node,
   {00000000-0000-0000-0051-000000000076},  !- Handle
-  sys_4|mixed|shr>none|sc>ashp|sh>ashp>c-e|ssf>cv|zh>b-hw|zc>none|srf>none| ERV Secondary Inlet Air Node, !- Name
+  sys_4|mixed|shr>none|sc>ashp|sh>ashp|ssf>cv|zh>b-hw|zc>none|srf>none| ERV Secondary Inlet Air Node, !- Name
   {00000000-0000-0000-0018-000000000138},  !- Inlet Port
   {00000000-0000-0000-0018-000000000139};  !- Outlet Port
 
@@ -5225,7 +5187,7 @@
 
 OS:Schedule:Day,
   {00000000-0000-0000-0062-000000000053},  !- Handle
-  sys_3|mixed|shr>none|sc>ashp|sh>ashp>c-e|ssf>cv|zh>b-hw|zc>none|srf>none| Occ Sch Default, !- Name
+  sys_3|mixed|shr>none|sc>ashp|sh>ashp|ssf>cv|zh>b-hw|zc>none|srf>none| Occ Sch Default, !- Name
   {00000000-0000-0000-0065-000000000004},  !- Schedule Type Limits Name
   ,                                        !- Interpolate to Timestep
   8,                                       !- Hour 1
@@ -5240,7 +5202,7 @@
 
 OS:Schedule:Day,
   {00000000-0000-0000-0062-000000000054},  !- Handle
-  sys_3|mixed|shr>none|sc>ashp|sh>ashp>c-e|ssf>cv|zh>b-hw|zc>none|srf>none| Occ Sch Summer Design Day, !- Name
+  sys_3|mixed|shr>none|sc>ashp|sh>ashp|ssf>cv|zh>b-hw|zc>none|srf>none| Occ Sch Summer Design Day, !- Name
   {00000000-0000-0000-0065-000000000004},  !- Schedule Type Limits Name
   ,                                        !- Interpolate to Timestep
   24,                                      !- Hour 1
@@ -5249,7 +5211,7 @@
 
 OS:Schedule:Day,
   {00000000-0000-0000-0062-000000000055},  !- Handle
-  sys_3|mixed|shr>none|sc>ashp|sh>ashp>c-e|ssf>cv|zh>b-hw|zc>none|srf>none| Occ Sch Winter Design Day, !- Name
+  sys_3|mixed|shr>none|sc>ashp|sh>ashp|ssf>cv|zh>b-hw|zc>none|srf>none| Occ Sch Winter Design Day, !- Name
   {00000000-0000-0000-0065-000000000004},  !- Schedule Type Limits Name
   ,                                        !- Interpolate to Timestep
   24,                                      !- Hour 1
@@ -5258,7 +5220,7 @@
 
 OS:Schedule:Day,
   {00000000-0000-0000-0062-000000000056},  !- Handle
-  sys_4|mixed|shr>none|sc>ashp|sh>ashp>c-e|ssf>cv|zh>b-hw|zc>none|srf>none| 1 Occ Sch Default, !- Name
+  sys_4|mixed|shr>none|sc>ashp|sh>ashp|ssf>cv|zh>b-hw|zc>none|srf>none| 1 Occ Sch Default, !- Name
   {00000000-0000-0000-0065-000000000004},  !- Schedule Type Limits Name
   ,                                        !- Interpolate to Timestep
   8,                                       !- Hour 1
@@ -5273,7 +5235,7 @@
 
 OS:Schedule:Day,
   {00000000-0000-0000-0062-000000000057},  !- Handle
-  sys_4|mixed|shr>none|sc>ashp|sh>ashp>c-e|ssf>cv|zh>b-hw|zc>none|srf>none| 1 Occ Sch Summer Design Day, !- Name
+  sys_4|mixed|shr>none|sc>ashp|sh>ashp|ssf>cv|zh>b-hw|zc>none|srf>none| 1 Occ Sch Summer Design Day, !- Name
   {00000000-0000-0000-0065-000000000004},  !- Schedule Type Limits Name
   ,                                        !- Interpolate to Timestep
   24,                                      !- Hour 1
@@ -5282,7 +5244,7 @@
 
 OS:Schedule:Day,
   {00000000-0000-0000-0062-000000000058},  !- Handle
-  sys_4|mixed|shr>none|sc>ashp|sh>ashp>c-e|ssf>cv|zh>b-hw|zc>none|srf>none| 1 Occ Sch Winter Design Day, !- Name
+  sys_4|mixed|shr>none|sc>ashp|sh>ashp|ssf>cv|zh>b-hw|zc>none|srf>none| 1 Occ Sch Winter Design Day, !- Name
   {00000000-0000-0000-0065-000000000004},  !- Schedule Type Limits Name
   ,                                        !- Interpolate to Timestep
   24,                                      !- Hour 1
@@ -5291,7 +5253,7 @@
 
 OS:Schedule:Day,
   {00000000-0000-0000-0062-000000000059},  !- Handle
-  sys_4|mixed|shr>none|sc>ashp|sh>ashp>c-e|ssf>cv|zh>b-hw|zc>none|srf>none| Occ Sch Default, !- Name
+  sys_4|mixed|shr>none|sc>ashp|sh>ashp|ssf>cv|zh>b-hw|zc>none|srf>none| Occ Sch Default, !- Name
   {00000000-0000-0000-0065-000000000004},  !- Schedule Type Limits Name
   ,                                        !- Interpolate to Timestep
   8,                                       !- Hour 1
@@ -5306,7 +5268,7 @@
 
 OS:Schedule:Day,
   {00000000-0000-0000-0062-000000000060},  !- Handle
-  sys_4|mixed|shr>none|sc>ashp|sh>ashp>c-e|ssf>cv|zh>b-hw|zc>none|srf>none| Occ Sch Summer Design Day, !- Name
+  sys_4|mixed|shr>none|sc>ashp|sh>ashp|ssf>cv|zh>b-hw|zc>none|srf>none| Occ Sch Summer Design Day, !- Name
   {00000000-0000-0000-0065-000000000004},  !- Schedule Type Limits Name
   ,                                        !- Interpolate to Timestep
   24,                                      !- Hour 1
@@ -5315,7 +5277,7 @@
 
 OS:Schedule:Day,
   {00000000-0000-0000-0062-000000000061},  !- Handle
-  sys_4|mixed|shr>none|sc>ashp|sh>ashp>c-e|ssf>cv|zh>b-hw|zc>none|srf>none| Occ Sch Winter Design Day, !- Name
+  sys_4|mixed|shr>none|sc>ashp|sh>ashp|ssf>cv|zh>b-hw|zc>none|srf>none| Occ Sch Winter Design Day, !- Name
   {00000000-0000-0000-0065-000000000004},  !- Schedule Type Limits Name
   ,                                        !- Interpolate to Timestep
   24,                                      !- Hour 1
@@ -5978,7 +5940,7 @@
 
 OS:Schedule:Ruleset,
   {00000000-0000-0000-0064-000000000021},  !- Handle
-  sys_3|mixed|shr>none|sc>ashp|sh>ashp>c-e|ssf>cv|zh>b-hw|zc>none|srf>none| Occ Sch, !- Name
+  sys_3|mixed|shr>none|sc>ashp|sh>ashp|ssf>cv|zh>b-hw|zc>none|srf>none| Occ Sch, !- Name
   {00000000-0000-0000-0065-000000000004},  !- Schedule Type Limits Name
   {00000000-0000-0000-0062-000000000053},  !- Default Day Schedule Name
   {00000000-0000-0000-0062-000000000054},  !- Summer Design Day Schedule Name
@@ -5986,7 +5948,7 @@
 
 OS:Schedule:Ruleset,
   {00000000-0000-0000-0064-000000000022},  !- Handle
-  sys_4|mixed|shr>none|sc>ashp|sh>ashp>c-e|ssf>cv|zh>b-hw|zc>none|srf>none| 1 Occ Sch, !- Name
+  sys_4|mixed|shr>none|sc>ashp|sh>ashp|ssf>cv|zh>b-hw|zc>none|srf>none| 1 Occ Sch, !- Name
   {00000000-0000-0000-0065-000000000004},  !- Schedule Type Limits Name
   {00000000-0000-0000-0062-000000000056},  !- Default Day Schedule Name
   {00000000-0000-0000-0062-000000000057},  !- Summer Design Day Schedule Name
@@ -5994,7 +5956,7 @@
 
 OS:Schedule:Ruleset,
   {00000000-0000-0000-0064-000000000023},  !- Handle
-  sys_4|mixed|shr>none|sc>ashp|sh>ashp>c-e|ssf>cv|zh>b-hw|zc>none|srf>none| Occ Sch, !- Name
+  sys_4|mixed|shr>none|sc>ashp|sh>ashp|ssf>cv|zh>b-hw|zc>none|srf>none| Occ Sch, !- Name
   {00000000-0000-0000-0065-000000000004},  !- Schedule Type Limits Name
   {00000000-0000-0000-0062-000000000059},  !- Default Day Schedule Name
   {00000000-0000-0000-0062-000000000060},  !- Summer Design Day Schedule Name
