--- conflicted
+++ resolved
@@ -1,71 +1,5 @@
 OS:AdditionalProperties,
   {00000000-0000-0000-0001-000000000001},  !- Handle
-  {00000000-0000-0000-0030-000000000001},  !- Object Name
-  Ref OA per area,                         !- Feature Name 1
-  Double,                                  !- Feature Data Type 1
-  0,                                       !- Feature Value 1
-  Ref OA per person,                       !- Feature Name 2
-  Double,                                  !- Feature Data Type 2
-  20,                                      !- Feature Value 2
-  Ref OA ach,                              !- Feature Name 3
-  Double,                                  !- Feature Data Type 3
-  0,                                       !- Feature Value 3
-  Ref occupancy per 1000ft2,               !- Feature Name 4
-  Double,                                  !- Feature Data Type 4
-  7,                                       !- Feature Value 4
-  Ref standard,                            !- Feature Name 5
-  String,                                  !- Feature Data Type 5
-  ASHRAE 62-2001 Table 2,                  !- Feature Value 5
-  Ref space type,                          !- Feature Name 6
-  String,                                  !- Feature Data Type 6
-  Offices-Office space;                    !- Feature Value 6
-
-OS:AdditionalProperties,
-  {00000000-0000-0000-0001-000000000002},  !- Handle
-  {00000000-0000-0000-0030-000000000002},  !- Object Name
-  Ref OA per area,                         !- Feature Name 1
-  Double,                                  !- Feature Data Type 1
-  0.050000000000000003,                    !- Feature Value 1
-  Ref OA per person,                       !- Feature Name 2
-  Double,                                  !- Feature Data Type 2
-  0,                                       !- Feature Value 2
-  Ref OA ach,                              !- Feature Name 3
-  Double,                                  !- Feature Data Type 3
-  0,                                       !- Feature Value 3
-  Ref occupancy per 1000ft2,               !- Feature Name 4
-  Double,                                  !- Feature Data Type 4
-  5,                                       !- Feature Value 4
-  Ref standard,                            !- Feature Name 5
-  String,                                  !- Feature Data Type 5
-  ASHRAE 62-2001 Table 2,                  !- Feature Value 5
-  Ref space type,                          !- Feature Name 6
-  String,                                  !- Feature Data Type 6
-  Retail Stores&#44 Sales floors&#44 and Show Room Floors-Warehouses; !- Feature Value 6
-
-OS:AdditionalProperties,
-  {00000000-0000-0000-0001-000000000003},  !- Handle
-  {00000000-0000-0000-0030-000000000003},  !- Object Name
-  Ref OA per area,                         !- Feature Name 1
-  Double,                                  !- Feature Data Type 1
-  0.050000000000000003,                    !- Feature Value 1
-  Ref OA per person,                       !- Feature Name 2
-  Double,                                  !- Feature Data Type 2
-  0,                                       !- Feature Value 2
-  Ref OA ach,                              !- Feature Name 3
-  Double,                                  !- Feature Data Type 3
-  0,                                       !- Feature Value 3
-  Ref occupancy per 1000ft2,               !- Feature Name 4
-  Double,                                  !- Feature Data Type 4
-  5,                                       !- Feature Value 4
-  Ref standard,                            !- Feature Name 5
-  String,                                  !- Feature Data Type 5
-  ASHRAE 62-2001 Table 2,                  !- Feature Value 5
-  Ref space type,                          !- Feature Name 6
-  String,                                  !- Feature Data Type 6
-  Retail Stores&#44 Sales floors&#44 and Show Room Floors-Warehouses; !- Feature Value 6
-
-OS:AdditionalProperties,
-  {00000000-0000-0000-0001-000000000004},  !- Handle
   {00000000-0000-0000-0060-000000000019},  !- Object Name
   max_occ_in_spaces,                       !- Feature Name 1
   Double,                                  !- Feature Data Type 1
@@ -81,7 +15,7 @@
   2024-01-01 01:00:00 UTC;                 !- Feature Value 4
 
 OS:AdditionalProperties,
-  {00000000-0000-0000-0001-000000000005},  !- Handle
+  {00000000-0000-0000-0001-000000000002},  !- Handle
   {00000000-0000-0000-0060-000000000021},  !- Object Name
   max_occ_in_spaces,                       !- Feature Name 1
   Double,                                  !- Feature Data Type 1
@@ -97,7 +31,7 @@
   2024-01-01 01:00:00 UTC;                 !- Feature Value 4
 
 OS:AdditionalProperties,
-  {00000000-0000-0000-0001-000000000006},  !- Handle
+  {00000000-0000-0000-0001-000000000003},  !- Handle
   {00000000-0000-0000-0060-000000000020},  !- Object Name
   max_occ_in_spaces,                       !- Feature Name 1
   Double,                                  !- Feature Data Type 1
@@ -2575,23 +2509,6 @@
 OS:EnergyManagementSystem:Program,
   {00000000-0000-0000-0034-000000000001},  !- Handle
   ems_sys_4_mixed_shr_none_sc_dx_sh_c_g_ssf_cv_zh_b_hw_zc_none_srf_none__1_OptimumStartProg0, !- Name
-<<<<<<< HEAD
-  IF DaylightSavings==0 && DayOfWeek>1 && Hour==5 && {58865692-c440-4af2-b99d-aeacfd1b0856}<23.9 && {58865692-c440-4af2-b99d-aeacfd1b0856}>1.7, !- Program Line 1
-  SET {3089104f-b74f-4593-890b-39567acef91a} = 29.4, !- Program Line 2
-  SET {425e2c05-ded5-4a60-a499-b6b282d184a1} = 15.6, !- Program Line 3
-  ELSEIF DaylightSavings==0 && DayOfWeek==1 && Hour==7 && {58865692-c440-4af2-b99d-aeacfd1b0856}<23.9 && {58865692-c440-4af2-b99d-aeacfd1b0856}>1.7, !- Program Line 4
-  SET {3089104f-b74f-4593-890b-39567acef91a} = 29.4, !- Program Line 5
-  SET {425e2c05-ded5-4a60-a499-b6b282d184a1} = 15.6, !- Program Line 6
-  ELSEIF DaylightSavings==1 && DayOfWeek>1 && Hour==4 && {58865692-c440-4af2-b99d-aeacfd1b0856}<23.9 && {58865692-c440-4af2-b99d-aeacfd1b0856}>1.7, !- Program Line 7
-  SET {3089104f-b74f-4593-890b-39567acef91a} = 29.4, !- Program Line 8
-  SET {425e2c05-ded5-4a60-a499-b6b282d184a1} = 15.6, !- Program Line 9
-  ELSEIF DaylightSavings==1 && DayOfWeek==1 && Hour==6 && {58865692-c440-4af2-b99d-aeacfd1b0856}<23.9 && {58865692-c440-4af2-b99d-aeacfd1b0856}>1.7, !- Program Line 10
-  SET {3089104f-b74f-4593-890b-39567acef91a} = 29.4, !- Program Line 11
-  SET {425e2c05-ded5-4a60-a499-b6b282d184a1} = 15.6, !- Program Line 12
-  ELSE,                                    !- Program Line 13
-  SET {3089104f-b74f-4593-890b-39567acef91a} = NULL, !- Program Line 14
-  SET {425e2c05-ded5-4a60-a499-b6b282d184a1} = NULL, !- Program Line 15
-=======
   IF DaylightSavings==0 && DayOfWeek>1 && Hour==5 && {c18a1677-ba55-4d91-bd86-06b8e35787f2}<23.9 && {c18a1677-ba55-4d91-bd86-06b8e35787f2}>1.7, !- Program Line 1
   SET {8a96d905-0336-4d03-8b7d-9d55f91d2112} = 29.4, !- Program Line 2
   SET {fb8640fa-14d5-4992-94f4-50d6bcc0d6ed} = 15.6, !- Program Line 3
@@ -2607,29 +2524,11 @@
   ELSE,                                    !- Program Line 13
   SET {8a96d905-0336-4d03-8b7d-9d55f91d2112} = NULL, !- Program Line 14
   SET {fb8640fa-14d5-4992-94f4-50d6bcc0d6ed} = NULL, !- Program Line 15
->>>>>>> 792ffd62
   ENDIF;                                   !- Program Line 16
 
 OS:EnergyManagementSystem:Program,
   {00000000-0000-0000-0034-000000000002},  !- Handle
   ems_sys_4_mixed_shr_none_sc_dx_sh_c_g_ssf_cv_zh_b_hw_zc_none_srf_none__OptimumStartProg0, !- Name
-<<<<<<< HEAD
-  IF DaylightSavings==0 && DayOfWeek>1 && Hour==5 && {392b825e-30be-4ee8-9f3f-c5ddd63b5672}<23.9 && {392b825e-30be-4ee8-9f3f-c5ddd63b5672}>1.7, !- Program Line 1
-  SET {950a494f-d078-4149-aca2-e22d70dceef7} = 29.4, !- Program Line 2
-  SET {90044e4d-8314-4a68-a4aa-34f40226e1ed} = 15.6, !- Program Line 3
-  ELSEIF DaylightSavings==0 && DayOfWeek==1 && Hour==7 && {392b825e-30be-4ee8-9f3f-c5ddd63b5672}<23.9 && {392b825e-30be-4ee8-9f3f-c5ddd63b5672}>1.7, !- Program Line 4
-  SET {950a494f-d078-4149-aca2-e22d70dceef7} = 29.4, !- Program Line 5
-  SET {90044e4d-8314-4a68-a4aa-34f40226e1ed} = 15.6, !- Program Line 6
-  ELSEIF DaylightSavings==1 && DayOfWeek>1 && Hour==4 && {392b825e-30be-4ee8-9f3f-c5ddd63b5672}<23.9 && {392b825e-30be-4ee8-9f3f-c5ddd63b5672}>1.7, !- Program Line 7
-  SET {950a494f-d078-4149-aca2-e22d70dceef7} = 29.4, !- Program Line 8
-  SET {90044e4d-8314-4a68-a4aa-34f40226e1ed} = 15.6, !- Program Line 9
-  ELSEIF DaylightSavings==1 && DayOfWeek==1 && Hour==6 && {392b825e-30be-4ee8-9f3f-c5ddd63b5672}<23.9 && {392b825e-30be-4ee8-9f3f-c5ddd63b5672}>1.7, !- Program Line 10
-  SET {950a494f-d078-4149-aca2-e22d70dceef7} = 29.4, !- Program Line 11
-  SET {90044e4d-8314-4a68-a4aa-34f40226e1ed} = 15.6, !- Program Line 12
-  ELSE,                                    !- Program Line 13
-  SET {950a494f-d078-4149-aca2-e22d70dceef7} = NULL, !- Program Line 14
-  SET {90044e4d-8314-4a68-a4aa-34f40226e1ed} = NULL, !- Program Line 15
-=======
   IF DaylightSavings==0 && DayOfWeek>1 && Hour==5 && {c196856f-8143-4fdb-86c4-7677e7c949df}<23.9 && {c196856f-8143-4fdb-86c4-7677e7c949df}>1.7, !- Program Line 1
   SET {e9c15013-7cb1-4920-aafa-ac8e9e06e2e8} = 29.4, !- Program Line 2
   SET {b7af4c11-bddd-4a5f-93c6-0e4e92dc1242} = 15.6, !- Program Line 3
@@ -2645,7 +2544,6 @@
   ELSE,                                    !- Program Line 13
   SET {e9c15013-7cb1-4920-aafa-ac8e9e06e2e8} = NULL, !- Program Line 14
   SET {b7af4c11-bddd-4a5f-93c6-0e4e92dc1242} = NULL, !- Program Line 15
->>>>>>> 792ffd62
   ENDIF;                                   !- Program Line 16
 
 OS:EnergyManagementSystem:ProgramCallingManager,
