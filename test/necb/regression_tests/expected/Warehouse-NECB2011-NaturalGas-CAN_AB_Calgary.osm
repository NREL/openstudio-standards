--- conflicted
+++ resolved
@@ -2509,23 +2509,6 @@
 OS:EnergyManagementSystem:Program,
   {00000000-0000-0000-0034-000000000001},  !- Handle
   ems_sys_4_mixed_shr_none_sc_dx_sh_c_g_ssf_cv_zh_b_hw_zc_none_srf_none__1_OptimumStartProg0, !- Name
-<<<<<<< HEAD
-  IF DaylightSavings==0 && DayOfWeek>1 && Hour==5 && {e3d8591b-cb17-48aa-9681-fc120688c5f4}<23.9 && {e3d8591b-cb17-48aa-9681-fc120688c5f4}>1.7, !- Program Line 1
-  SET {724c1e7b-7ccb-4a97-8d17-bc357f2336d0} = 29.4, !- Program Line 2
-  SET {2884edfb-f5b2-46f1-9005-60bb9de47d76} = 15.6, !- Program Line 3
-  ELSEIF DaylightSavings==0 && DayOfWeek==1 && Hour==7 && {e3d8591b-cb17-48aa-9681-fc120688c5f4}<23.9 && {e3d8591b-cb17-48aa-9681-fc120688c5f4}>1.7, !- Program Line 4
-  SET {724c1e7b-7ccb-4a97-8d17-bc357f2336d0} = 29.4, !- Program Line 5
-  SET {2884edfb-f5b2-46f1-9005-60bb9de47d76} = 15.6, !- Program Line 6
-  ELSEIF DaylightSavings==1 && DayOfWeek>1 && Hour==4 && {e3d8591b-cb17-48aa-9681-fc120688c5f4}<23.9 && {e3d8591b-cb17-48aa-9681-fc120688c5f4}>1.7, !- Program Line 7
-  SET {724c1e7b-7ccb-4a97-8d17-bc357f2336d0} = 29.4, !- Program Line 8
-  SET {2884edfb-f5b2-46f1-9005-60bb9de47d76} = 15.6, !- Program Line 9
-  ELSEIF DaylightSavings==1 && DayOfWeek==1 && Hour==6 && {e3d8591b-cb17-48aa-9681-fc120688c5f4}<23.9 && {e3d8591b-cb17-48aa-9681-fc120688c5f4}>1.7, !- Program Line 10
-  SET {724c1e7b-7ccb-4a97-8d17-bc357f2336d0} = 29.4, !- Program Line 11
-  SET {2884edfb-f5b2-46f1-9005-60bb9de47d76} = 15.6, !- Program Line 12
-  ELSE,                                    !- Program Line 13
-  SET {724c1e7b-7ccb-4a97-8d17-bc357f2336d0} = NULL, !- Program Line 14
-  SET {2884edfb-f5b2-46f1-9005-60bb9de47d76} = NULL, !- Program Line 15
-=======
   IF DaylightSavings==0 && DayOfWeek>1 && Hour==5 && {c6b261d6-9bab-4e2e-93c4-ed3bc5978d1a}<23.9 && {c6b261d6-9bab-4e2e-93c4-ed3bc5978d1a}>1.7, !- Program Line 1
   SET {1ebe9943-07af-4122-9fa5-a2b4f48dcbc5} = 29.4, !- Program Line 2
   SET {c2b88e7e-98fd-4591-9a58-748fc753cd9b} = 15.6, !- Program Line 3
@@ -2541,29 +2524,11 @@
   ELSE,                                    !- Program Line 13
   SET {1ebe9943-07af-4122-9fa5-a2b4f48dcbc5} = NULL, !- Program Line 14
   SET {c2b88e7e-98fd-4591-9a58-748fc753cd9b} = NULL, !- Program Line 15
->>>>>>> 7c8cac34
   ENDIF;                                   !- Program Line 16
 
 OS:EnergyManagementSystem:Program,
   {00000000-0000-0000-0034-000000000002},  !- Handle
   ems_sys_4_mixed_shr_none_sc_dx_sh_c_g_ssf_cv_zh_b_hw_zc_none_srf_none__OptimumStartProg0, !- Name
-<<<<<<< HEAD
-  IF DaylightSavings==0 && DayOfWeek>1 && Hour==5 && {bfb18e03-e852-473b-ba39-1c8eb96a8b85}<23.9 && {bfb18e03-e852-473b-ba39-1c8eb96a8b85}>1.7, !- Program Line 1
-  SET {f7a9f7e7-a642-40b8-bb1e-b6ca68e8cb1d} = 29.4, !- Program Line 2
-  SET {2d927a52-d1ca-43a5-a717-23ca2aa1e24e} = 15.6, !- Program Line 3
-  ELSEIF DaylightSavings==0 && DayOfWeek==1 && Hour==7 && {bfb18e03-e852-473b-ba39-1c8eb96a8b85}<23.9 && {bfb18e03-e852-473b-ba39-1c8eb96a8b85}>1.7, !- Program Line 4
-  SET {f7a9f7e7-a642-40b8-bb1e-b6ca68e8cb1d} = 29.4, !- Program Line 5
-  SET {2d927a52-d1ca-43a5-a717-23ca2aa1e24e} = 15.6, !- Program Line 6
-  ELSEIF DaylightSavings==1 && DayOfWeek>1 && Hour==4 && {bfb18e03-e852-473b-ba39-1c8eb96a8b85}<23.9 && {bfb18e03-e852-473b-ba39-1c8eb96a8b85}>1.7, !- Program Line 7
-  SET {f7a9f7e7-a642-40b8-bb1e-b6ca68e8cb1d} = 29.4, !- Program Line 8
-  SET {2d927a52-d1ca-43a5-a717-23ca2aa1e24e} = 15.6, !- Program Line 9
-  ELSEIF DaylightSavings==1 && DayOfWeek==1 && Hour==6 && {bfb18e03-e852-473b-ba39-1c8eb96a8b85}<23.9 && {bfb18e03-e852-473b-ba39-1c8eb96a8b85}>1.7, !- Program Line 10
-  SET {f7a9f7e7-a642-40b8-bb1e-b6ca68e8cb1d} = 29.4, !- Program Line 11
-  SET {2d927a52-d1ca-43a5-a717-23ca2aa1e24e} = 15.6, !- Program Line 12
-  ELSE,                                    !- Program Line 13
-  SET {f7a9f7e7-a642-40b8-bb1e-b6ca68e8cb1d} = NULL, !- Program Line 14
-  SET {2d927a52-d1ca-43a5-a717-23ca2aa1e24e} = NULL, !- Program Line 15
-=======
   IF DaylightSavings==0 && DayOfWeek>1 && Hour==5 && {0056c0bb-5b98-413a-8e5d-18b349a44c8b}<23.9 && {0056c0bb-5b98-413a-8e5d-18b349a44c8b}>1.7, !- Program Line 1
   SET {23b1c56c-4b1c-4d66-8763-e894deb6dce9} = 29.4, !- Program Line 2
   SET {b58c3cd5-2af2-4af2-8856-0a339e5df21d} = 15.6, !- Program Line 3
@@ -2579,7 +2544,6 @@
   ELSE,                                    !- Program Line 13
   SET {23b1c56c-4b1c-4d66-8763-e894deb6dce9} = NULL, !- Program Line 14
   SET {b58c3cd5-2af2-4af2-8856-0a339e5df21d} = NULL, !- Program Line 15
->>>>>>> 7c8cac34
   ENDIF;                                   !- Program Line 16
 
 OS:EnergyManagementSystem:ProgramCallingManager,
