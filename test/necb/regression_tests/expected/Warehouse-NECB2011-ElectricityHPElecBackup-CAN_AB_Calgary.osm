--- conflicted
+++ resolved
@@ -1,71 +1,5 @@
 OS:AdditionalProperties,
   {00000000-0000-0000-0001-000000000001},  !- Handle
-  {00000000-0000-0000-0029-000000000001},  !- Object Name
-  Ref OA per area,                         !- Feature Name 1
-  Double,                                  !- Feature Data Type 1
-  0,                                       !- Feature Value 1
-  Ref OA per person,                       !- Feature Name 2
-  Double,                                  !- Feature Data Type 2
-  20,                                      !- Feature Value 2
-  Ref OA ach,                              !- Feature Name 3
-  Double,                                  !- Feature Data Type 3
-  0,                                       !- Feature Value 3
-  Ref occupancy per 1000ft2,               !- Feature Name 4
-  Double,                                  !- Feature Data Type 4
-  7,                                       !- Feature Value 4
-  Ref standard,                            !- Feature Name 5
-  String,                                  !- Feature Data Type 5
-  ASHRAE 62-2001 Table 2,                  !- Feature Value 5
-  Ref space type,                          !- Feature Name 6
-  String,                                  !- Feature Data Type 6
-  Offices-Office space;                    !- Feature Value 6
-
-OS:AdditionalProperties,
-  {00000000-0000-0000-0001-000000000002},  !- Handle
-  {00000000-0000-0000-0029-000000000002},  !- Object Name
-  Ref OA per area,                         !- Feature Name 1
-  Double,                                  !- Feature Data Type 1
-  0.050000000000000003,                    !- Feature Value 1
-  Ref OA per person,                       !- Feature Name 2
-  Double,                                  !- Feature Data Type 2
-  0,                                       !- Feature Value 2
-  Ref OA ach,                              !- Feature Name 3
-  Double,                                  !- Feature Data Type 3
-  0,                                       !- Feature Value 3
-  Ref occupancy per 1000ft2,               !- Feature Name 4
-  Double,                                  !- Feature Data Type 4
-  5,                                       !- Feature Value 4
-  Ref standard,                            !- Feature Name 5
-  String,                                  !- Feature Data Type 5
-  ASHRAE 62-2001 Table 2,                  !- Feature Value 5
-  Ref space type,                          !- Feature Name 6
-  String,                                  !- Feature Data Type 6
-  Retail Stores&#44 Sales floors&#44 and Show Room Floors-Warehouses; !- Feature Value 6
-
-OS:AdditionalProperties,
-  {00000000-0000-0000-0001-000000000003},  !- Handle
-  {00000000-0000-0000-0029-000000000003},  !- Object Name
-  Ref OA per area,                         !- Feature Name 1
-  Double,                                  !- Feature Data Type 1
-  0.050000000000000003,                    !- Feature Value 1
-  Ref OA per person,                       !- Feature Name 2
-  Double,                                  !- Feature Data Type 2
-  0,                                       !- Feature Value 2
-  Ref OA ach,                              !- Feature Name 3
-  Double,                                  !- Feature Data Type 3
-  0,                                       !- Feature Value 3
-  Ref occupancy per 1000ft2,               !- Feature Name 4
-  Double,                                  !- Feature Data Type 4
-  5,                                       !- Feature Value 4
-  Ref standard,                            !- Feature Name 5
-  String,                                  !- Feature Data Type 5
-  ASHRAE 62-2001 Table 2,                  !- Feature Value 5
-  Ref space type,                          !- Feature Name 6
-  String,                                  !- Feature Data Type 6
-  Retail Stores&#44 Sales floors&#44 and Show Room Floors-Warehouses; !- Feature Value 6
-
-OS:AdditionalProperties,
-  {00000000-0000-0000-0001-000000000004},  !- Handle
   {00000000-0000-0000-0058-000000000019},  !- Object Name
   max_occ_in_spaces,                       !- Feature Name 1
   Double,                                  !- Feature Data Type 1
@@ -81,7 +15,7 @@
   2024-01-01 01:00:00 UTC;                 !- Feature Value 4
 
 OS:AdditionalProperties,
-  {00000000-0000-0000-0001-000000000005},  !- Handle
+  {00000000-0000-0000-0001-000000000002},  !- Handle
   {00000000-0000-0000-0058-000000000021},  !- Object Name
   max_occ_in_spaces,                       !- Feature Name 1
   Double,                                  !- Feature Data Type 1
@@ -97,7 +31,7 @@
   2024-01-01 01:00:00 UTC;                 !- Feature Value 4
 
 OS:AdditionalProperties,
-  {00000000-0000-0000-0001-000000000006},  !- Handle
+  {00000000-0000-0000-0001-000000000003},  !- Handle
   {00000000-0000-0000-0058-000000000020},  !- Object Name
   max_occ_in_spaces,                       !- Feature Name 1
   Double,                                  !- Feature Data Type 1
@@ -472,7 +406,7 @@
 
 OS:Coil:Heating:DX:SingleSpeed,
   {00000000-0000-0000-0013-000000000001},  !- Handle
-  CoilHeatingDXSingleSpeed_ashp 1 273 Htg kBtu/hr 3.2COPH, !- Name
+  CoilHeatingDXSingleSpeed_ashp 1 273 Clg kBtu/hr 3.2COPH, !- Name
   {00000000-0000-0000-0055-000000000001},  !- Availability Schedule Name
   79891.7765439072,                        !- Rated Total Heating Capacity {W}
   3.52750433414311,                        !- Rated COP {W/W}
@@ -499,7 +433,7 @@
 
 OS:Coil:Heating:DX:SingleSpeed,
   {00000000-0000-0000-0013-000000000002},  !- Handle
-  CoilHeatingDXSingleSpeed_ashp 2 510 Htg kBtu/hr 3.2COPH, !- Name
+  CoilHeatingDXSingleSpeed_ashp 2 510 Clg kBtu/hr 3.2COPH, !- Name
   {00000000-0000-0000-0055-000000000001},  !- Availability Schedule Name
   149331.344141841,                        !- Rated Total Heating Capacity {W}
   3.63971800025167,                        !- Rated COP {W/W}
@@ -526,15 +460,10 @@
 
 OS:Coil:Heating:DX:SingleSpeed,
   {00000000-0000-0000-0013-000000000003},  !- Handle
-  CoilHeatingDXSingleSpeed_ashp 37 Htg kBtu/hr 14SEER, !- Name
+  CoilHeatingDXSingleSpeed_ashp 37 Clg kBtu/hr 3.1COPH, !- Name
   {00000000-0000-0000-0055-000000000001},  !- Availability Schedule Name
-<<<<<<< HEAD
-  10898.1860287415,                        !- Rated Total Heating Capacity {W}
-  3.8248,                                  !- Rated COP {W/W}
-=======
   10907.1845385068,                        !- Rated Total Heating Capacity {W}
   3.30927509466331,                        !- Rated COP {W/W}
->>>>>>> 792ffd62
   Autosize,                                !- Rated Air Flow Rate {m3/s}
   773.3,                                   !- Rated Supply Fan Power Per Volume Flow Rate 2017 {W/(m3/s)}
   934.4,                                   !- Rated Supply Fan Power Per Volume Flow Rate 2023 {W/(m3/s)}
@@ -2489,23 +2418,6 @@
 OS:EnergyManagementSystem:Program,
   {00000000-0000-0000-0033-000000000001},  !- Handle
   ems_sys_4_mixed_shr_none_sc_ashp_sh_ashp_c_e_ssf_cv_zh_b_e_zc_none_srf_none__1_OptimumStartProg0, !- Name
-<<<<<<< HEAD
-  IF DaylightSavings==0 && DayOfWeek>1 && Hour==5 && {b148ffd3-7d2d-491a-b9d4-0262a0d67c77}<23.9 && {b148ffd3-7d2d-491a-b9d4-0262a0d67c77}>1.7, !- Program Line 1
-  SET {e11e50b8-844c-47cb-803e-f09e829e25f9} = 29.4, !- Program Line 2
-  SET {36113772-d9da-4f23-8aa4-b0534a1ea9b3} = 15.6, !- Program Line 3
-  ELSEIF DaylightSavings==0 && DayOfWeek==1 && Hour==7 && {b148ffd3-7d2d-491a-b9d4-0262a0d67c77}<23.9 && {b148ffd3-7d2d-491a-b9d4-0262a0d67c77}>1.7, !- Program Line 4
-  SET {e11e50b8-844c-47cb-803e-f09e829e25f9} = 29.4, !- Program Line 5
-  SET {36113772-d9da-4f23-8aa4-b0534a1ea9b3} = 15.6, !- Program Line 6
-  ELSEIF DaylightSavings==1 && DayOfWeek>1 && Hour==4 && {b148ffd3-7d2d-491a-b9d4-0262a0d67c77}<23.9 && {b148ffd3-7d2d-491a-b9d4-0262a0d67c77}>1.7, !- Program Line 7
-  SET {e11e50b8-844c-47cb-803e-f09e829e25f9} = 29.4, !- Program Line 8
-  SET {36113772-d9da-4f23-8aa4-b0534a1ea9b3} = 15.6, !- Program Line 9
-  ELSEIF DaylightSavings==1 && DayOfWeek==1 && Hour==6 && {b148ffd3-7d2d-491a-b9d4-0262a0d67c77}<23.9 && {b148ffd3-7d2d-491a-b9d4-0262a0d67c77}>1.7, !- Program Line 10
-  SET {e11e50b8-844c-47cb-803e-f09e829e25f9} = 29.4, !- Program Line 11
-  SET {36113772-d9da-4f23-8aa4-b0534a1ea9b3} = 15.6, !- Program Line 12
-  ELSE,                                    !- Program Line 13
-  SET {e11e50b8-844c-47cb-803e-f09e829e25f9} = NULL, !- Program Line 14
-  SET {36113772-d9da-4f23-8aa4-b0534a1ea9b3} = NULL, !- Program Line 15
-=======
   IF DaylightSavings==0 && DayOfWeek>1 && Hour==5 && {080b432b-92f9-4ccd-b788-14d4e0cd28e7}<23.9 && {080b432b-92f9-4ccd-b788-14d4e0cd28e7}>1.7, !- Program Line 1
   SET {69da9fa9-1c46-43a8-94d4-7e89996724c1} = 29.4, !- Program Line 2
   SET {0ad956b5-1e0b-4a90-aab6-adc3299a7810} = 15.6, !- Program Line 3
@@ -2521,29 +2433,11 @@
   ELSE,                                    !- Program Line 13
   SET {69da9fa9-1c46-43a8-94d4-7e89996724c1} = NULL, !- Program Line 14
   SET {0ad956b5-1e0b-4a90-aab6-adc3299a7810} = NULL, !- Program Line 15
->>>>>>> 792ffd62
   ENDIF;                                   !- Program Line 16
 
 OS:EnergyManagementSystem:Program,
   {00000000-0000-0000-0033-000000000002},  !- Handle
   ems_sys_4_mixed_shr_none_sc_ashp_sh_ashp_c_e_ssf_cv_zh_b_e_zc_none_srf_none__OptimumStartProg0, !- Name
-<<<<<<< HEAD
-  IF DaylightSavings==0 && DayOfWeek>1 && Hour==5 && {30b335ab-a826-4ce0-be6f-81d590ac9792}<23.9 && {30b335ab-a826-4ce0-be6f-81d590ac9792}>1.7, !- Program Line 1
-  SET {aa2f6aae-f1d4-4bf6-b328-a69aa0494d19} = 29.4, !- Program Line 2
-  SET {8a39aef8-9fbb-4360-8c45-a6f7b8c932db} = 15.6, !- Program Line 3
-  ELSEIF DaylightSavings==0 && DayOfWeek==1 && Hour==7 && {30b335ab-a826-4ce0-be6f-81d590ac9792}<23.9 && {30b335ab-a826-4ce0-be6f-81d590ac9792}>1.7, !- Program Line 4
-  SET {aa2f6aae-f1d4-4bf6-b328-a69aa0494d19} = 29.4, !- Program Line 5
-  SET {8a39aef8-9fbb-4360-8c45-a6f7b8c932db} = 15.6, !- Program Line 6
-  ELSEIF DaylightSavings==1 && DayOfWeek>1 && Hour==4 && {30b335ab-a826-4ce0-be6f-81d590ac9792}<23.9 && {30b335ab-a826-4ce0-be6f-81d590ac9792}>1.7, !- Program Line 7
-  SET {aa2f6aae-f1d4-4bf6-b328-a69aa0494d19} = 29.4, !- Program Line 8
-  SET {8a39aef8-9fbb-4360-8c45-a6f7b8c932db} = 15.6, !- Program Line 9
-  ELSEIF DaylightSavings==1 && DayOfWeek==1 && Hour==6 && {30b335ab-a826-4ce0-be6f-81d590ac9792}<23.9 && {30b335ab-a826-4ce0-be6f-81d590ac9792}>1.7, !- Program Line 10
-  SET {aa2f6aae-f1d4-4bf6-b328-a69aa0494d19} = 29.4, !- Program Line 11
-  SET {8a39aef8-9fbb-4360-8c45-a6f7b8c932db} = 15.6, !- Program Line 12
-  ELSE,                                    !- Program Line 13
-  SET {aa2f6aae-f1d4-4bf6-b328-a69aa0494d19} = NULL, !- Program Line 14
-  SET {8a39aef8-9fbb-4360-8c45-a6f7b8c932db} = NULL, !- Program Line 15
-=======
   IF DaylightSavings==0 && DayOfWeek>1 && Hour==5 && {46628ba9-1d43-4d3b-a8d4-1bd2c00c6ab5}<23.9 && {46628ba9-1d43-4d3b-a8d4-1bd2c00c6ab5}>1.7, !- Program Line 1
   SET {4cffddc2-12a0-456a-8109-60ce7b6fb7d8} = 29.4, !- Program Line 2
   SET {85baa59e-082d-4dbe-9140-800ade866f47} = 15.6, !- Program Line 3
@@ -2559,7 +2453,6 @@
   ELSE,                                    !- Program Line 13
   SET {4cffddc2-12a0-456a-8109-60ce7b6fb7d8} = NULL, !- Program Line 14
   SET {85baa59e-082d-4dbe-9140-800ade866f47} = NULL, !- Program Line 15
->>>>>>> 792ffd62
   ENDIF;                                   !- Program Line 16
 
 OS:EnergyManagementSystem:ProgramCallingManager,
@@ -3291,19 +3184,19 @@
 
 OS:Node,
   {00000000-0000-0000-0046-000000000021},  !- Handle
-  CoilHeatingDXSingleSpeed_ashp 1 273 Htg kBtu/hr 3.2COPH Outlet Air Node, !- Name
+  CoilHeatingDXSingleSpeed_ashp 1 273 Clg kBtu/hr 3.2COPH Outlet Air Node, !- Name
   {00000000-0000-0000-0015-000000000042},  !- Inlet Port
   {00000000-0000-0000-0015-000000000043};  !- Outlet Port
 
 OS:Node,
   {00000000-0000-0000-0046-000000000022},  !- Handle
-  CoilHeatingDXSingleSpeed_ashp 2 510 Htg kBtu/hr 3.2COPH Outlet Air Node, !- Name
+  CoilHeatingDXSingleSpeed_ashp 2 510 Clg kBtu/hr 3.2COPH Outlet Air Node, !- Name
   {00000000-0000-0000-0015-000000000066},  !- Inlet Port
   {00000000-0000-0000-0015-000000000067};  !- Outlet Port
 
 OS:Node,
   {00000000-0000-0000-0046-000000000023},  !- Handle
-  CoilHeatingDXSingleSpeed_ashp 37 Htg kBtu/hr 14SEER Outlet Air Node, !- Name
+  CoilHeatingDXSingleSpeed_ashp 37 Clg kBtu/hr 3.1COPH Outlet Air Node, !- Name
   {00000000-0000-0000-0015-000000000018},  !- Inlet Port
   {00000000-0000-0000-0015-000000000019};  !- Outlet Port
 
