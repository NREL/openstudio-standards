OS:AdditionalProperties,
  {00000000-0000-0000-0001-000000000001},  !- Handle
  {00000000-0000-0000-0029-000000000001},  !- Object Name
  Ref OA per area,                         !- Feature Name 1
  Double,                                  !- Feature Data Type 1
  0,                                       !- Feature Value 1
  Ref OA per person,                       !- Feature Name 2
  Double,                                  !- Feature Data Type 2
  20,                                      !- Feature Value 2
  Ref OA ach,                              !- Feature Name 3
  Double,                                  !- Feature Data Type 3
  0,                                       !- Feature Value 3
  Ref occupancy per 1000ft2,               !- Feature Name 4
  Double,                                  !- Feature Data Type 4
  7,                                       !- Feature Value 4
  Ref standard,                            !- Feature Name 5
  String,                                  !- Feature Data Type 5
  ASHRAE 62-2001 Table 2,                  !- Feature Value 5
  Ref space type,                          !- Feature Name 6
  String,                                  !- Feature Data Type 6
  Offices-Office space;                    !- Feature Value 6

OS:AdditionalProperties,
  {00000000-0000-0000-0001-000000000002},  !- Handle
  {00000000-0000-0000-0029-000000000002},  !- Object Name
  Ref OA per area,                         !- Feature Name 1
  Double,                                  !- Feature Data Type 1
  0.050000000000000003,                    !- Feature Value 1
  Ref OA per person,                       !- Feature Name 2
  Double,                                  !- Feature Data Type 2
  0,                                       !- Feature Value 2
  Ref OA ach,                              !- Feature Name 3
  Double,                                  !- Feature Data Type 3
  0,                                       !- Feature Value 3
  Ref occupancy per 1000ft2,               !- Feature Name 4
  Double,                                  !- Feature Data Type 4
  5,                                       !- Feature Value 4
  Ref standard,                            !- Feature Name 5
  String,                                  !- Feature Data Type 5
  ASHRAE 62-2001 Table 2,                  !- Feature Value 5
  Ref space type,                          !- Feature Name 6
  String,                                  !- Feature Data Type 6
  Retail Stores&#44 Sales floors&#44 and Show Room Floors-Warehouses; !- Feature Value 6

OS:AdditionalProperties,
  {00000000-0000-0000-0001-000000000003},  !- Handle
  {00000000-0000-0000-0029-000000000003},  !- Object Name
  Ref OA per area,                         !- Feature Name 1
  Double,                                  !- Feature Data Type 1
  0.050000000000000003,                    !- Feature Value 1
  Ref OA per person,                       !- Feature Name 2
  Double,                                  !- Feature Data Type 2
  0,                                       !- Feature Value 2
  Ref OA ach,                              !- Feature Name 3
  Double,                                  !- Feature Data Type 3
  0,                                       !- Feature Value 3
  Ref occupancy per 1000ft2,               !- Feature Name 4
  Double,                                  !- Feature Data Type 4
  5,                                       !- Feature Value 4
  Ref standard,                            !- Feature Name 5
  String,                                  !- Feature Data Type 5
  ASHRAE 62-2001 Table 2,                  !- Feature Value 5
  Ref space type,                          !- Feature Name 6
  String,                                  !- Feature Data Type 6
  Retail Stores&#44 Sales floors&#44 and Show Room Floors-Warehouses; !- Feature Value 6

OS:AdditionalProperties,
  {00000000-0000-0000-0001-000000000004},  !- Handle
  {00000000-0000-0000-0058-000000000019},  !- Object Name
  max_occ_in_spaces,                       !- Feature Name 1
  Double,                                  !- Feature Data Type 1
  11.856343523309617,                      !- Feature Value 1
  number_of_spaces_included,               !- Feature Name 2
  Integer,                                 !- Feature Data Type 2
  1,                                       !- Feature Value 2
  date_parent_object_last_edited,          !- Feature Name 3
  String,                                  !- Feature Data Type 3
  2024-01-01 01:00:00 UTC,                 !- Feature Value 3
  date_parent_object_created,              !- Feature Name 4
  String,                                  !- Feature Data Type 4
  2024-01-01 01:00:00 UTC;                 !- Feature Value 4

OS:AdditionalProperties,
  {00000000-0000-0000-0001-000000000005},  !- Handle
  {00000000-0000-0000-0058-000000000021},  !- Object Name
  max_occ_in_spaces,                       !- Feature Name 1
  Double,                                  !- Feature Data Type 1
  27.897278878375673,                      !- Feature Value 1
  number_of_spaces_included,               !- Feature Name 2
  Integer,                                 !- Feature Data Type 2
  1,                                       !- Feature Value 2
  date_parent_object_last_edited,          !- Feature Name 3
  String,                                  !- Feature Data Type 3
  2024-01-01 01:00:00 UTC,                 !- Feature Value 3
  date_parent_object_created,              !- Feature Name 4
  String,                                  !- Feature Data Type 4
  2024-01-01 01:00:00 UTC;                 !- Feature Value 4

OS:AdditionalProperties,
  {00000000-0000-0000-0001-000000000006},  !- Handle
  {00000000-0000-0000-0058-000000000020},  !- Object Name
  max_occ_in_spaces,                       !- Feature Name 1
  Double,                                  !- Feature Data Type 1
  32.081870710131746,                      !- Feature Value 1
  number_of_spaces_included,               !- Feature Name 2
  Integer,                                 !- Feature Data Type 2
  1,                                       !- Feature Value 2
  date_parent_object_last_edited,          !- Feature Name 3
  String,                                  !- Feature Data Type 3
  2024-01-01 01:00:00 UTC,                 !- Feature Value 3
  date_parent_object_created,              !- Feature Name 4
  String,                                  !- Feature Data Type 4
  2024-01-01 01:00:00 UTC;                 !- Feature Value 4

OS:AirLoopHVAC,
  {00000000-0000-0000-0002-000000000001},  !- Handle
  sys_3|mixed|shr>none|sc>ashp|sh>ashp>c-e|ssf>cv|zh>b-e|zc>none|srf>none|, !- Name
  ,                                        !- Controller List Name
  {00000000-0000-0000-0058-000000000019},  !- Availability Schedule
  {00000000-0000-0000-0008-000000000003},  !- Availability Manager List Name
  autosize,                                !- Design Supply Air Flow Rate {m3/s}
  1,                                       !- Design Return Air Flow Fraction of Supply Air Flow
  ,                                        !- Branch List Name
  ,                                        !- Connector List Name
  {00000000-0000-0000-0015-000000000007},  !- Supply Side Inlet Node Name
  {00000000-0000-0000-0015-000000000010},  !- Demand Side Outlet Node Name
  {00000000-0000-0000-0015-000000000009},  !- Demand Side Inlet Node A
  {00000000-0000-0000-0015-000000000008},  !- Supply Side Outlet Node A
  ,                                        !- Demand Side Inlet Node B
  ,                                        !- Supply Side Outlet Node B
  ,                                        !- Return Air Bypass Flow Temperature Setpoint Schedule Name
  {00000000-0000-0000-0004-000000000001},  !- Demand Mixer Name
  {00000000-0000-0000-0005-000000000001},  !- Demand Splitter A Name
  ,                                        !- Demand Splitter B Name
  ;                                        !- Supply Splitter Name

OS:AirLoopHVAC,
  {00000000-0000-0000-0002-000000000002},  !- Handle
  sys_4|mixed|shr>none|sc>ashp|sh>ashp>c-e|ssf>cv|zh>b-e|zc>none|srf>none| 1, !- Name
  ,                                        !- Controller List Name
  {00000000-0000-0000-0058-000000000020},  !- Availability Schedule
  {00000000-0000-0000-0008-000000000002},  !- Availability Manager List Name
  autosize,                                !- Design Supply Air Flow Rate {m3/s}
  1,                                       !- Design Return Air Flow Fraction of Supply Air Flow
  ,                                        !- Branch List Name
  ,                                        !- Connector List Name
  {00000000-0000-0000-0015-000000000055},  !- Supply Side Inlet Node Name
  {00000000-0000-0000-0015-000000000058},  !- Demand Side Outlet Node Name
  {00000000-0000-0000-0015-000000000057},  !- Demand Side Inlet Node A
  {00000000-0000-0000-0015-000000000056},  !- Supply Side Outlet Node A
  ,                                        !- Demand Side Inlet Node B
  ,                                        !- Supply Side Outlet Node B
  ,                                        !- Return Air Bypass Flow Temperature Setpoint Schedule Name
  {00000000-0000-0000-0004-000000000003},  !- Demand Mixer Name
  {00000000-0000-0000-0005-000000000003},  !- Demand Splitter A Name
  ,                                        !- Demand Splitter B Name
  ;                                        !- Supply Splitter Name

OS:AirLoopHVAC,
  {00000000-0000-0000-0002-000000000003},  !- Handle
  sys_4|mixed|shr>none|sc>ashp|sh>ashp>c-e|ssf>cv|zh>b-e|zc>none|srf>none|, !- Name
  ,                                        !- Controller List Name
  {00000000-0000-0000-0058-000000000021},  !- Availability Schedule
  {00000000-0000-0000-0008-000000000001},  !- Availability Manager List Name
  autosize,                                !- Design Supply Air Flow Rate {m3/s}
  1,                                       !- Design Return Air Flow Fraction of Supply Air Flow
  ,                                        !- Branch List Name
  ,                                        !- Connector List Name
  {00000000-0000-0000-0015-000000000031},  !- Supply Side Inlet Node Name
  {00000000-0000-0000-0015-000000000034},  !- Demand Side Outlet Node Name
  {00000000-0000-0000-0015-000000000033},  !- Demand Side Inlet Node A
  {00000000-0000-0000-0015-000000000032},  !- Supply Side Outlet Node A
  ,                                        !- Demand Side Inlet Node B
  ,                                        !- Supply Side Outlet Node B
  ,                                        !- Return Air Bypass Flow Temperature Setpoint Schedule Name
  {00000000-0000-0000-0004-000000000002},  !- Demand Mixer Name
  {00000000-0000-0000-0005-000000000002},  !- Demand Splitter A Name
  ,                                        !- Demand Splitter B Name
  ;                                        !- Supply Splitter Name

OS:AirLoopHVAC:OutdoorAirSystem,
  {00000000-0000-0000-0003-000000000001},  !- Handle
  Air Loop HVAC Outdoor Air System 1,      !- Name
  {00000000-0000-0000-0020-000000000001},  !- Controller Name
  ,                                        !- Outdoor Air Equipment List Name
  ,                                        !- Availability Manager List Name
  {00000000-0000-0000-0015-000000000023},  !- Mixed Air Node Name
  {00000000-0000-0000-0015-000000000013},  !- Outdoor Air Stream Node Name
  {00000000-0000-0000-0015-000000000014},  !- Relief Air Stream Node Name
  {00000000-0000-0000-0015-000000000022};  !- Return Air Stream Node Name

OS:AirLoopHVAC:OutdoorAirSystem,
  {00000000-0000-0000-0003-000000000002},  !- Handle
  Air Loop HVAC Outdoor Air System 2,      !- Name
  {00000000-0000-0000-0020-000000000002},  !- Controller Name
  ,                                        !- Outdoor Air Equipment List Name
  ,                                        !- Availability Manager List Name
  {00000000-0000-0000-0015-000000000047},  !- Mixed Air Node Name
  {00000000-0000-0000-0015-000000000037},  !- Outdoor Air Stream Node Name
  {00000000-0000-0000-0015-000000000038},  !- Relief Air Stream Node Name
  {00000000-0000-0000-0015-000000000046};  !- Return Air Stream Node Name

OS:AirLoopHVAC:OutdoorAirSystem,
  {00000000-0000-0000-0003-000000000003},  !- Handle
  Air Loop HVAC Outdoor Air System 3,      !- Name
  {00000000-0000-0000-0020-000000000003},  !- Controller Name
  ,                                        !- Outdoor Air Equipment List Name
  ,                                        !- Availability Manager List Name
  {00000000-0000-0000-0015-000000000071},  !- Mixed Air Node Name
  {00000000-0000-0000-0015-000000000061},  !- Outdoor Air Stream Node Name
  {00000000-0000-0000-0015-000000000062},  !- Relief Air Stream Node Name
  {00000000-0000-0000-0015-000000000070};  !- Return Air Stream Node Name

OS:AirLoopHVAC:ZoneMixer,
  {00000000-0000-0000-0004-000000000001},  !- Handle
  Air Loop HVAC Zone Mixer 1,              !- Name
  {00000000-0000-0000-0015-000000000012},  !- Outlet Node Name
  {00000000-0000-0000-0015-000000000027};  !- Inlet Node Name 1

OS:AirLoopHVAC:ZoneMixer,
  {00000000-0000-0000-0004-000000000002},  !- Handle
  Air Loop HVAC Zone Mixer 2,              !- Name
  {00000000-0000-0000-0015-000000000036},  !- Outlet Node Name
  {00000000-0000-0000-0015-000000000051};  !- Inlet Node Name 1

OS:AirLoopHVAC:ZoneMixer,
  {00000000-0000-0000-0004-000000000003},  !- Handle
  Air Loop HVAC Zone Mixer 3,              !- Name
  {00000000-0000-0000-0015-000000000060},  !- Outlet Node Name
  {00000000-0000-0000-0015-000000000075};  !- Inlet Node Name 1

OS:AirLoopHVAC:ZoneSplitter,
  {00000000-0000-0000-0005-000000000001},  !- Handle
  Air Loop HVAC Zone Splitter 1,           !- Name
  {00000000-0000-0000-0015-000000000011},  !- Inlet Node Name
  {00000000-0000-0000-0015-000000000028};  !- Outlet Node Name 1

OS:AirLoopHVAC:ZoneSplitter,
  {00000000-0000-0000-0005-000000000002},  !- Handle
  Air Loop HVAC Zone Splitter 2,           !- Name
  {00000000-0000-0000-0015-000000000035},  !- Inlet Node Name
  {00000000-0000-0000-0015-000000000052};  !- Outlet Node Name 1

OS:AirLoopHVAC:ZoneSplitter,
  {00000000-0000-0000-0005-000000000003},  !- Handle
  Air Loop HVAC Zone Splitter 3,           !- Name
  {00000000-0000-0000-0015-000000000059},  !- Inlet Node Name
  {00000000-0000-0000-0015-000000000076};  !- Outlet Node Name 1

OS:AirTerminal:SingleDuct:ConstantVolume:NoReheat,
  {00000000-0000-0000-0006-000000000001},  !- Handle
  Air Terminal Single Duct Constant Volume No Reheat 1, !- Name
  {00000000-0000-0000-0055-000000000001},  !- Availability Schedule Name
  {00000000-0000-0000-0015-000000000029},  !- Air Inlet Node Name
  {00000000-0000-0000-0015-000000000030},  !- Air Outlet Node Name
  AutoSize;                                !- Maximum Air Flow Rate {m3/s}

OS:AirTerminal:SingleDuct:ConstantVolume:NoReheat,
  {00000000-0000-0000-0006-000000000002},  !- Handle
  Air Terminal Single Duct Constant Volume No Reheat 2, !- Name
  {00000000-0000-0000-0055-000000000001},  !- Availability Schedule Name
  {00000000-0000-0000-0015-000000000053},  !- Air Inlet Node Name
  {00000000-0000-0000-0015-000000000054},  !- Air Outlet Node Name
  AutoSize;                                !- Maximum Air Flow Rate {m3/s}

OS:AirTerminal:SingleDuct:ConstantVolume:NoReheat,
  {00000000-0000-0000-0006-000000000003},  !- Handle
  Air Terminal Single Duct Constant Volume No Reheat 3, !- Name
  {00000000-0000-0000-0055-000000000001},  !- Availability Schedule Name
  {00000000-0000-0000-0015-000000000077},  !- Air Inlet Node Name
  {00000000-0000-0000-0015-000000000078},  !- Air Outlet Node Name
  AutoSize;                                !- Maximum Air Flow Rate {m3/s}

OS:AvailabilityManager:NightCycle,
  {00000000-0000-0000-0007-000000000001},  !- Handle
  Availability Manager Night Cycle 1,      !- Name
  {00000000-0000-0000-0055-000000000001},  !- Applicability Schedule
  ,                                        !- Fan Schedule
  CycleOnAny,                              !- Control Type
  1,                                       !- Thermostat Tolerance {deltaC}
  ,                                        !- Cycling Run Time Control Type
  3600,                                    !- Cycling Run Time {s}
  {00000000-0000-0000-0045-000000000001},  !- Control Zone or Zone List Name
  {00000000-0000-0000-0045-000000000002},  !- Cooling Control Zone or Zone List Name
  {00000000-0000-0000-0045-000000000003},  !- Heating Control Zone or Zone List Name
  {00000000-0000-0000-0045-000000000004};  !- Heating Zone Fans Only Zone or Zone List Name

OS:AvailabilityManager:NightCycle,
  {00000000-0000-0000-0007-000000000002},  !- Handle
  Availability Manager Night Cycle 2,      !- Name
  {00000000-0000-0000-0055-000000000001},  !- Applicability Schedule
  ,                                        !- Fan Schedule
  CycleOnAny,                              !- Control Type
  1,                                       !- Thermostat Tolerance {deltaC}
  ,                                        !- Cycling Run Time Control Type
  3600,                                    !- Cycling Run Time {s}
  {00000000-0000-0000-0045-000000000005},  !- Control Zone or Zone List Name
  {00000000-0000-0000-0045-000000000006},  !- Cooling Control Zone or Zone List Name
  {00000000-0000-0000-0045-000000000007},  !- Heating Control Zone or Zone List Name
  {00000000-0000-0000-0045-000000000008};  !- Heating Zone Fans Only Zone or Zone List Name

OS:AvailabilityManager:NightCycle,
  {00000000-0000-0000-0007-000000000003},  !- Handle
  Availability Manager Night Cycle 3,      !- Name
  {00000000-0000-0000-0055-000000000001},  !- Applicability Schedule
  ,                                        !- Fan Schedule
  CycleOnAny,                              !- Control Type
  1,                                       !- Thermostat Tolerance {deltaC}
  ,                                        !- Cycling Run Time Control Type
  3600,                                    !- Cycling Run Time {s}
  {00000000-0000-0000-0045-000000000009},  !- Control Zone or Zone List Name
  {00000000-0000-0000-0045-000000000010},  !- Cooling Control Zone or Zone List Name
  {00000000-0000-0000-0045-000000000011},  !- Heating Control Zone or Zone List Name
  {00000000-0000-0000-0045-000000000012};  !- Heating Zone Fans Only Zone or Zone List Name

OS:AvailabilityManagerAssignmentList,
  {00000000-0000-0000-0008-000000000001},  !- Handle
  Air Loop HVAC 1 AvailabilityManagerAssignmentList 1, !- Name
  {00000000-0000-0000-0007-000000000002};  !- Availability Manager Name 1

OS:AvailabilityManagerAssignmentList,
  {00000000-0000-0000-0008-000000000002},  !- Handle
  Air Loop HVAC 1 AvailabilityManagerAssignmentList 2, !- Name
  {00000000-0000-0000-0007-000000000003};  !- Availability Manager Name 1

OS:AvailabilityManagerAssignmentList,
  {00000000-0000-0000-0008-000000000003},  !- Handle
  Air Loop HVAC 1 AvailabilityManagerAssignmentList, !- Name
  {00000000-0000-0000-0007-000000000001};  !- Availability Manager Name 1

OS:AvailabilityManagerAssignmentList,
  {00000000-0000-0000-0008-000000000004},  !- Handle
  Plant Loop 1 AvailabilityManagerAssignmentList; !- Name

OS:Building,
  {00000000-0000-0000-0009-000000000001},  !- Handle
  Warehouse,                               !- Name
  ,                                        !- Building Sector Type
  ,                                        !- North Axis {deg}
  ,                                        !- Nominal Floor to Floor Height {m}
  ,                                        !- Space Type Name
  {00000000-0000-0000-0025-000000000001},  !- Default Construction Set Name
  ,                                        !- Default Schedule Set Name
  1,                                       !- Standards Number of Stories
  1,                                       !- Standards Number of Above Ground Stories
  NECB2011,                                !- Standards Template
  Warehouse,                               !- Standards Building Type
  ,                                        !- Standards Number of Living Units
  ,                                        !- Relocatable
  ;                                        !- Nominal Floor to Ceiling Height {m}

OS:BuildingStory,
  {00000000-0000-0000-0010-000000000001},  !- Handle
  Building Story 1,                        !- Name
  0,                                       !- Nominal Z Coordinate {m}
  ,                                        !- Nominal Floor to Floor Height {m}
  ,                                        !- Default Construction Set Name
  ,                                        !- Default Schedule Set Name
  {00000000-0000-0000-0054-000000000007};  !- Group Rendering Name

OS:ClimateZones,
  {00000000-0000-0000-0011-000000000001},  !- Handle
  ASHRAE,                                  !- Climate Zone Institution Name 1
  ANSI/ASHRAE Standard 169,                !- Climate Zone Document Name 1
  2006,                                    !- Climate Zone Document Year 1
  7;                                       !- Climate Zone Value 1

OS:Coil:Cooling:DX:SingleSpeed,
  {00000000-0000-0000-0012-000000000001},  !- Handle
  CoilCoolingDXSingleSpeed_ashp 1 376kBtu/hr 7.94EER, !- Name
  {00000000-0000-0000-0055-000000000001},  !- Availability Schedule Name
  autosize,                                !- Rated Total Cooling Capacity {W}
  autosize,                                !- Rated Sensible Heat Ratio
  2.78066397405391,                        !- Rated COP {W/W}
  autosize,                                !- Rated Air Flow Rate {m3/s}
  773.3,                                   !- Rated Evaporator Fan Power Per Volume Flow Rate 2017 {W/(m3/s)}
  934.4,                                   !- Rated Evaporator Fan Power Per Volume Flow Rate 2023 {W/(m3/s)}
  {00000000-0000-0000-0015-000000000048},  !- Air Inlet Node Name
  {00000000-0000-0000-0015-000000000044},  !- Air Outlet Node Name
  {00000000-0000-0000-0021-000000000007},  !- Total Cooling Capacity Function of Temperature Curve Name
  {00000000-0000-0000-0023-000000000010},  !- Total Cooling Capacity Function of Flow Fraction Curve Name
  {00000000-0000-0000-0021-000000000008},  !- Energy Input Ratio Function of Temperature Curve Name
  {00000000-0000-0000-0023-000000000011},  !- Energy Input Ratio Function of Flow Fraction Curve Name
  {00000000-0000-0000-0022-000000000016},  !- Part Load Fraction Correlation Curve Name
  -25,                                     !- Minimum Outdoor Dry-Bulb Temperature for Compressor Operation {C}
  0,                                       !- Nominal Time for Condensate Removal to Begin {s}
  0,                                       !- Ratio of Initial Moisture Evaporation Rate and Steady State Latent Capacity {dimensionless}
  0,                                       !- Maximum Cycling Rate {cycles/hr}
  0,                                       !- Latent Capacity Time Constant {s}
  ,                                        !- Condenser Air Inlet Node Name
  AirCooled,                               !- Condenser Type
  0.9,                                     !- Evaporative Condenser Effectiveness {dimensionless}
  autosize,                                !- Evaporative Condenser Air Flow Rate {m3/s}
  autosize,                                !- Evaporative Condenser Pump Rated Power Consumption {W}
  0,                                       !- Crankcase Heater Capacity {W}
  ,                                        !- Crankcase Heater Capacity Function of Temperature Curve Name
  10,                                      !- Maximum Outdoor Dry-Bulb Temperature for Crankcase Heater Operation {C}
  ,                                        !- Supply Water Storage Tank Name
  ,                                        !- Condensate Collection Water Storage Tank Name
  0,                                       !- Basin Heater Capacity {W/K}
  2;                                       !- Basin Heater Setpoint Temperature {C}

OS:Coil:Cooling:DX:SingleSpeed,
  {00000000-0000-0000-0012-000000000002},  !- Handle
  CoilCoolingDXSingleSpeed_ashp 2 703kBtu/hr 7.94EER, !- Name
  {00000000-0000-0000-0055-000000000001},  !- Availability Schedule Name
  autosize,                                !- Rated Total Cooling Capacity {W}
  autosize,                                !- Rated Sensible Heat Ratio
  2.78066397405391,                        !- Rated COP {W/W}
  autosize,                                !- Rated Air Flow Rate {m3/s}
  773.3,                                   !- Rated Evaporator Fan Power Per Volume Flow Rate 2017 {W/(m3/s)}
  934.4,                                   !- Rated Evaporator Fan Power Per Volume Flow Rate 2023 {W/(m3/s)}
  {00000000-0000-0000-0015-000000000072},  !- Air Inlet Node Name
  {00000000-0000-0000-0015-000000000068},  !- Air Outlet Node Name
  {00000000-0000-0000-0021-000000000007},  !- Total Cooling Capacity Function of Temperature Curve Name
  {00000000-0000-0000-0023-000000000010},  !- Total Cooling Capacity Function of Flow Fraction Curve Name
  {00000000-0000-0000-0021-000000000008},  !- Energy Input Ratio Function of Temperature Curve Name
  {00000000-0000-0000-0023-000000000011},  !- Energy Input Ratio Function of Flow Fraction Curve Name
  {00000000-0000-0000-0022-000000000016},  !- Part Load Fraction Correlation Curve Name
  -25,                                     !- Minimum Outdoor Dry-Bulb Temperature for Compressor Operation {C}
  0,                                       !- Nominal Time for Condensate Removal to Begin {s}
  0,                                       !- Ratio of Initial Moisture Evaporation Rate and Steady State Latent Capacity {dimensionless}
  0,                                       !- Maximum Cycling Rate {cycles/hr}
  0,                                       !- Latent Capacity Time Constant {s}
  ,                                        !- Condenser Air Inlet Node Name
  AirCooled,                               !- Condenser Type
  0.9,                                     !- Evaporative Condenser Effectiveness {dimensionless}
  autosize,                                !- Evaporative Condenser Air Flow Rate {m3/s}
  autosize,                                !- Evaporative Condenser Pump Rated Power Consumption {W}
  0,                                       !- Crankcase Heater Capacity {W}
  ,                                        !- Crankcase Heater Capacity Function of Temperature Curve Name
  10,                                      !- Maximum Outdoor Dry-Bulb Temperature for Crankcase Heater Operation {C}
  ,                                        !- Supply Water Storage Tank Name
  ,                                        !- Condensate Collection Water Storage Tank Name
  0,                                       !- Basin Heater Capacity {W/K}
  2;                                       !- Basin Heater Setpoint Temperature {C}

OS:Coil:Cooling:DX:SingleSpeed,
  {00000000-0000-0000-0012-000000000003},  !- Handle
  CoilCoolingDXSingleSpeed_ashp 51kBtu/hr 10.0EER, !- Name
  {00000000-0000-0000-0055-000000000001},  !- Availability Schedule Name
  autosize,                                !- Rated Total Cooling Capacity {W}
  autosize,                                !- Rated Sensible Heat Ratio
  3.46671670650253,                        !- Rated COP {W/W}
  autosize,                                !- Rated Air Flow Rate {m3/s}
  773.3,                                   !- Rated Evaporator Fan Power Per Volume Flow Rate 2017 {W/(m3/s)}
  934.4,                                   !- Rated Evaporator Fan Power Per Volume Flow Rate 2023 {W/(m3/s)}
  {00000000-0000-0000-0015-000000000024},  !- Air Inlet Node Name
  {00000000-0000-0000-0015-000000000020},  !- Air Outlet Node Name
  {00000000-0000-0000-0021-000000000007},  !- Total Cooling Capacity Function of Temperature Curve Name
  {00000000-0000-0000-0023-000000000010},  !- Total Cooling Capacity Function of Flow Fraction Curve Name
  {00000000-0000-0000-0021-000000000008},  !- Energy Input Ratio Function of Temperature Curve Name
  {00000000-0000-0000-0023-000000000011},  !- Energy Input Ratio Function of Flow Fraction Curve Name
  {00000000-0000-0000-0022-000000000016},  !- Part Load Fraction Correlation Curve Name
  -25,                                     !- Minimum Outdoor Dry-Bulb Temperature for Compressor Operation {C}
  0,                                       !- Nominal Time for Condensate Removal to Begin {s}
  0,                                       !- Ratio of Initial Moisture Evaporation Rate and Steady State Latent Capacity {dimensionless}
  0,                                       !- Maximum Cycling Rate {cycles/hr}
  0,                                       !- Latent Capacity Time Constant {s}
  ,                                        !- Condenser Air Inlet Node Name
  AirCooled,                               !- Condenser Type
  0.9,                                     !- Evaporative Condenser Effectiveness {dimensionless}
  autosize,                                !- Evaporative Condenser Air Flow Rate {m3/s}
  autosize,                                !- Evaporative Condenser Pump Rated Power Consumption {W}
  0,                                       !- Crankcase Heater Capacity {W}
  ,                                        !- Crankcase Heater Capacity Function of Temperature Curve Name
  10,                                      !- Maximum Outdoor Dry-Bulb Temperature for Crankcase Heater Operation {C}
  ,                                        !- Supply Water Storage Tank Name
  ,                                        !- Condensate Collection Water Storage Tank Name
  0,                                       !- Basin Heater Capacity {W/K}
  2;                                       !- Basin Heater Setpoint Temperature {C}

OS:Coil:Heating:DX:SingleSpeed,
  {00000000-0000-0000-0013-000000000001},  !- Handle
  CoilHeatingDXSingleSpeed_ashp 1 273 Htg kBtu/hr 3.2COPH, !- Name
  {00000000-0000-0000-0055-000000000001},  !- Availability Schedule Name
  79881.222848665,                         !- Rated Total Heating Capacity {W}
  3.52748727947421,                        !- Rated COP {W/W}
  Autosize,                                !- Rated Air Flow Rate {m3/s}
  773.3,                                   !- Rated Supply Fan Power Per Volume Flow Rate 2017 {W/(m3/s)}
  934.4,                                   !- Rated Supply Fan Power Per Volume Flow Rate 2023 {W/(m3/s)}
  {00000000-0000-0000-0015-000000000045},  !- Air Inlet Node Name
  {00000000-0000-0000-0015-000000000042},  !- Air Outlet Node Name
  {00000000-0000-0000-0022-000000000018},  !- Total Heating Capacity Function of Temperature Curve Name
  {00000000-0000-0000-0022-000000000017},  !- Total Heating Capacity Function of Flow Fraction Curve Name
  {00000000-0000-0000-0022-000000000019},  !- Energy Input Ratio Function of Temperature Curve Name
  {00000000-0000-0000-0023-000000000012},  !- Energy Input Ratio Function of Flow Fraction Curve Name
  {00000000-0000-0000-0022-000000000020},  !- Part Load Fraction Correlation Curve Name
  ,                                        !- Defrost Energy Input Ratio Function of Temperature Curve Name
  -10,                                     !- Minimum Outdoor Dry-Bulb Temperature for Compressor Operation {C}
  ,                                        !- Maximum Outdoor Dry-Bulb Temperature for Defrost Operation {C}
  ,                                        !- Crankcase Heater Capacity {W}
  ,                                        !- Crankcase Heater Capacity Function of Temperature Curve Name
  ,                                        !- Maximum Outdoor Dry-Bulb Temperature for Crankcase Heater Operation {C}
  Resistive,                               !- Defrost Strategy
  Timed,                                   !- Defrost Control
  0.166667,                                !- Defrost Time Period Fraction
  2000;                                    !- Resistive Defrost Heater Capacity {W}

OS:Coil:Heating:DX:SingleSpeed,
  {00000000-0000-0000-0013-000000000002},  !- Handle
  CoilHeatingDXSingleSpeed_ashp 2 510 Htg kBtu/hr 3.2COPH, !- Name
  {00000000-0000-0000-0055-000000000001},  !- Availability Schedule Name
  149327.546949368,                        !- Rated Total Heating Capacity {W}
  3.63971186402555,                        !- Rated COP {W/W}
  Autosize,                                !- Rated Air Flow Rate {m3/s}
  773.3,                                   !- Rated Supply Fan Power Per Volume Flow Rate 2017 {W/(m3/s)}
  934.4,                                   !- Rated Supply Fan Power Per Volume Flow Rate 2023 {W/(m3/s)}
  {00000000-0000-0000-0015-000000000069},  !- Air Inlet Node Name
  {00000000-0000-0000-0015-000000000066},  !- Air Outlet Node Name
  {00000000-0000-0000-0022-000000000018},  !- Total Heating Capacity Function of Temperature Curve Name
  {00000000-0000-0000-0022-000000000017},  !- Total Heating Capacity Function of Flow Fraction Curve Name
  {00000000-0000-0000-0022-000000000019},  !- Energy Input Ratio Function of Temperature Curve Name
  {00000000-0000-0000-0023-000000000012},  !- Energy Input Ratio Function of Flow Fraction Curve Name
  {00000000-0000-0000-0022-000000000020},  !- Part Load Fraction Correlation Curve Name
  ,                                        !- Defrost Energy Input Ratio Function of Temperature Curve Name
  -10,                                     !- Minimum Outdoor Dry-Bulb Temperature for Compressor Operation {C}
  ,                                        !- Maximum Outdoor Dry-Bulb Temperature for Defrost Operation {C}
  ,                                        !- Crankcase Heater Capacity {W}
  ,                                        !- Crankcase Heater Capacity Function of Temperature Curve Name
  ,                                        !- Maximum Outdoor Dry-Bulb Temperature for Crankcase Heater Operation {C}
  Resistive,                               !- Defrost Strategy
  Timed,                                   !- Defrost Control
  0.166667,                                !- Defrost Time Period Fraction
  2000;                                    !- Resistive Defrost Heater Capacity {W}

OS:Coil:Heating:DX:SingleSpeed,
  {00000000-0000-0000-0013-000000000003},  !- Handle
  CoilHeatingDXSingleSpeed_ashp 37 Htg kBtu/hr 14SEER, !- Name
  {00000000-0000-0000-0055-000000000001},  !- Availability Schedule Name
  10898.1860287415,                        !- Rated Total Heating Capacity {W}
  3.8248,                                  !- Rated COP {W/W}
  Autosize,                                !- Rated Air Flow Rate {m3/s}
  773.3,                                   !- Rated Supply Fan Power Per Volume Flow Rate 2017 {W/(m3/s)}
  934.4,                                   !- Rated Supply Fan Power Per Volume Flow Rate 2023 {W/(m3/s)}
  {00000000-0000-0000-0015-000000000021},  !- Air Inlet Node Name
  {00000000-0000-0000-0015-000000000018},  !- Air Outlet Node Name
  {00000000-0000-0000-0022-000000000018},  !- Total Heating Capacity Function of Temperature Curve Name
  {00000000-0000-0000-0022-000000000017},  !- Total Heating Capacity Function of Flow Fraction Curve Name
  {00000000-0000-0000-0022-000000000019},  !- Energy Input Ratio Function of Temperature Curve Name
  {00000000-0000-0000-0023-000000000012},  !- Energy Input Ratio Function of Flow Fraction Curve Name
  {00000000-0000-0000-0022-000000000020},  !- Part Load Fraction Correlation Curve Name
  ,                                        !- Defrost Energy Input Ratio Function of Temperature Curve Name
  -10,                                     !- Minimum Outdoor Dry-Bulb Temperature for Compressor Operation {C}
  ,                                        !- Maximum Outdoor Dry-Bulb Temperature for Defrost Operation {C}
  ,                                        !- Crankcase Heater Capacity {W}
  ,                                        !- Crankcase Heater Capacity Function of Temperature Curve Name
  ,                                        !- Maximum Outdoor Dry-Bulb Temperature for Crankcase Heater Operation {C}
  Resistive,                               !- Defrost Strategy
  Timed,                                   !- Defrost Control
  0.166667,                                !- Defrost Time Period Fraction
  2000;                                    !- Resistive Defrost Heater Capacity {W}

OS:Coil:Heating:Electric,
  {00000000-0000-0000-0014-000000000001},  !- Handle
  Coil Heating Electric 1,                 !- Name
  {00000000-0000-0000-0055-000000000001},  !- Availability Schedule Name
  ,                                        !- Efficiency
  ,                                        !- Nominal Capacity {W}
  {00000000-0000-0000-0015-000000000019},  !- Air Inlet Node Name
  {00000000-0000-0000-0015-000000000016};  !- Air Outlet Node Name

OS:Coil:Heating:Electric,
  {00000000-0000-0000-0014-000000000002},  !- Handle
  Coil Heating Electric 2,                 !- Name
  {00000000-0000-0000-0055-000000000001},  !- Availability Schedule Name
  ,                                        !- Efficiency
  ,                                        !- Nominal Capacity {W}
  {00000000-0000-0000-0015-000000000043},  !- Air Inlet Node Name
  {00000000-0000-0000-0015-000000000040};  !- Air Outlet Node Name

OS:Coil:Heating:Electric,
  {00000000-0000-0000-0014-000000000003},  !- Handle
  Coil Heating Electric 3,                 !- Name
  {00000000-0000-0000-0055-000000000001},  !- Availability Schedule Name
  ,                                        !- Efficiency
  ,                                        !- Nominal Capacity {W}
  {00000000-0000-0000-0015-000000000067},  !- Air Inlet Node Name
  {00000000-0000-0000-0015-000000000064};  !- Air Outlet Node Name

OS:Connection,
  {00000000-0000-0000-0015-000000000001},  !- Handle
  ,                                        !- Source Object
  11,                                      !- Outlet Port
  ,                                        !- Target Object
  2;                                       !- Inlet Port

OS:Connection,
  {00000000-0000-0000-0015-000000000002},  !- Handle
  ,                                        !- Source Object
  11,                                      !- Outlet Port
  ,                                        !- Target Object
  2;                                       !- Inlet Port

OS:Connection,
  {00000000-0000-0000-0015-000000000003},  !- Handle
  ,                                        !- Source Object
  11,                                      !- Outlet Port
  ,                                        !- Target Object
  2;                                       !- Inlet Port

OS:Connection,
  {00000000-0000-0000-0015-000000000004},  !- Handle
  {00000000-0000-0000-0084-000000000001},  !- Source Object
  11,                                      !- Outlet Port
  {00000000-0000-0000-0046-000000000004},  !- Target Object
  2;                                       !- Inlet Port

OS:Connection,
  {00000000-0000-0000-0015-000000000005},  !- Handle
  {00000000-0000-0000-0084-000000000002},  !- Source Object
  11,                                      !- Outlet Port
  {00000000-0000-0000-0046-000000000006},  !- Target Object
  2;                                       !- Inlet Port

OS:Connection,
  {00000000-0000-0000-0015-000000000006},  !- Handle
  {00000000-0000-0000-0084-000000000003},  !- Source Object
  11,                                      !- Outlet Port
  {00000000-0000-0000-0046-000000000008},  !- Target Object
  2;                                       !- Inlet Port

OS:Connection,
  {00000000-0000-0000-0015-000000000007},  !- Handle
  {00000000-0000-0000-0002-000000000001},  !- Source Object
  9,                                       !- Outlet Port
  {00000000-0000-0000-0046-000000000046},  !- Target Object
  2;                                       !- Inlet Port

OS:Connection,
  {00000000-0000-0000-0015-000000000008},  !- Handle
  {00000000-0000-0000-0046-000000000047},  !- Source Object
  3,                                       !- Outlet Port
  {00000000-0000-0000-0002-000000000001},  !- Target Object
  12;                                      !- Inlet Port

OS:Connection,
  {00000000-0000-0000-0015-000000000009},  !- Handle
  {00000000-0000-0000-0002-000000000001},  !- Source Object
  11,                                      !- Outlet Port
  {00000000-0000-0000-0046-000000000041},  !- Target Object
  2;                                       !- Inlet Port

OS:Connection,
  {00000000-0000-0000-0015-000000000010},  !- Handle
  {00000000-0000-0000-0046-000000000042},  !- Source Object
  3,                                       !- Outlet Port
  {00000000-0000-0000-0002-000000000001},  !- Target Object
  10;                                      !- Inlet Port

OS:Connection,
  {00000000-0000-0000-0015-000000000011},  !- Handle
  {00000000-0000-0000-0046-000000000041},  !- Source Object
  3,                                       !- Outlet Port
  {00000000-0000-0000-0005-000000000001},  !- Target Object
  2;                                       !- Inlet Port

OS:Connection,
  {00000000-0000-0000-0015-000000000012},  !- Handle
  {00000000-0000-0000-0004-000000000001},  !- Source Object
  2,                                       !- Outlet Port
  {00000000-0000-0000-0046-000000000042},  !- Target Object
  2;                                       !- Inlet Port

OS:Connection,
  {00000000-0000-0000-0015-000000000013},  !- Handle
  {00000000-0000-0000-0046-000000000044},  !- Source Object
  3,                                       !- Outlet Port
  {00000000-0000-0000-0003-000000000001},  !- Target Object
  6;                                       !- Inlet Port

OS:Connection,
  {00000000-0000-0000-0015-000000000014},  !- Handle
  {00000000-0000-0000-0003-000000000001},  !- Source Object
  7,                                       !- Outlet Port
  {00000000-0000-0000-0046-000000000045},  !- Target Object
  2;                                       !- Inlet Port

OS:Connection,
  {00000000-0000-0000-0015-000000000015},  !- Handle
  {00000000-0000-0000-0037-000000000001},  !- Source Object
  9,                                       !- Outlet Port
  {00000000-0000-0000-0046-000000000047},  !- Target Object
  2;                                       !- Inlet Port

OS:Connection,
  {00000000-0000-0000-0015-000000000016},  !- Handle
  {00000000-0000-0000-0014-000000000001},  !- Source Object
  6,                                       !- Outlet Port
  {00000000-0000-0000-0046-000000000015},  !- Target Object
  2;                                       !- Inlet Port

OS:Connection,
  {00000000-0000-0000-0015-000000000017},  !- Handle
  {00000000-0000-0000-0046-000000000015},  !- Source Object
  3,                                       !- Outlet Port
  {00000000-0000-0000-0037-000000000001},  !- Target Object
  8;                                       !- Inlet Port

OS:Connection,
  {00000000-0000-0000-0015-000000000018},  !- Handle
  {00000000-0000-0000-0013-000000000003},  !- Source Object
  9,                                       !- Outlet Port
  {00000000-0000-0000-0046-000000000023},  !- Target Object
  2;                                       !- Inlet Port

OS:Connection,
  {00000000-0000-0000-0015-000000000019},  !- Handle
  {00000000-0000-0000-0046-000000000023},  !- Source Object
  3,                                       !- Outlet Port
  {00000000-0000-0000-0014-000000000001},  !- Target Object
  5;                                       !- Inlet Port

OS:Connection,
  {00000000-0000-0000-0015-000000000020},  !- Handle
  {00000000-0000-0000-0012-000000000003},  !- Source Object
  10,                                      !- Outlet Port
  {00000000-0000-0000-0046-000000000020},  !- Target Object
  2;                                       !- Inlet Port

OS:Connection,
  {00000000-0000-0000-0015-000000000021},  !- Handle
  {00000000-0000-0000-0046-000000000020},  !- Source Object
  3,                                       !- Outlet Port
  {00000000-0000-0000-0013-000000000003},  !- Target Object
  8;                                       !- Inlet Port

OS:Connection,
  {00000000-0000-0000-0015-000000000022},  !- Handle
  {00000000-0000-0000-0046-000000000046},  !- Source Object
  3,                                       !- Outlet Port
  {00000000-0000-0000-0003-000000000001},  !- Target Object
  8;                                       !- Inlet Port

OS:Connection,
  {00000000-0000-0000-0015-000000000023},  !- Handle
  {00000000-0000-0000-0003-000000000001},  !- Source Object
  5,                                       !- Outlet Port
  {00000000-0000-0000-0046-000000000043},  !- Target Object
  2;                                       !- Inlet Port

OS:Connection,
  {00000000-0000-0000-0015-000000000024},  !- Handle
  {00000000-0000-0000-0046-000000000043},  !- Source Object
  3,                                       !- Outlet Port
  {00000000-0000-0000-0012-000000000003},  !- Target Object
  9;                                       !- Inlet Port

OS:Connection,
  {00000000-0000-0000-0015-000000000025},  !- Handle
  {00000000-0000-0000-0046-000000000010},  !- Source Object
  3,                                       !- Outlet Port
  {00000000-0000-0000-0052-000000000001},  !- Target Object
  2;                                       !- Inlet Port

OS:Connection,
  {00000000-0000-0000-0015-000000000026},  !- Handle
  {00000000-0000-0000-0052-000000000003},  !- Source Object
  2,                                       !- Outlet Port
  {00000000-0000-0000-0046-000000000003},  !- Target Object
  2;                                       !- Inlet Port

OS:Connection,
  {00000000-0000-0000-0015-000000000027},  !- Handle
  {00000000-0000-0000-0046-000000000003},  !- Source Object
  3,                                       !- Outlet Port
  {00000000-0000-0000-0004-000000000001},  !- Target Object
  3;                                       !- Inlet Port

OS:Connection,
  {00000000-0000-0000-0015-000000000028},  !- Handle
  {00000000-0000-0000-0005-000000000001},  !- Source Object
  3,                                       !- Outlet Port
  {00000000-0000-0000-0046-000000000009},  !- Target Object
  2;                                       !- Inlet Port

OS:Connection,
  {00000000-0000-0000-0015-000000000029},  !- Handle
  {00000000-0000-0000-0046-000000000009},  !- Source Object
  3,                                       !- Outlet Port
  {00000000-0000-0000-0006-000000000001},  !- Target Object
  3;                                       !- Inlet Port

OS:Connection,
  {00000000-0000-0000-0015-000000000030},  !- Handle
  {00000000-0000-0000-0006-000000000001},  !- Source Object
  4,                                       !- Outlet Port
  {00000000-0000-0000-0046-000000000010},  !- Target Object
  2;                                       !- Inlet Port

OS:Connection,
  {00000000-0000-0000-0015-000000000031},  !- Handle
  {00000000-0000-0000-0002-000000000003},  !- Source Object
  9,                                       !- Outlet Port
  {00000000-0000-0000-0046-000000000060},  !- Target Object
  2;                                       !- Inlet Port

OS:Connection,
  {00000000-0000-0000-0015-000000000032},  !- Handle
  {00000000-0000-0000-0046-000000000061},  !- Source Object
  3,                                       !- Outlet Port
  {00000000-0000-0000-0002-000000000003},  !- Target Object
  12;                                      !- Inlet Port

OS:Connection,
  {00000000-0000-0000-0015-000000000033},  !- Handle
  {00000000-0000-0000-0002-000000000003},  !- Source Object
  11,                                      !- Outlet Port
  {00000000-0000-0000-0046-000000000055},  !- Target Object
  2;                                       !- Inlet Port

OS:Connection,
  {00000000-0000-0000-0015-000000000034},  !- Handle
  {00000000-0000-0000-0046-000000000056},  !- Source Object
  3,                                       !- Outlet Port
  {00000000-0000-0000-0002-000000000003},  !- Target Object
  10;                                      !- Inlet Port

OS:Connection,
  {00000000-0000-0000-0015-000000000035},  !- Handle
  {00000000-0000-0000-0046-000000000055},  !- Source Object
  3,                                       !- Outlet Port
  {00000000-0000-0000-0005-000000000002},  !- Target Object
  2;                                       !- Inlet Port

OS:Connection,
  {00000000-0000-0000-0015-000000000036},  !- Handle
  {00000000-0000-0000-0004-000000000002},  !- Source Object
  2,                                       !- Outlet Port
  {00000000-0000-0000-0046-000000000056},  !- Target Object
  2;                                       !- Inlet Port

OS:Connection,
  {00000000-0000-0000-0015-000000000037},  !- Handle
  {00000000-0000-0000-0046-000000000058},  !- Source Object
  3,                                       !- Outlet Port
  {00000000-0000-0000-0003-000000000002},  !- Target Object
  6;                                       !- Inlet Port

OS:Connection,
  {00000000-0000-0000-0015-000000000038},  !- Handle
  {00000000-0000-0000-0003-000000000002},  !- Source Object
  7,                                       !- Outlet Port
  {00000000-0000-0000-0046-000000000059},  !- Target Object
  2;                                       !- Inlet Port

OS:Connection,
  {00000000-0000-0000-0015-000000000039},  !- Handle
  {00000000-0000-0000-0037-000000000002},  !- Source Object
  9,                                       !- Outlet Port
  {00000000-0000-0000-0046-000000000061},  !- Target Object
  2;                                       !- Inlet Port

OS:Connection,
  {00000000-0000-0000-0015-000000000040},  !- Handle
  {00000000-0000-0000-0014-000000000002},  !- Source Object
  6,                                       !- Outlet Port
  {00000000-0000-0000-0046-000000000016},  !- Target Object
  2;                                       !- Inlet Port

OS:Connection,
  {00000000-0000-0000-0015-000000000041},  !- Handle
  {00000000-0000-0000-0046-000000000016},  !- Source Object
  3,                                       !- Outlet Port
  {00000000-0000-0000-0037-000000000002},  !- Target Object
  8;                                       !- Inlet Port

OS:Connection,
  {00000000-0000-0000-0015-000000000042},  !- Handle
  {00000000-0000-0000-0013-000000000001},  !- Source Object
  9,                                       !- Outlet Port
  {00000000-0000-0000-0046-000000000021},  !- Target Object
  2;                                       !- Inlet Port

OS:Connection,
  {00000000-0000-0000-0015-000000000043},  !- Handle
  {00000000-0000-0000-0046-000000000021},  !- Source Object
  3,                                       !- Outlet Port
  {00000000-0000-0000-0014-000000000002},  !- Target Object
  5;                                       !- Inlet Port

OS:Connection,
  {00000000-0000-0000-0015-000000000044},  !- Handle
  {00000000-0000-0000-0012-000000000001},  !- Source Object
  10,                                      !- Outlet Port
  {00000000-0000-0000-0046-000000000018},  !- Target Object
  2;                                       !- Inlet Port

OS:Connection,
  {00000000-0000-0000-0015-000000000045},  !- Handle
  {00000000-0000-0000-0046-000000000018},  !- Source Object
  3,                                       !- Outlet Port
  {00000000-0000-0000-0013-000000000001},  !- Target Object
  8;                                       !- Inlet Port

OS:Connection,
  {00000000-0000-0000-0015-000000000046},  !- Handle
  {00000000-0000-0000-0046-000000000060},  !- Source Object
  3,                                       !- Outlet Port
  {00000000-0000-0000-0003-000000000002},  !- Target Object
  8;                                       !- Inlet Port

OS:Connection,
  {00000000-0000-0000-0015-000000000047},  !- Handle
  {00000000-0000-0000-0003-000000000002},  !- Source Object
  5,                                       !- Outlet Port
  {00000000-0000-0000-0046-000000000057},  !- Target Object
  2;                                       !- Inlet Port

OS:Connection,
  {00000000-0000-0000-0015-000000000048},  !- Handle
  {00000000-0000-0000-0046-000000000057},  !- Source Object
  3,                                       !- Outlet Port
  {00000000-0000-0000-0012-000000000001},  !- Target Object
  9;                                       !- Inlet Port

OS:Connection,
  {00000000-0000-0000-0015-000000000049},  !- Handle
  {00000000-0000-0000-0046-000000000012},  !- Source Object
  3,                                       !- Outlet Port
  {00000000-0000-0000-0052-000000000004},  !- Target Object
  2;                                       !- Inlet Port

OS:Connection,
  {00000000-0000-0000-0015-000000000050},  !- Handle
  {00000000-0000-0000-0052-000000000006},  !- Source Object
  2,                                       !- Outlet Port
  {00000000-0000-0000-0046-000000000005},  !- Target Object
  2;                                       !- Inlet Port

OS:Connection,
  {00000000-0000-0000-0015-000000000051},  !- Handle
  {00000000-0000-0000-0046-000000000005},  !- Source Object
  3,                                       !- Outlet Port
  {00000000-0000-0000-0004-000000000002},  !- Target Object
  3;                                       !- Inlet Port

OS:Connection,
  {00000000-0000-0000-0015-000000000052},  !- Handle
  {00000000-0000-0000-0005-000000000002},  !- Source Object
  3,                                       !- Outlet Port
  {00000000-0000-0000-0046-000000000011},  !- Target Object
  2;                                       !- Inlet Port

OS:Connection,
  {00000000-0000-0000-0015-000000000053},  !- Handle
  {00000000-0000-0000-0046-000000000011},  !- Source Object
  3,                                       !- Outlet Port
  {00000000-0000-0000-0006-000000000002},  !- Target Object
  3;                                       !- Inlet Port

OS:Connection,
  {00000000-0000-0000-0015-000000000054},  !- Handle
  {00000000-0000-0000-0006-000000000002},  !- Source Object
  4,                                       !- Outlet Port
  {00000000-0000-0000-0046-000000000012},  !- Target Object
  2;                                       !- Inlet Port

OS:Connection,
  {00000000-0000-0000-0015-000000000055},  !- Handle
  {00000000-0000-0000-0002-000000000002},  !- Source Object
  9,                                       !- Outlet Port
  {00000000-0000-0000-0046-000000000053},  !- Target Object
  2;                                       !- Inlet Port

OS:Connection,
  {00000000-0000-0000-0015-000000000056},  !- Handle
  {00000000-0000-0000-0046-000000000054},  !- Source Object
  3,                                       !- Outlet Port
  {00000000-0000-0000-0002-000000000002},  !- Target Object
  12;                                      !- Inlet Port

OS:Connection,
  {00000000-0000-0000-0015-000000000057},  !- Handle
  {00000000-0000-0000-0002-000000000002},  !- Source Object
  11,                                      !- Outlet Port
  {00000000-0000-0000-0046-000000000048},  !- Target Object
  2;                                       !- Inlet Port

OS:Connection,
  {00000000-0000-0000-0015-000000000058},  !- Handle
  {00000000-0000-0000-0046-000000000049},  !- Source Object
  3,                                       !- Outlet Port
  {00000000-0000-0000-0002-000000000002},  !- Target Object
  10;                                      !- Inlet Port

OS:Connection,
  {00000000-0000-0000-0015-000000000059},  !- Handle
  {00000000-0000-0000-0046-000000000048},  !- Source Object
  3,                                       !- Outlet Port
  {00000000-0000-0000-0005-000000000003},  !- Target Object
  2;                                       !- Inlet Port

OS:Connection,
  {00000000-0000-0000-0015-000000000060},  !- Handle
  {00000000-0000-0000-0004-000000000003},  !- Source Object
  2,                                       !- Outlet Port
  {00000000-0000-0000-0046-000000000049},  !- Target Object
  2;                                       !- Inlet Port

OS:Connection,
  {00000000-0000-0000-0015-000000000061},  !- Handle
  {00000000-0000-0000-0046-000000000051},  !- Source Object
  3,                                       !- Outlet Port
  {00000000-0000-0000-0003-000000000003},  !- Target Object
  6;                                       !- Inlet Port

OS:Connection,
  {00000000-0000-0000-0015-000000000062},  !- Handle
  {00000000-0000-0000-0003-000000000003},  !- Source Object
  7,                                       !- Outlet Port
  {00000000-0000-0000-0046-000000000052},  !- Target Object
  2;                                       !- Inlet Port

OS:Connection,
  {00000000-0000-0000-0015-000000000063},  !- Handle
  {00000000-0000-0000-0037-000000000003},  !- Source Object
  9,                                       !- Outlet Port
  {00000000-0000-0000-0046-000000000054},  !- Target Object
  2;                                       !- Inlet Port

OS:Connection,
  {00000000-0000-0000-0015-000000000064},  !- Handle
  {00000000-0000-0000-0014-000000000003},  !- Source Object
  6,                                       !- Outlet Port
  {00000000-0000-0000-0046-000000000017},  !- Target Object
  2;                                       !- Inlet Port

OS:Connection,
  {00000000-0000-0000-0015-000000000065},  !- Handle
  {00000000-0000-0000-0046-000000000017},  !- Source Object
  3,                                       !- Outlet Port
  {00000000-0000-0000-0037-000000000003},  !- Target Object
  8;                                       !- Inlet Port

OS:Connection,
  {00000000-0000-0000-0015-000000000066},  !- Handle
  {00000000-0000-0000-0013-000000000002},  !- Source Object
  9,                                       !- Outlet Port
  {00000000-0000-0000-0046-000000000022},  !- Target Object
  2;                                       !- Inlet Port

OS:Connection,
  {00000000-0000-0000-0015-000000000067},  !- Handle
  {00000000-0000-0000-0046-000000000022},  !- Source Object
  3,                                       !- Outlet Port
  {00000000-0000-0000-0014-000000000003},  !- Target Object
  5;                                       !- Inlet Port

OS:Connection,
  {00000000-0000-0000-0015-000000000068},  !- Handle
  {00000000-0000-0000-0012-000000000002},  !- Source Object
  10,                                      !- Outlet Port
  {00000000-0000-0000-0046-000000000019},  !- Target Object
  2;                                       !- Inlet Port

OS:Connection,
  {00000000-0000-0000-0015-000000000069},  !- Handle
  {00000000-0000-0000-0046-000000000019},  !- Source Object
  3,                                       !- Outlet Port
  {00000000-0000-0000-0013-000000000002},  !- Target Object
  8;                                       !- Inlet Port

OS:Connection,
  {00000000-0000-0000-0015-000000000070},  !- Handle
  {00000000-0000-0000-0046-000000000053},  !- Source Object
  3,                                       !- Outlet Port
  {00000000-0000-0000-0003-000000000003},  !- Target Object
  8;                                       !- Inlet Port

OS:Connection,
  {00000000-0000-0000-0015-000000000071},  !- Handle
  {00000000-0000-0000-0003-000000000003},  !- Source Object
  5,                                       !- Outlet Port
  {00000000-0000-0000-0046-000000000050},  !- Target Object
  2;                                       !- Inlet Port

OS:Connection,
  {00000000-0000-0000-0015-000000000072},  !- Handle
  {00000000-0000-0000-0046-000000000050},  !- Source Object
  3,                                       !- Outlet Port
  {00000000-0000-0000-0012-000000000002},  !- Target Object
  9;                                       !- Inlet Port

OS:Connection,
  {00000000-0000-0000-0015-000000000073},  !- Handle
  {00000000-0000-0000-0046-000000000014},  !- Source Object
  3,                                       !- Outlet Port
  {00000000-0000-0000-0052-000000000007},  !- Target Object
  2;                                       !- Inlet Port

OS:Connection,
  {00000000-0000-0000-0015-000000000074},  !- Handle
  {00000000-0000-0000-0052-000000000009},  !- Source Object
  2,                                       !- Outlet Port
  {00000000-0000-0000-0046-000000000007},  !- Target Object
  2;                                       !- Inlet Port

OS:Connection,
  {00000000-0000-0000-0015-000000000075},  !- Handle
  {00000000-0000-0000-0046-000000000007},  !- Source Object
  3,                                       !- Outlet Port
  {00000000-0000-0000-0004-000000000003},  !- Target Object
  3;                                       !- Inlet Port

OS:Connection,
  {00000000-0000-0000-0015-000000000076},  !- Handle
  {00000000-0000-0000-0005-000000000003},  !- Source Object
  3,                                       !- Outlet Port
  {00000000-0000-0000-0046-000000000013},  !- Target Object
  2;                                       !- Inlet Port

OS:Connection,
  {00000000-0000-0000-0015-000000000077},  !- Handle
  {00000000-0000-0000-0046-000000000013},  !- Source Object
  3,                                       !- Outlet Port
  {00000000-0000-0000-0006-000000000003},  !- Target Object
  3;                                       !- Inlet Port

OS:Connection,
  {00000000-0000-0000-0015-000000000078},  !- Handle
  {00000000-0000-0000-0006-000000000003},  !- Source Object
  4,                                       !- Outlet Port
  {00000000-0000-0000-0046-000000000014},  !- Target Object
  2;                                       !- Inlet Port

OS:Connection,
  {00000000-0000-0000-0015-000000000079},  !- Handle
  {00000000-0000-0000-0051-000000000001},  !- Source Object
  14,                                      !- Outlet Port
  {00000000-0000-0000-0046-000000000027},  !- Target Object
  2;                                       !- Inlet Port

OS:Connection,
  {00000000-0000-0000-0015-000000000080},  !- Handle
  {00000000-0000-0000-0017-000000000001},  !- Source Object
  3,                                       !- Outlet Port
  {00000000-0000-0000-0046-000000000001},  !- Target Object
  2;                                       !- Inlet Port

OS:Connection,
  {00000000-0000-0000-0015-000000000081},  !- Handle
  {00000000-0000-0000-0046-000000000028},  !- Source Object
  3,                                       !- Outlet Port
  {00000000-0000-0000-0051-000000000001},  !- Target Object
  15;                                      !- Inlet Port

OS:Connection,
  {00000000-0000-0000-0015-000000000082},  !- Handle
  {00000000-0000-0000-0051-000000000001},  !- Source Object
  17,                                      !- Outlet Port
  {00000000-0000-0000-0046-000000000025},  !- Target Object
  2;                                       !- Inlet Port

OS:Connection,
  {00000000-0000-0000-0015-000000000083},  !- Handle
  {00000000-0000-0000-0046-000000000025},  !- Source Object
  3,                                       !- Outlet Port
  {00000000-0000-0000-0017-000000000002},  !- Target Object
  2;                                       !- Inlet Port

OS:Connection,
  {00000000-0000-0000-0015-000000000084},  !- Handle
  {00000000-0000-0000-0017-000000000002},  !- Source Object
  3,                                       !- Outlet Port
  {00000000-0000-0000-0046-000000000031},  !- Target Object
  2;                                       !- Inlet Port

OS:Connection,
  {00000000-0000-0000-0015-000000000085},  !- Handle
  {00000000-0000-0000-0046-000000000026},  !- Source Object
  3,                                       !- Outlet Port
  {00000000-0000-0000-0051-000000000001},  !- Target Object
  18;                                      !- Inlet Port

OS:Connection,
  {00000000-0000-0000-0015-000000000086},  !- Handle
  {00000000-0000-0000-0046-000000000027},  !- Source Object
  3,                                       !- Outlet Port
  {00000000-0000-0000-0053-000000000001},  !- Target Object
  2;                                       !- Inlet Port

OS:Connection,
  {00000000-0000-0000-0015-000000000087},  !- Handle
  {00000000-0000-0000-0053-000000000001},  !- Source Object
  3,                                       !- Outlet Port
  {00000000-0000-0000-0046-000000000024},  !- Target Object
  2;                                       !- Inlet Port

OS:Connection,
  {00000000-0000-0000-0015-000000000088},  !- Handle
  {00000000-0000-0000-0046-000000000024},  !- Source Object
  3,                                       !- Outlet Port
  {00000000-0000-0000-0017-000000000001},  !- Target Object
  2;                                       !- Inlet Port

OS:Connection,
  {00000000-0000-0000-0015-000000000089},  !- Handle
  {00000000-0000-0000-0046-000000000001},  !- Source Object
  3,                                       !- Outlet Port
  {00000000-0000-0000-0088-000000000001},  !- Target Object
  31;                                      !- Inlet Port

OS:Connection,
  {00000000-0000-0000-0015-000000000090},  !- Handle
  {00000000-0000-0000-0088-000000000001},  !- Source Object
  32,                                      !- Outlet Port
  {00000000-0000-0000-0046-000000000002},  !- Target Object
  2;                                       !- Inlet Port

OS:Connection,
  {00000000-0000-0000-0015-000000000091},  !- Handle
  {00000000-0000-0000-0046-000000000002},  !- Source Object
  3,                                       !- Outlet Port
  {00000000-0000-0000-0016-000000000001},  !- Target Object
  3;                                       !- Inlet Port

OS:Connection,
  {00000000-0000-0000-0015-000000000092},  !- Handle
  {00000000-0000-0000-0017-000000000001},  !- Source Object
  4,                                       !- Outlet Port
  {00000000-0000-0000-0046-000000000029},  !- Target Object
  2;                                       !- Inlet Port

OS:Connection,
  {00000000-0000-0000-0015-000000000093},  !- Handle
  {00000000-0000-0000-0046-000000000029},  !- Source Object
  3,                                       !- Outlet Port
  {00000000-0000-0000-0050-000000000001},  !- Target Object
  2;                                       !- Inlet Port

OS:Connection,
  {00000000-0000-0000-0015-000000000094},  !- Handle
  {00000000-0000-0000-0050-000000000001},  !- Source Object
  3,                                       !- Outlet Port
  {00000000-0000-0000-0046-000000000030},  !- Target Object
  2;                                       !- Inlet Port

OS:Connection,
  {00000000-0000-0000-0015-000000000095},  !- Handle
  {00000000-0000-0000-0046-000000000030},  !- Source Object
  3,                                       !- Outlet Port
  {00000000-0000-0000-0016-000000000001},  !- Target Object
  4;                                       !- Inlet Port

OS:Connection,
  {00000000-0000-0000-0015-000000000096},  !- Handle
  {00000000-0000-0000-0046-000000000031},  !- Source Object
  3,                                       !- Outlet Port
  {00000000-0000-0000-0050-000000000002},  !- Target Object
  2;                                       !- Inlet Port

OS:Connection,
  {00000000-0000-0000-0015-000000000097},  !- Handle
  {00000000-0000-0000-0050-000000000002},  !- Source Object
  3,                                       !- Outlet Port
  {00000000-0000-0000-0046-000000000032},  !- Target Object
  2;                                       !- Inlet Port

OS:Connection,
  {00000000-0000-0000-0015-000000000098},  !- Handle
  {00000000-0000-0000-0046-000000000032},  !- Source Object
  3,                                       !- Outlet Port
  {00000000-0000-0000-0016-000000000002},  !- Target Object
  3;                                       !- Inlet Port

OS:Connection,
  {00000000-0000-0000-0015-000000000099},  !- Handle
  {00000000-0000-0000-0016-000000000001},  !- Source Object
  2,                                       !- Outlet Port
  {00000000-0000-0000-0046-000000000033},  !- Target Object
  2;                                       !- Inlet Port

OS:Connection,
  {00000000-0000-0000-0015-000000000100},  !- Handle
  {00000000-0000-0000-0046-000000000033},  !- Source Object
  3,                                       !- Outlet Port
  {00000000-0000-0000-0050-000000000003},  !- Target Object
  2;                                       !- Inlet Port

OS:Connection,
  {00000000-0000-0000-0015-000000000101},  !- Handle
  {00000000-0000-0000-0050-000000000003},  !- Source Object
  3,                                       !- Outlet Port
  {00000000-0000-0000-0046-000000000028},  !- Target Object
  2;                                       !- Inlet Port

OS:Connection,
  {00000000-0000-0000-0015-000000000102},  !- Handle
  {00000000-0000-0000-0016-000000000002},  !- Source Object
  2,                                       !- Outlet Port
  {00000000-0000-0000-0046-000000000034},  !- Target Object
  2;                                       !- Inlet Port

OS:Connection,
  {00000000-0000-0000-0015-000000000103},  !- Handle
  {00000000-0000-0000-0046-000000000034},  !- Source Object
  3,                                       !- Outlet Port
  {00000000-0000-0000-0050-000000000004},  !- Target Object
  2;                                       !- Inlet Port

OS:Connection,
  {00000000-0000-0000-0015-000000000104},  !- Handle
  {00000000-0000-0000-0050-000000000004},  !- Source Object
  3,                                       !- Outlet Port
  {00000000-0000-0000-0046-000000000026},  !- Target Object
  2;                                       !- Inlet Port

OS:Connection,
  {00000000-0000-0000-0015-000000000105},  !- Handle
  {00000000-0000-0000-0017-000000000002},  !- Source Object
  4,                                       !- Outlet Port
  {00000000-0000-0000-0046-000000000035},  !- Target Object
  2;                                       !- Inlet Port

OS:Connection,
  {00000000-0000-0000-0015-000000000106},  !- Handle
  {00000000-0000-0000-0046-000000000035},  !- Source Object
  3,                                       !- Outlet Port
  {00000000-0000-0000-0090-000000000001},  !- Target Object
  2;                                       !- Inlet Port

OS:Connection,
  {00000000-0000-0000-0015-000000000107},  !- Handle
  {00000000-0000-0000-0090-000000000001},  !- Source Object
  3,                                       !- Outlet Port
  {00000000-0000-0000-0046-000000000036},  !- Target Object
  2;                                       !- Inlet Port

OS:Connection,
  {00000000-0000-0000-0015-000000000108},  !- Handle
  {00000000-0000-0000-0046-000000000036},  !- Source Object
  3,                                       !- Outlet Port
  {00000000-0000-0000-0016-000000000002},  !- Target Object
  4;                                       !- Inlet Port

OS:Connection,
  {00000000-0000-0000-0015-000000000109},  !- Handle
  {00000000-0000-0000-0017-000000000002},  !- Source Object
  5,                                       !- Outlet Port
  {00000000-0000-0000-0046-000000000037},  !- Target Object
  2;                                       !- Inlet Port

OS:Connection,
  {00000000-0000-0000-0015-000000000110},  !- Handle
  {00000000-0000-0000-0046-000000000037},  !- Source Object
  3,                                       !- Outlet Port
  {00000000-0000-0000-0090-000000000002},  !- Target Object
  2;                                       !- Inlet Port

OS:Connection,
  {00000000-0000-0000-0015-000000000111},  !- Handle
  {00000000-0000-0000-0090-000000000002},  !- Source Object
  3,                                       !- Outlet Port
  {00000000-0000-0000-0046-000000000038},  !- Target Object
  2;                                       !- Inlet Port

OS:Connection,
  {00000000-0000-0000-0015-000000000112},  !- Handle
  {00000000-0000-0000-0046-000000000038},  !- Source Object
  3,                                       !- Outlet Port
  {00000000-0000-0000-0016-000000000002},  !- Target Object
  5;                                       !- Inlet Port

OS:Connection,
  {00000000-0000-0000-0015-000000000113},  !- Handle
  {00000000-0000-0000-0017-000000000002},  !- Source Object
  6,                                       !- Outlet Port
  {00000000-0000-0000-0046-000000000039},  !- Target Object
  2;                                       !- Inlet Port

OS:Connection,
  {00000000-0000-0000-0015-000000000114},  !- Handle
  {00000000-0000-0000-0046-000000000039},  !- Source Object
  3,                                       !- Outlet Port
  {00000000-0000-0000-0090-000000000003},  !- Target Object
  2;                                       !- Inlet Port

OS:Connection,
  {00000000-0000-0000-0015-000000000115},  !- Handle
  {00000000-0000-0000-0090-000000000003},  !- Source Object
  3,                                       !- Outlet Port
  {00000000-0000-0000-0046-000000000040},  !- Target Object
  2;                                       !- Inlet Port

OS:Connection,
  {00000000-0000-0000-0015-000000000116},  !- Handle
  {00000000-0000-0000-0046-000000000040},  !- Source Object
  3,                                       !- Outlet Port
  {00000000-0000-0000-0016-000000000002},  !- Target Object
  6;                                       !- Inlet Port

OS:Connector:Mixer,
  {00000000-0000-0000-0016-000000000001},  !- Handle
  Connector Mixer 1,                       !- Name
  {00000000-0000-0000-0015-000000000099},  !- Outlet Branch Name
  {00000000-0000-0000-0015-000000000091},  !- Inlet Branch Name 1
  {00000000-0000-0000-0015-000000000095};  !- Inlet Branch Name 2

OS:Connector:Mixer,
  {00000000-0000-0000-0016-000000000002},  !- Handle
  Connector Mixer 2,                       !- Name
  {00000000-0000-0000-0015-000000000102},  !- Outlet Branch Name
  {00000000-0000-0000-0015-000000000098},  !- Inlet Branch Name 1
  {00000000-0000-0000-0015-000000000108},  !- Inlet Branch Name 2
  {00000000-0000-0000-0015-000000000112},  !- Inlet Branch Name 3
  {00000000-0000-0000-0015-000000000116};  !- Inlet Branch Name 4

OS:Connector:Splitter,
  {00000000-0000-0000-0017-000000000001},  !- Handle
  Connector Splitter 1,                    !- Name
  {00000000-0000-0000-0015-000000000088},  !- Inlet Branch Name
  {00000000-0000-0000-0015-000000000080},  !- Outlet Branch Name 1
  {00000000-0000-0000-0015-000000000092};  !- Outlet Branch Name 2

OS:Connector:Splitter,
  {00000000-0000-0000-0017-000000000002},  !- Handle
  Connector Splitter 2,                    !- Name
  {00000000-0000-0000-0015-000000000083},  !- Inlet Branch Name
  {00000000-0000-0000-0015-000000000084},  !- Outlet Branch Name 1
  {00000000-0000-0000-0015-000000000105},  !- Outlet Branch Name 2
  {00000000-0000-0000-0015-000000000109},  !- Outlet Branch Name 3
  {00000000-0000-0000-0015-000000000113};  !- Outlet Branch Name 4

OS:Construction,
  {00000000-0000-0000-0018-000000000001},  !- Handle
  BTAP-Ext-DaylightDiffuser,               !- Name
  ,                                        !- Surface Rendering Name
  {00000000-0000-0000-0094-000000000001};  !- Layer 1

OS:Construction,
  {00000000-0000-0000-0018-000000000002},  !- Handle
  BTAP-Ext-DaylightDiffuser:U=0.220 SHGC=0.600, !- Name
  ,                                        !- Surface Rendering Name
  {00000000-0000-0000-0094-000000000002};  !- Layer 1

OS:Construction,
  {00000000-0000-0000-0018-000000000003},  !- Handle
  BTAP-Ext-DaylightDomes,                  !- Name
  ,                                        !- Surface Rendering Name
  {00000000-0000-0000-0094-000000000001};  !- Layer 1

OS:Construction,
  {00000000-0000-0000-0018-000000000004},  !- Handle
  BTAP-Ext-DaylightDomes:U=0.220 SHGC=0.600, !- Name
  ,                                        !- Surface Rendering Name
  {00000000-0000-0000-0094-000000000002};  !- Layer 1

OS:Construction,
  {00000000-0000-0000-0018-000000000005},  !- Handle
  BTAP-Ext-Door,                           !- Name
  ,                                        !- Surface Rendering Name
  {00000000-0000-0000-0043-000000000017},  !- Layer 1
  {00000000-0000-0000-0044-000000000013};  !- Layer 2

OS:Construction,
  {00000000-0000-0000-0018-000000000006},  !- Handle
  BTAP-Ext-Door:U-2.2,                     !- Name
  ,                                        !- Surface Rendering Name
  {00000000-0000-0000-0043-000000000016},  !- Layer 1
  {00000000-0000-0000-0044-000000000011};  !- Layer 2

OS:Construction,
  {00000000-0000-0000-0018-000000000007},  !- Handle
  BTAP-Ext-FixedWindow,                    !- Name
  ,                                        !- Surface Rendering Name
  {00000000-0000-0000-0094-000000000001};  !- Layer 1

OS:Construction,
  {00000000-0000-0000-0018-000000000008},  !- Handle
  BTAP-Ext-FixedWindow:U=0.220 SHGC=0.600, !- Name
  ,                                        !- Surface Rendering Name
  {00000000-0000-0000-0094-000000000002};  !- Layer 1

OS:Construction,
  {00000000-0000-0000-0018-000000000009},  !- Handle
  BTAP-Ext-Floor-Mass,                     !- Name
  ,                                        !- Surface Rendering Name
  {00000000-0000-0000-0044-000000000013},  !- Layer 1
  {00000000-0000-0000-0043-000000000008},  !- Layer 2
  {00000000-0000-0000-0044-000000000007};  !- Layer 3

OS:Construction,
  {00000000-0000-0000-0018-000000000010},  !- Handle
  BTAP-Ext-Floor-Mass:U-0.162,             !- Name
  ,                                        !- Surface Rendering Name
  {00000000-0000-0000-0044-000000000008},  !- Layer 1
  {00000000-0000-0000-0043-000000000007},  !- Layer 2
  {00000000-0000-0000-0044-000000000003};  !- Layer 3

OS:Construction,
  {00000000-0000-0000-0018-000000000011},  !- Handle
  BTAP-Ext-GlassDoors,                     !- Name
  ,                                        !- Surface Rendering Name
  {00000000-0000-0000-0094-000000000001};  !- Layer 1

OS:Construction,
  {00000000-0000-0000-0018-000000000012},  !- Handle
  BTAP-Ext-GlassDoors:U=0.220 SHGC=0.600,  !- Name
  ,                                        !- Surface Rendering Name
  {00000000-0000-0000-0094-000000000002};  !- Layer 1

OS:Construction,
  {00000000-0000-0000-0018-000000000013},  !- Handle
  BTAP-Ext-OverHeadDoor,                   !- Name
  ,                                        !- Surface Rendering Name
  {00000000-0000-0000-0044-000000000013};  !- Layer 1

OS:Construction,
  {00000000-0000-0000-0018-000000000014},  !- Handle
  BTAP-Ext-OverHeadDoor:U-2.2,             !- Name
  ,                                        !- Surface Rendering Name
  {00000000-0000-0000-0044-000000000012};  !- Layer 1

OS:Construction,
  {00000000-0000-0000-0018-000000000015},  !- Handle
  BTAP-Ext-Roof-Metal,                     !- Name
  ,                                        !- Surface Rendering Name
  {00000000-0000-0000-0043-000000000023},  !- Layer 1
  {00000000-0000-0000-0044-000000000013};  !- Layer 2

OS:Construction,
  {00000000-0000-0000-0018-000000000016},  !- Handle
  BTAP-Ext-Roof-Metal:U-0.162,             !- Name
  ,                                        !- Surface Rendering Name
  {00000000-0000-0000-0043-000000000022},  !- Layer 1
  {00000000-0000-0000-0044-000000000010};  !- Layer 2

OS:Construction,
  {00000000-0000-0000-0018-000000000017},  !- Handle
  BTAP-Ext-Skylights,                      !- Name
  ,                                        !- Surface Rendering Name
  {00000000-0000-0000-0094-000000000001};  !- Layer 1

OS:Construction,
  {00000000-0000-0000-0018-000000000018},  !- Handle
  BTAP-Ext-Skylights:U=0.220 SHGC=0.600,   !- Name
  ,                                        !- Surface Rendering Name
  {00000000-0000-0000-0094-000000000002};  !- Layer 1

OS:Construction,
  {00000000-0000-0000-0018-000000000019},  !- Handle
  BTAP-Ext-Wall-Mass,                      !- Name
  ,                                        !- Surface Rendering Name
  {00000000-0000-0000-0043-000000000006},  !- Layer 1
  {00000000-0000-0000-0043-000000000014},  !- Layer 2
  {00000000-0000-0000-0044-000000000013},  !- Layer 3
  {00000000-0000-0000-0043-000000000002};  !- Layer 4

OS:Construction,
  {00000000-0000-0000-0018-000000000020},  !- Handle
  BTAP-Ext-Wall-Mass:U-0.21,               !- Name
  ,                                        !- Surface Rendering Name
  {00000000-0000-0000-0043-000000000005},  !- Layer 1
  {00000000-0000-0000-0043-000000000013},  !- Layer 2
  {00000000-0000-0000-0044-000000000009},  !- Layer 3
  {00000000-0000-0000-0043-000000000001};  !- Layer 4

OS:Construction,
  {00000000-0000-0000-0018-000000000021},  !- Handle
  BTAP-Grnd-Floor-Mass,                    !- Name
  ,                                        !- Surface Rendering Name
  {00000000-0000-0000-0043-000000000012},  !- Layer 1
  {00000000-0000-0000-0044-000000000007};  !- Layer 2

OS:Construction,
  {00000000-0000-0000-0018-000000000022},  !- Handle
  BTAP-Grnd-Floor-Mass:U-0.757,            !- Name
  ,                                        !- Surface Rendering Name
  {00000000-0000-0000-0043-000000000009},  !- Layer 1
  {00000000-0000-0000-0044-000000000004};  !- Layer 2

OS:Construction,
  {00000000-0000-0000-0018-000000000023},  !- Handle
  BTAP-Grnd-Floor-Mass:U-0.757_std,        !- Name
  ,                                        !- Surface Rendering Name
  {00000000-0000-0000-0043-000000000009},  !- Layer 1
  {00000000-0000-0000-0043-000000000015};  !- Layer 2

OS:Construction,
  {00000000-0000-0000-0018-000000000024},  !- Handle
  BTAP-Grnd-Roof-Mass,                     !- Name
  ,                                        !- Surface Rendering Name
  {00000000-0000-0000-0043-000000000012},  !- Layer 1
  {00000000-0000-0000-0044-000000000007};  !- Layer 2

OS:Construction,
  {00000000-0000-0000-0018-000000000025},  !- Handle
  BTAP-Grnd-Roof-Mass:U-0.284,             !- Name
  ,                                        !- Surface Rendering Name
  {00000000-0000-0000-0043-000000000011},  !- Layer 1
  {00000000-0000-0000-0044-000000000006};  !- Layer 2

OS:Construction,
  {00000000-0000-0000-0018-000000000026},  !- Handle
  BTAP-Grnd-Wall-Mass,                     !- Name
  ,                                        !- Surface Rendering Name
  {00000000-0000-0000-0043-000000000012},  !- Layer 1
  {00000000-0000-0000-0044-000000000007};  !- Layer 2

OS:Construction,
  {00000000-0000-0000-0018-000000000027},  !- Handle
  BTAP-Grnd-Wall-Mass:U-0.284,             !- Name
  ,                                        !- Surface Rendering Name
  {00000000-0000-0000-0043-000000000010},  !- Layer 1
  {00000000-0000-0000-0044-000000000005};  !- Layer 2

OS:Construction,
  {00000000-0000-0000-0018-000000000028},  !- Handle
  BTAP-Int-Ceiling,                        !- Name
  ,                                        !- Surface Rendering Name
  {00000000-0000-0000-0044-000000000007},  !- Layer 1
  {00000000-0000-0000-0043-000000000003};  !- Layer 2

OS:Construction,
  {00000000-0000-0000-0018-000000000029},  !- Handle
  BTAP-Int-Door,                           !- Name
  ,                                        !- Surface Rendering Name
  {00000000-0000-0000-0043-000000000020};  !- Layer 1

OS:Construction,
  {00000000-0000-0000-0018-000000000030},  !- Handle
  BTAP-Int-Floor,                          !- Name
  ,                                        !- Surface Rendering Name
  {00000000-0000-0000-0043-000000000003},  !- Layer 1
  {00000000-0000-0000-0044-000000000007};  !- Layer 2

OS:Construction,
  {00000000-0000-0000-0018-000000000031},  !- Handle
  BTAP-Int-Partition,                      !- Name
  ,                                        !- Surface Rendering Name
  {00000000-0000-0000-0043-000000000020};  !- Layer 1

OS:Construction,
  {00000000-0000-0000-0018-000000000032},  !- Handle
  BTAP-Int-Wall,                           !- Name
  ,                                        !- Surface Rendering Name
  {00000000-0000-0000-0043-000000000018},  !- Layer 1
  {00000000-0000-0000-0043-000000000018};  !- Layer 2

OS:Construction,
  {00000000-0000-0000-0018-000000000033},  !- Handle
  BTAP-Int-Window,                         !- Name
  ,                                        !- Surface Rendering Name
  {00000000-0000-0000-0094-000000000001};  !- Layer 1

OS:Construction,
  {00000000-0000-0000-0018-000000000034},  !- Handle
  Basement Floor construction,             !- Name
  ,                                        !- Surface Rendering Name
  {00000000-0000-0000-0043-000000000021},  !- Layer 1
  {00000000-0000-0000-0044-000000000001};  !- Layer 2

OS:Construction,
  {00000000-0000-0000-0018-000000000035},  !- Handle
  Basement Wall construction,              !- Name
  ,                                        !- Surface Rendering Name
  {00000000-0000-0000-0043-000000000021};  !- Layer 1

OS:Construction,
  {00000000-0000-0000-0018-000000000036},  !- Handle
  Floor Adiabatic construction,            !- Name
  ,                                        !- Surface Rendering Name
  {00000000-0000-0000-0044-000000000001},  !- Layer 1
  {00000000-0000-0000-0043-000000000004},  !- Layer 2
  {00000000-0000-0000-0044-000000000002};  !- Layer 3

OS:Construction,
  {00000000-0000-0000-0018-000000000037},  !- Handle
  Wall Adiabatic construction,             !- Name
  ,                                        !- Surface Rendering Name
  {00000000-0000-0000-0043-000000000019},  !- Layer 1
  {00000000-0000-0000-0043-000000000019};  !- Layer 2

OS:Controller:MechanicalVentilation,
  {00000000-0000-0000-0019-000000000001},  !- Handle
  Controller Mechanical Ventilation 1,     !- Name
  {00000000-0000-0000-0055-000000000001},  !- Availability Schedule
  ,                                        !- Demand Controlled Ventilation
  ZoneSum;                                 !- System Outdoor Air Method

OS:Controller:MechanicalVentilation,
  {00000000-0000-0000-0019-000000000002},  !- Handle
  Controller Mechanical Ventilation 2,     !- Name
  {00000000-0000-0000-0055-000000000001},  !- Availability Schedule
  ,                                        !- Demand Controlled Ventilation
  ZoneSum;                                 !- System Outdoor Air Method

OS:Controller:MechanicalVentilation,
  {00000000-0000-0000-0019-000000000003},  !- Handle
  Controller Mechanical Ventilation 3,     !- Name
  {00000000-0000-0000-0055-000000000001},  !- Availability Schedule
  ,                                        !- Demand Controlled Ventilation
  ZoneSum;                                 !- System Outdoor Air Method

OS:Controller:OutdoorAir,
  {00000000-0000-0000-0020-000000000001},  !- Handle
  Controller Outdoor Air 1,                !- Name
  ,                                        !- Relief Air Outlet Node Name
  ,                                        !- Return Air Node Name
  ,                                        !- Mixed Air Node Name
  ,                                        !- Actuator Node Name
  autosize,                                !- Minimum Outdoor Air Flow Rate {m3/s}
  Autosize,                                !- Maximum Outdoor Air Flow Rate {m3/s}
  NoEconomizer,                            !- Economizer Control Type
  ModulateFlow,                            !- Economizer Control Action Type
  28,                                      !- Economizer Maximum Limit Dry-Bulb Temperature {C}
  64000,                                   !- Economizer Maximum Limit Enthalpy {J/kg}
  ,                                        !- Economizer Maximum Limit Dewpoint Temperature {C}
  ,                                        !- Electronic Enthalpy Limit Curve Name
  -100,                                    !- Economizer Minimum Limit Dry-Bulb Temperature {C}
  NoLockout,                               !- Lockout Type
  FixedMinimum,                            !- Minimum Limit Type
  {00000000-0000-0000-0058-000000000019},  !- Minimum Outdoor Air Schedule Name
  ,                                        !- Minimum Fraction of Outdoor Air Schedule Name
  ,                                        !- Maximum Fraction of Outdoor Air Schedule Name
  {00000000-0000-0000-0019-000000000001},  !- Controller Mechanical Ventilation
  ,                                        !- Time of Day Economizer Control Schedule Name
  No,                                      !- High Humidity Control
  ,                                        !- Humidistat Control Zone Name
  ,                                        !- High Humidity Outdoor Air Flow Ratio
  ,                                        !- Control High Indoor Humidity Based on Outdoor Humidity Ratio
  BypassWhenWithinEconomizerLimits,        !- Heat Recovery Bypass Control Type
  InterlockedWithMechanicalCooling;        !- Economizer Operation Staging

OS:Controller:OutdoorAir,
  {00000000-0000-0000-0020-000000000002},  !- Handle
  Controller Outdoor Air 2,                !- Name
  ,                                        !- Relief Air Outlet Node Name
  ,                                        !- Return Air Node Name
  ,                                        !- Mixed Air Node Name
  ,                                        !- Actuator Node Name
  autosize,                                !- Minimum Outdoor Air Flow Rate {m3/s}
  Autosize,                                !- Maximum Outdoor Air Flow Rate {m3/s}
  DifferentialEnthalpy,                    !- Economizer Control Type
  ModulateFlow,                            !- Economizer Control Action Type
  ,                                        !- Economizer Maximum Limit Dry-Bulb Temperature {C}
  ,                                        !- Economizer Maximum Limit Enthalpy {J/kg}
  ,                                        !- Economizer Maximum Limit Dewpoint Temperature {C}
  ,                                        !- Electronic Enthalpy Limit Curve Name
  ,                                        !- Economizer Minimum Limit Dry-Bulb Temperature {C}
  NoLockout,                               !- Lockout Type
  FixedMinimum,                            !- Minimum Limit Type
  {00000000-0000-0000-0058-000000000021},  !- Minimum Outdoor Air Schedule Name
  ,                                        !- Minimum Fraction of Outdoor Air Schedule Name
  ,                                        !- Maximum Fraction of Outdoor Air Schedule Name
  {00000000-0000-0000-0019-000000000002},  !- Controller Mechanical Ventilation
  ,                                        !- Time of Day Economizer Control Schedule Name
  No,                                      !- High Humidity Control
  ,                                        !- Humidistat Control Zone Name
  ,                                        !- High Humidity Outdoor Air Flow Ratio
  ,                                        !- Control High Indoor Humidity Based on Outdoor Humidity Ratio
  BypassWhenWithinEconomizerLimits,        !- Heat Recovery Bypass Control Type
  InterlockedWithMechanicalCooling;        !- Economizer Operation Staging

OS:Controller:OutdoorAir,
  {00000000-0000-0000-0020-000000000003},  !- Handle
  Controller Outdoor Air 3,                !- Name
  ,                                        !- Relief Air Outlet Node Name
  ,                                        !- Return Air Node Name
  ,                                        !- Mixed Air Node Name
  ,                                        !- Actuator Node Name
  autosize,                                !- Minimum Outdoor Air Flow Rate {m3/s}
  Autosize,                                !- Maximum Outdoor Air Flow Rate {m3/s}
  DifferentialEnthalpy,                    !- Economizer Control Type
  ModulateFlow,                            !- Economizer Control Action Type
  ,                                        !- Economizer Maximum Limit Dry-Bulb Temperature {C}
  ,                                        !- Economizer Maximum Limit Enthalpy {J/kg}
  ,                                        !- Economizer Maximum Limit Dewpoint Temperature {C}
  ,                                        !- Electronic Enthalpy Limit Curve Name
  ,                                        !- Economizer Minimum Limit Dry-Bulb Temperature {C}
  NoLockout,                               !- Lockout Type
  FixedMinimum,                            !- Minimum Limit Type
  {00000000-0000-0000-0058-000000000020},  !- Minimum Outdoor Air Schedule Name
  ,                                        !- Minimum Fraction of Outdoor Air Schedule Name
  ,                                        !- Maximum Fraction of Outdoor Air Schedule Name
  {00000000-0000-0000-0019-000000000003},  !- Controller Mechanical Ventilation
  ,                                        !- Time of Day Economizer Control Schedule Name
  No,                                      !- High Humidity Control
  ,                                        !- Humidistat Control Zone Name
  ,                                        !- High Humidity Outdoor Air Flow Ratio
  ,                                        !- Control High Indoor Humidity Based on Outdoor Humidity Ratio
  BypassWhenWithinEconomizerLimits,        !- Heat Recovery Bypass Control Type
  InterlockedWithMechanicalCooling;        !- Economizer Operation Staging

OS:Curve:Biquadratic,
  {00000000-0000-0000-0021-000000000001},  !- Handle
  Curve Biquadratic 1,                     !- Name
  0.867905,                                !- Coefficient1 Constant
  0.0142459,                               !- Coefficient2 x
  0.000554364,                             !- Coefficient3 x**2
  -0.00755748,                             !- Coefficient4 y
  3.3048e-05,                              !- Coefficient5 y**2
  -0.000191808,                            !- Coefficient6 x*y
  13,                                      !- Minimum Value of x
  24,                                      !- Maximum Value of x
  24,                                      !- Minimum Value of y
  46;                                      !- Maximum Value of y

OS:Curve:Biquadratic,
  {00000000-0000-0000-0021-000000000002},  !- Handle
  Curve Biquadratic 2,                     !- Name
  0.116936,                                !- Coefficient1 Constant
  0.0284933,                               !- Coefficient2 x
  -0.000411156,                            !- Coefficient3 x**2
  0.0214108,                               !- Coefficient4 y
  0.000161028,                             !- Coefficient5 y**2
  -0.000679104,                            !- Coefficient6 x*y
  13,                                      !- Minimum Value of x
  24,                                      !- Maximum Value of x
  24,                                      !- Minimum Value of y
  46;                                      !- Maximum Value of y

OS:Curve:Biquadratic,
  {00000000-0000-0000-0021-000000000003},  !- Handle
  Curve Biquadratic 3,                     !- Name
  0.867905,                                !- Coefficient1 Constant
  0.0142459,                               !- Coefficient2 x
  0.000554364,                             !- Coefficient3 x**2
  -0.00755748,                             !- Coefficient4 y
  3.3048e-05,                              !- Coefficient5 y**2
  -0.000191808,                            !- Coefficient6 x*y
  13,                                      !- Minimum Value of x
  24,                                      !- Maximum Value of x
  24,                                      !- Minimum Value of y
  46;                                      !- Maximum Value of y

OS:Curve:Biquadratic,
  {00000000-0000-0000-0021-000000000004},  !- Handle
  Curve Biquadratic 4,                     !- Name
  0.116936,                                !- Coefficient1 Constant
  0.0284933,                               !- Coefficient2 x
  -0.000411156,                            !- Coefficient3 x**2
  0.0214108,                               !- Coefficient4 y
  0.000161028,                             !- Coefficient5 y**2
  -0.000679104,                            !- Coefficient6 x*y
  13,                                      !- Minimum Value of x
  24,                                      !- Maximum Value of x
  24,                                      !- Minimum Value of y
  46;                                      !- Maximum Value of y

OS:Curve:Biquadratic,
  {00000000-0000-0000-0021-000000000005},  !- Handle
  Curve Biquadratic 5,                     !- Name
  0.867905,                                !- Coefficient1 Constant
  0.0142459,                               !- Coefficient2 x
  0.000554364,                             !- Coefficient3 x**2
  -0.00755748,                             !- Coefficient4 y
  3.3048e-05,                              !- Coefficient5 y**2
  -0.000191808,                            !- Coefficient6 x*y
  13,                                      !- Minimum Value of x
  24,                                      !- Maximum Value of x
  24,                                      !- Minimum Value of y
  46;                                      !- Maximum Value of y

OS:Curve:Biquadratic,
  {00000000-0000-0000-0021-000000000006},  !- Handle
  Curve Biquadratic 6,                     !- Name
  0.116936,                                !- Coefficient1 Constant
  0.0284933,                               !- Coefficient2 x
  -0.000411156,                            !- Coefficient3 x**2
  0.0214108,                               !- Coefficient4 y
  0.000161028,                             !- Coefficient5 y**2
  -0.000679104,                            !- Coefficient6 x*y
  13,                                      !- Minimum Value of x
  24,                                      !- Maximum Value of x
  24,                                      !- Minimum Value of y
  46;                                      !- Maximum Value of y

OS:Curve:Biquadratic,
  {00000000-0000-0000-0021-000000000007},  !- Handle
  DXCOOL-NECB2011-REF-CAPFT,               !- Name
  0.867905,                                !- Coefficient1 Constant
  0.0142459,                               !- Coefficient2 x
  0.00055436,                              !- Coefficient3 x**2
  -0.0075575,                              !- Coefficient4 y
  3.3e-05,                                 !- Coefficient5 y**2
  -0.0001918,                              !- Coefficient6 x*y
  13,                                      !- Minimum Value of x
  24,                                      !- Maximum Value of x
  24,                                      !- Minimum Value of y
  46;                                      !- Maximum Value of y

OS:Curve:Biquadratic,
  {00000000-0000-0000-0021-000000000008},  !- Handle
  DXCOOL-NECB2011-REF-COOLEIRFT,           !- Name
  0.1141714,                               !- Coefficient1 Constant
  0.02818224,                              !- Coefficient2 x
  -0.0004199,                              !- Coefficient3 x**2
  0.02141082,                              !- Coefficient4 y
  0.000161028,                             !- Coefficient5 y**2
  -0.000679104,                            !- Coefficient6 x*y
  13,                                      !- Minimum Value of x
  24,                                      !- Maximum Value of x
  24,                                      !- Minimum Value of y
  46;                                      !- Maximum Value of y

OS:Curve:Cubic,
  {00000000-0000-0000-0022-000000000001},  !- Handle
  Curve Cubic 1,                           !- Name
  0.0277,                                  !- Coefficient1 Constant
  4.9151,                                  !- Coefficient2 x
  -8.184,                                  !- Coefficient3 x**2
  4.2702,                                  !- Coefficient4 x**3
  0.7,                                     !- Minimum Value of x
  1;                                       !- Maximum Value of x

OS:Curve:Cubic,
  {00000000-0000-0000-0022-000000000002},  !- Handle
  Curve Cubic 10,                          !- Name
  0.3696,                                  !- Coefficient1 Constant
  2.3362,                                  !- Coefficient2 x
  -2.9577,                                 !- Coefficient3 x**2
  1.2596,                                  !- Coefficient4 x**3
  0.7,                                     !- Minimum Value of x
  1;                                       !- Maximum Value of x

OS:Curve:Cubic,
  {00000000-0000-0000-0022-000000000003},  !- Handle
  Curve Cubic 11,                          !- Name
  0.0277,                                  !- Coefficient1 Constant
  4.9151,                                  !- Coefficient2 x
  -8.184,                                  !- Coefficient3 x**2
  4.2702,                                  !- Coefficient4 x**3
  0.7,                                     !- Minimum Value of x
  1;                                       !- Maximum Value of x

OS:Curve:Cubic,
  {00000000-0000-0000-0022-000000000004},  !- Handle
  Curve Cubic 12,                          !- Name
  0.729009,                                !- Coefficient1 Constant
  0.0319275,                               !- Coefficient2 x
  0.000136404,                             !- Coefficient3 x**2
  -8.748e-06,                              !- Coefficient4 x**3
  -20,                                     !- Minimum Value of x
  20;                                      !- Maximum Value of x

OS:Curve:Cubic,
  {00000000-0000-0000-0022-000000000005},  !- Handle
  Curve Cubic 13,                          !- Name
  0.84,                                    !- Coefficient1 Constant
  0.16,                                    !- Coefficient2 x
  0,                                       !- Coefficient3 x**2
  0,                                       !- Coefficient4 x**3
  0.5,                                     !- Minimum Value of x
  1.5;                                     !- Maximum Value of x

OS:Curve:Cubic,
  {00000000-0000-0000-0022-000000000006},  !- Handle
  Curve Cubic 14,                          !- Name
  1.2183,                                  !- Coefficient1 Constant
  -0.03612,                                !- Coefficient2 x
  0.00142,                                 !- Coefficient3 x**2
  -2.68e-05,                               !- Coefficient4 x**3
  -20,                                     !- Minimum Value of x
  20;                                      !- Maximum Value of x

OS:Curve:Cubic,
  {00000000-0000-0000-0022-000000000007},  !- Handle
  Curve Cubic 15,                          !- Name
  0.3696,                                  !- Coefficient1 Constant
  2.3362,                                  !- Coefficient2 x
  -2.9577,                                 !- Coefficient3 x**2
  1.2596,                                  !- Coefficient4 x**3
  0.7,                                     !- Minimum Value of x
  1;                                       !- Maximum Value of x

OS:Curve:Cubic,
  {00000000-0000-0000-0022-000000000008},  !- Handle
  Curve Cubic 2,                           !- Name
  0.729009,                                !- Coefficient1 Constant
  0.0319275,                               !- Coefficient2 x
  0.000136404,                             !- Coefficient3 x**2
  -8.748e-06,                              !- Coefficient4 x**3
  -20,                                     !- Minimum Value of x
  20;                                      !- Maximum Value of x

OS:Curve:Cubic,
  {00000000-0000-0000-0022-000000000009},  !- Handle
  Curve Cubic 3,                           !- Name
  0.84,                                    !- Coefficient1 Constant
  0.16,                                    !- Coefficient2 x
  0,                                       !- Coefficient3 x**2
  0,                                       !- Coefficient4 x**3
  0.5,                                     !- Minimum Value of x
  1.5;                                     !- Maximum Value of x

OS:Curve:Cubic,
  {00000000-0000-0000-0022-000000000010},  !- Handle
  Curve Cubic 4,                           !- Name
  1.2183,                                  !- Coefficient1 Constant
  -0.03612,                                !- Coefficient2 x
  0.00142,                                 !- Coefficient3 x**2
  -2.68e-05,                               !- Coefficient4 x**3
  -20,                                     !- Minimum Value of x
  20;                                      !- Maximum Value of x

OS:Curve:Cubic,
  {00000000-0000-0000-0022-000000000011},  !- Handle
  Curve Cubic 5,                           !- Name
  0.3696,                                  !- Coefficient1 Constant
  2.3362,                                  !- Coefficient2 x
  -2.9577,                                 !- Coefficient3 x**2
  1.2596,                                  !- Coefficient4 x**3
  0.7,                                     !- Minimum Value of x
  1;                                       !- Maximum Value of x

OS:Curve:Cubic,
  {00000000-0000-0000-0022-000000000012},  !- Handle
  Curve Cubic 6,                           !- Name
  0.0277,                                  !- Coefficient1 Constant
  4.9151,                                  !- Coefficient2 x
  -8.184,                                  !- Coefficient3 x**2
  4.2702,                                  !- Coefficient4 x**3
  0.7,                                     !- Minimum Value of x
  1;                                       !- Maximum Value of x

OS:Curve:Cubic,
  {00000000-0000-0000-0022-000000000013},  !- Handle
  Curve Cubic 7,                           !- Name
  0.729009,                                !- Coefficient1 Constant
  0.0319275,                               !- Coefficient2 x
  0.000136404,                             !- Coefficient3 x**2
  -8.748e-06,                              !- Coefficient4 x**3
  -20,                                     !- Minimum Value of x
  20;                                      !- Maximum Value of x

OS:Curve:Cubic,
  {00000000-0000-0000-0022-000000000014},  !- Handle
  Curve Cubic 8,                           !- Name
  0.84,                                    !- Coefficient1 Constant
  0.16,                                    !- Coefficient2 x
  0,                                       !- Coefficient3 x**2
  0,                                       !- Coefficient4 x**3
  0.5,                                     !- Minimum Value of x
  1.5;                                     !- Maximum Value of x

OS:Curve:Cubic,
  {00000000-0000-0000-0022-000000000015},  !- Handle
  Curve Cubic 9,                           !- Name
  1.2183,                                  !- Coefficient1 Constant
  -0.03612,                                !- Coefficient2 x
  0.00142,                                 !- Coefficient3 x**2
  -2.68e-05,                               !- Coefficient4 x**3
  -20,                                     !- Minimum Value of x
  20;                                      !- Maximum Value of x

OS:Curve:Cubic,
  {00000000-0000-0000-0022-000000000016},  !- Handle
  DXCOOL-NECB2011-REF-COOLPLFFPLR,         !- Name
  0.0277,                                  !- Coefficient1 Constant
  4.9151,                                  !- Coefficient2 x
  -8.184,                                  !- Coefficient3 x**2
  4.2702,                                  !- Coefficient4 x**3
  0.7,                                     !- Minimum Value of x
  1;                                       !- Maximum Value of x

OS:Curve:Cubic,
  {00000000-0000-0000-0022-000000000017},  !- Handle
  DXHEAT-NECB2011-REF-CAPFFLOW,            !- Name
  0.84,                                    !- Coefficient1 Constant
  0.16,                                    !- Coefficient2 x
  0,                                       !- Coefficient3 x**2
  0,                                       !- Coefficient4 x**3
  0.5,                                     !- Minimum Value of x
  1.5;                                     !- Maximum Value of x

OS:Curve:Cubic,
  {00000000-0000-0000-0022-000000000018},  !- Handle
  DXHEAT-NECB2011-REF-CAPFT,               !- Name
  0.729009,                                !- Coefficient1 Constant
  0.0319275,                               !- Coefficient2 x
  0.000136404,                             !- Coefficient3 x**2
  -8.748e-06,                              !- Coefficient4 x**3
  -20,                                     !- Minimum Value of x
  20;                                      !- Maximum Value of x

OS:Curve:Cubic,
  {00000000-0000-0000-0022-000000000019},  !- Handle
  DXHEAT-NECB2011-REF-EIRFT,               !- Name
  1.2183,                                  !- Coefficient1 Constant
  -0.03612,                                !- Coefficient2 x
  0.00142,                                 !- Coefficient3 x**2
  -2.68e-05,                               !- Coefficient4 x**3
  -20,                                     !- Minimum Value of x
  20;                                      !- Maximum Value of x

OS:Curve:Cubic,
  {00000000-0000-0000-0022-000000000020},  !- Handle
  DXHEAT-NECB2011-REF-PLFFPLR,             !- Name
  0.3696,                                  !- Coefficient1 Constant
  2.3362,                                  !- Coefficient2 x
  -2.9577,                                 !- Coefficient3 x**2
  1.2596,                                  !- Coefficient4 x**3
  0.7,                                     !- Minimum Value of x
  1;                                       !- Maximum Value of x

OS:Curve:Quadratic,
  {00000000-0000-0000-0023-000000000001},  !- Handle
  Curve Quadratic 1,                       !- Name
  1,                                       !- Coefficient1 Constant
  0,                                       !- Coefficient2 x
  0,                                       !- Coefficient3 x**2
  0,                                       !- Minimum Value of x
  1;                                       !- Maximum Value of x

OS:Curve:Quadratic,
  {00000000-0000-0000-0023-000000000002},  !- Handle
  Curve Quadratic 2,                       !- Name
  1,                                       !- Coefficient1 Constant
  0,                                       !- Coefficient2 x
  0,                                       !- Coefficient3 x**2
  0,                                       !- Minimum Value of x
  1;                                       !- Maximum Value of x

OS:Curve:Quadratic,
  {00000000-0000-0000-0023-000000000003},  !- Handle
  Curve Quadratic 3,                       !- Name
  1.3824,                                  !- Coefficient1 Constant
  -0.4336,                                 !- Coefficient2 x
  0.0512,                                  !- Coefficient3 x**2
  0,                                       !- Minimum Value of x
  1;                                       !- Maximum Value of x

OS:Curve:Quadratic,
  {00000000-0000-0000-0023-000000000004},  !- Handle
  Curve Quadratic 4,                       !- Name
  1,                                       !- Coefficient1 Constant
  0,                                       !- Coefficient2 x
  0,                                       !- Coefficient3 x**2
  0,                                       !- Minimum Value of x
  1;                                       !- Maximum Value of x

OS:Curve:Quadratic,
  {00000000-0000-0000-0023-000000000005},  !- Handle
  Curve Quadratic 5,                       !- Name
  1,                                       !- Coefficient1 Constant
  0,                                       !- Coefficient2 x
  0,                                       !- Coefficient3 x**2
  0,                                       !- Minimum Value of x
  1;                                       !- Maximum Value of x

OS:Curve:Quadratic,
  {00000000-0000-0000-0023-000000000006},  !- Handle
  Curve Quadratic 6,                       !- Name
  1.3824,                                  !- Coefficient1 Constant
  -0.4336,                                 !- Coefficient2 x
  0.0512,                                  !- Coefficient3 x**2
  0,                                       !- Minimum Value of x
  1;                                       !- Maximum Value of x

OS:Curve:Quadratic,
  {00000000-0000-0000-0023-000000000007},  !- Handle
  Curve Quadratic 7,                       !- Name
  1,                                       !- Coefficient1 Constant
  0,                                       !- Coefficient2 x
  0,                                       !- Coefficient3 x**2
  0,                                       !- Minimum Value of x
  1;                                       !- Maximum Value of x

OS:Curve:Quadratic,
  {00000000-0000-0000-0023-000000000008},  !- Handle
  Curve Quadratic 8,                       !- Name
  1,                                       !- Coefficient1 Constant
  0,                                       !- Coefficient2 x
  0,                                       !- Coefficient3 x**2
  0,                                       !- Minimum Value of x
  1;                                       !- Maximum Value of x

OS:Curve:Quadratic,
  {00000000-0000-0000-0023-000000000009},  !- Handle
  Curve Quadratic 9,                       !- Name
  1.3824,                                  !- Coefficient1 Constant
  -0.4336,                                 !- Coefficient2 x
  0.0512,                                  !- Coefficient3 x**2
  0,                                       !- Minimum Value of x
  1;                                       !- Maximum Value of x

OS:Curve:Quadratic,
  {00000000-0000-0000-0023-000000000010},  !- Handle
  DXCOOL-NECB2011-REF-CAPFFLOW,            !- Name
  0.8,                                     !- Coefficient1 Constant
  0.2,                                     !- Coefficient2 x
  0,                                       !- Coefficient3 x**2
  0.5,                                     !- Minimum Value of x
  1.5;                                     !- Maximum Value of x

OS:Curve:Quadratic,
  {00000000-0000-0000-0023-000000000011},  !- Handle
  DXCOOL-NECB2011-REF-COOLEIRFFLOW,        !- Name
  1.1552,                                  !- Coefficient1 Constant
  -0.1808,                                 !- Coefficient2 x
  0.0256,                                  !- Coefficient3 x**2
  0.5,                                     !- Minimum Value of x
  1.5;                                     !- Maximum Value of x

OS:Curve:Quadratic,
  {00000000-0000-0000-0023-000000000012},  !- Handle
  DXHEAT-NECB2011-REF-EIRFFLOW,            !- Name
  1.3824,                                  !- Coefficient1 Constant
  -0.4336,                                 !- Coefficient2 x
  0.0512,                                  !- Coefficient3 x**2
  0,                                       !- Minimum Value of x
  1;                                       !- Maximum Value of x

OS:Daylighting:Control,
  {00000000-0000-0000-0024-000000000001},  !- Handle
  Zone1 Office daylighting control,        !- Name
  {00000000-0000-0000-0074-000000000001},  !- Space Name
  12.9533682747483,                        !- Position X-Coordinate {m}
  4.57177703814646,                        !- Position Y-Coordinate {m}
  0.8,                                     !- Position Z-Coordinate {m}
  ,                                        !- Psi Rotation Around X-Axis {deg}
  ,                                        !- Theta Rotation Around Y-Axis {deg}
  ,                                        !- Phi Rotation Around Z-Axis {deg}
  400,                                     !- Illuminance Setpoint {lux}
  Stepped,                                 !- Lighting Control Type
  ,                                        !- Minimum Input Power Fraction for Continuous Dimming Control
  ,                                        !- Minimum Light Output Fraction for Continuous Dimming Control
  2;                                       !- Number of Stepped Control Steps

OS:Daylighting:Control,
  {00000000-0000-0000-0024-000000000002},  !- Handle
  Zone3 Bulk Storage daylighting control,  !- Name
  {00000000-0000-0000-0074-000000000003},  !- Space Name
  22.8588851907324,                        !- Position X-Coordinate {m}
  65.5288042134326,                        !- Position Y-Coordinate {m}
  0.8,                                     !- Position Z-Coordinate {m}
  ,                                        !- Psi Rotation Around X-Axis {deg}
  ,                                        !- Theta Rotation Around Y-Axis {deg}
  ,                                        !- Phi Rotation Around Z-Axis {deg}
  200,                                     !- Illuminance Setpoint {lux}
  Stepped,                                 !- Lighting Control Type
  ,                                        !- Minimum Input Power Fraction for Continuous Dimming Control
  ,                                        !- Minimum Light Output Fraction for Continuous Dimming Control
  2;                                       !- Number of Stepped Control Steps

OS:DefaultConstructionSet,
  {00000000-0000-0000-0025-000000000001},  !- Handle
  BTAP-Mass at hdd = 5000.0,               !- Name
  {00000000-0000-0000-0028-000000000002},  !- Default Exterior Surface Constructions Name
  {00000000-0000-0000-0028-000000000003},  !- Default Interior Surface Constructions Name
  {00000000-0000-0000-0028-000000000001},  !- Default Ground Contact Surface Constructions Name
  {00000000-0000-0000-0027-000000000001},  !- Default Exterior SubSurface Constructions Name
  {00000000-0000-0000-0027-000000000002},  !- Default Interior SubSurface Constructions Name
  {00000000-0000-0000-0018-000000000031},  !- Interior Partition Construction Name
  ,                                        !- Space Shading Construction Name
  ,                                        !- Building Shading Construction Name
  ,                                        !- Site Shading Construction Name
  ;                                        !- Adiabatic Surface Construction Name

OS:DefaultScheduleSet,
  {00000000-0000-0000-0026-000000000001},  !- Handle
  Space Function Office - enclosed Schedule Set, !- Name
  ,                                        !- Hours of Operation Schedule Name
  {00000000-0000-0000-0058-000000000009},  !- Number of People Schedule Name
  {00000000-0000-0000-0058-000000000013},  !- People Activity Level Schedule Name
  {00000000-0000-0000-0058-000000000008},  !- Lighting Schedule Name
  {00000000-0000-0000-0058-000000000007},  !- Electric Equipment Schedule Name
  ,                                        !- Gas Equipment Schedule Name
  ,                                        !- Hot Water Equipment Schedule Name
  ,                                        !- Infiltration Schedule Name
  ,                                        !- Steam Equipment Schedule Name
  ;                                        !- Other Equipment Schedule Name

OS:DefaultScheduleSet,
  {00000000-0000-0000-0026-000000000002},  !- Handle
  Space Function Warehouse - fine Schedule Set, !- Name
  ,                                        !- Hours of Operation Schedule Name
  {00000000-0000-0000-0058-000000000009},  !- Number of People Schedule Name
  {00000000-0000-0000-0058-000000000013},  !- People Activity Level Schedule Name
  {00000000-0000-0000-0058-000000000008},  !- Lighting Schedule Name
  {00000000-0000-0000-0058-000000000007},  !- Electric Equipment Schedule Name
  ,                                        !- Gas Equipment Schedule Name
  ,                                        !- Hot Water Equipment Schedule Name
  ,                                        !- Infiltration Schedule Name
  ,                                        !- Steam Equipment Schedule Name
  ;                                        !- Other Equipment Schedule Name

OS:DefaultScheduleSet,
  {00000000-0000-0000-0026-000000000003},  !- Handle
  Space Function Warehouse - med/blk Schedule Set, !- Name
  ,                                        !- Hours of Operation Schedule Name
  {00000000-0000-0000-0058-000000000009},  !- Number of People Schedule Name
  {00000000-0000-0000-0058-000000000013},  !- People Activity Level Schedule Name
  {00000000-0000-0000-0058-000000000008},  !- Lighting Schedule Name
  {00000000-0000-0000-0058-000000000007},  !- Electric Equipment Schedule Name
  ,                                        !- Gas Equipment Schedule Name
  ,                                        !- Hot Water Equipment Schedule Name
  ,                                        !- Infiltration Schedule Name
  ,                                        !- Steam Equipment Schedule Name
  ;                                        !- Other Equipment Schedule Name

OS:DefaultSubSurfaceConstructions,
  {00000000-0000-0000-0027-000000000001},  !- Handle
  BTAP-Mass at hdd = 5000.0,               !- Name
  {00000000-0000-0000-0018-000000000008},  !- Fixed Window Construction Name
  {00000000-0000-0000-0018-000000000008},  !- Operable Window Construction Name
  {00000000-0000-0000-0018-000000000006},  !- Door Construction Name
  {00000000-0000-0000-0018-000000000012},  !- Glass Door Construction Name
  {00000000-0000-0000-0018-000000000014},  !- Overhead Door Construction Name
  {00000000-0000-0000-0018-000000000018},  !- Skylight Construction Name
  {00000000-0000-0000-0018-000000000004},  !- Tubular Daylight Dome Construction Name
  {00000000-0000-0000-0018-000000000002};  !- Tubular Daylight Diffuser Construction Name

OS:DefaultSubSurfaceConstructions,
  {00000000-0000-0000-0027-000000000002},  !- Handle
  Default Sub Surface Constructions 2,     !- Name
  {00000000-0000-0000-0018-000000000033},  !- Fixed Window Construction Name
  {00000000-0000-0000-0018-000000000033},  !- Operable Window Construction Name
  {00000000-0000-0000-0018-000000000029},  !- Door Construction Name
  ,                                        !- Glass Door Construction Name
  ,                                        !- Overhead Door Construction Name
  ,                                        !- Skylight Construction Name
  ,                                        !- Tubular Daylight Dome Construction Name
  ;                                        !- Tubular Daylight Diffuser Construction Name

OS:DefaultSubSurfaceConstructions,
  {00000000-0000-0000-0027-000000000003},  !- Handle
  NECB2011 - FullSrvRest - WholeBuilding - NECB HDD Method at hdd = 5000.0, !- Name
  {00000000-0000-0000-0018-000000000007},  !- Fixed Window Construction Name
  {00000000-0000-0000-0018-000000000007},  !- Operable Window Construction Name
  {00000000-0000-0000-0018-000000000005},  !- Door Construction Name
  {00000000-0000-0000-0018-000000000011},  !- Glass Door Construction Name
  {00000000-0000-0000-0018-000000000013},  !- Overhead Door Construction Name
  {00000000-0000-0000-0018-000000000017},  !- Skylight Construction Name
  {00000000-0000-0000-0018-000000000003},  !- Tubular Daylight Dome Construction Name
  {00000000-0000-0000-0018-000000000001};  !- Tubular Daylight Diffuser Construction Name

OS:DefaultSurfaceConstructions,
  {00000000-0000-0000-0028-000000000001},  !- Handle
  BTAP-Mass at hdd = 5000.0 1,             !- Name
  {00000000-0000-0000-0018-000000000022},  !- Floor Construction Name
  {00000000-0000-0000-0018-000000000027},  !- Wall Construction Name
  {00000000-0000-0000-0018-000000000025};  !- Roof Ceiling Construction Name

OS:DefaultSurfaceConstructions,
  {00000000-0000-0000-0028-000000000002},  !- Handle
  BTAP-Mass at hdd = 5000.0,               !- Name
  {00000000-0000-0000-0018-000000000010},  !- Floor Construction Name
  {00000000-0000-0000-0018-000000000020},  !- Wall Construction Name
  {00000000-0000-0000-0018-000000000016};  !- Roof Ceiling Construction Name

OS:DefaultSurfaceConstructions,
  {00000000-0000-0000-0028-000000000003},  !- Handle
  Default Surface Constructions 2,         !- Name
  {00000000-0000-0000-0018-000000000030},  !- Floor Construction Name
  {00000000-0000-0000-0018-000000000032},  !- Wall Construction Name
  {00000000-0000-0000-0018-000000000028};  !- Roof Ceiling Construction Name

OS:DefaultSurfaceConstructions,
  {00000000-0000-0000-0028-000000000004},  !- Handle
  NECB2011 - FullSrvRest - WholeBuilding - NECB HDD Method at hdd = 5000.0 1, !- Name
  {00000000-0000-0000-0018-000000000021},  !- Floor Construction Name
  {00000000-0000-0000-0018-000000000026},  !- Wall Construction Name
  {00000000-0000-0000-0018-000000000024};  !- Roof Ceiling Construction Name

OS:DefaultSurfaceConstructions,
  {00000000-0000-0000-0028-000000000005},  !- Handle
  NECB2011 - FullSrvRest - WholeBuilding - NECB HDD Method at hdd = 5000.0, !- Name
  {00000000-0000-0000-0018-000000000009},  !- Floor Construction Name
  {00000000-0000-0000-0018-000000000019},  !- Wall Construction Name
  {00000000-0000-0000-0018-000000000015};  !- Roof Ceiling Construction Name

OS:DesignSpecification:OutdoorAir,
  {00000000-0000-0000-0029-000000000001},  !- Handle
  Space Function Office - enclosed Ventilation, !- Name
  Sum,                                     !- Outdoor Air Method
  0.0142091703329032,                      !- Outdoor Air Flow per Person {m3/s-person}
  ,                                        !- Outdoor Air Flow per Floor Area {m3/s-m2}
  ,                                        !- Outdoor Air Flow Rate {m3/s}
  ,                                        !- Outdoor Air Flow Air Changes per Hour {1/hr}
  ;                                        !- Outdoor Air Flow Rate Fraction Schedule Name

OS:DesignSpecification:OutdoorAir,
  {00000000-0000-0000-0029-000000000002},  !- Handle
  Space Function Warehouse - fine Ventilation, !- Name
  Sum,                                     !- Outdoor Air Method
  ,                                        !- Outdoor Air Flow per Person {m3/s-person}
  0.000254,                                !- Outdoor Air Flow per Floor Area {m3/s-m2}
  ,                                        !- Outdoor Air Flow Rate {m3/s}
  ,                                        !- Outdoor Air Flow Air Changes per Hour {1/hr}
  ;                                        !- Outdoor Air Flow Rate Fraction Schedule Name

OS:DesignSpecification:OutdoorAir,
  {00000000-0000-0000-0029-000000000003},  !- Handle
  Space Function Warehouse - med/blk Ventilation, !- Name
  Sum,                                     !- Outdoor Air Method
  ,                                        !- Outdoor Air Flow per Person {m3/s-person}
  0.000254,                                !- Outdoor Air Flow per Floor Area {m3/s-m2}
  ,                                        !- Outdoor Air Flow Rate {m3/s}
  ,                                        !- Outdoor Air Flow Air Changes per Hour {1/hr}
  ;                                        !- Outdoor Air Flow Rate Fraction Schedule Name

OS:ElectricEquipment,
  {00000000-0000-0000-0030-000000000001},  !- Handle
  Space Function Office - enclosed Elec Equip, !- Name
  {00000000-0000-0000-0031-000000000001},  !- Electric Equipment Definition Name
  {00000000-0000-0000-0076-000000000001},  !- Space or SpaceType Name
  ,                                        !- Schedule Name
  ,                                        !- Multiplier
  General;                                 !- End-Use Subcategory

OS:ElectricEquipment,
  {00000000-0000-0000-0030-000000000002},  !- Handle
  Space Function Warehouse - fine Elec Equip, !- Name
  {00000000-0000-0000-0031-000000000002},  !- Electric Equipment Definition Name
  {00000000-0000-0000-0076-000000000002},  !- Space or SpaceType Name
  ,                                        !- Schedule Name
  ,                                        !- Multiplier
  General;                                 !- End-Use Subcategory

OS:ElectricEquipment,
  {00000000-0000-0000-0030-000000000003},  !- Handle
  Space Function Warehouse - med/blk Elec Equip, !- Name
  {00000000-0000-0000-0031-000000000003},  !- Electric Equipment Definition Name
  {00000000-0000-0000-0076-000000000003},  !- Space or SpaceType Name
  ,                                        !- Schedule Name
  ,                                        !- Multiplier
  General;                                 !- End-Use Subcategory

OS:ElectricEquipment:Definition,
  {00000000-0000-0000-0031-000000000001},  !- Handle
  Space Function Office - enclosed Elec Equip Definition, !- Name
  Watts/Area,                              !- Design Level Calculation Method
  ,                                        !- Design Level {W}
  7.49993758008349,                        !- Watts per Space Floor Area {W/m2}
  ,                                        !- Watts per Person {W/person}
  ,                                        !- Fraction Latent
  0.5;                                     !- Fraction Radiant

OS:ElectricEquipment:Definition,
  {00000000-0000-0000-0031-000000000002},  !- Handle
  Space Function Warehouse - fine Elec Equip Definition, !- Name
  Watts/Area,                              !- Design Level Calculation Method
  ,                                        !- Design Level {W}
  0.999991679497248,                       !- Watts per Space Floor Area {W/m2}
  ,                                        !- Watts per Person {W/person}
  ,                                        !- Fraction Latent
  0.5;                                     !- Fraction Radiant

OS:ElectricEquipment:Definition,
  {00000000-0000-0000-0031-000000000003},  !- Handle
  Space Function Warehouse - med/blk Elec Equip Definition, !- Name
  Watts/Area,                              !- Design Level Calculation Method
  ,                                        !- Design Level {W}
  0.999991679497248,                       !- Watts per Space Floor Area {W/m2}
  ,                                        !- Watts per Person {W/person}
  ,                                        !- Fraction Latent
  0.5;                                     !- Fraction Radiant

OS:EnergyManagementSystem:Actuator,
  {00000000-0000-0000-0032-000000000001},  !- Handle
  ems_sys_4_mixed_shr_none_sc_ashp_sh_ashp_c_e_ssf_cv_zh_b_e_zc_none_srf_none__1_ClgSch0, !- Name
  {00000000-0000-0000-0058-000000000011},  !- Actuated Component Name
  Schedule:Year,                           !- Actuated Component Type
  Schedule Value,                          !- Actuated Component Control Type
  ;                                        !- Zone or Space Name

OS:EnergyManagementSystem:Actuator,
  {00000000-0000-0000-0032-000000000002},  !- Handle
  ems_sys_4_mixed_shr_none_sc_ashp_sh_ashp_c_e_ssf_cv_zh_b_e_zc_none_srf_none__1_HtgSch0, !- Name
  {00000000-0000-0000-0058-000000000012},  !- Actuated Component Name
  Schedule:Year,                           !- Actuated Component Type
  Schedule Value,                          !- Actuated Component Control Type
  ;                                        !- Zone or Space Name

OS:EnergyManagementSystem:Actuator,
  {00000000-0000-0000-0032-000000000003},  !- Handle
  ems_sys_4_mixed_shr_none_sc_ashp_sh_ashp_c_e_ssf_cv_zh_b_e_zc_none_srf_none__ClgSch0, !- Name
  {00000000-0000-0000-0058-000000000011},  !- Actuated Component Name
  Schedule:Year,                           !- Actuated Component Type
  Schedule Value,                          !- Actuated Component Control Type
  ;                                        !- Zone or Space Name

OS:EnergyManagementSystem:Actuator,
  {00000000-0000-0000-0032-000000000004},  !- Handle
  ems_sys_4_mixed_shr_none_sc_ashp_sh_ashp_c_e_ssf_cv_zh_b_e_zc_none_srf_none__HtgSch0, !- Name
  {00000000-0000-0000-0058-000000000012},  !- Actuated Component Name
  Schedule:Year,                           !- Actuated Component Type
  Schedule Value,                          !- Actuated Component Control Type
  ;                                        !- Zone or Space Name

OS:EnergyManagementSystem:Program,
  {00000000-0000-0000-0033-000000000001},  !- Handle
  ems_sys_4_mixed_shr_none_sc_ashp_sh_ashp_c_e_ssf_cv_zh_b_e_zc_none_srf_none__1_OptimumStartProg0, !- Name
<<<<<<< HEAD
  IF DaylightSavings==0 && DayOfWeek>1 && Hour==5 && {d3f9df49-a5bd-495f-9af5-63268d583b63}<23.9 && {d3f9df49-a5bd-495f-9af5-63268d583b63}>1.7, !- Program Line 1
  SET {54074ecf-a529-4669-b0c9-40e4bf42c36f} = 29.4, !- Program Line 2
  SET {1752d246-c465-4b06-8eff-2df87a5a7b1c} = 15.6, !- Program Line 3
  ELSEIF DaylightSavings==0 && DayOfWeek==1 && Hour==7 && {d3f9df49-a5bd-495f-9af5-63268d583b63}<23.9 && {d3f9df49-a5bd-495f-9af5-63268d583b63}>1.7, !- Program Line 4
  SET {54074ecf-a529-4669-b0c9-40e4bf42c36f} = 29.4, !- Program Line 5
  SET {1752d246-c465-4b06-8eff-2df87a5a7b1c} = 15.6, !- Program Line 6
  ELSEIF DaylightSavings==1 && DayOfWeek>1 && Hour==4 && {d3f9df49-a5bd-495f-9af5-63268d583b63}<23.9 && {d3f9df49-a5bd-495f-9af5-63268d583b63}>1.7, !- Program Line 7
  SET {54074ecf-a529-4669-b0c9-40e4bf42c36f} = 29.4, !- Program Line 8
  SET {1752d246-c465-4b06-8eff-2df87a5a7b1c} = 15.6, !- Program Line 9
  ELSEIF DaylightSavings==1 && DayOfWeek==1 && Hour==6 && {d3f9df49-a5bd-495f-9af5-63268d583b63}<23.9 && {d3f9df49-a5bd-495f-9af5-63268d583b63}>1.7, !- Program Line 10
  SET {54074ecf-a529-4669-b0c9-40e4bf42c36f} = 29.4, !- Program Line 11
  SET {1752d246-c465-4b06-8eff-2df87a5a7b1c} = 15.6, !- Program Line 12
  ELSE,                                    !- Program Line 13
  SET {54074ecf-a529-4669-b0c9-40e4bf42c36f} = NULL, !- Program Line 14
  SET {1752d246-c465-4b06-8eff-2df87a5a7b1c} = NULL, !- Program Line 15
=======
  IF DaylightSavings==0 && DayOfWeek>1 && Hour==5 && {c58bbb0a-65f2-41cf-9c31-25c1bb1478c5}<23.9 && {c58bbb0a-65f2-41cf-9c31-25c1bb1478c5}>1.7, !- Program Line 1
  SET {8ce6c376-1dcf-4d56-9288-e36d4648d433} = 29.4, !- Program Line 2
  SET {07a1d67d-3676-4bcf-9a09-b4000640eb35} = 15.6, !- Program Line 3
  ELSEIF DaylightSavings==0 && DayOfWeek==1 && Hour==7 && {c58bbb0a-65f2-41cf-9c31-25c1bb1478c5}<23.9 && {c58bbb0a-65f2-41cf-9c31-25c1bb1478c5}>1.7, !- Program Line 4
  SET {8ce6c376-1dcf-4d56-9288-e36d4648d433} = 29.4, !- Program Line 5
  SET {07a1d67d-3676-4bcf-9a09-b4000640eb35} = 15.6, !- Program Line 6
  ELSEIF DaylightSavings==1 && DayOfWeek>1 && Hour==4 && {c58bbb0a-65f2-41cf-9c31-25c1bb1478c5}<23.9 && {c58bbb0a-65f2-41cf-9c31-25c1bb1478c5}>1.7, !- Program Line 7
  SET {8ce6c376-1dcf-4d56-9288-e36d4648d433} = 29.4, !- Program Line 8
  SET {07a1d67d-3676-4bcf-9a09-b4000640eb35} = 15.6, !- Program Line 9
  ELSEIF DaylightSavings==1 && DayOfWeek==1 && Hour==6 && {c58bbb0a-65f2-41cf-9c31-25c1bb1478c5}<23.9 && {c58bbb0a-65f2-41cf-9c31-25c1bb1478c5}>1.7, !- Program Line 10
  SET {8ce6c376-1dcf-4d56-9288-e36d4648d433} = 29.4, !- Program Line 11
  SET {07a1d67d-3676-4bcf-9a09-b4000640eb35} = 15.6, !- Program Line 12
  ELSE,                                    !- Program Line 13
  SET {8ce6c376-1dcf-4d56-9288-e36d4648d433} = NULL, !- Program Line 14
  SET {07a1d67d-3676-4bcf-9a09-b4000640eb35} = NULL, !- Program Line 15
>>>>>>> c126813f
  ENDIF;                                   !- Program Line 16

OS:EnergyManagementSystem:Program,
  {00000000-0000-0000-0033-000000000002},  !- Handle
  ems_sys_4_mixed_shr_none_sc_ashp_sh_ashp_c_e_ssf_cv_zh_b_e_zc_none_srf_none__OptimumStartProg0, !- Name
<<<<<<< HEAD
  IF DaylightSavings==0 && DayOfWeek>1 && Hour==5 && {6f0e5cfa-7019-46cb-8c41-d0a44e7120ce}<23.9 && {6f0e5cfa-7019-46cb-8c41-d0a44e7120ce}>1.7, !- Program Line 1
  SET {49aa5237-4564-43d2-92df-44177afbce29} = 29.4, !- Program Line 2
  SET {c44f4949-c3cd-4992-81b5-6c29696bd771} = 15.6, !- Program Line 3
  ELSEIF DaylightSavings==0 && DayOfWeek==1 && Hour==7 && {6f0e5cfa-7019-46cb-8c41-d0a44e7120ce}<23.9 && {6f0e5cfa-7019-46cb-8c41-d0a44e7120ce}>1.7, !- Program Line 4
  SET {49aa5237-4564-43d2-92df-44177afbce29} = 29.4, !- Program Line 5
  SET {c44f4949-c3cd-4992-81b5-6c29696bd771} = 15.6, !- Program Line 6
  ELSEIF DaylightSavings==1 && DayOfWeek>1 && Hour==4 && {6f0e5cfa-7019-46cb-8c41-d0a44e7120ce}<23.9 && {6f0e5cfa-7019-46cb-8c41-d0a44e7120ce}>1.7, !- Program Line 7
  SET {49aa5237-4564-43d2-92df-44177afbce29} = 29.4, !- Program Line 8
  SET {c44f4949-c3cd-4992-81b5-6c29696bd771} = 15.6, !- Program Line 9
  ELSEIF DaylightSavings==1 && DayOfWeek==1 && Hour==6 && {6f0e5cfa-7019-46cb-8c41-d0a44e7120ce}<23.9 && {6f0e5cfa-7019-46cb-8c41-d0a44e7120ce}>1.7, !- Program Line 10
  SET {49aa5237-4564-43d2-92df-44177afbce29} = 29.4, !- Program Line 11
  SET {c44f4949-c3cd-4992-81b5-6c29696bd771} = 15.6, !- Program Line 12
  ELSE,                                    !- Program Line 13
  SET {49aa5237-4564-43d2-92df-44177afbce29} = NULL, !- Program Line 14
  SET {c44f4949-c3cd-4992-81b5-6c29696bd771} = NULL, !- Program Line 15
=======
  IF DaylightSavings==0 && DayOfWeek>1 && Hour==5 && {e9b6c0ad-3c95-442b-855b-651b7b31dded}<23.9 && {e9b6c0ad-3c95-442b-855b-651b7b31dded}>1.7, !- Program Line 1
  SET {fa2911fd-db9f-4690-a98a-63cf40739a65} = 29.4, !- Program Line 2
  SET {321d0eb5-fb55-4b7e-bfe2-f0ffef7ebf6c} = 15.6, !- Program Line 3
  ELSEIF DaylightSavings==0 && DayOfWeek==1 && Hour==7 && {e9b6c0ad-3c95-442b-855b-651b7b31dded}<23.9 && {e9b6c0ad-3c95-442b-855b-651b7b31dded}>1.7, !- Program Line 4
  SET {fa2911fd-db9f-4690-a98a-63cf40739a65} = 29.4, !- Program Line 5
  SET {321d0eb5-fb55-4b7e-bfe2-f0ffef7ebf6c} = 15.6, !- Program Line 6
  ELSEIF DaylightSavings==1 && DayOfWeek>1 && Hour==4 && {e9b6c0ad-3c95-442b-855b-651b7b31dded}<23.9 && {e9b6c0ad-3c95-442b-855b-651b7b31dded}>1.7, !- Program Line 7
  SET {fa2911fd-db9f-4690-a98a-63cf40739a65} = 29.4, !- Program Line 8
  SET {321d0eb5-fb55-4b7e-bfe2-f0ffef7ebf6c} = 15.6, !- Program Line 9
  ELSEIF DaylightSavings==1 && DayOfWeek==1 && Hour==6 && {e9b6c0ad-3c95-442b-855b-651b7b31dded}<23.9 && {e9b6c0ad-3c95-442b-855b-651b7b31dded}>1.7, !- Program Line 10
  SET {fa2911fd-db9f-4690-a98a-63cf40739a65} = 29.4, !- Program Line 11
  SET {321d0eb5-fb55-4b7e-bfe2-f0ffef7ebf6c} = 15.6, !- Program Line 12
  ELSE,                                    !- Program Line 13
  SET {fa2911fd-db9f-4690-a98a-63cf40739a65} = NULL, !- Program Line 14
  SET {321d0eb5-fb55-4b7e-bfe2-f0ffef7ebf6c} = NULL, !- Program Line 15
>>>>>>> c126813f
  ENDIF;                                   !- Program Line 16

OS:EnergyManagementSystem:ProgramCallingManager,
  {00000000-0000-0000-0034-000000000001},  !- Handle
  ems_sys_4_mixed_shr_none_sc_ashp_sh_ashp_c_e_ssf_cv_zh_b_e_zc_none_srf_none__1_OptimumStartCallingManager0, !- Name
  BeginTimestepBeforePredictor,            !- EnergyPlus Model Calling Point
  {00000000-0000-0000-0033-000000000001};  !- Program Name 1

OS:EnergyManagementSystem:ProgramCallingManager,
  {00000000-0000-0000-0034-000000000002},  !- Handle
  ems_sys_4_mixed_shr_none_sc_ashp_sh_ashp_c_e_ssf_cv_zh_b_e_zc_none_srf_none__OptimumStartCallingManager0, !- Name
  BeginTimestepBeforePredictor,            !- EnergyPlus Model Calling Point
  {00000000-0000-0000-0033-000000000002};  !- Program Name 1

OS:EnergyManagementSystem:Sensor,
  {00000000-0000-0000-0035-000000000001},  !- Handle
  OAT,                                     !- Name
  Environment,                             !- Output Variable or Output Meter Index Key Name
  Site Outdoor Air Drybulb Temperature;    !- Output Variable or Output Meter Name

OS:EnergyManagementSystem:Sensor,
  {00000000-0000-0000-0035-000000000002},  !- Handle
  OAT_1,                                   !- Name
  Environment,                             !- Output Variable or Output Meter Index Key Name
  Site Outdoor Air Drybulb Temperature;    !- Output Variable or Output Meter Name

OS:Facility,
  {00000000-0000-0000-0036-000000000001};  !- Handle

OS:Fan:ConstantVolume,
  {00000000-0000-0000-0037-000000000001},  !- Handle
  Fan Constant Volume 1,                   !- Name
  {00000000-0000-0000-0055-000000000001},  !- Availability Schedule Name
  0.39975,                                 !- Fan Total Efficiency
  640,                                     !- Pressure Rise {Pa}
  AutoSize,                                !- Maximum Flow Rate {m3/s}
  0.615,                                   !- Motor Efficiency
  ,                                        !- Motor In Airstream Fraction
  {00000000-0000-0000-0015-000000000017},  !- Air Inlet Node Name
  {00000000-0000-0000-0015-000000000015},  !- Air Outlet Node Name
  ;                                        !- End-Use Subcategory

OS:Fan:ConstantVolume,
  {00000000-0000-0000-0037-000000000002},  !- Handle
  Fan Constant Volume 2,                   !- Name
  {00000000-0000-0000-0055-000000000001},  !- Availability Schedule Name
  0.39975,                                 !- Fan Total Efficiency
  640,                                     !- Pressure Rise {Pa}
  AutoSize,                                !- Maximum Flow Rate {m3/s}
  0.615,                                   !- Motor Efficiency
  ,                                        !- Motor In Airstream Fraction
  {00000000-0000-0000-0015-000000000041},  !- Air Inlet Node Name
  {00000000-0000-0000-0015-000000000039},  !- Air Outlet Node Name
  ;                                        !- End-Use Subcategory

OS:Fan:ConstantVolume,
  {00000000-0000-0000-0037-000000000003},  !- Handle
  Fan Constant Volume 3,                   !- Name
  {00000000-0000-0000-0055-000000000001},  !- Availability Schedule Name
  0.39975,                                 !- Fan Total Efficiency
  640,                                     !- Pressure Rise {Pa}
  AutoSize,                                !- Maximum Flow Rate {m3/s}
  0.615,                                   !- Motor Efficiency
  ,                                        !- Motor In Airstream Fraction
  {00000000-0000-0000-0015-000000000065},  !- Air Inlet Node Name
  {00000000-0000-0000-0015-000000000063},  !- Air Outlet Node Name
  ;                                        !- End-Use Subcategory

OS:Foundation:Kiva,
  {00000000-0000-0000-0038-000000000001},  !- Handle
  Bldg Kiva Foundation,                    !- Name
  ,                                        !- Initial Indoor Air Temperature {C}
  ,                                        !- Interior Horizontal Insulation Material Name
  ,                                        !- Interior Horizontal Insulation Depth {m}
  ,                                        !- Interior Horizontal Insulation Width {m}
  ,                                        !- Interior Vertical Insulation Material Name
  ,                                        !- Interior Vertical Insulation Depth {m}
  ,                                        !- Exterior Horizontal Insulation Material Name
  ,                                        !- Exterior Horizontal Insulation Depth {m}
  ,                                        !- Exterior Horizontal Insulation Width {m}
  ,                                        !- Exterior Vertical Insulation Material Name
  ,                                        !- Exterior Vertical Insulation Depth {m}
  0,                                       !- Wall Height Above Grade {m}
  0,                                       !- Wall Depth Below Slab {m}
  ,                                        !- Footing Wall Construction Name
  ,                                        !- Footing Material Name
  ;                                        !- Footing Depth {m}

OS:Foundation:Kiva:Settings,
  {00000000-0000-0000-0039-000000000001},  !- Handle
  ,                                        !- Soil Conductivity {W/m-K}
  ,                                        !- Soil Density {kg/m3}
  ,                                        !- Soil Specific Heat {J/kg-K}
  ,                                        !- Ground Solar Absorptivity {dimensionless}
  ,                                        !- Ground Thermal Absorptivity {dimensionless}
  ,                                        !- Ground Surface Roughness {m}
  ,                                        !- Far-Field Width {m}
  ,                                        !- Deep-Ground Boundary Condition
  ,                                        !- Deep-Ground Depth {m}
  ,                                        !- Minimum Cell Dimension {m}
  ,                                        !- Maximum Cell Growth Coefficient {dimensionless}
  ;                                        !- Simulation Timestep

OS:LifeCycleCost:Parameters,
  {00000000-0000-0000-0040-000000000001},  !- Handle
  FEMP,                                    !- Analysis Type
  ,                                        !- Discounting Convention
  ,                                        !- Inflation Approach
  ,                                        !- Real Discount Rate
  ,                                        !- Nominal Discount Rate
  ,                                        !- Inflation
  ,                                        !- Base Date Month
  ,                                        !- Base Date Year
  ,                                        !- Service Date Month
  ,                                        !- Service Date Year
  ,                                        !- Length of Study Period in Years
  ,                                        !- Tax Rate
  ,                                        !- Depreciation Method
  Yes;                                     !- Use NIST Fuel Escalation Rates

OS:Lights,
  {00000000-0000-0000-0041-000000000001},  !- Handle
  Space Function Office - enclosed Lights, !- Name
  {00000000-0000-0000-0042-000000000001},  !- Lights Definition Name
  {00000000-0000-0000-0076-000000000001},  !- Space or SpaceType Name
  ,                                        !- Schedule Name
  1,                                       !- Fraction Replaceable
  ,                                        !- Multiplier
  General;                                 !- End-Use Subcategory

OS:Lights,
  {00000000-0000-0000-0041-000000000002},  !- Handle
  Space Function Warehouse - fine Lights,  !- Name
  {00000000-0000-0000-0042-000000000002},  !- Lights Definition Name
  {00000000-0000-0000-0076-000000000002},  !- Space or SpaceType Name
  ,                                        !- Schedule Name
  1,                                       !- Fraction Replaceable
  ,                                        !- Multiplier
  General;                                 !- End-Use Subcategory

OS:Lights,
  {00000000-0000-0000-0041-000000000003},  !- Handle
  Space Function Warehouse - med/blk Lights, !- Name
  {00000000-0000-0000-0042-000000000003},  !- Lights Definition Name
  {00000000-0000-0000-0076-000000000003},  !- Space or SpaceType Name
  ,                                        !- Schedule Name
  1,                                       !- Fraction Replaceable
  ,                                        !- Multiplier
  General;                                 !- End-Use Subcategory

OS:Lights:Definition,
  {00000000-0000-0000-0042-000000000001},  !- Handle
  Space Function Office - enclosed Lights Definition, !- Name
  Watts/Area,                              !- Design Level Calculation Method
  ,                                        !- Lighting Level {W}
  11.8999009612603,                        !- Watts per Space Floor Area {W/m2}
  ,                                        !- Watts per Person {W/person}
  0.5,                                     !- Fraction Radiant
  0.2;                                     !- Fraction Visible

OS:Lights:Definition,
  {00000000-0000-0000-0042-000000000002},  !- Handle
  Space Function Warehouse - fine Lights Definition, !- Name
  Watts/Area,                              !- Design Level Calculation Method
  ,                                        !- Lighting Level {W}
  10.1999151158025,                        !- Watts per Space Floor Area {W/m2}
  ,                                        !- Watts per Person {W/person}
  0.5,                                     !- Fraction Radiant
  0.2;                                     !- Fraction Visible

OS:Lights:Definition,
  {00000000-0000-0000-0042-000000000003},  !- Handle
  Space Function Warehouse - med/blk Lights Definition, !- Name
  Watts/Area,                              !- Design Level Calculation Method
  ,                                        !- Lighting Level {W}
  6.39994674017126,                        !- Watts per Space Floor Area {W/m2}
  ,                                        !- Watts per Person {W/person}
  0.5,                                     !- Fraction Radiant
  0.2;                                     !- Fraction Visible

OS:Material,
  {00000000-0000-0000-0043-000000000001},  !- Handle
  1/2IN Gypsum 1,                          !- Name
  Smooth,                                  !- Roughness
  0.0127,                                  !- Thickness {m}
  0.16,                                    !- Conductivity {W/m-K}
  784.9,                                   !- Density {kg/m3}
  830.000000000001,                        !- Specific Heat {J/kg-K}
  0.9,                                     !- Thermal Absorptance
  0.4,                                     !- Solar Absorptance
  0.4;                                     !- Visible Absorptance

OS:Material,
  {00000000-0000-0000-0043-000000000002},  !- Handle
  1/2IN Gypsum,                            !- Name
  Smooth,                                  !- Roughness
  0.0127,                                  !- Thickness {m}
  0.16,                                    !- Conductivity {W/m-K}
  784.9,                                   !- Density {kg/m3}
  830.000000000001,                        !- Specific Heat {J/kg-K}
  0.9,                                     !- Thermal Absorptance
  0.4,                                     !- Solar Absorptance
  0.4;                                     !- Visible Absorptance

OS:Material,
  {00000000-0000-0000-0043-000000000003},  !- Handle
  100mm Normalweight concrete floor 1,     !- Name
  MediumSmooth,                            !- Roughness
  0.1016,                                  !- Thickness {m}
  2.31,                                    !- Conductivity {W/m-K}
  2322,                                    !- Density {kg/m3}
  832;                                     !- Specific Heat {J/kg-K}

OS:Material,
  {00000000-0000-0000-0043-000000000004},  !- Handle
  100mm Normalweight concrete floor,       !- Name
  MediumSmooth,                            !- Roughness
  0.1016,                                  !- Thickness {m}
  2.31,                                    !- Conductivity {W/m-K}
  2322,                                    !- Density {kg/m3}
  832;                                     !- Specific Heat {J/kg-K}

OS:Material,
  {00000000-0000-0000-0043-000000000005},  !- Handle
  1IN Stucco 1,                            !- Name
  Smooth,                                  !- Roughness
  0.0253,                                  !- Thickness {m}
  0.691799999999999,                       !- Conductivity {W/m-K}
  1858,                                    !- Density {kg/m3}
  836.999999999999,                        !- Specific Heat {J/kg-K}
  0.9,                                     !- Thermal Absorptance
  0.7,                                     !- Solar Absorptance
  0.92;                                    !- Visible Absorptance

OS:Material,
  {00000000-0000-0000-0043-000000000006},  !- Handle
  1IN Stucco,                              !- Name
  Smooth,                                  !- Roughness
  0.0253,                                  !- Thickness {m}
  0.691799999999999,                       !- Conductivity {W/m-K}
  1858,                                    !- Density {kg/m3}
  836.999999999999,                        !- Specific Heat {J/kg-K}
  0.9,                                     !- Thermal Absorptance
  0.7,                                     !- Solar Absorptance
  0.92;                                    !- Visible Absorptance

OS:Material,
  {00000000-0000-0000-0043-000000000007},  !- Handle
  4 in. Normalweight Concrete Floor 1,     !- Name
  MediumRough,                             !- Roughness
  0.1016,                                  !- Thickness {m}
  2.31,                                    !- Conductivity {W/m-K}
  2321.99999999999,                        !- Density {kg/m3}
  831.999999999997,                        !- Specific Heat {J/kg-K}
  0.9,                                     !- Thermal Absorptance
  0.7,                                     !- Solar Absorptance
  0.7;                                     !- Visible Absorptance

OS:Material,
  {00000000-0000-0000-0043-000000000008},  !- Handle
  4 in. Normalweight Concrete Floor,       !- Name
  MediumRough,                             !- Roughness
  0.1016,                                  !- Thickness {m}
  2.31,                                    !- Conductivity {W/m-K}
  2321.99999999999,                        !- Density {kg/m3}
  831.999999999997,                        !- Specific Heat {J/kg-K}
  0.9,                                     !- Thermal Absorptance
  0.7,                                     !- Solar Absorptance
  0.7;                                     !- Visible Absorptance

OS:Material,
  {00000000-0000-0000-0043-000000000009},  !- Handle
  6 in. Normalweight Concrete Floor 1,     !- Name
  MediumRough,                             !- Roughness
  0.1524,                                  !- Thickness {m}
  2.31,                                    !- Conductivity {W/m-K}
  2321.99999999999,                        !- Density {kg/m3}
  831.999999999997,                        !- Specific Heat {J/kg-K}
  0.9,                                     !- Thermal Absorptance
  0.7,                                     !- Solar Absorptance
  0.7;                                     !- Visible Absorptance

OS:Material,
  {00000000-0000-0000-0043-000000000010},  !- Handle
  6 in. Normalweight Concrete Floor 2,     !- Name
  MediumRough,                             !- Roughness
  0.1524,                                  !- Thickness {m}
  2.31,                                    !- Conductivity {W/m-K}
  2321.99999999999,                        !- Density {kg/m3}
  831.999999999997,                        !- Specific Heat {J/kg-K}
  0.9,                                     !- Thermal Absorptance
  0.7,                                     !- Solar Absorptance
  0.7;                                     !- Visible Absorptance

OS:Material,
  {00000000-0000-0000-0043-000000000011},  !- Handle
  6 in. Normalweight Concrete Floor 3,     !- Name
  MediumRough,                             !- Roughness
  0.1524,                                  !- Thickness {m}
  2.31,                                    !- Conductivity {W/m-K}
  2321.99999999999,                        !- Density {kg/m3}
  831.999999999997,                        !- Specific Heat {J/kg-K}
  0.9,                                     !- Thermal Absorptance
  0.7,                                     !- Solar Absorptance
  0.7;                                     !- Visible Absorptance

OS:Material,
  {00000000-0000-0000-0043-000000000012},  !- Handle
  6 in. Normalweight Concrete Floor,       !- Name
  MediumRough,                             !- Roughness
  0.1524,                                  !- Thickness {m}
  2.31,                                    !- Conductivity {W/m-K}
  2321.99999999999,                        !- Density {kg/m3}
  831.999999999997,                        !- Specific Heat {J/kg-K}
  0.9,                                     !- Thermal Absorptance
  0.7,                                     !- Solar Absorptance
  0.7;                                     !- Visible Absorptance

OS:Material,
  {00000000-0000-0000-0043-000000000013},  !- Handle
  8IN CONCRETE HW RefBldg 1,               !- Name
  Rough,                                   !- Roughness
  0.2032,                                  !- Thickness {m}
  1.311,                                   !- Conductivity {W/m-K}
  2240,                                    !- Density {kg/m3}
  836.800000000001,                        !- Specific Heat {J/kg-K}
  0.9,                                     !- Thermal Absorptance
  0.7,                                     !- Solar Absorptance
  0.7;                                     !- Visible Absorptance

OS:Material,
  {00000000-0000-0000-0043-000000000014},  !- Handle
  8IN CONCRETE HW RefBldg,                 !- Name
  Rough,                                   !- Roughness
  0.2032,                                  !- Thickness {m}
  1.311,                                   !- Conductivity {W/m-K}
  2240,                                    !- Density {kg/m3}
  836.800000000001,                        !- Specific Heat {J/kg-K}
  0.9,                                     !- Thermal Absorptance
  0.7,                                     !- Solar Absorptance
  0.7;                                     !- Visible Absorptance

OS:Material,
  {00000000-0000-0000-0043-000000000015},  !- Handle
  Expanded Polystyrene,                    !- Name
  MediumSmooth,                            !- Roughness
  0.0363958681740979,                      !- Thickness {m}
  0.029,                                   !- Conductivity {W/m-K}
  29,                                      !- Density {kg/m3}
  1210;                                    !- Specific Heat {J/kg-K}

OS:Material,
  {00000000-0000-0000-0043-000000000016},  !- Handle
  F08 Metal surface 1,                     !- Name
  Smooth,                                  !- Roughness
  0.0008,                                  !- Thickness {m}
  45.2800000000001,                        !- Conductivity {W/m-K}
  7823.99999999999,                        !- Density {kg/m3}
  500,                                     !- Specific Heat {J/kg-K}
  0.9,                                     !- Thermal Absorptance
  0.7,                                     !- Solar Absorptance
  0.7;                                     !- Visible Absorptance

OS:Material,
  {00000000-0000-0000-0043-000000000017},  !- Handle
  F08 Metal surface,                       !- Name
  Smooth,                                  !- Roughness
  0.0008,                                  !- Thickness {m}
  45.2800000000001,                        !- Conductivity {W/m-K}
  7823.99999999999,                        !- Density {kg/m3}
  500,                                     !- Specific Heat {J/kg-K}
  0.9,                                     !- Thermal Absorptance
  0.7,                                     !- Solar Absorptance
  0.7;                                     !- Visible Absorptance

OS:Material,
  {00000000-0000-0000-0043-000000000018},  !- Handle
  G01 13mm gypsum board 1,                 !- Name
  Smooth,                                  !- Roughness
  0.0127,                                  !- Thickness {m}
  0.16,                                    !- Conductivity {W/m-K}
  800,                                     !- Density {kg/m3}
  1090,                                    !- Specific Heat {J/kg-K}
  0.9,                                     !- Thermal Absorptance
  0.7,                                     !- Solar Absorptance
  0.5;                                     !- Visible Absorptance

OS:Material,
  {00000000-0000-0000-0043-000000000019},  !- Handle
  G01 13mm gypsum board,                   !- Name
  Smooth,                                  !- Roughness
  0.0127,                                  !- Thickness {m}
  0.16,                                    !- Conductivity {W/m-K}
  800,                                     !- Density {kg/m3}
  1090,                                    !- Specific Heat {J/kg-K}
  0.9,                                     !- Thermal Absorptance
  0.7,                                     !- Solar Absorptance
  0.5;                                     !- Visible Absorptance

OS:Material,
  {00000000-0000-0000-0043-000000000020},  !- Handle
  G05 25mm wood,                           !- Name
  MediumSmooth,                            !- Roughness
  0.0254,                                  !- Thickness {m}
  0.15,                                    !- Conductivity {W/m-K}
  608,                                     !- Density {kg/m3}
  1630,                                    !- Specific Heat {J/kg-K}
  0.9,                                     !- Thermal Absorptance
  0.5,                                     !- Solar Absorptance
  0.5;                                     !- Visible Absorptance

OS:Material,
  {00000000-0000-0000-0043-000000000021},  !- Handle
  M10 200mm concrete block basement wall,  !- Name
  MediumRough,                             !- Roughness
  0.2032,                                  !- Thickness {m}
  1.326,                                   !- Conductivity {W/m-K}
  1842,                                    !- Density {kg/m3}
  912;                                     !- Specific Heat {J/kg-K}

OS:Material,
  {00000000-0000-0000-0043-000000000022},  !- Handle
  Metal Roof Surface 1,                    !- Name
  Smooth,                                  !- Roughness
  0.000799999999999998,                    !- Thickness {m}
  45.2799999999999,                        !- Conductivity {W/m-K}
  7823.99999999999,                        !- Density {kg/m3}
  499.999999999996,                        !- Specific Heat {J/kg-K}
  0.9,                                     !- Thermal Absorptance
  0.7,                                     !- Solar Absorptance
  0.7;                                     !- Visible Absorptance

OS:Material,
  {00000000-0000-0000-0043-000000000023},  !- Handle
  Metal Roof Surface,                      !- Name
  Smooth,                                  !- Roughness
  0.000799999999999998,                    !- Thickness {m}
  45.2799999999999,                        !- Conductivity {W/m-K}
  7823.99999999999,                        !- Density {kg/m3}
  499.999999999996,                        !- Specific Heat {J/kg-K}
  0.9,                                     !- Thermal Absorptance
  0.7,                                     !- Solar Absorptance
  0.7;                                     !- Visible Absorptance

OS:Material:NoMass,
  {00000000-0000-0000-0044-000000000001},  !- Handle
  CP02 CARPET PAD,                         !- Name
  VeryRough,                               !- Roughness
  0.21648,                                 !- Thermal Resistance {m2-K/W}
  0.9,                                     !- Thermal Absorptance
  0.7,                                     !- Solar Absorptance
  0.8;                                     !- Visible Absorptance

OS:Material:NoMass,
  {00000000-0000-0000-0044-000000000002},  !- Handle
  Nonres_Floor_Insulation,                 !- Name
  MediumSmooth,                            !- Roughness
  2.88291975297193,                        !- Thermal Resistance {m2-K/W}
  0.9,                                     !- Thermal Absorptance
  0.7,                                     !- Solar Absorptance
  0.7;                                     !- Visible Absorptance

OS:Material:NoMass,
  {00000000-0000-0000-0044-000000000003},  !- Handle
  Typical Carpet Pad 1,                    !- Name
  Smooth,                                  !- Roughness
  0.216479986995276,                       !- Thermal Resistance {m2-K/W}
  0.9,                                     !- Thermal Absorptance
  0.7,                                     !- Solar Absorptance
  0.8;                                     !- Visible Absorptance

OS:Material:NoMass,
  {00000000-0000-0000-0044-000000000004},  !- Handle
  Typical Carpet Pad 2,                    !- Name
  Smooth,                                  !- Roughness
  1.25502993703786,                        !- Thermal Resistance {m2-K/W}
  0.9,                                     !- Thermal Absorptance
  0.7,                                     !- Solar Absorptance
  0.8;                                     !- Visible Absorptance

OS:Material:NoMass,
  {00000000-0000-0000-0044-000000000005},  !- Handle
  Typical Carpet Pad 3,                    !- Name
  Smooth,                                  !- Roughness
  3.45515273458935,                        !- Thermal Resistance {m2-K/W}
  0.9,                                     !- Thermal Absorptance
  0.7,                                     !- Solar Absorptance
  0.8;                                     !- Visible Absorptance

OS:Material:NoMass,
  {00000000-0000-0000-0044-000000000006},  !- Handle
  Typical Carpet Pad 4,                    !- Name
  Smooth,                                  !- Roughness
  3.45515273458935,                        !- Thermal Resistance {m2-K/W}
  0.9,                                     !- Thermal Absorptance
  0.7,                                     !- Solar Absorptance
  0.8;                                     !- Visible Absorptance

OS:Material:NoMass,
  {00000000-0000-0000-0044-000000000007},  !- Handle
  Typical Carpet Pad,                      !- Name
  Smooth,                                  !- Roughness
  0.216479986995276,                       !- Thermal Resistance {m2-K/W}
  0.9,                                     !- Thermal Absorptance
  0.7,                                     !- Solar Absorptance
  0.8;                                     !- Visible Absorptance

OS:Material:NoMass,
  {00000000-0000-0000-0044-000000000008},  !- Handle
  Typical Insulation 1,                    !- Name
  Smooth,                                  !- Roughness
  5.91237683519488,                        !- Thermal Resistance {m2-K/W}
  0.9,                                     !- Thermal Absorptance
  0.7,                                     !- Solar Absorptance
  0.7;                                     !- Visible Absorptance

OS:Material:NoMass,
  {00000000-0000-0000-0044-000000000009},  !- Handle
  Typical Insulation 2,                    !- Name
  Smooth,                                  !- Roughness
  4.49096231241638,                        !- Thermal Resistance {m2-K/W}
  0.9,                                     !- Thermal Absorptance
  0.7,                                     !- Solar Absorptance
  0.7;                                     !- Visible Absorptance

OS:Material:NoMass,
  {00000000-0000-0000-0044-000000000010},  !- Handle
  Typical Insulation 3,                    !- Name
  Smooth,                                  !- Roughness
  6.17282183832832,                        !- Thermal Resistance {m2-K/W}
  0.9,                                     !- Thermal Absorptance
  0.7,                                     !- Solar Absorptance
  0.7;                                     !- Visible Absorptance

OS:Material:NoMass,
  {00000000-0000-0000-0044-000000000011},  !- Handle
  Typical Insulation 4,                    !- Name
  Smooth,                                  !- Roughness
  0.454527786700932,                       !- Thermal Resistance {m2-K/W}
  0.9,                                     !- Thermal Absorptance
  0.7,                                     !- Solar Absorptance
  0.7;                                     !- Visible Absorptance

OS:Material:NoMass,
  {00000000-0000-0000-0044-000000000012},  !- Handle
  Typical Insulation 5,                    !- Name
  Smooth,                                  !- Roughness
  0.454545454545455,                       !- Thermal Resistance {m2-K/W}
  0.9,                                     !- Thermal Absorptance
  0.7,                                     !- Solar Absorptance
  0.7;                                     !- Visible Absorptance

OS:Material:NoMass,
  {00000000-0000-0000-0044-000000000013},  !- Handle
  Typical Insulation,                      !- Name
  Smooth,                                  !- Roughness
  0.101874652714525,                       !- Thermal Resistance {m2-K/W}
  0.9,                                     !- Thermal Absorptance
  0.7,                                     !- Solar Absorptance
  0.7;                                     !- Visible Absorptance

OS:ModelObjectList,
  {00000000-0000-0000-0045-000000000001},  !- Handle
  Availability Manager Night Cycle 1 Control Zone List; !- Name

OS:ModelObjectList,
  {00000000-0000-0000-0045-000000000002},  !- Handle
  Availability Manager Night Cycle 1 Cooling Control Zone List; !- Name

OS:ModelObjectList,
  {00000000-0000-0000-0045-000000000003},  !- Handle
  Availability Manager Night Cycle 1 Heating Control Zone List; !- Name

OS:ModelObjectList,
  {00000000-0000-0000-0045-000000000004},  !- Handle
  Availability Manager Night Cycle 1 Heating Zone Fans Only Zone List; !- Name

OS:ModelObjectList,
  {00000000-0000-0000-0045-000000000005},  !- Handle
  Availability Manager Night Cycle 2 Control Zone List; !- Name

OS:ModelObjectList,
  {00000000-0000-0000-0045-000000000006},  !- Handle
  Availability Manager Night Cycle 2 Cooling Control Zone List; !- Name

OS:ModelObjectList,
  {00000000-0000-0000-0045-000000000007},  !- Handle
  Availability Manager Night Cycle 2 Heating Control Zone List; !- Name

OS:ModelObjectList,
  {00000000-0000-0000-0045-000000000008},  !- Handle
  Availability Manager Night Cycle 2 Heating Zone Fans Only Zone List; !- Name

OS:ModelObjectList,
  {00000000-0000-0000-0045-000000000009},  !- Handle
  Availability Manager Night Cycle 3 Control Zone List; !- Name

OS:ModelObjectList,
  {00000000-0000-0000-0045-000000000010},  !- Handle
  Availability Manager Night Cycle 3 Cooling Control Zone List; !- Name

OS:ModelObjectList,
  {00000000-0000-0000-0045-000000000011},  !- Handle
  Availability Manager Night Cycle 3 Heating Control Zone List; !- Name

OS:ModelObjectList,
  {00000000-0000-0000-0045-000000000012},  !- Handle
  Availability Manager Night Cycle 3 Heating Zone Fans Only Zone List; !- Name

OS:Node,
  {00000000-0000-0000-0046-000000000001},  !- Handle
  28gal Electricity Water Heater - 19kBtu/hr 1 Therm Eff Supply Inlet Water Node, !- Name
  {00000000-0000-0000-0015-000000000080},  !- Inlet Port
  {00000000-0000-0000-0015-000000000089};  !- Outlet Port

OS:Node,
  {00000000-0000-0000-0046-000000000002},  !- Handle
  28gal Electricity Water Heater - 19kBtu/hr 1 Therm Eff Supply Outlet Water Node, !- Name
  {00000000-0000-0000-0015-000000000090},  !- Inlet Port
  {00000000-0000-0000-0015-000000000091};  !- Outlet Port

OS:Node,
  {00000000-0000-0000-0046-000000000003},  !- Handle
  ALL_ST=Office - enclosed_FL=Building Story 1_SCH=A Return Air Node, !- Name
  {00000000-0000-0000-0015-000000000026},  !- Inlet Port
  {00000000-0000-0000-0015-000000000027};  !- Outlet Port

OS:Node,
  {00000000-0000-0000-0046-000000000004},  !- Handle
  ALL_ST=Office - enclosed_FL=Building Story 1_SCH=A Zone Air Node, !- Name
  {00000000-0000-0000-0015-000000000004},  !- Inlet Port
  ;                                        !- Outlet Port

OS:Node,
  {00000000-0000-0000-0046-000000000005},  !- Handle
  ALL_ST=Warehouse - fine_FL=Building Story 1_SCH=A Return Air Node, !- Name
  {00000000-0000-0000-0015-000000000050},  !- Inlet Port
  {00000000-0000-0000-0015-000000000051};  !- Outlet Port

OS:Node,
  {00000000-0000-0000-0046-000000000006},  !- Handle
  ALL_ST=Warehouse - fine_FL=Building Story 1_SCH=A Zone Air Node, !- Name
  {00000000-0000-0000-0015-000000000005},  !- Inlet Port
  ;                                        !- Outlet Port

OS:Node,
  {00000000-0000-0000-0046-000000000007},  !- Handle
  ALL_ST=Warehouse - med/blk_FL=Building Story 1_SCH=A Return Air Node, !- Name
  {00000000-0000-0000-0015-000000000074},  !- Inlet Port
  {00000000-0000-0000-0015-000000000075};  !- Outlet Port

OS:Node,
  {00000000-0000-0000-0046-000000000008},  !- Handle
  ALL_ST=Warehouse - med/blk_FL=Building Story 1_SCH=A Zone Air Node, !- Name
  {00000000-0000-0000-0015-000000000006},  !- Inlet Port
  ;                                        !- Outlet Port

OS:Node,
  {00000000-0000-0000-0046-000000000009},  !- Handle
  Air Terminal Single Duct Constant Volume No Reheat 1 Inlet Air Node, !- Name
  {00000000-0000-0000-0015-000000000028},  !- Inlet Port
  {00000000-0000-0000-0015-000000000029};  !- Outlet Port

OS:Node,
  {00000000-0000-0000-0046-000000000010},  !- Handle
  Air Terminal Single Duct Constant Volume No Reheat 1 Outlet Air Node, !- Name
  {00000000-0000-0000-0015-000000000030},  !- Inlet Port
  {00000000-0000-0000-0015-000000000025};  !- Outlet Port

OS:Node,
  {00000000-0000-0000-0046-000000000011},  !- Handle
  Air Terminal Single Duct Constant Volume No Reheat 2 Inlet Air Node, !- Name
  {00000000-0000-0000-0015-000000000052},  !- Inlet Port
  {00000000-0000-0000-0015-000000000053};  !- Outlet Port

OS:Node,
  {00000000-0000-0000-0046-000000000012},  !- Handle
  Air Terminal Single Duct Constant Volume No Reheat 2 Outlet Air Node, !- Name
  {00000000-0000-0000-0015-000000000054},  !- Inlet Port
  {00000000-0000-0000-0015-000000000049};  !- Outlet Port

OS:Node,
  {00000000-0000-0000-0046-000000000013},  !- Handle
  Air Terminal Single Duct Constant Volume No Reheat 3 Inlet Air Node, !- Name
  {00000000-0000-0000-0015-000000000076},  !- Inlet Port
  {00000000-0000-0000-0015-000000000077};  !- Outlet Port

OS:Node,
  {00000000-0000-0000-0046-000000000014},  !- Handle
  Air Terminal Single Duct Constant Volume No Reheat 3 Outlet Air Node, !- Name
  {00000000-0000-0000-0015-000000000078},  !- Inlet Port
  {00000000-0000-0000-0015-000000000073};  !- Outlet Port

OS:Node,
  {00000000-0000-0000-0046-000000000015},  !- Handle
  Coil Heating Electric 1 Outlet Air Node, !- Name
  {00000000-0000-0000-0015-000000000016},  !- Inlet Port
  {00000000-0000-0000-0015-000000000017};  !- Outlet Port

OS:Node,
  {00000000-0000-0000-0046-000000000016},  !- Handle
  Coil Heating Electric 2 Outlet Air Node, !- Name
  {00000000-0000-0000-0015-000000000040},  !- Inlet Port
  {00000000-0000-0000-0015-000000000041};  !- Outlet Port

OS:Node,
  {00000000-0000-0000-0046-000000000017},  !- Handle
  Coil Heating Electric 3 Outlet Air Node, !- Name
  {00000000-0000-0000-0015-000000000064},  !- Inlet Port
  {00000000-0000-0000-0015-000000000065};  !- Outlet Port

OS:Node,
  {00000000-0000-0000-0046-000000000018},  !- Handle
  CoilCoolingDXSingleSpeed_ashp 1 376kBtu/hr 7.94EER Outlet Air Node, !- Name
  {00000000-0000-0000-0015-000000000044},  !- Inlet Port
  {00000000-0000-0000-0015-000000000045};  !- Outlet Port

OS:Node,
  {00000000-0000-0000-0046-000000000019},  !- Handle
  CoilCoolingDXSingleSpeed_ashp 2 703kBtu/hr 7.94EER Outlet Air Node, !- Name
  {00000000-0000-0000-0015-000000000068},  !- Inlet Port
  {00000000-0000-0000-0015-000000000069};  !- Outlet Port

OS:Node,
  {00000000-0000-0000-0046-000000000020},  !- Handle
  CoilCoolingDXSingleSpeed_ashp 51kBtu/hr 10.0EER Outlet Air Node, !- Name
  {00000000-0000-0000-0015-000000000020},  !- Inlet Port
  {00000000-0000-0000-0015-000000000021};  !- Outlet Port

OS:Node,
  {00000000-0000-0000-0046-000000000021},  !- Handle
  CoilHeatingDXSingleSpeed_ashp 1 273 Htg kBtu/hr 3.2COPH Outlet Air Node, !- Name
  {00000000-0000-0000-0015-000000000042},  !- Inlet Port
  {00000000-0000-0000-0015-000000000043};  !- Outlet Port

OS:Node,
  {00000000-0000-0000-0046-000000000022},  !- Handle
  CoilHeatingDXSingleSpeed_ashp 2 510 Htg kBtu/hr 3.2COPH Outlet Air Node, !- Name
  {00000000-0000-0000-0015-000000000066},  !- Inlet Port
  {00000000-0000-0000-0015-000000000067};  !- Outlet Port

OS:Node,
  {00000000-0000-0000-0046-000000000023},  !- Handle
  CoilHeatingDXSingleSpeed_ashp 37 Htg kBtu/hr 14SEER Outlet Air Node, !- Name
  {00000000-0000-0000-0015-000000000018},  !- Inlet Port
  {00000000-0000-0000-0015-000000000019};  !- Outlet Port

OS:Node,
  {00000000-0000-0000-0046-000000000024},  !- Handle
  Main Service Water Loop Circulator Pump Outlet Water Node, !- Name
  {00000000-0000-0000-0015-000000000087},  !- Inlet Port
  {00000000-0000-0000-0015-000000000088};  !- Outlet Port

OS:Node,
  {00000000-0000-0000-0046-000000000025},  !- Handle
  Main Service Water Loop Demand Inlet Node, !- Name
  {00000000-0000-0000-0015-000000000082},  !- Inlet Port
  {00000000-0000-0000-0015-000000000083};  !- Outlet Port

OS:Node,
  {00000000-0000-0000-0046-000000000026},  !- Handle
  Main Service Water Loop Demand Outlet Node, !- Name
  {00000000-0000-0000-0015-000000000104},  !- Inlet Port
  {00000000-0000-0000-0015-000000000085};  !- Outlet Port

OS:Node,
  {00000000-0000-0000-0046-000000000027},  !- Handle
  Main Service Water Loop Supply Inlet Node, !- Name
  {00000000-0000-0000-0015-000000000079},  !- Inlet Port
  {00000000-0000-0000-0015-000000000086};  !- Outlet Port

OS:Node,
  {00000000-0000-0000-0046-000000000028},  !- Handle
  Main Service Water Loop Supply Outlet Node, !- Name
  {00000000-0000-0000-0015-000000000101},  !- Inlet Port
  {00000000-0000-0000-0015-000000000081};  !- Outlet Port

OS:Node,
  {00000000-0000-0000-0046-000000000029},  !- Handle
  Pipe Adiabatic 1 Inlet Water Node,       !- Name
  {00000000-0000-0000-0015-000000000092},  !- Inlet Port
  {00000000-0000-0000-0015-000000000093};  !- Outlet Port

OS:Node,
  {00000000-0000-0000-0046-000000000030},  !- Handle
  Pipe Adiabatic 1 Outlet Water Node,      !- Name
  {00000000-0000-0000-0015-000000000094},  !- Inlet Port
  {00000000-0000-0000-0015-000000000095};  !- Outlet Port

OS:Node,
  {00000000-0000-0000-0046-000000000031},  !- Handle
  Pipe Adiabatic 2 Inlet Water Node,       !- Name
  {00000000-0000-0000-0015-000000000084},  !- Inlet Port
  {00000000-0000-0000-0015-000000000096};  !- Outlet Port

OS:Node,
  {00000000-0000-0000-0046-000000000032},  !- Handle
  Pipe Adiabatic 2 Outlet Water Node,      !- Name
  {00000000-0000-0000-0015-000000000097},  !- Inlet Port
  {00000000-0000-0000-0015-000000000098};  !- Outlet Port

OS:Node,
  {00000000-0000-0000-0046-000000000033},  !- Handle
  Pipe Adiabatic 3 Inlet Water Node,       !- Name
  {00000000-0000-0000-0015-000000000099},  !- Inlet Port
  {00000000-0000-0000-0015-000000000100};  !- Outlet Port

OS:Node,
  {00000000-0000-0000-0046-000000000034},  !- Handle
  Pipe Adiabatic 4 Inlet Water Node,       !- Name
  {00000000-0000-0000-0015-000000000102},  !- Inlet Port
  {00000000-0000-0000-0015-000000000103};  !- Outlet Port

OS:Node,
  {00000000-0000-0000-0046-000000000035},  !- Handle
  Zone1 Office WUC 0.09gpm 140F Inlet Water Node, !- Name
  {00000000-0000-0000-0015-000000000105},  !- Inlet Port
  {00000000-0000-0000-0015-000000000106};  !- Outlet Port

OS:Node,
  {00000000-0000-0000-0046-000000000036},  !- Handle
  Zone1 Office WUC 0.09gpm 140F Outlet Water Node, !- Name
  {00000000-0000-0000-0015-000000000107},  !- Inlet Port
  {00000000-0000-0000-0015-000000000108};  !- Outlet Port

OS:Node,
  {00000000-0000-0000-0046-000000000037},  !- Handle
  Zone2 Fine Storage WUC 0.15gpm 140F Inlet Water Node, !- Name
  {00000000-0000-0000-0015-000000000109},  !- Inlet Port
  {00000000-0000-0000-0015-000000000110};  !- Outlet Port

OS:Node,
  {00000000-0000-0000-0046-000000000038},  !- Handle
  Zone2 Fine Storage WUC 0.15gpm 140F Outlet Water Node, !- Name
  {00000000-0000-0000-0015-000000000111},  !- Inlet Port
  {00000000-0000-0000-0015-000000000112};  !- Outlet Port

OS:Node,
  {00000000-0000-0000-0046-000000000039},  !- Handle
  Zone3 Bulk Storage WUC 0.18gpm 140F Inlet Water Node, !- Name
  {00000000-0000-0000-0015-000000000113},  !- Inlet Port
  {00000000-0000-0000-0015-000000000114};  !- Outlet Port

OS:Node,
  {00000000-0000-0000-0046-000000000040},  !- Handle
  Zone3 Bulk Storage WUC 0.18gpm 140F Outlet Water Node, !- Name
  {00000000-0000-0000-0015-000000000115},  !- Inlet Port
  {00000000-0000-0000-0015-000000000116};  !- Outlet Port

OS:Node,
  {00000000-0000-0000-0046-000000000041},  !- Handle
  sys_3|mixed|shr>none|sc>ashp|sh>ashp>c-e|ssf>cv|zh>b-e|zc>none|srf>none| Demand Inlet Node, !- Name
  {00000000-0000-0000-0015-000000000009},  !- Inlet Port
  {00000000-0000-0000-0015-000000000011};  !- Outlet Port

OS:Node,
  {00000000-0000-0000-0046-000000000042},  !- Handle
  sys_3|mixed|shr>none|sc>ashp|sh>ashp>c-e|ssf>cv|zh>b-e|zc>none|srf>none| Demand Outlet Node, !- Name
  {00000000-0000-0000-0015-000000000012},  !- Inlet Port
  {00000000-0000-0000-0015-000000000010};  !- Outlet Port

OS:Node,
  {00000000-0000-0000-0046-000000000043},  !- Handle
  sys_3|mixed|shr>none|sc>ashp|sh>ashp>c-e|ssf>cv|zh>b-e|zc>none|srf>none| Mixed Air Node, !- Name
  {00000000-0000-0000-0015-000000000023},  !- Inlet Port
  {00000000-0000-0000-0015-000000000024};  !- Outlet Port

OS:Node,
  {00000000-0000-0000-0046-000000000044},  !- Handle
  sys_3|mixed|shr>none|sc>ashp|sh>ashp>c-e|ssf>cv|zh>b-e|zc>none|srf>none| Outdoor Air Node, !- Name
  ,                                        !- Inlet Port
  {00000000-0000-0000-0015-000000000013};  !- Outlet Port

OS:Node,
  {00000000-0000-0000-0046-000000000045},  !- Handle
  sys_3|mixed|shr>none|sc>ashp|sh>ashp>c-e|ssf>cv|zh>b-e|zc>none|srf>none| Relief Air Node, !- Name
  {00000000-0000-0000-0015-000000000014},  !- Inlet Port
  ;                                        !- Outlet Port

OS:Node,
  {00000000-0000-0000-0046-000000000046},  !- Handle
  sys_3|mixed|shr>none|sc>ashp|sh>ashp>c-e|ssf>cv|zh>b-e|zc>none|srf>none| Supply Inlet Node, !- Name
  {00000000-0000-0000-0015-000000000007},  !- Inlet Port
  {00000000-0000-0000-0015-000000000022};  !- Outlet Port

OS:Node,
  {00000000-0000-0000-0046-000000000047},  !- Handle
  sys_3|mixed|shr>none|sc>ashp|sh>ashp>c-e|ssf>cv|zh>b-e|zc>none|srf>none| Supply Outlet Node, !- Name
  {00000000-0000-0000-0015-000000000015},  !- Inlet Port
  {00000000-0000-0000-0015-000000000008};  !- Outlet Port

OS:Node,
  {00000000-0000-0000-0046-000000000048},  !- Handle
  sys_4|mixed|shr>none|sc>ashp|sh>ashp>c-e|ssf>cv|zh>b-e|zc>none|srf>none| 1 Demand Inlet Node, !- Name
  {00000000-0000-0000-0015-000000000057},  !- Inlet Port
  {00000000-0000-0000-0015-000000000059};  !- Outlet Port

OS:Node,
  {00000000-0000-0000-0046-000000000049},  !- Handle
  sys_4|mixed|shr>none|sc>ashp|sh>ashp>c-e|ssf>cv|zh>b-e|zc>none|srf>none| 1 Demand Outlet Node, !- Name
  {00000000-0000-0000-0015-000000000060},  !- Inlet Port
  {00000000-0000-0000-0015-000000000058};  !- Outlet Port

OS:Node,
  {00000000-0000-0000-0046-000000000050},  !- Handle
  sys_4|mixed|shr>none|sc>ashp|sh>ashp>c-e|ssf>cv|zh>b-e|zc>none|srf>none| 1 Mixed Air Node, !- Name
  {00000000-0000-0000-0015-000000000071},  !- Inlet Port
  {00000000-0000-0000-0015-000000000072};  !- Outlet Port

OS:Node,
  {00000000-0000-0000-0046-000000000051},  !- Handle
  sys_4|mixed|shr>none|sc>ashp|sh>ashp>c-e|ssf>cv|zh>b-e|zc>none|srf>none| 1 Outdoor Air Node, !- Name
  ,                                        !- Inlet Port
  {00000000-0000-0000-0015-000000000061};  !- Outlet Port

OS:Node,
  {00000000-0000-0000-0046-000000000052},  !- Handle
  sys_4|mixed|shr>none|sc>ashp|sh>ashp>c-e|ssf>cv|zh>b-e|zc>none|srf>none| 1 Relief Air Node, !- Name
  {00000000-0000-0000-0015-000000000062},  !- Inlet Port
  ;                                        !- Outlet Port

OS:Node,
  {00000000-0000-0000-0046-000000000053},  !- Handle
  sys_4|mixed|shr>none|sc>ashp|sh>ashp>c-e|ssf>cv|zh>b-e|zc>none|srf>none| 1 Supply Inlet Node, !- Name
  {00000000-0000-0000-0015-000000000055},  !- Inlet Port
  {00000000-0000-0000-0015-000000000070};  !- Outlet Port

OS:Node,
  {00000000-0000-0000-0046-000000000054},  !- Handle
  sys_4|mixed|shr>none|sc>ashp|sh>ashp>c-e|ssf>cv|zh>b-e|zc>none|srf>none| 1 Supply Outlet Node, !- Name
  {00000000-0000-0000-0015-000000000063},  !- Inlet Port
  {00000000-0000-0000-0015-000000000056};  !- Outlet Port

OS:Node,
  {00000000-0000-0000-0046-000000000055},  !- Handle
  sys_4|mixed|shr>none|sc>ashp|sh>ashp>c-e|ssf>cv|zh>b-e|zc>none|srf>none| Demand Inlet Node, !- Name
  {00000000-0000-0000-0015-000000000033},  !- Inlet Port
  {00000000-0000-0000-0015-000000000035};  !- Outlet Port

OS:Node,
  {00000000-0000-0000-0046-000000000056},  !- Handle
  sys_4|mixed|shr>none|sc>ashp|sh>ashp>c-e|ssf>cv|zh>b-e|zc>none|srf>none| Demand Outlet Node, !- Name
  {00000000-0000-0000-0015-000000000036},  !- Inlet Port
  {00000000-0000-0000-0015-000000000034};  !- Outlet Port

OS:Node,
  {00000000-0000-0000-0046-000000000057},  !- Handle
  sys_4|mixed|shr>none|sc>ashp|sh>ashp>c-e|ssf>cv|zh>b-e|zc>none|srf>none| Mixed Air Node, !- Name
  {00000000-0000-0000-0015-000000000047},  !- Inlet Port
  {00000000-0000-0000-0015-000000000048};  !- Outlet Port

OS:Node,
  {00000000-0000-0000-0046-000000000058},  !- Handle
  sys_4|mixed|shr>none|sc>ashp|sh>ashp>c-e|ssf>cv|zh>b-e|zc>none|srf>none| Outdoor Air Node, !- Name
  ,                                        !- Inlet Port
  {00000000-0000-0000-0015-000000000037};  !- Outlet Port

OS:Node,
  {00000000-0000-0000-0046-000000000059},  !- Handle
  sys_4|mixed|shr>none|sc>ashp|sh>ashp>c-e|ssf>cv|zh>b-e|zc>none|srf>none| Relief Air Node, !- Name
  {00000000-0000-0000-0015-000000000038},  !- Inlet Port
  ;                                        !- Outlet Port

OS:Node,
  {00000000-0000-0000-0046-000000000060},  !- Handle
  sys_4|mixed|shr>none|sc>ashp|sh>ashp>c-e|ssf>cv|zh>b-e|zc>none|srf>none| Supply Inlet Node, !- Name
  {00000000-0000-0000-0015-000000000031},  !- Inlet Port
  {00000000-0000-0000-0015-000000000046};  !- Outlet Port

OS:Node,
  {00000000-0000-0000-0046-000000000061},  !- Handle
  sys_4|mixed|shr>none|sc>ashp|sh>ashp>c-e|ssf>cv|zh>b-e|zc>none|srf>none| Supply Outlet Node, !- Name
  {00000000-0000-0000-0015-000000000039},  !- Inlet Port
  {00000000-0000-0000-0015-000000000032};  !- Outlet Port

OS:OutputControl:ReportingTolerances,
  {00000000-0000-0000-0047-000000000001},  !- Handle
  1,                                       !- Tolerance for Time Heating Setpoint Not Met {deltaC}
  1;                                       !- Tolerance for Time Cooling Setpoint Not Met {deltaC}

OS:People,
  {00000000-0000-0000-0048-000000000001},  !- Handle
  Space Function Office - enclosed People, !- Name
  {00000000-0000-0000-0049-000000000001},  !- People Definition Name
  {00000000-0000-0000-0076-000000000001},  !- Space or SpaceType Name
  ,                                        !- Number of People Schedule Name
  ,                                        !- Activity Level Schedule Name
  ,                                        !- Surface Name/Angle Factor List Name
  {00000000-0000-0000-0058-000000000018},  !- Work Efficiency Schedule Name
  {00000000-0000-0000-0058-000000000002},  !- Clothing Insulation Schedule Name
  {00000000-0000-0000-0058-000000000001},  !- Air Velocity Schedule Name
  1;                                       !- Multiplier

OS:People,
  {00000000-0000-0000-0048-000000000002},  !- Handle
  Space Function Warehouse - fine People,  !- Name
  {00000000-0000-0000-0049-000000000002},  !- People Definition Name
  {00000000-0000-0000-0076-000000000002},  !- Space or SpaceType Name
  ,                                        !- Number of People Schedule Name
  ,                                        !- Activity Level Schedule Name
  ,                                        !- Surface Name/Angle Factor List Name
  {00000000-0000-0000-0058-000000000018},  !- Work Efficiency Schedule Name
  {00000000-0000-0000-0058-000000000002},  !- Clothing Insulation Schedule Name
  {00000000-0000-0000-0058-000000000001},  !- Air Velocity Schedule Name
  1;                                       !- Multiplier

OS:People,
  {00000000-0000-0000-0048-000000000003},  !- Handle
  Space Function Warehouse - med/blk People, !- Name
  {00000000-0000-0000-0049-000000000003},  !- People Definition Name
  {00000000-0000-0000-0076-000000000003},  !- Space or SpaceType Name
  ,                                        !- Number of People Schedule Name
  ,                                        !- Activity Level Schedule Name
  ,                                        !- Surface Name/Angle Factor List Name
  {00000000-0000-0000-0058-000000000018},  !- Work Efficiency Schedule Name
  {00000000-0000-0000-0058-000000000002},  !- Clothing Insulation Schedule Name
  {00000000-0000-0000-0058-000000000001},  !- Air Velocity Schedule Name
  1;                                       !- Multiplier

OS:People:Definition,
  {00000000-0000-0000-0049-000000000001},  !- Handle
  Space Function Office - enclosed People Definition, !- Name
  People/Area,                             !- Number of People Calculation Method
  ,                                        !- Number of People {people}
  0.0500521834377002,                      !- People per Space Floor Area {person/m2}
  ,                                        !- Space Floor Area per Person {m2/person}
  0.3;                                     !- Fraction Radiant

OS:People:Definition,
  {00000000-0000-0000-0049-000000000002},  !- Handle
  Space Function Warehouse - fine People Definition, !- Name
  People/Area,                             !- Number of People Calculation Method
  ,                                        !- Number of People {people}
  0.0200208733750801,                      !- People per Space Floor Area {person/m2}
  ,                                        !- Space Floor Area per Person {m2/person}
  0.3;                                     !- Fraction Radiant

OS:People:Definition,
  {00000000-0000-0000-0049-000000000003},  !- Handle
  Space Function Warehouse - med/blk People Definition, !- Name
  People/Area,                             !- Number of People Calculation Method
  ,                                        !- Number of People {people}
  0.01001043668754,                        !- People per Space Floor Area {person/m2}
  ,                                        !- Space Floor Area per Person {m2/person}
  0.3;                                     !- Fraction Radiant

OS:Pipe:Adiabatic,
  {00000000-0000-0000-0050-000000000001},  !- Handle
  Pipe Adiabatic 1,                        !- Name
  {00000000-0000-0000-0015-000000000093},  !- Inlet Node Name
  {00000000-0000-0000-0015-000000000094};  !- Outlet Node Name

OS:Pipe:Adiabatic,
  {00000000-0000-0000-0050-000000000002},  !- Handle
  Pipe Adiabatic 2,                        !- Name
  {00000000-0000-0000-0015-000000000096},  !- Inlet Node Name
  {00000000-0000-0000-0015-000000000097};  !- Outlet Node Name

OS:Pipe:Adiabatic,
  {00000000-0000-0000-0050-000000000003},  !- Handle
  Pipe Adiabatic 3,                        !- Name
  {00000000-0000-0000-0015-000000000100},  !- Inlet Node Name
  {00000000-0000-0000-0015-000000000101};  !- Outlet Node Name

OS:Pipe:Adiabatic,
  {00000000-0000-0000-0050-000000000004},  !- Handle
  Pipe Adiabatic 4,                        !- Name
  {00000000-0000-0000-0015-000000000103},  !- Inlet Node Name
  {00000000-0000-0000-0015-000000000104};  !- Outlet Node Name

OS:PlantLoop,
  {00000000-0000-0000-0051-000000000001},  !- Handle
  Main Service Water Loop,                 !- Name
  ,                                        !- Fluid Type
  0,                                       !- Glycol Concentration
  ,                                        !- User Defined Fluid Type
  ,                                        !- Plant Equipment Operation Heating Load
  ,                                        !- Plant Equipment Operation Cooling Load
  ,                                        !- Primary Plant Equipment Operation Scheme
  {00000000-0000-0000-0046-000000000028},  !- Loop Temperature Setpoint Node Name
  60,                                      !- Maximum Loop Temperature {C}
<<<<<<< HEAD
  10,                                      !- Minimum Loop Temperature {C}
=======
  51.6666666666667,                        !- Minimum Loop Temperature {C}
>>>>>>> c126813f
  ,                                        !- Maximum Loop Flow Rate {m3/s}
  ,                                        !- Minimum Loop Flow Rate {m3/s}
  Autocalculate,                           !- Plant Loop Volume {m3}
  {00000000-0000-0000-0015-000000000079},  !- Plant Side Inlet Node Name
  {00000000-0000-0000-0015-000000000081},  !- Plant Side Outlet Node Name
  ,                                        !- Plant Side Branch List Name
  {00000000-0000-0000-0015-000000000082},  !- Demand Side Inlet Node Name
  {00000000-0000-0000-0015-000000000085},  !- Demand Side Outlet Node Name
  ,                                        !- Demand Side Branch List Name
  ,                                        !- Demand Side Connector List Name
  Optimal,                                 !- Load Distribution Scheme
  {00000000-0000-0000-0008-000000000004},  !- Availability Manager List Name
  ,                                        !- Plant Loop Demand Calculation Scheme
  ,                                        !- Common Pipe Simulation
  ,                                        !- Pressure Simulation Type
  ,                                        !- Plant Equipment Operation Heating Load Schedule
  ,                                        !- Plant Equipment Operation Cooling Load Schedule
  ,                                        !- Primary Plant Equipment Operation Scheme Schedule
  ,                                        !- Component Setpoint Operation Scheme Schedule
  {00000000-0000-0000-0016-000000000002},  !- Demand Mixer Name
  {00000000-0000-0000-0017-000000000002},  !- Demand Splitter Name
  {00000000-0000-0000-0016-000000000001},  !- Supply Mixer Name
  {00000000-0000-0000-0017-000000000001};  !- Supply Splitter Name

OS:PortList,
  {00000000-0000-0000-0052-000000000001},  !- Handle
  {00000000-0000-0000-0084-000000000001},  !- HVAC Component
  {00000000-0000-0000-0015-000000000025};  !- Port 1

OS:PortList,
  {00000000-0000-0000-0052-000000000002},  !- Handle
  {00000000-0000-0000-0084-000000000001};  !- HVAC Component

OS:PortList,
  {00000000-0000-0000-0052-000000000003},  !- Handle
  {00000000-0000-0000-0084-000000000001},  !- HVAC Component
  {00000000-0000-0000-0015-000000000026};  !- Port 1

OS:PortList,
  {00000000-0000-0000-0052-000000000004},  !- Handle
  {00000000-0000-0000-0084-000000000002},  !- HVAC Component
  {00000000-0000-0000-0015-000000000049};  !- Port 1

OS:PortList,
  {00000000-0000-0000-0052-000000000005},  !- Handle
  {00000000-0000-0000-0084-000000000002};  !- HVAC Component

OS:PortList,
  {00000000-0000-0000-0052-000000000006},  !- Handle
  {00000000-0000-0000-0084-000000000002},  !- HVAC Component
  {00000000-0000-0000-0015-000000000050};  !- Port 1

OS:PortList,
  {00000000-0000-0000-0052-000000000007},  !- Handle
  {00000000-0000-0000-0084-000000000003},  !- HVAC Component
  {00000000-0000-0000-0015-000000000073};  !- Port 1

OS:PortList,
  {00000000-0000-0000-0052-000000000008},  !- Handle
  {00000000-0000-0000-0084-000000000003};  !- HVAC Component

OS:PortList,
  {00000000-0000-0000-0052-000000000009},  !- Handle
  {00000000-0000-0000-0084-000000000003},  !- HVAC Component
  {00000000-0000-0000-0015-000000000074};  !- Port 1

OS:Pump:ConstantSpeed,
  {00000000-0000-0000-0053-000000000001},  !- Handle
  Main Service Water Loop Circulator Pump, !- Name
  {00000000-0000-0000-0015-000000000086},  !- Inlet Node Name
  {00000000-0000-0000-0015-000000000087},  !- Outlet Node Name
  autosize,                                !- Rated Flow Rate {m3/s}
  1901286.4163404,                         !- Rated Pump Head {Pa}
  autosize,                                !- Rated Power Consumption {W}
  0.855,                                   !- Motor Efficiency
  0,                                       !- Fraction of Motor Inefficiencies to Fluid Stream
  Intermittent,                            !- Pump Control Type
  ,                                        !- Pump Flow Rate Schedule
  ,                                        !- Pump Curve
  ,                                        !- Impeller Diameter {m}
  ,                                        !- Rotational Speed {rev/min}
  ,                                        !- Zone
  ,                                        !- Skin Loss Radiative Fraction
  PowerPerFlowPerPressure,                 !- Design Power Sizing Method
  348701.1,                                !- Design Electric Power per Unit Flow Rate {W/(m3/s)}
  1.282051282,                             !- Design Shaft Power per Unit Flow Rate per Unit Head {W-s/m3-Pa}
  General;                                 !- End-Use Subcategory

OS:Rendering:Color,
  {00000000-0000-0000-0054-000000000001},  !- Handle
  ALL_ST=Office - enclosed_FL=Building Story 1_SCH=A, !- Name
  47,                                      !- Rendering Red Value
  211,                                     !- Rendering Green Value
  38;                                      !- Rendering Blue Value

OS:Rendering:Color,
  {00000000-0000-0000-0054-000000000002},  !- Handle
  ALL_ST=Warehouse - fine_FL=Building Story 1_SCH=A, !- Name
  53,                                      !- Rendering Red Value
  204,                                     !- Rendering Green Value
  116;                                     !- Rendering Blue Value

OS:Rendering:Color,
  {00000000-0000-0000-0054-000000000003},  !- Handle
  ALL_ST=Warehouse - med/blk_FL=Building Story 1_SCH=A, !- Name
  152,                                     !- Rendering Red Value
  249,                                     !- Rendering Green Value
  143;                                     !- Rendering Blue Value

OS:Rendering:Color,
  {00000000-0000-0000-0054-000000000004},  !- Handle
  Rendering Color 1,                       !- Name
  210,                                     !- Rendering Red Value
  140,                                     !- Rendering Green Value
  180;                                     !- Rendering Blue Value

OS:Rendering:Color,
  {00000000-0000-0000-0054-000000000005},  !- Handle
  Rendering Color 2,                       !- Name
  173,                                     !- Rendering Red Value
  230,                                     !- Rendering Green Value
  216;                                     !- Rendering Blue Value

OS:Rendering:Color,
  {00000000-0000-0000-0054-000000000006},  !- Handle
  Rendering Color 3,                       !- Name
  0,                                       !- Rendering Red Value
  209,                                     !- Rendering Green Value
  206;                                     !- Rendering Blue Value

OS:Rendering:Color,
  {00000000-0000-0000-0054-000000000007},  !- Handle
  Rendering Color 4,                       !- Name
  34,                                      !- Rendering Red Value
  34,                                      !- Rendering Green Value
  139;                                     !- Rendering Blue Value

OS:Rendering:Color,
  {00000000-0000-0000-0054-000000000008},  !- Handle
  Space Function Office - enclosed 1,      !- Name
  255,                                     !- Rendering Red Value
  255,                                     !- Rendering Green Value
  255;                                     !- Rendering Blue Value

OS:Rendering:Color,
  {00000000-0000-0000-0054-000000000009},  !- Handle
  Space Function Office - enclosed 2,      !- Name
  177,                                     !- Rendering Red Value
  23,                                      !- Rendering Green Value
  233;                                     !- Rendering Blue Value

OS:Rendering:Color,
  {00000000-0000-0000-0054-000000000010},  !- Handle
  Space Function Office - enclosed,        !- Name
  255,                                     !- Rendering Red Value
  255,                                     !- Rendering Green Value
  255;                                     !- Rendering Blue Value

OS:Rendering:Color,
  {00000000-0000-0000-0054-000000000011},  !- Handle
  Space Function Warehouse - fine 1,       !- Name
  255,                                     !- Rendering Red Value
  255,                                     !- Rendering Green Value
  255;                                     !- Rendering Blue Value

OS:Rendering:Color,
  {00000000-0000-0000-0054-000000000012},  !- Handle
  Space Function Warehouse - fine 2,       !- Name
  154,                                     !- Rendering Red Value
  30,                                      !- Rendering Green Value
  171;                                     !- Rendering Blue Value

OS:Rendering:Color,
  {00000000-0000-0000-0054-000000000013},  !- Handle
  Space Function Warehouse - fine,         !- Name
  255,                                     !- Rendering Red Value
  255,                                     !- Rendering Green Value
  255;                                     !- Rendering Blue Value

OS:Rendering:Color,
  {00000000-0000-0000-0054-000000000014},  !- Handle
  Space Function Warehouse - med/blk 1,    !- Name
  255,                                     !- Rendering Red Value
  255,                                     !- Rendering Green Value
  255;                                     !- Rendering Blue Value

OS:Rendering:Color,
  {00000000-0000-0000-0054-000000000015},  !- Handle
  Space Function Warehouse - med/blk 2,    !- Name
  158,                                     !- Rendering Red Value
  236,                                     !- Rendering Green Value
  124;                                     !- Rendering Blue Value

OS:Rendering:Color,
  {00000000-0000-0000-0054-000000000016},  !- Handle
  Space Function Warehouse - med/blk,      !- Name
  255,                                     !- Rendering Red Value
  255,                                     !- Rendering Green Value
  255;                                     !- Rendering Blue Value

OS:Schedule:Constant,
  {00000000-0000-0000-0055-000000000001},  !- Handle
  Always On Discrete,                      !- Name
  {00000000-0000-0000-0059-000000000005},  !- Schedule Type Limits Name
  1;                                       !- Value

OS:Schedule:Day,
  {00000000-0000-0000-0056-000000000001},  !- Handle
  Air Velocity Schedule Default,           !- Name
  {00000000-0000-0000-0059-000000000007},  !- Schedule Type Limits Name
  ,                                        !- Interpolate to Timestep
  24,                                      !- Hour 1
  0,                                       !- Minute 1
  0.2;                                     !- Value Until Time 1

OS:Schedule:Day,
  {00000000-0000-0000-0056-000000000002},  !- Handle
  Clothing Schedule Default Winter Clothes, !- Name
  {00000000-0000-0000-0059-000000000003},  !- Schedule Type Limits Name
  ,                                        !- Interpolate to Timestep
  24,                                      !- Hour 1
  0,                                       !- Minute 1
  1;                                       !- Value Until Time 1

OS:Schedule:Day,
  {00000000-0000-0000-0056-000000000003},  !- Handle
  Clothing Schedule Summer Clothes,        !- Name
  {00000000-0000-0000-0059-000000000003},  !- Schedule Type Limits Name
  ,                                        !- Interpolate to Timestep
  24,                                      !- Hour 1
  0,                                       !- Minute 1
  0.5;                                     !- Value Until Time 1

OS:Schedule:Day,
  {00000000-0000-0000-0056-000000000004},  !- Handle
  Economizer Max OA Fraction 100 pct Default, !- Name
  ,                                        !- Schedule Type Limits Name
  ,                                        !- Interpolate to Timestep
  24,                                      !- Hour 1
  0,                                       !- Minute 1
  1;                                       !- Value Until Time 1

OS:Schedule:Day,
  {00000000-0000-0000-0056-000000000005},  !- Handle
  Fraction Latent - 0.05 Default,          !- Name
  {00000000-0000-0000-0059-000000000004},  !- Schedule Type Limits Name
  ,                                        !- Interpolate to Timestep
  24,                                      !- Hour 1
  0,                                       !- Minute 1
  0.05;                                    !- Value Until Time 1

OS:Schedule:Day,
  {00000000-0000-0000-0056-000000000006},  !- Handle
  Fraction Sensible - 0.2 Default,         !- Name
  {00000000-0000-0000-0059-000000000004},  !- Schedule Type Limits Name
  ,                                        !- Interpolate to Timestep
  24,                                      !- Hour 1
  0,                                       !- Minute 1
  0.2;                                     !- Value Until Time 1

OS:Schedule:Day,
  {00000000-0000-0000-0056-000000000007},  !- Handle
  Mixed Water At Faucet Temp - 140F Default, !- Name
  {00000000-0000-0000-0059-000000000006},  !- Schedule Type Limits Name
  ,                                        !- Interpolate to Timestep
  24,                                      !- Hour 1
  0,                                       !- Minute 1
  60;                                      !- Value Until Time 1

OS:Schedule:Day,
  {00000000-0000-0000-0056-000000000008},  !- Handle
  NECB-A-Electric-Equipment Default,       !- Name
  {00000000-0000-0000-0059-000000000004},  !- Schedule Type Limits Name
  No,                                      !- Interpolate to Timestep
  7,                                       !- Hour 1
  0,                                       !- Minute 1
  0.2,                                     !- Value Until Time 1
  8,                                       !- Hour 2
  0,                                       !- Minute 2
  0.3,                                     !- Value Until Time 2
  9,                                       !- Hour 3
  0,                                       !- Minute 3
  0.8,                                     !- Value Until Time 3
  18,                                      !- Hour 4
  0,                                       !- Minute 4
  0.9,                                     !- Value Until Time 4
  19,                                      !- Hour 5
  0,                                       !- Minute 5
  0.5,                                     !- Value Until Time 5
  21,                                      !- Hour 6
  0,                                       !- Minute 6
  0.3,                                     !- Value Until Time 6
  24,                                      !- Hour 7
  0,                                       !- Minute 7
  0.2;                                     !- Value Until Time 7

OS:Schedule:Day,
  {00000000-0000-0000-0056-000000000009},  !- Handle
  NECB-A-Electric-Equipment Default|Wkdy Day, !- Name
  {00000000-0000-0000-0059-000000000004},  !- Schedule Type Limits Name
  No,                                      !- Interpolate to Timestep
  7,                                       !- Hour 1
  0,                                       !- Minute 1
  0.2,                                     !- Value Until Time 1
  8,                                       !- Hour 2
  0,                                       !- Minute 2
  0.3,                                     !- Value Until Time 2
  9,                                       !- Hour 3
  0,                                       !- Minute 3
  0.8,                                     !- Value Until Time 3
  18,                                      !- Hour 4
  0,                                       !- Minute 4
  0.9,                                     !- Value Until Time 4
  19,                                      !- Hour 5
  0,                                       !- Minute 5
  0.5,                                     !- Value Until Time 5
  21,                                      !- Hour 6
  0,                                       !- Minute 6
  0.3,                                     !- Value Until Time 6
  24,                                      !- Hour 7
  0,                                       !- Minute 7
  0.2;                                     !- Value Until Time 7

OS:Schedule:Day,
  {00000000-0000-0000-0056-000000000010},  !- Handle
  NECB-A-Electric-Equipment Sat Day,       !- Name
  {00000000-0000-0000-0059-000000000004},  !- Schedule Type Limits Name
  No,                                      !- Interpolate to Timestep
  24,                                      !- Hour 1
  0,                                       !- Minute 1
  0.2;                                     !- Value Until Time 1

OS:Schedule:Day,
  {00000000-0000-0000-0056-000000000011},  !- Handle
  NECB-A-Electric-Equipment Sun|Hol Day,   !- Name
  {00000000-0000-0000-0059-000000000004},  !- Schedule Type Limits Name
  No,                                      !- Interpolate to Timestep
  24,                                      !- Hour 1
  0,                                       !- Minute 1
  0.2;                                     !- Value Until Time 1

OS:Schedule:Day,
  {00000000-0000-0000-0056-000000000012},  !- Handle
  NECB-A-Lighting Default,                 !- Name
  {00000000-0000-0000-0059-000000000004},  !- Schedule Type Limits Name
  No,                                      !- Interpolate to Timestep
  7,                                       !- Hour 1
  0,                                       !- Minute 1
  0.05,                                    !- Value Until Time 1
  8,                                       !- Hour 2
  0,                                       !- Minute 2
  0.3,                                     !- Value Until Time 2
  9,                                       !- Hour 3
  0,                                       !- Minute 3
  0.8,                                     !- Value Until Time 3
  17,                                      !- Hour 4
  0,                                       !- Minute 4
  0.9,                                     !- Value Until Time 4
  18,                                      !- Hour 5
  0,                                       !- Minute 5
  0.8,                                     !- Value Until Time 5
  19,                                      !- Hour 6
  0,                                       !- Minute 6
  0.5,                                     !- Value Until Time 6
  21,                                      !- Hour 7
  0,                                       !- Minute 7
  0.3,                                     !- Value Until Time 7
  23,                                      !- Hour 8
  0,                                       !- Minute 8
  0.1,                                     !- Value Until Time 8
  24,                                      !- Hour 9
  0,                                       !- Minute 9
  0.05;                                    !- Value Until Time 9

OS:Schedule:Day,
  {00000000-0000-0000-0056-000000000013},  !- Handle
  NECB-A-Lighting Default|Wkdy Day,        !- Name
  {00000000-0000-0000-0059-000000000004},  !- Schedule Type Limits Name
  No,                                      !- Interpolate to Timestep
  7,                                       !- Hour 1
  0,                                       !- Minute 1
  0.05,                                    !- Value Until Time 1
  8,                                       !- Hour 2
  0,                                       !- Minute 2
  0.3,                                     !- Value Until Time 2
  9,                                       !- Hour 3
  0,                                       !- Minute 3
  0.8,                                     !- Value Until Time 3
  17,                                      !- Hour 4
  0,                                       !- Minute 4
  0.9,                                     !- Value Until Time 4
  18,                                      !- Hour 5
  0,                                       !- Minute 5
  0.8,                                     !- Value Until Time 5
  19,                                      !- Hour 6
  0,                                       !- Minute 6
  0.5,                                     !- Value Until Time 6
  21,                                      !- Hour 7
  0,                                       !- Minute 7
  0.3,                                     !- Value Until Time 7
  23,                                      !- Hour 8
  0,                                       !- Minute 8
  0.1,                                     !- Value Until Time 8
  24,                                      !- Hour 9
  0,                                       !- Minute 9
  0.05;                                    !- Value Until Time 9

OS:Schedule:Day,
  {00000000-0000-0000-0056-000000000014},  !- Handle
  NECB-A-Lighting Sat Day,                 !- Name
  {00000000-0000-0000-0059-000000000004},  !- Schedule Type Limits Name
  No,                                      !- Interpolate to Timestep
  24,                                      !- Hour 1
  0,                                       !- Minute 1
  0.05;                                    !- Value Until Time 1

OS:Schedule:Day,
  {00000000-0000-0000-0056-000000000015},  !- Handle
  NECB-A-Lighting Sun|Hol Day,             !- Name
  {00000000-0000-0000-0059-000000000004},  !- Schedule Type Limits Name
  No,                                      !- Interpolate to Timestep
  24,                                      !- Hour 1
  0,                                       !- Minute 1
  0.05;                                    !- Value Until Time 1

OS:Schedule:Day,
  {00000000-0000-0000-0056-000000000016},  !- Handle
  NECB-A-Occupancy Default,                !- Name
  {00000000-0000-0000-0059-000000000004},  !- Schedule Type Limits Name
  No,                                      !- Interpolate to Timestep
  7,                                       !- Hour 1
  0,                                       !- Minute 1
  0,                                       !- Value Until Time 1
  8,                                       !- Hour 2
  0,                                       !- Minute 2
  0.1,                                     !- Value Until Time 2
  9,                                       !- Hour 3
  0,                                       !- Minute 3
  0.7,                                     !- Value Until Time 3
  12,                                      !- Hour 4
  0,                                       !- Minute 4
  0.9,                                     !- Value Until Time 4
  14,                                      !- Hour 5
  0,                                       !- Minute 5
  0.5,                                     !- Value Until Time 5
  17,                                      !- Hour 6
  0,                                       !- Minute 6
  0.9,                                     !- Value Until Time 6
  18,                                      !- Hour 7
  0,                                       !- Minute 7
  0.7,                                     !- Value Until Time 7
  19,                                      !- Hour 8
  0,                                       !- Minute 8
  0.3,                                     !- Value Until Time 8
  23,                                      !- Hour 9
  0,                                       !- Minute 9
  0.1,                                     !- Value Until Time 9
  24,                                      !- Hour 10
  0,                                       !- Minute 10
  0;                                       !- Value Until Time 10

OS:Schedule:Day,
  {00000000-0000-0000-0056-000000000017},  !- Handle
  NECB-A-Occupancy Default|Wkdy Day,       !- Name
  {00000000-0000-0000-0059-000000000004},  !- Schedule Type Limits Name
  No,                                      !- Interpolate to Timestep
  7,                                       !- Hour 1
  0,                                       !- Minute 1
  0,                                       !- Value Until Time 1
  8,                                       !- Hour 2
  0,                                       !- Minute 2
  0.1,                                     !- Value Until Time 2
  9,                                       !- Hour 3
  0,                                       !- Minute 3
  0.7,                                     !- Value Until Time 3
  12,                                      !- Hour 4
  0,                                       !- Minute 4
  0.9,                                     !- Value Until Time 4
  14,                                      !- Hour 5
  0,                                       !- Minute 5
  0.5,                                     !- Value Until Time 5
  17,                                      !- Hour 6
  0,                                       !- Minute 6
  0.9,                                     !- Value Until Time 6
  18,                                      !- Hour 7
  0,                                       !- Minute 7
  0.7,                                     !- Value Until Time 7
  19,                                      !- Hour 8
  0,                                       !- Minute 8
  0.3,                                     !- Value Until Time 8
  23,                                      !- Hour 9
  0,                                       !- Minute 9
  0.1,                                     !- Value Until Time 9
  24,                                      !- Hour 10
  0,                                       !- Minute 10
  0;                                       !- Value Until Time 10

OS:Schedule:Day,
  {00000000-0000-0000-0056-000000000018},  !- Handle
  NECB-A-Occupancy Sat Day,                !- Name
  {00000000-0000-0000-0059-000000000004},  !- Schedule Type Limits Name
  No,                                      !- Interpolate to Timestep
  24,                                      !- Hour 1
  0,                                       !- Minute 1
  0;                                       !- Value Until Time 1

OS:Schedule:Day,
  {00000000-0000-0000-0056-000000000019},  !- Handle
  NECB-A-Occupancy Sun|Hol Day,            !- Name
  {00000000-0000-0000-0059-000000000004},  !- Schedule Type Limits Name
  No,                                      !- Interpolate to Timestep
  24,                                      !- Hour 1
  0,                                       !- Minute 1
  0;                                       !- Value Until Time 1

OS:Schedule:Day,
  {00000000-0000-0000-0056-000000000020},  !- Handle
  NECB-A-Service Water Heating Default,    !- Name
  {00000000-0000-0000-0059-000000000004},  !- Schedule Type Limits Name
  No,                                      !- Interpolate to Timestep
  7,                                       !- Hour 1
  0,                                       !- Minute 1
  0.05,                                    !- Value Until Time 1
  8,                                       !- Hour 2
  0,                                       !- Minute 2
  0.1,                                     !- Value Until Time 2
  10,                                      !- Hour 3
  0,                                       !- Minute 3
  0.5,                                     !- Value Until Time 3
  16,                                      !- Hour 4
  0,                                       !- Minute 4
  0.9,                                     !- Value Until Time 4
  17,                                      !- Hour 5
  0,                                       !- Minute 5
  0.7,                                     !- Value Until Time 5
  18,                                      !- Hour 6
  0,                                       !- Minute 6
  0.5,                                     !- Value Until Time 6
  19,                                      !- Hour 7
  0,                                       !- Minute 7
  0.3,                                     !- Value Until Time 7
  22,                                      !- Hour 8
  0,                                       !- Minute 8
  0.2,                                     !- Value Until Time 8
  24,                                      !- Hour 9
  0,                                       !- Minute 9
  0.05;                                    !- Value Until Time 9

OS:Schedule:Day,
  {00000000-0000-0000-0056-000000000021},  !- Handle
  NECB-A-Service Water Heating Default|Wkdy Day, !- Name
  {00000000-0000-0000-0059-000000000004},  !- Schedule Type Limits Name
  No,                                      !- Interpolate to Timestep
  7,                                       !- Hour 1
  0,                                       !- Minute 1
  0.05,                                    !- Value Until Time 1
  8,                                       !- Hour 2
  0,                                       !- Minute 2
  0.1,                                     !- Value Until Time 2
  10,                                      !- Hour 3
  0,                                       !- Minute 3
  0.5,                                     !- Value Until Time 3
  16,                                      !- Hour 4
  0,                                       !- Minute 4
  0.9,                                     !- Value Until Time 4
  17,                                      !- Hour 5
  0,                                       !- Minute 5
  0.7,                                     !- Value Until Time 5
  18,                                      !- Hour 6
  0,                                       !- Minute 6
  0.5,                                     !- Value Until Time 6
  19,                                      !- Hour 7
  0,                                       !- Minute 7
  0.3,                                     !- Value Until Time 7
  22,                                      !- Hour 8
  0,                                       !- Minute 8
  0.2,                                     !- Value Until Time 8
  24,                                      !- Hour 9
  0,                                       !- Minute 9
  0.05;                                    !- Value Until Time 9

OS:Schedule:Day,
  {00000000-0000-0000-0056-000000000022},  !- Handle
  NECB-A-Service Water Heating Sat Day,    !- Name
  {00000000-0000-0000-0059-000000000004},  !- Schedule Type Limits Name
  No,                                      !- Interpolate to Timestep
  24,                                      !- Hour 1
  0,                                       !- Minute 1
  0.05;                                    !- Value Until Time 1

OS:Schedule:Day,
  {00000000-0000-0000-0056-000000000023},  !- Handle
  NECB-A-Service Water Heating Sun|Hol Day, !- Name
  {00000000-0000-0000-0059-000000000004},  !- Schedule Type Limits Name
  No,                                      !- Interpolate to Timestep
  24,                                      !- Hour 1
  0,                                       !- Minute 1
  0.05;                                    !- Value Until Time 1

OS:Schedule:Day,
  {00000000-0000-0000-0056-000000000024},  !- Handle
  NECB-A-Thermostat Setpoint-Cooling Default, !- Name
  {00000000-0000-0000-0059-000000000006},  !- Schedule Type Limits Name
  No,                                      !- Interpolate to Timestep
  6,                                       !- Hour 1
  0,                                       !- Minute 1
  35,                                      !- Value Until Time 1
  21,                                      !- Hour 2
  0,                                       !- Minute 2
  24,                                      !- Value Until Time 2
  24,                                      !- Hour 3
  0,                                       !- Minute 3
  35;                                      !- Value Until Time 3

OS:Schedule:Day,
  {00000000-0000-0000-0056-000000000025},  !- Handle
  NECB-A-Thermostat Setpoint-Cooling Default|Wkdy Day, !- Name
  {00000000-0000-0000-0059-000000000006},  !- Schedule Type Limits Name
  No,                                      !- Interpolate to Timestep
  6,                                       !- Hour 1
  0,                                       !- Minute 1
  35,                                      !- Value Until Time 1
  21,                                      !- Hour 2
  0,                                       !- Minute 2
  24,                                      !- Value Until Time 2
  24,                                      !- Hour 3
  0,                                       !- Minute 3
  35;                                      !- Value Until Time 3

OS:Schedule:Day,
  {00000000-0000-0000-0056-000000000026},  !- Handle
  NECB-A-Thermostat Setpoint-Cooling Sat Day, !- Name
  {00000000-0000-0000-0059-000000000006},  !- Schedule Type Limits Name
  No,                                      !- Interpolate to Timestep
  24,                                      !- Hour 1
  0,                                       !- Minute 1
  35;                                      !- Value Until Time 1

OS:Schedule:Day,
  {00000000-0000-0000-0056-000000000027},  !- Handle
  NECB-A-Thermostat Setpoint-Cooling Sun|Hol Day, !- Name
  {00000000-0000-0000-0059-000000000006},  !- Schedule Type Limits Name
  No,                                      !- Interpolate to Timestep
  24,                                      !- Hour 1
  0,                                       !- Minute 1
  35;                                      !- Value Until Time 1

OS:Schedule:Day,
  {00000000-0000-0000-0056-000000000028},  !- Handle
  NECB-A-Thermostat Setpoint-Heating Default, !- Name
  {00000000-0000-0000-0059-000000000006},  !- Schedule Type Limits Name
  No,                                      !- Interpolate to Timestep
  6,                                       !- Hour 1
  0,                                       !- Minute 1
  18,                                      !- Value Until Time 1
  7,                                       !- Hour 2
  0,                                       !- Minute 2
  20,                                      !- Value Until Time 2
  21,                                      !- Hour 3
  0,                                       !- Minute 3
  22,                                      !- Value Until Time 3
  24,                                      !- Hour 4
  0,                                       !- Minute 4
  18;                                      !- Value Until Time 4

OS:Schedule:Day,
  {00000000-0000-0000-0056-000000000029},  !- Handle
  NECB-A-Thermostat Setpoint-Heating Default|Wkdy Day, !- Name
  {00000000-0000-0000-0059-000000000006},  !- Schedule Type Limits Name
  No,                                      !- Interpolate to Timestep
  6,                                       !- Hour 1
  0,                                       !- Minute 1
  18,                                      !- Value Until Time 1
  7,                                       !- Hour 2
  0,                                       !- Minute 2
  20,                                      !- Value Until Time 2
  21,                                      !- Hour 3
  0,                                       !- Minute 3
  22,                                      !- Value Until Time 3
  24,                                      !- Hour 4
  0,                                       !- Minute 4
  18;                                      !- Value Until Time 4

OS:Schedule:Day,
  {00000000-0000-0000-0056-000000000030},  !- Handle
  NECB-A-Thermostat Setpoint-Heating Sat Day, !- Name
  {00000000-0000-0000-0059-000000000006},  !- Schedule Type Limits Name
  No,                                      !- Interpolate to Timestep
  24,                                      !- Hour 1
  0,                                       !- Minute 1
  18;                                      !- Value Until Time 1

OS:Schedule:Day,
  {00000000-0000-0000-0056-000000000031},  !- Handle
  NECB-A-Thermostat Setpoint-Heating Sun|Hol Day, !- Name
  {00000000-0000-0000-0059-000000000006},  !- Schedule Type Limits Name
  No,                                      !- Interpolate to Timestep
  24,                                      !- Hour 1
  0,                                       !- Minute 1
  18;                                      !- Value Until Time 1

OS:Schedule:Day,
  {00000000-0000-0000-0056-000000000032},  !- Handle
  NECB-Activity Default,                   !- Name
  {00000000-0000-0000-0059-000000000001},  !- Schedule Type Limits Name
  No,                                      !- Interpolate to Timestep
  24,                                      !- Hour 1
  0,                                       !- Minute 1
  130;                                     !- Value Until Time 1

OS:Schedule:Day,
  {00000000-0000-0000-0056-000000000033},  !- Handle
  NECB-Activity Summer Design Day,         !- Name
  {00000000-0000-0000-0059-000000000001},  !- Schedule Type Limits Name
  No,                                      !- Interpolate to Timestep
  24,                                      !- Hour 1
  0,                                       !- Minute 1
  130;                                     !- Value Until Time 1

OS:Schedule:Day,
  {00000000-0000-0000-0056-000000000034},  !- Handle
  NECB-Activity Winter Design Day,         !- Name
  {00000000-0000-0000-0059-000000000001},  !- Schedule Type Limits Name
  No,                                      !- Interpolate to Timestep
  24,                                      !- Hour 1
  0,                                       !- Minute 1
  130;                                     !- Value Until Time 1

OS:Schedule:Day,
  {00000000-0000-0000-0056-000000000035},  !- Handle
  Schedule Day 1,                          !- Name
  ,                                        !- Schedule Type Limits Name
  ,                                        !- Interpolate to Timestep
  24,                                      !- Hour 1
  0,                                       !- Minute 1
  0;                                       !- Value Until Time 1

OS:Schedule:Day,
  {00000000-0000-0000-0056-000000000036},  !- Handle
  Schedule Day 10,                         !- Name
  {00000000-0000-0000-0059-000000000004},  !- Schedule Type Limits Name
  ,                                        !- Interpolate to Timestep
  24,                                      !- Hour 1
  0,                                       !- Minute 1
  0;                                       !- Value Until Time 1

OS:Schedule:Day,
  {00000000-0000-0000-0056-000000000037},  !- Handle
  Schedule Day 2,                          !- Name
  ,                                        !- Schedule Type Limits Name
  ,                                        !- Interpolate to Timestep
  24,                                      !- Hour 1
  0,                                       !- Minute 1
  0;                                       !- Value Until Time 1

OS:Schedule:Day,
  {00000000-0000-0000-0056-000000000038},  !- Handle
  Schedule Day 3,                          !- Name
  {00000000-0000-0000-0059-000000000006},  !- Schedule Type Limits Name
  ,                                        !- Interpolate to Timestep
  24,                                      !- Hour 1
  0,                                       !- Minute 1
  22;                                      !- Value Until Time 1

OS:Schedule:Day,
  {00000000-0000-0000-0056-000000000039},  !- Handle
  Schedule Day 4,                          !- Name
  {00000000-0000-0000-0059-000000000006},  !- Schedule Type Limits Name
  ,                                        !- Interpolate to Timestep
  24,                                      !- Hour 1
  0,                                       !- Minute 1
  60;                                      !- Value Until Time 1

OS:Schedule:Day,
  {00000000-0000-0000-0056-000000000040},  !- Handle
  Schedule Day 5,                          !- Name
  {00000000-0000-0000-0059-000000000004},  !- Schedule Type Limits Name
  ,                                        !- Interpolate to Timestep
  24,                                      !- Hour 1
  0,                                       !- Minute 1
  0;                                       !- Value Until Time 1

OS:Schedule:Day,
  {00000000-0000-0000-0056-000000000041},  !- Handle
  Schedule Day 6,                          !- Name
  {00000000-0000-0000-0059-000000000004},  !- Schedule Type Limits Name
  ,                                        !- Interpolate to Timestep
  24,                                      !- Hour 1
  0,                                       !- Minute 1
  0;                                       !- Value Until Time 1

OS:Schedule:Day,
  {00000000-0000-0000-0056-000000000042},  !- Handle
  Schedule Day 7,                          !- Name
  {00000000-0000-0000-0059-000000000004},  !- Schedule Type Limits Name
  ,                                        !- Interpolate to Timestep
  24,                                      !- Hour 1
  0,                                       !- Minute 1
  0;                                       !- Value Until Time 1

OS:Schedule:Day,
  {00000000-0000-0000-0056-000000000043},  !- Handle
  Schedule Day 8,                          !- Name
  {00000000-0000-0000-0059-000000000004},  !- Schedule Type Limits Name
  ,                                        !- Interpolate to Timestep
  24,                                      !- Hour 1
  0,                                       !- Minute 1
  0;                                       !- Value Until Time 1

OS:Schedule:Day,
  {00000000-0000-0000-0056-000000000044},  !- Handle
  Schedule Day 9,                          !- Name
  {00000000-0000-0000-0059-000000000004},  !- Schedule Type Limits Name
  ,                                        !- Interpolate to Timestep
  24,                                      !- Hour 1
  0,                                       !- Minute 1
  0;                                       !- Value Until Time 1

OS:Schedule:Day,
  {00000000-0000-0000-0056-000000000045},  !- Handle
  Service Water Loop Temp - 140F Default,  !- Name
  {00000000-0000-0000-0059-000000000006},  !- Schedule Type Limits Name
  ,                                        !- Interpolate to Timestep
  24,                                      !- Hour 1
  0,                                       !- Minute 1
  60;                                      !- Value Until Time 1

OS:Schedule:Day,
  {00000000-0000-0000-0056-000000000046},  !- Handle
  Water Heater Ambient Temp Schedule 71.6F Default, !- Name
  {00000000-0000-0000-0059-000000000006},  !- Schedule Type Limits Name
  ,                                        !- Interpolate to Timestep
  24,                                      !- Hour 1
  0,                                       !- Minute 1
  22.0000000000001;                        !- Value Until Time 1

OS:Schedule:Day,
  {00000000-0000-0000-0056-000000000047},  !- Handle
  Work Efficiency Schedule Default,        !- Name
  {00000000-0000-0000-0059-000000000004},  !- Schedule Type Limits Name
  ,                                        !- Interpolate to Timestep
  24,                                      !- Hour 1
  0,                                       !- Minute 1
  0;                                       !- Value Until Time 1

OS:Schedule:Day,
  {00000000-0000-0000-0056-000000000048},  !- Handle
  sys_3|mixed|shr>none|sc>ashp|sh>ashp>c-e|ssf>cv|zh>b-e|zc>none|srf>none| Occ Sch Default, !- Name
  {00000000-0000-0000-0059-000000000004},  !- Schedule Type Limits Name
  ,                                        !- Interpolate to Timestep
  8,                                       !- Hour 1
  0,                                       !- Minute 1
  0,                                       !- Value Until Time 1
  19,                                      !- Hour 2
  0,                                       !- Minute 2
  1,                                       !- Value Until Time 2
  24,                                      !- Hour 3
  0,                                       !- Minute 3
  0;                                       !- Value Until Time 3

OS:Schedule:Day,
  {00000000-0000-0000-0056-000000000049},  !- Handle
  sys_3|mixed|shr>none|sc>ashp|sh>ashp>c-e|ssf>cv|zh>b-e|zc>none|srf>none| Occ Sch Summer Design Day, !- Name
  {00000000-0000-0000-0059-000000000004},  !- Schedule Type Limits Name
  ,                                        !- Interpolate to Timestep
  24,                                      !- Hour 1
  0,                                       !- Minute 1
  1;                                       !- Value Until Time 1

OS:Schedule:Day,
  {00000000-0000-0000-0056-000000000050},  !- Handle
  sys_3|mixed|shr>none|sc>ashp|sh>ashp>c-e|ssf>cv|zh>b-e|zc>none|srf>none| Occ Sch Winter Design Day, !- Name
  {00000000-0000-0000-0059-000000000004},  !- Schedule Type Limits Name
  ,                                        !- Interpolate to Timestep
  24,                                      !- Hour 1
  0,                                       !- Minute 1
  1;                                       !- Value Until Time 1

OS:Schedule:Day,
  {00000000-0000-0000-0056-000000000051},  !- Handle
  sys_4|mixed|shr>none|sc>ashp|sh>ashp>c-e|ssf>cv|zh>b-e|zc>none|srf>none| 1 Occ Sch Default, !- Name
  {00000000-0000-0000-0059-000000000004},  !- Schedule Type Limits Name
  ,                                        !- Interpolate to Timestep
  8,                                       !- Hour 1
  0,                                       !- Minute 1
  0,                                       !- Value Until Time 1
  19,                                      !- Hour 2
  0,                                       !- Minute 2
  1,                                       !- Value Until Time 2
  24,                                      !- Hour 3
  0,                                       !- Minute 3
  0;                                       !- Value Until Time 3

OS:Schedule:Day,
  {00000000-0000-0000-0056-000000000052},  !- Handle
  sys_4|mixed|shr>none|sc>ashp|sh>ashp>c-e|ssf>cv|zh>b-e|zc>none|srf>none| 1 Occ Sch Summer Design Day, !- Name
  {00000000-0000-0000-0059-000000000004},  !- Schedule Type Limits Name
  ,                                        !- Interpolate to Timestep
  24,                                      !- Hour 1
  0,                                       !- Minute 1
  1;                                       !- Value Until Time 1

OS:Schedule:Day,
  {00000000-0000-0000-0056-000000000053},  !- Handle
  sys_4|mixed|shr>none|sc>ashp|sh>ashp>c-e|ssf>cv|zh>b-e|zc>none|srf>none| 1 Occ Sch Winter Design Day, !- Name
  {00000000-0000-0000-0059-000000000004},  !- Schedule Type Limits Name
  ,                                        !- Interpolate to Timestep
  24,                                      !- Hour 1
  0,                                       !- Minute 1
  1;                                       !- Value Until Time 1

OS:Schedule:Day,
  {00000000-0000-0000-0056-000000000054},  !- Handle
  sys_4|mixed|shr>none|sc>ashp|sh>ashp>c-e|ssf>cv|zh>b-e|zc>none|srf>none| Occ Sch Default, !- Name
  {00000000-0000-0000-0059-000000000004},  !- Schedule Type Limits Name
  ,                                        !- Interpolate to Timestep
  8,                                       !- Hour 1
  0,                                       !- Minute 1
  0,                                       !- Value Until Time 1
  19,                                      !- Hour 2
  0,                                       !- Minute 2
  1,                                       !- Value Until Time 2
  24,                                      !- Hour 3
  0,                                       !- Minute 3
  0;                                       !- Value Until Time 3

OS:Schedule:Day,
  {00000000-0000-0000-0056-000000000055},  !- Handle
  sys_4|mixed|shr>none|sc>ashp|sh>ashp>c-e|ssf>cv|zh>b-e|zc>none|srf>none| Occ Sch Summer Design Day, !- Name
  {00000000-0000-0000-0059-000000000004},  !- Schedule Type Limits Name
  ,                                        !- Interpolate to Timestep
  24,                                      !- Hour 1
  0,                                       !- Minute 1
  1;                                       !- Value Until Time 1

OS:Schedule:Day,
  {00000000-0000-0000-0056-000000000056},  !- Handle
  sys_4|mixed|shr>none|sc>ashp|sh>ashp>c-e|ssf>cv|zh>b-e|zc>none|srf>none| Occ Sch Winter Design Day, !- Name
  {00000000-0000-0000-0059-000000000004},  !- Schedule Type Limits Name
  ,                                        !- Interpolate to Timestep
  24,                                      !- Hour 1
  0,                                       !- Minute 1
  1;                                       !- Value Until Time 1

OS:Schedule:Rule,
  {00000000-0000-0000-0057-000000000001},  !- Handle
  Schedule Rule 1,                         !- Name
  {00000000-0000-0000-0058-000000000002},  !- Schedule Ruleset Name
  0,                                       !- Rule Order
  {00000000-0000-0000-0056-000000000003},  !- Day Schedule Name
  ,                                        !- Apply Sunday
  ,                                        !- Apply Monday
  ,                                        !- Apply Tuesday
  ,                                        !- Apply Wednesday
  ,                                        !- Apply Thursday
  ,                                        !- Apply Friday
  ,                                        !- Apply Saturday
  DateRange,                               !- Date Specification Type
  5,                                       !- Start Month
  1,                                       !- Start Day
  9,                                       !- End Month
  30;                                      !- End Day

OS:Schedule:Rule,
  {00000000-0000-0000-0057-000000000002},  !- Handle
  Schedule Rule 10,                        !- Name
  {00000000-0000-0000-0058-000000000007},  !- Schedule Ruleset Name
  0,                                       !- Rule Order
  {00000000-0000-0000-0056-000000000011},  !- Day Schedule Name
  Yes,                                     !- Apply Sunday
  ,                                        !- Apply Monday
  ,                                        !- Apply Tuesday
  ,                                        !- Apply Wednesday
  ,                                        !- Apply Thursday
  ,                                        !- Apply Friday
  ,                                        !- Apply Saturday
  DateRange,                               !- Date Specification Type
  1,                                       !- Start Month
  1,                                       !- Start Day
  12,                                      !- End Month
  31;                                      !- End Day

OS:Schedule:Rule,
  {00000000-0000-0000-0057-000000000003},  !- Handle
  Schedule Rule 11,                        !- Name
  {00000000-0000-0000-0058-000000000012},  !- Schedule Ruleset Name
  2,                                       !- Rule Order
  {00000000-0000-0000-0056-000000000029},  !- Day Schedule Name
  ,                                        !- Apply Sunday
  Yes,                                     !- Apply Monday
  Yes,                                     !- Apply Tuesday
  Yes,                                     !- Apply Wednesday
  Yes,                                     !- Apply Thursday
  Yes,                                     !- Apply Friday
  ,                                        !- Apply Saturday
  DateRange,                               !- Date Specification Type
  1,                                       !- Start Month
  1,                                       !- Start Day
  12,                                      !- End Month
  31;                                      !- End Day

OS:Schedule:Rule,
  {00000000-0000-0000-0057-000000000004},  !- Handle
  Schedule Rule 12,                        !- Name
  {00000000-0000-0000-0058-000000000012},  !- Schedule Ruleset Name
  1,                                       !- Rule Order
  {00000000-0000-0000-0056-000000000030},  !- Day Schedule Name
  ,                                        !- Apply Sunday
  ,                                        !- Apply Monday
  ,                                        !- Apply Tuesday
  ,                                        !- Apply Wednesday
  ,                                        !- Apply Thursday
  ,                                        !- Apply Friday
  Yes,                                     !- Apply Saturday
  DateRange,                               !- Date Specification Type
  1,                                       !- Start Month
  1,                                       !- Start Day
  12,                                      !- End Month
  31;                                      !- End Day

OS:Schedule:Rule,
  {00000000-0000-0000-0057-000000000005},  !- Handle
  Schedule Rule 13,                        !- Name
  {00000000-0000-0000-0058-000000000012},  !- Schedule Ruleset Name
  0,                                       !- Rule Order
  {00000000-0000-0000-0056-000000000031},  !- Day Schedule Name
  Yes,                                     !- Apply Sunday
  ,                                        !- Apply Monday
  ,                                        !- Apply Tuesday
  ,                                        !- Apply Wednesday
  ,                                        !- Apply Thursday
  ,                                        !- Apply Friday
  ,                                        !- Apply Saturday
  DateRange,                               !- Date Specification Type
  1,                                       !- Start Month
  1,                                       !- Start Day
  12,                                      !- End Month
  31;                                      !- End Day

OS:Schedule:Rule,
  {00000000-0000-0000-0057-000000000006},  !- Handle
  Schedule Rule 14,                        !- Name
  {00000000-0000-0000-0058-000000000011},  !- Schedule Ruleset Name
  2,                                       !- Rule Order
  {00000000-0000-0000-0056-000000000025},  !- Day Schedule Name
  ,                                        !- Apply Sunday
  Yes,                                     !- Apply Monday
  Yes,                                     !- Apply Tuesday
  Yes,                                     !- Apply Wednesday
  Yes,                                     !- Apply Thursday
  Yes,                                     !- Apply Friday
  ,                                        !- Apply Saturday
  DateRange,                               !- Date Specification Type
  1,                                       !- Start Month
  1,                                       !- Start Day
  12,                                      !- End Month
  31;                                      !- End Day

OS:Schedule:Rule,
  {00000000-0000-0000-0057-000000000007},  !- Handle
  Schedule Rule 15,                        !- Name
  {00000000-0000-0000-0058-000000000011},  !- Schedule Ruleset Name
  1,                                       !- Rule Order
  {00000000-0000-0000-0056-000000000026},  !- Day Schedule Name
  ,                                        !- Apply Sunday
  ,                                        !- Apply Monday
  ,                                        !- Apply Tuesday
  ,                                        !- Apply Wednesday
  ,                                        !- Apply Thursday
  ,                                        !- Apply Friday
  Yes,                                     !- Apply Saturday
  DateRange,                               !- Date Specification Type
  1,                                       !- Start Month
  1,                                       !- Start Day
  12,                                      !- End Month
  31;                                      !- End Day

OS:Schedule:Rule,
  {00000000-0000-0000-0057-000000000008},  !- Handle
  Schedule Rule 16,                        !- Name
  {00000000-0000-0000-0058-000000000011},  !- Schedule Ruleset Name
  0,                                       !- Rule Order
  {00000000-0000-0000-0056-000000000027},  !- Day Schedule Name
  Yes,                                     !- Apply Sunday
  ,                                        !- Apply Monday
  ,                                        !- Apply Tuesday
  ,                                        !- Apply Wednesday
  ,                                        !- Apply Thursday
  ,                                        !- Apply Friday
  ,                                        !- Apply Saturday
  DateRange,                               !- Date Specification Type
  1,                                       !- Start Month
  1,                                       !- Start Day
  12,                                      !- End Month
  31;                                      !- End Day

OS:Schedule:Rule,
  {00000000-0000-0000-0057-000000000009},  !- Handle
  Schedule Rule 17,                        !- Name
  {00000000-0000-0000-0058-000000000010},  !- Schedule Ruleset Name
  2,                                       !- Rule Order
  {00000000-0000-0000-0056-000000000021},  !- Day Schedule Name
  ,                                        !- Apply Sunday
  Yes,                                     !- Apply Monday
  Yes,                                     !- Apply Tuesday
  Yes,                                     !- Apply Wednesday
  Yes,                                     !- Apply Thursday
  Yes,                                     !- Apply Friday
  ,                                        !- Apply Saturday
  DateRange,                               !- Date Specification Type
  1,                                       !- Start Month
  1,                                       !- Start Day
  12,                                      !- End Month
  31;                                      !- End Day

OS:Schedule:Rule,
  {00000000-0000-0000-0057-000000000010},  !- Handle
  Schedule Rule 18,                        !- Name
  {00000000-0000-0000-0058-000000000010},  !- Schedule Ruleset Name
  1,                                       !- Rule Order
  {00000000-0000-0000-0056-000000000022},  !- Day Schedule Name
  ,                                        !- Apply Sunday
  ,                                        !- Apply Monday
  ,                                        !- Apply Tuesday
  ,                                        !- Apply Wednesday
  ,                                        !- Apply Thursday
  ,                                        !- Apply Friday
  Yes,                                     !- Apply Saturday
  DateRange,                               !- Date Specification Type
  1,                                       !- Start Month
  1,                                       !- Start Day
  12,                                      !- End Month
  31;                                      !- End Day

OS:Schedule:Rule,
  {00000000-0000-0000-0057-000000000011},  !- Handle
  Schedule Rule 19,                        !- Name
  {00000000-0000-0000-0058-000000000010},  !- Schedule Ruleset Name
  0,                                       !- Rule Order
  {00000000-0000-0000-0056-000000000023},  !- Day Schedule Name
  Yes,                                     !- Apply Sunday
  ,                                        !- Apply Monday
  ,                                        !- Apply Tuesday
  ,                                        !- Apply Wednesday
  ,                                        !- Apply Thursday
  ,                                        !- Apply Friday
  ,                                        !- Apply Saturday
  DateRange,                               !- Date Specification Type
  1,                                       !- Start Month
  1,                                       !- Start Day
  12,                                      !- End Month
  31;                                      !- End Day

OS:Schedule:Rule,
  {00000000-0000-0000-0057-000000000012},  !- Handle
  Schedule Rule 2,                         !- Name
  {00000000-0000-0000-0058-000000000009},  !- Schedule Ruleset Name
  2,                                       !- Rule Order
  {00000000-0000-0000-0056-000000000017},  !- Day Schedule Name
  ,                                        !- Apply Sunday
  Yes,                                     !- Apply Monday
  Yes,                                     !- Apply Tuesday
  Yes,                                     !- Apply Wednesday
  Yes,                                     !- Apply Thursday
  Yes,                                     !- Apply Friday
  ,                                        !- Apply Saturday
  DateRange,                               !- Date Specification Type
  1,                                       !- Start Month
  1,                                       !- Start Day
  12,                                      !- End Month
  31;                                      !- End Day

OS:Schedule:Rule,
  {00000000-0000-0000-0057-000000000013},  !- Handle
  Schedule Rule 20,                        !- Name
  {00000000-0000-0000-0058-000000000019},  !- Schedule Ruleset Name
  1,                                       !- Rule Order
  {00000000-0000-0000-0056-000000000040},  !- Day Schedule Name
  ,                                        !- Apply Sunday
  ,                                        !- Apply Monday
  ,                                        !- Apply Tuesday
  ,                                        !- Apply Wednesday
  ,                                        !- Apply Thursday
  ,                                        !- Apply Friday
  Yes,                                     !- Apply Saturday
  DateRange,                               !- Date Specification Type
  1,                                       !- Start Month
  7,                                       !- Start Day
  12,                                      !- End Month
  30;                                      !- End Day

OS:Schedule:Rule,
  {00000000-0000-0000-0057-000000000014},  !- Handle
  Schedule Rule 21,                        !- Name
  {00000000-0000-0000-0058-000000000019},  !- Schedule Ruleset Name
  0,                                       !- Rule Order
  {00000000-0000-0000-0056-000000000041},  !- Day Schedule Name
  Yes,                                     !- Apply Sunday
  ,                                        !- Apply Monday
  ,                                        !- Apply Tuesday
  ,                                        !- Apply Wednesday
  ,                                        !- Apply Thursday
  ,                                        !- Apply Friday
  ,                                        !- Apply Saturday
  DateRange,                               !- Date Specification Type
  1,                                       !- Start Month
  1,                                       !- Start Day
  12,                                      !- End Month
  31;                                      !- End Day

OS:Schedule:Rule,
  {00000000-0000-0000-0057-000000000015},  !- Handle
  Schedule Rule 22,                        !- Name
  {00000000-0000-0000-0058-000000000021},  !- Schedule Ruleset Name
  1,                                       !- Rule Order
  {00000000-0000-0000-0056-000000000042},  !- Day Schedule Name
  ,                                        !- Apply Sunday
  ,                                        !- Apply Monday
  ,                                        !- Apply Tuesday
  ,                                        !- Apply Wednesday
  ,                                        !- Apply Thursday
  ,                                        !- Apply Friday
  Yes,                                     !- Apply Saturday
  DateRange,                               !- Date Specification Type
  1,                                       !- Start Month
  7,                                       !- Start Day
  12,                                      !- End Month
  30;                                      !- End Day

OS:Schedule:Rule,
  {00000000-0000-0000-0057-000000000016},  !- Handle
  Schedule Rule 23,                        !- Name
  {00000000-0000-0000-0058-000000000021},  !- Schedule Ruleset Name
  0,                                       !- Rule Order
  {00000000-0000-0000-0056-000000000043},  !- Day Schedule Name
  Yes,                                     !- Apply Sunday
  ,                                        !- Apply Monday
  ,                                        !- Apply Tuesday
  ,                                        !- Apply Wednesday
  ,                                        !- Apply Thursday
  ,                                        !- Apply Friday
  ,                                        !- Apply Saturday
  DateRange,                               !- Date Specification Type
  1,                                       !- Start Month
  1,                                       !- Start Day
  12,                                      !- End Month
  31;                                      !- End Day

OS:Schedule:Rule,
  {00000000-0000-0000-0057-000000000017},  !- Handle
  Schedule Rule 24,                        !- Name
  {00000000-0000-0000-0058-000000000020},  !- Schedule Ruleset Name
  1,                                       !- Rule Order
  {00000000-0000-0000-0056-000000000044},  !- Day Schedule Name
  ,                                        !- Apply Sunday
  ,                                        !- Apply Monday
  ,                                        !- Apply Tuesday
  ,                                        !- Apply Wednesday
  ,                                        !- Apply Thursday
  ,                                        !- Apply Friday
  Yes,                                     !- Apply Saturday
  DateRange,                               !- Date Specification Type
  1,                                       !- Start Month
  7,                                       !- Start Day
  12,                                      !- End Month
  30;                                      !- End Day

OS:Schedule:Rule,
  {00000000-0000-0000-0057-000000000018},  !- Handle
  Schedule Rule 25,                        !- Name
  {00000000-0000-0000-0058-000000000020},  !- Schedule Ruleset Name
  0,                                       !- Rule Order
  {00000000-0000-0000-0056-000000000036},  !- Day Schedule Name
  Yes,                                     !- Apply Sunday
  ,                                        !- Apply Monday
  ,                                        !- Apply Tuesday
  ,                                        !- Apply Wednesday
  ,                                        !- Apply Thursday
  ,                                        !- Apply Friday
  ,                                        !- Apply Saturday
  DateRange,                               !- Date Specification Type
  1,                                       !- Start Month
  1,                                       !- Start Day
  12,                                      !- End Month
  31;                                      !- End Day

OS:Schedule:Rule,
  {00000000-0000-0000-0057-000000000019},  !- Handle
  Schedule Rule 3,                         !- Name
  {00000000-0000-0000-0058-000000000009},  !- Schedule Ruleset Name
  1,                                       !- Rule Order
  {00000000-0000-0000-0056-000000000018},  !- Day Schedule Name
  ,                                        !- Apply Sunday
  ,                                        !- Apply Monday
  ,                                        !- Apply Tuesday
  ,                                        !- Apply Wednesday
  ,                                        !- Apply Thursday
  ,                                        !- Apply Friday
  Yes,                                     !- Apply Saturday
  DateRange,                               !- Date Specification Type
  1,                                       !- Start Month
  1,                                       !- Start Day
  12,                                      !- End Month
  31;                                      !- End Day

OS:Schedule:Rule,
  {00000000-0000-0000-0057-000000000020},  !- Handle
  Schedule Rule 4,                         !- Name
  {00000000-0000-0000-0058-000000000009},  !- Schedule Ruleset Name
  0,                                       !- Rule Order
  {00000000-0000-0000-0056-000000000019},  !- Day Schedule Name
  Yes,                                     !- Apply Sunday
  ,                                        !- Apply Monday
  ,                                        !- Apply Tuesday
  ,                                        !- Apply Wednesday
  ,                                        !- Apply Thursday
  ,                                        !- Apply Friday
  ,                                        !- Apply Saturday
  DateRange,                               !- Date Specification Type
  1,                                       !- Start Month
  1,                                       !- Start Day
  12,                                      !- End Month
  31;                                      !- End Day

OS:Schedule:Rule,
  {00000000-0000-0000-0057-000000000021},  !- Handle
  Schedule Rule 5,                         !- Name
  {00000000-0000-0000-0058-000000000008},  !- Schedule Ruleset Name
  2,                                       !- Rule Order
  {00000000-0000-0000-0056-000000000013},  !- Day Schedule Name
  ,                                        !- Apply Sunday
  Yes,                                     !- Apply Monday
  Yes,                                     !- Apply Tuesday
  Yes,                                     !- Apply Wednesday
  Yes,                                     !- Apply Thursday
  Yes,                                     !- Apply Friday
  ,                                        !- Apply Saturday
  DateRange,                               !- Date Specification Type
  1,                                       !- Start Month
  1,                                       !- Start Day
  12,                                      !- End Month
  31;                                      !- End Day

OS:Schedule:Rule,
  {00000000-0000-0000-0057-000000000022},  !- Handle
  Schedule Rule 6,                         !- Name
  {00000000-0000-0000-0058-000000000008},  !- Schedule Ruleset Name
  1,                                       !- Rule Order
  {00000000-0000-0000-0056-000000000014},  !- Day Schedule Name
  ,                                        !- Apply Sunday
  ,                                        !- Apply Monday
  ,                                        !- Apply Tuesday
  ,                                        !- Apply Wednesday
  ,                                        !- Apply Thursday
  ,                                        !- Apply Friday
  Yes,                                     !- Apply Saturday
  DateRange,                               !- Date Specification Type
  1,                                       !- Start Month
  1,                                       !- Start Day
  12,                                      !- End Month
  31;                                      !- End Day

OS:Schedule:Rule,
  {00000000-0000-0000-0057-000000000023},  !- Handle
  Schedule Rule 7,                         !- Name
  {00000000-0000-0000-0058-000000000008},  !- Schedule Ruleset Name
  0,                                       !- Rule Order
  {00000000-0000-0000-0056-000000000015},  !- Day Schedule Name
  Yes,                                     !- Apply Sunday
  ,                                        !- Apply Monday
  ,                                        !- Apply Tuesday
  ,                                        !- Apply Wednesday
  ,                                        !- Apply Thursday
  ,                                        !- Apply Friday
  ,                                        !- Apply Saturday
  DateRange,                               !- Date Specification Type
  1,                                       !- Start Month
  1,                                       !- Start Day
  12,                                      !- End Month
  31;                                      !- End Day

OS:Schedule:Rule,
  {00000000-0000-0000-0057-000000000024},  !- Handle
  Schedule Rule 8,                         !- Name
  {00000000-0000-0000-0058-000000000007},  !- Schedule Ruleset Name
  2,                                       !- Rule Order
  {00000000-0000-0000-0056-000000000009},  !- Day Schedule Name
  ,                                        !- Apply Sunday
  Yes,                                     !- Apply Monday
  Yes,                                     !- Apply Tuesday
  Yes,                                     !- Apply Wednesday
  Yes,                                     !- Apply Thursday
  Yes,                                     !- Apply Friday
  ,                                        !- Apply Saturday
  DateRange,                               !- Date Specification Type
  1,                                       !- Start Month
  1,                                       !- Start Day
  12,                                      !- End Month
  31;                                      !- End Day

OS:Schedule:Rule,
  {00000000-0000-0000-0057-000000000025},  !- Handle
  Schedule Rule 9,                         !- Name
  {00000000-0000-0000-0058-000000000007},  !- Schedule Ruleset Name
  1,                                       !- Rule Order
  {00000000-0000-0000-0056-000000000010},  !- Day Schedule Name
  ,                                        !- Apply Sunday
  ,                                        !- Apply Monday
  ,                                        !- Apply Tuesday
  ,                                        !- Apply Wednesday
  ,                                        !- Apply Thursday
  ,                                        !- Apply Friday
  Yes,                                     !- Apply Saturday
  DateRange,                               !- Date Specification Type
  1,                                       !- Start Month
  1,                                       !- Start Day
  12,                                      !- End Month
  31;                                      !- End Day

OS:Schedule:Ruleset,
  {00000000-0000-0000-0058-000000000001},  !- Handle
  Air Velocity Schedule,                   !- Name
  {00000000-0000-0000-0059-000000000007},  !- Schedule Type Limits Name
  {00000000-0000-0000-0056-000000000001};  !- Default Day Schedule Name

OS:Schedule:Ruleset,
  {00000000-0000-0000-0058-000000000002},  !- Handle
  Clothing Schedule,                       !- Name
  {00000000-0000-0000-0059-000000000003},  !- Schedule Type Limits Name
  {00000000-0000-0000-0056-000000000002};  !- Default Day Schedule Name

OS:Schedule:Ruleset,
  {00000000-0000-0000-0058-000000000003},  !- Handle
  Economizer Max OA Fraction 100 pct,      !- Name
  ,                                        !- Schedule Type Limits Name
  {00000000-0000-0000-0056-000000000004};  !- Default Day Schedule Name

OS:Schedule:Ruleset,
  {00000000-0000-0000-0058-000000000004},  !- Handle
  Fraction Latent - 0.05,                  !- Name
  {00000000-0000-0000-0059-000000000004},  !- Schedule Type Limits Name
  {00000000-0000-0000-0056-000000000005};  !- Default Day Schedule Name

OS:Schedule:Ruleset,
  {00000000-0000-0000-0058-000000000005},  !- Handle
  Fraction Sensible - 0.2,                 !- Name
  {00000000-0000-0000-0059-000000000004},  !- Schedule Type Limits Name
  {00000000-0000-0000-0056-000000000006};  !- Default Day Schedule Name

OS:Schedule:Ruleset,
  {00000000-0000-0000-0058-000000000006},  !- Handle
  Mixed Water At Faucet Temp - 140F,       !- Name
  {00000000-0000-0000-0059-000000000006},  !- Schedule Type Limits Name
  {00000000-0000-0000-0056-000000000007};  !- Default Day Schedule Name

OS:Schedule:Ruleset,
  {00000000-0000-0000-0058-000000000007},  !- Handle
  NECB-A-Electric-Equipment,               !- Name
  {00000000-0000-0000-0059-000000000004},  !- Schedule Type Limits Name
  {00000000-0000-0000-0056-000000000008};  !- Default Day Schedule Name

OS:Schedule:Ruleset,
  {00000000-0000-0000-0058-000000000008},  !- Handle
  NECB-A-Lighting,                         !- Name
  {00000000-0000-0000-0059-000000000004},  !- Schedule Type Limits Name
  {00000000-0000-0000-0056-000000000012};  !- Default Day Schedule Name

OS:Schedule:Ruleset,
  {00000000-0000-0000-0058-000000000009},  !- Handle
  NECB-A-Occupancy,                        !- Name
  {00000000-0000-0000-0059-000000000004},  !- Schedule Type Limits Name
  {00000000-0000-0000-0056-000000000016};  !- Default Day Schedule Name

OS:Schedule:Ruleset,
  {00000000-0000-0000-0058-000000000010},  !- Handle
  NECB-A-Service Water Heating,            !- Name
  {00000000-0000-0000-0059-000000000004},  !- Schedule Type Limits Name
  {00000000-0000-0000-0056-000000000020};  !- Default Day Schedule Name

OS:Schedule:Ruleset,
  {00000000-0000-0000-0058-000000000011},  !- Handle
  NECB-A-Thermostat Setpoint-Cooling,      !- Name
  {00000000-0000-0000-0059-000000000006},  !- Schedule Type Limits Name
  {00000000-0000-0000-0056-000000000024};  !- Default Day Schedule Name

OS:Schedule:Ruleset,
  {00000000-0000-0000-0058-000000000012},  !- Handle
  NECB-A-Thermostat Setpoint-Heating,      !- Name
  {00000000-0000-0000-0059-000000000006},  !- Schedule Type Limits Name
  {00000000-0000-0000-0056-000000000028};  !- Default Day Schedule Name

OS:Schedule:Ruleset,
  {00000000-0000-0000-0058-000000000013},  !- Handle
  NECB-Activity,                           !- Name
  {00000000-0000-0000-0059-000000000001},  !- Schedule Type Limits Name
  {00000000-0000-0000-0056-000000000032},  !- Default Day Schedule Name
  {00000000-0000-0000-0056-000000000033},  !- Summer Design Day Schedule Name
  {00000000-0000-0000-0056-000000000034};  !- Winter Design Day Schedule Name

OS:Schedule:Ruleset,
  {00000000-0000-0000-0058-000000000014},  !- Handle
  Schedule Ruleset 1,                      !- Name
  {00000000-0000-0000-0059-000000000006},  !- Schedule Type Limits Name
  {00000000-0000-0000-0056-000000000038};  !- Default Day Schedule Name

OS:Schedule:Ruleset,
  {00000000-0000-0000-0058-000000000015},  !- Handle
  Schedule Ruleset 2,                      !- Name
  {00000000-0000-0000-0059-000000000006},  !- Schedule Type Limits Name
  {00000000-0000-0000-0056-000000000039};  !- Default Day Schedule Name

OS:Schedule:Ruleset,
  {00000000-0000-0000-0058-000000000016},  !- Handle
  Service Water Loop Temp - 140F,          !- Name
  {00000000-0000-0000-0059-000000000006},  !- Schedule Type Limits Name
  {00000000-0000-0000-0056-000000000045};  !- Default Day Schedule Name

OS:Schedule:Ruleset,
  {00000000-0000-0000-0058-000000000017},  !- Handle
  Water Heater Ambient Temp Schedule 71.6F, !- Name
  {00000000-0000-0000-0059-000000000006},  !- Schedule Type Limits Name
  {00000000-0000-0000-0056-000000000046};  !- Default Day Schedule Name

OS:Schedule:Ruleset,
  {00000000-0000-0000-0058-000000000018},  !- Handle
  Work Efficiency Schedule,                !- Name
  {00000000-0000-0000-0059-000000000004},  !- Schedule Type Limits Name
  {00000000-0000-0000-0056-000000000047};  !- Default Day Schedule Name

OS:Schedule:Ruleset,
  {00000000-0000-0000-0058-000000000019},  !- Handle
  sys_3|mixed|shr>none|sc>ashp|sh>ashp>c-e|ssf>cv|zh>b-e|zc>none|srf>none| Occ Sch, !- Name
  {00000000-0000-0000-0059-000000000004},  !- Schedule Type Limits Name
  {00000000-0000-0000-0056-000000000048},  !- Default Day Schedule Name
  {00000000-0000-0000-0056-000000000049},  !- Summer Design Day Schedule Name
  {00000000-0000-0000-0056-000000000050};  !- Winter Design Day Schedule Name

OS:Schedule:Ruleset,
  {00000000-0000-0000-0058-000000000020},  !- Handle
  sys_4|mixed|shr>none|sc>ashp|sh>ashp>c-e|ssf>cv|zh>b-e|zc>none|srf>none| 1 Occ Sch, !- Name
  {00000000-0000-0000-0059-000000000004},  !- Schedule Type Limits Name
  {00000000-0000-0000-0056-000000000051},  !- Default Day Schedule Name
  {00000000-0000-0000-0056-000000000052},  !- Summer Design Day Schedule Name
  {00000000-0000-0000-0056-000000000053};  !- Winter Design Day Schedule Name

OS:Schedule:Ruleset,
  {00000000-0000-0000-0058-000000000021},  !- Handle
  sys_4|mixed|shr>none|sc>ashp|sh>ashp>c-e|ssf>cv|zh>b-e|zc>none|srf>none| Occ Sch, !- Name
  {00000000-0000-0000-0059-000000000004},  !- Schedule Type Limits Name
  {00000000-0000-0000-0056-000000000054},  !- Default Day Schedule Name
  {00000000-0000-0000-0056-000000000055},  !- Summer Design Day Schedule Name
  {00000000-0000-0000-0056-000000000056};  !- Winter Design Day Schedule Name

OS:ScheduleTypeLimits,
  {00000000-0000-0000-0059-000000000001},  !- Handle
  ActivityLevel,                           !- Name
  0,                                       !- Lower Limit Value
  ,                                        !- Upper Limit Value
  Continuous,                              !- Numeric Type
  ActivityLevel;                           !- Unit Type

OS:ScheduleTypeLimits,
  {00000000-0000-0000-0059-000000000002},  !- Handle
  Always On Discrete Limits,               !- Name
  0,                                       !- Lower Limit Value
  1,                                       !- Upper Limit Value
  Discrete,                                !- Numeric Type
  Availability;                            !- Unit Type

OS:ScheduleTypeLimits,
  {00000000-0000-0000-0059-000000000003},  !- Handle
  ClothingInsulation,                      !- Name
  0,                                       !- Lower Limit Value
  ,                                        !- Upper Limit Value
  Continuous,                              !- Numeric Type
  ClothingInsulation;                      !- Unit Type

OS:ScheduleTypeLimits,
  {00000000-0000-0000-0059-000000000004},  !- Handle
  Fractional,                              !- Name
  0,                                       !- Lower Limit Value
  1,                                       !- Upper Limit Value
  Continuous;                              !- Numeric Type

OS:ScheduleTypeLimits,
  {00000000-0000-0000-0059-000000000005},  !- Handle
  OnOff,                                   !- Name
  0,                                       !- Lower Limit Value
  1,                                       !- Upper Limit Value
  Discrete,                                !- Numeric Type
  Availability;                            !- Unit Type

OS:ScheduleTypeLimits,
  {00000000-0000-0000-0059-000000000006},  !- Handle
  Temperature,                             !- Name
  ,                                        !- Lower Limit Value
  ,                                        !- Upper Limit Value
  Continuous,                              !- Numeric Type
  Temperature;                             !- Unit Type

OS:ScheduleTypeLimits,
  {00000000-0000-0000-0059-000000000007},  !- Handle
  Velocity,                                !- Name
  0,                                       !- Lower Limit Value
  ,                                        !- Upper Limit Value
  Continuous,                              !- Numeric Type
  Velocity;                                !- Unit Type

OS:SetpointManager:Scheduled,
  {00000000-0000-0000-0060-000000000001},  !- Handle
  Service hot water setpoint manager,      !- Name
  Temperature,                             !- Control Variable
  {00000000-0000-0000-0058-000000000016},  !- Schedule Name
  {00000000-0000-0000-0046-000000000028};  !- Setpoint Node or NodeList Name

OS:SetpointManager:SingleZone:Reheat,
  {00000000-0000-0000-0061-000000000001},  !- Handle
  Setpoint Manager Single Zone Reheat 1,   !- Name
  13,                                      !- Minimum Supply Air Temperature {C}
  43,                                      !- Maximum Supply Air Temperature {C}
  {00000000-0000-0000-0084-000000000001},  !- Control Zone Name
  {00000000-0000-0000-0046-000000000047};  !- Setpoint Node or NodeList Name

OS:SetpointManager:SingleZone:Reheat,
  {00000000-0000-0000-0061-000000000002},  !- Handle
  Setpoint Manager Single Zone Reheat 2,   !- Name
  13,                                      !- Minimum Supply Air Temperature {C}
  43,                                      !- Maximum Supply Air Temperature {C}
  {00000000-0000-0000-0084-000000000002},  !- Control Zone Name
  {00000000-0000-0000-0046-000000000061};  !- Setpoint Node or NodeList Name

OS:SetpointManager:SingleZone:Reheat,
  {00000000-0000-0000-0061-000000000003},  !- Handle
  Setpoint Manager Single Zone Reheat 3,   !- Name
  13,                                      !- Minimum Supply Air Temperature {C}
  43,                                      !- Maximum Supply Air Temperature {C}
  {00000000-0000-0000-0084-000000000003},  !- Control Zone Name
  {00000000-0000-0000-0046-000000000054};  !- Setpoint Node or NodeList Name

OS:SimulationControl,
  {00000000-0000-0000-0062-000000000001},  !- Handle
  ,                                        !- Do Zone Sizing Calculation
  ,                                        !- Do System Sizing Calculation
  ,                                        !- Do Plant Sizing Calculation
  No,                                      !- Run Simulation for Sizing Periods
  Yes,                                     !- Run Simulation for Weather File Run Periods
  ,                                        !- Loads Convergence Tolerance Value {W}
  ,                                        !- Temperature Convergence Tolerance Value {deltaC}
  ,                                        !- Solar Distribution
  ,                                        !- Maximum Number of Warmup Days
  ,                                        !- Minimum Number of Warmup Days
  No,                                      !- Do HVAC Sizing Simulation for Sizing Periods
  1;                                       !- Maximum Number of HVAC Sizing Simulation Passes

OS:Site,
  {00000000-0000-0000-0063-000000000001},  !- Handle
  Calgary Intl AP_AB_CAN,                  !- Name
  51.11,                                   !- Latitude {deg}
  -114.02,                                 !- Longitude {deg}
  -7,                                      !- Time Zone {hr}
  1084.1,                                  !- Elevation {m}
  ;                                        !- Terrain

OS:Site:GroundTemperature:BuildingSurface,
  {00000000-0000-0000-0064-000000000001},  !- Handle
  19.527,                                  !- January Ground Temperature {C}
  19.502,                                  !- February Ground Temperature {C}
  19.536,                                  !- March Ground Temperature {C}
  19.598,                                  !- April Ground Temperature {C}
  20.002,                                  !- May Ground Temperature {C}
  21.64,                                   !- June Ground Temperature {C}
  22.225,                                  !- July Ground Temperature {C}
  22.375,                                  !- August Ground Temperature {C}
  21.449,                                  !- September Ground Temperature {C}
  20.121,                                  !- October Ground Temperature {C}
  19.802,                                  !- November Ground Temperature {C}
  19.633;                                  !- December Ground Temperature {C}

OS:Site:GroundTemperature:Deep,
  {00000000-0000-0000-0065-000000000001},  !- Handle
  4,                                       !- January Deep Ground Temperature {C}
  1.3,                                     !- February Deep Ground Temperature {C}
  -0.4,                                    !- March Deep Ground Temperature {C}
  -0.9,                                    !- April Deep Ground Temperature {C}
  0.1,                                     !- May Deep Ground Temperature {C}
  2.3,                                     !- June Deep Ground Temperature {C}
  5.2,                                     !- July Deep Ground Temperature {C}
  8,                                       !- August Deep Ground Temperature {C}
  9.9,                                     !- September Deep Ground Temperature {C}
  10.3,                                    !- October Deep Ground Temperature {C}
  9.2,                                     !- November Deep Ground Temperature {C}
  7;                                       !- December Deep Ground Temperature {C}

OS:Site:GroundTemperature:FCfactorMethod,
  {00000000-0000-0000-0066-000000000001},  !- Handle
  5.5,                                     !- January Ground Temperature {C}
  -2,                                      !- February Ground Temperature {C}
  -7.6,                                    !- March Ground Temperature {C}
  -6.3,                                    !- April Ground Temperature {C}
  -6.6,                                    !- May Ground Temperature {C}
  -0.3,                                    !- June Ground Temperature {C}
  4.9,                                     !- July Ground Temperature {C}
  10.2,                                    !- August Ground Temperature {C}
  13.8,                                    !- September Ground Temperature {C}
  17,                                      !- October Ground Temperature {C}
  16.6,                                    !- November Ground Temperature {C}
  11.1;                                    !- December Ground Temperature {C}

OS:Site:GroundTemperature:Shallow,
  {00000000-0000-0000-0067-000000000001},  !- Handle
  -1.6,                                    !- January Surface Ground Temperature {C}
  -5.4,                                    !- February Surface Ground Temperature {C}
  -6.4,                                    !- March Surface Ground Temperature {C}
  -5.5,                                    !- April Surface Ground Temperature {C}
  -0.4,                                    !- May Surface Ground Temperature {C}
  5.3,                                     !- June Surface Ground Temperature {C}
  10.8,                                    !- July Surface Ground Temperature {C}
  14.7,                                    !- August Surface Ground Temperature {C}
  15.8,                                    !- September Surface Ground Temperature {C}
  14,                                      !- October Surface Ground Temperature {C}
  9.5,                                     !- November Surface Ground Temperature {C}
  4;                                       !- December Surface Ground Temperature {C}

OS:Site:WaterMainsTemperature,
  {00000000-0000-0000-0068-000000000001},  !- Handle
  Correlation,                             !- Calculation Method
  ,                                        !- Temperature Schedule Name
  4.69166666666667,                        !- Annual Average Outdoor Air Temperature {C}
  24.6;                                    !- Maximum Difference In Monthly Average Outdoor Air Temperatures {deltaC}

OS:Sizing:Parameters,
  {00000000-0000-0000-0069-000000000001},  !- Handle
  1.3,                                     !- Heating Sizing Factor
  1.1;                                     !- Cooling Sizing Factor

OS:Sizing:Plant,
  {00000000-0000-0000-0070-000000000001},  !- Handle
  {00000000-0000-0000-0051-000000000001},  !- Plant or Condenser Loop Name
  Heating,                                 !- Loop Type
  60,                                      !- Design Loop Exit Temperature {C}
  5,                                       !- Loop Design Temperature Difference {deltaC}
  NonCoincident,                           !- Sizing Option
  1,                                       !- Zone Timesteps in Averaging Window
  None;                                    !- Coincident Sizing Factor Mode

OS:Sizing:System,
  {00000000-0000-0000-0071-000000000001},  !- Handle
  {00000000-0000-0000-0002-000000000001},  !- AirLoop Name
  Sensible,                                !- Type of Load to Size On
  Autosize,                                !- Design Outdoor Air Flow Rate {m3/s}
  1,                                       !- Central Heating Maximum System Air Flow Ratio
  7,                                       !- Preheat Design Temperature {C}
  0.008,                                   !- Preheat Design Humidity Ratio {kg-H2O/kg-Air}
  13,                                      !- Precool Design Temperature {C}
  0.008,                                   !- Precool Design Humidity Ratio {kg-H2O/kg-Air}
  13,                                      !- Central Cooling Design Supply Air Temperature {C}
  43,                                      !- Central Heating Design Supply Air Temperature {C}
  NonCoincident,                           !- Sizing Option
  No,                                      !- 100% Outdoor Air in Cooling
  No,                                      !- 100% Outdoor Air in Heating
  0.0085,                                  !- Central Cooling Design Supply Air Humidity Ratio {kg-H2O/kg-Air}
  0.008,                                   !- Central Heating Design Supply Air Humidity Ratio {kg-H2O/kg-Air}
  DesignDay,                               !- Cooling Design Air Flow Method
  0,                                       !- Cooling Design Air Flow Rate {m3/s}
  DesignDay,                               !- Heating Design Air Flow Method
  0,                                       !- Heating Design Air Flow Rate {m3/s}
  ZoneSum,                                 !- System Outdoor Air Method
  1,                                       !- Zone Maximum Outdoor Air Fraction {dimensionless}
  0.0099676501,                            !- Cooling Supply Air Flow Rate Per Floor Area {m3/s-m2}
  1,                                       !- Cooling Fraction of Autosized Cooling Supply Air Flow Rate
  3.9475456e-05,                           !- Cooling Supply Air Flow Rate Per Unit Cooling Capacity {m3/s-W}
  0.0099676501,                            !- Heating Supply Air Flow Rate Per Floor Area {m3/s-m2}
  1,                                       !- Heating Fraction of Autosized Heating Supply Air Flow Rate
  1,                                       !- Heating Fraction of Autosized Cooling Supply Air Flow Rate
  3.1588213e-05,                           !- Heating Supply Air Flow Rate Per Unit Heating Capacity {m3/s-W}
  CoolingDesignCapacity,                   !- Cooling Design Capacity Method
  autosize,                                !- Cooling Design Capacity {W}
  234.7,                                   !- Cooling Design Capacity Per Floor Area {W/m2}
  1,                                       !- Fraction of Autosized Cooling Design Capacity
  HeatingDesignCapacity,                   !- Heating Design Capacity Method
  autosize,                                !- Heating Design Capacity {W}
  157,                                     !- Heating Design Capacity Per Floor Area {W/m2}
  1,                                       !- Fraction of Autosized Heating Design Capacity
  OnOff,                                   !- Central Cooling Capacity Control Method
  autosize;                                !- Occupant Diversity

OS:Sizing:System,
  {00000000-0000-0000-0071-000000000002},  !- Handle
  {00000000-0000-0000-0002-000000000003},  !- AirLoop Name
  Sensible,                                !- Type of Load to Size On
  Autosize,                                !- Design Outdoor Air Flow Rate {m3/s}
  1,                                       !- Central Heating Maximum System Air Flow Ratio
  7,                                       !- Preheat Design Temperature {C}
  0.008,                                   !- Preheat Design Humidity Ratio {kg-H2O/kg-Air}
  13,                                      !- Precool Design Temperature {C}
  0.008,                                   !- Precool Design Humidity Ratio {kg-H2O/kg-Air}
  13,                                      !- Central Cooling Design Supply Air Temperature {C}
  43,                                      !- Central Heating Design Supply Air Temperature {C}
  NonCoincident,                           !- Sizing Option
  No,                                      !- 100% Outdoor Air in Cooling
  No,                                      !- 100% Outdoor Air in Heating
  0.0085,                                  !- Central Cooling Design Supply Air Humidity Ratio {kg-H2O/kg-Air}
  0.008,                                   !- Central Heating Design Supply Air Humidity Ratio {kg-H2O/kg-Air}
  DesignDay,                               !- Cooling Design Air Flow Method
  0,                                       !- Cooling Design Air Flow Rate {m3/s}
  DesignDay,                               !- Heating Design Air Flow Method
  0,                                       !- Heating Design Air Flow Rate {m3/s}
  ZoneSum,                                 !- System Outdoor Air Method
  1,                                       !- Zone Maximum Outdoor Air Fraction {dimensionless}
  0.0099676501,                            !- Cooling Supply Air Flow Rate Per Floor Area {m3/s-m2}
  1,                                       !- Cooling Fraction of Autosized Cooling Supply Air Flow Rate
  3.9475456e-05,                           !- Cooling Supply Air Flow Rate Per Unit Cooling Capacity {m3/s-W}
  0.0099676501,                            !- Heating Supply Air Flow Rate Per Floor Area {m3/s-m2}
  1,                                       !- Heating Fraction of Autosized Heating Supply Air Flow Rate
  1,                                       !- Heating Fraction of Autosized Cooling Supply Air Flow Rate
  3.1588213e-05,                           !- Heating Supply Air Flow Rate Per Unit Heating Capacity {m3/s-W}
  CoolingDesignCapacity,                   !- Cooling Design Capacity Method
  autosize,                                !- Cooling Design Capacity {W}
  234.7,                                   !- Cooling Design Capacity Per Floor Area {W/m2}
  1,                                       !- Fraction of Autosized Cooling Design Capacity
  HeatingDesignCapacity,                   !- Heating Design Capacity Method
  autosize,                                !- Heating Design Capacity {W}
  157,                                     !- Heating Design Capacity Per Floor Area {W/m2}
  1,                                       !- Fraction of Autosized Heating Design Capacity
  OnOff,                                   !- Central Cooling Capacity Control Method
  autosize;                                !- Occupant Diversity

OS:Sizing:System,
  {00000000-0000-0000-0071-000000000003},  !- Handle
  {00000000-0000-0000-0002-000000000002},  !- AirLoop Name
  Sensible,                                !- Type of Load to Size On
  Autosize,                                !- Design Outdoor Air Flow Rate {m3/s}
  1,                                       !- Central Heating Maximum System Air Flow Ratio
  7,                                       !- Preheat Design Temperature {C}
  0.008,                                   !- Preheat Design Humidity Ratio {kg-H2O/kg-Air}
  13,                                      !- Precool Design Temperature {C}
  0.008,                                   !- Precool Design Humidity Ratio {kg-H2O/kg-Air}
  13,                                      !- Central Cooling Design Supply Air Temperature {C}
  43,                                      !- Central Heating Design Supply Air Temperature {C}
  NonCoincident,                           !- Sizing Option
  No,                                      !- 100% Outdoor Air in Cooling
  No,                                      !- 100% Outdoor Air in Heating
  0.0085,                                  !- Central Cooling Design Supply Air Humidity Ratio {kg-H2O/kg-Air}
  0.008,                                   !- Central Heating Design Supply Air Humidity Ratio {kg-H2O/kg-Air}
  DesignDay,                               !- Cooling Design Air Flow Method
  0,                                       !- Cooling Design Air Flow Rate {m3/s}
  DesignDay,                               !- Heating Design Air Flow Method
  0,                                       !- Heating Design Air Flow Rate {m3/s}
  ZoneSum,                                 !- System Outdoor Air Method
  1,                                       !- Zone Maximum Outdoor Air Fraction {dimensionless}
  0.0099676501,                            !- Cooling Supply Air Flow Rate Per Floor Area {m3/s-m2}
  1,                                       !- Cooling Fraction of Autosized Cooling Supply Air Flow Rate
  3.9475456e-05,                           !- Cooling Supply Air Flow Rate Per Unit Cooling Capacity {m3/s-W}
  0.0099676501,                            !- Heating Supply Air Flow Rate Per Floor Area {m3/s-m2}
  1,                                       !- Heating Fraction of Autosized Heating Supply Air Flow Rate
  1,                                       !- Heating Fraction of Autosized Cooling Supply Air Flow Rate
  3.1588213e-05,                           !- Heating Supply Air Flow Rate Per Unit Heating Capacity {m3/s-W}
  CoolingDesignCapacity,                   !- Cooling Design Capacity Method
  autosize,                                !- Cooling Design Capacity {W}
  234.7,                                   !- Cooling Design Capacity Per Floor Area {W/m2}
  1,                                       !- Fraction of Autosized Cooling Design Capacity
  HeatingDesignCapacity,                   !- Heating Design Capacity Method
  autosize,                                !- Heating Design Capacity {W}
  157,                                     !- Heating Design Capacity Per Floor Area {W/m2}
  1,                                       !- Fraction of Autosized Heating Design Capacity
  OnOff,                                   !- Central Cooling Capacity Control Method
  autosize;                                !- Occupant Diversity

OS:Sizing:Zone,
  {00000000-0000-0000-0072-000000000001},  !- Handle
  {00000000-0000-0000-0084-000000000001},  !- Zone or ZoneList Name
  TemperatureDifference,                   !- Zone Cooling Design Supply Air Temperature Input Method
  14,                                      !- Zone Cooling Design Supply Air Temperature {C}
  11,                                      !- Zone Cooling Design Supply Air Temperature Difference {deltaC}
  TemperatureDifference,                   !- Zone Heating Design Supply Air Temperature Input Method
  40,                                      !- Zone Heating Design Supply Air Temperature {C}
  21,                                      !- Zone Heating Design Supply Air Temperature Difference {deltaC}
  0.0085,                                  !- Zone Cooling Design Supply Air Humidity Ratio {kg-H2O/kg-air}
  0.008,                                   !- Zone Heating Design Supply Air Humidity Ratio {kg-H2O/kg-air}
  1.3,                                     !- Zone Heating Sizing Factor
  1,                                       !- Zone Cooling Sizing Factor
  DesignDay,                               !- Cooling Design Air Flow Method
  ,                                        !- Cooling Design Air Flow Rate {m3/s}
  ,                                        !- Cooling Minimum Air Flow per Zone Floor Area {m3/s-m2}
  ,                                        !- Cooling Minimum Air Flow {m3/s}
  ,                                        !- Cooling Minimum Air Flow Fraction
  DesignDay,                               !- Heating Design Air Flow Method
  ,                                        !- Heating Design Air Flow Rate {m3/s}
  ,                                        !- Heating Maximum Air Flow per Zone Floor Area {m3/s-m2}
  ,                                        !- Heating Maximum Air Flow {m3/s}
  ,                                        !- Heating Maximum Air Flow Fraction
  No,                                      !- Account for Dedicated Outdoor Air System
  NeutralSupplyAir,                        !- Dedicated Outdoor Air System Control Strategy
  autosize,                                !- Dedicated Outdoor Air Low Setpoint Temperature for Design {C}
  autosize,                                !- Dedicated Outdoor Air High Setpoint Temperature for Design {C}
  Sensible Load Only No Latent Load,       !- Zone Load Sizing Method
  HumidityRatioDifference,                 !- Zone Latent Cooling Design Supply Air Humidity Ratio Input Method
  ,                                        !- Zone Dehumidification Design Supply Air Humidity Ratio {kgWater/kgDryAir}
  0.005,                                   !- Zone Cooling Design Supply Air Humidity Ratio Difference {kgWater/kgDryAir}
  HumidityRatioDifference,                 !- Zone Latent Heating Design Supply Air Humidity Ratio Input Method
  ,                                        !- Zone Humidification Design Supply Air Humidity Ratio {kgWater/kgDryAir}
  0.005;                                   !- Zone Humidification Design Supply Air Humidity Ratio Difference {kgWater/kgDryAir}

OS:Sizing:Zone,
  {00000000-0000-0000-0072-000000000002},  !- Handle
  {00000000-0000-0000-0084-000000000002},  !- Zone or ZoneList Name
  TemperatureDifference,                   !- Zone Cooling Design Supply Air Temperature Input Method
  14,                                      !- Zone Cooling Design Supply Air Temperature {C}
  11,                                      !- Zone Cooling Design Supply Air Temperature Difference {deltaC}
  TemperatureDifference,                   !- Zone Heating Design Supply Air Temperature Input Method
  40,                                      !- Zone Heating Design Supply Air Temperature {C}
  21,                                      !- Zone Heating Design Supply Air Temperature Difference {deltaC}
  0.0085,                                  !- Zone Cooling Design Supply Air Humidity Ratio {kg-H2O/kg-air}
  0.008,                                   !- Zone Heating Design Supply Air Humidity Ratio {kg-H2O/kg-air}
  1.3,                                     !- Zone Heating Sizing Factor
  1,                                       !- Zone Cooling Sizing Factor
  DesignDay,                               !- Cooling Design Air Flow Method
  ,                                        !- Cooling Design Air Flow Rate {m3/s}
  ,                                        !- Cooling Minimum Air Flow per Zone Floor Area {m3/s-m2}
  ,                                        !- Cooling Minimum Air Flow {m3/s}
  ,                                        !- Cooling Minimum Air Flow Fraction
  DesignDay,                               !- Heating Design Air Flow Method
  ,                                        !- Heating Design Air Flow Rate {m3/s}
  ,                                        !- Heating Maximum Air Flow per Zone Floor Area {m3/s-m2}
  ,                                        !- Heating Maximum Air Flow {m3/s}
  ,                                        !- Heating Maximum Air Flow Fraction
  No,                                      !- Account for Dedicated Outdoor Air System
  NeutralSupplyAir,                        !- Dedicated Outdoor Air System Control Strategy
  autosize,                                !- Dedicated Outdoor Air Low Setpoint Temperature for Design {C}
  autosize,                                !- Dedicated Outdoor Air High Setpoint Temperature for Design {C}
  Sensible Load Only No Latent Load,       !- Zone Load Sizing Method
  HumidityRatioDifference,                 !- Zone Latent Cooling Design Supply Air Humidity Ratio Input Method
  ,                                        !- Zone Dehumidification Design Supply Air Humidity Ratio {kgWater/kgDryAir}
  0.005,                                   !- Zone Cooling Design Supply Air Humidity Ratio Difference {kgWater/kgDryAir}
  HumidityRatioDifference,                 !- Zone Latent Heating Design Supply Air Humidity Ratio Input Method
  ,                                        !- Zone Humidification Design Supply Air Humidity Ratio {kgWater/kgDryAir}
  0.005;                                   !- Zone Humidification Design Supply Air Humidity Ratio Difference {kgWater/kgDryAir}

OS:Sizing:Zone,
  {00000000-0000-0000-0072-000000000003},  !- Handle
  {00000000-0000-0000-0084-000000000003},  !- Zone or ZoneList Name
  TemperatureDifference,                   !- Zone Cooling Design Supply Air Temperature Input Method
  14,                                      !- Zone Cooling Design Supply Air Temperature {C}
  11,                                      !- Zone Cooling Design Supply Air Temperature Difference {deltaC}
  TemperatureDifference,                   !- Zone Heating Design Supply Air Temperature Input Method
  40,                                      !- Zone Heating Design Supply Air Temperature {C}
  21,                                      !- Zone Heating Design Supply Air Temperature Difference {deltaC}
  0.0085,                                  !- Zone Cooling Design Supply Air Humidity Ratio {kg-H2O/kg-air}
  0.008,                                   !- Zone Heating Design Supply Air Humidity Ratio {kg-H2O/kg-air}
  1.3,                                     !- Zone Heating Sizing Factor
  1,                                       !- Zone Cooling Sizing Factor
  DesignDay,                               !- Cooling Design Air Flow Method
  ,                                        !- Cooling Design Air Flow Rate {m3/s}
  ,                                        !- Cooling Minimum Air Flow per Zone Floor Area {m3/s-m2}
  ,                                        !- Cooling Minimum Air Flow {m3/s}
  ,                                        !- Cooling Minimum Air Flow Fraction
  DesignDay,                               !- Heating Design Air Flow Method
  ,                                        !- Heating Design Air Flow Rate {m3/s}
  ,                                        !- Heating Maximum Air Flow per Zone Floor Area {m3/s-m2}
  ,                                        !- Heating Maximum Air Flow {m3/s}
  ,                                        !- Heating Maximum Air Flow Fraction
  No,                                      !- Account for Dedicated Outdoor Air System
  NeutralSupplyAir,                        !- Dedicated Outdoor Air System Control Strategy
  autosize,                                !- Dedicated Outdoor Air Low Setpoint Temperature for Design {C}
  autosize,                                !- Dedicated Outdoor Air High Setpoint Temperature for Design {C}
  Sensible Load Only No Latent Load,       !- Zone Load Sizing Method
  HumidityRatioDifference,                 !- Zone Latent Cooling Design Supply Air Humidity Ratio Input Method
  ,                                        !- Zone Dehumidification Design Supply Air Humidity Ratio {kgWater/kgDryAir}
  0.005,                                   !- Zone Cooling Design Supply Air Humidity Ratio Difference {kgWater/kgDryAir}
  HumidityRatioDifference,                 !- Zone Latent Heating Design Supply Air Humidity Ratio Input Method
  ,                                        !- Zone Humidification Design Supply Air Humidity Ratio {kgWater/kgDryAir}
  0.005;                                   !- Zone Humidification Design Supply Air Humidity Ratio Difference {kgWater/kgDryAir}

OS:SizingPeriod:DesignDay,
  {00000000-0000-0000-0073-000000000001},  !- Handle
  Calgary Intl AP Ann Clg .4% Condns DB=>MWB, !- Name
  28.8,                                    !- Maximum Dry-Bulb Temperature {C}
  12.3,                                    !- Daily Dry-Bulb Temperature Range {deltaC}
  88961,                                   !- Barometric Pressure {Pa}
  4.5,                                     !- Wind Speed {m/s}
  160,                                     !- Wind Direction {deg}
  ,                                        !- Sky Clearness
  No,                                      !- Rain Indicator
  No,                                      !- Snow Indicator
  21,                                      !- Day of Month
  7,                                       !- Month
  SummerDesignDay,                         !- Day Type
  No,                                      !- Daylight Saving Time Indicator
  Wetbulb,                                 !- Humidity Condition Type
  ,                                        !- Humidity Condition Day Schedule Name
  16,                                      !- Wetbulb or DewPoint at Maximum Dry-Bulb {C}
  ,                                        !- Humidity Ratio at Maximum Dry-Bulb {kgWater/kgDryAir}
  ,                                        !- Enthalpy at Maximum Dry-Bulb {J/kg}
  DefaultMultipliers,                      !- Dry-Bulb Temperature Range Modifier Type
  ,                                        !- Dry-Bulb Temperature Range Modifier Day Schedule Name
  ASHRAETau,                               !- Solar Model Indicator
  ,                                        !- Beam Solar Day Schedule Name
  ,                                        !- Diffuse Solar Day Schedule Name
  0.34,                                    !- ASHRAE Clear Sky Optical Depth for Beam Irradiance {dimensionless}
  2.419;                                   !- ASHRAE Clear Sky Optical Depth for Diffuse Irradiance {dimensionless}

OS:SizingPeriod:DesignDay,
  {00000000-0000-0000-0073-000000000002},  !- Handle
  Calgary Intl AP Ann Clg .4% Condns WB=>MDB, !- Name
  25.5,                                    !- Maximum Dry-Bulb Temperature {C}
  12.3,                                    !- Daily Dry-Bulb Temperature Range {deltaC}
  88961,                                   !- Barometric Pressure {Pa}
  4.5,                                     !- Wind Speed {m/s}
  160,                                     !- Wind Direction {deg}
  ,                                        !- Sky Clearness
  No,                                      !- Rain Indicator
  No,                                      !- Snow Indicator
  21,                                      !- Day of Month
  7,                                       !- Month
  SummerDesignDay,                         !- Day Type
  No,                                      !- Daylight Saving Time Indicator
  Wetbulb,                                 !- Humidity Condition Type
  ,                                        !- Humidity Condition Day Schedule Name
  17.8,                                    !- Wetbulb or DewPoint at Maximum Dry-Bulb {C}
  ,                                        !- Humidity Ratio at Maximum Dry-Bulb {kgWater/kgDryAir}
  ,                                        !- Enthalpy at Maximum Dry-Bulb {J/kg}
  DefaultMultipliers,                      !- Dry-Bulb Temperature Range Modifier Type
  ,                                        !- Dry-Bulb Temperature Range Modifier Day Schedule Name
  ASHRAETau,                               !- Solar Model Indicator
  ,                                        !- Beam Solar Day Schedule Name
  ,                                        !- Diffuse Solar Day Schedule Name
  0.34,                                    !- ASHRAE Clear Sky Optical Depth for Beam Irradiance {dimensionless}
  2.419;                                   !- ASHRAE Clear Sky Optical Depth for Diffuse Irradiance {dimensionless}

OS:SizingPeriod:DesignDay,
  {00000000-0000-0000-0073-000000000003},  !- Handle
  Calgary Intl AP Ann Htg 99.6% Condns DB, !- Name
  -27.7,                                   !- Maximum Dry-Bulb Temperature {C}
  0,                                       !- Daily Dry-Bulb Temperature Range {deltaC}
  88961,                                   !- Barometric Pressure {Pa}
  2.7,                                     !- Wind Speed {m/s}
  200,                                     !- Wind Direction {deg}
  0,                                       !- Sky Clearness
  No,                                      !- Rain Indicator
  No,                                      !- Snow Indicator
  21,                                      !- Day of Month
  1,                                       !- Month
  WinterDesignDay,                         !- Day Type
  No,                                      !- Daylight Saving Time Indicator
  Wetbulb,                                 !- Humidity Condition Type
  ,                                        !- Humidity Condition Day Schedule Name
  -27.7,                                   !- Wetbulb or DewPoint at Maximum Dry-Bulb {C}
  ,                                        !- Humidity Ratio at Maximum Dry-Bulb {kgWater/kgDryAir}
  ,                                        !- Enthalpy at Maximum Dry-Bulb {J/kg}
  DefaultMultipliers,                      !- Dry-Bulb Temperature Range Modifier Type
  ,                                        !- Dry-Bulb Temperature Range Modifier Day Schedule Name
  ASHRAEClearSky;                          !- Solar Model Indicator

OS:Space,
  {00000000-0000-0000-0074-000000000001},  !- Handle
  Zone1 Office,                            !- Name
  {00000000-0000-0000-0076-000000000001},  !- Space Type Name
  ,                                        !- Default Construction Set Name
  ,                                        !- Default Schedule Set Name
  0,                                       !- Direction of Relative North {deg}
  0,                                       !- X Origin {m}
  0,                                       !- Y Origin {m}
  0,                                       !- Z Origin {m}
  {00000000-0000-0000-0010-000000000001},  !- Building Story Name
  {00000000-0000-0000-0084-000000000001},  !- Thermal Zone Name
  Yes,                                     !- Part of Total Floor Area
  ,                                        !- Design Specification Outdoor Air Object Name
  ,                                        !- Building Unit Name
  Autocalculate;                           !- Volume {m3}

OS:Space,
  {00000000-0000-0000-0074-000000000002},  !- Handle
  Zone2 Fine Storage,                      !- Name
  {00000000-0000-0000-0076-000000000002},  !- Space Type Name
  ,                                        !- Default Construction Set Name
  ,                                        !- Default Schedule Set Name
  -0,                                      !- Direction of Relative North {deg}
  0,                                       !- X Origin {m}
  0,                                       !- Y Origin {m}
  0,                                       !- Z Origin {m}
  {00000000-0000-0000-0010-000000000001},  !- Building Story Name
  {00000000-0000-0000-0084-000000000002},  !- Thermal Zone Name
  Yes,                                     !- Part of Total Floor Area
  ,                                        !- Design Specification Outdoor Air Object Name
  ,                                        !- Building Unit Name
  Autocalculate;                           !- Volume {m3}

OS:Space,
  {00000000-0000-0000-0074-000000000003},  !- Handle
  Zone3 Bulk Storage,                      !- Name
  {00000000-0000-0000-0076-000000000003},  !- Space Type Name
  ,                                        !- Default Construction Set Name
  ,                                        !- Default Schedule Set Name
  -0,                                      !- Direction of Relative North {deg}
  0,                                       !- X Origin {m}
  0,                                       !- Y Origin {m}
  0,                                       !- Z Origin {m}
  {00000000-0000-0000-0010-000000000001},  !- Building Story Name
  {00000000-0000-0000-0084-000000000003},  !- Thermal Zone Name
  Yes,                                     !- Part of Total Floor Area
  ,                                        !- Design Specification Outdoor Air Object Name
  ,                                        !- Building Unit Name
  Autocalculate;                           !- Volume {m3}

OS:SpaceInfiltration:DesignFlowRate,
  {00000000-0000-0000-0075-000000000001},  !- Handle
  Zone1 Office Infiltration,               !- Name
  {00000000-0000-0000-0074-000000000001},  !- Space or SpaceType Name
  {00000000-0000-0000-0055-000000000001},  !- Schedule Name
  Flow/ExteriorArea,                       !- Design Flow Rate Calculation Method
  ,                                        !- Design Flow Rate {m3/s}
  ,                                        !- Flow per Space Floor Area {m3/s-m2}
  0.00025,                                 !- Flow per Exterior Surface Area {m3/s-m2}
  ,                                        !- Air Changes per Hour {1/hr}
  0,                                       !- Constant Term Coefficient
  0,                                       !- Temperature Term Coefficient
  0.224,                                   !- Velocity Term Coefficient
  0;                                       !- Velocity Squared Term Coefficient

OS:SpaceInfiltration:DesignFlowRate,
  {00000000-0000-0000-0075-000000000002},  !- Handle
  Zone2 Fine Storage Infiltration,         !- Name
  {00000000-0000-0000-0074-000000000002},  !- Space or SpaceType Name
  {00000000-0000-0000-0055-000000000001},  !- Schedule Name
  Flow/ExteriorArea,                       !- Design Flow Rate Calculation Method
  ,                                        !- Design Flow Rate {m3/s}
  ,                                        !- Flow per Space Floor Area {m3/s-m2}
  0.00025,                                 !- Flow per Exterior Surface Area {m3/s-m2}
  ,                                        !- Air Changes per Hour {1/hr}
  0,                                       !- Constant Term Coefficient
  0,                                       !- Temperature Term Coefficient
  0.224,                                   !- Velocity Term Coefficient
  0;                                       !- Velocity Squared Term Coefficient

OS:SpaceInfiltration:DesignFlowRate,
  {00000000-0000-0000-0075-000000000003},  !- Handle
  Zone3 Bulk Storage Infiltration,         !- Name
  {00000000-0000-0000-0074-000000000003},  !- Space or SpaceType Name
  {00000000-0000-0000-0055-000000000001},  !- Schedule Name
  Flow/ExteriorArea,                       !- Design Flow Rate Calculation Method
  ,                                        !- Design Flow Rate {m3/s}
  ,                                        !- Flow per Space Floor Area {m3/s-m2}
  0.00025,                                 !- Flow per Exterior Surface Area {m3/s-m2}
  ,                                        !- Air Changes per Hour {1/hr}
  0,                                       !- Constant Term Coefficient
  0,                                       !- Temperature Term Coefficient
  0.224,                                   !- Velocity Term Coefficient
  0;                                       !- Velocity Squared Term Coefficient

OS:SpaceType,
  {00000000-0000-0000-0076-000000000001},  !- Handle
  Space Function Office - enclosed,        !- Name
  ,                                        !- Default Construction Set Name
  {00000000-0000-0000-0026-000000000001},  !- Default Schedule Set Name
  {00000000-0000-0000-0054-000000000009},  !- Group Rendering Name
  {00000000-0000-0000-0029-000000000001},  !- Design Specification Outdoor Air Object Name
  ,                                        !- Standards Template
  Space Function,                          !- Standards Building Type
  Office - enclosed;                       !- Standards Space Type

OS:SpaceType,
  {00000000-0000-0000-0076-000000000002},  !- Handle
  Space Function Warehouse - fine,         !- Name
  ,                                        !- Default Construction Set Name
  {00000000-0000-0000-0026-000000000002},  !- Default Schedule Set Name
  {00000000-0000-0000-0054-000000000012},  !- Group Rendering Name
  {00000000-0000-0000-0029-000000000002},  !- Design Specification Outdoor Air Object Name
  ,                                        !- Standards Template
  Space Function,                          !- Standards Building Type
  Warehouse - fine;                        !- Standards Space Type

OS:SpaceType,
  {00000000-0000-0000-0076-000000000003},  !- Handle
  Space Function Warehouse - med/blk,      !- Name
  ,                                        !- Default Construction Set Name
  {00000000-0000-0000-0026-000000000003},  !- Default Schedule Set Name
  {00000000-0000-0000-0054-000000000015},  !- Group Rendering Name
  {00000000-0000-0000-0029-000000000003},  !- Design Specification Outdoor Air Object Name
  ,                                        !- Standards Template
  Space Function,                          !- Standards Building Type
  Warehouse - med/blk;                     !- Standards Space Type

OS:StandardsInformation:Construction,
  {00000000-0000-0000-0077-000000000001},  !- Handle
  {00000000-0000-0000-0018-000000000031},  !- Construction Name
  InteriorPartition,                       !- Intended Surface Type
  ;                                        !- Standards Construction Type

OS:StandardsInformation:Construction,
  {00000000-0000-0000-0077-000000000002},  !- Handle
  {00000000-0000-0000-0018-000000000009},  !- Construction Name
  ExteriorFloor,                           !- Intended Surface Type
  Mass,                                    !- Standards Construction Type
  0,                                       !- Perturbable Layer
  Insulation,                              !- Perturbable Layer Type
  ;                                        !- Other Perturbable Layer Type

OS:StandardsInformation:Construction,
  {00000000-0000-0000-0077-000000000003},  !- Handle
  {00000000-0000-0000-0018-000000000019},  !- Construction Name
  ExteriorWall,                            !- Intended Surface Type
  Mass,                                    !- Standards Construction Type
  2,                                       !- Perturbable Layer
  Insulation,                              !- Perturbable Layer Type
  ;                                        !- Other Perturbable Layer Type

OS:StandardsInformation:Construction,
  {00000000-0000-0000-0077-000000000004},  !- Handle
  {00000000-0000-0000-0018-000000000015},  !- Construction Name
  ExteriorRoof,                            !- Intended Surface Type
  Metal,                                   !- Standards Construction Type
  1,                                       !- Perturbable Layer
  Insulation,                              !- Perturbable Layer Type
  ;                                        !- Other Perturbable Layer Type

OS:StandardsInformation:Construction,
  {00000000-0000-0000-0077-000000000005},  !- Handle
  {00000000-0000-0000-0018-000000000030},  !- Construction Name
  InteriorFloor,                           !- Intended Surface Type
  ;                                        !- Standards Construction Type

OS:StandardsInformation:Construction,
  {00000000-0000-0000-0077-000000000006},  !- Handle
  {00000000-0000-0000-0018-000000000032},  !- Construction Name
  InteriorWall,                            !- Intended Surface Type
  ;                                        !- Standards Construction Type

OS:StandardsInformation:Construction,
  {00000000-0000-0000-0077-000000000007},  !- Handle
  {00000000-0000-0000-0018-000000000028},  !- Construction Name
  InteriorCeiling,                         !- Intended Surface Type
  ;                                        !- Standards Construction Type

OS:StandardsInformation:Construction,
  {00000000-0000-0000-0077-000000000008},  !- Handle
  {00000000-0000-0000-0018-000000000021},  !- Construction Name
  GroundContactFloor,                      !- Intended Surface Type
  Mass,                                    !- Standards Construction Type
  1,                                       !- Perturbable Layer
  Insulation,                              !- Perturbable Layer Type
  ;                                        !- Other Perturbable Layer Type

OS:StandardsInformation:Construction,
  {00000000-0000-0000-0077-000000000009},  !- Handle
  {00000000-0000-0000-0018-000000000026},  !- Construction Name
  GroundContactWall,                       !- Intended Surface Type
  Mass,                                    !- Standards Construction Type
  1,                                       !- Perturbable Layer
  Insulation,                              !- Perturbable Layer Type
  ;                                        !- Other Perturbable Layer Type

OS:StandardsInformation:Construction,
  {00000000-0000-0000-0077-000000000010},  !- Handle
  {00000000-0000-0000-0018-000000000024},  !- Construction Name
  GroundContactRoof,                       !- Intended Surface Type
  Mass,                                    !- Standards Construction Type
  1,                                       !- Perturbable Layer
  Insulation,                              !- Perturbable Layer Type
  ;                                        !- Other Perturbable Layer Type

OS:StandardsInformation:Construction,
  {00000000-0000-0000-0077-000000000011},  !- Handle
  {00000000-0000-0000-0018-000000000007},  !- Construction Name
  ExteriorWindow;                          !- Intended Surface Type

OS:StandardsInformation:Construction,
  {00000000-0000-0000-0077-000000000012},  !- Handle
  {00000000-0000-0000-0018-000000000005},  !- Construction Name
  ExteriorDoor,                            !- Intended Surface Type
  ,                                        !- Standards Construction Type
  1,                                       !- Perturbable Layer
  Insulation,                              !- Perturbable Layer Type
  ;                                        !- Other Perturbable Layer Type

OS:StandardsInformation:Construction,
  {00000000-0000-0000-0077-000000000013},  !- Handle
  {00000000-0000-0000-0018-000000000011},  !- Construction Name
  GlassDoor;                               !- Intended Surface Type

OS:StandardsInformation:Construction,
  {00000000-0000-0000-0077-000000000014},  !- Handle
  {00000000-0000-0000-0018-000000000013},  !- Construction Name
  ExteriorDoor,                            !- Intended Surface Type
  RollUp,                                  !- Standards Construction Type
  0,                                       !- Perturbable Layer
  Insulation,                              !- Perturbable Layer Type
  ;                                        !- Other Perturbable Layer Type

OS:StandardsInformation:Construction,
  {00000000-0000-0000-0077-000000000015},  !- Handle
  {00000000-0000-0000-0018-000000000017},  !- Construction Name
  Skylight;                                !- Intended Surface Type

OS:StandardsInformation:Construction,
  {00000000-0000-0000-0077-000000000016},  !- Handle
  {00000000-0000-0000-0018-000000000003},  !- Construction Name
  TubularDaylightDome;                     !- Intended Surface Type

OS:StandardsInformation:Construction,
  {00000000-0000-0000-0077-000000000017},  !- Handle
  {00000000-0000-0000-0018-000000000001},  !- Construction Name
  TubularDaylightDiffuser;                 !- Intended Surface Type

OS:StandardsInformation:Construction,
  {00000000-0000-0000-0077-000000000018},  !- Handle
  {00000000-0000-0000-0018-000000000033},  !- Construction Name
  InteriorWindow,                          !- Intended Surface Type
  ;                                        !- Standards Construction Type

OS:StandardsInformation:Construction,
  {00000000-0000-0000-0077-000000000019},  !- Handle
  {00000000-0000-0000-0018-000000000029},  !- Construction Name
  InteriorDoor,                            !- Intended Surface Type
  ;                                        !- Standards Construction Type

OS:StandardsInformation:Construction,
  {00000000-0000-0000-0077-000000000020},  !- Handle
  {00000000-0000-0000-0018-000000000010},  !- Construction Name
  ExteriorFloor,                           !- Intended Surface Type
  Mass,                                    !- Standards Construction Type
  0,                                       !- Perturbable Layer
  Insulation,                              !- Perturbable Layer Type
  ;                                        !- Other Perturbable Layer Type

OS:StandardsInformation:Construction,
  {00000000-0000-0000-0077-000000000021},  !- Handle
  {00000000-0000-0000-0018-000000000020},  !- Construction Name
  ExteriorWall,                            !- Intended Surface Type
  Mass,                                    !- Standards Construction Type
  2,                                       !- Perturbable Layer
  Insulation,                              !- Perturbable Layer Type
  ;                                        !- Other Perturbable Layer Type

OS:StandardsInformation:Construction,
  {00000000-0000-0000-0077-000000000022},  !- Handle
  {00000000-0000-0000-0018-000000000016},  !- Construction Name
  ExteriorRoof,                            !- Intended Surface Type
  Metal,                                   !- Standards Construction Type
  1,                                       !- Perturbable Layer
  Insulation,                              !- Perturbable Layer Type
  ;                                        !- Other Perturbable Layer Type

OS:StandardsInformation:Construction,
  {00000000-0000-0000-0077-000000000023},  !- Handle
  {00000000-0000-0000-0018-000000000022},  !- Construction Name
  GroundContactFloor,                      !- Intended Surface Type
  Mass,                                    !- Standards Construction Type
  1,                                       !- Perturbable Layer
  Insulation,                              !- Perturbable Layer Type
  ;                                        !- Other Perturbable Layer Type

OS:StandardsInformation:Construction,
  {00000000-0000-0000-0077-000000000024},  !- Handle
  {00000000-0000-0000-0018-000000000027},  !- Construction Name
  GroundContactWall,                       !- Intended Surface Type
  Mass,                                    !- Standards Construction Type
  1,                                       !- Perturbable Layer
  Insulation,                              !- Perturbable Layer Type
  ;                                        !- Other Perturbable Layer Type

OS:StandardsInformation:Construction,
  {00000000-0000-0000-0077-000000000025},  !- Handle
  {00000000-0000-0000-0018-000000000025},  !- Construction Name
  GroundContactRoof,                       !- Intended Surface Type
  Mass,                                    !- Standards Construction Type
  1,                                       !- Perturbable Layer
  Insulation,                              !- Perturbable Layer Type
  ;                                        !- Other Perturbable Layer Type

OS:StandardsInformation:Construction,
  {00000000-0000-0000-0077-000000000026},  !- Handle
  {00000000-0000-0000-0018-000000000006},  !- Construction Name
  ExteriorDoor,                            !- Intended Surface Type
  ,                                        !- Standards Construction Type
  1,                                       !- Perturbable Layer
  Insulation,                              !- Perturbable Layer Type
  ;                                        !- Other Perturbable Layer Type

OS:StandardsInformation:Construction,
  {00000000-0000-0000-0077-000000000027},  !- Handle
  {00000000-0000-0000-0018-000000000014},  !- Construction Name
  ExteriorDoor,                            !- Intended Surface Type
  RollUp,                                  !- Standards Construction Type
  0,                                       !- Perturbable Layer
  Insulation,                              !- Perturbable Layer Type
  ;                                        !- Other Perturbable Layer Type

OS:StandardsInformation:Material,
  {00000000-0000-0000-0078-000000000001},  !- Handle
  {00000000-0000-0000-0043-000000000020};  !- Material Name

OS:StandardsInformation:Material,
  {00000000-0000-0000-0078-000000000002},  !- Handle
  {00000000-0000-0000-0044-000000000013};  !- Material Name

OS:StandardsInformation:Material,
  {00000000-0000-0000-0078-000000000003},  !- Handle
  {00000000-0000-0000-0043-000000000008};  !- Material Name

OS:StandardsInformation:Material,
  {00000000-0000-0000-0078-000000000004},  !- Handle
  {00000000-0000-0000-0044-000000000007};  !- Material Name

OS:StandardsInformation:Material,
  {00000000-0000-0000-0078-000000000005},  !- Handle
  {00000000-0000-0000-0043-000000000006};  !- Material Name

OS:StandardsInformation:Material,
  {00000000-0000-0000-0078-000000000006},  !- Handle
  {00000000-0000-0000-0043-000000000014};  !- Material Name

OS:StandardsInformation:Material,
  {00000000-0000-0000-0078-000000000007},  !- Handle
  {00000000-0000-0000-0043-000000000002};  !- Material Name

OS:StandardsInformation:Material,
  {00000000-0000-0000-0078-000000000008},  !- Handle
  {00000000-0000-0000-0043-000000000023};  !- Material Name

OS:StandardsInformation:Material,
  {00000000-0000-0000-0078-000000000009},  !- Handle
  {00000000-0000-0000-0043-000000000003};  !- Material Name

OS:StandardsInformation:Material,
  {00000000-0000-0000-0078-000000000010},  !- Handle
  {00000000-0000-0000-0043-000000000018};  !- Material Name

OS:StandardsInformation:Material,
  {00000000-0000-0000-0078-000000000011},  !- Handle
  {00000000-0000-0000-0043-000000000012};  !- Material Name

OS:StandardsInformation:Material,
  {00000000-0000-0000-0078-000000000012},  !- Handle
  {00000000-0000-0000-0094-000000000001};  !- Material Name

OS:StandardsInformation:Material,
  {00000000-0000-0000-0078-000000000013},  !- Handle
  {00000000-0000-0000-0043-000000000017};  !- Material Name

OS:StandardsInformation:Material,
  {00000000-0000-0000-0078-000000000014},  !- Handle
  {00000000-0000-0000-0044-000000000008};  !- Material Name

OS:StandardsInformation:Material,
  {00000000-0000-0000-0078-000000000015},  !- Handle
  {00000000-0000-0000-0043-000000000007};  !- Material Name

OS:StandardsInformation:Material,
  {00000000-0000-0000-0078-000000000016},  !- Handle
  {00000000-0000-0000-0044-000000000003};  !- Material Name

OS:StandardsInformation:Material,
  {00000000-0000-0000-0078-000000000017},  !- Handle
  {00000000-0000-0000-0043-000000000005};  !- Material Name

OS:StandardsInformation:Material,
  {00000000-0000-0000-0078-000000000018},  !- Handle
  {00000000-0000-0000-0043-000000000013};  !- Material Name

OS:StandardsInformation:Material,
  {00000000-0000-0000-0078-000000000019},  !- Handle
  {00000000-0000-0000-0044-000000000009};  !- Material Name

OS:StandardsInformation:Material,
  {00000000-0000-0000-0078-000000000020},  !- Handle
  {00000000-0000-0000-0043-000000000001};  !- Material Name

OS:StandardsInformation:Material,
  {00000000-0000-0000-0078-000000000021},  !- Handle
  {00000000-0000-0000-0043-000000000022};  !- Material Name

OS:StandardsInformation:Material,
  {00000000-0000-0000-0078-000000000022},  !- Handle
  {00000000-0000-0000-0044-000000000010};  !- Material Name

OS:StandardsInformation:Material,
  {00000000-0000-0000-0078-000000000023},  !- Handle
  {00000000-0000-0000-0043-000000000009};  !- Material Name

OS:StandardsInformation:Material,
  {00000000-0000-0000-0078-000000000024},  !- Handle
  {00000000-0000-0000-0044-000000000004};  !- Material Name

OS:StandardsInformation:Material,
  {00000000-0000-0000-0078-000000000025},  !- Handle
  {00000000-0000-0000-0043-000000000010};  !- Material Name

OS:StandardsInformation:Material,
  {00000000-0000-0000-0078-000000000026},  !- Handle
  {00000000-0000-0000-0044-000000000005};  !- Material Name

OS:StandardsInformation:Material,
  {00000000-0000-0000-0078-000000000027},  !- Handle
  {00000000-0000-0000-0043-000000000011};  !- Material Name

OS:StandardsInformation:Material,
  {00000000-0000-0000-0078-000000000028},  !- Handle
  {00000000-0000-0000-0044-000000000006};  !- Material Name

OS:StandardsInformation:Material,
  {00000000-0000-0000-0078-000000000029},  !- Handle
  {00000000-0000-0000-0043-000000000016};  !- Material Name

OS:StandardsInformation:Material,
  {00000000-0000-0000-0078-000000000030},  !- Handle
  {00000000-0000-0000-0044-000000000011};  !- Material Name

OS:StandardsInformation:Material,
  {00000000-0000-0000-0078-000000000031},  !- Handle
  {00000000-0000-0000-0044-000000000012};  !- Material Name

OS:SubSurface,
  {00000000-0000-0000-0079-000000000001},  !- Handle
  Bulk Storage Left Wall_FixedWindow,      !- Name
  FixedWindow,                             !- Sub Surface Type
  {00000000-0000-0000-0018-000000000008},  !- Construction Name
  {00000000-0000-0000-0080-000000000004},  !- Surface Name
  ,                                        !- Outside Boundary Condition Object
  ,                                        !- View Factor to Ground
  ,                                        !- Frame and Divider Name
  ,                                        !- Multiplier
  ,                                        !- Number of Vertices
  0, 100.553694839222, 3.605877488203,     !- X,Y,Z Vertex 1 {m}
  0, 100.553694839222, 0.762,              !- X,Y,Z Vertex 2 {m}
  0, 30.5039135876431, 0.762,              !- X,Y,Z Vertex 3 {m}
  0, 30.5039135876431, 3.605877488203;     !- X,Y,Z Vertex 4 {m}

OS:SubSurface,
  {00000000-0000-0000-0079-000000000002},  !- Handle
  Bulk Storage Rear Wall_FixedWindow,      !- Name
  FixedWindow,                             !- Sub Surface Type
  {00000000-0000-0000-0018-000000000008},  !- Construction Name
  {00000000-0000-0000-0080-000000000005},  !- Surface Name
  ,                                        !- Outside Boundary Condition Object
  ,                                        !- View Factor to Ground
  ,                                        !- Frame and Divider Name
  ,                                        !- Multiplier
  ,                                        !- Number of Vertices
  45.6923703814647, 100.579094839222, 3.60697784757277, !- X,Y,Z Vertex 1 {m}
  45.6923703814647, 100.579094839222, 0.762, !- X,Y,Z Vertex 2 {m}
  0.0254000000000048, 100.579094839222, 0.762, !- X,Y,Z Vertex 3 {m}
  0.0254000000000048, 100.579094839222, 3.60697784757277; !- X,Y,Z Vertex 4 {m}

OS:SubSurface,
  {00000000-0000-0000-0079-000000000003},  !- Handle
  Bulk Storage Right Wall_FixedWindow,     !- Name
  FixedWindow,                             !- Sub Surface Type
  {00000000-0000-0000-0018-000000000008},  !- Construction Name
  {00000000-0000-0000-0080-000000000006},  !- Surface Name
  ,                                        !- Outside Boundary Condition Object
  ,                                        !- View Factor to Ground
  ,                                        !- Frame and Divider Name
  ,                                        !- Multiplier
  ,                                        !- Number of Vertices
  45.7177703814647, 30.5039135876431, 3.605877488203, !- X,Y,Z Vertex 1 {m}
  45.7177703814647, 30.5039135876431, 0.762, !- X,Y,Z Vertex 2 {m}
  45.7177703814647, 100.553694839222, 0.762, !- X,Y,Z Vertex 3 {m}
  45.7177703814647, 100.553694839222, 3.605877488203; !- X,Y,Z Vertex 4 {m}

OS:SubSurface,
  {00000000-0000-0000-0079-000000000004},  !- Handle
  Bulk Storage Roof_Skylight,              !- Name
  Skylight,                                !- Sub Surface Type
  {00000000-0000-0000-0018-000000000018},  !- Construction Name
  {00000000-0000-0000-0080-000000000007},  !- Surface Name
  ,                                        !- Outside Boundary Condition Object
  ,                                        !- View Factor to Ground
  ,                                        !- Frame and Divider Name
  1,                                       !- Multiplier
  ,                                        !- Number of Vertices
  27.9702873083666, 57.6913209663936, 8.53398380454007, !- X,Y,Z Vertex 1 {m}
  27.9702873083666, 73.3662874604714, 8.53398380454007, !- X,Y,Z Vertex 2 {m}
  17.7474830730984, 73.3662874604714, 8.53398380454007, !- X,Y,Z Vertex 3 {m}
  17.7474830730984, 57.6913209663936, 8.53398380454007; !- X,Y,Z Vertex 4 {m}

OS:SubSurface,
  {00000000-0000-0000-0079-000000000005},  !- Handle
  Fine Storage Front Wall_FixedWindow,     !- Name
  FixedWindow,                             !- Sub Surface Type
  {00000000-0000-0000-0018-000000000008},  !- Construction Name
  {00000000-0000-0000-0080-000000000009},  !- Surface Name
  ,                                        !- Outside Boundary Condition Object
  ,                                        !- View Factor to Ground
  ,                                        !- Frame and Divider Name
  ,                                        !- Multiplier
  ,                                        !- Number of Vertices
  25.9321365494966, 0, 3.61112240525708,   !- X,Y,Z Vertex 1 {m}
  25.9321365494966, 0, 0.762,              !- X,Y,Z Vertex 2 {m}
  45.6923703814647, 0, 0.762,              !- X,Y,Z Vertex 3 {m}
  45.6923703814647, 0, 3.61112240525708;   !- X,Y,Z Vertex 4 {m}

OS:SubSurface,
  {00000000-0000-0000-0079-000000000006},  !- Handle
  Fine Storage Left Wall_FixedWindow,      !- Name
  FixedWindow,                             !- Sub Surface Type
  {00000000-0000-0000-0018-000000000008},  !- Construction Name
  {00000000-0000-0000-0080-000000000010},  !- Surface Name
  ,                                        !- Outside Boundary Condition Object
  ,                                        !- View Factor to Ground
  ,                                        !- Frame and Divider Name
  ,                                        !- Multiplier
  ,                                        !- Number of Vertices
  0, 30.4531135876431, 3.61059931700919,   !- X,Y,Z Vertex 1 {m}
  0, 30.4531135876431, 0.762,              !- X,Y,Z Vertex 2 {m}
  0, 9.16895407629293, 0.762,              !- X,Y,Z Vertex 3 {m}
  0, 9.16895407629293, 3.61059931700919;   !- X,Y,Z Vertex 4 {m}

OS:SubSurface,
  {00000000-0000-0000-0079-000000000007},  !- Handle
  Fine Storage Office Front Wall_FixedWindow, !- Name
  FixedWindow,                             !- Sub Surface Type
  {00000000-0000-0000-0018-000000000008},  !- Construction Name
  {00000000-0000-0000-0080-000000000011},  !- Surface Name
  ,                                        !- Outside Boundary Condition Object
  ,                                        !- View Factor to Ground
  ,                                        !- Frame and Divider Name
  ,                                        !- Multiplier
  ,                                        !- Number of Vertices
  0.0254, 0, 6.4526919105121,              !- X,Y,Z Vertex 1 {m}
  0.0254, 0, 5.02899190227003,             !- X,Y,Z Vertex 2 {m}
  25.8813365494966, 0, 5.02899190227003,   !- X,Y,Z Vertex 3 {m}
  25.8813365494966, 0, 6.4526919105121;    !- X,Y,Z Vertex 4 {m}

OS:SubSurface,
  {00000000-0000-0000-0079-000000000008},  !- Handle
  Fine Storage Office Left Wall_FixedWindow, !- Name
  FixedWindow,                             !- Sub Surface Type
  {00000000-0000-0000-0018-000000000008},  !- Construction Name
  {00000000-0000-0000-0080-000000000012},  !- Surface Name
  ,                                        !- Outside Boundary Condition Object
  ,                                        !- View Factor to Ground
  ,                                        !- Frame and Divider Name
  ,                                        !- Multiplier
  ,                                        !- Number of Vertices
  0, 9.11815407629293, 6.45783863023517,   !- X,Y,Z Vertex 1 {m}
  0, 9.11815407629293, 5.02899190227003,   !- X,Y,Z Vertex 2 {m}
  0, 0.0254000000000012, 5.02899190227003, !- X,Y,Z Vertex 3 {m}
  0, 0.0254000000000012, 6.45783863023517; !- X,Y,Z Vertex 4 {m}

OS:SubSurface,
  {00000000-0000-0000-0079-000000000009},  !- Handle
  Fine Storage Right Wall_FixedWindow,     !- Name
  FixedWindow,                             !- Sub Surface Type
  {00000000-0000-0000-0018-000000000008},  !- Construction Name
  {00000000-0000-0000-0080-000000000013},  !- Surface Name
  ,                                        !- Outside Boundary Condition Object
  ,                                        !- View Factor to Ground
  ,                                        !- Frame and Divider Name
  ,                                        !- Multiplier
  ,                                        !- Number of Vertices
  45.7177703814647, 0.0254, 3.60856110679729, !- X,Y,Z Vertex 1 {m}
  45.7177703814647, 0.0254, 0.762,         !- X,Y,Z Vertex 2 {m}
  45.7177703814647, 30.4531135876431, 0.762, !- X,Y,Z Vertex 3 {m}
  45.7177703814647, 30.4531135876431, 3.60856110679729; !- X,Y,Z Vertex 4 {m}

OS:SubSurface,
  {00000000-0000-0000-0079-000000000010},  !- Handle
  Fine Storage Roof_Skylight,              !- Name
  Skylight,                                !- Sub Surface Type
  {00000000-0000-0000-0018-000000000018},  !- Construction Name
  {00000000-0000-0000-0080-000000000014},  !- Surface Name
  ,                                        !- Outside Boundary Condition Object
  ,                                        !- View Factor to Ground
  ,                                        !- Frame and Divider Name
  1,                                       !- Multiplier
  ,                                        !- Number of Vertices
  27.9702873083666, 11.8316553820655, 8.53398380454007, !- X,Y,Z Vertex 1 {m}
  27.9702873083666, 18.6468582055775, 8.53398380454007, !- X,Y,Z Vertex 2 {m}
  17.7474830730984, 18.6468582055775, 8.53398380454007, !- X,Y,Z Vertex 3 {m}
  17.7474830730984, 11.8316553820655, 8.53398380454007; !- X,Y,Z Vertex 4 {m}

OS:SubSurface,
  {00000000-0000-0000-0079-000000000011},  !- Handle
  Office Front Wall_FixedWindow,           !- Name
  FixedWindow,                             !- Sub Surface Type
  {00000000-0000-0000-0018-000000000008},  !- Construction Name
  {00000000-0000-0000-0080-000000000016},  !- Surface Name
  ,                                        !- Outside Boundary Condition Object
  ,                                        !- View Factor to Ground
  ,                                        !- Frame and Divider Name
  ,                                        !- Multiplier
  ,                                        !- Number of Vertices
  0.0254, 0, 2.18570000824207,             !- X,Y,Z Vertex 1 {m}
  0.0254, 0, 0.762,                        !- X,Y,Z Vertex 2 {m}
  25.8813365494966, 0, 0.762,              !- X,Y,Z Vertex 3 {m}
  25.8813365494966, 0, 2.18570000824207;   !- X,Y,Z Vertex 4 {m}

OS:SubSurface,
  {00000000-0000-0000-0079-000000000012},  !- Handle
  Office Left Wall_FixedWindow,            !- Name
  FixedWindow,                             !- Sub Surface Type
  {00000000-0000-0000-0018-000000000008},  !- Construction Name
  {00000000-0000-0000-0080-000000000017},  !- Surface Name
  ,                                        !- Outside Boundary Condition Object
  ,                                        !- View Factor to Ground
  ,                                        !- Frame and Divider Name
  ,                                        !- Multiplier
  ,                                        !- Number of Vertices
  0, 9.11815407629293, 2.19084672796514,   !- X,Y,Z Vertex 1 {m}
  0, 9.11815407629293, 0.762,              !- X,Y,Z Vertex 2 {m}
  0, 0.0254000000000012, 0.762,            !- X,Y,Z Vertex 3 {m}
  0, 0.0254000000000012, 2.19084672796514; !- X,Y,Z Vertex 4 {m}

OS:Surface,
  {00000000-0000-0000-0080-000000000001},  !- Handle
  Bulk Storage Floor,                      !- Name
  Floor,                                   !- Surface Type
  {00000000-0000-0000-0018-000000000023},  !- Construction Name
  {00000000-0000-0000-0074-000000000003},  !- Space Name
  Foundation,                              !- Outside Boundary Condition
  {00000000-0000-0000-0038-000000000001},  !- Outside Boundary Condition Object
  NoSun,                                   !- Sun Exposure
  NoWind,                                  !- Wind Exposure
  ,                                        !- View Factor to Ground
  ,                                        !- Number of Vertices
  45.7177703814647, 100.579094839222, 0,   !- X,Y,Z Vertex 1 {m}
  45.7177703814647, 30.4785135876431, 0,   !- X,Y,Z Vertex 2 {m}
  0, 30.4785135876431, 0,                  !- X,Y,Z Vertex 3 {m}
  0, 100.579094839222, 0;                  !- X,Y,Z Vertex 4 {m}

OS:Surface,
  {00000000-0000-0000-0080-000000000002},  !- Handle
  Bulk Storage Front Wall Reversed,        !- Name
  Wall,                                    !- Surface Type
  ,                                        !- Construction Name
  {00000000-0000-0000-0074-000000000002},  !- Space Name
  Surface,                                 !- Outside Boundary Condition
  {00000000-0000-0000-0080-000000000003},  !- Outside Boundary Condition Object
  NoSun,                                   !- Sun Exposure
  NoWind,                                  !- Wind Exposure
  ,                                        !- View Factor to Ground
  ,                                        !- Number of Vertices
  45.7177703814647, 30.4785135876431, 8.53398380454007, !- X,Y,Z Vertex 1 {m}
  45.7177703814647, 30.4785135876431, 0,   !- X,Y,Z Vertex 2 {m}
  0, 30.4785135876431, 0,                  !- X,Y,Z Vertex 3 {m}
  0, 30.4785135876431, 8.53398380454007;   !- X,Y,Z Vertex 4 {m}

OS:Surface,
  {00000000-0000-0000-0080-000000000003},  !- Handle
  Bulk Storage Front Wall,                 !- Name
  Wall,                                    !- Surface Type
  ,                                        !- Construction Name
  {00000000-0000-0000-0074-000000000003},  !- Space Name
  Surface,                                 !- Outside Boundary Condition
  {00000000-0000-0000-0080-000000000002},  !- Outside Boundary Condition Object
  NoSun,                                   !- Sun Exposure
  NoWind,                                  !- Wind Exposure
  ,                                        !- View Factor to Ground
  ,                                        !- Number of Vertices
  0, 30.4785135876431, 8.53398380454007,   !- X,Y,Z Vertex 1 {m}
  0, 30.4785135876431, 0,                  !- X,Y,Z Vertex 2 {m}
  45.7177703814647, 30.4785135876431, 0,   !- X,Y,Z Vertex 3 {m}
  45.7177703814647, 30.4785135876431, 8.53398380454007; !- X,Y,Z Vertex 4 {m}

OS:Surface,
  {00000000-0000-0000-0080-000000000004},  !- Handle
  Bulk Storage Left Wall,                  !- Name
  Wall,                                    !- Surface Type
  ,                                        !- Construction Name
  {00000000-0000-0000-0074-000000000003},  !- Space Name
  Outdoors,                                !- Outside Boundary Condition
  ,                                        !- Outside Boundary Condition Object
  SunExposed,                              !- Sun Exposure
  WindExposed,                             !- Wind Exposure
  ,                                        !- View Factor to Ground
  ,                                        !- Number of Vertices
  0, 100.579094839222, 8.53398380454007,   !- X,Y,Z Vertex 1 {m}
  0, 100.579094839222, 0,                  !- X,Y,Z Vertex 2 {m}
  0, 30.4785135876431, 0,                  !- X,Y,Z Vertex 3 {m}
  0, 30.4785135876431, 8.53398380454007;   !- X,Y,Z Vertex 4 {m}

OS:Surface,
  {00000000-0000-0000-0080-000000000005},  !- Handle
  Bulk Storage Rear Wall,                  !- Name
  Wall,                                    !- Surface Type
  ,                                        !- Construction Name
  {00000000-0000-0000-0074-000000000003},  !- Space Name
  Outdoors,                                !- Outside Boundary Condition
  ,                                        !- Outside Boundary Condition Object
  SunExposed,                              !- Sun Exposure
  WindExposed,                             !- Wind Exposure
  ,                                        !- View Factor to Ground
  ,                                        !- Number of Vertices
  45.7177703814647, 100.579094839222, 8.53398380454007, !- X,Y,Z Vertex 1 {m}
  45.7177703814647, 100.579094839222, 0,   !- X,Y,Z Vertex 2 {m}
  0, 100.579094839222, 0,                  !- X,Y,Z Vertex 3 {m}
  0, 100.579094839222, 8.53398380454007;   !- X,Y,Z Vertex 4 {m}

OS:Surface,
  {00000000-0000-0000-0080-000000000006},  !- Handle
  Bulk Storage Right Wall,                 !- Name
  Wall,                                    !- Surface Type
  ,                                        !- Construction Name
  {00000000-0000-0000-0074-000000000003},  !- Space Name
  Outdoors,                                !- Outside Boundary Condition
  ,                                        !- Outside Boundary Condition Object
  SunExposed,                              !- Sun Exposure
  WindExposed,                             !- Wind Exposure
  ,                                        !- View Factor to Ground
  ,                                        !- Number of Vertices
  45.7177703814647, 30.4785135876431, 8.53398380454007, !- X,Y,Z Vertex 1 {m}
  45.7177703814647, 30.4785135876431, 0,   !- X,Y,Z Vertex 2 {m}
  45.7177703814647, 100.579094839222, 0,   !- X,Y,Z Vertex 3 {m}
  45.7177703814647, 100.579094839222, 8.53398380454007; !- X,Y,Z Vertex 4 {m}

OS:Surface,
  {00000000-0000-0000-0080-000000000007},  !- Handle
  Bulk Storage Roof,                       !- Name
  RoofCeiling,                             !- Surface Type
  ,                                        !- Construction Name
  {00000000-0000-0000-0074-000000000003},  !- Space Name
  Outdoors,                                !- Outside Boundary Condition
  ,                                        !- Outside Boundary Condition Object
  SunExposed,                              !- Sun Exposure
  WindExposed,                             !- Wind Exposure
  ,                                        !- View Factor to Ground
  ,                                        !- Number of Vertices
  45.7177703814647, 30.4785135876431, 8.53398380454007, !- X,Y,Z Vertex 1 {m}
  45.7177703814647, 100.579094839222, 8.53398380454007, !- X,Y,Z Vertex 2 {m}
  0, 100.579094839222, 8.53398380454007,   !- X,Y,Z Vertex 3 {m}
  0, 30.4785135876431, 8.53398380454007;   !- X,Y,Z Vertex 4 {m}

OS:Surface,
  {00000000-0000-0000-0080-000000000008},  !- Handle
  Fine Storage Floor,                      !- Name
  Floor,                                   !- Surface Type
  {00000000-0000-0000-0018-000000000023},  !- Construction Name
  {00000000-0000-0000-0074-000000000002},  !- Space Name
  Foundation,                              !- Outside Boundary Condition
  {00000000-0000-0000-0038-000000000001},  !- Outside Boundary Condition Object
  NoSun,                                   !- Sun Exposure
  NoWind,                                  !- Wind Exposure
  ,                                        !- View Factor to Ground
  ,                                        !- Number of Vertices
  45.7177703814647, 30.4785135876431, 0,   !- X,Y,Z Vertex 1 {m}
  45.7177703814647, 0, 0,                  !- X,Y,Z Vertex 2 {m}
  25.9067365494966, 0, 0,                  !- X,Y,Z Vertex 3 {m}
  25.9067365494966, 9.14355407629293, 0,   !- X,Y,Z Vertex 4 {m}
  0, 9.14355407629293, 0,                  !- X,Y,Z Vertex 5 {m}
  0, 30.4785135876431, 0;                  !- X,Y,Z Vertex 6 {m}

OS:Surface,
  {00000000-0000-0000-0080-000000000009},  !- Handle
  Fine Storage Front Wall,                 !- Name
  Wall,                                    !- Surface Type
  ,                                        !- Construction Name
  {00000000-0000-0000-0074-000000000002},  !- Space Name
  Outdoors,                                !- Outside Boundary Condition
  ,                                        !- Outside Boundary Condition Object
  SunExposed,                              !- Sun Exposure
  WindExposed,                             !- Wind Exposure
  ,                                        !- View Factor to Ground
  ,                                        !- Number of Vertices
  25.9067365494966, 0, 8.53398380454007,   !- X,Y,Z Vertex 1 {m}
  25.9067365494966, 0, 0,                  !- X,Y,Z Vertex 2 {m}
  45.7177703814647, 0, 0,                  !- X,Y,Z Vertex 3 {m}
  45.7177703814647, 0, 8.53398380454007;   !- X,Y,Z Vertex 4 {m}

OS:Surface,
  {00000000-0000-0000-0080-000000000010},  !- Handle
  Fine Storage Left Wall,                  !- Name
  Wall,                                    !- Surface Type
  ,                                        !- Construction Name
  {00000000-0000-0000-0074-000000000002},  !- Space Name
  Outdoors,                                !- Outside Boundary Condition
  ,                                        !- Outside Boundary Condition Object
  SunExposed,                              !- Sun Exposure
  WindExposed,                             !- Wind Exposure
  ,                                        !- View Factor to Ground
  ,                                        !- Number of Vertices
  0, 30.4785135876431, 8.53398380454007,   !- X,Y,Z Vertex 1 {m}
  0, 30.4785135876431, 0,                  !- X,Y,Z Vertex 2 {m}
  0, 9.14355407629293, 0,                  !- X,Y,Z Vertex 3 {m}
  0, 9.14355407629293, 8.53398380454007;   !- X,Y,Z Vertex 4 {m}

OS:Surface,
  {00000000-0000-0000-0080-000000000011},  !- Handle
  Fine Storage Office Front Wall,          !- Name
  Wall,                                    !- Surface Type
  ,                                        !- Construction Name
  {00000000-0000-0000-0074-000000000002},  !- Space Name
  Outdoors,                                !- Outside Boundary Condition
  ,                                        !- Outside Boundary Condition Object
  SunExposed,                              !- Sun Exposure
  WindExposed,                             !- Wind Exposure
  ,                                        !- View Factor to Ground
  ,                                        !- Number of Vertices
  0, 0, 8.53398380454007,                  !- X,Y,Z Vertex 1 {m}
  0, 0, 4.26699190227003,                  !- X,Y,Z Vertex 2 {m}
  25.9067365494966, 0, 4.26699190227003,   !- X,Y,Z Vertex 3 {m}
  25.9067365494966, 0, 8.53398380454007;   !- X,Y,Z Vertex 4 {m}

OS:Surface,
  {00000000-0000-0000-0080-000000000012},  !- Handle
  Fine Storage Office Left Wall,           !- Name
  Wall,                                    !- Surface Type
  ,                                        !- Construction Name
  {00000000-0000-0000-0074-000000000002},  !- Space Name
  Outdoors,                                !- Outside Boundary Condition
  ,                                        !- Outside Boundary Condition Object
  SunExposed,                              !- Sun Exposure
  WindExposed,                             !- Wind Exposure
  ,                                        !- View Factor to Ground
  ,                                        !- Number of Vertices
  0, 9.14355407629293, 8.53398380454007,   !- X,Y,Z Vertex 1 {m}
  0, 9.14355407629293, 4.26699190227003,   !- X,Y,Z Vertex 2 {m}
  0, 0, 4.26699190227003,                  !- X,Y,Z Vertex 3 {m}
  0, 0, 8.53398380454007;                  !- X,Y,Z Vertex 4 {m}

OS:Surface,
  {00000000-0000-0000-0080-000000000013},  !- Handle
  Fine Storage Right Wall,                 !- Name
  Wall,                                    !- Surface Type
  ,                                        !- Construction Name
  {00000000-0000-0000-0074-000000000002},  !- Space Name
  Outdoors,                                !- Outside Boundary Condition
  ,                                        !- Outside Boundary Condition Object
  SunExposed,                              !- Sun Exposure
  WindExposed,                             !- Wind Exposure
  ,                                        !- View Factor to Ground
  ,                                        !- Number of Vertices
  45.7177703814647, 0, 8.53398380454007,   !- X,Y,Z Vertex 1 {m}
  45.7177703814647, 0, 0,                  !- X,Y,Z Vertex 2 {m}
  45.7177703814647, 30.4785135876431, 0,   !- X,Y,Z Vertex 3 {m}
  45.7177703814647, 30.4785135876431, 8.53398380454007; !- X,Y,Z Vertex 4 {m}

OS:Surface,
  {00000000-0000-0000-0080-000000000014},  !- Handle
  Fine Storage Roof,                       !- Name
  RoofCeiling,                             !- Surface Type
  ,                                        !- Construction Name
  {00000000-0000-0000-0074-000000000002},  !- Space Name
  Outdoors,                                !- Outside Boundary Condition
  ,                                        !- Outside Boundary Condition Object
  SunExposed,                              !- Sun Exposure
  WindExposed,                             !- Wind Exposure
  ,                                        !- View Factor to Ground
  ,                                        !- Number of Vertices
  45.7177703814647, 0, 8.53398380454007,   !- X,Y,Z Vertex 1 {m}
  45.7177703814647, 30.4785135876431, 8.53398380454007, !- X,Y,Z Vertex 2 {m}
  0, 30.4785135876431, 8.53398380454007,   !- X,Y,Z Vertex 3 {m}
  0, 0, 8.53398380454007;                  !- X,Y,Z Vertex 4 {m}

OS:Surface,
  {00000000-0000-0000-0080-000000000015},  !- Handle
  Office Floor,                            !- Name
  Floor,                                   !- Surface Type
  {00000000-0000-0000-0018-000000000023},  !- Construction Name
  {00000000-0000-0000-0074-000000000001},  !- Space Name
  Foundation,                              !- Outside Boundary Condition
  {00000000-0000-0000-0038-000000000001},  !- Outside Boundary Condition Object
  NoSun,                                   !- Sun Exposure
  NoWind,                                  !- Wind Exposure
  ,                                        !- View Factor to Ground
  ,                                        !- Number of Vertices
  25.9067365494966, 9.14355407629293, 0,   !- X,Y,Z Vertex 1 {m}
  25.9067365494966, 0, 0,                  !- X,Y,Z Vertex 2 {m}
  0, 0, 0,                                 !- X,Y,Z Vertex 3 {m}
  0, 9.14355407629293, 0;                  !- X,Y,Z Vertex 4 {m}

OS:Surface,
  {00000000-0000-0000-0080-000000000016},  !- Handle
  Office Front Wall,                       !- Name
  Wall,                                    !- Surface Type
  ,                                        !- Construction Name
  {00000000-0000-0000-0074-000000000001},  !- Space Name
  Outdoors,                                !- Outside Boundary Condition
  ,                                        !- Outside Boundary Condition Object
  SunExposed,                              !- Sun Exposure
  WindExposed,                             !- Wind Exposure
  ,                                        !- View Factor to Ground
  ,                                        !- Number of Vertices
  0, 0, 4.26699190227003,                  !- X,Y,Z Vertex 1 {m}
  0, 0, 0,                                 !- X,Y,Z Vertex 2 {m}
  25.9067365494966, 0, 0,                  !- X,Y,Z Vertex 3 {m}
  25.9067365494966, 0, 4.26699190227003;   !- X,Y,Z Vertex 4 {m}

OS:Surface,
  {00000000-0000-0000-0080-000000000017},  !- Handle
  Office Left Wall,                        !- Name
  Wall,                                    !- Surface Type
  ,                                        !- Construction Name
  {00000000-0000-0000-0074-000000000001},  !- Space Name
  Outdoors,                                !- Outside Boundary Condition
  ,                                        !- Outside Boundary Condition Object
  SunExposed,                              !- Sun Exposure
  WindExposed,                             !- Wind Exposure
  ,                                        !- View Factor to Ground
  ,                                        !- Number of Vertices
  0, 9.14355407629293, 4.26699190227003,   !- X,Y,Z Vertex 1 {m}
  0, 9.14355407629293, 0,                  !- X,Y,Z Vertex 2 {m}
  0, 0, 0,                                 !- X,Y,Z Vertex 3 {m}
  0, 0, 4.26699190227003;                  !- X,Y,Z Vertex 4 {m}

OS:Surface,
  {00000000-0000-0000-0080-000000000018},  !- Handle
  Office Rear Wall Reversed,               !- Name
  Wall,                                    !- Surface Type
  ,                                        !- Construction Name
  {00000000-0000-0000-0074-000000000002},  !- Space Name
  Surface,                                 !- Outside Boundary Condition
  {00000000-0000-0000-0080-000000000019},  !- Outside Boundary Condition Object
  NoSun,                                   !- Sun Exposure
  NoWind,                                  !- Wind Exposure
  ,                                        !- View Factor to Ground
  ,                                        !- Number of Vertices
  0, 9.14355407629293, 4.26699190227003,   !- X,Y,Z Vertex 1 {m}
  0, 9.14355407629293, 0,                  !- X,Y,Z Vertex 2 {m}
  25.9067365494966, 9.14355407629293, 0,   !- X,Y,Z Vertex 3 {m}
  25.9067365494966, 9.14355407629293, 4.26699190227003; !- X,Y,Z Vertex 4 {m}

OS:Surface,
  {00000000-0000-0000-0080-000000000019},  !- Handle
  Office Rear Wall,                        !- Name
  Wall,                                    !- Surface Type
  ,                                        !- Construction Name
  {00000000-0000-0000-0074-000000000001},  !- Space Name
  Surface,                                 !- Outside Boundary Condition
  {00000000-0000-0000-0080-000000000018},  !- Outside Boundary Condition Object
  NoSun,                                   !- Sun Exposure
  NoWind,                                  !- Wind Exposure
  ,                                        !- View Factor to Ground
  ,                                        !- Number of Vertices
  25.9067365494966, 9.14355407629293, 4.26699190227003, !- X,Y,Z Vertex 1 {m}
  25.9067365494966, 9.14355407629293, 0,   !- X,Y,Z Vertex 2 {m}
  0, 9.14355407629293, 0,                  !- X,Y,Z Vertex 3 {m}
  0, 9.14355407629293, 4.26699190227003;   !- X,Y,Z Vertex 4 {m}

OS:Surface,
  {00000000-0000-0000-0080-000000000020},  !- Handle
  Office Right Wall Reversed,              !- Name
  Wall,                                    !- Surface Type
  ,                                        !- Construction Name
  {00000000-0000-0000-0074-000000000002},  !- Space Name
  Surface,                                 !- Outside Boundary Condition
  {00000000-0000-0000-0080-000000000021},  !- Outside Boundary Condition Object
  NoSun,                                   !- Sun Exposure
  NoWind,                                  !- Wind Exposure
  ,                                        !- View Factor to Ground
  ,                                        !- Number of Vertices
  25.9067365494966, 9.14355407629293, 4.26699190227003, !- X,Y,Z Vertex 1 {m}
  25.9067365494966, 9.14355407629293, 0,   !- X,Y,Z Vertex 2 {m}
  25.9067365494966, 0, 0,                  !- X,Y,Z Vertex 3 {m}
  25.9067365494966, 0, 4.26699190227003;   !- X,Y,Z Vertex 4 {m}

OS:Surface,
  {00000000-0000-0000-0080-000000000021},  !- Handle
  Office Right Wall,                       !- Name
  Wall,                                    !- Surface Type
  ,                                        !- Construction Name
  {00000000-0000-0000-0074-000000000001},  !- Space Name
  Surface,                                 !- Outside Boundary Condition
  {00000000-0000-0000-0080-000000000020},  !- Outside Boundary Condition Object
  NoSun,                                   !- Sun Exposure
  NoWind,                                  !- Wind Exposure
  ,                                        !- View Factor to Ground
  ,                                        !- Number of Vertices
  25.9067365494966, 0, 4.26699190227003,   !- X,Y,Z Vertex 1 {m}
  25.9067365494966, 0, 0,                  !- X,Y,Z Vertex 2 {m}
  25.9067365494966, 9.14355407629293, 0,   !- X,Y,Z Vertex 3 {m}
  25.9067365494966, 9.14355407629293, 4.26699190227003; !- X,Y,Z Vertex 4 {m}

OS:Surface,
  {00000000-0000-0000-0080-000000000022},  !- Handle
  Office Roof Reversed,                    !- Name
  Floor,                                   !- Surface Type
  ,                                        !- Construction Name
  {00000000-0000-0000-0074-000000000002},  !- Space Name
  Surface,                                 !- Outside Boundary Condition
  {00000000-0000-0000-0080-000000000023},  !- Outside Boundary Condition Object
  NoSun,                                   !- Sun Exposure
  NoWind,                                  !- Wind Exposure
  ,                                        !- View Factor to Ground
  ,                                        !- Number of Vertices
  25.9067365494966, 9.14355407629293, 4.26699190227003, !- X,Y,Z Vertex 1 {m}
  25.9067365494966, 0, 4.26699190227003,   !- X,Y,Z Vertex 2 {m}
  0, 0, 4.26699190227003,                  !- X,Y,Z Vertex 3 {m}
  0, 9.14355407629293, 4.26699190227003;   !- X,Y,Z Vertex 4 {m}

OS:Surface,
  {00000000-0000-0000-0080-000000000023},  !- Handle
  Office Roof,                             !- Name
  RoofCeiling,                             !- Surface Type
  ,                                        !- Construction Name
  {00000000-0000-0000-0074-000000000001},  !- Space Name
  Surface,                                 !- Outside Boundary Condition
  {00000000-0000-0000-0080-000000000022},  !- Outside Boundary Condition Object
  NoSun,                                   !- Sun Exposure
  NoWind,                                  !- Wind Exposure
  ,                                        !- View Factor to Ground
  ,                                        !- Number of Vertices
  25.9067365494966, 0, 4.26699190227003,   !- X,Y,Z Vertex 1 {m}
  25.9067365494966, 9.14355407629293, 4.26699190227003, !- X,Y,Z Vertex 2 {m}
  0, 9.14355407629293, 4.26699190227003,   !- X,Y,Z Vertex 3 {m}
  0, 0, 4.26699190227003;                  !- X,Y,Z Vertex 4 {m}

OS:SurfaceConvectionAlgorithm:Inside,
  {00000000-0000-0000-0081-000000000001},  !- Handle
  TARP;                                    !- Algorithm

OS:SurfaceConvectionAlgorithm:Outside,
  {00000000-0000-0000-0082-000000000001},  !- Handle
  TARP;                                    !- Algorithm

OS:SurfaceProperty:ExposedFoundationPerimeter,
  {00000000-0000-0000-0083-000000000001},  !- Handle
  {00000000-0000-0000-0080-000000000015},  !- Surface Name
  TotalExposedPerimeter,                   !- Exposed Perimeter Calculation Method
  35.0502906257895;                        !- Total Exposed Perimeter {m}

OS:SurfaceProperty:ExposedFoundationPerimeter,
  {00000000-0000-0000-0083-000000000002},  !- Handle
  {00000000-0000-0000-0080-000000000008},  !- Surface Name
  TotalExposedPerimeter,                   !- Exposed Perimeter Calculation Method
  71.6245069309614;                        !- Total Exposed Perimeter {m}

OS:SurfaceProperty:ExposedFoundationPerimeter,
  {00000000-0000-0000-0083-000000000003},  !- Handle
  {00000000-0000-0000-0080-000000000001},  !- Surface Name
  TotalExposedPerimeter,                   !- Exposed Perimeter Calculation Method
  185.918932884622;                        !- Total Exposed Perimeter {m}

OS:ThermalZone,
  {00000000-0000-0000-0084-000000000001},  !- Handle
  ALL_ST=Office - enclosed_FL=Building Story 1_SCH=A, !- Name
  ,                                        !- Multiplier
  ,                                        !- Ceiling Height {m}
  ,                                        !- Volume {m3}
  ,                                        !- Floor Area {m2}
  ,                                        !- Zone Inside Convection Algorithm
  ,                                        !- Zone Outside Convection Algorithm
  ,                                        !- Zone Conditioning Equipment List Name
  {00000000-0000-0000-0052-000000000001},  !- Zone Air Inlet Port List
  {00000000-0000-0000-0052-000000000002},  !- Zone Air Exhaust Port List
  {00000000-0000-0000-0015-000000000004},  !- Zone Air Node Name
  {00000000-0000-0000-0052-000000000003},  !- Zone Return Air Port List
  {00000000-0000-0000-0024-000000000001},  !- Primary Daylighting Control Name
  1,                                       !- Fraction of Zone Controlled by Primary Daylighting Control
  ,                                        !- Secondary Daylighting Control Name
  ,                                        !- Fraction of Zone Controlled by Secondary Daylighting Control
  ,                                        !- Illuminance Map Name
  {00000000-0000-0000-0054-000000000001},  !- Group Rendering Name
  {00000000-0000-0000-0085-000000000003},  !- Thermostat Name
  No;                                      !- Use Ideal Air Loads

OS:ThermalZone,
  {00000000-0000-0000-0084-000000000002},  !- Handle
  ALL_ST=Warehouse - fine_FL=Building Story 1_SCH=A, !- Name
  ,                                        !- Multiplier
  ,                                        !- Ceiling Height {m}
  ,                                        !- Volume {m3}
  ,                                        !- Floor Area {m2}
  ,                                        !- Zone Inside Convection Algorithm
  ,                                        !- Zone Outside Convection Algorithm
  ,                                        !- Zone Conditioning Equipment List Name
  {00000000-0000-0000-0052-000000000004},  !- Zone Air Inlet Port List
  {00000000-0000-0000-0052-000000000005},  !- Zone Air Exhaust Port List
  {00000000-0000-0000-0015-000000000005},  !- Zone Air Node Name
  {00000000-0000-0000-0052-000000000006},  !- Zone Return Air Port List
  ,                                        !- Primary Daylighting Control Name
  ,                                        !- Fraction of Zone Controlled by Primary Daylighting Control
  ,                                        !- Secondary Daylighting Control Name
  ,                                        !- Fraction of Zone Controlled by Secondary Daylighting Control
  ,                                        !- Illuminance Map Name
  {00000000-0000-0000-0054-000000000002},  !- Group Rendering Name
  {00000000-0000-0000-0085-000000000007},  !- Thermostat Name
  No;                                      !- Use Ideal Air Loads

OS:ThermalZone,
  {00000000-0000-0000-0084-000000000003},  !- Handle
  ALL_ST=Warehouse - med/blk_FL=Building Story 1_SCH=A, !- Name
  ,                                        !- Multiplier
  ,                                        !- Ceiling Height {m}
  ,                                        !- Volume {m3}
  ,                                        !- Floor Area {m2}
  ,                                        !- Zone Inside Convection Algorithm
  ,                                        !- Zone Outside Convection Algorithm
  ,                                        !- Zone Conditioning Equipment List Name
  {00000000-0000-0000-0052-000000000007},  !- Zone Air Inlet Port List
  {00000000-0000-0000-0052-000000000008},  !- Zone Air Exhaust Port List
  {00000000-0000-0000-0015-000000000006},  !- Zone Air Node Name
  {00000000-0000-0000-0052-000000000009},  !- Zone Return Air Port List
  {00000000-0000-0000-0024-000000000002},  !- Primary Daylighting Control Name
  1,                                       !- Fraction of Zone Controlled by Primary Daylighting Control
  ,                                        !- Secondary Daylighting Control Name
  ,                                        !- Fraction of Zone Controlled by Secondary Daylighting Control
  ,                                        !- Illuminance Map Name
  {00000000-0000-0000-0054-000000000003},  !- Group Rendering Name
  {00000000-0000-0000-0085-000000000011},  !- Thermostat Name
  No;                                      !- Use Ideal Air Loads

OS:ThermostatSetpoint:DualSetpoint,
  {00000000-0000-0000-0085-000000000001},  !- Handle
  Space Function Office - enclosed Thermostat 1, !- Name
  {00000000-0000-0000-0058-000000000012},  !- Heating Setpoint Temperature Schedule Name
  {00000000-0000-0000-0058-000000000011};  !- Cooling Setpoint Temperature Schedule Name

OS:ThermostatSetpoint:DualSetpoint,
  {00000000-0000-0000-0085-000000000002},  !- Handle
  Space Function Office - enclosed Thermostat 2, !- Name
  {00000000-0000-0000-0058-000000000012},  !- Heating Setpoint Temperature Schedule Name
  {00000000-0000-0000-0058-000000000011};  !- Cooling Setpoint Temperature Schedule Name

OS:ThermostatSetpoint:DualSetpoint,
  {00000000-0000-0000-0085-000000000003},  !- Handle
  Space Function Office - enclosed Thermostat 3, !- Name
  {00000000-0000-0000-0058-000000000012},  !- Heating Setpoint Temperature Schedule Name
  {00000000-0000-0000-0058-000000000011};  !- Cooling Setpoint Temperature Schedule Name

OS:ThermostatSetpoint:DualSetpoint,
  {00000000-0000-0000-0085-000000000004},  !- Handle
  Space Function Office - enclosed Thermostat, !- Name
  {00000000-0000-0000-0058-000000000012},  !- Heating Setpoint Temperature Schedule Name
  {00000000-0000-0000-0058-000000000011};  !- Cooling Setpoint Temperature Schedule Name

OS:ThermostatSetpoint:DualSetpoint,
  {00000000-0000-0000-0085-000000000005},  !- Handle
  Space Function Warehouse - fine Thermostat 1, !- Name
  {00000000-0000-0000-0058-000000000012},  !- Heating Setpoint Temperature Schedule Name
  {00000000-0000-0000-0058-000000000011};  !- Cooling Setpoint Temperature Schedule Name

OS:ThermostatSetpoint:DualSetpoint,
  {00000000-0000-0000-0085-000000000006},  !- Handle
  Space Function Warehouse - fine Thermostat 2, !- Name
  {00000000-0000-0000-0058-000000000012},  !- Heating Setpoint Temperature Schedule Name
  {00000000-0000-0000-0058-000000000011};  !- Cooling Setpoint Temperature Schedule Name

OS:ThermostatSetpoint:DualSetpoint,
  {00000000-0000-0000-0085-000000000007},  !- Handle
  Space Function Warehouse - fine Thermostat 3, !- Name
  {00000000-0000-0000-0058-000000000012},  !- Heating Setpoint Temperature Schedule Name
  {00000000-0000-0000-0058-000000000011};  !- Cooling Setpoint Temperature Schedule Name

OS:ThermostatSetpoint:DualSetpoint,
  {00000000-0000-0000-0085-000000000008},  !- Handle
  Space Function Warehouse - fine Thermostat, !- Name
  {00000000-0000-0000-0058-000000000012},  !- Heating Setpoint Temperature Schedule Name
  {00000000-0000-0000-0058-000000000011};  !- Cooling Setpoint Temperature Schedule Name

OS:ThermostatSetpoint:DualSetpoint,
  {00000000-0000-0000-0085-000000000009},  !- Handle
  Space Function Warehouse - med/blk Thermostat 1, !- Name
  {00000000-0000-0000-0058-000000000012},  !- Heating Setpoint Temperature Schedule Name
  {00000000-0000-0000-0058-000000000011};  !- Cooling Setpoint Temperature Schedule Name

OS:ThermostatSetpoint:DualSetpoint,
  {00000000-0000-0000-0085-000000000010},  !- Handle
  Space Function Warehouse - med/blk Thermostat 2, !- Name
  {00000000-0000-0000-0058-000000000012},  !- Heating Setpoint Temperature Schedule Name
  {00000000-0000-0000-0058-000000000011};  !- Cooling Setpoint Temperature Schedule Name

OS:ThermostatSetpoint:DualSetpoint,
  {00000000-0000-0000-0085-000000000011},  !- Handle
  Space Function Warehouse - med/blk Thermostat 3, !- Name
  {00000000-0000-0000-0058-000000000012},  !- Heating Setpoint Temperature Schedule Name
  {00000000-0000-0000-0058-000000000011};  !- Cooling Setpoint Temperature Schedule Name

OS:ThermostatSetpoint:DualSetpoint,
  {00000000-0000-0000-0085-000000000012},  !- Handle
  Space Function Warehouse - med/blk Thermostat, !- Name
  {00000000-0000-0000-0058-000000000012},  !- Heating Setpoint Temperature Schedule Name
  {00000000-0000-0000-0058-000000000011};  !- Cooling Setpoint Temperature Schedule Name

OS:Timestep,
  {00000000-0000-0000-0086-000000000001},  !- Handle
  6;                                       !- Number of Timesteps per Hour

OS:Version,
  {00000000-0000-0000-0087-000000000001},  !- Handle
  3.7.0;                                   !- Version Identifier

OS:WaterHeater:Mixed,
  {00000000-0000-0000-0088-000000000001},  !- Handle
  28gal Electricity Water Heater - 19kBtu/hr 1 Therm Eff, !- Name
  0.105773176025519,                       !- Tank Volume {m3}
  {00000000-0000-0000-0058-000000000016},  !- Setpoint Temperature Schedule Name
  2,                                       !- Deadband Temperature Difference {deltaC}
  60,                                      !- Maximum Temperature Limit {C}
  Cycle,                                   !- Heater Control Type
  5526.64844733339,                        !- Heater Maximum Capacity {W}
  ,                                        !- Heater Minimum Capacity {W}
  ,                                        !- Heater Ignition Minimum Flow Rate {m3/s}
  ,                                        !- Heater Ignition Delay {s}
  Electricity,                             !- Heater Fuel Type
  1,                                       !- Heater Thermal Efficiency
  ,                                        !- Part Load Factor Curve Name
  21.6672081859205,                        !- Off Cycle Parasitic Fuel Consumption Rate {W}
  Electricity,                             !- Off Cycle Parasitic Fuel Type
  0.8,                                     !- Off Cycle Parasitic Heat Fraction to Tank
  21.6672081859205,                        !- On Cycle Parasitic Fuel Consumption Rate {W}
  Electricity,                             !- On Cycle Parasitic Fuel Type
  0,                                       !- On Cycle Parasitic Heat Fraction to Tank
  Schedule,                                !- Ambient Temperature Indicator
  {00000000-0000-0000-0058-000000000017},  !- Ambient Temperature Schedule Name
  ,                                        !- Ambient Temperature Thermal Zone Name
  ,                                        !- Ambient Temperature Outdoor Air Node Name
  1.57254776241695,                        !- Off Cycle Loss Coefficient to Ambient Temperature {W/K}
  ,                                        !- Off Cycle Loss Fraction to Thermal Zone
  1.57254776241695,                        !- On Cycle Loss Coefficient to Ambient Temperature {W/K}
  ,                                        !- On Cycle Loss Fraction to Thermal Zone
  ,                                        !- Peak Use Flow Rate {m3/s}
  ,                                        !- Use Flow Rate Fraction Schedule Name
  ,                                        !- Cold Water Supply Temperature Schedule Name
  {00000000-0000-0000-0015-000000000089},  !- Use Side Inlet Node Name
  {00000000-0000-0000-0015-000000000090},  !- Use Side Outlet Node Name
  1,                                       !- Use Side Effectiveness
  ,                                        !- Source Side Inlet Node Name
  ,                                        !- Source Side Outlet Node Name
  1,                                       !- Source Side Effectiveness
  autosize,                                !- Use Side Design Flow Rate {m3/s}
  autosize,                                !- Source Side Design Flow Rate {m3/s}
  1.5,                                     !- Indirect Water Heating Recovery Time {hr}
  IndirectHeatPrimarySetpoint,             !- Source Side Flow Control Mode
  ,                                        !- Indirect Alternate Setpoint Temperature Schedule Name
  General;                                 !- End-Use Subcategory

OS:WaterHeater:Sizing,
  {00000000-0000-0000-0089-000000000001},  !- Handle
  {00000000-0000-0000-0088-000000000001},  !- WaterHeater Name
  PeakDraw,                                !- Design Mode
  0.538503,                                !- Time Storage Can Meet Peak Draw {hr}
  1,                                       !- Time for Tank Recovery {hr}
  1;                                       !- Nominal Tank Volume for Autosizing Plant Connections {m3}

OS:WaterUse:Connections,
  {00000000-0000-0000-0090-000000000001},  !- Handle
  Zone1 Office WUC 0.09gpm 140F,           !- Name
  {00000000-0000-0000-0015-000000000106},  !- Inlet Node Name
  {00000000-0000-0000-0015-000000000107},  !- Outlet Node Name
  ,                                        !- Supply Water Storage Tank Name
  ,                                        !- Reclamation Water Storage Tank Name
  ,                                        !- Hot Water Supply Temperature Schedule Name
  ,                                        !- Cold Water Supply Temperature Schedule Name
  None,                                    !- Drain Water Heat Exchanger Type
  Plant,                                   !- Drain Water Heat Exchanger Destination
  ,                                        !- Drain Water Heat Exchanger U-Factor Times Area {W/K}
  {00000000-0000-0000-0091-000000000001};  !- Water Use Equipment Name 1

OS:WaterUse:Connections,
  {00000000-0000-0000-0090-000000000002},  !- Handle
  Zone2 Fine Storage WUC 0.15gpm 140F,     !- Name
  {00000000-0000-0000-0015-000000000110},  !- Inlet Node Name
  {00000000-0000-0000-0015-000000000111},  !- Outlet Node Name
  ,                                        !- Supply Water Storage Tank Name
  ,                                        !- Reclamation Water Storage Tank Name
  ,                                        !- Hot Water Supply Temperature Schedule Name
  ,                                        !- Cold Water Supply Temperature Schedule Name
  None,                                    !- Drain Water Heat Exchanger Type
  Plant,                                   !- Drain Water Heat Exchanger Destination
  ,                                        !- Drain Water Heat Exchanger U-Factor Times Area {W/K}
  {00000000-0000-0000-0091-000000000002};  !- Water Use Equipment Name 1

OS:WaterUse:Connections,
  {00000000-0000-0000-0090-000000000003},  !- Handle
  Zone3 Bulk Storage WUC 0.18gpm 140F,     !- Name
  {00000000-0000-0000-0015-000000000114},  !- Inlet Node Name
  {00000000-0000-0000-0015-000000000115},  !- Outlet Node Name
  ,                                        !- Supply Water Storage Tank Name
  ,                                        !- Reclamation Water Storage Tank Name
  ,                                        !- Hot Water Supply Temperature Schedule Name
  ,                                        !- Cold Water Supply Temperature Schedule Name
  None,                                    !- Drain Water Heat Exchanger Type
  Plant,                                   !- Drain Water Heat Exchanger Destination
  ,                                        !- Drain Water Heat Exchanger U-Factor Times Area {W/K}
  {00000000-0000-0000-0091-000000000003};  !- Water Use Equipment Name 1

OS:WaterUse:Equipment,
  {00000000-0000-0000-0091-000000000001},  !- Handle
  Zone1 Office Service Water Use 0.09gpm 140F, !- Name
  {00000000-0000-0000-0092-000000000001},  !- Water Use Equipment Definition Name
  {00000000-0000-0000-0074-000000000001},  !- Space Name
  {00000000-0000-0000-0058-000000000010};  !- Flow Rate Fraction Schedule Name

OS:WaterUse:Equipment,
  {00000000-0000-0000-0091-000000000002},  !- Handle
  Zone2 Fine Storage Service Water Use 0.15gpm 140F, !- Name
  {00000000-0000-0000-0092-000000000002},  !- Water Use Equipment Definition Name
  {00000000-0000-0000-0074-000000000002},  !- Space Name
  {00000000-0000-0000-0058-000000000010};  !- Flow Rate Fraction Schedule Name

OS:WaterUse:Equipment,
  {00000000-0000-0000-0091-000000000003},  !- Handle
  Zone3 Bulk Storage Service Water Use 0.18gpm 140F, !- Name
  {00000000-0000-0000-0092-000000000003},  !- Water Use Equipment Definition Name
  {00000000-0000-0000-0074-000000000003},  !- Space Name
  {00000000-0000-0000-0058-000000000010};  !- Flow Rate Fraction Schedule Name

OS:WaterUse:Equipment:Definition,
  {00000000-0000-0000-0092-000000000001},  !- Handle
  Zone1 office 0.09gpm 140F,               !- Name
  ,                                        !- End-Use Subcategory
  5.73409412398431e-06,                    !- Peak Flow Rate {m3/s}
  {00000000-0000-0000-0058-000000000006},  !- Target Temperature Schedule Name
  {00000000-0000-0000-0058-000000000005},  !- Sensible Fraction Schedule Name
  {00000000-0000-0000-0058-000000000004};  !- Latent Fraction Schedule Name

OS:WaterUse:Equipment:Definition,
  {00000000-0000-0000-0092-000000000002},  !- Handle
  Zone2 fine storage 0.15gpm 140F,         !- Name
  ,                                        !- End-Use Subcategory
  9.75642040105023e-06,                    !- Peak Flow Rate {m3/s}
  {00000000-0000-0000-0058-000000000006},  !- Target Temperature Schedule Name
  {00000000-0000-0000-0058-000000000005},  !- Sensible Fraction Schedule Name
  {00000000-0000-0000-0058-000000000004};  !- Latent Fraction Schedule Name

OS:WaterUse:Equipment:Definition,
  {00000000-0000-0000-0092-000000000003},  !- Handle
  Zone3 bulk storage 0.18gpm 140F,         !- Name
  ,                                        !- End-Use Subcategory
  1.12198834612077e-05,                    !- Peak Flow Rate {m3/s}
  {00000000-0000-0000-0058-000000000006},  !- Target Temperature Schedule Name
  {00000000-0000-0000-0058-000000000005},  !- Sensible Fraction Schedule Name
  {00000000-0000-0000-0058-000000000004};  !- Latent Fraction Schedule Name

OS:WeatherFile,
  {00000000-0000-0000-0093-000000000001},  !- Handle
  Calgary Intl AP,                         !- City
  AB,                                      !- State Province Region
  CAN,                                     !- Country
  CWEC2020,                                !- Data Source
  718770,                                  !- WMO Number
  51.11,                                   !- Latitude {deg}
  -114.02,                                 !- Longitude {deg}
  -7,                                      !- Time Zone {hr}
  1084.1,                                  !- Elevation {m}
  CAN_AB_Calgary.Intl.AP.718770_CWEC2020.epw, !- Url
  1F2D03BB,                                !- Checksum
  ,                                        !- Start Date Actual Year
  Sunday;                                  !- Start Day of Week

OS:WindowMaterial:SimpleGlazingSystem,
  {00000000-0000-0000-0094-000000000001},  !- Handle
  SimpleGlazing,                           !- Name
  2.2,                                     !- U-Factor {W/m2-K}
  0.6,                                     !- Solar Heat Gain Coefficient
  0.21;                                    !- Visible Transmittance

OS:WindowMaterial:SimpleGlazingSystem,
  {00000000-0000-0000-0094-000000000002},  !- Handle
  SimpleGlazing:U=0.220 SHGC=0.600,        !- Name
  2.2,                                     !- U-Factor {W/m2-K}
  0.6,                                     !- Solar Heat Gain Coefficient
  0.21;                                    !- Visible Transmittance

OS:WindowProperty:FrameAndDivider,
  {00000000-0000-0000-0095-000000000001},  !- Handle
  Skylight_Frame,                          !- Name
  0.7129,                                  !- Frame Width {m}
  ,                                        !- Frame Outside Projection {m}
  ,                                        !- Frame Inside Projection {m}
  283.91,                                  !- Frame Conductance {W/m2-K}
  1,                                       !- Ratio of Frame-Edge Glass Conductance to Center-Of-Glass Conductance
  0.7,                                     !- Frame Solar Absorptance
  0.7,                                     !- Frame Visible Absorptance
  0.9,                                     !- Frame Thermal Hemispherical Emissivity
  ,                                        !- Divider Type
  ,                                        !- Divider Width {m}
  ,                                        !- Number of Horizontal Dividers
  ,                                        !- Number of Vertical Dividers
  ,                                        !- Divider Outside Projection {m}
  ,                                        !- Divider Inside Projection {m}
  ,                                        !- Divider Conductance {W/m2-K}
  1,                                       !- Ratio of Divider-Edge Glass Conductance to Center-Of-Glass Conductance
  ,                                        !- Divider Solar Absorptance
  ,                                        !- Divider Visible Absorptance
  0.9,                                     !- Divider Thermal Hemispherical Emissivity
  ,                                        !- Outside Reveal Depth {m}
  ,                                        !- Outside Reveal Solar Absorptance
  ,                                        !- Inside Sill Depth {m}
  ,                                        !- Inside Sill Solar Absorptance
  ,                                        !- Inside Reveal Depth {m}
  ;                                        !- Inside Reveal Solar Absorptance

OS:YearDescription,
  {00000000-0000-0000-0096-000000000001},  !- Handle
  ,                                        !- Calendar Year
  Sunday;                                  !- Day of Week for Start Day

OS:ZoneHVAC:Baseboard:Convective:Electric,
  {00000000-0000-0000-0097-000000000001},  !- Handle
  Zone HVAC Baseboard Convective Electric 1, !- Name
  {00000000-0000-0000-0055-000000000001},  !- Availability Schedule
  autosize,                                !- Nominal Capacity {W}
  1;                                       !- Efficiency

OS:ZoneHVAC:Baseboard:Convective:Electric,
  {00000000-0000-0000-0097-000000000002},  !- Handle
  Zone HVAC Baseboard Convective Electric 2, !- Name
  {00000000-0000-0000-0055-000000000001},  !- Availability Schedule
  autosize,                                !- Nominal Capacity {W}
  1;                                       !- Efficiency

OS:ZoneHVAC:Baseboard:Convective:Electric,
  {00000000-0000-0000-0097-000000000003},  !- Handle
  Zone HVAC Baseboard Convective Electric 3, !- Name
  {00000000-0000-0000-0055-000000000001},  !- Availability Schedule
  autosize,                                !- Nominal Capacity {W}
  1;                                       !- Efficiency

OS:ZoneHVAC:EquipmentList,
  {00000000-0000-0000-0098-000000000001},  !- Handle
  ALL_ST=Office - enclosed_FL=Building Story 1_SCH=A Zone HVAC Equipment List, !- Name
  {00000000-0000-0000-0084-000000000001},  !- Thermal Zone
  ,                                        !- Load Distribution Scheme
  {00000000-0000-0000-0097-000000000001},  !- Zone Equipment 1
  1,                                       !- Zone Equipment Cooling Sequence 1
  1,                                       !- Zone Equipment Heating or No-Load Sequence 1
  ,                                        !- Zone Equipment Sequential Cooling Fraction Schedule Name 1
  ,                                        !- Zone Equipment Sequential Heating Fraction Schedule Name 1
  {00000000-0000-0000-0006-000000000001},  !- Zone Equipment 2
  2,                                       !- Zone Equipment Cooling Sequence 2
  2,                                       !- Zone Equipment Heating or No-Load Sequence 2
  ,                                        !- Zone Equipment Sequential Cooling Fraction Schedule Name 2
  ;                                        !- Zone Equipment Sequential Heating Fraction Schedule Name 2

OS:ZoneHVAC:EquipmentList,
  {00000000-0000-0000-0098-000000000002},  !- Handle
  ALL_ST=Warehouse - fine_FL=Building Story 1_SCH=A Zone HVAC Equipment List, !- Name
  {00000000-0000-0000-0084-000000000002},  !- Thermal Zone
  ,                                        !- Load Distribution Scheme
  {00000000-0000-0000-0097-000000000002},  !- Zone Equipment 1
  1,                                       !- Zone Equipment Cooling Sequence 1
  1,                                       !- Zone Equipment Heating or No-Load Sequence 1
  ,                                        !- Zone Equipment Sequential Cooling Fraction Schedule Name 1
  ,                                        !- Zone Equipment Sequential Heating Fraction Schedule Name 1
  {00000000-0000-0000-0006-000000000002},  !- Zone Equipment 2
  2,                                       !- Zone Equipment Cooling Sequence 2
  2,                                       !- Zone Equipment Heating or No-Load Sequence 2
  ,                                        !- Zone Equipment Sequential Cooling Fraction Schedule Name 2
  ;                                        !- Zone Equipment Sequential Heating Fraction Schedule Name 2

OS:ZoneHVAC:EquipmentList,
  {00000000-0000-0000-0098-000000000003},  !- Handle
  ALL_ST=Warehouse - med/blk_FL=Building Story 1_SCH=A Zone HVAC Equipment List, !- Name
  {00000000-0000-0000-0084-000000000003},  !- Thermal Zone
  ,                                        !- Load Distribution Scheme
  {00000000-0000-0000-0097-000000000003},  !- Zone Equipment 1
  1,                                       !- Zone Equipment Cooling Sequence 1
  1,                                       !- Zone Equipment Heating or No-Load Sequence 1
  ,                                        !- Zone Equipment Sequential Cooling Fraction Schedule Name 1
  ,                                        !- Zone Equipment Sequential Heating Fraction Schedule Name 1
  {00000000-0000-0000-0006-000000000003},  !- Zone Equipment 2
  2,                                       !- Zone Equipment Cooling Sequence 2
  2,                                       !- Zone Equipment Heating or No-Load Sequence 2
  ,                                        !- Zone Equipment Sequential Cooling Fraction Schedule Name 2
  ;                                        !- Zone Equipment Sequential Heating Fraction Schedule Name 2
<|MERGE_RESOLUTION|>--- conflicted
+++ resolved
@@ -2484,23 +2484,6 @@
 OS:EnergyManagementSystem:Program,
   {00000000-0000-0000-0033-000000000001},  !- Handle
   ems_sys_4_mixed_shr_none_sc_ashp_sh_ashp_c_e_ssf_cv_zh_b_e_zc_none_srf_none__1_OptimumStartProg0, !- Name
-<<<<<<< HEAD
-  IF DaylightSavings==0 && DayOfWeek>1 && Hour==5 && {d3f9df49-a5bd-495f-9af5-63268d583b63}<23.9 && {d3f9df49-a5bd-495f-9af5-63268d583b63}>1.7, !- Program Line 1
-  SET {54074ecf-a529-4669-b0c9-40e4bf42c36f} = 29.4, !- Program Line 2
-  SET {1752d246-c465-4b06-8eff-2df87a5a7b1c} = 15.6, !- Program Line 3
-  ELSEIF DaylightSavings==0 && DayOfWeek==1 && Hour==7 && {d3f9df49-a5bd-495f-9af5-63268d583b63}<23.9 && {d3f9df49-a5bd-495f-9af5-63268d583b63}>1.7, !- Program Line 4
-  SET {54074ecf-a529-4669-b0c9-40e4bf42c36f} = 29.4, !- Program Line 5
-  SET {1752d246-c465-4b06-8eff-2df87a5a7b1c} = 15.6, !- Program Line 6
-  ELSEIF DaylightSavings==1 && DayOfWeek>1 && Hour==4 && {d3f9df49-a5bd-495f-9af5-63268d583b63}<23.9 && {d3f9df49-a5bd-495f-9af5-63268d583b63}>1.7, !- Program Line 7
-  SET {54074ecf-a529-4669-b0c9-40e4bf42c36f} = 29.4, !- Program Line 8
-  SET {1752d246-c465-4b06-8eff-2df87a5a7b1c} = 15.6, !- Program Line 9
-  ELSEIF DaylightSavings==1 && DayOfWeek==1 && Hour==6 && {d3f9df49-a5bd-495f-9af5-63268d583b63}<23.9 && {d3f9df49-a5bd-495f-9af5-63268d583b63}>1.7, !- Program Line 10
-  SET {54074ecf-a529-4669-b0c9-40e4bf42c36f} = 29.4, !- Program Line 11
-  SET {1752d246-c465-4b06-8eff-2df87a5a7b1c} = 15.6, !- Program Line 12
-  ELSE,                                    !- Program Line 13
-  SET {54074ecf-a529-4669-b0c9-40e4bf42c36f} = NULL, !- Program Line 14
-  SET {1752d246-c465-4b06-8eff-2df87a5a7b1c} = NULL, !- Program Line 15
-=======
   IF DaylightSavings==0 && DayOfWeek>1 && Hour==5 && {c58bbb0a-65f2-41cf-9c31-25c1bb1478c5}<23.9 && {c58bbb0a-65f2-41cf-9c31-25c1bb1478c5}>1.7, !- Program Line 1
   SET {8ce6c376-1dcf-4d56-9288-e36d4648d433} = 29.4, !- Program Line 2
   SET {07a1d67d-3676-4bcf-9a09-b4000640eb35} = 15.6, !- Program Line 3
@@ -2516,29 +2499,11 @@
   ELSE,                                    !- Program Line 13
   SET {8ce6c376-1dcf-4d56-9288-e36d4648d433} = NULL, !- Program Line 14
   SET {07a1d67d-3676-4bcf-9a09-b4000640eb35} = NULL, !- Program Line 15
->>>>>>> c126813f
   ENDIF;                                   !- Program Line 16
 
 OS:EnergyManagementSystem:Program,
   {00000000-0000-0000-0033-000000000002},  !- Handle
   ems_sys_4_mixed_shr_none_sc_ashp_sh_ashp_c_e_ssf_cv_zh_b_e_zc_none_srf_none__OptimumStartProg0, !- Name
-<<<<<<< HEAD
-  IF DaylightSavings==0 && DayOfWeek>1 && Hour==5 && {6f0e5cfa-7019-46cb-8c41-d0a44e7120ce}<23.9 && {6f0e5cfa-7019-46cb-8c41-d0a44e7120ce}>1.7, !- Program Line 1
-  SET {49aa5237-4564-43d2-92df-44177afbce29} = 29.4, !- Program Line 2
-  SET {c44f4949-c3cd-4992-81b5-6c29696bd771} = 15.6, !- Program Line 3
-  ELSEIF DaylightSavings==0 && DayOfWeek==1 && Hour==7 && {6f0e5cfa-7019-46cb-8c41-d0a44e7120ce}<23.9 && {6f0e5cfa-7019-46cb-8c41-d0a44e7120ce}>1.7, !- Program Line 4
-  SET {49aa5237-4564-43d2-92df-44177afbce29} = 29.4, !- Program Line 5
-  SET {c44f4949-c3cd-4992-81b5-6c29696bd771} = 15.6, !- Program Line 6
-  ELSEIF DaylightSavings==1 && DayOfWeek>1 && Hour==4 && {6f0e5cfa-7019-46cb-8c41-d0a44e7120ce}<23.9 && {6f0e5cfa-7019-46cb-8c41-d0a44e7120ce}>1.7, !- Program Line 7
-  SET {49aa5237-4564-43d2-92df-44177afbce29} = 29.4, !- Program Line 8
-  SET {c44f4949-c3cd-4992-81b5-6c29696bd771} = 15.6, !- Program Line 9
-  ELSEIF DaylightSavings==1 && DayOfWeek==1 && Hour==6 && {6f0e5cfa-7019-46cb-8c41-d0a44e7120ce}<23.9 && {6f0e5cfa-7019-46cb-8c41-d0a44e7120ce}>1.7, !- Program Line 10
-  SET {49aa5237-4564-43d2-92df-44177afbce29} = 29.4, !- Program Line 11
-  SET {c44f4949-c3cd-4992-81b5-6c29696bd771} = 15.6, !- Program Line 12
-  ELSE,                                    !- Program Line 13
-  SET {49aa5237-4564-43d2-92df-44177afbce29} = NULL, !- Program Line 14
-  SET {c44f4949-c3cd-4992-81b5-6c29696bd771} = NULL, !- Program Line 15
-=======
   IF DaylightSavings==0 && DayOfWeek>1 && Hour==5 && {e9b6c0ad-3c95-442b-855b-651b7b31dded}<23.9 && {e9b6c0ad-3c95-442b-855b-651b7b31dded}>1.7, !- Program Line 1
   SET {fa2911fd-db9f-4690-a98a-63cf40739a65} = 29.4, !- Program Line 2
   SET {321d0eb5-fb55-4b7e-bfe2-f0ffef7ebf6c} = 15.6, !- Program Line 3
@@ -2554,7 +2519,6 @@
   ELSE,                                    !- Program Line 13
   SET {fa2911fd-db9f-4690-a98a-63cf40739a65} = NULL, !- Program Line 14
   SET {321d0eb5-fb55-4b7e-bfe2-f0ffef7ebf6c} = NULL, !- Program Line 15
->>>>>>> c126813f
   ENDIF;                                   !- Program Line 16
 
 OS:EnergyManagementSystem:ProgramCallingManager,
@@ -3636,11 +3600,7 @@
   ,                                        !- Primary Plant Equipment Operation Scheme
   {00000000-0000-0000-0046-000000000028},  !- Loop Temperature Setpoint Node Name
   60,                                      !- Maximum Loop Temperature {C}
-<<<<<<< HEAD
-  10,                                      !- Minimum Loop Temperature {C}
-=======
   51.6666666666667,                        !- Minimum Loop Temperature {C}
->>>>>>> c126813f
   ,                                        !- Maximum Loop Flow Rate {m3/s}
   ,                                        !- Minimum Loop Flow Rate {m3/s}
   Autocalculate,                           !- Plant Loop Volume {m3}
