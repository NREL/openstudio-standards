OS:AdditionalProperties,
  {00000000-0000-0000-0001-000000000001},  !- Handle
  {00000000-0000-0000-0029-000000000001},  !- Object Name
  Ref OA per area,                         !- Feature Name 1
  Double,                                  !- Feature Data Type 1
  0,                                       !- Feature Value 1
  Ref OA per person,                       !- Feature Name 2
  Double,                                  !- Feature Data Type 2
  20,                                      !- Feature Value 2
  Ref OA ach,                              !- Feature Name 3
  Double,                                  !- Feature Data Type 3
  0,                                       !- Feature Value 3
  Ref occupancy per 1000ft2,               !- Feature Name 4
  Double,                                  !- Feature Data Type 4
  7,                                       !- Feature Value 4
  Ref standard,                            !- Feature Name 5
  String,                                  !- Feature Data Type 5
  ASHRAE 62-2001 Table 2,                  !- Feature Value 5
  Ref space type,                          !- Feature Name 6
  String,                                  !- Feature Data Type 6
  Offices-Office space;                    !- Feature Value 6

OS:AdditionalProperties,
  {00000000-0000-0000-0001-000000000002},  !- Handle
  {00000000-0000-0000-0029-000000000002},  !- Object Name
  Ref OA per area,                         !- Feature Name 1
  Double,                                  !- Feature Data Type 1
  0.050000000000000003,                    !- Feature Value 1
  Ref OA per person,                       !- Feature Name 2
  Double,                                  !- Feature Data Type 2
  0,                                       !- Feature Value 2
  Ref OA ach,                              !- Feature Name 3
  Double,                                  !- Feature Data Type 3
  0,                                       !- Feature Value 3
  Ref occupancy per 1000ft2,               !- Feature Name 4
  Double,                                  !- Feature Data Type 4
  5,                                       !- Feature Value 4
  Ref standard,                            !- Feature Name 5
  String,                                  !- Feature Data Type 5
  ASHRAE 62-2001 Table 2,                  !- Feature Value 5
  Ref space type,                          !- Feature Name 6
  String,                                  !- Feature Data Type 6
  Retail Stores&#44 Sales floors&#44 and Show Room Floors-Warehouses; !- Feature Value 6

OS:AdditionalProperties,
  {00000000-0000-0000-0001-000000000003},  !- Handle
  {00000000-0000-0000-0029-000000000003},  !- Object Name
  Ref OA per area,                         !- Feature Name 1
  Double,                                  !- Feature Data Type 1
  0.050000000000000003,                    !- Feature Value 1
  Ref OA per person,                       !- Feature Name 2
  Double,                                  !- Feature Data Type 2
  0,                                       !- Feature Value 2
  Ref OA ach,                              !- Feature Name 3
  Double,                                  !- Feature Data Type 3
  0,                                       !- Feature Value 3
  Ref occupancy per 1000ft2,               !- Feature Name 4
  Double,                                  !- Feature Data Type 4
  5,                                       !- Feature Value 4
  Ref standard,                            !- Feature Name 5
  String,                                  !- Feature Data Type 5
  ASHRAE 62-2001 Table 2,                  !- Feature Value 5
  Ref space type,                          !- Feature Name 6
  String,                                  !- Feature Data Type 6
  Retail Stores&#44 Sales floors&#44 and Show Room Floors-Warehouses; !- Feature Value 6

OS:AdditionalProperties,
  {00000000-0000-0000-0001-000000000004},  !- Handle
  {00000000-0000-0000-0059-000000000020},  !- Object Name
  max_occ_in_spaces,                       !- Feature Name 1
  Double,                                  !- Feature Data Type 1
  11.848286688361537,                      !- Feature Value 1
  number_of_spaces_included,               !- Feature Name 2
  Integer,                                 !- Feature Data Type 2
  1,                                       !- Feature Value 2
  date_parent_object_last_edited,          !- Feature Name 3
  String,                                  !- Feature Data Type 3
  2024-01-01 01:00:00 UTC,                 !- Feature Value 3
  date_parent_object_created,              !- Feature Name 4
  String,                                  !- Feature Data Type 4
  2024-01-01 01:00:00 UTC;                 !- Feature Value 4

OS:AdditionalProperties,
  {00000000-0000-0000-0001-000000000005},  !- Handle
  {00000000-0000-0000-0059-000000000022},  !- Object Name
  max_occ_in_spaces,                       !- Feature Name 1
  Double,                                  !- Feature Data Type 1
  27.878321619674338,                      !- Feature Value 1
  number_of_spaces_included,               !- Feature Name 2
  Integer,                                 !- Feature Data Type 2
  1,                                       !- Feature Value 2
  date_parent_object_last_edited,          !- Feature Name 3
  String,                                  !- Feature Data Type 3
  2024-01-01 01:00:00 UTC,                 !- Feature Value 3
  date_parent_object_created,              !- Feature Name 4
  String,                                  !- Feature Data Type 4
  2024-01-01 01:00:00 UTC;                 !- Feature Value 4

OS:AdditionalProperties,
  {00000000-0000-0000-0001-000000000006},  !- Handle
  {00000000-0000-0000-0059-000000000021},  !- Object Name
  max_occ_in_spaces,                       !- Feature Name 1
  Double,                                  !- Feature Data Type 1
  32.060069862625376,                      !- Feature Value 1
  number_of_spaces_included,               !- Feature Name 2
  Integer,                                 !- Feature Data Type 2
  1,                                       !- Feature Value 2
  date_parent_object_last_edited,          !- Feature Name 3
  String,                                  !- Feature Data Type 3
  2024-01-01 01:00:00 UTC,                 !- Feature Value 3
  date_parent_object_created,              !- Feature Name 4
  String,                                  !- Feature Data Type 4
  2024-01-01 01:00:00 UTC;                 !- Feature Value 4

OS:AirLoopHVAC,
  {00000000-0000-0000-0002-000000000001},  !- Handle
  sys_3|mixed|shr>erv|sc>ashp|sh>ashp>c-g|ssf>cv|zh>b-e|zc>none|srf>none|, !- Name
  ,                                        !- Controller List Name
  {00000000-0000-0000-0059-000000000020},  !- Availability Schedule
  {00000000-0000-0000-0008-000000000003},  !- Availability Manager List Name
  autosize,                                !- Design Supply Air Flow Rate {m3/s}
  1,                                       !- Design Return Air Flow Fraction of Supply Air Flow
  ,                                        !- Branch List Name
  ,                                        !- Connector List Name
  {00000000-0000-0000-0015-000000000007},  !- Supply Side Inlet Node Name
  {00000000-0000-0000-0015-000000000010},  !- Demand Side Outlet Node Name
  {00000000-0000-0000-0015-000000000009},  !- Demand Side Inlet Node A
  {00000000-0000-0000-0015-000000000008},  !- Supply Side Outlet Node A
  ,                                        !- Demand Side Inlet Node B
  ,                                        !- Supply Side Outlet Node B
  ,                                        !- Return Air Bypass Flow Temperature Setpoint Schedule Name
  {00000000-0000-0000-0004-000000000001},  !- Demand Mixer Name
  {00000000-0000-0000-0005-000000000001},  !- Demand Splitter A Name
  ,                                        !- Demand Splitter B Name
  ;                                        !- Supply Splitter Name

OS:AirLoopHVAC,
  {00000000-0000-0000-0002-000000000002},  !- Handle
  sys_4|mixed|shr>erv|sc>ashp|sh>ashp>c-g|ssf>cv|zh>b-e|zc>none|srf>none| 1, !- Name
  ,                                        !- Controller List Name
  {00000000-0000-0000-0059-000000000021},  !- Availability Schedule
  {00000000-0000-0000-0008-000000000002},  !- Availability Manager List Name
  autosize,                                !- Design Supply Air Flow Rate {m3/s}
  1,                                       !- Design Return Air Flow Fraction of Supply Air Flow
  ,                                        !- Branch List Name
  ,                                        !- Connector List Name
  {00000000-0000-0000-0015-000000000051},  !- Supply Side Inlet Node Name
  {00000000-0000-0000-0015-000000000054},  !- Demand Side Outlet Node Name
  {00000000-0000-0000-0015-000000000053},  !- Demand Side Inlet Node A
  {00000000-0000-0000-0015-000000000052},  !- Supply Side Outlet Node A
  ,                                        !- Demand Side Inlet Node B
  ,                                        !- Supply Side Outlet Node B
  ,                                        !- Return Air Bypass Flow Temperature Setpoint Schedule Name
  {00000000-0000-0000-0004-000000000003},  !- Demand Mixer Name
  {00000000-0000-0000-0005-000000000003},  !- Demand Splitter A Name
  ,                                        !- Demand Splitter B Name
  ;                                        !- Supply Splitter Name

OS:AirLoopHVAC,
  {00000000-0000-0000-0002-000000000003},  !- Handle
  sys_4|mixed|shr>erv|sc>ashp|sh>ashp>c-g|ssf>cv|zh>b-e|zc>none|srf>none|, !- Name
  ,                                        !- Controller List Name
  {00000000-0000-0000-0059-000000000022},  !- Availability Schedule
  {00000000-0000-0000-0008-000000000001},  !- Availability Manager List Name
  autosize,                                !- Design Supply Air Flow Rate {m3/s}
  1,                                       !- Design Return Air Flow Fraction of Supply Air Flow
  ,                                        !- Branch List Name
  ,                                        !- Connector List Name
  {00000000-0000-0000-0015-000000000029},  !- Supply Side Inlet Node Name
  {00000000-0000-0000-0015-000000000032},  !- Demand Side Outlet Node Name
  {00000000-0000-0000-0015-000000000031},  !- Demand Side Inlet Node A
  {00000000-0000-0000-0015-000000000030},  !- Supply Side Outlet Node A
  ,                                        !- Demand Side Inlet Node B
  ,                                        !- Supply Side Outlet Node B
  ,                                        !- Return Air Bypass Flow Temperature Setpoint Schedule Name
  {00000000-0000-0000-0004-000000000002},  !- Demand Mixer Name
  {00000000-0000-0000-0005-000000000002},  !- Demand Splitter A Name
  ,                                        !- Demand Splitter B Name
  ;                                        !- Supply Splitter Name

OS:AirLoopHVAC:OutdoorAirSystem,
  {00000000-0000-0000-0003-000000000001},  !- Handle
  Air Loop HVAC Outdoor Air System 1,      !- Name
  {00000000-0000-0000-0020-000000000001},  !- Controller Name
  ,                                        !- Outdoor Air Equipment List Name
  ,                                        !- Availability Manager List Name
  {00000000-0000-0000-0015-000000000021},  !- Mixed Air Node Name
  {00000000-0000-0000-0015-000000000113},  !- Outdoor Air Stream Node Name
  {00000000-0000-0000-0015-000000000114},  !- Relief Air Stream Node Name
  {00000000-0000-0000-0015-000000000020};  !- Return Air Stream Node Name

OS:AirLoopHVAC:OutdoorAirSystem,
  {00000000-0000-0000-0003-000000000002},  !- Handle
  Air Loop HVAC Outdoor Air System 2,      !- Name
  {00000000-0000-0000-0020-000000000002},  !- Controller Name
  ,                                        !- Outdoor Air Equipment List Name
  ,                                        !- Availability Manager List Name
  {00000000-0000-0000-0015-000000000043},  !- Mixed Air Node Name
  {00000000-0000-0000-0015-000000000119},  !- Outdoor Air Stream Node Name
  {00000000-0000-0000-0015-000000000120},  !- Relief Air Stream Node Name
  {00000000-0000-0000-0015-000000000042};  !- Return Air Stream Node Name

OS:AirLoopHVAC:OutdoorAirSystem,
  {00000000-0000-0000-0003-000000000003},  !- Handle
  Air Loop HVAC Outdoor Air System 3,      !- Name
  {00000000-0000-0000-0020-000000000003},  !- Controller Name
  ,                                        !- Outdoor Air Equipment List Name
  ,                                        !- Availability Manager List Name
  {00000000-0000-0000-0015-000000000065},  !- Mixed Air Node Name
  {00000000-0000-0000-0015-000000000125},  !- Outdoor Air Stream Node Name
  {00000000-0000-0000-0015-000000000126},  !- Relief Air Stream Node Name
  {00000000-0000-0000-0015-000000000064};  !- Return Air Stream Node Name

OS:AirLoopHVAC:ZoneMixer,
  {00000000-0000-0000-0004-000000000001},  !- Handle
  Air Loop HVAC Zone Mixer 1,              !- Name
  {00000000-0000-0000-0015-000000000012},  !- Outlet Node Name
  {00000000-0000-0000-0015-000000000025};  !- Inlet Node Name 1

OS:AirLoopHVAC:ZoneMixer,
  {00000000-0000-0000-0004-000000000002},  !- Handle
  Air Loop HVAC Zone Mixer 2,              !- Name
  {00000000-0000-0000-0015-000000000034},  !- Outlet Node Name
  {00000000-0000-0000-0015-000000000047};  !- Inlet Node Name 1

OS:AirLoopHVAC:ZoneMixer,
  {00000000-0000-0000-0004-000000000003},  !- Handle
  Air Loop HVAC Zone Mixer 3,              !- Name
  {00000000-0000-0000-0015-000000000056},  !- Outlet Node Name
  {00000000-0000-0000-0015-000000000069};  !- Inlet Node Name 1

OS:AirLoopHVAC:ZoneSplitter,
  {00000000-0000-0000-0005-000000000001},  !- Handle
  Air Loop HVAC Zone Splitter 1,           !- Name
  {00000000-0000-0000-0015-000000000011},  !- Inlet Node Name
  {00000000-0000-0000-0015-000000000026};  !- Outlet Node Name 1

OS:AirLoopHVAC:ZoneSplitter,
  {00000000-0000-0000-0005-000000000002},  !- Handle
  Air Loop HVAC Zone Splitter 2,           !- Name
  {00000000-0000-0000-0015-000000000033},  !- Inlet Node Name
  {00000000-0000-0000-0015-000000000048};  !- Outlet Node Name 1

OS:AirLoopHVAC:ZoneSplitter,
  {00000000-0000-0000-0005-000000000003},  !- Handle
  Air Loop HVAC Zone Splitter 3,           !- Name
  {00000000-0000-0000-0015-000000000055},  !- Inlet Node Name
  {00000000-0000-0000-0015-000000000070};  !- Outlet Node Name 1

OS:AirTerminal:SingleDuct:ConstantVolume:NoReheat,
  {00000000-0000-0000-0006-000000000001},  !- Handle
  Air Terminal Single Duct Constant Volume No Reheat 1, !- Name
  {00000000-0000-0000-0056-000000000001},  !- Availability Schedule Name
  {00000000-0000-0000-0015-000000000027},  !- Air Inlet Node Name
  {00000000-0000-0000-0015-000000000028},  !- Air Outlet Node Name
  AutoSize;                                !- Maximum Air Flow Rate {m3/s}

OS:AirTerminal:SingleDuct:ConstantVolume:NoReheat,
  {00000000-0000-0000-0006-000000000002},  !- Handle
  Air Terminal Single Duct Constant Volume No Reheat 2, !- Name
  {00000000-0000-0000-0056-000000000001},  !- Availability Schedule Name
  {00000000-0000-0000-0015-000000000049},  !- Air Inlet Node Name
  {00000000-0000-0000-0015-000000000050},  !- Air Outlet Node Name
  AutoSize;                                !- Maximum Air Flow Rate {m3/s}

OS:AirTerminal:SingleDuct:ConstantVolume:NoReheat,
  {00000000-0000-0000-0006-000000000003},  !- Handle
  Air Terminal Single Duct Constant Volume No Reheat 3, !- Name
  {00000000-0000-0000-0056-000000000001},  !- Availability Schedule Name
  {00000000-0000-0000-0015-000000000071},  !- Air Inlet Node Name
  {00000000-0000-0000-0015-000000000072},  !- Air Outlet Node Name
  AutoSize;                                !- Maximum Air Flow Rate {m3/s}

OS:AvailabilityManager:NightCycle,
  {00000000-0000-0000-0007-000000000001},  !- Handle
  Availability Manager Night Cycle 1,      !- Name
  {00000000-0000-0000-0056-000000000001},  !- Applicability Schedule
  ,                                        !- Fan Schedule
  CycleOnAny,                              !- Control Type
  1,                                       !- Thermostat Tolerance {deltaC}
  ,                                        !- Cycling Run Time Control Type
  3600,                                    !- Cycling Run Time {s}
  {00000000-0000-0000-0046-000000000001},  !- Control Zone or Zone List Name
  {00000000-0000-0000-0046-000000000002},  !- Cooling Control Zone or Zone List Name
  {00000000-0000-0000-0046-000000000003},  !- Heating Control Zone or Zone List Name
  {00000000-0000-0000-0046-000000000004};  !- Heating Zone Fans Only Zone or Zone List Name

OS:AvailabilityManager:NightCycle,
  {00000000-0000-0000-0007-000000000002},  !- Handle
  Availability Manager Night Cycle 2,      !- Name
  {00000000-0000-0000-0056-000000000001},  !- Applicability Schedule
  ,                                        !- Fan Schedule
  CycleOnAny,                              !- Control Type
  1,                                       !- Thermostat Tolerance {deltaC}
  ,                                        !- Cycling Run Time Control Type
  3600,                                    !- Cycling Run Time {s}
  {00000000-0000-0000-0046-000000000005},  !- Control Zone or Zone List Name
  {00000000-0000-0000-0046-000000000006},  !- Cooling Control Zone or Zone List Name
  {00000000-0000-0000-0046-000000000007},  !- Heating Control Zone or Zone List Name
  {00000000-0000-0000-0046-000000000008};  !- Heating Zone Fans Only Zone or Zone List Name

OS:AvailabilityManager:NightCycle,
  {00000000-0000-0000-0007-000000000003},  !- Handle
  Availability Manager Night Cycle 3,      !- Name
  {00000000-0000-0000-0056-000000000001},  !- Applicability Schedule
  ,                                        !- Fan Schedule
  CycleOnAny,                              !- Control Type
  1,                                       !- Thermostat Tolerance {deltaC}
  ,                                        !- Cycling Run Time Control Type
  3600,                                    !- Cycling Run Time {s}
  {00000000-0000-0000-0046-000000000009},  !- Control Zone or Zone List Name
  {00000000-0000-0000-0046-000000000010},  !- Cooling Control Zone or Zone List Name
  {00000000-0000-0000-0046-000000000011},  !- Heating Control Zone or Zone List Name
  {00000000-0000-0000-0046-000000000012};  !- Heating Zone Fans Only Zone or Zone List Name

OS:AvailabilityManagerAssignmentList,
  {00000000-0000-0000-0008-000000000001},  !- Handle
  Air Loop HVAC 1 AvailabilityManagerAssignmentList 1, !- Name
  {00000000-0000-0000-0007-000000000002};  !- Availability Manager Name 1

OS:AvailabilityManagerAssignmentList,
  {00000000-0000-0000-0008-000000000002},  !- Handle
  Air Loop HVAC 1 AvailabilityManagerAssignmentList 2, !- Name
  {00000000-0000-0000-0007-000000000003};  !- Availability Manager Name 1

OS:AvailabilityManagerAssignmentList,
  {00000000-0000-0000-0008-000000000003},  !- Handle
  Air Loop HVAC 1 AvailabilityManagerAssignmentList, !- Name
  {00000000-0000-0000-0007-000000000001};  !- Availability Manager Name 1

OS:AvailabilityManagerAssignmentList,
  {00000000-0000-0000-0008-000000000004},  !- Handle
  Plant Loop 1 AvailabilityManagerAssignmentList; !- Name

OS:Building,
  {00000000-0000-0000-0009-000000000001},  !- Handle
  Warehouse,                               !- Name
  ,                                        !- Building Sector Type
  ,                                        !- North Axis {deg}
  ,                                        !- Nominal Floor to Floor Height {m}
  ,                                        !- Space Type Name
  {00000000-0000-0000-0025-000000000001},  !- Default Construction Set Name
  ,                                        !- Default Schedule Set Name
  1,                                       !- Standards Number of Stories
  1,                                       !- Standards Number of Above Ground Stories
  NECB2017,                                !- Standards Template
  Warehouse,                               !- Standards Building Type
  ,                                        !- Standards Number of Living Units
  ,                                        !- Relocatable
  ;                                        !- Nominal Floor to Ceiling Height {m}

OS:BuildingStory,
  {00000000-0000-0000-0010-000000000001},  !- Handle
  Building Story 1,                        !- Name
  0,                                       !- Nominal Z Coordinate {m}
  ,                                        !- Nominal Floor to Floor Height {m}
  ,                                        !- Default Construction Set Name
  ,                                        !- Default Schedule Set Name
  {00000000-0000-0000-0055-000000000007};  !- Group Rendering Name

OS:ClimateZones,
  {00000000-0000-0000-0011-000000000001},  !- Handle
  ASHRAE,                                  !- Climate Zone Institution Name 1
  ANSI/ASHRAE Standard 169,                !- Climate Zone Document Name 1
  2006,                                    !- Climate Zone Document Year 1
  7;                                       !- Climate Zone Value 1

OS:Coil:Cooling:DX:SingleSpeed,
  {00000000-0000-0000-0012-000000000001},  !- Handle
  CoilCoolingDXSingleSpeed_ashp 1 290kBtu/hr 9.3EER, !- Name
  {00000000-0000-0000-0056-000000000001},  !- Availability Schedule Name
  autosize,                                !- Rated Total Cooling Capacity {W}
  autosize,                                !- Rated Sensible Heat Ratio
  3.2335919915928,                         !- Rated COP {W/W}
  autosize,                                !- Rated Air Flow Rate {m3/s}
  773.3,                                   !- Rated Evaporator Fan Power Per Volume Flow Rate 2017 {W/(m3/s)}
  934.4,                                   !- Rated Evaporator Fan Power Per Volume Flow Rate 2023 {W/(m3/s)}
  {00000000-0000-0000-0015-000000000044},  !- Air Inlet Node Name
  {00000000-0000-0000-0015-000000000040},  !- Air Outlet Node Name
  {00000000-0000-0000-0021-000000000007},  !- Total Cooling Capacity Function of Temperature Curve Name
  {00000000-0000-0000-0023-000000000010},  !- Total Cooling Capacity Function of Flow Fraction Curve Name
  {00000000-0000-0000-0021-000000000008},  !- Energy Input Ratio Function of Temperature Curve Name
  {00000000-0000-0000-0023-000000000011},  !- Energy Input Ratio Function of Flow Fraction Curve Name
  {00000000-0000-0000-0022-000000000016},  !- Part Load Fraction Correlation Curve Name
  -25,                                     !- Minimum Outdoor Dry-Bulb Temperature for Compressor Operation {C}
  0,                                       !- Nominal Time for Condensate Removal to Begin {s}
  0,                                       !- Ratio of Initial Moisture Evaporation Rate and Steady State Latent Capacity {dimensionless}
  0,                                       !- Maximum Cycling Rate {cycles/hr}
  0,                                       !- Latent Capacity Time Constant {s}
  ,                                        !- Condenser Air Inlet Node Name
  AirCooled,                               !- Condenser Type
  0.9,                                     !- Evaporative Condenser Effectiveness {dimensionless}
  autosize,                                !- Evaporative Condenser Air Flow Rate {m3/s}
  autosize,                                !- Evaporative Condenser Pump Rated Power Consumption {W}
  0,                                       !- Crankcase Heater Capacity {W}
  ,                                        !- Crankcase Heater Capacity Function of Temperature Curve Name
  10,                                      !- Maximum Outdoor Dry-Bulb Temperature for Crankcase Heater Operation {C}
  ,                                        !- Supply Water Storage Tank Name
  ,                                        !- Condensate Collection Water Storage Tank Name
  0,                                       !- Basin Heater Capacity {W/K}
  2;                                       !- Basin Heater Setpoint Temperature {C}

OS:Coil:Cooling:DX:SingleSpeed,
  {00000000-0000-0000-0012-000000000002},  !- Handle
  CoilCoolingDXSingleSpeed_ashp 2 532kBtu/hr 9.3EER, !- Name
  {00000000-0000-0000-0056-000000000001},  !- Availability Schedule Name
  autosize,                                !- Rated Total Cooling Capacity {W}
  autosize,                                !- Rated Sensible Heat Ratio
  3.2335919915928,                         !- Rated COP {W/W}
  autosize,                                !- Rated Air Flow Rate {m3/s}
  773.3,                                   !- Rated Evaporator Fan Power Per Volume Flow Rate 2017 {W/(m3/s)}
  934.4,                                   !- Rated Evaporator Fan Power Per Volume Flow Rate 2023 {W/(m3/s)}
  {00000000-0000-0000-0015-000000000066},  !- Air Inlet Node Name
  {00000000-0000-0000-0015-000000000062},  !- Air Outlet Node Name
  {00000000-0000-0000-0021-000000000007},  !- Total Cooling Capacity Function of Temperature Curve Name
  {00000000-0000-0000-0023-000000000010},  !- Total Cooling Capacity Function of Flow Fraction Curve Name
  {00000000-0000-0000-0021-000000000008},  !- Energy Input Ratio Function of Temperature Curve Name
  {00000000-0000-0000-0023-000000000011},  !- Energy Input Ratio Function of Flow Fraction Curve Name
  {00000000-0000-0000-0022-000000000016},  !- Part Load Fraction Correlation Curve Name
  -25,                                     !- Minimum Outdoor Dry-Bulb Temperature for Compressor Operation {C}
  0,                                       !- Nominal Time for Condensate Removal to Begin {s}
  0,                                       !- Ratio of Initial Moisture Evaporation Rate and Steady State Latent Capacity {dimensionless}
  0,                                       !- Maximum Cycling Rate {cycles/hr}
  0,                                       !- Latent Capacity Time Constant {s}
  ,                                        !- Condenser Air Inlet Node Name
  AirCooled,                               !- Condenser Type
  0.9,                                     !- Evaporative Condenser Effectiveness {dimensionless}
  autosize,                                !- Evaporative Condenser Air Flow Rate {m3/s}
  autosize,                                !- Evaporative Condenser Pump Rated Power Consumption {W}
  0,                                       !- Crankcase Heater Capacity {W}
  ,                                        !- Crankcase Heater Capacity Function of Temperature Curve Name
  10,                                      !- Maximum Outdoor Dry-Bulb Temperature for Crankcase Heater Operation {C}
  ,                                        !- Supply Water Storage Tank Name
  ,                                        !- Condensate Collection Water Storage Tank Name
  0,                                       !- Basin Heater Capacity {W/K}
  2;                                       !- Basin Heater Setpoint Temperature {C}

OS:Coil:Cooling:DX:SingleSpeed,
  {00000000-0000-0000-0012-000000000003},  !- Handle
  CoilCoolingDXSingleSpeed_ashp 46kBtu/hr 10.0EER, !- Name
  {00000000-0000-0000-0056-000000000001},  !- Availability Schedule Name
  autosize,                                !- Rated Total Cooling Capacity {W}
  autosize,                                !- Rated Sensible Heat Ratio
  3.46671670650253,                        !- Rated COP {W/W}
  autosize,                                !- Rated Air Flow Rate {m3/s}
  773.3,                                   !- Rated Evaporator Fan Power Per Volume Flow Rate 2017 {W/(m3/s)}
  934.4,                                   !- Rated Evaporator Fan Power Per Volume Flow Rate 2023 {W/(m3/s)}
  {00000000-0000-0000-0015-000000000022},  !- Air Inlet Node Name
  {00000000-0000-0000-0015-000000000018},  !- Air Outlet Node Name
  {00000000-0000-0000-0021-000000000007},  !- Total Cooling Capacity Function of Temperature Curve Name
  {00000000-0000-0000-0023-000000000010},  !- Total Cooling Capacity Function of Flow Fraction Curve Name
  {00000000-0000-0000-0021-000000000008},  !- Energy Input Ratio Function of Temperature Curve Name
  {00000000-0000-0000-0023-000000000011},  !- Energy Input Ratio Function of Flow Fraction Curve Name
  {00000000-0000-0000-0022-000000000016},  !- Part Load Fraction Correlation Curve Name
  -25,                                     !- Minimum Outdoor Dry-Bulb Temperature for Compressor Operation {C}
  0,                                       !- Nominal Time for Condensate Removal to Begin {s}
  0,                                       !- Ratio of Initial Moisture Evaporation Rate and Steady State Latent Capacity {dimensionless}
  0,                                       !- Maximum Cycling Rate {cycles/hr}
  0,                                       !- Latent Capacity Time Constant {s}
  ,                                        !- Condenser Air Inlet Node Name
  AirCooled,                               !- Condenser Type
  0.9,                                     !- Evaporative Condenser Effectiveness {dimensionless}
  autosize,                                !- Evaporative Condenser Air Flow Rate {m3/s}
  autosize,                                !- Evaporative Condenser Pump Rated Power Consumption {W}
  0,                                       !- Crankcase Heater Capacity {W}
  ,                                        !- Crankcase Heater Capacity Function of Temperature Curve Name
  10,                                      !- Maximum Outdoor Dry-Bulb Temperature for Crankcase Heater Operation {C}
  ,                                        !- Supply Water Storage Tank Name
  ,                                        !- Condensate Collection Water Storage Tank Name
  0,                                       !- Basin Heater Capacity {W/K}
  2;                                       !- Basin Heater Setpoint Temperature {C}

OS:Coil:Heating:DX:SingleSpeed,
  {00000000-0000-0000-0013-000000000001},  !- Handle
  CoilHeatingDXSingleSpeed_ashp 1 210 Htg kBtu/hr 3.2COPH, !- Name
  {00000000-0000-0000-0056-000000000001},  !- Availability Schedule Name
  61474.6066167043,                        !- Rated Total Heating Capacity {W}
  3.49774236660262,                        !- Rated COP {W/W}
  Autosize,                                !- Rated Air Flow Rate {m3/s}
  773.3,                                   !- Rated Supply Fan Power Per Volume Flow Rate 2017 {W/(m3/s)}
  934.4,                                   !- Rated Supply Fan Power Per Volume Flow Rate 2023 {W/(m3/s)}
  {00000000-0000-0000-0015-000000000041},  !- Air Inlet Node Name
  {00000000-0000-0000-0015-000000000038},  !- Air Outlet Node Name
  {00000000-0000-0000-0022-000000000018},  !- Total Heating Capacity Function of Temperature Curve Name
  {00000000-0000-0000-0022-000000000017},  !- Total Heating Capacity Function of Flow Fraction Curve Name
  {00000000-0000-0000-0022-000000000019},  !- Energy Input Ratio Function of Temperature Curve Name
  {00000000-0000-0000-0023-000000000012},  !- Energy Input Ratio Function of Flow Fraction Curve Name
  {00000000-0000-0000-0022-000000000020},  !- Part Load Fraction Correlation Curve Name
  ,                                        !- Defrost Energy Input Ratio Function of Temperature Curve Name
  -10,                                     !- Minimum Outdoor Dry-Bulb Temperature for Compressor Operation {C}
  ,                                        !- Maximum Outdoor Dry-Bulb Temperature for Defrost Operation {C}
  ,                                        !- Crankcase Heater Capacity {W}
  ,                                        !- Crankcase Heater Capacity Function of Temperature Curve Name
  ,                                        !- Maximum Outdoor Dry-Bulb Temperature for Crankcase Heater Operation {C}
  Resistive,                               !- Defrost Strategy
  Timed,                                   !- Defrost Control
  0.166667,                                !- Defrost Time Period Fraction
  2000;                                    !- Resistive Defrost Heater Capacity {W}

OS:Coil:Heating:DX:SingleSpeed,
  {00000000-0000-0000-0013-000000000002},  !- Handle
  CoilHeatingDXSingleSpeed_ashp 2 386 Htg kBtu/hr 3.2COPH, !- Name
  {00000000-0000-0000-0056-000000000001},  !- Availability Schedule Name
  113026.023497648,                        !- Rated Total Heating Capacity {W}
  3.58104895507097,                        !- Rated COP {W/W}
  Autosize,                                !- Rated Air Flow Rate {m3/s}
  773.3,                                   !- Rated Supply Fan Power Per Volume Flow Rate 2017 {W/(m3/s)}
  934.4,                                   !- Rated Supply Fan Power Per Volume Flow Rate 2023 {W/(m3/s)}
  {00000000-0000-0000-0015-000000000063},  !- Air Inlet Node Name
  {00000000-0000-0000-0015-000000000060},  !- Air Outlet Node Name
  {00000000-0000-0000-0022-000000000018},  !- Total Heating Capacity Function of Temperature Curve Name
  {00000000-0000-0000-0022-000000000017},  !- Total Heating Capacity Function of Flow Fraction Curve Name
  {00000000-0000-0000-0022-000000000019},  !- Energy Input Ratio Function of Temperature Curve Name
  {00000000-0000-0000-0023-000000000012},  !- Energy Input Ratio Function of Flow Fraction Curve Name
  {00000000-0000-0000-0022-000000000020},  !- Part Load Fraction Correlation Curve Name
  ,                                        !- Defrost Energy Input Ratio Function of Temperature Curve Name
  -10,                                     !- Minimum Outdoor Dry-Bulb Temperature for Compressor Operation {C}
  ,                                        !- Maximum Outdoor Dry-Bulb Temperature for Defrost Operation {C}
  ,                                        !- Crankcase Heater Capacity {W}
  ,                                        !- Crankcase Heater Capacity Function of Temperature Curve Name
  ,                                        !- Maximum Outdoor Dry-Bulb Temperature for Crankcase Heater Operation {C}
  Resistive,                               !- Defrost Strategy
  Timed,                                   !- Defrost Control
  0.166667,                                !- Defrost Time Period Fraction
  2000;                                    !- Resistive Defrost Heater Capacity {W}

OS:Coil:Heating:DX:SingleSpeed,
  {00000000-0000-0000-0013-000000000003},  !- Handle
  CoilHeatingDXSingleSpeed_ashp 34 Htg kBtu/hr 14SEER, !- Name
  {00000000-0000-0000-0056-000000000001},  !- Availability Schedule Name
<<<<<<< HEAD
  9853.17420973161,                        !- Rated Total Heating Capacity {W}
  3.8248,                                  !- Rated COP {W/W}
=======
  9859.13921947946,                        !- Rated Total Heating Capacity {W}
  3.30763438958761,                        !- Rated COP {W/W}
>>>>>>> 792ffd62
  Autosize,                                !- Rated Air Flow Rate {m3/s}
  773.3,                                   !- Rated Supply Fan Power Per Volume Flow Rate 2017 {W/(m3/s)}
  934.4,                                   !- Rated Supply Fan Power Per Volume Flow Rate 2023 {W/(m3/s)}
  {00000000-0000-0000-0015-000000000019},  !- Air Inlet Node Name
  {00000000-0000-0000-0015-000000000016},  !- Air Outlet Node Name
  {00000000-0000-0000-0022-000000000018},  !- Total Heating Capacity Function of Temperature Curve Name
  {00000000-0000-0000-0022-000000000017},  !- Total Heating Capacity Function of Flow Fraction Curve Name
  {00000000-0000-0000-0022-000000000019},  !- Energy Input Ratio Function of Temperature Curve Name
  {00000000-0000-0000-0023-000000000012},  !- Energy Input Ratio Function of Flow Fraction Curve Name
  {00000000-0000-0000-0022-000000000020},  !- Part Load Fraction Correlation Curve Name
  ,                                        !- Defrost Energy Input Ratio Function of Temperature Curve Name
  -10,                                     !- Minimum Outdoor Dry-Bulb Temperature for Compressor Operation {C}
  ,                                        !- Maximum Outdoor Dry-Bulb Temperature for Defrost Operation {C}
  ,                                        !- Crankcase Heater Capacity {W}
  ,                                        !- Crankcase Heater Capacity Function of Temperature Curve Name
  ,                                        !- Maximum Outdoor Dry-Bulb Temperature for Crankcase Heater Operation {C}
  Resistive,                               !- Defrost Strategy
  Timed,                                   !- Defrost Control
  0.166667,                                !- Defrost Time Period Fraction
  2000;                                    !- Resistive Defrost Heater Capacity {W}

OS:Coil:Heating:Gas,
  {00000000-0000-0000-0014-000000000001},  !- Handle
  Coil Heating Gas 1,                      !- Name
  {00000000-0000-0000-0056-000000000001},  !- Availability Schedule Name
  0.924,                                   !- Gas Burner Efficiency
  AutoSize,                                !- Nominal Capacity {W}
  {00000000-0000-0000-0015-000000000017},  !- Air Inlet Node Name
  {00000000-0000-0000-0015-000000000014},  !- Air Outlet Node Name
  ,                                        !- Temperature Setpoint Node Name
  0,                                       !- On Cycle Parasitic Electric Load {W}
  {00000000-0000-0000-0022-000000000021},  !- Part Load Fraction Correlation Curve Name
  0;                                       !- Off Cycle Parasitic Gas Load {W}

OS:Coil:Heating:Gas,
  {00000000-0000-0000-0014-000000000002},  !- Handle
  Coil Heating Gas 2,                      !- Name
  {00000000-0000-0000-0056-000000000001},  !- Availability Schedule Name
  0.81,                                    !- Gas Burner Efficiency
  AutoSize,                                !- Nominal Capacity {W}
  {00000000-0000-0000-0015-000000000039},  !- Air Inlet Node Name
  {00000000-0000-0000-0015-000000000036},  !- Air Outlet Node Name
  ,                                        !- Temperature Setpoint Node Name
  0,                                       !- On Cycle Parasitic Electric Load {W}
  {00000000-0000-0000-0022-000000000021},  !- Part Load Fraction Correlation Curve Name
  0;                                       !- Off Cycle Parasitic Gas Load {W}

OS:Coil:Heating:Gas,
  {00000000-0000-0000-0014-000000000003},  !- Handle
  Coil Heating Gas 3,                      !- Name
  {00000000-0000-0000-0056-000000000001},  !- Availability Schedule Name
  0.81,                                    !- Gas Burner Efficiency
  AutoSize,                                !- Nominal Capacity {W}
  {00000000-0000-0000-0015-000000000061},  !- Air Inlet Node Name
  {00000000-0000-0000-0015-000000000058},  !- Air Outlet Node Name
  ,                                        !- Temperature Setpoint Node Name
  0,                                       !- On Cycle Parasitic Electric Load {W}
  {00000000-0000-0000-0022-000000000021},  !- Part Load Fraction Correlation Curve Name
  0;                                       !- Off Cycle Parasitic Gas Load {W}

OS:Connection,
  {00000000-0000-0000-0015-000000000001},  !- Handle
  ,                                        !- Source Object
  11,                                      !- Outlet Port
  ,                                        !- Target Object
  2;                                       !- Inlet Port

OS:Connection,
  {00000000-0000-0000-0015-000000000002},  !- Handle
  ,                                        !- Source Object
  11,                                      !- Outlet Port
  ,                                        !- Target Object
  2;                                       !- Inlet Port

OS:Connection,
  {00000000-0000-0000-0015-000000000003},  !- Handle
  ,                                        !- Source Object
  11,                                      !- Outlet Port
  ,                                        !- Target Object
  2;                                       !- Inlet Port

OS:Connection,
  {00000000-0000-0000-0015-000000000004},  !- Handle
  {00000000-0000-0000-0088-000000000001},  !- Source Object
  11,                                      !- Outlet Port
  {00000000-0000-0000-0047-000000000004},  !- Target Object
  2;                                       !- Inlet Port

OS:Connection,
  {00000000-0000-0000-0015-000000000005},  !- Handle
  {00000000-0000-0000-0088-000000000003},  !- Source Object
  11,                                      !- Outlet Port
  {00000000-0000-0000-0047-000000000008},  !- Target Object
  2;                                       !- Inlet Port

OS:Connection,
  {00000000-0000-0000-0015-000000000006},  !- Handle
  {00000000-0000-0000-0088-000000000002},  !- Source Object
  11,                                      !- Outlet Port
  {00000000-0000-0000-0047-000000000006},  !- Target Object
  2;                                       !- Inlet Port

OS:Connection,
  {00000000-0000-0000-0015-000000000007},  !- Handle
  {00000000-0000-0000-0002-000000000001},  !- Source Object
  9,                                       !- Outlet Port
  {00000000-0000-0000-0047-000000000046},  !- Target Object
  2;                                       !- Inlet Port

OS:Connection,
  {00000000-0000-0000-0015-000000000008},  !- Handle
  {00000000-0000-0000-0047-000000000047},  !- Source Object
  3,                                       !- Outlet Port
  {00000000-0000-0000-0002-000000000001},  !- Target Object
  12;                                      !- Inlet Port

OS:Connection,
  {00000000-0000-0000-0015-000000000009},  !- Handle
  {00000000-0000-0000-0002-000000000001},  !- Source Object
  11,                                      !- Outlet Port
  {00000000-0000-0000-0047-000000000041},  !- Target Object
  2;                                       !- Inlet Port

OS:Connection,
  {00000000-0000-0000-0015-000000000010},  !- Handle
  {00000000-0000-0000-0047-000000000042},  !- Source Object
  3,                                       !- Outlet Port
  {00000000-0000-0000-0002-000000000001},  !- Target Object
  10;                                      !- Inlet Port

OS:Connection,
  {00000000-0000-0000-0015-000000000011},  !- Handle
  {00000000-0000-0000-0047-000000000041},  !- Source Object
  3,                                       !- Outlet Port
  {00000000-0000-0000-0005-000000000001},  !- Target Object
  2;                                       !- Inlet Port

OS:Connection,
  {00000000-0000-0000-0015-000000000012},  !- Handle
  {00000000-0000-0000-0004-000000000001},  !- Source Object
  2,                                       !- Outlet Port
  {00000000-0000-0000-0047-000000000042},  !- Target Object
  2;                                       !- Inlet Port

OS:Connection,
  {00000000-0000-0000-0015-000000000013},  !- Handle
  {00000000-0000-0000-0037-000000000001},  !- Source Object
  9,                                       !- Outlet Port
  {00000000-0000-0000-0047-000000000047},  !- Target Object
  2;                                       !- Inlet Port

OS:Connection,
  {00000000-0000-0000-0015-000000000014},  !- Handle
  {00000000-0000-0000-0014-000000000001},  !- Source Object
  6,                                       !- Outlet Port
  {00000000-0000-0000-0047-000000000015},  !- Target Object
  2;                                       !- Inlet Port

OS:Connection,
  {00000000-0000-0000-0015-000000000015},  !- Handle
  {00000000-0000-0000-0047-000000000015},  !- Source Object
  3,                                       !- Outlet Port
  {00000000-0000-0000-0037-000000000001},  !- Target Object
  8;                                       !- Inlet Port

OS:Connection,
  {00000000-0000-0000-0015-000000000016},  !- Handle
  {00000000-0000-0000-0013-000000000003},  !- Source Object
  9,                                       !- Outlet Port
  {00000000-0000-0000-0047-000000000023},  !- Target Object
  2;                                       !- Inlet Port

OS:Connection,
  {00000000-0000-0000-0015-000000000017},  !- Handle
  {00000000-0000-0000-0047-000000000023},  !- Source Object
  3,                                       !- Outlet Port
  {00000000-0000-0000-0014-000000000001},  !- Target Object
  5;                                       !- Inlet Port

OS:Connection,
  {00000000-0000-0000-0015-000000000018},  !- Handle
  {00000000-0000-0000-0012-000000000003},  !- Source Object
  10,                                      !- Outlet Port
  {00000000-0000-0000-0047-000000000020},  !- Target Object
  2;                                       !- Inlet Port

OS:Connection,
  {00000000-0000-0000-0015-000000000019},  !- Handle
  {00000000-0000-0000-0047-000000000020},  !- Source Object
  3,                                       !- Outlet Port
  {00000000-0000-0000-0013-000000000003},  !- Target Object
  8;                                       !- Inlet Port

OS:Connection,
  {00000000-0000-0000-0015-000000000020},  !- Handle
  {00000000-0000-0000-0047-000000000046},  !- Source Object
  3,                                       !- Outlet Port
  {00000000-0000-0000-0003-000000000001},  !- Target Object
  8;                                       !- Inlet Port

OS:Connection,
  {00000000-0000-0000-0015-000000000021},  !- Handle
  {00000000-0000-0000-0003-000000000001},  !- Source Object
  5,                                       !- Outlet Port
  {00000000-0000-0000-0047-000000000043},  !- Target Object
  2;                                       !- Inlet Port

OS:Connection,
  {00000000-0000-0000-0015-000000000022},  !- Handle
  {00000000-0000-0000-0047-000000000043},  !- Source Object
  3,                                       !- Outlet Port
  {00000000-0000-0000-0012-000000000003},  !- Target Object
  9;                                       !- Inlet Port

OS:Connection,
  {00000000-0000-0000-0015-000000000023},  !- Handle
  {00000000-0000-0000-0047-000000000010},  !- Source Object
  3,                                       !- Outlet Port
  {00000000-0000-0000-0053-000000000001},  !- Target Object
  2;                                       !- Inlet Port

OS:Connection,
  {00000000-0000-0000-0015-000000000024},  !- Handle
  {00000000-0000-0000-0053-000000000003},  !- Source Object
  2,                                       !- Outlet Port
  {00000000-0000-0000-0047-000000000003},  !- Target Object
  2;                                       !- Inlet Port

OS:Connection,
  {00000000-0000-0000-0015-000000000025},  !- Handle
  {00000000-0000-0000-0047-000000000003},  !- Source Object
  3,                                       !- Outlet Port
  {00000000-0000-0000-0004-000000000001},  !- Target Object
  3;                                       !- Inlet Port

OS:Connection,
  {00000000-0000-0000-0015-000000000026},  !- Handle
  {00000000-0000-0000-0005-000000000001},  !- Source Object
  3,                                       !- Outlet Port
  {00000000-0000-0000-0047-000000000009},  !- Target Object
  2;                                       !- Inlet Port

OS:Connection,
  {00000000-0000-0000-0015-000000000027},  !- Handle
  {00000000-0000-0000-0047-000000000009},  !- Source Object
  3,                                       !- Outlet Port
  {00000000-0000-0000-0006-000000000001},  !- Target Object
  3;                                       !- Inlet Port

OS:Connection,
  {00000000-0000-0000-0015-000000000028},  !- Handle
  {00000000-0000-0000-0006-000000000001},  !- Source Object
  4,                                       !- Outlet Port
  {00000000-0000-0000-0047-000000000010},  !- Target Object
  2;                                       !- Inlet Port

OS:Connection,
  {00000000-0000-0000-0015-000000000029},  !- Handle
  {00000000-0000-0000-0002-000000000003},  !- Source Object
  9,                                       !- Outlet Port
  {00000000-0000-0000-0047-000000000062},  !- Target Object
  2;                                       !- Inlet Port

OS:Connection,
  {00000000-0000-0000-0015-000000000030},  !- Handle
  {00000000-0000-0000-0047-000000000063},  !- Source Object
  3,                                       !- Outlet Port
  {00000000-0000-0000-0002-000000000003},  !- Target Object
  12;                                      !- Inlet Port

OS:Connection,
  {00000000-0000-0000-0015-000000000031},  !- Handle
  {00000000-0000-0000-0002-000000000003},  !- Source Object
  11,                                      !- Outlet Port
  {00000000-0000-0000-0047-000000000057},  !- Target Object
  2;                                       !- Inlet Port

OS:Connection,
  {00000000-0000-0000-0015-000000000032},  !- Handle
  {00000000-0000-0000-0047-000000000058},  !- Source Object
  3,                                       !- Outlet Port
  {00000000-0000-0000-0002-000000000003},  !- Target Object
  10;                                      !- Inlet Port

OS:Connection,
  {00000000-0000-0000-0015-000000000033},  !- Handle
  {00000000-0000-0000-0047-000000000057},  !- Source Object
  3,                                       !- Outlet Port
  {00000000-0000-0000-0005-000000000002},  !- Target Object
  2;                                       !- Inlet Port

OS:Connection,
  {00000000-0000-0000-0015-000000000034},  !- Handle
  {00000000-0000-0000-0004-000000000002},  !- Source Object
  2,                                       !- Outlet Port
  {00000000-0000-0000-0047-000000000058},  !- Target Object
  2;                                       !- Inlet Port

OS:Connection,
  {00000000-0000-0000-0015-000000000035},  !- Handle
  {00000000-0000-0000-0037-000000000002},  !- Source Object
  9,                                       !- Outlet Port
  {00000000-0000-0000-0047-000000000063},  !- Target Object
  2;                                       !- Inlet Port

OS:Connection,
  {00000000-0000-0000-0015-000000000036},  !- Handle
  {00000000-0000-0000-0014-000000000002},  !- Source Object
  6,                                       !- Outlet Port
  {00000000-0000-0000-0047-000000000016},  !- Target Object
  2;                                       !- Inlet Port

OS:Connection,
  {00000000-0000-0000-0015-000000000037},  !- Handle
  {00000000-0000-0000-0047-000000000016},  !- Source Object
  3,                                       !- Outlet Port
  {00000000-0000-0000-0037-000000000002},  !- Target Object
  8;                                       !- Inlet Port

OS:Connection,
  {00000000-0000-0000-0015-000000000038},  !- Handle
  {00000000-0000-0000-0013-000000000001},  !- Source Object
  9,                                       !- Outlet Port
  {00000000-0000-0000-0047-000000000021},  !- Target Object
  2;                                       !- Inlet Port

OS:Connection,
  {00000000-0000-0000-0015-000000000039},  !- Handle
  {00000000-0000-0000-0047-000000000021},  !- Source Object
  3,                                       !- Outlet Port
  {00000000-0000-0000-0014-000000000002},  !- Target Object
  5;                                       !- Inlet Port

OS:Connection,
  {00000000-0000-0000-0015-000000000040},  !- Handle
  {00000000-0000-0000-0012-000000000001},  !- Source Object
  10,                                      !- Outlet Port
  {00000000-0000-0000-0047-000000000018},  !- Target Object
  2;                                       !- Inlet Port

OS:Connection,
  {00000000-0000-0000-0015-000000000041},  !- Handle
  {00000000-0000-0000-0047-000000000018},  !- Source Object
  3,                                       !- Outlet Port
  {00000000-0000-0000-0013-000000000001},  !- Target Object
  8;                                       !- Inlet Port

OS:Connection,
  {00000000-0000-0000-0015-000000000042},  !- Handle
  {00000000-0000-0000-0047-000000000062},  !- Source Object
  3,                                       !- Outlet Port
  {00000000-0000-0000-0003-000000000002},  !- Target Object
  8;                                       !- Inlet Port

OS:Connection,
  {00000000-0000-0000-0015-000000000043},  !- Handle
  {00000000-0000-0000-0003-000000000002},  !- Source Object
  5,                                       !- Outlet Port
  {00000000-0000-0000-0047-000000000059},  !- Target Object
  2;                                       !- Inlet Port

OS:Connection,
  {00000000-0000-0000-0015-000000000044},  !- Handle
  {00000000-0000-0000-0047-000000000059},  !- Source Object
  3,                                       !- Outlet Port
  {00000000-0000-0000-0012-000000000001},  !- Target Object
  9;                                       !- Inlet Port

OS:Connection,
  {00000000-0000-0000-0015-000000000045},  !- Handle
  {00000000-0000-0000-0047-000000000012},  !- Source Object
  3,                                       !- Outlet Port
  {00000000-0000-0000-0053-000000000004},  !- Target Object
  2;                                       !- Inlet Port

OS:Connection,
  {00000000-0000-0000-0015-000000000046},  !- Handle
  {00000000-0000-0000-0053-000000000006},  !- Source Object
  2,                                       !- Outlet Port
  {00000000-0000-0000-0047-000000000007},  !- Target Object
  2;                                       !- Inlet Port

OS:Connection,
  {00000000-0000-0000-0015-000000000047},  !- Handle
  {00000000-0000-0000-0047-000000000007},  !- Source Object
  3,                                       !- Outlet Port
  {00000000-0000-0000-0004-000000000002},  !- Target Object
  3;                                       !- Inlet Port

OS:Connection,
  {00000000-0000-0000-0015-000000000048},  !- Handle
  {00000000-0000-0000-0005-000000000002},  !- Source Object
  3,                                       !- Outlet Port
  {00000000-0000-0000-0047-000000000011},  !- Target Object
  2;                                       !- Inlet Port

OS:Connection,
  {00000000-0000-0000-0015-000000000049},  !- Handle
  {00000000-0000-0000-0047-000000000011},  !- Source Object
  3,                                       !- Outlet Port
  {00000000-0000-0000-0006-000000000002},  !- Target Object
  3;                                       !- Inlet Port

OS:Connection,
  {00000000-0000-0000-0015-000000000050},  !- Handle
  {00000000-0000-0000-0006-000000000002},  !- Source Object
  4,                                       !- Outlet Port
  {00000000-0000-0000-0047-000000000012},  !- Target Object
  2;                                       !- Inlet Port

OS:Connection,
  {00000000-0000-0000-0015-000000000051},  !- Handle
  {00000000-0000-0000-0002-000000000002},  !- Source Object
  9,                                       !- Outlet Port
  {00000000-0000-0000-0047-000000000055},  !- Target Object
  2;                                       !- Inlet Port

OS:Connection,
  {00000000-0000-0000-0015-000000000052},  !- Handle
  {00000000-0000-0000-0047-000000000056},  !- Source Object
  3,                                       !- Outlet Port
  {00000000-0000-0000-0002-000000000002},  !- Target Object
  12;                                      !- Inlet Port

OS:Connection,
  {00000000-0000-0000-0015-000000000053},  !- Handle
  {00000000-0000-0000-0002-000000000002},  !- Source Object
  11,                                      !- Outlet Port
  {00000000-0000-0000-0047-000000000050},  !- Target Object
  2;                                       !- Inlet Port

OS:Connection,
  {00000000-0000-0000-0015-000000000054},  !- Handle
  {00000000-0000-0000-0047-000000000051},  !- Source Object
  3,                                       !- Outlet Port
  {00000000-0000-0000-0002-000000000002},  !- Target Object
  10;                                      !- Inlet Port

OS:Connection,
  {00000000-0000-0000-0015-000000000055},  !- Handle
  {00000000-0000-0000-0047-000000000050},  !- Source Object
  3,                                       !- Outlet Port
  {00000000-0000-0000-0005-000000000003},  !- Target Object
  2;                                       !- Inlet Port

OS:Connection,
  {00000000-0000-0000-0015-000000000056},  !- Handle
  {00000000-0000-0000-0004-000000000003},  !- Source Object
  2,                                       !- Outlet Port
  {00000000-0000-0000-0047-000000000051},  !- Target Object
  2;                                       !- Inlet Port

OS:Connection,
  {00000000-0000-0000-0015-000000000057},  !- Handle
  {00000000-0000-0000-0037-000000000003},  !- Source Object
  9,                                       !- Outlet Port
  {00000000-0000-0000-0047-000000000056},  !- Target Object
  2;                                       !- Inlet Port

OS:Connection,
  {00000000-0000-0000-0015-000000000058},  !- Handle
  {00000000-0000-0000-0014-000000000003},  !- Source Object
  6,                                       !- Outlet Port
  {00000000-0000-0000-0047-000000000017},  !- Target Object
  2;                                       !- Inlet Port

OS:Connection,
  {00000000-0000-0000-0015-000000000059},  !- Handle
  {00000000-0000-0000-0047-000000000017},  !- Source Object
  3,                                       !- Outlet Port
  {00000000-0000-0000-0037-000000000003},  !- Target Object
  8;                                       !- Inlet Port

OS:Connection,
  {00000000-0000-0000-0015-000000000060},  !- Handle
  {00000000-0000-0000-0013-000000000002},  !- Source Object
  9,                                       !- Outlet Port
  {00000000-0000-0000-0047-000000000022},  !- Target Object
  2;                                       !- Inlet Port

OS:Connection,
  {00000000-0000-0000-0015-000000000061},  !- Handle
  {00000000-0000-0000-0047-000000000022},  !- Source Object
  3,                                       !- Outlet Port
  {00000000-0000-0000-0014-000000000003},  !- Target Object
  5;                                       !- Inlet Port

OS:Connection,
  {00000000-0000-0000-0015-000000000062},  !- Handle
  {00000000-0000-0000-0012-000000000002},  !- Source Object
  10,                                      !- Outlet Port
  {00000000-0000-0000-0047-000000000019},  !- Target Object
  2;                                       !- Inlet Port

OS:Connection,
  {00000000-0000-0000-0015-000000000063},  !- Handle
  {00000000-0000-0000-0047-000000000019},  !- Source Object
  3,                                       !- Outlet Port
  {00000000-0000-0000-0013-000000000002},  !- Target Object
  8;                                       !- Inlet Port

OS:Connection,
  {00000000-0000-0000-0015-000000000064},  !- Handle
  {00000000-0000-0000-0047-000000000055},  !- Source Object
  3,                                       !- Outlet Port
  {00000000-0000-0000-0003-000000000003},  !- Target Object
  8;                                       !- Inlet Port

OS:Connection,
  {00000000-0000-0000-0015-000000000065},  !- Handle
  {00000000-0000-0000-0003-000000000003},  !- Source Object
  5,                                       !- Outlet Port
  {00000000-0000-0000-0047-000000000052},  !- Target Object
  2;                                       !- Inlet Port

OS:Connection,
  {00000000-0000-0000-0015-000000000066},  !- Handle
  {00000000-0000-0000-0047-000000000052},  !- Source Object
  3,                                       !- Outlet Port
  {00000000-0000-0000-0012-000000000002},  !- Target Object
  9;                                       !- Inlet Port

OS:Connection,
  {00000000-0000-0000-0015-000000000067},  !- Handle
  {00000000-0000-0000-0047-000000000014},  !- Source Object
  3,                                       !- Outlet Port
  {00000000-0000-0000-0053-000000000007},  !- Target Object
  2;                                       !- Inlet Port

OS:Connection,
  {00000000-0000-0000-0015-000000000068},  !- Handle
  {00000000-0000-0000-0053-000000000009},  !- Source Object
  2,                                       !- Outlet Port
  {00000000-0000-0000-0047-000000000005},  !- Target Object
  2;                                       !- Inlet Port

OS:Connection,
  {00000000-0000-0000-0015-000000000069},  !- Handle
  {00000000-0000-0000-0047-000000000005},  !- Source Object
  3,                                       !- Outlet Port
  {00000000-0000-0000-0004-000000000003},  !- Target Object
  3;                                       !- Inlet Port

OS:Connection,
  {00000000-0000-0000-0015-000000000070},  !- Handle
  {00000000-0000-0000-0005-000000000003},  !- Source Object
  3,                                       !- Outlet Port
  {00000000-0000-0000-0047-000000000013},  !- Target Object
  2;                                       !- Inlet Port

OS:Connection,
  {00000000-0000-0000-0015-000000000071},  !- Handle
  {00000000-0000-0000-0047-000000000013},  !- Source Object
  3,                                       !- Outlet Port
  {00000000-0000-0000-0006-000000000003},  !- Target Object
  3;                                       !- Inlet Port

OS:Connection,
  {00000000-0000-0000-0015-000000000072},  !- Handle
  {00000000-0000-0000-0006-000000000003},  !- Source Object
  4,                                       !- Outlet Port
  {00000000-0000-0000-0047-000000000014},  !- Target Object
  2;                                       !- Inlet Port

OS:Connection,
  {00000000-0000-0000-0015-000000000073},  !- Handle
  {00000000-0000-0000-0052-000000000001},  !- Source Object
  14,                                      !- Outlet Port
  {00000000-0000-0000-0047-000000000027},  !- Target Object
  2;                                       !- Inlet Port

OS:Connection,
  {00000000-0000-0000-0015-000000000074},  !- Handle
  {00000000-0000-0000-0017-000000000001},  !- Source Object
  3,                                       !- Outlet Port
  {00000000-0000-0000-0047-000000000001},  !- Target Object
  2;                                       !- Inlet Port

OS:Connection,
  {00000000-0000-0000-0015-000000000075},  !- Handle
  {00000000-0000-0000-0047-000000000028},  !- Source Object
  3,                                       !- Outlet Port
  {00000000-0000-0000-0052-000000000001},  !- Target Object
  15;                                      !- Inlet Port

OS:Connection,
  {00000000-0000-0000-0015-000000000076},  !- Handle
  {00000000-0000-0000-0052-000000000001},  !- Source Object
  17,                                      !- Outlet Port
  {00000000-0000-0000-0047-000000000025},  !- Target Object
  2;                                       !- Inlet Port

OS:Connection,
  {00000000-0000-0000-0015-000000000077},  !- Handle
  {00000000-0000-0000-0047-000000000025},  !- Source Object
  3,                                       !- Outlet Port
  {00000000-0000-0000-0017-000000000002},  !- Target Object
  2;                                       !- Inlet Port

OS:Connection,
  {00000000-0000-0000-0015-000000000078},  !- Handle
  {00000000-0000-0000-0017-000000000002},  !- Source Object
  3,                                       !- Outlet Port
  {00000000-0000-0000-0047-000000000031},  !- Target Object
  2;                                       !- Inlet Port

OS:Connection,
  {00000000-0000-0000-0015-000000000079},  !- Handle
  {00000000-0000-0000-0047-000000000026},  !- Source Object
  3,                                       !- Outlet Port
  {00000000-0000-0000-0052-000000000001},  !- Target Object
  18;                                      !- Inlet Port

OS:Connection,
  {00000000-0000-0000-0015-000000000080},  !- Handle
  {00000000-0000-0000-0047-000000000027},  !- Source Object
  3,                                       !- Outlet Port
  {00000000-0000-0000-0054-000000000001},  !- Target Object
  2;                                       !- Inlet Port

OS:Connection,
  {00000000-0000-0000-0015-000000000081},  !- Handle
  {00000000-0000-0000-0054-000000000001},  !- Source Object
  3,                                       !- Outlet Port
  {00000000-0000-0000-0047-000000000024},  !- Target Object
  2;                                       !- Inlet Port

OS:Connection,
  {00000000-0000-0000-0015-000000000082},  !- Handle
  {00000000-0000-0000-0047-000000000024},  !- Source Object
  3,                                       !- Outlet Port
  {00000000-0000-0000-0017-000000000001},  !- Target Object
  2;                                       !- Inlet Port

OS:Connection,
  {00000000-0000-0000-0015-000000000083},  !- Handle
  {00000000-0000-0000-0047-000000000001},  !- Source Object
  3,                                       !- Outlet Port
  {00000000-0000-0000-0092-000000000001},  !- Target Object
  31;                                      !- Inlet Port

OS:Connection,
  {00000000-0000-0000-0015-000000000084},  !- Handle
  {00000000-0000-0000-0092-000000000001},  !- Source Object
  32,                                      !- Outlet Port
  {00000000-0000-0000-0047-000000000002},  !- Target Object
  2;                                       !- Inlet Port

OS:Connection,
  {00000000-0000-0000-0015-000000000085},  !- Handle
  {00000000-0000-0000-0047-000000000002},  !- Source Object
  3,                                       !- Outlet Port
  {00000000-0000-0000-0016-000000000001},  !- Target Object
  3;                                       !- Inlet Port

OS:Connection,
  {00000000-0000-0000-0015-000000000086},  !- Handle
  {00000000-0000-0000-0017-000000000001},  !- Source Object
  4,                                       !- Outlet Port
  {00000000-0000-0000-0047-000000000029},  !- Target Object
  2;                                       !- Inlet Port

OS:Connection,
  {00000000-0000-0000-0015-000000000087},  !- Handle
  {00000000-0000-0000-0047-000000000029},  !- Source Object
  3,                                       !- Outlet Port
  {00000000-0000-0000-0051-000000000001},  !- Target Object
  2;                                       !- Inlet Port

OS:Connection,
  {00000000-0000-0000-0015-000000000088},  !- Handle
  {00000000-0000-0000-0051-000000000001},  !- Source Object
  3,                                       !- Outlet Port
  {00000000-0000-0000-0047-000000000030},  !- Target Object
  2;                                       !- Inlet Port

OS:Connection,
  {00000000-0000-0000-0015-000000000089},  !- Handle
  {00000000-0000-0000-0047-000000000030},  !- Source Object
  3,                                       !- Outlet Port
  {00000000-0000-0000-0016-000000000001},  !- Target Object
  4;                                       !- Inlet Port

OS:Connection,
  {00000000-0000-0000-0015-000000000090},  !- Handle
  {00000000-0000-0000-0047-000000000031},  !- Source Object
  3,                                       !- Outlet Port
  {00000000-0000-0000-0051-000000000002},  !- Target Object
  2;                                       !- Inlet Port

OS:Connection,
  {00000000-0000-0000-0015-000000000091},  !- Handle
  {00000000-0000-0000-0051-000000000002},  !- Source Object
  3,                                       !- Outlet Port
  {00000000-0000-0000-0047-000000000032},  !- Target Object
  2;                                       !- Inlet Port

OS:Connection,
  {00000000-0000-0000-0015-000000000092},  !- Handle
  {00000000-0000-0000-0047-000000000032},  !- Source Object
  3,                                       !- Outlet Port
  {00000000-0000-0000-0016-000000000002},  !- Target Object
  3;                                       !- Inlet Port

OS:Connection,
  {00000000-0000-0000-0015-000000000093},  !- Handle
  {00000000-0000-0000-0016-000000000001},  !- Source Object
  2,                                       !- Outlet Port
  {00000000-0000-0000-0047-000000000033},  !- Target Object
  2;                                       !- Inlet Port

OS:Connection,
  {00000000-0000-0000-0015-000000000094},  !- Handle
  {00000000-0000-0000-0047-000000000033},  !- Source Object
  3,                                       !- Outlet Port
  {00000000-0000-0000-0051-000000000003},  !- Target Object
  2;                                       !- Inlet Port

OS:Connection,
  {00000000-0000-0000-0015-000000000095},  !- Handle
  {00000000-0000-0000-0051-000000000003},  !- Source Object
  3,                                       !- Outlet Port
  {00000000-0000-0000-0047-000000000028},  !- Target Object
  2;                                       !- Inlet Port

OS:Connection,
  {00000000-0000-0000-0015-000000000096},  !- Handle
  {00000000-0000-0000-0016-000000000002},  !- Source Object
  2,                                       !- Outlet Port
  {00000000-0000-0000-0047-000000000034},  !- Target Object
  2;                                       !- Inlet Port

OS:Connection,
  {00000000-0000-0000-0015-000000000097},  !- Handle
  {00000000-0000-0000-0047-000000000034},  !- Source Object
  3,                                       !- Outlet Port
  {00000000-0000-0000-0051-000000000004},  !- Target Object
  2;                                       !- Inlet Port

OS:Connection,
  {00000000-0000-0000-0015-000000000098},  !- Handle
  {00000000-0000-0000-0051-000000000004},  !- Source Object
  3,                                       !- Outlet Port
  {00000000-0000-0000-0047-000000000026},  !- Target Object
  2;                                       !- Inlet Port

OS:Connection,
  {00000000-0000-0000-0015-000000000099},  !- Handle
  {00000000-0000-0000-0017-000000000002},  !- Source Object
  4,                                       !- Outlet Port
  {00000000-0000-0000-0047-000000000035},  !- Target Object
  2;                                       !- Inlet Port

OS:Connection,
  {00000000-0000-0000-0015-000000000100},  !- Handle
  {00000000-0000-0000-0047-000000000035},  !- Source Object
  3,                                       !- Outlet Port
  {00000000-0000-0000-0094-000000000001},  !- Target Object
  2;                                       !- Inlet Port

OS:Connection,
  {00000000-0000-0000-0015-000000000101},  !- Handle
  {00000000-0000-0000-0094-000000000001},  !- Source Object
  3,                                       !- Outlet Port
  {00000000-0000-0000-0047-000000000036},  !- Target Object
  2;                                       !- Inlet Port

OS:Connection,
  {00000000-0000-0000-0015-000000000102},  !- Handle
  {00000000-0000-0000-0047-000000000036},  !- Source Object
  3,                                       !- Outlet Port
  {00000000-0000-0000-0016-000000000002},  !- Target Object
  4;                                       !- Inlet Port

OS:Connection,
  {00000000-0000-0000-0015-000000000103},  !- Handle
  {00000000-0000-0000-0017-000000000002},  !- Source Object
  5,                                       !- Outlet Port
  {00000000-0000-0000-0047-000000000037},  !- Target Object
  2;                                       !- Inlet Port

OS:Connection,
  {00000000-0000-0000-0015-000000000104},  !- Handle
  {00000000-0000-0000-0047-000000000037},  !- Source Object
  3,                                       !- Outlet Port
  {00000000-0000-0000-0094-000000000002},  !- Target Object
  2;                                       !- Inlet Port

OS:Connection,
  {00000000-0000-0000-0015-000000000105},  !- Handle
  {00000000-0000-0000-0094-000000000002},  !- Source Object
  3,                                       !- Outlet Port
  {00000000-0000-0000-0047-000000000038},  !- Target Object
  2;                                       !- Inlet Port

OS:Connection,
  {00000000-0000-0000-0015-000000000106},  !- Handle
  {00000000-0000-0000-0047-000000000038},  !- Source Object
  3,                                       !- Outlet Port
  {00000000-0000-0000-0016-000000000002},  !- Target Object
  5;                                       !- Inlet Port

OS:Connection,
  {00000000-0000-0000-0015-000000000107},  !- Handle
  {00000000-0000-0000-0017-000000000002},  !- Source Object
  6,                                       !- Outlet Port
  {00000000-0000-0000-0047-000000000039},  !- Target Object
  2;                                       !- Inlet Port

OS:Connection,
  {00000000-0000-0000-0015-000000000108},  !- Handle
  {00000000-0000-0000-0047-000000000039},  !- Source Object
  3,                                       !- Outlet Port
  {00000000-0000-0000-0094-000000000003},  !- Target Object
  2;                                       !- Inlet Port

OS:Connection,
  {00000000-0000-0000-0015-000000000109},  !- Handle
  {00000000-0000-0000-0094-000000000003},  !- Source Object
  3,                                       !- Outlet Port
  {00000000-0000-0000-0047-000000000040},  !- Target Object
  2;                                       !- Inlet Port

OS:Connection,
  {00000000-0000-0000-0015-000000000110},  !- Handle
  {00000000-0000-0000-0047-000000000040},  !- Source Object
  3,                                       !- Outlet Port
  {00000000-0000-0000-0016-000000000002},  !- Target Object
  6;                                       !- Inlet Port

OS:Connection,
  {00000000-0000-0000-0015-000000000111},  !- Handle
  {00000000-0000-0000-0047-000000000044},  !- Source Object
  3,                                       !- Outlet Port
  {00000000-0000-0000-0040-000000000001},  !- Target Object
  8;                                       !- Inlet Port

OS:Connection,
  {00000000-0000-0000-0015-000000000112},  !- Handle
  {00000000-0000-0000-0040-000000000001},  !- Source Object
  9,                                       !- Outlet Port
  {00000000-0000-0000-0047-000000000048},  !- Target Object
  2;                                       !- Inlet Port

OS:Connection,
  {00000000-0000-0000-0015-000000000113},  !- Handle
  {00000000-0000-0000-0047-000000000048},  !- Source Object
  3,                                       !- Outlet Port
  {00000000-0000-0000-0003-000000000001},  !- Target Object
  6;                                       !- Inlet Port

OS:Connection,
  {00000000-0000-0000-0015-000000000114},  !- Handle
  {00000000-0000-0000-0003-000000000001},  !- Source Object
  7,                                       !- Outlet Port
  {00000000-0000-0000-0047-000000000049},  !- Target Object
  2;                                       !- Inlet Port

OS:Connection,
  {00000000-0000-0000-0015-000000000115},  !- Handle
  {00000000-0000-0000-0047-000000000049},  !- Source Object
  3,                                       !- Outlet Port
  {00000000-0000-0000-0040-000000000001},  !- Target Object
  10;                                      !- Inlet Port

OS:Connection,
  {00000000-0000-0000-0015-000000000116},  !- Handle
  {00000000-0000-0000-0040-000000000001},  !- Source Object
  11,                                      !- Outlet Port
  {00000000-0000-0000-0047-000000000045},  !- Target Object
  2;                                       !- Inlet Port

OS:Connection,
  {00000000-0000-0000-0015-000000000117},  !- Handle
  {00000000-0000-0000-0047-000000000060},  !- Source Object
  3,                                       !- Outlet Port
  {00000000-0000-0000-0040-000000000003},  !- Target Object
  8;                                       !- Inlet Port

OS:Connection,
  {00000000-0000-0000-0015-000000000118},  !- Handle
  {00000000-0000-0000-0040-000000000003},  !- Source Object
  9,                                       !- Outlet Port
  {00000000-0000-0000-0047-000000000066},  !- Target Object
  2;                                       !- Inlet Port

OS:Connection,
  {00000000-0000-0000-0015-000000000119},  !- Handle
  {00000000-0000-0000-0047-000000000066},  !- Source Object
  3,                                       !- Outlet Port
  {00000000-0000-0000-0003-000000000002},  !- Target Object
  6;                                       !- Inlet Port

OS:Connection,
  {00000000-0000-0000-0015-000000000120},  !- Handle
  {00000000-0000-0000-0003-000000000002},  !- Source Object
  7,                                       !- Outlet Port
  {00000000-0000-0000-0047-000000000067},  !- Target Object
  2;                                       !- Inlet Port

OS:Connection,
  {00000000-0000-0000-0015-000000000121},  !- Handle
  {00000000-0000-0000-0047-000000000067},  !- Source Object
  3,                                       !- Outlet Port
  {00000000-0000-0000-0040-000000000003},  !- Target Object
  10;                                      !- Inlet Port

OS:Connection,
  {00000000-0000-0000-0015-000000000122},  !- Handle
  {00000000-0000-0000-0040-000000000003},  !- Source Object
  11,                                      !- Outlet Port
  {00000000-0000-0000-0047-000000000061},  !- Target Object
  2;                                       !- Inlet Port

OS:Connection,
  {00000000-0000-0000-0015-000000000123},  !- Handle
  {00000000-0000-0000-0047-000000000053},  !- Source Object
  3,                                       !- Outlet Port
  {00000000-0000-0000-0040-000000000002},  !- Target Object
  8;                                       !- Inlet Port

OS:Connection,
  {00000000-0000-0000-0015-000000000124},  !- Handle
  {00000000-0000-0000-0040-000000000002},  !- Source Object
  9,                                       !- Outlet Port
  {00000000-0000-0000-0047-000000000064},  !- Target Object
  2;                                       !- Inlet Port

OS:Connection,
  {00000000-0000-0000-0015-000000000125},  !- Handle
  {00000000-0000-0000-0047-000000000064},  !- Source Object
  3,                                       !- Outlet Port
  {00000000-0000-0000-0003-000000000003},  !- Target Object
  6;                                       !- Inlet Port

OS:Connection,
  {00000000-0000-0000-0015-000000000126},  !- Handle
  {00000000-0000-0000-0003-000000000003},  !- Source Object
  7,                                       !- Outlet Port
  {00000000-0000-0000-0047-000000000065},  !- Target Object
  2;                                       !- Inlet Port

OS:Connection,
  {00000000-0000-0000-0015-000000000127},  !- Handle
  {00000000-0000-0000-0047-000000000065},  !- Source Object
  3,                                       !- Outlet Port
  {00000000-0000-0000-0040-000000000002},  !- Target Object
  10;                                      !- Inlet Port

OS:Connection,
  {00000000-0000-0000-0015-000000000128},  !- Handle
  {00000000-0000-0000-0040-000000000002},  !- Source Object
  11,                                      !- Outlet Port
  {00000000-0000-0000-0047-000000000054},  !- Target Object
  2;                                       !- Inlet Port

OS:Connector:Mixer,
  {00000000-0000-0000-0016-000000000001},  !- Handle
  Connector Mixer 1,                       !- Name
  {00000000-0000-0000-0015-000000000093},  !- Outlet Branch Name
  {00000000-0000-0000-0015-000000000085},  !- Inlet Branch Name 1
  {00000000-0000-0000-0015-000000000089};  !- Inlet Branch Name 2

OS:Connector:Mixer,
  {00000000-0000-0000-0016-000000000002},  !- Handle
  Connector Mixer 2,                       !- Name
  {00000000-0000-0000-0015-000000000096},  !- Outlet Branch Name
  {00000000-0000-0000-0015-000000000092},  !- Inlet Branch Name 1
  {00000000-0000-0000-0015-000000000102},  !- Inlet Branch Name 2
  {00000000-0000-0000-0015-000000000106},  !- Inlet Branch Name 3
  {00000000-0000-0000-0015-000000000110};  !- Inlet Branch Name 4

OS:Connector:Splitter,
  {00000000-0000-0000-0017-000000000001},  !- Handle
  Connector Splitter 1,                    !- Name
  {00000000-0000-0000-0015-000000000082},  !- Inlet Branch Name
  {00000000-0000-0000-0015-000000000074},  !- Outlet Branch Name 1
  {00000000-0000-0000-0015-000000000086};  !- Outlet Branch Name 2

OS:Connector:Splitter,
  {00000000-0000-0000-0017-000000000002},  !- Handle
  Connector Splitter 2,                    !- Name
  {00000000-0000-0000-0015-000000000077},  !- Inlet Branch Name
  {00000000-0000-0000-0015-000000000078},  !- Outlet Branch Name 1
  {00000000-0000-0000-0015-000000000099},  !- Outlet Branch Name 2
  {00000000-0000-0000-0015-000000000103},  !- Outlet Branch Name 3
  {00000000-0000-0000-0015-000000000107};  !- Outlet Branch Name 4

OS:Construction,
  {00000000-0000-0000-0018-000000000001},  !- Handle
  BTAP-Ext-DaylightDiffuser,               !- Name
  ,                                        !- Surface Rendering Name
  {00000000-0000-0000-0098-000000000001};  !- Layer 1

OS:Construction,
  {00000000-0000-0000-0018-000000000002},  !- Handle
  BTAP-Ext-DaylightDiffuser:U=0.190 SHGC=0.600, !- Name
  ,                                        !- Surface Rendering Name
  {00000000-0000-0000-0098-000000000002};  !- Layer 1

OS:Construction,
  {00000000-0000-0000-0018-000000000003},  !- Handle
  BTAP-Ext-DaylightDomes,                  !- Name
  ,                                        !- Surface Rendering Name
  {00000000-0000-0000-0098-000000000001};  !- Layer 1

OS:Construction,
  {00000000-0000-0000-0018-000000000004},  !- Handle
  BTAP-Ext-DaylightDomes:U=0.190 SHGC=0.600, !- Name
  ,                                        !- Surface Rendering Name
  {00000000-0000-0000-0098-000000000002};  !- Layer 1

OS:Construction,
  {00000000-0000-0000-0018-000000000005},  !- Handle
  BTAP-Ext-Door,                           !- Name
  ,                                        !- Surface Rendering Name
  {00000000-0000-0000-0044-000000000017},  !- Layer 1
  {00000000-0000-0000-0045-000000000013};  !- Layer 2

OS:Construction,
  {00000000-0000-0000-0018-000000000006},  !- Handle
  BTAP-Ext-Door:U-1.9,                     !- Name
  ,                                        !- Surface Rendering Name
  {00000000-0000-0000-0044-000000000016},  !- Layer 1
  {00000000-0000-0000-0045-000000000011};  !- Layer 2

OS:Construction,
  {00000000-0000-0000-0018-000000000007},  !- Handle
  BTAP-Ext-FixedWindow,                    !- Name
  ,                                        !- Surface Rendering Name
  {00000000-0000-0000-0098-000000000001};  !- Layer 1

OS:Construction,
  {00000000-0000-0000-0018-000000000008},  !- Handle
  BTAP-Ext-FixedWindow:U=0.190 SHGC=0.600, !- Name
  ,                                        !- Surface Rendering Name
  {00000000-0000-0000-0098-000000000002};  !- Layer 1

OS:Construction,
  {00000000-0000-0000-0018-000000000009},  !- Handle
  BTAP-Ext-Floor-Mass,                     !- Name
  ,                                        !- Surface Rendering Name
  {00000000-0000-0000-0045-000000000013},  !- Layer 1
  {00000000-0000-0000-0044-000000000008},  !- Layer 2
  {00000000-0000-0000-0045-000000000007};  !- Layer 3

OS:Construction,
  {00000000-0000-0000-0018-000000000010},  !- Handle
  BTAP-Ext-Floor-Mass:U-0.162,             !- Name
  ,                                        !- Surface Rendering Name
  {00000000-0000-0000-0045-000000000008},  !- Layer 1
  {00000000-0000-0000-0044-000000000007},  !- Layer 2
  {00000000-0000-0000-0045-000000000003};  !- Layer 3

OS:Construction,
  {00000000-0000-0000-0018-000000000011},  !- Handle
  BTAP-Ext-GlassDoors,                     !- Name
  ,                                        !- Surface Rendering Name
  {00000000-0000-0000-0098-000000000001};  !- Layer 1

OS:Construction,
  {00000000-0000-0000-0018-000000000012},  !- Handle
  BTAP-Ext-GlassDoors:U=0.190 SHGC=0.600,  !- Name
  ,                                        !- Surface Rendering Name
  {00000000-0000-0000-0098-000000000002};  !- Layer 1

OS:Construction,
  {00000000-0000-0000-0018-000000000013},  !- Handle
  BTAP-Ext-OverHeadDoor,                   !- Name
  ,                                        !- Surface Rendering Name
  {00000000-0000-0000-0045-000000000013};  !- Layer 1

OS:Construction,
  {00000000-0000-0000-0018-000000000014},  !- Handle
  BTAP-Ext-OverHeadDoor:U-1.9,             !- Name
  ,                                        !- Surface Rendering Name
  {00000000-0000-0000-0045-000000000012};  !- Layer 1

OS:Construction,
  {00000000-0000-0000-0018-000000000015},  !- Handle
  BTAP-Ext-Roof-Metal,                     !- Name
  ,                                        !- Surface Rendering Name
  {00000000-0000-0000-0044-000000000023},  !- Layer 1
  {00000000-0000-0000-0045-000000000013};  !- Layer 2

OS:Construction,
  {00000000-0000-0000-0018-000000000016},  !- Handle
  BTAP-Ext-Roof-Metal:U-0.138,             !- Name
  ,                                        !- Surface Rendering Name
  {00000000-0000-0000-0044-000000000022},  !- Layer 1
  {00000000-0000-0000-0045-000000000010};  !- Layer 2

OS:Construction,
  {00000000-0000-0000-0018-000000000017},  !- Handle
  BTAP-Ext-Skylights,                      !- Name
  ,                                        !- Surface Rendering Name
  {00000000-0000-0000-0098-000000000001};  !- Layer 1

OS:Construction,
  {00000000-0000-0000-0018-000000000018},  !- Handle
  BTAP-Ext-Skylights:U=0.190 SHGC=0.600,   !- Name
  ,                                        !- Surface Rendering Name
  {00000000-0000-0000-0098-000000000002};  !- Layer 1

OS:Construction,
  {00000000-0000-0000-0018-000000000019},  !- Handle
  BTAP-Ext-Wall-Mass,                      !- Name
  ,                                        !- Surface Rendering Name
  {00000000-0000-0000-0044-000000000006},  !- Layer 1
  {00000000-0000-0000-0044-000000000014},  !- Layer 2
  {00000000-0000-0000-0045-000000000013},  !- Layer 3
  {00000000-0000-0000-0044-000000000002};  !- Layer 4

OS:Construction,
  {00000000-0000-0000-0018-000000000020},  !- Handle
  BTAP-Ext-Wall-Mass:U-0.21,               !- Name
  ,                                        !- Surface Rendering Name
  {00000000-0000-0000-0044-000000000005},  !- Layer 1
  {00000000-0000-0000-0044-000000000013},  !- Layer 2
  {00000000-0000-0000-0045-000000000009},  !- Layer 3
  {00000000-0000-0000-0044-000000000001};  !- Layer 4

OS:Construction,
  {00000000-0000-0000-0018-000000000021},  !- Handle
  BTAP-Grnd-Floor-Mass,                    !- Name
  ,                                        !- Surface Rendering Name
  {00000000-0000-0000-0044-000000000012},  !- Layer 1
  {00000000-0000-0000-0045-000000000007};  !- Layer 2

OS:Construction,
  {00000000-0000-0000-0018-000000000022},  !- Handle
  BTAP-Grnd-Floor-Mass:U-0.757,            !- Name
  ,                                        !- Surface Rendering Name
  {00000000-0000-0000-0044-000000000009},  !- Layer 1
  {00000000-0000-0000-0045-000000000004};  !- Layer 2

OS:Construction,
  {00000000-0000-0000-0018-000000000023},  !- Handle
  BTAP-Grnd-Floor-Mass:U-0.757_std,        !- Name
  ,                                        !- Surface Rendering Name
  {00000000-0000-0000-0044-000000000009},  !- Layer 1
  {00000000-0000-0000-0044-000000000015};  !- Layer 2

OS:Construction,
  {00000000-0000-0000-0018-000000000024},  !- Handle
  BTAP-Grnd-Roof-Mass,                     !- Name
  ,                                        !- Surface Rendering Name
  {00000000-0000-0000-0044-000000000012},  !- Layer 1
  {00000000-0000-0000-0045-000000000007};  !- Layer 2

OS:Construction,
  {00000000-0000-0000-0018-000000000025},  !- Handle
  BTAP-Grnd-Roof-Mass:U-0.284,             !- Name
  ,                                        !- Surface Rendering Name
  {00000000-0000-0000-0044-000000000011},  !- Layer 1
  {00000000-0000-0000-0045-000000000006};  !- Layer 2

OS:Construction,
  {00000000-0000-0000-0018-000000000026},  !- Handle
  BTAP-Grnd-Wall-Mass,                     !- Name
  ,                                        !- Surface Rendering Name
  {00000000-0000-0000-0044-000000000012},  !- Layer 1
  {00000000-0000-0000-0045-000000000007};  !- Layer 2

OS:Construction,
  {00000000-0000-0000-0018-000000000027},  !- Handle
  BTAP-Grnd-Wall-Mass:U-0.284,             !- Name
  ,                                        !- Surface Rendering Name
  {00000000-0000-0000-0044-000000000010},  !- Layer 1
  {00000000-0000-0000-0045-000000000005};  !- Layer 2

OS:Construction,
  {00000000-0000-0000-0018-000000000028},  !- Handle
  BTAP-Int-Ceiling,                        !- Name
  ,                                        !- Surface Rendering Name
  {00000000-0000-0000-0045-000000000007},  !- Layer 1
  {00000000-0000-0000-0044-000000000003};  !- Layer 2

OS:Construction,
  {00000000-0000-0000-0018-000000000029},  !- Handle
  BTAP-Int-Door,                           !- Name
  ,                                        !- Surface Rendering Name
  {00000000-0000-0000-0044-000000000020};  !- Layer 1

OS:Construction,
  {00000000-0000-0000-0018-000000000030},  !- Handle
  BTAP-Int-Floor,                          !- Name
  ,                                        !- Surface Rendering Name
  {00000000-0000-0000-0044-000000000003},  !- Layer 1
  {00000000-0000-0000-0045-000000000007};  !- Layer 2

OS:Construction,
  {00000000-0000-0000-0018-000000000031},  !- Handle
  BTAP-Int-Partition,                      !- Name
  ,                                        !- Surface Rendering Name
  {00000000-0000-0000-0044-000000000020};  !- Layer 1

OS:Construction,
  {00000000-0000-0000-0018-000000000032},  !- Handle
  BTAP-Int-Wall,                           !- Name
  ,                                        !- Surface Rendering Name
  {00000000-0000-0000-0044-000000000018},  !- Layer 1
  {00000000-0000-0000-0044-000000000018};  !- Layer 2

OS:Construction,
  {00000000-0000-0000-0018-000000000033},  !- Handle
  BTAP-Int-Window,                         !- Name
  ,                                        !- Surface Rendering Name
  {00000000-0000-0000-0098-000000000001};  !- Layer 1

OS:Construction,
  {00000000-0000-0000-0018-000000000034},  !- Handle
  Basement Floor construction,             !- Name
  ,                                        !- Surface Rendering Name
  {00000000-0000-0000-0044-000000000021},  !- Layer 1
  {00000000-0000-0000-0045-000000000001};  !- Layer 2

OS:Construction,
  {00000000-0000-0000-0018-000000000035},  !- Handle
  Basement Wall construction,              !- Name
  ,                                        !- Surface Rendering Name
  {00000000-0000-0000-0044-000000000021};  !- Layer 1

OS:Construction,
  {00000000-0000-0000-0018-000000000036},  !- Handle
  Floor Adiabatic construction,            !- Name
  ,                                        !- Surface Rendering Name
  {00000000-0000-0000-0045-000000000001},  !- Layer 1
  {00000000-0000-0000-0044-000000000004},  !- Layer 2
  {00000000-0000-0000-0045-000000000002};  !- Layer 3

OS:Construction,
  {00000000-0000-0000-0018-000000000037},  !- Handle
  Wall Adiabatic construction,             !- Name
  ,                                        !- Surface Rendering Name
  {00000000-0000-0000-0044-000000000019},  !- Layer 1
  {00000000-0000-0000-0044-000000000019};  !- Layer 2

OS:Controller:MechanicalVentilation,
  {00000000-0000-0000-0019-000000000001},  !- Handle
  Controller Mechanical Ventilation 1,     !- Name
  {00000000-0000-0000-0056-000000000001},  !- Availability Schedule
  ,                                        !- Demand Controlled Ventilation
  ZoneSum;                                 !- System Outdoor Air Method

OS:Controller:MechanicalVentilation,
  {00000000-0000-0000-0019-000000000002},  !- Handle
  Controller Mechanical Ventilation 2,     !- Name
  {00000000-0000-0000-0056-000000000001},  !- Availability Schedule
  ,                                        !- Demand Controlled Ventilation
  ZoneSum;                                 !- System Outdoor Air Method

OS:Controller:MechanicalVentilation,
  {00000000-0000-0000-0019-000000000003},  !- Handle
  Controller Mechanical Ventilation 3,     !- Name
  {00000000-0000-0000-0056-000000000001},  !- Availability Schedule
  ,                                        !- Demand Controlled Ventilation
  ZoneSum;                                 !- System Outdoor Air Method

OS:Controller:OutdoorAir,
  {00000000-0000-0000-0020-000000000001},  !- Handle
  Controller Outdoor Air 1,                !- Name
  ,                                        !- Relief Air Outlet Node Name
  ,                                        !- Return Air Node Name
  ,                                        !- Mixed Air Node Name
  ,                                        !- Actuator Node Name
  autosize,                                !- Minimum Outdoor Air Flow Rate {m3/s}
  Autosize,                                !- Maximum Outdoor Air Flow Rate {m3/s}
  NoEconomizer,                            !- Economizer Control Type
  ModulateFlow,                            !- Economizer Control Action Type
  28,                                      !- Economizer Maximum Limit Dry-Bulb Temperature {C}
  64000,                                   !- Economizer Maximum Limit Enthalpy {J/kg}
  ,                                        !- Economizer Maximum Limit Dewpoint Temperature {C}
  ,                                        !- Electronic Enthalpy Limit Curve Name
  -100,                                    !- Economizer Minimum Limit Dry-Bulb Temperature {C}
  NoLockout,                               !- Lockout Type
  FixedMinimum,                            !- Minimum Limit Type
  {00000000-0000-0000-0059-000000000020},  !- Minimum Outdoor Air Schedule Name
  ,                                        !- Minimum Fraction of Outdoor Air Schedule Name
  ,                                        !- Maximum Fraction of Outdoor Air Schedule Name
  {00000000-0000-0000-0019-000000000001},  !- Controller Mechanical Ventilation
  ,                                        !- Time of Day Economizer Control Schedule Name
  No,                                      !- High Humidity Control
  ,                                        !- Humidistat Control Zone Name
  1,                                       !- High Humidity Outdoor Air Flow Ratio
  Yes,                                     !- Control High Indoor Humidity Based on Outdoor Humidity Ratio
  BypassWhenOAFlowGreaterThanMinimum,      !- Heat Recovery Bypass Control Type
  InterlockedWithMechanicalCooling;        !- Economizer Operation Staging

OS:Controller:OutdoorAir,
  {00000000-0000-0000-0020-000000000002},  !- Handle
  Controller Outdoor Air 2,                !- Name
  ,                                        !- Relief Air Outlet Node Name
  ,                                        !- Return Air Node Name
  ,                                        !- Mixed Air Node Name
  ,                                        !- Actuator Node Name
  autosize,                                !- Minimum Outdoor Air Flow Rate {m3/s}
  Autosize,                                !- Maximum Outdoor Air Flow Rate {m3/s}
  DifferentialEnthalpy,                    !- Economizer Control Type
  ModulateFlow,                            !- Economizer Control Action Type
  ,                                        !- Economizer Maximum Limit Dry-Bulb Temperature {C}
  ,                                        !- Economizer Maximum Limit Enthalpy {J/kg}
  ,                                        !- Economizer Maximum Limit Dewpoint Temperature {C}
  ,                                        !- Electronic Enthalpy Limit Curve Name
  ,                                        !- Economizer Minimum Limit Dry-Bulb Temperature {C}
  NoLockout,                               !- Lockout Type
  FixedMinimum,                            !- Minimum Limit Type
  {00000000-0000-0000-0059-000000000022},  !- Minimum Outdoor Air Schedule Name
  ,                                        !- Minimum Fraction of Outdoor Air Schedule Name
  ,                                        !- Maximum Fraction of Outdoor Air Schedule Name
  {00000000-0000-0000-0019-000000000002},  !- Controller Mechanical Ventilation
  ,                                        !- Time of Day Economizer Control Schedule Name
  No,                                      !- High Humidity Control
  ,                                        !- Humidistat Control Zone Name
  1,                                       !- High Humidity Outdoor Air Flow Ratio
  Yes,                                     !- Control High Indoor Humidity Based on Outdoor Humidity Ratio
  BypassWhenOAFlowGreaterThanMinimum,      !- Heat Recovery Bypass Control Type
  InterlockedWithMechanicalCooling;        !- Economizer Operation Staging

OS:Controller:OutdoorAir,
  {00000000-0000-0000-0020-000000000003},  !- Handle
  Controller Outdoor Air 3,                !- Name
  ,                                        !- Relief Air Outlet Node Name
  ,                                        !- Return Air Node Name
  ,                                        !- Mixed Air Node Name
  ,                                        !- Actuator Node Name
  autosize,                                !- Minimum Outdoor Air Flow Rate {m3/s}
  Autosize,                                !- Maximum Outdoor Air Flow Rate {m3/s}
  DifferentialEnthalpy,                    !- Economizer Control Type
  ModulateFlow,                            !- Economizer Control Action Type
  ,                                        !- Economizer Maximum Limit Dry-Bulb Temperature {C}
  ,                                        !- Economizer Maximum Limit Enthalpy {J/kg}
  ,                                        !- Economizer Maximum Limit Dewpoint Temperature {C}
  ,                                        !- Electronic Enthalpy Limit Curve Name
  ,                                        !- Economizer Minimum Limit Dry-Bulb Temperature {C}
  NoLockout,                               !- Lockout Type
  FixedMinimum,                            !- Minimum Limit Type
  {00000000-0000-0000-0059-000000000021},  !- Minimum Outdoor Air Schedule Name
  ,                                        !- Minimum Fraction of Outdoor Air Schedule Name
  ,                                        !- Maximum Fraction of Outdoor Air Schedule Name
  {00000000-0000-0000-0019-000000000003},  !- Controller Mechanical Ventilation
  ,                                        !- Time of Day Economizer Control Schedule Name
  No,                                      !- High Humidity Control
  ,                                        !- Humidistat Control Zone Name
  1,                                       !- High Humidity Outdoor Air Flow Ratio
  Yes,                                     !- Control High Indoor Humidity Based on Outdoor Humidity Ratio
  BypassWhenOAFlowGreaterThanMinimum,      !- Heat Recovery Bypass Control Type
  InterlockedWithMechanicalCooling;        !- Economizer Operation Staging

OS:Curve:Biquadratic,
  {00000000-0000-0000-0021-000000000001},  !- Handle
  Curve Biquadratic 1,                     !- Name
  0.867905,                                !- Coefficient1 Constant
  0.0142459,                               !- Coefficient2 x
  0.000554364,                             !- Coefficient3 x**2
  -0.00755748,                             !- Coefficient4 y
  3.3048e-05,                              !- Coefficient5 y**2
  -0.000191808,                            !- Coefficient6 x*y
  13,                                      !- Minimum Value of x
  24,                                      !- Maximum Value of x
  24,                                      !- Minimum Value of y
  46;                                      !- Maximum Value of y

OS:Curve:Biquadratic,
  {00000000-0000-0000-0021-000000000002},  !- Handle
  Curve Biquadratic 2,                     !- Name
  0.116936,                                !- Coefficient1 Constant
  0.0284933,                               !- Coefficient2 x
  -0.000411156,                            !- Coefficient3 x**2
  0.0214108,                               !- Coefficient4 y
  0.000161028,                             !- Coefficient5 y**2
  -0.000679104,                            !- Coefficient6 x*y
  13,                                      !- Minimum Value of x
  24,                                      !- Maximum Value of x
  24,                                      !- Minimum Value of y
  46;                                      !- Maximum Value of y

OS:Curve:Biquadratic,
  {00000000-0000-0000-0021-000000000003},  !- Handle
  Curve Biquadratic 3,                     !- Name
  0.867905,                                !- Coefficient1 Constant
  0.0142459,                               !- Coefficient2 x
  0.000554364,                             !- Coefficient3 x**2
  -0.00755748,                             !- Coefficient4 y
  3.3048e-05,                              !- Coefficient5 y**2
  -0.000191808,                            !- Coefficient6 x*y
  13,                                      !- Minimum Value of x
  24,                                      !- Maximum Value of x
  24,                                      !- Minimum Value of y
  46;                                      !- Maximum Value of y

OS:Curve:Biquadratic,
  {00000000-0000-0000-0021-000000000004},  !- Handle
  Curve Biquadratic 4,                     !- Name
  0.116936,                                !- Coefficient1 Constant
  0.0284933,                               !- Coefficient2 x
  -0.000411156,                            !- Coefficient3 x**2
  0.0214108,                               !- Coefficient4 y
  0.000161028,                             !- Coefficient5 y**2
  -0.000679104,                            !- Coefficient6 x*y
  13,                                      !- Minimum Value of x
  24,                                      !- Maximum Value of x
  24,                                      !- Minimum Value of y
  46;                                      !- Maximum Value of y

OS:Curve:Biquadratic,
  {00000000-0000-0000-0021-000000000005},  !- Handle
  Curve Biquadratic 5,                     !- Name
  0.867905,                                !- Coefficient1 Constant
  0.0142459,                               !- Coefficient2 x
  0.000554364,                             !- Coefficient3 x**2
  -0.00755748,                             !- Coefficient4 y
  3.3048e-05,                              !- Coefficient5 y**2
  -0.000191808,                            !- Coefficient6 x*y
  13,                                      !- Minimum Value of x
  24,                                      !- Maximum Value of x
  24,                                      !- Minimum Value of y
  46;                                      !- Maximum Value of y

OS:Curve:Biquadratic,
  {00000000-0000-0000-0021-000000000006},  !- Handle
  Curve Biquadratic 6,                     !- Name
  0.116936,                                !- Coefficient1 Constant
  0.0284933,                               !- Coefficient2 x
  -0.000411156,                            !- Coefficient3 x**2
  0.0214108,                               !- Coefficient4 y
  0.000161028,                             !- Coefficient5 y**2
  -0.000679104,                            !- Coefficient6 x*y
  13,                                      !- Minimum Value of x
  24,                                      !- Maximum Value of x
  24,                                      !- Minimum Value of y
  46;                                      !- Maximum Value of y

OS:Curve:Biquadratic,
  {00000000-0000-0000-0021-000000000007},  !- Handle
  DXCOOL-NECB2011-REF-CAPFT,               !- Name
  0.867905,                                !- Coefficient1 Constant
  0.0142459,                               !- Coefficient2 x
  0.00055436,                              !- Coefficient3 x**2
  -0.0075575,                              !- Coefficient4 y
  3.3e-05,                                 !- Coefficient5 y**2
  -0.0001918,                              !- Coefficient6 x*y
  13,                                      !- Minimum Value of x
  24,                                      !- Maximum Value of x
  24,                                      !- Minimum Value of y
  46;                                      !- Maximum Value of y

OS:Curve:Biquadratic,
  {00000000-0000-0000-0021-000000000008},  !- Handle
  DXCOOL-NECB2011-REF-COOLEIRFT,           !- Name
  0.1141714,                               !- Coefficient1 Constant
  0.02818224,                              !- Coefficient2 x
  -0.0004199,                              !- Coefficient3 x**2
  0.02141082,                              !- Coefficient4 y
  0.000161028,                             !- Coefficient5 y**2
  -0.000679104,                            !- Coefficient6 x*y
  13,                                      !- Minimum Value of x
  24,                                      !- Maximum Value of x
  24,                                      !- Minimum Value of y
  46;                                      !- Maximum Value of y

OS:Curve:Cubic,
  {00000000-0000-0000-0022-000000000001},  !- Handle
  Curve Cubic 1,                           !- Name
  0.0277,                                  !- Coefficient1 Constant
  4.9151,                                  !- Coefficient2 x
  -8.184,                                  !- Coefficient3 x**2
  4.2702,                                  !- Coefficient4 x**3
  0.7,                                     !- Minimum Value of x
  1;                                       !- Maximum Value of x

OS:Curve:Cubic,
  {00000000-0000-0000-0022-000000000002},  !- Handle
  Curve Cubic 10,                          !- Name
  0.3696,                                  !- Coefficient1 Constant
  2.3362,                                  !- Coefficient2 x
  -2.9577,                                 !- Coefficient3 x**2
  1.2596,                                  !- Coefficient4 x**3
  0.7,                                     !- Minimum Value of x
  1;                                       !- Maximum Value of x

OS:Curve:Cubic,
  {00000000-0000-0000-0022-000000000003},  !- Handle
  Curve Cubic 11,                          !- Name
  0.0277,                                  !- Coefficient1 Constant
  4.9151,                                  !- Coefficient2 x
  -8.184,                                  !- Coefficient3 x**2
  4.2702,                                  !- Coefficient4 x**3
  0.7,                                     !- Minimum Value of x
  1;                                       !- Maximum Value of x

OS:Curve:Cubic,
  {00000000-0000-0000-0022-000000000004},  !- Handle
  Curve Cubic 12,                          !- Name
  0.729009,                                !- Coefficient1 Constant
  0.0319275,                               !- Coefficient2 x
  0.000136404,                             !- Coefficient3 x**2
  -8.748e-06,                              !- Coefficient4 x**3
  -20,                                     !- Minimum Value of x
  20;                                      !- Maximum Value of x

OS:Curve:Cubic,
  {00000000-0000-0000-0022-000000000005},  !- Handle
  Curve Cubic 13,                          !- Name
  0.84,                                    !- Coefficient1 Constant
  0.16,                                    !- Coefficient2 x
  0,                                       !- Coefficient3 x**2
  0,                                       !- Coefficient4 x**3
  0.5,                                     !- Minimum Value of x
  1.5;                                     !- Maximum Value of x

OS:Curve:Cubic,
  {00000000-0000-0000-0022-000000000006},  !- Handle
  Curve Cubic 14,                          !- Name
  1.2183,                                  !- Coefficient1 Constant
  -0.03612,                                !- Coefficient2 x
  0.00142,                                 !- Coefficient3 x**2
  -2.68e-05,                               !- Coefficient4 x**3
  -20,                                     !- Minimum Value of x
  20;                                      !- Maximum Value of x

OS:Curve:Cubic,
  {00000000-0000-0000-0022-000000000007},  !- Handle
  Curve Cubic 15,                          !- Name
  0.3696,                                  !- Coefficient1 Constant
  2.3362,                                  !- Coefficient2 x
  -2.9577,                                 !- Coefficient3 x**2
  1.2596,                                  !- Coefficient4 x**3
  0.7,                                     !- Minimum Value of x
  1;                                       !- Maximum Value of x

OS:Curve:Cubic,
  {00000000-0000-0000-0022-000000000008},  !- Handle
  Curve Cubic 2,                           !- Name
  0.729009,                                !- Coefficient1 Constant
  0.0319275,                               !- Coefficient2 x
  0.000136404,                             !- Coefficient3 x**2
  -8.748e-06,                              !- Coefficient4 x**3
  -20,                                     !- Minimum Value of x
  20;                                      !- Maximum Value of x

OS:Curve:Cubic,
  {00000000-0000-0000-0022-000000000009},  !- Handle
  Curve Cubic 3,                           !- Name
  0.84,                                    !- Coefficient1 Constant
  0.16,                                    !- Coefficient2 x
  0,                                       !- Coefficient3 x**2
  0,                                       !- Coefficient4 x**3
  0.5,                                     !- Minimum Value of x
  1.5;                                     !- Maximum Value of x

OS:Curve:Cubic,
  {00000000-0000-0000-0022-000000000010},  !- Handle
  Curve Cubic 4,                           !- Name
  1.2183,                                  !- Coefficient1 Constant
  -0.03612,                                !- Coefficient2 x
  0.00142,                                 !- Coefficient3 x**2
  -2.68e-05,                               !- Coefficient4 x**3
  -20,                                     !- Minimum Value of x
  20;                                      !- Maximum Value of x

OS:Curve:Cubic,
  {00000000-0000-0000-0022-000000000011},  !- Handle
  Curve Cubic 5,                           !- Name
  0.3696,                                  !- Coefficient1 Constant
  2.3362,                                  !- Coefficient2 x
  -2.9577,                                 !- Coefficient3 x**2
  1.2596,                                  !- Coefficient4 x**3
  0.7,                                     !- Minimum Value of x
  1;                                       !- Maximum Value of x

OS:Curve:Cubic,
  {00000000-0000-0000-0022-000000000012},  !- Handle
  Curve Cubic 6,                           !- Name
  0.0277,                                  !- Coefficient1 Constant
  4.9151,                                  !- Coefficient2 x
  -8.184,                                  !- Coefficient3 x**2
  4.2702,                                  !- Coefficient4 x**3
  0.7,                                     !- Minimum Value of x
  1;                                       !- Maximum Value of x

OS:Curve:Cubic,
  {00000000-0000-0000-0022-000000000013},  !- Handle
  Curve Cubic 7,                           !- Name
  0.729009,                                !- Coefficient1 Constant
  0.0319275,                               !- Coefficient2 x
  0.000136404,                             !- Coefficient3 x**2
  -8.748e-06,                              !- Coefficient4 x**3
  -20,                                     !- Minimum Value of x
  20;                                      !- Maximum Value of x

OS:Curve:Cubic,
  {00000000-0000-0000-0022-000000000014},  !- Handle
  Curve Cubic 8,                           !- Name
  0.84,                                    !- Coefficient1 Constant
  0.16,                                    !- Coefficient2 x
  0,                                       !- Coefficient3 x**2
  0,                                       !- Coefficient4 x**3
  0.5,                                     !- Minimum Value of x
  1.5;                                     !- Maximum Value of x

OS:Curve:Cubic,
  {00000000-0000-0000-0022-000000000015},  !- Handle
  Curve Cubic 9,                           !- Name
  1.2183,                                  !- Coefficient1 Constant
  -0.03612,                                !- Coefficient2 x
  0.00142,                                 !- Coefficient3 x**2
  -2.68e-05,                               !- Coefficient4 x**3
  -20,                                     !- Minimum Value of x
  20;                                      !- Maximum Value of x

OS:Curve:Cubic,
  {00000000-0000-0000-0022-000000000016},  !- Handle
  DXCOOL-NECB2011-REF-COOLPLFFPLR,         !- Name
  0.0277,                                  !- Coefficient1 Constant
  4.9151,                                  !- Coefficient2 x
  -8.184,                                  !- Coefficient3 x**2
  4.2702,                                  !- Coefficient4 x**3
  0.7,                                     !- Minimum Value of x
  1;                                       !- Maximum Value of x

OS:Curve:Cubic,
  {00000000-0000-0000-0022-000000000017},  !- Handle
  DXHEAT-NECB2011-REF-CAPFFLOW,            !- Name
  0.84,                                    !- Coefficient1 Constant
  0.16,                                    !- Coefficient2 x
  0,                                       !- Coefficient3 x**2
  0,                                       !- Coefficient4 x**3
  0.5,                                     !- Minimum Value of x
  1.5;                                     !- Maximum Value of x

OS:Curve:Cubic,
  {00000000-0000-0000-0022-000000000018},  !- Handle
  DXHEAT-NECB2011-REF-CAPFT,               !- Name
  0.729009,                                !- Coefficient1 Constant
  0.0319275,                               !- Coefficient2 x
  0.000136404,                             !- Coefficient3 x**2
  -8.748e-06,                              !- Coefficient4 x**3
  -20,                                     !- Minimum Value of x
  20;                                      !- Maximum Value of x

OS:Curve:Cubic,
  {00000000-0000-0000-0022-000000000019},  !- Handle
  DXHEAT-NECB2011-REF-EIRFT,               !- Name
  1.2183,                                  !- Coefficient1 Constant
  -0.03612,                                !- Coefficient2 x
  0.00142,                                 !- Coefficient3 x**2
  -2.68e-05,                               !- Coefficient4 x**3
  -20,                                     !- Minimum Value of x
  20;                                      !- Maximum Value of x

OS:Curve:Cubic,
  {00000000-0000-0000-0022-000000000020},  !- Handle
  DXHEAT-NECB2011-REF-PLFFPLR,             !- Name
  0.3696,                                  !- Coefficient1 Constant
  2.3362,                                  !- Coefficient2 x
  -2.9577,                                 !- Coefficient3 x**2
  1.2596,                                  !- Coefficient4 x**3
  0.7,                                     !- Minimum Value of x
  1;                                       !- Maximum Value of x

OS:Curve:Cubic,
  {00000000-0000-0000-0022-000000000021},  !- Handle
  FURNACE-EFFPLR-NECB2011,                 !- Name
  0.722,                                   !- Coefficient1 Constant
  0.8211,                                  !- Coefficient2 x
  -1.0396,                                 !- Coefficient3 x**2
  0.5,                                     !- Coefficient4 x**3
  0,                                       !- Minimum Value of x
  1;                                       !- Maximum Value of x

OS:Curve:Quadratic,
  {00000000-0000-0000-0023-000000000001},  !- Handle
  Curve Quadratic 1,                       !- Name
  1,                                       !- Coefficient1 Constant
  0,                                       !- Coefficient2 x
  0,                                       !- Coefficient3 x**2
  0,                                       !- Minimum Value of x
  1;                                       !- Maximum Value of x

OS:Curve:Quadratic,
  {00000000-0000-0000-0023-000000000002},  !- Handle
  Curve Quadratic 2,                       !- Name
  1,                                       !- Coefficient1 Constant
  0,                                       !- Coefficient2 x
  0,                                       !- Coefficient3 x**2
  0,                                       !- Minimum Value of x
  1;                                       !- Maximum Value of x

OS:Curve:Quadratic,
  {00000000-0000-0000-0023-000000000003},  !- Handle
  Curve Quadratic 3,                       !- Name
  1.3824,                                  !- Coefficient1 Constant
  -0.4336,                                 !- Coefficient2 x
  0.0512,                                  !- Coefficient3 x**2
  0,                                       !- Minimum Value of x
  1;                                       !- Maximum Value of x

OS:Curve:Quadratic,
  {00000000-0000-0000-0023-000000000004},  !- Handle
  Curve Quadratic 4,                       !- Name
  1,                                       !- Coefficient1 Constant
  0,                                       !- Coefficient2 x
  0,                                       !- Coefficient3 x**2
  0,                                       !- Minimum Value of x
  1;                                       !- Maximum Value of x

OS:Curve:Quadratic,
  {00000000-0000-0000-0023-000000000005},  !- Handle
  Curve Quadratic 5,                       !- Name
  1,                                       !- Coefficient1 Constant
  0,                                       !- Coefficient2 x
  0,                                       !- Coefficient3 x**2
  0,                                       !- Minimum Value of x
  1;                                       !- Maximum Value of x

OS:Curve:Quadratic,
  {00000000-0000-0000-0023-000000000006},  !- Handle
  Curve Quadratic 6,                       !- Name
  1.3824,                                  !- Coefficient1 Constant
  -0.4336,                                 !- Coefficient2 x
  0.0512,                                  !- Coefficient3 x**2
  0,                                       !- Minimum Value of x
  1;                                       !- Maximum Value of x

OS:Curve:Quadratic,
  {00000000-0000-0000-0023-000000000007},  !- Handle
  Curve Quadratic 7,                       !- Name
  1,                                       !- Coefficient1 Constant
  0,                                       !- Coefficient2 x
  0,                                       !- Coefficient3 x**2
  0,                                       !- Minimum Value of x
  1;                                       !- Maximum Value of x

OS:Curve:Quadratic,
  {00000000-0000-0000-0023-000000000008},  !- Handle
  Curve Quadratic 8,                       !- Name
  1,                                       !- Coefficient1 Constant
  0,                                       !- Coefficient2 x
  0,                                       !- Coefficient3 x**2
  0,                                       !- Minimum Value of x
  1;                                       !- Maximum Value of x

OS:Curve:Quadratic,
  {00000000-0000-0000-0023-000000000009},  !- Handle
  Curve Quadratic 9,                       !- Name
  1.3824,                                  !- Coefficient1 Constant
  -0.4336,                                 !- Coefficient2 x
  0.0512,                                  !- Coefficient3 x**2
  0,                                       !- Minimum Value of x
  1;                                       !- Maximum Value of x

OS:Curve:Quadratic,
  {00000000-0000-0000-0023-000000000010},  !- Handle
  DXCOOL-NECB2011-REF-CAPFFLOW,            !- Name
  0.8,                                     !- Coefficient1 Constant
  0.2,                                     !- Coefficient2 x
  0,                                       !- Coefficient3 x**2
  0.5,                                     !- Minimum Value of x
  1.5;                                     !- Maximum Value of x

OS:Curve:Quadratic,
  {00000000-0000-0000-0023-000000000011},  !- Handle
  DXCOOL-NECB2011-REF-COOLEIRFFLOW,        !- Name
  1.1552,                                  !- Coefficient1 Constant
  -0.1808,                                 !- Coefficient2 x
  0.0256,                                  !- Coefficient3 x**2
  0.5,                                     !- Minimum Value of x
  1.5;                                     !- Maximum Value of x

OS:Curve:Quadratic,
  {00000000-0000-0000-0023-000000000012},  !- Handle
  DXHEAT-NECB2011-REF-EIRFFLOW,            !- Name
  1.3824,                                  !- Coefficient1 Constant
  -0.4336,                                 !- Coefficient2 x
  0.0512,                                  !- Coefficient3 x**2
  0,                                       !- Minimum Value of x
  1;                                       !- Maximum Value of x

OS:Daylighting:Control,
  {00000000-0000-0000-0024-000000000001},  !- Handle
  Zone3 Bulk Storage daylighting control,  !- Name
  {00000000-0000-0000-0076-000000000003},  !- Space Name
  22.8588851907324,                        !- Position X-Coordinate {m}
  65.5288042134326,                        !- Position Y-Coordinate {m}
  0.8,                                     !- Position Z-Coordinate {m}
  ,                                        !- Psi Rotation Around X-Axis {deg}
  ,                                        !- Theta Rotation Around Y-Axis {deg}
  ,                                        !- Phi Rotation Around Z-Axis {deg}
  200,                                     !- Illuminance Setpoint {lux}
  Stepped,                                 !- Lighting Control Type
  ,                                        !- Minimum Input Power Fraction for Continuous Dimming Control
  ,                                        !- Minimum Light Output Fraction for Continuous Dimming Control
  2;                                       !- Number of Stepped Control Steps

OS:DefaultConstructionSet,
  {00000000-0000-0000-0025-000000000001},  !- Handle
  BTAP-Mass at hdd = 5000.0,               !- Name
  {00000000-0000-0000-0028-000000000002},  !- Default Exterior Surface Constructions Name
  {00000000-0000-0000-0028-000000000003},  !- Default Interior Surface Constructions Name
  {00000000-0000-0000-0028-000000000001},  !- Default Ground Contact Surface Constructions Name
  {00000000-0000-0000-0027-000000000001},  !- Default Exterior SubSurface Constructions Name
  {00000000-0000-0000-0027-000000000002},  !- Default Interior SubSurface Constructions Name
  {00000000-0000-0000-0018-000000000031},  !- Interior Partition Construction Name
  ,                                        !- Space Shading Construction Name
  ,                                        !- Building Shading Construction Name
  ,                                        !- Site Shading Construction Name
  ;                                        !- Adiabatic Surface Construction Name

OS:DefaultScheduleSet,
  {00000000-0000-0000-0026-000000000001},  !- Handle
  Space Function Office enclosed <= 25 m2 Schedule Set, !- Name
  ,                                        !- Hours of Operation Schedule Name
  {00000000-0000-0000-0059-000000000009},  !- Number of People Schedule Name
  {00000000-0000-0000-0059-000000000014},  !- People Activity Level Schedule Name
  {00000000-0000-0000-0059-000000000010},  !- Lighting Schedule Name
  {00000000-0000-0000-0059-000000000007},  !- Electric Equipment Schedule Name
  ,                                        !- Gas Equipment Schedule Name
  ,                                        !- Hot Water Equipment Schedule Name
  ,                                        !- Infiltration Schedule Name
  ,                                        !- Steam Equipment Schedule Name
  ;                                        !- Other Equipment Schedule Name

OS:DefaultScheduleSet,
  {00000000-0000-0000-0026-000000000002},  !- Handle
  Space Function Warehouse storage area medium to bulky palletized items Schedule Set, !- Name
  ,                                        !- Hours of Operation Schedule Name
  {00000000-0000-0000-0059-000000000009},  !- Number of People Schedule Name
  {00000000-0000-0000-0059-000000000014},  !- People Activity Level Schedule Name
  {00000000-0000-0000-0059-000000000008},  !- Lighting Schedule Name
  {00000000-0000-0000-0059-000000000007},  !- Electric Equipment Schedule Name
  ,                                        !- Gas Equipment Schedule Name
  ,                                        !- Hot Water Equipment Schedule Name
  ,                                        !- Infiltration Schedule Name
  ,                                        !- Steam Equipment Schedule Name
  ;                                        !- Other Equipment Schedule Name

OS:DefaultScheduleSet,
  {00000000-0000-0000-0026-000000000003},  !- Handle
  Space Function Warehouse storage area small hand-carried items(4) Schedule Set, !- Name
  ,                                        !- Hours of Operation Schedule Name
  {00000000-0000-0000-0059-000000000009},  !- Number of People Schedule Name
  {00000000-0000-0000-0059-000000000014},  !- People Activity Level Schedule Name
  {00000000-0000-0000-0059-000000000008},  !- Lighting Schedule Name
  {00000000-0000-0000-0059-000000000007},  !- Electric Equipment Schedule Name
  ,                                        !- Gas Equipment Schedule Name
  ,                                        !- Hot Water Equipment Schedule Name
  ,                                        !- Infiltration Schedule Name
  ,                                        !- Steam Equipment Schedule Name
  ;                                        !- Other Equipment Schedule Name

OS:DefaultSubSurfaceConstructions,
  {00000000-0000-0000-0027-000000000001},  !- Handle
  BTAP-Mass at hdd = 5000.0,               !- Name
  {00000000-0000-0000-0018-000000000008},  !- Fixed Window Construction Name
  {00000000-0000-0000-0018-000000000008},  !- Operable Window Construction Name
  {00000000-0000-0000-0018-000000000006},  !- Door Construction Name
  {00000000-0000-0000-0018-000000000012},  !- Glass Door Construction Name
  {00000000-0000-0000-0018-000000000014},  !- Overhead Door Construction Name
  {00000000-0000-0000-0018-000000000018},  !- Skylight Construction Name
  {00000000-0000-0000-0018-000000000004},  !- Tubular Daylight Dome Construction Name
  {00000000-0000-0000-0018-000000000002};  !- Tubular Daylight Diffuser Construction Name

OS:DefaultSubSurfaceConstructions,
  {00000000-0000-0000-0027-000000000002},  !- Handle
  Default Sub Surface Constructions 2,     !- Name
  {00000000-0000-0000-0018-000000000033},  !- Fixed Window Construction Name
  {00000000-0000-0000-0018-000000000033},  !- Operable Window Construction Name
  {00000000-0000-0000-0018-000000000029},  !- Door Construction Name
  ,                                        !- Glass Door Construction Name
  ,                                        !- Overhead Door Construction Name
  ,                                        !- Skylight Construction Name
  ,                                        !- Tubular Daylight Dome Construction Name
  ;                                        !- Tubular Daylight Diffuser Construction Name

OS:DefaultSubSurfaceConstructions,
  {00000000-0000-0000-0027-000000000003},  !- Handle
  NECB2011 - FullSrvRest - WholeBuilding - NECB HDD Method at hdd = 5000.0, !- Name
  {00000000-0000-0000-0018-000000000007},  !- Fixed Window Construction Name
  {00000000-0000-0000-0018-000000000007},  !- Operable Window Construction Name
  {00000000-0000-0000-0018-000000000005},  !- Door Construction Name
  {00000000-0000-0000-0018-000000000011},  !- Glass Door Construction Name
  {00000000-0000-0000-0018-000000000013},  !- Overhead Door Construction Name
  {00000000-0000-0000-0018-000000000017},  !- Skylight Construction Name
  {00000000-0000-0000-0018-000000000003},  !- Tubular Daylight Dome Construction Name
  {00000000-0000-0000-0018-000000000001};  !- Tubular Daylight Diffuser Construction Name

OS:DefaultSurfaceConstructions,
  {00000000-0000-0000-0028-000000000001},  !- Handle
  BTAP-Mass at hdd = 5000.0 1,             !- Name
  {00000000-0000-0000-0018-000000000022},  !- Floor Construction Name
  {00000000-0000-0000-0018-000000000027},  !- Wall Construction Name
  {00000000-0000-0000-0018-000000000025};  !- Roof Ceiling Construction Name

OS:DefaultSurfaceConstructions,
  {00000000-0000-0000-0028-000000000002},  !- Handle
  BTAP-Mass at hdd = 5000.0,               !- Name
  {00000000-0000-0000-0018-000000000010},  !- Floor Construction Name
  {00000000-0000-0000-0018-000000000020},  !- Wall Construction Name
  {00000000-0000-0000-0018-000000000016};  !- Roof Ceiling Construction Name

OS:DefaultSurfaceConstructions,
  {00000000-0000-0000-0028-000000000003},  !- Handle
  Default Surface Constructions 2,         !- Name
  {00000000-0000-0000-0018-000000000030},  !- Floor Construction Name
  {00000000-0000-0000-0018-000000000032},  !- Wall Construction Name
  {00000000-0000-0000-0018-000000000028};  !- Roof Ceiling Construction Name

OS:DefaultSurfaceConstructions,
  {00000000-0000-0000-0028-000000000004},  !- Handle
  NECB2011 - FullSrvRest - WholeBuilding - NECB HDD Method at hdd = 5000.0 1, !- Name
  {00000000-0000-0000-0018-000000000021},  !- Floor Construction Name
  {00000000-0000-0000-0018-000000000026},  !- Wall Construction Name
  {00000000-0000-0000-0018-000000000024};  !- Roof Ceiling Construction Name

OS:DefaultSurfaceConstructions,
  {00000000-0000-0000-0028-000000000005},  !- Handle
  NECB2011 - FullSrvRest - WholeBuilding - NECB HDD Method at hdd = 5000.0, !- Name
  {00000000-0000-0000-0018-000000000009},  !- Floor Construction Name
  {00000000-0000-0000-0018-000000000019},  !- Wall Construction Name
  {00000000-0000-0000-0018-000000000015};  !- Roof Ceiling Construction Name

OS:DesignSpecification:OutdoorAir,
  {00000000-0000-0000-0029-000000000001},  !- Handle
  Space Function Office enclosed <= 25 m2 Ventilation, !- Name
  Sum,                                     !- Outdoor Air Method
  0.0142188325687296,                      !- Outdoor Air Flow per Person {m3/s-person}
  ,                                        !- Outdoor Air Flow per Floor Area {m3/s-m2}
  ,                                        !- Outdoor Air Flow Rate {m3/s}
  ,                                        !- Outdoor Air Flow Air Changes per Hour {1/hr}
  ;                                        !- Outdoor Air Flow Rate Fraction Schedule Name

OS:DesignSpecification:OutdoorAir,
  {00000000-0000-0000-0029-000000000002},  !- Handle
  Space Function Warehouse storage area medium to bulky palletized items Ventilation, !- Name
  Sum,                                     !- Outdoor Air Method
  ,                                        !- Outdoor Air Flow per Person {m3/s-person}
  0.000254,                                !- Outdoor Air Flow per Floor Area {m3/s-m2}
  ,                                        !- Outdoor Air Flow Rate {m3/s}
  ,                                        !- Outdoor Air Flow Air Changes per Hour {1/hr}
  ;                                        !- Outdoor Air Flow Rate Fraction Schedule Name

OS:DesignSpecification:OutdoorAir,
  {00000000-0000-0000-0029-000000000003},  !- Handle
  Space Function Warehouse storage area small hand-carried items(4) Ventilation, !- Name
  Sum,                                     !- Outdoor Air Method
  ,                                        !- Outdoor Air Flow per Person {m3/s-person}
  0.000254,                                !- Outdoor Air Flow per Floor Area {m3/s-m2}
  ,                                        !- Outdoor Air Flow Rate {m3/s}
  ,                                        !- Outdoor Air Flow Air Changes per Hour {1/hr}
  ;                                        !- Outdoor Air Flow Rate Fraction Schedule Name

OS:ElectricEquipment,
  {00000000-0000-0000-0030-000000000001},  !- Handle
  Space Function Office enclosed <= 25 m2 Elec Equip, !- Name
  {00000000-0000-0000-0031-000000000001},  !- Electric Equipment Definition Name
  {00000000-0000-0000-0078-000000000001},  !- Space or SpaceType Name
  ,                                        !- Schedule Name
  ,                                        !- Multiplier
  General;                                 !- End-Use Subcategory

OS:ElectricEquipment,
  {00000000-0000-0000-0030-000000000002},  !- Handle
  Space Function Warehouse storage area medium to bulky palletized items Elec Equip, !- Name
  {00000000-0000-0000-0031-000000000002},  !- Electric Equipment Definition Name
  {00000000-0000-0000-0078-000000000002},  !- Space or SpaceType Name
  ,                                        !- Schedule Name
  ,                                        !- Multiplier
  General;                                 !- End-Use Subcategory

OS:ElectricEquipment,
  {00000000-0000-0000-0030-000000000003},  !- Handle
  Space Function Warehouse storage area small hand-carried items(4) Elec Equip, !- Name
  {00000000-0000-0000-0031-000000000003},  !- Electric Equipment Definition Name
  {00000000-0000-0000-0078-000000000003},  !- Space or SpaceType Name
  ,                                        !- Schedule Name
  ,                                        !- Multiplier
  General;                                 !- End-Use Subcategory

OS:ElectricEquipment:Definition,
  {00000000-0000-0000-0031-000000000001},  !- Handle
  Space Function Office enclosed <= 25 m2 Elec Equip Definition, !- Name
  Watts/Area,                              !- Design Level Calculation Method
  ,                                        !- Design Level {W}
  7.50272566220473,                        !- Watts per Space Floor Area {W/m2}
  ,                                        !- Watts per Person {W/person}
  ,                                        !- Fraction Latent
  0.5;                                     !- Fraction Radiant

OS:ElectricEquipment:Definition,
  {00000000-0000-0000-0031-000000000002},  !- Handle
  Space Function Warehouse storage area medium to bulky palletized items Elec Equip Definition, !- Name
  Watts/Area,                              !- Design Level Calculation Method
  ,                                        !- Design Level {W}
  1.0003634216273,                         !- Watts per Space Floor Area {W/m2}
  ,                                        !- Watts per Person {W/person}
  ,                                        !- Fraction Latent
  0.5;                                     !- Fraction Radiant

OS:ElectricEquipment:Definition,
  {00000000-0000-0000-0031-000000000003},  !- Handle
  Space Function Warehouse storage area small hand-carried items(4) Elec Equip Definition, !- Name
  Watts/Area,                              !- Design Level Calculation Method
  ,                                        !- Design Level {W}
  1.0003634216273,                         !- Watts per Space Floor Area {W/m2}
  ,                                        !- Watts per Person {W/person}
  ,                                        !- Fraction Latent
  0.5;                                     !- Fraction Radiant

OS:EnergyManagementSystem:Actuator,
  {00000000-0000-0000-0032-000000000001},  !- Handle
  ems_sys_4_mixed_shr_none_sc_ashp_sh_ashp_c_g_ssf_cv_zh_b_e_zc_none_srf_none__1_ClgSch0, !- Name
  {00000000-0000-0000-0059-000000000012},  !- Actuated Component Name
  Schedule:Year,                           !- Actuated Component Type
  Schedule Value,                          !- Actuated Component Control Type
  ;                                        !- Zone or Space Name

OS:EnergyManagementSystem:Actuator,
  {00000000-0000-0000-0032-000000000002},  !- Handle
  ems_sys_4_mixed_shr_none_sc_ashp_sh_ashp_c_g_ssf_cv_zh_b_e_zc_none_srf_none__1_HtgSch0, !- Name
  {00000000-0000-0000-0059-000000000013},  !- Actuated Component Name
  Schedule:Year,                           !- Actuated Component Type
  Schedule Value,                          !- Actuated Component Control Type
  ;                                        !- Zone or Space Name

OS:EnergyManagementSystem:Actuator,
  {00000000-0000-0000-0032-000000000003},  !- Handle
  ems_sys_4_mixed_shr_none_sc_ashp_sh_ashp_c_g_ssf_cv_zh_b_e_zc_none_srf_none__ClgSch0, !- Name
  {00000000-0000-0000-0059-000000000012},  !- Actuated Component Name
  Schedule:Year,                           !- Actuated Component Type
  Schedule Value,                          !- Actuated Component Control Type
  ;                                        !- Zone or Space Name

OS:EnergyManagementSystem:Actuator,
  {00000000-0000-0000-0032-000000000004},  !- Handle
  ems_sys_4_mixed_shr_none_sc_ashp_sh_ashp_c_g_ssf_cv_zh_b_e_zc_none_srf_none__HtgSch0, !- Name
  {00000000-0000-0000-0059-000000000013},  !- Actuated Component Name
  Schedule:Year,                           !- Actuated Component Type
  Schedule Value,                          !- Actuated Component Control Type
  ;                                        !- Zone or Space Name

OS:EnergyManagementSystem:Program,
  {00000000-0000-0000-0033-000000000001},  !- Handle
  ems_sys_4_mixed_shr_none_sc_ashp_sh_ashp_c_g_ssf_cv_zh_b_e_zc_none_srf_none__1_OptimumStartProg0, !- Name
<<<<<<< HEAD
  IF DaylightSavings==0 && DayOfWeek>1 && Hour==5 && {a237ccb1-1a1c-406c-83ec-20b352ab8741}<23.9 && {a237ccb1-1a1c-406c-83ec-20b352ab8741}>1.7, !- Program Line 1
  SET {d5a74046-1c9a-4dad-9d3a-3fffb9914040} = 29.4, !- Program Line 2
  SET {e6bdaecc-b32a-45d7-9f64-99f63b67c575} = 15.6, !- Program Line 3
  ELSEIF DaylightSavings==0 && DayOfWeek==1 && Hour==7 && {a237ccb1-1a1c-406c-83ec-20b352ab8741}<23.9 && {a237ccb1-1a1c-406c-83ec-20b352ab8741}>1.7, !- Program Line 4
  SET {d5a74046-1c9a-4dad-9d3a-3fffb9914040} = 29.4, !- Program Line 5
  SET {e6bdaecc-b32a-45d7-9f64-99f63b67c575} = 15.6, !- Program Line 6
  ELSEIF DaylightSavings==1 && DayOfWeek>1 && Hour==4 && {a237ccb1-1a1c-406c-83ec-20b352ab8741}<23.9 && {a237ccb1-1a1c-406c-83ec-20b352ab8741}>1.7, !- Program Line 7
  SET {d5a74046-1c9a-4dad-9d3a-3fffb9914040} = 29.4, !- Program Line 8
  SET {e6bdaecc-b32a-45d7-9f64-99f63b67c575} = 15.6, !- Program Line 9
  ELSEIF DaylightSavings==1 && DayOfWeek==1 && Hour==6 && {a237ccb1-1a1c-406c-83ec-20b352ab8741}<23.9 && {a237ccb1-1a1c-406c-83ec-20b352ab8741}>1.7, !- Program Line 10
  SET {d5a74046-1c9a-4dad-9d3a-3fffb9914040} = 29.4, !- Program Line 11
  SET {e6bdaecc-b32a-45d7-9f64-99f63b67c575} = 15.6, !- Program Line 12
  ELSE,                                    !- Program Line 13
  SET {d5a74046-1c9a-4dad-9d3a-3fffb9914040} = NULL, !- Program Line 14
  SET {e6bdaecc-b32a-45d7-9f64-99f63b67c575} = NULL, !- Program Line 15
=======
  IF DaylightSavings==0 && DayOfWeek>1 && Hour==5 && {963d402c-2e10-4b0b-82b0-55c5f006110f}<23.9 && {963d402c-2e10-4b0b-82b0-55c5f006110f}>1.7, !- Program Line 1
  SET {185d4b3e-1277-41d1-a534-029881412b97} = 29.4, !- Program Line 2
  SET {047b137c-45e0-4c8f-9d42-f37a664904a7} = 15.6, !- Program Line 3
  ELSEIF DaylightSavings==0 && DayOfWeek==1 && Hour==7 && {963d402c-2e10-4b0b-82b0-55c5f006110f}<23.9 && {963d402c-2e10-4b0b-82b0-55c5f006110f}>1.7, !- Program Line 4
  SET {185d4b3e-1277-41d1-a534-029881412b97} = 29.4, !- Program Line 5
  SET {047b137c-45e0-4c8f-9d42-f37a664904a7} = 15.6, !- Program Line 6
  ELSEIF DaylightSavings==1 && DayOfWeek>1 && Hour==4 && {963d402c-2e10-4b0b-82b0-55c5f006110f}<23.9 && {963d402c-2e10-4b0b-82b0-55c5f006110f}>1.7, !- Program Line 7
  SET {185d4b3e-1277-41d1-a534-029881412b97} = 29.4, !- Program Line 8
  SET {047b137c-45e0-4c8f-9d42-f37a664904a7} = 15.6, !- Program Line 9
  ELSEIF DaylightSavings==1 && DayOfWeek==1 && Hour==6 && {963d402c-2e10-4b0b-82b0-55c5f006110f}<23.9 && {963d402c-2e10-4b0b-82b0-55c5f006110f}>1.7, !- Program Line 10
  SET {185d4b3e-1277-41d1-a534-029881412b97} = 29.4, !- Program Line 11
  SET {047b137c-45e0-4c8f-9d42-f37a664904a7} = 15.6, !- Program Line 12
  ELSE,                                    !- Program Line 13
  SET {185d4b3e-1277-41d1-a534-029881412b97} = NULL, !- Program Line 14
  SET {047b137c-45e0-4c8f-9d42-f37a664904a7} = NULL, !- Program Line 15
>>>>>>> 792ffd62
  ENDIF;                                   !- Program Line 16

OS:EnergyManagementSystem:Program,
  {00000000-0000-0000-0033-000000000002},  !- Handle
  ems_sys_4_mixed_shr_none_sc_ashp_sh_ashp_c_g_ssf_cv_zh_b_e_zc_none_srf_none__OptimumStartProg0, !- Name
<<<<<<< HEAD
  IF DaylightSavings==0 && DayOfWeek>1 && Hour==5 && {0fe1913f-0d28-4c9b-8f29-16127205dc8f}<23.9 && {0fe1913f-0d28-4c9b-8f29-16127205dc8f}>1.7, !- Program Line 1
  SET {6f941809-6ca0-4e7e-9992-227499f236d0} = 29.4, !- Program Line 2
  SET {bd7f99dc-4b88-4f08-ab21-40c5597d9288} = 15.6, !- Program Line 3
  ELSEIF DaylightSavings==0 && DayOfWeek==1 && Hour==7 && {0fe1913f-0d28-4c9b-8f29-16127205dc8f}<23.9 && {0fe1913f-0d28-4c9b-8f29-16127205dc8f}>1.7, !- Program Line 4
  SET {6f941809-6ca0-4e7e-9992-227499f236d0} = 29.4, !- Program Line 5
  SET {bd7f99dc-4b88-4f08-ab21-40c5597d9288} = 15.6, !- Program Line 6
  ELSEIF DaylightSavings==1 && DayOfWeek>1 && Hour==4 && {0fe1913f-0d28-4c9b-8f29-16127205dc8f}<23.9 && {0fe1913f-0d28-4c9b-8f29-16127205dc8f}>1.7, !- Program Line 7
  SET {6f941809-6ca0-4e7e-9992-227499f236d0} = 29.4, !- Program Line 8
  SET {bd7f99dc-4b88-4f08-ab21-40c5597d9288} = 15.6, !- Program Line 9
  ELSEIF DaylightSavings==1 && DayOfWeek==1 && Hour==6 && {0fe1913f-0d28-4c9b-8f29-16127205dc8f}<23.9 && {0fe1913f-0d28-4c9b-8f29-16127205dc8f}>1.7, !- Program Line 10
  SET {6f941809-6ca0-4e7e-9992-227499f236d0} = 29.4, !- Program Line 11
  SET {bd7f99dc-4b88-4f08-ab21-40c5597d9288} = 15.6, !- Program Line 12
  ELSE,                                    !- Program Line 13
  SET {6f941809-6ca0-4e7e-9992-227499f236d0} = NULL, !- Program Line 14
  SET {bd7f99dc-4b88-4f08-ab21-40c5597d9288} = NULL, !- Program Line 15
=======
  IF DaylightSavings==0 && DayOfWeek>1 && Hour==5 && {daf9e383-fcc5-4f6d-b964-aaa43b4d08e5}<23.9 && {daf9e383-fcc5-4f6d-b964-aaa43b4d08e5}>1.7, !- Program Line 1
  SET {993251c9-181a-466f-8824-ce7f79b35722} = 29.4, !- Program Line 2
  SET {038dce39-130e-42f0-b322-b3857b72fc40} = 15.6, !- Program Line 3
  ELSEIF DaylightSavings==0 && DayOfWeek==1 && Hour==7 && {daf9e383-fcc5-4f6d-b964-aaa43b4d08e5}<23.9 && {daf9e383-fcc5-4f6d-b964-aaa43b4d08e5}>1.7, !- Program Line 4
  SET {993251c9-181a-466f-8824-ce7f79b35722} = 29.4, !- Program Line 5
  SET {038dce39-130e-42f0-b322-b3857b72fc40} = 15.6, !- Program Line 6
  ELSEIF DaylightSavings==1 && DayOfWeek>1 && Hour==4 && {daf9e383-fcc5-4f6d-b964-aaa43b4d08e5}<23.9 && {daf9e383-fcc5-4f6d-b964-aaa43b4d08e5}>1.7, !- Program Line 7
  SET {993251c9-181a-466f-8824-ce7f79b35722} = 29.4, !- Program Line 8
  SET {038dce39-130e-42f0-b322-b3857b72fc40} = 15.6, !- Program Line 9
  ELSEIF DaylightSavings==1 && DayOfWeek==1 && Hour==6 && {daf9e383-fcc5-4f6d-b964-aaa43b4d08e5}<23.9 && {daf9e383-fcc5-4f6d-b964-aaa43b4d08e5}>1.7, !- Program Line 10
  SET {993251c9-181a-466f-8824-ce7f79b35722} = 29.4, !- Program Line 11
  SET {038dce39-130e-42f0-b322-b3857b72fc40} = 15.6, !- Program Line 12
  ELSE,                                    !- Program Line 13
  SET {993251c9-181a-466f-8824-ce7f79b35722} = NULL, !- Program Line 14
  SET {038dce39-130e-42f0-b322-b3857b72fc40} = NULL, !- Program Line 15
>>>>>>> 792ffd62
  ENDIF;                                   !- Program Line 16

OS:EnergyManagementSystem:ProgramCallingManager,
  {00000000-0000-0000-0034-000000000001},  !- Handle
  ems_sys_4_mixed_shr_none_sc_ashp_sh_ashp_c_g_ssf_cv_zh_b_e_zc_none_srf_none__1_OptimumStartCallingManager0, !- Name
  BeginTimestepBeforePredictor,            !- EnergyPlus Model Calling Point
  {00000000-0000-0000-0033-000000000001};  !- Program Name 1

OS:EnergyManagementSystem:ProgramCallingManager,
  {00000000-0000-0000-0034-000000000002},  !- Handle
  ems_sys_4_mixed_shr_none_sc_ashp_sh_ashp_c_g_ssf_cv_zh_b_e_zc_none_srf_none__OptimumStartCallingManager0, !- Name
  BeginTimestepBeforePredictor,            !- EnergyPlus Model Calling Point
  {00000000-0000-0000-0033-000000000002};  !- Program Name 1

OS:EnergyManagementSystem:Sensor,
  {00000000-0000-0000-0035-000000000001},  !- Handle
  OAT,                                     !- Name
  Environment,                             !- Output Variable or Output Meter Index Key Name
  Site Outdoor Air Drybulb Temperature;    !- Output Variable or Output Meter Name

OS:EnergyManagementSystem:Sensor,
  {00000000-0000-0000-0035-000000000002},  !- Handle
  OAT_1,                                   !- Name
  Environment,                             !- Output Variable or Output Meter Index Key Name
  Site Outdoor Air Drybulb Temperature;    !- Output Variable or Output Meter Name

OS:Facility,
  {00000000-0000-0000-0036-000000000001};  !- Handle

OS:Fan:ConstantVolume,
  {00000000-0000-0000-0037-000000000001},  !- Handle
  Fan Constant Volume 1,                   !- Name
  {00000000-0000-0000-0056-000000000001},  !- Availability Schedule Name
  0.39975,                                 !- Fan Total Efficiency
  640,                                     !- Pressure Rise {Pa}
  AutoSize,                                !- Maximum Flow Rate {m3/s}
  0.615,                                   !- Motor Efficiency
  ,                                        !- Motor In Airstream Fraction
  {00000000-0000-0000-0015-000000000015},  !- Air Inlet Node Name
  {00000000-0000-0000-0015-000000000013},  !- Air Outlet Node Name
  ;                                        !- End-Use Subcategory

OS:Fan:ConstantVolume,
  {00000000-0000-0000-0037-000000000002},  !- Handle
  Fan Constant Volume 2,                   !- Name
  {00000000-0000-0000-0056-000000000001},  !- Availability Schedule Name
  0.39975,                                 !- Fan Total Efficiency
  640,                                     !- Pressure Rise {Pa}
  AutoSize,                                !- Maximum Flow Rate {m3/s}
  0.615,                                   !- Motor Efficiency
  ,                                        !- Motor In Airstream Fraction
  {00000000-0000-0000-0015-000000000037},  !- Air Inlet Node Name
  {00000000-0000-0000-0015-000000000035},  !- Air Outlet Node Name
  ;                                        !- End-Use Subcategory

OS:Fan:ConstantVolume,
  {00000000-0000-0000-0037-000000000003},  !- Handle
  Fan Constant Volume 3,                   !- Name
  {00000000-0000-0000-0056-000000000001},  !- Availability Schedule Name
  0.39975,                                 !- Fan Total Efficiency
  640,                                     !- Pressure Rise {Pa}
  AutoSize,                                !- Maximum Flow Rate {m3/s}
  0.615,                                   !- Motor Efficiency
  ,                                        !- Motor In Airstream Fraction
  {00000000-0000-0000-0015-000000000059},  !- Air Inlet Node Name
  {00000000-0000-0000-0015-000000000057},  !- Air Outlet Node Name
  ;                                        !- End-Use Subcategory

OS:Foundation:Kiva,
  {00000000-0000-0000-0038-000000000001},  !- Handle
  Bldg Kiva Foundation,                    !- Name
  ,                                        !- Initial Indoor Air Temperature {C}
  ,                                        !- Interior Horizontal Insulation Material Name
  ,                                        !- Interior Horizontal Insulation Depth {m}
  ,                                        !- Interior Horizontal Insulation Width {m}
  ,                                        !- Interior Vertical Insulation Material Name
  ,                                        !- Interior Vertical Insulation Depth {m}
  ,                                        !- Exterior Horizontal Insulation Material Name
  ,                                        !- Exterior Horizontal Insulation Depth {m}
  ,                                        !- Exterior Horizontal Insulation Width {m}
  ,                                        !- Exterior Vertical Insulation Material Name
  ,                                        !- Exterior Vertical Insulation Depth {m}
  0,                                       !- Wall Height Above Grade {m}
  0,                                       !- Wall Depth Below Slab {m}
  ,                                        !- Footing Wall Construction Name
  ,                                        !- Footing Material Name
  ;                                        !- Footing Depth {m}

OS:Foundation:Kiva:Settings,
  {00000000-0000-0000-0039-000000000001},  !- Handle
  ,                                        !- Soil Conductivity {W/m-K}
  ,                                        !- Soil Density {kg/m3}
  ,                                        !- Soil Specific Heat {J/kg-K}
  ,                                        !- Ground Solar Absorptivity {dimensionless}
  ,                                        !- Ground Thermal Absorptivity {dimensionless}
  ,                                        !- Ground Surface Roughness {m}
  ,                                        !- Far-Field Width {m}
  ,                                        !- Deep-Ground Boundary Condition
  ,                                        !- Deep-Ground Depth {m}
  ,                                        !- Minimum Cell Dimension {m}
  ,                                        !- Maximum Cell Growth Coefficient {dimensionless}
  ;                                        !- Simulation Timestep

OS:HeatExchanger:AirToAir:SensibleAndLatent,
  {00000000-0000-0000-0040-000000000001},  !- Handle
  sys_3|mixed|shr>none|sc>ashp|sh>ashp>c-g|ssf>cv|zh>b-e|zc>none|srf>none| ERV, !- Name
  {00000000-0000-0000-0056-000000000001},  !- Availability Schedule
  autosize,                                !- Nominal Supply Air Flow Rate {m3/s}
  0.5,                                     !- Sensible Effectiveness at 100% Heating Air Flow {dimensionless}
  0.5,                                     !- Latent Effectiveness at 100% Heating Air Flow {dimensionless}
  0.5,                                     !- Sensible Effectiveness at 100% Cooling Air Flow {dimensionless}
  0.5,                                     !- Latent Effectiveness at 100% Cooling Air Flow {dimensionless}
  {00000000-0000-0000-0015-000000000111},  !- Supply Air Inlet Node
  {00000000-0000-0000-0015-000000000112},  !- Supply Air Outlet Node
  {00000000-0000-0000-0015-000000000115},  !- Exhaust Air Inlet Node
  {00000000-0000-0000-0015-000000000116},  !- Exhaust Air Outlet Node
  170.876367335026,                        !- Nominal Electric Power {W}
  Yes,                                     !- Supply Air Outlet Temperature Control
  Rotary,                                  !- Heat Exchanger Type
  ExhaustOnly,                             !- Frost Control Type
  -23.3,                                   !- Threshold Temperature {C}
  0.167,                                   !- Initial Defrost Time Fraction {dimensionless}
  1.44,                                    !- Rate of Defrost Time Fraction Increase {1/K}
  Yes,                                     !- Economizer Lockout
  {00000000-0000-0000-0087-000000000004},  !- Sensible Effectiveness of Heating Air Flow Curve Name
  {00000000-0000-0000-0087-000000000002},  !- Latent Effectiveness of Heating Air Flow Curve Name
  {00000000-0000-0000-0087-000000000003},  !- Sensible Effectiveness of Cooling Air Flow Curve Name
  {00000000-0000-0000-0087-000000000001};  !- Latent Effectiveness of Cooling Air Flow Curve Name

OS:HeatExchanger:AirToAir:SensibleAndLatent,
  {00000000-0000-0000-0040-000000000002},  !- Handle
  sys_4|mixed|shr>none|sc>ashp|sh>ashp>c-g|ssf>cv|zh>b-e|zc>none|srf>none| 1 ERV, !- Name
  {00000000-0000-0000-0056-000000000001},  !- Availability Schedule
  autosize,                                !- Nominal Supply Air Flow Rate {m3/s}
  0.5,                                     !- Sensible Effectiveness at 100% Heating Air Flow {dimensionless}
  0.5,                                     !- Latent Effectiveness at 100% Heating Air Flow {dimensionless}
  0.5,                                     !- Sensible Effectiveness at 100% Cooling Air Flow {dimensionless}
  0.5,                                     !- Latent Effectiveness at 100% Cooling Air Flow {dimensionless}
  {00000000-0000-0000-0015-000000000123},  !- Supply Air Inlet Node
  {00000000-0000-0000-0015-000000000124},  !- Supply Air Outlet Node
  {00000000-0000-0000-0015-000000000127},  !- Exhaust Air Inlet Node
  {00000000-0000-0000-0015-000000000128},  !- Exhaust Air Outlet Node
  634.066480820505,                        !- Nominal Electric Power {W}
  Yes,                                     !- Supply Air Outlet Temperature Control
  Rotary,                                  !- Heat Exchanger Type
  ExhaustOnly,                             !- Frost Control Type
  -23.3,                                   !- Threshold Temperature {C}
  0.167,                                   !- Initial Defrost Time Fraction {dimensionless}
  1.44,                                    !- Rate of Defrost Time Fraction Increase {1/K}
  Yes,                                     !- Economizer Lockout
  {00000000-0000-0000-0087-000000000008},  !- Sensible Effectiveness of Heating Air Flow Curve Name
  {00000000-0000-0000-0087-000000000006},  !- Latent Effectiveness of Heating Air Flow Curve Name
  {00000000-0000-0000-0087-000000000007},  !- Sensible Effectiveness of Cooling Air Flow Curve Name
  {00000000-0000-0000-0087-000000000005};  !- Latent Effectiveness of Cooling Air Flow Curve Name

OS:HeatExchanger:AirToAir:SensibleAndLatent,
  {00000000-0000-0000-0040-000000000003},  !- Handle
  sys_4|mixed|shr>none|sc>ashp|sh>ashp>c-g|ssf>cv|zh>b-e|zc>none|srf>none| ERV, !- Name
  {00000000-0000-0000-0056-000000000001},  !- Availability Schedule
  autosize,                                !- Nominal Supply Air Flow Rate {m3/s}
  0.5,                                     !- Sensible Effectiveness at 100% Heating Air Flow {dimensionless}
  0.5,                                     !- Latent Effectiveness at 100% Heating Air Flow {dimensionless}
  0.5,                                     !- Sensible Effectiveness at 100% Cooling Air Flow {dimensionless}
  0.5,                                     !- Latent Effectiveness at 100% Cooling Air Flow {dimensionless}
  {00000000-0000-0000-0015-000000000117},  !- Supply Air Inlet Node
  {00000000-0000-0000-0015-000000000118},  !- Supply Air Outlet Node
  {00000000-0000-0000-0015-000000000121},  !- Exhaust Air Inlet Node
  {00000000-0000-0000-0015-000000000122},  !- Exhaust Air Outlet Node
  303.941948182829,                        !- Nominal Electric Power {W}
  Yes,                                     !- Supply Air Outlet Temperature Control
  Rotary,                                  !- Heat Exchanger Type
  ExhaustOnly,                             !- Frost Control Type
  -23.3,                                   !- Threshold Temperature {C}
  0.167,                                   !- Initial Defrost Time Fraction {dimensionless}
  1.44,                                    !- Rate of Defrost Time Fraction Increase {1/K}
  Yes,                                     !- Economizer Lockout
  {00000000-0000-0000-0087-000000000012},  !- Sensible Effectiveness of Heating Air Flow Curve Name
  {00000000-0000-0000-0087-000000000010},  !- Latent Effectiveness of Heating Air Flow Curve Name
  {00000000-0000-0000-0087-000000000011},  !- Sensible Effectiveness of Cooling Air Flow Curve Name
  {00000000-0000-0000-0087-000000000009};  !- Latent Effectiveness of Cooling Air Flow Curve Name

OS:LifeCycleCost:Parameters,
  {00000000-0000-0000-0041-000000000001},  !- Handle
  FEMP,                                    !- Analysis Type
  ,                                        !- Discounting Convention
  ,                                        !- Inflation Approach
  ,                                        !- Real Discount Rate
  ,                                        !- Nominal Discount Rate
  ,                                        !- Inflation
  ,                                        !- Base Date Month
  ,                                        !- Base Date Year
  ,                                        !- Service Date Month
  ,                                        !- Service Date Year
  ,                                        !- Length of Study Period in Years
  ,                                        !- Tax Rate
  ,                                        !- Depreciation Method
  Yes;                                     !- Use NIST Fuel Escalation Rates

OS:Lights,
  {00000000-0000-0000-0042-000000000001},  !- Handle
  Space Function Office enclosed <= 25 m2 Lights, !- Name
  {00000000-0000-0000-0043-000000000001},  !- Lights Definition Name
  {00000000-0000-0000-0078-000000000001},  !- Space or SpaceType Name
  ,                                        !- Schedule Name
  1,                                       !- Fraction Replaceable
  ,                                        !- Multiplier
  General;                                 !- End-Use Subcategory

OS:Lights,
  {00000000-0000-0000-0042-000000000002},  !- Handle
  Space Function Warehouse storage area medium to bulky palletized items Lights, !- Name
  {00000000-0000-0000-0043-000000000002},  !- Lights Definition Name
  {00000000-0000-0000-0078-000000000002},  !- Space or SpaceType Name
  ,                                        !- Schedule Name
  1,                                       !- Fraction Replaceable
  ,                                        !- Multiplier
  General;                                 !- End-Use Subcategory

OS:Lights,
  {00000000-0000-0000-0042-000000000003},  !- Handle
  Space Function Warehouse storage area small hand-carried items(4) Lights, !- Name
  {00000000-0000-0000-0043-000000000003},  !- Lights Definition Name
  {00000000-0000-0000-0078-000000000003},  !- Space or SpaceType Name
  ,                                        !- Schedule Name
  1,                                       !- Fraction Replaceable
  ,                                        !- Multiplier
  General;                                 !- End-Use Subcategory

OS:Lights:Definition,
  {00000000-0000-0000-0043-000000000001},  !- Handle
  Space Function Office enclosed <= 25 m2 Lights Definition, !- Name
  Watts/Area,                              !- Design Level Calculation Method
  ,                                        !- Lighting Level {W}
  9.99992034706292,                        !- Watts per Space Floor Area {W/m2}
  ,                                        !- Watts per Person {W/person}
  0.5,                                     !- Fraction Radiant
  0.2;                                     !- Fraction Visible

OS:Lights:Definition,
  {00000000-0000-0000-0043-000000000002},  !- Handle
  Space Function Warehouse storage area medium to bulky palletized items Lights Definition, !- Name
  Watts/Area,                              !- Design Level Calculation Method
  ,                                        !- Lighting Level {W}
  3.79997253050062,                        !- Watts per Space Floor Area {W/m2}
  ,                                        !- Watts per Person {W/person}
  0.5,                                     !- Fraction Radiant
  0.2;                                     !- Fraction Visible

OS:Lights:Definition,
  {00000000-0000-0000-0043-000000000003},  !- Handle
  Space Function Warehouse storage area small hand-carried items(4) Lights Definition, !- Name
  Watts/Area,                              !- Design Level Calculation Method
  ,                                        !- Lighting Level {W}
  7.39994084154835,                        !- Watts per Space Floor Area {W/m2}
  ,                                        !- Watts per Person {W/person}
  0.5,                                     !- Fraction Radiant
  0.2;                                     !- Fraction Visible

OS:Material,
  {00000000-0000-0000-0044-000000000001},  !- Handle
  1/2IN Gypsum 1,                          !- Name
  Smooth,                                  !- Roughness
  0.0127,                                  !- Thickness {m}
  0.16,                                    !- Conductivity {W/m-K}
  784.9,                                   !- Density {kg/m3}
  830.000000000001,                        !- Specific Heat {J/kg-K}
  0.9,                                     !- Thermal Absorptance
  0.4,                                     !- Solar Absorptance
  0.4;                                     !- Visible Absorptance

OS:Material,
  {00000000-0000-0000-0044-000000000002},  !- Handle
  1/2IN Gypsum,                            !- Name
  Smooth,                                  !- Roughness
  0.0127,                                  !- Thickness {m}
  0.16,                                    !- Conductivity {W/m-K}
  784.9,                                   !- Density {kg/m3}
  830.000000000001,                        !- Specific Heat {J/kg-K}
  0.9,                                     !- Thermal Absorptance
  0.4,                                     !- Solar Absorptance
  0.4;                                     !- Visible Absorptance

OS:Material,
  {00000000-0000-0000-0044-000000000003},  !- Handle
  100mm Normalweight concrete floor 1,     !- Name
  MediumSmooth,                            !- Roughness
  0.1016,                                  !- Thickness {m}
  2.31,                                    !- Conductivity {W/m-K}
  2322,                                    !- Density {kg/m3}
  832;                                     !- Specific Heat {J/kg-K}

OS:Material,
  {00000000-0000-0000-0044-000000000004},  !- Handle
  100mm Normalweight concrete floor,       !- Name
  MediumSmooth,                            !- Roughness
  0.1016,                                  !- Thickness {m}
  2.31,                                    !- Conductivity {W/m-K}
  2322,                                    !- Density {kg/m3}
  832;                                     !- Specific Heat {J/kg-K}

OS:Material,
  {00000000-0000-0000-0044-000000000005},  !- Handle
  1IN Stucco 1,                            !- Name
  Smooth,                                  !- Roughness
  0.0253,                                  !- Thickness {m}
  0.691799999999999,                       !- Conductivity {W/m-K}
  1858,                                    !- Density {kg/m3}
  836.999999999999,                        !- Specific Heat {J/kg-K}
  0.9,                                     !- Thermal Absorptance
  0.7,                                     !- Solar Absorptance
  0.92;                                    !- Visible Absorptance

OS:Material,
  {00000000-0000-0000-0044-000000000006},  !- Handle
  1IN Stucco,                              !- Name
  Smooth,                                  !- Roughness
  0.0253,                                  !- Thickness {m}
  0.691799999999999,                       !- Conductivity {W/m-K}
  1858,                                    !- Density {kg/m3}
  836.999999999999,                        !- Specific Heat {J/kg-K}
  0.9,                                     !- Thermal Absorptance
  0.7,                                     !- Solar Absorptance
  0.92;                                    !- Visible Absorptance

OS:Material,
  {00000000-0000-0000-0044-000000000007},  !- Handle
  4 in. Normalweight Concrete Floor 1,     !- Name
  MediumRough,                             !- Roughness
  0.1016,                                  !- Thickness {m}
  2.31,                                    !- Conductivity {W/m-K}
  2321.99999999999,                        !- Density {kg/m3}
  831.999999999997,                        !- Specific Heat {J/kg-K}
  0.9,                                     !- Thermal Absorptance
  0.7,                                     !- Solar Absorptance
  0.7;                                     !- Visible Absorptance

OS:Material,
  {00000000-0000-0000-0044-000000000008},  !- Handle
  4 in. Normalweight Concrete Floor,       !- Name
  MediumRough,                             !- Roughness
  0.1016,                                  !- Thickness {m}
  2.31,                                    !- Conductivity {W/m-K}
  2321.99999999999,                        !- Density {kg/m3}
  831.999999999997,                        !- Specific Heat {J/kg-K}
  0.9,                                     !- Thermal Absorptance
  0.7,                                     !- Solar Absorptance
  0.7;                                     !- Visible Absorptance

OS:Material,
  {00000000-0000-0000-0044-000000000009},  !- Handle
  6 in. Normalweight Concrete Floor 1,     !- Name
  MediumRough,                             !- Roughness
  0.1524,                                  !- Thickness {m}
  2.31,                                    !- Conductivity {W/m-K}
  2321.99999999999,                        !- Density {kg/m3}
  831.999999999997,                        !- Specific Heat {J/kg-K}
  0.9,                                     !- Thermal Absorptance
  0.7,                                     !- Solar Absorptance
  0.7;                                     !- Visible Absorptance

OS:Material,
  {00000000-0000-0000-0044-000000000010},  !- Handle
  6 in. Normalweight Concrete Floor 2,     !- Name
  MediumRough,                             !- Roughness
  0.1524,                                  !- Thickness {m}
  2.31,                                    !- Conductivity {W/m-K}
  2321.99999999999,                        !- Density {kg/m3}
  831.999999999997,                        !- Specific Heat {J/kg-K}
  0.9,                                     !- Thermal Absorptance
  0.7,                                     !- Solar Absorptance
  0.7;                                     !- Visible Absorptance

OS:Material,
  {00000000-0000-0000-0044-000000000011},  !- Handle
  6 in. Normalweight Concrete Floor 3,     !- Name
  MediumRough,                             !- Roughness
  0.1524,                                  !- Thickness {m}
  2.31,                                    !- Conductivity {W/m-K}
  2321.99999999999,                        !- Density {kg/m3}
  831.999999999997,                        !- Specific Heat {J/kg-K}
  0.9,                                     !- Thermal Absorptance
  0.7,                                     !- Solar Absorptance
  0.7;                                     !- Visible Absorptance

OS:Material,
  {00000000-0000-0000-0044-000000000012},  !- Handle
  6 in. Normalweight Concrete Floor,       !- Name
  MediumRough,                             !- Roughness
  0.1524,                                  !- Thickness {m}
  2.31,                                    !- Conductivity {W/m-K}
  2321.99999999999,                        !- Density {kg/m3}
  831.999999999997,                        !- Specific Heat {J/kg-K}
  0.9,                                     !- Thermal Absorptance
  0.7,                                     !- Solar Absorptance
  0.7;                                     !- Visible Absorptance

OS:Material,
  {00000000-0000-0000-0044-000000000013},  !- Handle
  8IN CONCRETE HW RefBldg 1,               !- Name
  Rough,                                   !- Roughness
  0.2032,                                  !- Thickness {m}
  1.311,                                   !- Conductivity {W/m-K}
  2240,                                    !- Density {kg/m3}
  836.800000000001,                        !- Specific Heat {J/kg-K}
  0.9,                                     !- Thermal Absorptance
  0.7,                                     !- Solar Absorptance
  0.7;                                     !- Visible Absorptance

OS:Material,
  {00000000-0000-0000-0044-000000000014},  !- Handle
  8IN CONCRETE HW RefBldg,                 !- Name
  Rough,                                   !- Roughness
  0.2032,                                  !- Thickness {m}
  1.311,                                   !- Conductivity {W/m-K}
  2240,                                    !- Density {kg/m3}
  836.800000000001,                        !- Specific Heat {J/kg-K}
  0.9,                                     !- Thermal Absorptance
  0.7,                                     !- Solar Absorptance
  0.7;                                     !- Visible Absorptance

OS:Material,
  {00000000-0000-0000-0044-000000000015},  !- Handle
  Expanded Polystyrene,                    !- Name
  MediumSmooth,                            !- Roughness
  0.0363958681740979,                      !- Thickness {m}
  0.029,                                   !- Conductivity {W/m-K}
  29,                                      !- Density {kg/m3}
  1210;                                    !- Specific Heat {J/kg-K}

OS:Material,
  {00000000-0000-0000-0044-000000000016},  !- Handle
  F08 Metal surface 1,                     !- Name
  Smooth,                                  !- Roughness
  0.0008,                                  !- Thickness {m}
  45.2800000000001,                        !- Conductivity {W/m-K}
  7823.99999999999,                        !- Density {kg/m3}
  500,                                     !- Specific Heat {J/kg-K}
  0.9,                                     !- Thermal Absorptance
  0.7,                                     !- Solar Absorptance
  0.7;                                     !- Visible Absorptance

OS:Material,
  {00000000-0000-0000-0044-000000000017},  !- Handle
  F08 Metal surface,                       !- Name
  Smooth,                                  !- Roughness
  0.0008,                                  !- Thickness {m}
  45.2800000000001,                        !- Conductivity {W/m-K}
  7823.99999999999,                        !- Density {kg/m3}
  500,                                     !- Specific Heat {J/kg-K}
  0.9,                                     !- Thermal Absorptance
  0.7,                                     !- Solar Absorptance
  0.7;                                     !- Visible Absorptance

OS:Material,
  {00000000-0000-0000-0044-000000000018},  !- Handle
  G01 13mm gypsum board 1,                 !- Name
  Smooth,                                  !- Roughness
  0.0127,                                  !- Thickness {m}
  0.16,                                    !- Conductivity {W/m-K}
  800,                                     !- Density {kg/m3}
  1090,                                    !- Specific Heat {J/kg-K}
  0.9,                                     !- Thermal Absorptance
  0.7,                                     !- Solar Absorptance
  0.5;                                     !- Visible Absorptance

OS:Material,
  {00000000-0000-0000-0044-000000000019},  !- Handle
  G01 13mm gypsum board,                   !- Name
  Smooth,                                  !- Roughness
  0.0127,                                  !- Thickness {m}
  0.16,                                    !- Conductivity {W/m-K}
  800,                                     !- Density {kg/m3}
  1090,                                    !- Specific Heat {J/kg-K}
  0.9,                                     !- Thermal Absorptance
  0.7,                                     !- Solar Absorptance
  0.5;                                     !- Visible Absorptance

OS:Material,
  {00000000-0000-0000-0044-000000000020},  !- Handle
  G05 25mm wood,                           !- Name
  MediumSmooth,                            !- Roughness
  0.0254,                                  !- Thickness {m}
  0.15,                                    !- Conductivity {W/m-K}
  608,                                     !- Density {kg/m3}
  1630,                                    !- Specific Heat {J/kg-K}
  0.9,                                     !- Thermal Absorptance
  0.5,                                     !- Solar Absorptance
  0.5;                                     !- Visible Absorptance

OS:Material,
  {00000000-0000-0000-0044-000000000021},  !- Handle
  M10 200mm concrete block basement wall,  !- Name
  MediumRough,                             !- Roughness
  0.2032,                                  !- Thickness {m}
  1.326,                                   !- Conductivity {W/m-K}
  1842,                                    !- Density {kg/m3}
  912;                                     !- Specific Heat {J/kg-K}

OS:Material,
  {00000000-0000-0000-0044-000000000022},  !- Handle
  Metal Roof Surface 1,                    !- Name
  Smooth,                                  !- Roughness
  0.000799999999999998,                    !- Thickness {m}
  45.2799999999999,                        !- Conductivity {W/m-K}
  7823.99999999999,                        !- Density {kg/m3}
  499.999999999996,                        !- Specific Heat {J/kg-K}
  0.9,                                     !- Thermal Absorptance
  0.7,                                     !- Solar Absorptance
  0.7;                                     !- Visible Absorptance

OS:Material,
  {00000000-0000-0000-0044-000000000023},  !- Handle
  Metal Roof Surface,                      !- Name
  Smooth,                                  !- Roughness
  0.000799999999999998,                    !- Thickness {m}
  45.2799999999999,                        !- Conductivity {W/m-K}
  7823.99999999999,                        !- Density {kg/m3}
  499.999999999996,                        !- Specific Heat {J/kg-K}
  0.9,                                     !- Thermal Absorptance
  0.7,                                     !- Solar Absorptance
  0.7;                                     !- Visible Absorptance

OS:Material:NoMass,
  {00000000-0000-0000-0045-000000000001},  !- Handle
  CP02 CARPET PAD,                         !- Name
  VeryRough,                               !- Roughness
  0.21648,                                 !- Thermal Resistance {m2-K/W}
  0.9,                                     !- Thermal Absorptance
  0.7,                                     !- Solar Absorptance
  0.8;                                     !- Visible Absorptance

OS:Material:NoMass,
  {00000000-0000-0000-0045-000000000002},  !- Handle
  Nonres_Floor_Insulation,                 !- Name
  MediumSmooth,                            !- Roughness
  2.88291975297193,                        !- Thermal Resistance {m2-K/W}
  0.9,                                     !- Thermal Absorptance
  0.7,                                     !- Solar Absorptance
  0.7;                                     !- Visible Absorptance

OS:Material:NoMass,
  {00000000-0000-0000-0045-000000000003},  !- Handle
  Typical Carpet Pad 1,                    !- Name
  Smooth,                                  !- Roughness
  0.216479986995276,                       !- Thermal Resistance {m2-K/W}
  0.9,                                     !- Thermal Absorptance
  0.7,                                     !- Solar Absorptance
  0.8;                                     !- Visible Absorptance

OS:Material:NoMass,
  {00000000-0000-0000-0045-000000000004},  !- Handle
  Typical Carpet Pad 2,                    !- Name
  Smooth,                                  !- Roughness
  1.25502993703786,                        !- Thermal Resistance {m2-K/W}
  0.9,                                     !- Thermal Absorptance
  0.7,                                     !- Solar Absorptance
  0.8;                                     !- Visible Absorptance

OS:Material:NoMass,
  {00000000-0000-0000-0045-000000000005},  !- Handle
  Typical Carpet Pad 3,                    !- Name
  Smooth,                                  !- Roughness
  3.45515273458935,                        !- Thermal Resistance {m2-K/W}
  0.9,                                     !- Thermal Absorptance
  0.7,                                     !- Solar Absorptance
  0.8;                                     !- Visible Absorptance

OS:Material:NoMass,
  {00000000-0000-0000-0045-000000000006},  !- Handle
  Typical Carpet Pad 4,                    !- Name
  Smooth,                                  !- Roughness
  3.45515273458935,                        !- Thermal Resistance {m2-K/W}
  0.9,                                     !- Thermal Absorptance
  0.7,                                     !- Solar Absorptance
  0.8;                                     !- Visible Absorptance

OS:Material:NoMass,
  {00000000-0000-0000-0045-000000000007},  !- Handle
  Typical Carpet Pad,                      !- Name
  Smooth,                                  !- Roughness
  0.216479986995276,                       !- Thermal Resistance {m2-K/W}
  0.9,                                     !- Thermal Absorptance
  0.7,                                     !- Solar Absorptance
  0.8;                                     !- Visible Absorptance

OS:Material:NoMass,
  {00000000-0000-0000-0045-000000000008},  !- Handle
  Typical Insulation 1,                    !- Name
  Smooth,                                  !- Roughness
  5.91237683519488,                        !- Thermal Resistance {m2-K/W}
  0.9,                                     !- Thermal Absorptance
  0.7,                                     !- Solar Absorptance
  0.7;                                     !- Visible Absorptance

OS:Material:NoMass,
  {00000000-0000-0000-0045-000000000009},  !- Handle
  Typical Insulation 2,                    !- Name
  Smooth,                                  !- Roughness
  4.49096231241638,                        !- Thermal Resistance {m2-K/W}
  0.9,                                     !- Thermal Absorptance
  0.7,                                     !- Solar Absorptance
  0.7;                                     !- Visible Absorptance

OS:Material:NoMass,
  {00000000-0000-0000-0045-000000000010},  !- Handle
  Typical Insulation 3,                    !- Name
  Smooth,                                  !- Roughness
  7.24635914374968,                        !- Thermal Resistance {m2-K/W}
  0.9,                                     !- Thermal Absorptance
  0.7,                                     !- Solar Absorptance
  0.7;                                     !- Visible Absorptance

OS:Material:NoMass,
  {00000000-0000-0000-0045-000000000011},  !- Handle
  Typical Insulation 4,                    !- Name
  Smooth,                                  !- Roughness
  0.526298121629161,                       !- Thermal Resistance {m2-K/W}
  0.9,                                     !- Thermal Absorptance
  0.7,                                     !- Solar Absorptance
  0.7;                                     !- Visible Absorptance

OS:Material:NoMass,
  {00000000-0000-0000-0045-000000000012},  !- Handle
  Typical Insulation 5,                    !- Name
  Smooth,                                  !- Roughness
  0.526315789473684,                       !- Thermal Resistance {m2-K/W}
  0.9,                                     !- Thermal Absorptance
  0.7,                                     !- Solar Absorptance
  0.7;                                     !- Visible Absorptance

OS:Material:NoMass,
  {00000000-0000-0000-0045-000000000013},  !- Handle
  Typical Insulation,                      !- Name
  Smooth,                                  !- Roughness
  0.101874652714525,                       !- Thermal Resistance {m2-K/W}
  0.9,                                     !- Thermal Absorptance
  0.7,                                     !- Solar Absorptance
  0.7;                                     !- Visible Absorptance

OS:ModelObjectList,
  {00000000-0000-0000-0046-000000000001},  !- Handle
  Availability Manager Night Cycle 1 Control Zone List; !- Name

OS:ModelObjectList,
  {00000000-0000-0000-0046-000000000002},  !- Handle
  Availability Manager Night Cycle 1 Cooling Control Zone List; !- Name

OS:ModelObjectList,
  {00000000-0000-0000-0046-000000000003},  !- Handle
  Availability Manager Night Cycle 1 Heating Control Zone List; !- Name

OS:ModelObjectList,
  {00000000-0000-0000-0046-000000000004},  !- Handle
  Availability Manager Night Cycle 1 Heating Zone Fans Only Zone List; !- Name

OS:ModelObjectList,
  {00000000-0000-0000-0046-000000000005},  !- Handle
  Availability Manager Night Cycle 2 Control Zone List; !- Name

OS:ModelObjectList,
  {00000000-0000-0000-0046-000000000006},  !- Handle
  Availability Manager Night Cycle 2 Cooling Control Zone List; !- Name

OS:ModelObjectList,
  {00000000-0000-0000-0046-000000000007},  !- Handle
  Availability Manager Night Cycle 2 Heating Control Zone List; !- Name

OS:ModelObjectList,
  {00000000-0000-0000-0046-000000000008},  !- Handle
  Availability Manager Night Cycle 2 Heating Zone Fans Only Zone List; !- Name

OS:ModelObjectList,
  {00000000-0000-0000-0046-000000000009},  !- Handle
  Availability Manager Night Cycle 3 Control Zone List; !- Name

OS:ModelObjectList,
  {00000000-0000-0000-0046-000000000010},  !- Handle
  Availability Manager Night Cycle 3 Cooling Control Zone List; !- Name

OS:ModelObjectList,
  {00000000-0000-0000-0046-000000000011},  !- Handle
  Availability Manager Night Cycle 3 Heating Control Zone List; !- Name

OS:ModelObjectList,
  {00000000-0000-0000-0046-000000000012},  !- Handle
  Availability Manager Night Cycle 3 Heating Zone Fans Only Zone List; !- Name

OS:ModelObjectList,
  {00000000-0000-0000-0046-000000000013},  !- Handle
  Table Lookup 1 Independent Variable List 12, !- Name
  {00000000-0000-0000-0086-000000000008};  !- Model Object 1

OS:ModelObjectList,
  {00000000-0000-0000-0046-000000000014},  !- Handle
  Table Lookup 1 Independent Variable List 13, !- Name
  {00000000-0000-0000-0086-000000000006};  !- Model Object 1

OS:ModelObjectList,
  {00000000-0000-0000-0046-000000000015},  !- Handle
  Table Lookup 1 Independent Variable List 14, !- Name
  {00000000-0000-0000-0086-000000000007};  !- Model Object 1

OS:ModelObjectList,
  {00000000-0000-0000-0046-000000000016},  !- Handle
  Table Lookup 1 Independent Variable List 15, !- Name
  {00000000-0000-0000-0086-000000000005};  !- Model Object 1

OS:ModelObjectList,
  {00000000-0000-0000-0046-000000000017},  !- Handle
  Table Lookup 1 Independent Variable List 16, !- Name
  {00000000-0000-0000-0086-000000000012};  !- Model Object 1

OS:ModelObjectList,
  {00000000-0000-0000-0046-000000000018},  !- Handle
  Table Lookup 1 Independent Variable List 17, !- Name
  {00000000-0000-0000-0086-000000000010};  !- Model Object 1

OS:ModelObjectList,
  {00000000-0000-0000-0046-000000000019},  !- Handle
  Table Lookup 1 Independent Variable List 18, !- Name
  {00000000-0000-0000-0086-000000000011};  !- Model Object 1

OS:ModelObjectList,
  {00000000-0000-0000-0046-000000000020},  !- Handle
  Table Lookup 1 Independent Variable List 19, !- Name
  {00000000-0000-0000-0086-000000000009};  !- Model Object 1

OS:ModelObjectList,
  {00000000-0000-0000-0046-000000000021},  !- Handle
  Table Lookup 1 Independent Variable List 20, !- Name
  {00000000-0000-0000-0086-000000000004};  !- Model Object 1

OS:ModelObjectList,
  {00000000-0000-0000-0046-000000000022},  !- Handle
  Table Lookup 1 Independent Variable List 21, !- Name
  {00000000-0000-0000-0086-000000000003};  !- Model Object 1

OS:ModelObjectList,
  {00000000-0000-0000-0046-000000000023},  !- Handle
  Table Lookup 1 Independent Variable List 22, !- Name
  {00000000-0000-0000-0086-000000000001};  !- Model Object 1

OS:ModelObjectList,
  {00000000-0000-0000-0046-000000000024},  !- Handle
  Table Lookup 1 Independent Variable List, !- Name
  {00000000-0000-0000-0086-000000000002};  !- Model Object 1

OS:Node,
  {00000000-0000-0000-0047-000000000001},  !- Handle
  28gal Electricity Water Heater - 19kBtu/hr 1 Therm Eff Supply Inlet Water Node, !- Name
  {00000000-0000-0000-0015-000000000074},  !- Inlet Port
  {00000000-0000-0000-0015-000000000083};  !- Outlet Port

OS:Node,
  {00000000-0000-0000-0047-000000000002},  !- Handle
  28gal Electricity Water Heater - 19kBtu/hr 1 Therm Eff Supply Outlet Water Node, !- Name
  {00000000-0000-0000-0015-000000000084},  !- Inlet Port
  {00000000-0000-0000-0015-000000000085};  !- Outlet Port

OS:Node,
  {00000000-0000-0000-0047-000000000003},  !- Handle
  ALL_ST=Office enclosed <= 25 m2_FL=Building Story 1_SCH=A Return Air Node, !- Name
  {00000000-0000-0000-0015-000000000024},  !- Inlet Port
  {00000000-0000-0000-0015-000000000025};  !- Outlet Port

OS:Node,
  {00000000-0000-0000-0047-000000000004},  !- Handle
  ALL_ST=Office enclosed <= 25 m2_FL=Building Story 1_SCH=A Zone Air Node, !- Name
  {00000000-0000-0000-0015-000000000004},  !- Inlet Port
  ;                                        !- Outlet Port

OS:Node,
  {00000000-0000-0000-0047-000000000005},  !- Handle
  ALL_ST=Warehouse storage area medium to bulky palletized items_FL=Building Story 1_SCH=A Return Air Node, !- Name
  {00000000-0000-0000-0015-000000000068},  !- Inlet Port
  {00000000-0000-0000-0015-000000000069};  !- Outlet Port

OS:Node,
  {00000000-0000-0000-0047-000000000006},  !- Handle
  ALL_ST=Warehouse storage area medium to bulky palletized items_FL=Building Story 1_SCH=A Zone Air Node, !- Name
  {00000000-0000-0000-0015-000000000006},  !- Inlet Port
  ;                                        !- Outlet Port

OS:Node,
  {00000000-0000-0000-0047-000000000007},  !- Handle
  ALL_ST=Warehouse storage area small hand-carried items(4)_FL=Building Story 1_SCH=A Return Air Node, !- Name
  {00000000-0000-0000-0015-000000000046},  !- Inlet Port
  {00000000-0000-0000-0015-000000000047};  !- Outlet Port

OS:Node,
  {00000000-0000-0000-0047-000000000008},  !- Handle
  ALL_ST=Warehouse storage area small hand-carried items(4)_FL=Building Story 1_SCH=A Zone Air Node, !- Name
  {00000000-0000-0000-0015-000000000005},  !- Inlet Port
  ;                                        !- Outlet Port

OS:Node,
  {00000000-0000-0000-0047-000000000009},  !- Handle
  Air Terminal Single Duct Constant Volume No Reheat 1 Inlet Air Node, !- Name
  {00000000-0000-0000-0015-000000000026},  !- Inlet Port
  {00000000-0000-0000-0015-000000000027};  !- Outlet Port

OS:Node,
  {00000000-0000-0000-0047-000000000010},  !- Handle
  Air Terminal Single Duct Constant Volume No Reheat 1 Outlet Air Node, !- Name
  {00000000-0000-0000-0015-000000000028},  !- Inlet Port
  {00000000-0000-0000-0015-000000000023};  !- Outlet Port

OS:Node,
  {00000000-0000-0000-0047-000000000011},  !- Handle
  Air Terminal Single Duct Constant Volume No Reheat 2 Inlet Air Node, !- Name
  {00000000-0000-0000-0015-000000000048},  !- Inlet Port
  {00000000-0000-0000-0015-000000000049};  !- Outlet Port

OS:Node,
  {00000000-0000-0000-0047-000000000012},  !- Handle
  Air Terminal Single Duct Constant Volume No Reheat 2 Outlet Air Node, !- Name
  {00000000-0000-0000-0015-000000000050},  !- Inlet Port
  {00000000-0000-0000-0015-000000000045};  !- Outlet Port

OS:Node,
  {00000000-0000-0000-0047-000000000013},  !- Handle
  Air Terminal Single Duct Constant Volume No Reheat 3 Inlet Air Node, !- Name
  {00000000-0000-0000-0015-000000000070},  !- Inlet Port
  {00000000-0000-0000-0015-000000000071};  !- Outlet Port

OS:Node,
  {00000000-0000-0000-0047-000000000014},  !- Handle
  Air Terminal Single Duct Constant Volume No Reheat 3 Outlet Air Node, !- Name
  {00000000-0000-0000-0015-000000000072},  !- Inlet Port
  {00000000-0000-0000-0015-000000000067};  !- Outlet Port

OS:Node,
  {00000000-0000-0000-0047-000000000015},  !- Handle
  Coil Heating Gas 1 Outlet Air Node,      !- Name
  {00000000-0000-0000-0015-000000000014},  !- Inlet Port
  {00000000-0000-0000-0015-000000000015};  !- Outlet Port

OS:Node,
  {00000000-0000-0000-0047-000000000016},  !- Handle
  Coil Heating Gas 2 Outlet Air Node,      !- Name
  {00000000-0000-0000-0015-000000000036},  !- Inlet Port
  {00000000-0000-0000-0015-000000000037};  !- Outlet Port

OS:Node,
  {00000000-0000-0000-0047-000000000017},  !- Handle
  Coil Heating Gas 3 Outlet Air Node,      !- Name
  {00000000-0000-0000-0015-000000000058},  !- Inlet Port
  {00000000-0000-0000-0015-000000000059};  !- Outlet Port

OS:Node,
  {00000000-0000-0000-0047-000000000018},  !- Handle
  CoilCoolingDXSingleSpeed_ashp 1 290kBtu/hr 9.3EER Outlet Air Node, !- Name
  {00000000-0000-0000-0015-000000000040},  !- Inlet Port
  {00000000-0000-0000-0015-000000000041};  !- Outlet Port

OS:Node,
  {00000000-0000-0000-0047-000000000019},  !- Handle
  CoilCoolingDXSingleSpeed_ashp 2 532kBtu/hr 9.3EER Outlet Air Node, !- Name
  {00000000-0000-0000-0015-000000000062},  !- Inlet Port
  {00000000-0000-0000-0015-000000000063};  !- Outlet Port

OS:Node,
  {00000000-0000-0000-0047-000000000020},  !- Handle
  CoilCoolingDXSingleSpeed_ashp 46kBtu/hr 10.0EER Outlet Air Node, !- Name
  {00000000-0000-0000-0015-000000000018},  !- Inlet Port
  {00000000-0000-0000-0015-000000000019};  !- Outlet Port

OS:Node,
  {00000000-0000-0000-0047-000000000021},  !- Handle
  CoilHeatingDXSingleSpeed_ashp 1 210 Htg kBtu/hr 3.2COPH Outlet Air Node, !- Name
  {00000000-0000-0000-0015-000000000038},  !- Inlet Port
  {00000000-0000-0000-0015-000000000039};  !- Outlet Port

OS:Node,
  {00000000-0000-0000-0047-000000000022},  !- Handle
  CoilHeatingDXSingleSpeed_ashp 2 386 Htg kBtu/hr 3.2COPH Outlet Air Node, !- Name
  {00000000-0000-0000-0015-000000000060},  !- Inlet Port
  {00000000-0000-0000-0015-000000000061};  !- Outlet Port

OS:Node,
  {00000000-0000-0000-0047-000000000023},  !- Handle
  CoilHeatingDXSingleSpeed_ashp 34 Htg kBtu/hr 14SEER Outlet Air Node, !- Name
  {00000000-0000-0000-0015-000000000016},  !- Inlet Port
  {00000000-0000-0000-0015-000000000017};  !- Outlet Port

OS:Node,
  {00000000-0000-0000-0047-000000000024},  !- Handle
  Main Service Water Loop Circulator Pump Outlet Water Node, !- Name
  {00000000-0000-0000-0015-000000000081},  !- Inlet Port
  {00000000-0000-0000-0015-000000000082};  !- Outlet Port

OS:Node,
  {00000000-0000-0000-0047-000000000025},  !- Handle
  Main Service Water Loop Demand Inlet Node, !- Name
  {00000000-0000-0000-0015-000000000076},  !- Inlet Port
  {00000000-0000-0000-0015-000000000077};  !- Outlet Port

OS:Node,
  {00000000-0000-0000-0047-000000000026},  !- Handle
  Main Service Water Loop Demand Outlet Node, !- Name
  {00000000-0000-0000-0015-000000000098},  !- Inlet Port
  {00000000-0000-0000-0015-000000000079};  !- Outlet Port

OS:Node,
  {00000000-0000-0000-0047-000000000027},  !- Handle
  Main Service Water Loop Supply Inlet Node, !- Name
  {00000000-0000-0000-0015-000000000073},  !- Inlet Port
  {00000000-0000-0000-0015-000000000080};  !- Outlet Port

OS:Node,
  {00000000-0000-0000-0047-000000000028},  !- Handle
  Main Service Water Loop Supply Outlet Node, !- Name
  {00000000-0000-0000-0015-000000000095},  !- Inlet Port
  {00000000-0000-0000-0015-000000000075};  !- Outlet Port

OS:Node,
  {00000000-0000-0000-0047-000000000029},  !- Handle
  Pipe Adiabatic 1 Inlet Water Node,       !- Name
  {00000000-0000-0000-0015-000000000086},  !- Inlet Port
  {00000000-0000-0000-0015-000000000087};  !- Outlet Port

OS:Node,
  {00000000-0000-0000-0047-000000000030},  !- Handle
  Pipe Adiabatic 1 Outlet Water Node,      !- Name
  {00000000-0000-0000-0015-000000000088},  !- Inlet Port
  {00000000-0000-0000-0015-000000000089};  !- Outlet Port

OS:Node,
  {00000000-0000-0000-0047-000000000031},  !- Handle
  Pipe Adiabatic 2 Inlet Water Node,       !- Name
  {00000000-0000-0000-0015-000000000078},  !- Inlet Port
  {00000000-0000-0000-0015-000000000090};  !- Outlet Port

OS:Node,
  {00000000-0000-0000-0047-000000000032},  !- Handle
  Pipe Adiabatic 2 Outlet Water Node,      !- Name
  {00000000-0000-0000-0015-000000000091},  !- Inlet Port
  {00000000-0000-0000-0015-000000000092};  !- Outlet Port

OS:Node,
  {00000000-0000-0000-0047-000000000033},  !- Handle
  Pipe Adiabatic 3 Inlet Water Node,       !- Name
  {00000000-0000-0000-0015-000000000093},  !- Inlet Port
  {00000000-0000-0000-0015-000000000094};  !- Outlet Port

OS:Node,
  {00000000-0000-0000-0047-000000000034},  !- Handle
  Pipe Adiabatic 4 Inlet Water Node,       !- Name
  {00000000-0000-0000-0015-000000000096},  !- Inlet Port
  {00000000-0000-0000-0015-000000000097};  !- Outlet Port

OS:Node,
  {00000000-0000-0000-0047-000000000035},  !- Handle
  Zone1 Office WUC 0.09gpm 140F Inlet Water Node, !- Name
  {00000000-0000-0000-0015-000000000099},  !- Inlet Port
  {00000000-0000-0000-0015-000000000100};  !- Outlet Port

OS:Node,
  {00000000-0000-0000-0047-000000000036},  !- Handle
  Zone1 Office WUC 0.09gpm 140F Outlet Water Node, !- Name
  {00000000-0000-0000-0015-000000000101},  !- Inlet Port
  {00000000-0000-0000-0015-000000000102};  !- Outlet Port

OS:Node,
  {00000000-0000-0000-0047-000000000037},  !- Handle
  Zone2 Fine Storage WUC 0.15gpm 140F Inlet Water Node, !- Name
  {00000000-0000-0000-0015-000000000103},  !- Inlet Port
  {00000000-0000-0000-0015-000000000104};  !- Outlet Port

OS:Node,
  {00000000-0000-0000-0047-000000000038},  !- Handle
  Zone2 Fine Storage WUC 0.15gpm 140F Outlet Water Node, !- Name
  {00000000-0000-0000-0015-000000000105},  !- Inlet Port
  {00000000-0000-0000-0015-000000000106};  !- Outlet Port

OS:Node,
  {00000000-0000-0000-0047-000000000039},  !- Handle
  Zone3 Bulk Storage WUC 0.18gpm 140F Inlet Water Node, !- Name
  {00000000-0000-0000-0015-000000000107},  !- Inlet Port
  {00000000-0000-0000-0015-000000000108};  !- Outlet Port

OS:Node,
  {00000000-0000-0000-0047-000000000040},  !- Handle
  Zone3 Bulk Storage WUC 0.18gpm 140F Outlet Water Node, !- Name
  {00000000-0000-0000-0015-000000000109},  !- Inlet Port
  {00000000-0000-0000-0015-000000000110};  !- Outlet Port

OS:Node,
  {00000000-0000-0000-0047-000000000041},  !- Handle
  sys_3|mixed|shr>erv|sc>ashp|sh>ashp>c-g|ssf>cv|zh>b-e|zc>none|srf>none| Demand Inlet Node, !- Name
  {00000000-0000-0000-0015-000000000009},  !- Inlet Port
  {00000000-0000-0000-0015-000000000011};  !- Outlet Port

OS:Node,
  {00000000-0000-0000-0047-000000000042},  !- Handle
  sys_3|mixed|shr>erv|sc>ashp|sh>ashp>c-g|ssf>cv|zh>b-e|zc>none|srf>none| Demand Outlet Node, !- Name
  {00000000-0000-0000-0015-000000000012},  !- Inlet Port
  {00000000-0000-0000-0015-000000000010};  !- Outlet Port

OS:Node,
  {00000000-0000-0000-0047-000000000043},  !- Handle
  sys_3|mixed|shr>erv|sc>ashp|sh>ashp>c-g|ssf>cv|zh>b-e|zc>none|srf>none| Mixed Air Node, !- Name
  {00000000-0000-0000-0015-000000000021},  !- Inlet Port
  {00000000-0000-0000-0015-000000000022};  !- Outlet Port

OS:Node,
  {00000000-0000-0000-0047-000000000044},  !- Handle
  sys_3|mixed|shr>erv|sc>ashp|sh>ashp>c-g|ssf>cv|zh>b-e|zc>none|srf>none| Outdoor Air Node, !- Name
  ,                                        !- Inlet Port
  {00000000-0000-0000-0015-000000000111};  !- Outlet Port

OS:Node,
  {00000000-0000-0000-0047-000000000045},  !- Handle
  sys_3|mixed|shr>erv|sc>ashp|sh>ashp>c-g|ssf>cv|zh>b-e|zc>none|srf>none| Relief Air Node, !- Name
  {00000000-0000-0000-0015-000000000116},  !- Inlet Port
  ;                                        !- Outlet Port

OS:Node,
  {00000000-0000-0000-0047-000000000046},  !- Handle
  sys_3|mixed|shr>erv|sc>ashp|sh>ashp>c-g|ssf>cv|zh>b-e|zc>none|srf>none| Supply Inlet Node, !- Name
  {00000000-0000-0000-0015-000000000007},  !- Inlet Port
  {00000000-0000-0000-0015-000000000020};  !- Outlet Port

OS:Node,
  {00000000-0000-0000-0047-000000000047},  !- Handle
  sys_3|mixed|shr>erv|sc>ashp|sh>ashp>c-g|ssf>cv|zh>b-e|zc>none|srf>none| Supply Outlet Node, !- Name
  {00000000-0000-0000-0015-000000000013},  !- Inlet Port
  {00000000-0000-0000-0015-000000000008};  !- Outlet Port

OS:Node,
  {00000000-0000-0000-0047-000000000048},  !- Handle
  sys_3|mixed|shr>none|sc>ashp|sh>ashp>c-g|ssf>cv|zh>b-e|zc>none|srf>none| ERV Primary Outlet Air Node, !- Name
  {00000000-0000-0000-0015-000000000112},  !- Inlet Port
  {00000000-0000-0000-0015-000000000113};  !- Outlet Port

OS:Node,
  {00000000-0000-0000-0047-000000000049},  !- Handle
  sys_3|mixed|shr>none|sc>ashp|sh>ashp>c-g|ssf>cv|zh>b-e|zc>none|srf>none| ERV Secondary Inlet Air Node, !- Name
  {00000000-0000-0000-0015-000000000114},  !- Inlet Port
  {00000000-0000-0000-0015-000000000115};  !- Outlet Port

OS:Node,
  {00000000-0000-0000-0047-000000000050},  !- Handle
  sys_4|mixed|shr>erv|sc>ashp|sh>ashp>c-g|ssf>cv|zh>b-e|zc>none|srf>none| 1 Demand Inlet Node, !- Name
  {00000000-0000-0000-0015-000000000053},  !- Inlet Port
  {00000000-0000-0000-0015-000000000055};  !- Outlet Port

OS:Node,
  {00000000-0000-0000-0047-000000000051},  !- Handle
  sys_4|mixed|shr>erv|sc>ashp|sh>ashp>c-g|ssf>cv|zh>b-e|zc>none|srf>none| 1 Demand Outlet Node, !- Name
  {00000000-0000-0000-0015-000000000056},  !- Inlet Port
  {00000000-0000-0000-0015-000000000054};  !- Outlet Port

OS:Node,
  {00000000-0000-0000-0047-000000000052},  !- Handle
  sys_4|mixed|shr>erv|sc>ashp|sh>ashp>c-g|ssf>cv|zh>b-e|zc>none|srf>none| 1 Mixed Air Node, !- Name
  {00000000-0000-0000-0015-000000000065},  !- Inlet Port
  {00000000-0000-0000-0015-000000000066};  !- Outlet Port

OS:Node,
  {00000000-0000-0000-0047-000000000053},  !- Handle
  sys_4|mixed|shr>erv|sc>ashp|sh>ashp>c-g|ssf>cv|zh>b-e|zc>none|srf>none| 1 Outdoor Air Node, !- Name
  ,                                        !- Inlet Port
  {00000000-0000-0000-0015-000000000123};  !- Outlet Port

OS:Node,
  {00000000-0000-0000-0047-000000000054},  !- Handle
  sys_4|mixed|shr>erv|sc>ashp|sh>ashp>c-g|ssf>cv|zh>b-e|zc>none|srf>none| 1 Relief Air Node, !- Name
  {00000000-0000-0000-0015-000000000128},  !- Inlet Port
  ;                                        !- Outlet Port

OS:Node,
  {00000000-0000-0000-0047-000000000055},  !- Handle
  sys_4|mixed|shr>erv|sc>ashp|sh>ashp>c-g|ssf>cv|zh>b-e|zc>none|srf>none| 1 Supply Inlet Node, !- Name
  {00000000-0000-0000-0015-000000000051},  !- Inlet Port
  {00000000-0000-0000-0015-000000000064};  !- Outlet Port

OS:Node,
  {00000000-0000-0000-0047-000000000056},  !- Handle
  sys_4|mixed|shr>erv|sc>ashp|sh>ashp>c-g|ssf>cv|zh>b-e|zc>none|srf>none| 1 Supply Outlet Node, !- Name
  {00000000-0000-0000-0015-000000000057},  !- Inlet Port
  {00000000-0000-0000-0015-000000000052};  !- Outlet Port

OS:Node,
  {00000000-0000-0000-0047-000000000057},  !- Handle
  sys_4|mixed|shr>erv|sc>ashp|sh>ashp>c-g|ssf>cv|zh>b-e|zc>none|srf>none| Demand Inlet Node, !- Name
  {00000000-0000-0000-0015-000000000031},  !- Inlet Port
  {00000000-0000-0000-0015-000000000033};  !- Outlet Port

OS:Node,
  {00000000-0000-0000-0047-000000000058},  !- Handle
  sys_4|mixed|shr>erv|sc>ashp|sh>ashp>c-g|ssf>cv|zh>b-e|zc>none|srf>none| Demand Outlet Node, !- Name
  {00000000-0000-0000-0015-000000000034},  !- Inlet Port
  {00000000-0000-0000-0015-000000000032};  !- Outlet Port

OS:Node,
  {00000000-0000-0000-0047-000000000059},  !- Handle
  sys_4|mixed|shr>erv|sc>ashp|sh>ashp>c-g|ssf>cv|zh>b-e|zc>none|srf>none| Mixed Air Node, !- Name
  {00000000-0000-0000-0015-000000000043},  !- Inlet Port
  {00000000-0000-0000-0015-000000000044};  !- Outlet Port

OS:Node,
  {00000000-0000-0000-0047-000000000060},  !- Handle
  sys_4|mixed|shr>erv|sc>ashp|sh>ashp>c-g|ssf>cv|zh>b-e|zc>none|srf>none| Outdoor Air Node, !- Name
  ,                                        !- Inlet Port
  {00000000-0000-0000-0015-000000000117};  !- Outlet Port

OS:Node,
  {00000000-0000-0000-0047-000000000061},  !- Handle
  sys_4|mixed|shr>erv|sc>ashp|sh>ashp>c-g|ssf>cv|zh>b-e|zc>none|srf>none| Relief Air Node, !- Name
  {00000000-0000-0000-0015-000000000122},  !- Inlet Port
  ;                                        !- Outlet Port

OS:Node,
  {00000000-0000-0000-0047-000000000062},  !- Handle
  sys_4|mixed|shr>erv|sc>ashp|sh>ashp>c-g|ssf>cv|zh>b-e|zc>none|srf>none| Supply Inlet Node, !- Name
  {00000000-0000-0000-0015-000000000029},  !- Inlet Port
  {00000000-0000-0000-0015-000000000042};  !- Outlet Port

OS:Node,
  {00000000-0000-0000-0047-000000000063},  !- Handle
  sys_4|mixed|shr>erv|sc>ashp|sh>ashp>c-g|ssf>cv|zh>b-e|zc>none|srf>none| Supply Outlet Node, !- Name
  {00000000-0000-0000-0015-000000000035},  !- Inlet Port
  {00000000-0000-0000-0015-000000000030};  !- Outlet Port

OS:Node,
  {00000000-0000-0000-0047-000000000064},  !- Handle
  sys_4|mixed|shr>none|sc>ashp|sh>ashp>c-g|ssf>cv|zh>b-e|zc>none|srf>none| 1 ERV Primary Outlet Air Node, !- Name
  {00000000-0000-0000-0015-000000000124},  !- Inlet Port
  {00000000-0000-0000-0015-000000000125};  !- Outlet Port

OS:Node,
  {00000000-0000-0000-0047-000000000065},  !- Handle
  sys_4|mixed|shr>none|sc>ashp|sh>ashp>c-g|ssf>cv|zh>b-e|zc>none|srf>none| 1 ERV Secondary Inlet Air Node, !- Name
  {00000000-0000-0000-0015-000000000126},  !- Inlet Port
  {00000000-0000-0000-0015-000000000127};  !- Outlet Port

OS:Node,
  {00000000-0000-0000-0047-000000000066},  !- Handle
  sys_4|mixed|shr>none|sc>ashp|sh>ashp>c-g|ssf>cv|zh>b-e|zc>none|srf>none| ERV Primary Outlet Air Node, !- Name
  {00000000-0000-0000-0015-000000000118},  !- Inlet Port
  {00000000-0000-0000-0015-000000000119};  !- Outlet Port

OS:Node,
  {00000000-0000-0000-0047-000000000067},  !- Handle
  sys_4|mixed|shr>none|sc>ashp|sh>ashp>c-g|ssf>cv|zh>b-e|zc>none|srf>none| ERV Secondary Inlet Air Node, !- Name
  {00000000-0000-0000-0015-000000000120},  !- Inlet Port
  {00000000-0000-0000-0015-000000000121};  !- Outlet Port

OS:OutputControl:ReportingTolerances,
  {00000000-0000-0000-0048-000000000001},  !- Handle
  1,                                       !- Tolerance for Time Heating Setpoint Not Met {deltaC}
  1;                                       !- Tolerance for Time Cooling Setpoint Not Met {deltaC}

OS:People,
  {00000000-0000-0000-0049-000000000001},  !- Handle
  Space Function Office enclosed <= 25 m2 People, !- Name
  {00000000-0000-0000-0050-000000000001},  !- People Definition Name
  {00000000-0000-0000-0078-000000000001},  !- Space or SpaceType Name
  ,                                        !- Number of People Schedule Name
  ,                                        !- Activity Level Schedule Name
  ,                                        !- Surface Name/Angle Factor List Name
  {00000000-0000-0000-0059-000000000019},  !- Work Efficiency Schedule Name
  {00000000-0000-0000-0059-000000000002},  !- Clothing Insulation Schedule Name
  {00000000-0000-0000-0059-000000000001},  !- Air Velocity Schedule Name
  1;                                       !- Multiplier

OS:People,
  {00000000-0000-0000-0049-000000000002},  !- Handle
  Space Function Warehouse storage area medium to bulky palletized items People, !- Name
  {00000000-0000-0000-0050-000000000002},  !- People Definition Name
  {00000000-0000-0000-0078-000000000002},  !- Space or SpaceType Name
  ,                                        !- Number of People Schedule Name
  ,                                        !- Activity Level Schedule Name
  ,                                        !- Surface Name/Angle Factor List Name
  {00000000-0000-0000-0059-000000000019},  !- Work Efficiency Schedule Name
  {00000000-0000-0000-0059-000000000002},  !- Clothing Insulation Schedule Name
  {00000000-0000-0000-0059-000000000001},  !- Air Velocity Schedule Name
  1;                                       !- Multiplier

OS:People,
  {00000000-0000-0000-0049-000000000003},  !- Handle
  Space Function Warehouse storage area small hand-carried items(4) People, !- Name
  {00000000-0000-0000-0050-000000000003},  !- People Definition Name
  {00000000-0000-0000-0078-000000000003},  !- Space or SpaceType Name
  ,                                        !- Number of People Schedule Name
  ,                                        !- Activity Level Schedule Name
  ,                                        !- Surface Name/Angle Factor List Name
  {00000000-0000-0000-0059-000000000019},  !- Work Efficiency Schedule Name
  {00000000-0000-0000-0059-000000000002},  !- Clothing Insulation Schedule Name
  {00000000-0000-0000-0059-000000000001},  !- Air Velocity Schedule Name
  1;                                       !- Multiplier

OS:People:Definition,
  {00000000-0000-0000-0050-000000000001},  !- Handle
  Space Function Office enclosed <= 25 m2 People Definition, !- Name
  People/Area,                             !- Number of People Calculation Method
  ,                                        !- Number of People {people}
  0.0500181710813649,                      !- People per Space Floor Area {person/m2}
  ,                                        !- Space Floor Area per Person {m2/person}
  0.3;                                     !- Fraction Radiant

OS:People:Definition,
  {00000000-0000-0000-0050-000000000002},  !- Handle
  Space Function Warehouse storage area medium to bulky palletized items People Definition, !- Name
  People/Area,                             !- Number of People Calculation Method
  ,                                        !- Number of People {people}
  0.010003634216273,                       !- People per Space Floor Area {person/m2}
  ,                                        !- Space Floor Area per Person {m2/person}
  0.3;                                     !- Fraction Radiant

OS:People:Definition,
  {00000000-0000-0000-0050-000000000003},  !- Handle
  Space Function Warehouse storage area small hand-carried items(4) People Definition, !- Name
  People/Area,                             !- Number of People Calculation Method
  ,                                        !- Number of People {people}
  0.020007268432546,                       !- People per Space Floor Area {person/m2}
  ,                                        !- Space Floor Area per Person {m2/person}
  0.3;                                     !- Fraction Radiant

OS:Pipe:Adiabatic,
  {00000000-0000-0000-0051-000000000001},  !- Handle
  Pipe Adiabatic 1,                        !- Name
  {00000000-0000-0000-0015-000000000087},  !- Inlet Node Name
  {00000000-0000-0000-0015-000000000088};  !- Outlet Node Name

OS:Pipe:Adiabatic,
  {00000000-0000-0000-0051-000000000002},  !- Handle
  Pipe Adiabatic 2,                        !- Name
  {00000000-0000-0000-0015-000000000090},  !- Inlet Node Name
  {00000000-0000-0000-0015-000000000091};  !- Outlet Node Name

OS:Pipe:Adiabatic,
  {00000000-0000-0000-0051-000000000003},  !- Handle
  Pipe Adiabatic 3,                        !- Name
  {00000000-0000-0000-0015-000000000094},  !- Inlet Node Name
  {00000000-0000-0000-0015-000000000095};  !- Outlet Node Name

OS:Pipe:Adiabatic,
  {00000000-0000-0000-0051-000000000004},  !- Handle
  Pipe Adiabatic 4,                        !- Name
  {00000000-0000-0000-0015-000000000097},  !- Inlet Node Name
  {00000000-0000-0000-0015-000000000098};  !- Outlet Node Name

OS:PlantLoop,
  {00000000-0000-0000-0052-000000000001},  !- Handle
  Main Service Water Loop,                 !- Name
  ,                                        !- Fluid Type
  0,                                       !- Glycol Concentration
  ,                                        !- User Defined Fluid Type
  ,                                        !- Plant Equipment Operation Heating Load
  ,                                        !- Plant Equipment Operation Cooling Load
  ,                                        !- Primary Plant Equipment Operation Scheme
  {00000000-0000-0000-0047-000000000028},  !- Loop Temperature Setpoint Node Name
  60,                                      !- Maximum Loop Temperature {C}
  51.66667,                                !- Minimum Loop Temperature {C}
  ,                                        !- Maximum Loop Flow Rate {m3/s}
  ,                                        !- Minimum Loop Flow Rate {m3/s}
  Autocalculate,                           !- Plant Loop Volume {m3}
  {00000000-0000-0000-0015-000000000073},  !- Plant Side Inlet Node Name
  {00000000-0000-0000-0015-000000000075},  !- Plant Side Outlet Node Name
  ,                                        !- Plant Side Branch List Name
  {00000000-0000-0000-0015-000000000076},  !- Demand Side Inlet Node Name
  {00000000-0000-0000-0015-000000000079},  !- Demand Side Outlet Node Name
  ,                                        !- Demand Side Branch List Name
  ,                                        !- Demand Side Connector List Name
  Optimal,                                 !- Load Distribution Scheme
  {00000000-0000-0000-0008-000000000004},  !- Availability Manager List Name
  ,                                        !- Plant Loop Demand Calculation Scheme
  ,                                        !- Common Pipe Simulation
  ,                                        !- Pressure Simulation Type
  ,                                        !- Plant Equipment Operation Heating Load Schedule
  ,                                        !- Plant Equipment Operation Cooling Load Schedule
  ,                                        !- Primary Plant Equipment Operation Scheme Schedule
  ,                                        !- Component Setpoint Operation Scheme Schedule
  {00000000-0000-0000-0016-000000000002},  !- Demand Mixer Name
  {00000000-0000-0000-0017-000000000002},  !- Demand Splitter Name
  {00000000-0000-0000-0016-000000000001},  !- Supply Mixer Name
  {00000000-0000-0000-0017-000000000001};  !- Supply Splitter Name

OS:PortList,
  {00000000-0000-0000-0053-000000000001},  !- Handle
  {00000000-0000-0000-0088-000000000001},  !- HVAC Component
  {00000000-0000-0000-0015-000000000023};  !- Port 1

OS:PortList,
  {00000000-0000-0000-0053-000000000002},  !- Handle
  {00000000-0000-0000-0088-000000000001};  !- HVAC Component

OS:PortList,
  {00000000-0000-0000-0053-000000000003},  !- Handle
  {00000000-0000-0000-0088-000000000001},  !- HVAC Component
  {00000000-0000-0000-0015-000000000024};  !- Port 1

OS:PortList,
  {00000000-0000-0000-0053-000000000004},  !- Handle
  {00000000-0000-0000-0088-000000000003},  !- HVAC Component
  {00000000-0000-0000-0015-000000000045};  !- Port 1

OS:PortList,
  {00000000-0000-0000-0053-000000000005},  !- Handle
  {00000000-0000-0000-0088-000000000003};  !- HVAC Component

OS:PortList,
  {00000000-0000-0000-0053-000000000006},  !- Handle
  {00000000-0000-0000-0088-000000000003},  !- HVAC Component
  {00000000-0000-0000-0015-000000000046};  !- Port 1

OS:PortList,
  {00000000-0000-0000-0053-000000000007},  !- Handle
  {00000000-0000-0000-0088-000000000002},  !- HVAC Component
  {00000000-0000-0000-0015-000000000067};  !- Port 1

OS:PortList,
  {00000000-0000-0000-0053-000000000008},  !- Handle
  {00000000-0000-0000-0088-000000000002};  !- HVAC Component

OS:PortList,
  {00000000-0000-0000-0053-000000000009},  !- Handle
  {00000000-0000-0000-0088-000000000002},  !- HVAC Component
  {00000000-0000-0000-0015-000000000068};  !- Port 1

OS:Pump:ConstantSpeed,
  {00000000-0000-0000-0054-000000000001},  !- Handle
  Main Service Water Loop Circulator Pump, !- Name
  {00000000-0000-0000-0015-000000000080},  !- Inlet Node Name
  {00000000-0000-0000-0015-000000000081},  !- Outlet Node Name
  autosize,                                !- Rated Flow Rate {m3/s}
  1927540.26318569,                        !- Rated Pump Head {Pa}
  autosize,                                !- Rated Power Consumption {W}
  0.855,                                   !- Motor Efficiency
  0,                                       !- Fraction of Motor Inefficiencies to Fluid Stream
  Intermittent,                            !- Pump Control Type
  ,                                        !- Pump Flow Rate Schedule
  ,                                        !- Pump Curve
  ,                                        !- Impeller Diameter {m}
  ,                                        !- Rotational Speed {rev/min}
  ,                                        !- Zone
  ,                                        !- Skin Loss Radiative Fraction
  PowerPerFlowPerPressure,                 !- Design Power Sizing Method
  348701.1,                                !- Design Electric Power per Unit Flow Rate {W/(m3/s)}
  1.282051282,                             !- Design Shaft Power per Unit Flow Rate per Unit Head {W-s/m3-Pa}
  General;                                 !- End-Use Subcategory

OS:Rendering:Color,
  {00000000-0000-0000-0055-000000000001},  !- Handle
  ALL_ST=Office enclosed <= 25 m2_FL=Building Story 1_SCH=A, !- Name
  47,                                      !- Rendering Red Value
  211,                                     !- Rendering Green Value
  38;                                      !- Rendering Blue Value

OS:Rendering:Color,
  {00000000-0000-0000-0055-000000000002},  !- Handle
  ALL_ST=Warehouse storage area medium to bulky palletized items_FL=Building Story 1_SCH=A, !- Name
  53,                                      !- Rendering Red Value
  204,                                     !- Rendering Green Value
  116;                                     !- Rendering Blue Value

OS:Rendering:Color,
  {00000000-0000-0000-0055-000000000003},  !- Handle
  ALL_ST=Warehouse storage area small hand-carried items(4)_FL=Building Story 1_SCH=A, !- Name
  152,                                     !- Rendering Red Value
  249,                                     !- Rendering Green Value
  143;                                     !- Rendering Blue Value

OS:Rendering:Color,
  {00000000-0000-0000-0055-000000000004},  !- Handle
  Rendering Color 1,                       !- Name
  210,                                     !- Rendering Red Value
  140,                                     !- Rendering Green Value
  180;                                     !- Rendering Blue Value

OS:Rendering:Color,
  {00000000-0000-0000-0055-000000000005},  !- Handle
  Rendering Color 2,                       !- Name
  173,                                     !- Rendering Red Value
  230,                                     !- Rendering Green Value
  216;                                     !- Rendering Blue Value

OS:Rendering:Color,
  {00000000-0000-0000-0055-000000000006},  !- Handle
  Rendering Color 3,                       !- Name
  0,                                       !- Rendering Red Value
  209,                                     !- Rendering Green Value
  206;                                     !- Rendering Blue Value

OS:Rendering:Color,
  {00000000-0000-0000-0055-000000000007},  !- Handle
  Rendering Color 4,                       !- Name
  34,                                      !- Rendering Red Value
  34,                                      !- Rendering Green Value
  139;                                     !- Rendering Blue Value

OS:Rendering:Color,
  {00000000-0000-0000-0055-000000000008},  !- Handle
  Space Function Office - enclosed,        !- Name
  255,                                     !- Rendering Red Value
  255,                                     !- Rendering Green Value
  255;                                     !- Rendering Blue Value

OS:Rendering:Color,
  {00000000-0000-0000-0055-000000000009},  !- Handle
  Space Function Office enclosed <= 25 m2 1, !- Name
  177,                                     !- Rendering Red Value
  23,                                      !- Rendering Green Value
  233;                                     !- Rendering Blue Value

OS:Rendering:Color,
  {00000000-0000-0000-0055-000000000010},  !- Handle
  Space Function Office enclosed <= 25 m2, !- Name
  255,                                     !- Rendering Red Value
  255,                                     !- Rendering Green Value
  255;                                     !- Rendering Blue Value

OS:Rendering:Color,
  {00000000-0000-0000-0055-000000000011},  !- Handle
  Space Function Warehouse - fine,         !- Name
  255,                                     !- Rendering Red Value
  255,                                     !- Rendering Green Value
  255;                                     !- Rendering Blue Value

OS:Rendering:Color,
  {00000000-0000-0000-0055-000000000012},  !- Handle
  Space Function Warehouse - med/blk,      !- Name
  255,                                     !- Rendering Red Value
  255,                                     !- Rendering Green Value
  255;                                     !- Rendering Blue Value

OS:Rendering:Color,
  {00000000-0000-0000-0055-000000000013},  !- Handle
  Space Function Warehouse storage area medium to bulky palletized items 1, !- Name
  154,                                     !- Rendering Red Value
  30,                                      !- Rendering Green Value
  171;                                     !- Rendering Blue Value

OS:Rendering:Color,
  {00000000-0000-0000-0055-000000000014},  !- Handle
  Space Function Warehouse storage area medium to bulky palletized items, !- Name
  255,                                     !- Rendering Red Value
  255,                                     !- Rendering Green Value
  255;                                     !- Rendering Blue Value

OS:Rendering:Color,
  {00000000-0000-0000-0055-000000000015},  !- Handle
  Space Function Warehouse storage area small hand-carried items(4) 1, !- Name
  158,                                     !- Rendering Red Value
  236,                                     !- Rendering Green Value
  124;                                     !- Rendering Blue Value

OS:Rendering:Color,
  {00000000-0000-0000-0055-000000000016},  !- Handle
  Space Function Warehouse storage area small hand-carried items(4), !- Name
  255,                                     !- Rendering Red Value
  255,                                     !- Rendering Green Value
  255;                                     !- Rendering Blue Value

OS:Schedule:Constant,
  {00000000-0000-0000-0056-000000000001},  !- Handle
  Always On Discrete,                      !- Name
  {00000000-0000-0000-0060-000000000005},  !- Schedule Type Limits Name
  1;                                       !- Value

OS:Schedule:Day,
  {00000000-0000-0000-0057-000000000001},  !- Handle
  Air Velocity Schedule Default,           !- Name
  {00000000-0000-0000-0060-000000000007},  !- Schedule Type Limits Name
  ,                                        !- Interpolate to Timestep
  24,                                      !- Hour 1
  0,                                       !- Minute 1
  0.2;                                     !- Value Until Time 1

OS:Schedule:Day,
  {00000000-0000-0000-0057-000000000002},  !- Handle
  Clothing Schedule Default Winter Clothes, !- Name
  {00000000-0000-0000-0060-000000000003},  !- Schedule Type Limits Name
  ,                                        !- Interpolate to Timestep
  24,                                      !- Hour 1
  0,                                       !- Minute 1
  1;                                       !- Value Until Time 1

OS:Schedule:Day,
  {00000000-0000-0000-0057-000000000003},  !- Handle
  Clothing Schedule Summer Clothes,        !- Name
  {00000000-0000-0000-0060-000000000003},  !- Schedule Type Limits Name
  ,                                        !- Interpolate to Timestep
  24,                                      !- Hour 1
  0,                                       !- Minute 1
  0.5;                                     !- Value Until Time 1

OS:Schedule:Day,
  {00000000-0000-0000-0057-000000000004},  !- Handle
  Economizer Max OA Fraction 100 pct Default, !- Name
  ,                                        !- Schedule Type Limits Name
  ,                                        !- Interpolate to Timestep
  24,                                      !- Hour 1
  0,                                       !- Minute 1
  1;                                       !- Value Until Time 1

OS:Schedule:Day,
  {00000000-0000-0000-0057-000000000005},  !- Handle
  Fraction Latent - 0.05 Default,          !- Name
  {00000000-0000-0000-0060-000000000004},  !- Schedule Type Limits Name
  ,                                        !- Interpolate to Timestep
  24,                                      !- Hour 1
  0,                                       !- Minute 1
  0.05;                                    !- Value Until Time 1

OS:Schedule:Day,
  {00000000-0000-0000-0057-000000000006},  !- Handle
  Fraction Sensible - 0.2 Default,         !- Name
  {00000000-0000-0000-0060-000000000004},  !- Schedule Type Limits Name
  ,                                        !- Interpolate to Timestep
  24,                                      !- Hour 1
  0,                                       !- Minute 1
  0.2;                                     !- Value Until Time 1

OS:Schedule:Day,
  {00000000-0000-0000-0057-000000000007},  !- Handle
  Mixed Water At Faucet Temp - 140F Default, !- Name
  {00000000-0000-0000-0060-000000000006},  !- Schedule Type Limits Name
  ,                                        !- Interpolate to Timestep
  24,                                      !- Hour 1
  0,                                       !- Minute 1
  60;                                      !- Value Until Time 1

OS:Schedule:Day,
  {00000000-0000-0000-0057-000000000008},  !- Handle
  NECB-A-Electric-Equipment Default,       !- Name
  {00000000-0000-0000-0060-000000000004},  !- Schedule Type Limits Name
  No,                                      !- Interpolate to Timestep
  7,                                       !- Hour 1
  0,                                       !- Minute 1
  0.2,                                     !- Value Until Time 1
  8,                                       !- Hour 2
  0,                                       !- Minute 2
  0.3,                                     !- Value Until Time 2
  9,                                       !- Hour 3
  0,                                       !- Minute 3
  0.8,                                     !- Value Until Time 3
  18,                                      !- Hour 4
  0,                                       !- Minute 4
  0.9,                                     !- Value Until Time 4
  19,                                      !- Hour 5
  0,                                       !- Minute 5
  0.5,                                     !- Value Until Time 5
  21,                                      !- Hour 6
  0,                                       !- Minute 6
  0.3,                                     !- Value Until Time 6
  24,                                      !- Hour 7
  0,                                       !- Minute 7
  0.2;                                     !- Value Until Time 7

OS:Schedule:Day,
  {00000000-0000-0000-0057-000000000009},  !- Handle
  NECB-A-Electric-Equipment Default|Wkdy Day, !- Name
  {00000000-0000-0000-0060-000000000004},  !- Schedule Type Limits Name
  No,                                      !- Interpolate to Timestep
  7,                                       !- Hour 1
  0,                                       !- Minute 1
  0.2,                                     !- Value Until Time 1
  8,                                       !- Hour 2
  0,                                       !- Minute 2
  0.3,                                     !- Value Until Time 2
  9,                                       !- Hour 3
  0,                                       !- Minute 3
  0.8,                                     !- Value Until Time 3
  18,                                      !- Hour 4
  0,                                       !- Minute 4
  0.9,                                     !- Value Until Time 4
  19,                                      !- Hour 5
  0,                                       !- Minute 5
  0.5,                                     !- Value Until Time 5
  21,                                      !- Hour 6
  0,                                       !- Minute 6
  0.3,                                     !- Value Until Time 6
  24,                                      !- Hour 7
  0,                                       !- Minute 7
  0.2;                                     !- Value Until Time 7

OS:Schedule:Day,
  {00000000-0000-0000-0057-000000000010},  !- Handle
  NECB-A-Electric-Equipment Sat Day,       !- Name
  {00000000-0000-0000-0060-000000000004},  !- Schedule Type Limits Name
  No,                                      !- Interpolate to Timestep
  24,                                      !- Hour 1
  0,                                       !- Minute 1
  0.2;                                     !- Value Until Time 1

OS:Schedule:Day,
  {00000000-0000-0000-0057-000000000011},  !- Handle
  NECB-A-Electric-Equipment Sun|Hol Day,   !- Name
  {00000000-0000-0000-0060-000000000004},  !- Schedule Type Limits Name
  No,                                      !- Interpolate to Timestep
  24,                                      !- Hour 1
  0,                                       !- Minute 1
  0.2;                                     !- Value Until Time 1

OS:Schedule:Day,
  {00000000-0000-0000-0057-000000000012},  !- Handle
  NECB-A-Lighting Default,                 !- Name
  {00000000-0000-0000-0060-000000000004},  !- Schedule Type Limits Name
  No,                                      !- Interpolate to Timestep
  7,                                       !- Hour 1
  0,                                       !- Minute 1
  0.05,                                    !- Value Until Time 1
  8,                                       !- Hour 2
  0,                                       !- Minute 2
  0.3,                                     !- Value Until Time 2
  9,                                       !- Hour 3
  0,                                       !- Minute 3
  0.8,                                     !- Value Until Time 3
  17,                                      !- Hour 4
  0,                                       !- Minute 4
  0.9,                                     !- Value Until Time 4
  18,                                      !- Hour 5
  0,                                       !- Minute 5
  0.8,                                     !- Value Until Time 5
  19,                                      !- Hour 6
  0,                                       !- Minute 6
  0.5,                                     !- Value Until Time 6
  21,                                      !- Hour 7
  0,                                       !- Minute 7
  0.3,                                     !- Value Until Time 7
  23,                                      !- Hour 8
  0,                                       !- Minute 8
  0.1,                                     !- Value Until Time 8
  24,                                      !- Hour 9
  0,                                       !- Minute 9
  0.05;                                    !- Value Until Time 9

OS:Schedule:Day,
  {00000000-0000-0000-0057-000000000013},  !- Handle
  NECB-A-Lighting Default|Wkdy Day,        !- Name
  {00000000-0000-0000-0060-000000000004},  !- Schedule Type Limits Name
  No,                                      !- Interpolate to Timestep
  7,                                       !- Hour 1
  0,                                       !- Minute 1
  0.05,                                    !- Value Until Time 1
  8,                                       !- Hour 2
  0,                                       !- Minute 2
  0.3,                                     !- Value Until Time 2
  9,                                       !- Hour 3
  0,                                       !- Minute 3
  0.8,                                     !- Value Until Time 3
  17,                                      !- Hour 4
  0,                                       !- Minute 4
  0.9,                                     !- Value Until Time 4
  18,                                      !- Hour 5
  0,                                       !- Minute 5
  0.8,                                     !- Value Until Time 5
  19,                                      !- Hour 6
  0,                                       !- Minute 6
  0.5,                                     !- Value Until Time 6
  21,                                      !- Hour 7
  0,                                       !- Minute 7
  0.3,                                     !- Value Until Time 7
  23,                                      !- Hour 8
  0,                                       !- Minute 8
  0.1,                                     !- Value Until Time 8
  24,                                      !- Hour 9
  0,                                       !- Minute 9
  0.05;                                    !- Value Until Time 9

OS:Schedule:Day,
  {00000000-0000-0000-0057-000000000014},  !- Handle
  NECB-A-Lighting Sat Day,                 !- Name
  {00000000-0000-0000-0060-000000000004},  !- Schedule Type Limits Name
  No,                                      !- Interpolate to Timestep
  24,                                      !- Hour 1
  0,                                       !- Minute 1
  0.05;                                    !- Value Until Time 1

OS:Schedule:Day,
  {00000000-0000-0000-0057-000000000015},  !- Handle
  NECB-A-Lighting Sun|Hol Day,             !- Name
  {00000000-0000-0000-0060-000000000004},  !- Schedule Type Limits Name
  No,                                      !- Interpolate to Timestep
  24,                                      !- Hour 1
  0,                                       !- Minute 1
  0.05;                                    !- Value Until Time 1

OS:Schedule:Day,
  {00000000-0000-0000-0057-000000000016},  !- Handle
  NECB-A-Occupancy Default,                !- Name
  {00000000-0000-0000-0060-000000000004},  !- Schedule Type Limits Name
  No,                                      !- Interpolate to Timestep
  7,                                       !- Hour 1
  0,                                       !- Minute 1
  0,                                       !- Value Until Time 1
  8,                                       !- Hour 2
  0,                                       !- Minute 2
  0.1,                                     !- Value Until Time 2
  9,                                       !- Hour 3
  0,                                       !- Minute 3
  0.7,                                     !- Value Until Time 3
  12,                                      !- Hour 4
  0,                                       !- Minute 4
  0.9,                                     !- Value Until Time 4
  14,                                      !- Hour 5
  0,                                       !- Minute 5
  0.5,                                     !- Value Until Time 5
  17,                                      !- Hour 6
  0,                                       !- Minute 6
  0.9,                                     !- Value Until Time 6
  18,                                      !- Hour 7
  0,                                       !- Minute 7
  0.7,                                     !- Value Until Time 7
  19,                                      !- Hour 8
  0,                                       !- Minute 8
  0.3,                                     !- Value Until Time 8
  23,                                      !- Hour 9
  0,                                       !- Minute 9
  0.1,                                     !- Value Until Time 9
  24,                                      !- Hour 10
  0,                                       !- Minute 10
  0;                                       !- Value Until Time 10

OS:Schedule:Day,
  {00000000-0000-0000-0057-000000000017},  !- Handle
  NECB-A-Occupancy Default|Wkdy Day,       !- Name
  {00000000-0000-0000-0060-000000000004},  !- Schedule Type Limits Name
  No,                                      !- Interpolate to Timestep
  7,                                       !- Hour 1
  0,                                       !- Minute 1
  0,                                       !- Value Until Time 1
  8,                                       !- Hour 2
  0,                                       !- Minute 2
  0.1,                                     !- Value Until Time 2
  9,                                       !- Hour 3
  0,                                       !- Minute 3
  0.7,                                     !- Value Until Time 3
  12,                                      !- Hour 4
  0,                                       !- Minute 4
  0.9,                                     !- Value Until Time 4
  14,                                      !- Hour 5
  0,                                       !- Minute 5
  0.5,                                     !- Value Until Time 5
  17,                                      !- Hour 6
  0,                                       !- Minute 6
  0.9,                                     !- Value Until Time 6
  18,                                      !- Hour 7
  0,                                       !- Minute 7
  0.7,                                     !- Value Until Time 7
  19,                                      !- Hour 8
  0,                                       !- Minute 8
  0.3,                                     !- Value Until Time 8
  23,                                      !- Hour 9
  0,                                       !- Minute 9
  0.1,                                     !- Value Until Time 9
  24,                                      !- Hour 10
  0,                                       !- Minute 10
  0;                                       !- Value Until Time 10

OS:Schedule:Day,
  {00000000-0000-0000-0057-000000000018},  !- Handle
  NECB-A-Occupancy Sat Day,                !- Name
  {00000000-0000-0000-0060-000000000004},  !- Schedule Type Limits Name
  No,                                      !- Interpolate to Timestep
  24,                                      !- Hour 1
  0,                                       !- Minute 1
  0;                                       !- Value Until Time 1

OS:Schedule:Day,
  {00000000-0000-0000-0057-000000000019},  !- Handle
  NECB-A-Occupancy Sun|Hol Day,            !- Name
  {00000000-0000-0000-0060-000000000004},  !- Schedule Type Limits Name
  No,                                      !- Interpolate to Timestep
  24,                                      !- Hour 1
  0,                                       !- Minute 1
  0;                                       !- Value Until Time 1

OS:Schedule:Day,
  {00000000-0000-0000-0057-000000000020},  !- Handle
  NECB-A-Occupancy-NECB-A-Lighting-0.3-0.1-0.67-Default|Wkdy-Light Day, !- Name
  {00000000-0000-0000-0060-000000000004},  !- Schedule Type Limits Name
  ,                                        !- Interpolate to Timestep
  7,                                       !- Hour 1
  0,                                       !- Minute 1
  0.03495,                                 !- Value Until Time 1
  8,                                       !- Hour 2
  0,                                       !- Minute 2
  0.2097,                                  !- Value Until Time 2
  9,                                       !- Hour 3
  0,                                       !- Minute 3
  0.8,                                     !- Value Until Time 3
  17,                                      !- Hour 4
  0,                                       !- Minute 4
  0.9,                                     !- Value Until Time 4
  18,                                      !- Hour 5
  0,                                       !- Minute 5
  0.8,                                     !- Value Until Time 5
  19,                                      !- Hour 6
  0,                                       !- Minute 6
  0.5,                                     !- Value Until Time 6
  21,                                      !- Hour 7
  0,                                       !- Minute 7
  0.2097,                                  !- Value Until Time 7
  23,                                      !- Hour 8
  0,                                       !- Minute 8
  0.0699,                                  !- Value Until Time 8
  24,                                      !- Hour 9
  0,                                       !- Minute 9
  0.03495;                                 !- Value Until Time 9

OS:Schedule:Day,
  {00000000-0000-0000-0057-000000000021},  !- Handle
  NECB-A-Occupancy-NECB-A-Lighting-0.3-0.1-0.67-Light Default, !- Name
  {00000000-0000-0000-0060-000000000004},  !- Schedule Type Limits Name
  ,                                        !- Interpolate to Timestep
  7,                                       !- Hour 1
  0,                                       !- Minute 1
  0.03495,                                 !- Value Until Time 1
  8,                                       !- Hour 2
  0,                                       !- Minute 2
  0.2097,                                  !- Value Until Time 2
  9,                                       !- Hour 3
  0,                                       !- Minute 3
  0.8,                                     !- Value Until Time 3
  17,                                      !- Hour 4
  0,                                       !- Minute 4
  0.9,                                     !- Value Until Time 4
  18,                                      !- Hour 5
  0,                                       !- Minute 5
  0.8,                                     !- Value Until Time 5
  19,                                      !- Hour 6
  0,                                       !- Minute 6
  0.5,                                     !- Value Until Time 6
  21,                                      !- Hour 7
  0,                                       !- Minute 7
  0.2097,                                  !- Value Until Time 7
  23,                                      !- Hour 8
  0,                                       !- Minute 8
  0.0699,                                  !- Value Until Time 8
  24,                                      !- Hour 9
  0,                                       !- Minute 9
  0.03495;                                 !- Value Until Time 9

OS:Schedule:Day,
  {00000000-0000-0000-0057-000000000022},  !- Handle
  NECB-A-Occupancy-NECB-A-Lighting-0.3-0.1-0.67-Sat-Light Day, !- Name
  {00000000-0000-0000-0060-000000000004},  !- Schedule Type Limits Name
  ,                                        !- Interpolate to Timestep
  24,                                      !- Hour 1
  0,                                       !- Minute 1
  0.03495;                                 !- Value Until Time 1

OS:Schedule:Day,
  {00000000-0000-0000-0057-000000000023},  !- Handle
  NECB-A-Occupancy-NECB-A-Lighting-0.3-0.1-0.67-Sun|Hol-Light Day, !- Name
  {00000000-0000-0000-0060-000000000004},  !- Schedule Type Limits Name
  ,                                        !- Interpolate to Timestep
  24,                                      !- Hour 1
  0,                                       !- Minute 1
  0.03495;                                 !- Value Until Time 1

OS:Schedule:Day,
  {00000000-0000-0000-0057-000000000024},  !- Handle
  NECB-A-Service Water Heating Default,    !- Name
  {00000000-0000-0000-0060-000000000004},  !- Schedule Type Limits Name
  No,                                      !- Interpolate to Timestep
  7,                                       !- Hour 1
  0,                                       !- Minute 1
  0.05,                                    !- Value Until Time 1
  8,                                       !- Hour 2
  0,                                       !- Minute 2
  0.1,                                     !- Value Until Time 2
  10,                                      !- Hour 3
  0,                                       !- Minute 3
  0.5,                                     !- Value Until Time 3
  16,                                      !- Hour 4
  0,                                       !- Minute 4
  0.9,                                     !- Value Until Time 4
  17,                                      !- Hour 5
  0,                                       !- Minute 5
  0.7,                                     !- Value Until Time 5
  18,                                      !- Hour 6
  0,                                       !- Minute 6
  0.5,                                     !- Value Until Time 6
  19,                                      !- Hour 7
  0,                                       !- Minute 7
  0.3,                                     !- Value Until Time 7
  22,                                      !- Hour 8
  0,                                       !- Minute 8
  0.2,                                     !- Value Until Time 8
  24,                                      !- Hour 9
  0,                                       !- Minute 9
  0.05;                                    !- Value Until Time 9

OS:Schedule:Day,
  {00000000-0000-0000-0057-000000000025},  !- Handle
  NECB-A-Service Water Heating Default|Wkdy Day, !- Name
  {00000000-0000-0000-0060-000000000004},  !- Schedule Type Limits Name
  No,                                      !- Interpolate to Timestep
  7,                                       !- Hour 1
  0,                                       !- Minute 1
  0.05,                                    !- Value Until Time 1
  8,                                       !- Hour 2
  0,                                       !- Minute 2
  0.1,                                     !- Value Until Time 2
  10,                                      !- Hour 3
  0,                                       !- Minute 3
  0.5,                                     !- Value Until Time 3
  16,                                      !- Hour 4
  0,                                       !- Minute 4
  0.9,                                     !- Value Until Time 4
  17,                                      !- Hour 5
  0,                                       !- Minute 5
  0.7,                                     !- Value Until Time 5
  18,                                      !- Hour 6
  0,                                       !- Minute 6
  0.5,                                     !- Value Until Time 6
  19,                                      !- Hour 7
  0,                                       !- Minute 7
  0.3,                                     !- Value Until Time 7
  22,                                      !- Hour 8
  0,                                       !- Minute 8
  0.2,                                     !- Value Until Time 8
  24,                                      !- Hour 9
  0,                                       !- Minute 9
  0.05;                                    !- Value Until Time 9

OS:Schedule:Day,
  {00000000-0000-0000-0057-000000000026},  !- Handle
  NECB-A-Service Water Heating Sat Day,    !- Name
  {00000000-0000-0000-0060-000000000004},  !- Schedule Type Limits Name
  No,                                      !- Interpolate to Timestep
  24,                                      !- Hour 1
  0,                                       !- Minute 1
  0.05;                                    !- Value Until Time 1

OS:Schedule:Day,
  {00000000-0000-0000-0057-000000000027},  !- Handle
  NECB-A-Service Water Heating Sun|Hol Day, !- Name
  {00000000-0000-0000-0060-000000000004},  !- Schedule Type Limits Name
  No,                                      !- Interpolate to Timestep
  24,                                      !- Hour 1
  0,                                       !- Minute 1
  0.05;                                    !- Value Until Time 1

OS:Schedule:Day,
  {00000000-0000-0000-0057-000000000028},  !- Handle
  NECB-A-Thermostat Setpoint-Cooling Default, !- Name
  {00000000-0000-0000-0060-000000000006},  !- Schedule Type Limits Name
  No,                                      !- Interpolate to Timestep
  6,                                       !- Hour 1
  0,                                       !- Minute 1
  35,                                      !- Value Until Time 1
  21,                                      !- Hour 2
  0,                                       !- Minute 2
  24,                                      !- Value Until Time 2
  24,                                      !- Hour 3
  0,                                       !- Minute 3
  35;                                      !- Value Until Time 3

OS:Schedule:Day,
  {00000000-0000-0000-0057-000000000029},  !- Handle
  NECB-A-Thermostat Setpoint-Cooling Default|Wkdy Day, !- Name
  {00000000-0000-0000-0060-000000000006},  !- Schedule Type Limits Name
  No,                                      !- Interpolate to Timestep
  6,                                       !- Hour 1
  0,                                       !- Minute 1
  35,                                      !- Value Until Time 1
  21,                                      !- Hour 2
  0,                                       !- Minute 2
  24,                                      !- Value Until Time 2
  24,                                      !- Hour 3
  0,                                       !- Minute 3
  35;                                      !- Value Until Time 3

OS:Schedule:Day,
  {00000000-0000-0000-0057-000000000030},  !- Handle
  NECB-A-Thermostat Setpoint-Cooling Sat Day, !- Name
  {00000000-0000-0000-0060-000000000006},  !- Schedule Type Limits Name
  No,                                      !- Interpolate to Timestep
  24,                                      !- Hour 1
  0,                                       !- Minute 1
  35;                                      !- Value Until Time 1

OS:Schedule:Day,
  {00000000-0000-0000-0057-000000000031},  !- Handle
  NECB-A-Thermostat Setpoint-Cooling Sun|Hol Day, !- Name
  {00000000-0000-0000-0060-000000000006},  !- Schedule Type Limits Name
  No,                                      !- Interpolate to Timestep
  24,                                      !- Hour 1
  0,                                       !- Minute 1
  35;                                      !- Value Until Time 1

OS:Schedule:Day,
  {00000000-0000-0000-0057-000000000032},  !- Handle
  NECB-A-Thermostat Setpoint-Heating Default, !- Name
  {00000000-0000-0000-0060-000000000006},  !- Schedule Type Limits Name
  No,                                      !- Interpolate to Timestep
  6,                                       !- Hour 1
  0,                                       !- Minute 1
  18,                                      !- Value Until Time 1
  7,                                       !- Hour 2
  0,                                       !- Minute 2
  20,                                      !- Value Until Time 2
  21,                                      !- Hour 3
  0,                                       !- Minute 3
  22,                                      !- Value Until Time 3
  24,                                      !- Hour 4
  0,                                       !- Minute 4
  18;                                      !- Value Until Time 4

OS:Schedule:Day,
  {00000000-0000-0000-0057-000000000033},  !- Handle
  NECB-A-Thermostat Setpoint-Heating Default|Wkdy Day, !- Name
  {00000000-0000-0000-0060-000000000006},  !- Schedule Type Limits Name
  No,                                      !- Interpolate to Timestep
  6,                                       !- Hour 1
  0,                                       !- Minute 1
  18,                                      !- Value Until Time 1
  7,                                       !- Hour 2
  0,                                       !- Minute 2
  20,                                      !- Value Until Time 2
  21,                                      !- Hour 3
  0,                                       !- Minute 3
  22,                                      !- Value Until Time 3
  24,                                      !- Hour 4
  0,                                       !- Minute 4
  18;                                      !- Value Until Time 4

OS:Schedule:Day,
  {00000000-0000-0000-0057-000000000034},  !- Handle
  NECB-A-Thermostat Setpoint-Heating Sat Day, !- Name
  {00000000-0000-0000-0060-000000000006},  !- Schedule Type Limits Name
  No,                                      !- Interpolate to Timestep
  24,                                      !- Hour 1
  0,                                       !- Minute 1
  18;                                      !- Value Until Time 1

OS:Schedule:Day,
  {00000000-0000-0000-0057-000000000035},  !- Handle
  NECB-A-Thermostat Setpoint-Heating Sun|Hol Day, !- Name
  {00000000-0000-0000-0060-000000000006},  !- Schedule Type Limits Name
  No,                                      !- Interpolate to Timestep
  24,                                      !- Hour 1
  0,                                       !- Minute 1
  18;                                      !- Value Until Time 1

OS:Schedule:Day,
  {00000000-0000-0000-0057-000000000036},  !- Handle
  NECB-Activity Default,                   !- Name
  {00000000-0000-0000-0060-000000000001},  !- Schedule Type Limits Name
  No,                                      !- Interpolate to Timestep
  24,                                      !- Hour 1
  0,                                       !- Minute 1
  130;                                     !- Value Until Time 1

OS:Schedule:Day,
  {00000000-0000-0000-0057-000000000037},  !- Handle
  NECB-Activity Summer Design Day,         !- Name
  {00000000-0000-0000-0060-000000000001},  !- Schedule Type Limits Name
  No,                                      !- Interpolate to Timestep
  24,                                      !- Hour 1
  0,                                       !- Minute 1
  130;                                     !- Value Until Time 1

OS:Schedule:Day,
  {00000000-0000-0000-0057-000000000038},  !- Handle
  NECB-Activity Winter Design Day,         !- Name
  {00000000-0000-0000-0060-000000000001},  !- Schedule Type Limits Name
  No,                                      !- Interpolate to Timestep
  24,                                      !- Hour 1
  0,                                       !- Minute 1
  130;                                     !- Value Until Time 1

OS:Schedule:Day,
  {00000000-0000-0000-0057-000000000039},  !- Handle
  Schedule Day 1,                          !- Name
  ,                                        !- Schedule Type Limits Name
  ,                                        !- Interpolate to Timestep
  24,                                      !- Hour 1
  0,                                       !- Minute 1
  0;                                       !- Value Until Time 1

OS:Schedule:Day,
  {00000000-0000-0000-0057-000000000040},  !- Handle
  Schedule Day 10,                         !- Name
  {00000000-0000-0000-0060-000000000004},  !- Schedule Type Limits Name
  ,                                        !- Interpolate to Timestep
  24,                                      !- Hour 1
  0,                                       !- Minute 1
  0;                                       !- Value Until Time 1

OS:Schedule:Day,
  {00000000-0000-0000-0057-000000000041},  !- Handle
  Schedule Day 2,                          !- Name
  ,                                        !- Schedule Type Limits Name
  ,                                        !- Interpolate to Timestep
  24,                                      !- Hour 1
  0,                                       !- Minute 1
  0;                                       !- Value Until Time 1

OS:Schedule:Day,
  {00000000-0000-0000-0057-000000000042},  !- Handle
  Schedule Day 3,                          !- Name
  {00000000-0000-0000-0060-000000000006},  !- Schedule Type Limits Name
  ,                                        !- Interpolate to Timestep
  24,                                      !- Hour 1
  0,                                       !- Minute 1
  22;                                      !- Value Until Time 1

OS:Schedule:Day,
  {00000000-0000-0000-0057-000000000043},  !- Handle
  Schedule Day 4,                          !- Name
  {00000000-0000-0000-0060-000000000006},  !- Schedule Type Limits Name
  ,                                        !- Interpolate to Timestep
  24,                                      !- Hour 1
  0,                                       !- Minute 1
  60;                                      !- Value Until Time 1

OS:Schedule:Day,
  {00000000-0000-0000-0057-000000000044},  !- Handle
  Schedule Day 5,                          !- Name
  {00000000-0000-0000-0060-000000000004},  !- Schedule Type Limits Name
  ,                                        !- Interpolate to Timestep
  24,                                      !- Hour 1
  0,                                       !- Minute 1
  0;                                       !- Value Until Time 1

OS:Schedule:Day,
  {00000000-0000-0000-0057-000000000045},  !- Handle
  Schedule Day 6,                          !- Name
  {00000000-0000-0000-0060-000000000004},  !- Schedule Type Limits Name
  ,                                        !- Interpolate to Timestep
  24,                                      !- Hour 1
  0,                                       !- Minute 1
  0;                                       !- Value Until Time 1

OS:Schedule:Day,
  {00000000-0000-0000-0057-000000000046},  !- Handle
  Schedule Day 7,                          !- Name
  {00000000-0000-0000-0060-000000000004},  !- Schedule Type Limits Name
  ,                                        !- Interpolate to Timestep
  24,                                      !- Hour 1
  0,                                       !- Minute 1
  0;                                       !- Value Until Time 1

OS:Schedule:Day,
  {00000000-0000-0000-0057-000000000047},  !- Handle
  Schedule Day 8,                          !- Name
  {00000000-0000-0000-0060-000000000004},  !- Schedule Type Limits Name
  ,                                        !- Interpolate to Timestep
  24,                                      !- Hour 1
  0,                                       !- Minute 1
  0;                                       !- Value Until Time 1

OS:Schedule:Day,
  {00000000-0000-0000-0057-000000000048},  !- Handle
  Schedule Day 9,                          !- Name
  {00000000-0000-0000-0060-000000000004},  !- Schedule Type Limits Name
  ,                                        !- Interpolate to Timestep
  24,                                      !- Hour 1
  0,                                       !- Minute 1
  0;                                       !- Value Until Time 1

OS:Schedule:Day,
  {00000000-0000-0000-0057-000000000049},  !- Handle
  Service Water Loop Temp - 140F Default,  !- Name
  {00000000-0000-0000-0060-000000000006},  !- Schedule Type Limits Name
  ,                                        !- Interpolate to Timestep
  24,                                      !- Hour 1
  0,                                       !- Minute 1
  60;                                      !- Value Until Time 1

OS:Schedule:Day,
  {00000000-0000-0000-0057-000000000050},  !- Handle
  Water Heater Ambient Temp Schedule 71.6F Default, !- Name
  {00000000-0000-0000-0060-000000000006},  !- Schedule Type Limits Name
  ,                                        !- Interpolate to Timestep
  24,                                      !- Hour 1
  0,                                       !- Minute 1
  22.0000000000001;                        !- Value Until Time 1

OS:Schedule:Day,
  {00000000-0000-0000-0057-000000000051},  !- Handle
  Work Efficiency Schedule Default,        !- Name
  {00000000-0000-0000-0060-000000000004},  !- Schedule Type Limits Name
  ,                                        !- Interpolate to Timestep
  24,                                      !- Hour 1
  0,                                       !- Minute 1
  0;                                       !- Value Until Time 1

OS:Schedule:Day,
  {00000000-0000-0000-0057-000000000052},  !- Handle
  sys_3|mixed|shr>none|sc>ashp|sh>ashp>c-g|ssf>cv|zh>b-e|zc>none|srf>none| Occ Sch Default, !- Name
  {00000000-0000-0000-0060-000000000004},  !- Schedule Type Limits Name
  ,                                        !- Interpolate to Timestep
  8,                                       !- Hour 1
  0,                                       !- Minute 1
  0,                                       !- Value Until Time 1
  19,                                      !- Hour 2
  0,                                       !- Minute 2
  1,                                       !- Value Until Time 2
  24,                                      !- Hour 3
  0,                                       !- Minute 3
  0;                                       !- Value Until Time 3

OS:Schedule:Day,
  {00000000-0000-0000-0057-000000000053},  !- Handle
  sys_3|mixed|shr>none|sc>ashp|sh>ashp>c-g|ssf>cv|zh>b-e|zc>none|srf>none| Occ Sch Summer Design Day, !- Name
  {00000000-0000-0000-0060-000000000004},  !- Schedule Type Limits Name
  ,                                        !- Interpolate to Timestep
  24,                                      !- Hour 1
  0,                                       !- Minute 1
  1;                                       !- Value Until Time 1

OS:Schedule:Day,
  {00000000-0000-0000-0057-000000000054},  !- Handle
  sys_3|mixed|shr>none|sc>ashp|sh>ashp>c-g|ssf>cv|zh>b-e|zc>none|srf>none| Occ Sch Winter Design Day, !- Name
  {00000000-0000-0000-0060-000000000004},  !- Schedule Type Limits Name
  ,                                        !- Interpolate to Timestep
  24,                                      !- Hour 1
  0,                                       !- Minute 1
  1;                                       !- Value Until Time 1

OS:Schedule:Day,
  {00000000-0000-0000-0057-000000000055},  !- Handle
  sys_4|mixed|shr>none|sc>ashp|sh>ashp>c-g|ssf>cv|zh>b-e|zc>none|srf>none| 1 Occ Sch Default, !- Name
  {00000000-0000-0000-0060-000000000004},  !- Schedule Type Limits Name
  ,                                        !- Interpolate to Timestep
  8,                                       !- Hour 1
  0,                                       !- Minute 1
  0,                                       !- Value Until Time 1
  19,                                      !- Hour 2
  0,                                       !- Minute 2
  1,                                       !- Value Until Time 2
  24,                                      !- Hour 3
  0,                                       !- Minute 3
  0;                                       !- Value Until Time 3

OS:Schedule:Day,
  {00000000-0000-0000-0057-000000000056},  !- Handle
  sys_4|mixed|shr>none|sc>ashp|sh>ashp>c-g|ssf>cv|zh>b-e|zc>none|srf>none| 1 Occ Sch Summer Design Day, !- Name
  {00000000-0000-0000-0060-000000000004},  !- Schedule Type Limits Name
  ,                                        !- Interpolate to Timestep
  24,                                      !- Hour 1
  0,                                       !- Minute 1
  1;                                       !- Value Until Time 1

OS:Schedule:Day,
  {00000000-0000-0000-0057-000000000057},  !- Handle
  sys_4|mixed|shr>none|sc>ashp|sh>ashp>c-g|ssf>cv|zh>b-e|zc>none|srf>none| 1 Occ Sch Winter Design Day, !- Name
  {00000000-0000-0000-0060-000000000004},  !- Schedule Type Limits Name
  ,                                        !- Interpolate to Timestep
  24,                                      !- Hour 1
  0,                                       !- Minute 1
  1;                                       !- Value Until Time 1

OS:Schedule:Day,
  {00000000-0000-0000-0057-000000000058},  !- Handle
  sys_4|mixed|shr>none|sc>ashp|sh>ashp>c-g|ssf>cv|zh>b-e|zc>none|srf>none| Occ Sch Default, !- Name
  {00000000-0000-0000-0060-000000000004},  !- Schedule Type Limits Name
  ,                                        !- Interpolate to Timestep
  8,                                       !- Hour 1
  0,                                       !- Minute 1
  0,                                       !- Value Until Time 1
  19,                                      !- Hour 2
  0,                                       !- Minute 2
  1,                                       !- Value Until Time 2
  24,                                      !- Hour 3
  0,                                       !- Minute 3
  0;                                       !- Value Until Time 3

OS:Schedule:Day,
  {00000000-0000-0000-0057-000000000059},  !- Handle
  sys_4|mixed|shr>none|sc>ashp|sh>ashp>c-g|ssf>cv|zh>b-e|zc>none|srf>none| Occ Sch Summer Design Day, !- Name
  {00000000-0000-0000-0060-000000000004},  !- Schedule Type Limits Name
  ,                                        !- Interpolate to Timestep
  24,                                      !- Hour 1
  0,                                       !- Minute 1
  1;                                       !- Value Until Time 1

OS:Schedule:Day,
  {00000000-0000-0000-0057-000000000060},  !- Handle
  sys_4|mixed|shr>none|sc>ashp|sh>ashp>c-g|ssf>cv|zh>b-e|zc>none|srf>none| Occ Sch Winter Design Day, !- Name
  {00000000-0000-0000-0060-000000000004},  !- Schedule Type Limits Name
  ,                                        !- Interpolate to Timestep
  24,                                      !- Hour 1
  0,                                       !- Minute 1
  1;                                       !- Value Until Time 1

OS:Schedule:Rule,
  {00000000-0000-0000-0058-000000000001},  !- Handle
  Schedule Rule 1,                         !- Name
  {00000000-0000-0000-0059-000000000002},  !- Schedule Ruleset Name
  0,                                       !- Rule Order
  {00000000-0000-0000-0057-000000000003},  !- Day Schedule Name
  ,                                        !- Apply Sunday
  ,                                        !- Apply Monday
  ,                                        !- Apply Tuesday
  ,                                        !- Apply Wednesday
  ,                                        !- Apply Thursday
  ,                                        !- Apply Friday
  ,                                        !- Apply Saturday
  DateRange,                               !- Date Specification Type
  5,                                       !- Start Month
  1,                                       !- Start Day
  9,                                       !- End Month
  30;                                      !- End Day

OS:Schedule:Rule,
  {00000000-0000-0000-0058-000000000002},  !- Handle
  Schedule Rule 10,                        !- Name
  {00000000-0000-0000-0059-000000000007},  !- Schedule Ruleset Name
  0,                                       !- Rule Order
  {00000000-0000-0000-0057-000000000011},  !- Day Schedule Name
  Yes,                                     !- Apply Sunday
  ,                                        !- Apply Monday
  ,                                        !- Apply Tuesday
  ,                                        !- Apply Wednesday
  ,                                        !- Apply Thursday
  ,                                        !- Apply Friday
  ,                                        !- Apply Saturday
  DateRange,                               !- Date Specification Type
  1,                                       !- Start Month
  1,                                       !- Start Day
  12,                                      !- End Month
  31;                                      !- End Day

OS:Schedule:Rule,
  {00000000-0000-0000-0058-000000000003},  !- Handle
  Schedule Rule 11,                        !- Name
  {00000000-0000-0000-0059-000000000013},  !- Schedule Ruleset Name
  2,                                       !- Rule Order
  {00000000-0000-0000-0057-000000000033},  !- Day Schedule Name
  ,                                        !- Apply Sunday
  Yes,                                     !- Apply Monday
  Yes,                                     !- Apply Tuesday
  Yes,                                     !- Apply Wednesday
  Yes,                                     !- Apply Thursday
  Yes,                                     !- Apply Friday
  ,                                        !- Apply Saturday
  DateRange,                               !- Date Specification Type
  1,                                       !- Start Month
  1,                                       !- Start Day
  12,                                      !- End Month
  31;                                      !- End Day

OS:Schedule:Rule,
  {00000000-0000-0000-0058-000000000004},  !- Handle
  Schedule Rule 12,                        !- Name
  {00000000-0000-0000-0059-000000000013},  !- Schedule Ruleset Name
  1,                                       !- Rule Order
  {00000000-0000-0000-0057-000000000034},  !- Day Schedule Name
  ,                                        !- Apply Sunday
  ,                                        !- Apply Monday
  ,                                        !- Apply Tuesday
  ,                                        !- Apply Wednesday
  ,                                        !- Apply Thursday
  ,                                        !- Apply Friday
  Yes,                                     !- Apply Saturday
  DateRange,                               !- Date Specification Type
  1,                                       !- Start Month
  1,                                       !- Start Day
  12,                                      !- End Month
  31;                                      !- End Day

OS:Schedule:Rule,
  {00000000-0000-0000-0058-000000000005},  !- Handle
  Schedule Rule 13,                        !- Name
  {00000000-0000-0000-0059-000000000013},  !- Schedule Ruleset Name
  0,                                       !- Rule Order
  {00000000-0000-0000-0057-000000000035},  !- Day Schedule Name
  Yes,                                     !- Apply Sunday
  ,                                        !- Apply Monday
  ,                                        !- Apply Tuesday
  ,                                        !- Apply Wednesday
  ,                                        !- Apply Thursday
  ,                                        !- Apply Friday
  ,                                        !- Apply Saturday
  DateRange,                               !- Date Specification Type
  1,                                       !- Start Month
  1,                                       !- Start Day
  12,                                      !- End Month
  31;                                      !- End Day

OS:Schedule:Rule,
  {00000000-0000-0000-0058-000000000006},  !- Handle
  Schedule Rule 14,                        !- Name
  {00000000-0000-0000-0059-000000000012},  !- Schedule Ruleset Name
  2,                                       !- Rule Order
  {00000000-0000-0000-0057-000000000029},  !- Day Schedule Name
  ,                                        !- Apply Sunday
  Yes,                                     !- Apply Monday
  Yes,                                     !- Apply Tuesday
  Yes,                                     !- Apply Wednesday
  Yes,                                     !- Apply Thursday
  Yes,                                     !- Apply Friday
  ,                                        !- Apply Saturday
  DateRange,                               !- Date Specification Type
  1,                                       !- Start Month
  1,                                       !- Start Day
  12,                                      !- End Month
  31;                                      !- End Day

OS:Schedule:Rule,
  {00000000-0000-0000-0058-000000000007},  !- Handle
  Schedule Rule 15,                        !- Name
  {00000000-0000-0000-0059-000000000012},  !- Schedule Ruleset Name
  1,                                       !- Rule Order
  {00000000-0000-0000-0057-000000000030},  !- Day Schedule Name
  ,                                        !- Apply Sunday
  ,                                        !- Apply Monday
  ,                                        !- Apply Tuesday
  ,                                        !- Apply Wednesday
  ,                                        !- Apply Thursday
  ,                                        !- Apply Friday
  Yes,                                     !- Apply Saturday
  DateRange,                               !- Date Specification Type
  1,                                       !- Start Month
  1,                                       !- Start Day
  12,                                      !- End Month
  31;                                      !- End Day

OS:Schedule:Rule,
  {00000000-0000-0000-0058-000000000008},  !- Handle
  Schedule Rule 16,                        !- Name
  {00000000-0000-0000-0059-000000000012},  !- Schedule Ruleset Name
  0,                                       !- Rule Order
  {00000000-0000-0000-0057-000000000031},  !- Day Schedule Name
  Yes,                                     !- Apply Sunday
  ,                                        !- Apply Monday
  ,                                        !- Apply Tuesday
  ,                                        !- Apply Wednesday
  ,                                        !- Apply Thursday
  ,                                        !- Apply Friday
  ,                                        !- Apply Saturday
  DateRange,                               !- Date Specification Type
  1,                                       !- Start Month
  1,                                       !- Start Day
  12,                                      !- End Month
  31;                                      !- End Day

OS:Schedule:Rule,
  {00000000-0000-0000-0058-000000000009},  !- Handle
  Schedule Rule 17,                        !- Name
  {00000000-0000-0000-0059-000000000008},  !- Schedule Ruleset Name
  2,                                       !- Rule Order
  {00000000-0000-0000-0057-000000000013},  !- Day Schedule Name
  ,                                        !- Apply Sunday
  Yes,                                     !- Apply Monday
  Yes,                                     !- Apply Tuesday
  Yes,                                     !- Apply Wednesday
  Yes,                                     !- Apply Thursday
  Yes,                                     !- Apply Friday
  ,                                        !- Apply Saturday
  DateRange,                               !- Date Specification Type
  1,                                       !- Start Month
  1,                                       !- Start Day
  12,                                      !- End Month
  31;                                      !- End Day

OS:Schedule:Rule,
  {00000000-0000-0000-0058-000000000010},  !- Handle
  Schedule Rule 18,                        !- Name
  {00000000-0000-0000-0059-000000000008},  !- Schedule Ruleset Name
  1,                                       !- Rule Order
  {00000000-0000-0000-0057-000000000014},  !- Day Schedule Name
  ,                                        !- Apply Sunday
  ,                                        !- Apply Monday
  ,                                        !- Apply Tuesday
  ,                                        !- Apply Wednesday
  ,                                        !- Apply Thursday
  ,                                        !- Apply Friday
  Yes,                                     !- Apply Saturday
  DateRange,                               !- Date Specification Type
  1,                                       !- Start Month
  1,                                       !- Start Day
  12,                                      !- End Month
  31;                                      !- End Day

OS:Schedule:Rule,
  {00000000-0000-0000-0058-000000000011},  !- Handle
  Schedule Rule 19,                        !- Name
  {00000000-0000-0000-0059-000000000008},  !- Schedule Ruleset Name
  0,                                       !- Rule Order
  {00000000-0000-0000-0057-000000000015},  !- Day Schedule Name
  Yes,                                     !- Apply Sunday
  ,                                        !- Apply Monday
  ,                                        !- Apply Tuesday
  ,                                        !- Apply Wednesday
  ,                                        !- Apply Thursday
  ,                                        !- Apply Friday
  ,                                        !- Apply Saturday
  DateRange,                               !- Date Specification Type
  1,                                       !- Start Month
  1,                                       !- Start Day
  12,                                      !- End Month
  31;                                      !- End Day

OS:Schedule:Rule,
  {00000000-0000-0000-0058-000000000012},  !- Handle
  Schedule Rule 2,                         !- Name
  {00000000-0000-0000-0059-000000000009},  !- Schedule Ruleset Name
  2,                                       !- Rule Order
  {00000000-0000-0000-0057-000000000017},  !- Day Schedule Name
  ,                                        !- Apply Sunday
  Yes,                                     !- Apply Monday
  Yes,                                     !- Apply Tuesday
  Yes,                                     !- Apply Wednesday
  Yes,                                     !- Apply Thursday
  Yes,                                     !- Apply Friday
  ,                                        !- Apply Saturday
  DateRange,                               !- Date Specification Type
  1,                                       !- Start Month
  1,                                       !- Start Day
  12,                                      !- End Month
  31;                                      !- End Day

OS:Schedule:Rule,
  {00000000-0000-0000-0058-000000000013},  !- Handle
  Schedule Rule 20,                        !- Name
  {00000000-0000-0000-0059-000000000011},  !- Schedule Ruleset Name
  2,                                       !- Rule Order
  {00000000-0000-0000-0057-000000000025},  !- Day Schedule Name
  ,                                        !- Apply Sunday
  Yes,                                     !- Apply Monday
  Yes,                                     !- Apply Tuesday
  Yes,                                     !- Apply Wednesday
  Yes,                                     !- Apply Thursday
  Yes,                                     !- Apply Friday
  ,                                        !- Apply Saturday
  DateRange,                               !- Date Specification Type
  1,                                       !- Start Month
  1,                                       !- Start Day
  12,                                      !- End Month
  31;                                      !- End Day

OS:Schedule:Rule,
  {00000000-0000-0000-0058-000000000014},  !- Handle
  Schedule Rule 21,                        !- Name
  {00000000-0000-0000-0059-000000000011},  !- Schedule Ruleset Name
  1,                                       !- Rule Order
  {00000000-0000-0000-0057-000000000026},  !- Day Schedule Name
  ,                                        !- Apply Sunday
  ,                                        !- Apply Monday
  ,                                        !- Apply Tuesday
  ,                                        !- Apply Wednesday
  ,                                        !- Apply Thursday
  ,                                        !- Apply Friday
  Yes,                                     !- Apply Saturday
  DateRange,                               !- Date Specification Type
  1,                                       !- Start Month
  1,                                       !- Start Day
  12,                                      !- End Month
  31;                                      !- End Day

OS:Schedule:Rule,
  {00000000-0000-0000-0058-000000000015},  !- Handle
  Schedule Rule 22,                        !- Name
  {00000000-0000-0000-0059-000000000011},  !- Schedule Ruleset Name
  0,                                       !- Rule Order
  {00000000-0000-0000-0057-000000000027},  !- Day Schedule Name
  Yes,                                     !- Apply Sunday
  ,                                        !- Apply Monday
  ,                                        !- Apply Tuesday
  ,                                        !- Apply Wednesday
  ,                                        !- Apply Thursday
  ,                                        !- Apply Friday
  ,                                        !- Apply Saturday
  DateRange,                               !- Date Specification Type
  1,                                       !- Start Month
  1,                                       !- Start Day
  12,                                      !- End Month
  31;                                      !- End Day

OS:Schedule:Rule,
  {00000000-0000-0000-0058-000000000016},  !- Handle
  Schedule Rule 23,                        !- Name
  {00000000-0000-0000-0059-000000000020},  !- Schedule Ruleset Name
  1,                                       !- Rule Order
  {00000000-0000-0000-0057-000000000044},  !- Day Schedule Name
  ,                                        !- Apply Sunday
  ,                                        !- Apply Monday
  ,                                        !- Apply Tuesday
  ,                                        !- Apply Wednesday
  ,                                        !- Apply Thursday
  ,                                        !- Apply Friday
  Yes,                                     !- Apply Saturday
  DateRange,                               !- Date Specification Type
  1,                                       !- Start Month
  7,                                       !- Start Day
  12,                                      !- End Month
  30;                                      !- End Day

OS:Schedule:Rule,
  {00000000-0000-0000-0058-000000000017},  !- Handle
  Schedule Rule 24,                        !- Name
  {00000000-0000-0000-0059-000000000020},  !- Schedule Ruleset Name
  0,                                       !- Rule Order
  {00000000-0000-0000-0057-000000000045},  !- Day Schedule Name
  Yes,                                     !- Apply Sunday
  ,                                        !- Apply Monday
  ,                                        !- Apply Tuesday
  ,                                        !- Apply Wednesday
  ,                                        !- Apply Thursday
  ,                                        !- Apply Friday
  ,                                        !- Apply Saturday
  DateRange,                               !- Date Specification Type
  1,                                       !- Start Month
  1,                                       !- Start Day
  12,                                      !- End Month
  31;                                      !- End Day

OS:Schedule:Rule,
  {00000000-0000-0000-0058-000000000018},  !- Handle
  Schedule Rule 25,                        !- Name
  {00000000-0000-0000-0059-000000000022},  !- Schedule Ruleset Name
  1,                                       !- Rule Order
  {00000000-0000-0000-0057-000000000046},  !- Day Schedule Name
  ,                                        !- Apply Sunday
  ,                                        !- Apply Monday
  ,                                        !- Apply Tuesday
  ,                                        !- Apply Wednesday
  ,                                        !- Apply Thursday
  ,                                        !- Apply Friday
  Yes,                                     !- Apply Saturday
  DateRange,                               !- Date Specification Type
  1,                                       !- Start Month
  7,                                       !- Start Day
  12,                                      !- End Month
  30;                                      !- End Day

OS:Schedule:Rule,
  {00000000-0000-0000-0058-000000000019},  !- Handle
  Schedule Rule 26,                        !- Name
  {00000000-0000-0000-0059-000000000022},  !- Schedule Ruleset Name
  0,                                       !- Rule Order
  {00000000-0000-0000-0057-000000000047},  !- Day Schedule Name
  Yes,                                     !- Apply Sunday
  ,                                        !- Apply Monday
  ,                                        !- Apply Tuesday
  ,                                        !- Apply Wednesday
  ,                                        !- Apply Thursday
  ,                                        !- Apply Friday
  ,                                        !- Apply Saturday
  DateRange,                               !- Date Specification Type
  1,                                       !- Start Month
  1,                                       !- Start Day
  12,                                      !- End Month
  31;                                      !- End Day

OS:Schedule:Rule,
  {00000000-0000-0000-0058-000000000020},  !- Handle
  Schedule Rule 27,                        !- Name
  {00000000-0000-0000-0059-000000000021},  !- Schedule Ruleset Name
  1,                                       !- Rule Order
  {00000000-0000-0000-0057-000000000048},  !- Day Schedule Name
  ,                                        !- Apply Sunday
  ,                                        !- Apply Monday
  ,                                        !- Apply Tuesday
  ,                                        !- Apply Wednesday
  ,                                        !- Apply Thursday
  ,                                        !- Apply Friday
  Yes,                                     !- Apply Saturday
  DateRange,                               !- Date Specification Type
  1,                                       !- Start Month
  7,                                       !- Start Day
  12,                                      !- End Month
  30;                                      !- End Day

OS:Schedule:Rule,
  {00000000-0000-0000-0058-000000000021},  !- Handle
  Schedule Rule 28,                        !- Name
  {00000000-0000-0000-0059-000000000021},  !- Schedule Ruleset Name
  0,                                       !- Rule Order
  {00000000-0000-0000-0057-000000000040},  !- Day Schedule Name
  Yes,                                     !- Apply Sunday
  ,                                        !- Apply Monday
  ,                                        !- Apply Tuesday
  ,                                        !- Apply Wednesday
  ,                                        !- Apply Thursday
  ,                                        !- Apply Friday
  ,                                        !- Apply Saturday
  DateRange,                               !- Date Specification Type
  1,                                       !- Start Month
  1,                                       !- Start Day
  12,                                      !- End Month
  31;                                      !- End Day

OS:Schedule:Rule,
  {00000000-0000-0000-0058-000000000022},  !- Handle
  Schedule Rule 3,                         !- Name
  {00000000-0000-0000-0059-000000000009},  !- Schedule Ruleset Name
  1,                                       !- Rule Order
  {00000000-0000-0000-0057-000000000018},  !- Day Schedule Name
  ,                                        !- Apply Sunday
  ,                                        !- Apply Monday
  ,                                        !- Apply Tuesday
  ,                                        !- Apply Wednesday
  ,                                        !- Apply Thursday
  ,                                        !- Apply Friday
  Yes,                                     !- Apply Saturday
  DateRange,                               !- Date Specification Type
  1,                                       !- Start Month
  1,                                       !- Start Day
  12,                                      !- End Month
  31;                                      !- End Day

OS:Schedule:Rule,
  {00000000-0000-0000-0058-000000000023},  !- Handle
  Schedule Rule 4,                         !- Name
  {00000000-0000-0000-0059-000000000009},  !- Schedule Ruleset Name
  0,                                       !- Rule Order
  {00000000-0000-0000-0057-000000000019},  !- Day Schedule Name
  Yes,                                     !- Apply Sunday
  ,                                        !- Apply Monday
  ,                                        !- Apply Tuesday
  ,                                        !- Apply Wednesday
  ,                                        !- Apply Thursday
  ,                                        !- Apply Friday
  ,                                        !- Apply Saturday
  DateRange,                               !- Date Specification Type
  1,                                       !- Start Month
  1,                                       !- Start Day
  12,                                      !- End Month
  31;                                      !- End Day

OS:Schedule:Rule,
  {00000000-0000-0000-0058-000000000024},  !- Handle
  Schedule Rule 5,                         !- Name
  {00000000-0000-0000-0059-000000000010},  !- Schedule Ruleset Name
  2,                                       !- Rule Order
  {00000000-0000-0000-0057-000000000020},  !- Day Schedule Name
  ,                                        !- Apply Sunday
  Yes,                                     !- Apply Monday
  Yes,                                     !- Apply Tuesday
  Yes,                                     !- Apply Wednesday
  Yes,                                     !- Apply Thursday
  Yes,                                     !- Apply Friday
  ,                                        !- Apply Saturday
  DateRange,                               !- Date Specification Type
  1,                                       !- Start Month
  1,                                       !- Start Day
  12,                                      !- End Month
  31;                                      !- End Day

OS:Schedule:Rule,
  {00000000-0000-0000-0058-000000000025},  !- Handle
  Schedule Rule 6,                         !- Name
  {00000000-0000-0000-0059-000000000010},  !- Schedule Ruleset Name
  1,                                       !- Rule Order
  {00000000-0000-0000-0057-000000000022},  !- Day Schedule Name
  ,                                        !- Apply Sunday
  ,                                        !- Apply Monday
  ,                                        !- Apply Tuesday
  ,                                        !- Apply Wednesday
  ,                                        !- Apply Thursday
  ,                                        !- Apply Friday
  Yes,                                     !- Apply Saturday
  DateRange,                               !- Date Specification Type
  1,                                       !- Start Month
  1,                                       !- Start Day
  12,                                      !- End Month
  31;                                      !- End Day

OS:Schedule:Rule,
  {00000000-0000-0000-0058-000000000026},  !- Handle
  Schedule Rule 7,                         !- Name
  {00000000-0000-0000-0059-000000000010},  !- Schedule Ruleset Name
  0,                                       !- Rule Order
  {00000000-0000-0000-0057-000000000023},  !- Day Schedule Name
  Yes,                                     !- Apply Sunday
  ,                                        !- Apply Monday
  ,                                        !- Apply Tuesday
  ,                                        !- Apply Wednesday
  ,                                        !- Apply Thursday
  ,                                        !- Apply Friday
  ,                                        !- Apply Saturday
  DateRange,                               !- Date Specification Type
  1,                                       !- Start Month
  1,                                       !- Start Day
  12,                                      !- End Month
  31;                                      !- End Day

OS:Schedule:Rule,
  {00000000-0000-0000-0058-000000000027},  !- Handle
  Schedule Rule 8,                         !- Name
  {00000000-0000-0000-0059-000000000007},  !- Schedule Ruleset Name
  2,                                       !- Rule Order
  {00000000-0000-0000-0057-000000000009},  !- Day Schedule Name
  ,                                        !- Apply Sunday
  Yes,                                     !- Apply Monday
  Yes,                                     !- Apply Tuesday
  Yes,                                     !- Apply Wednesday
  Yes,                                     !- Apply Thursday
  Yes,                                     !- Apply Friday
  ,                                        !- Apply Saturday
  DateRange,                               !- Date Specification Type
  1,                                       !- Start Month
  1,                                       !- Start Day
  12,                                      !- End Month
  31;                                      !- End Day

OS:Schedule:Rule,
  {00000000-0000-0000-0058-000000000028},  !- Handle
  Schedule Rule 9,                         !- Name
  {00000000-0000-0000-0059-000000000007},  !- Schedule Ruleset Name
  1,                                       !- Rule Order
  {00000000-0000-0000-0057-000000000010},  !- Day Schedule Name
  ,                                        !- Apply Sunday
  ,                                        !- Apply Monday
  ,                                        !- Apply Tuesday
  ,                                        !- Apply Wednesday
  ,                                        !- Apply Thursday
  ,                                        !- Apply Friday
  Yes,                                     !- Apply Saturday
  DateRange,                               !- Date Specification Type
  1,                                       !- Start Month
  1,                                       !- Start Day
  12,                                      !- End Month
  31;                                      !- End Day

OS:Schedule:Ruleset,
  {00000000-0000-0000-0059-000000000001},  !- Handle
  Air Velocity Schedule,                   !- Name
  {00000000-0000-0000-0060-000000000007},  !- Schedule Type Limits Name
  {00000000-0000-0000-0057-000000000001};  !- Default Day Schedule Name

OS:Schedule:Ruleset,
  {00000000-0000-0000-0059-000000000002},  !- Handle
  Clothing Schedule,                       !- Name
  {00000000-0000-0000-0060-000000000003},  !- Schedule Type Limits Name
  {00000000-0000-0000-0057-000000000002};  !- Default Day Schedule Name

OS:Schedule:Ruleset,
  {00000000-0000-0000-0059-000000000003},  !- Handle
  Economizer Max OA Fraction 100 pct,      !- Name
  ,                                        !- Schedule Type Limits Name
  {00000000-0000-0000-0057-000000000004};  !- Default Day Schedule Name

OS:Schedule:Ruleset,
  {00000000-0000-0000-0059-000000000004},  !- Handle
  Fraction Latent - 0.05,                  !- Name
  {00000000-0000-0000-0060-000000000004},  !- Schedule Type Limits Name
  {00000000-0000-0000-0057-000000000005};  !- Default Day Schedule Name

OS:Schedule:Ruleset,
  {00000000-0000-0000-0059-000000000005},  !- Handle
  Fraction Sensible - 0.2,                 !- Name
  {00000000-0000-0000-0060-000000000004},  !- Schedule Type Limits Name
  {00000000-0000-0000-0057-000000000006};  !- Default Day Schedule Name

OS:Schedule:Ruleset,
  {00000000-0000-0000-0059-000000000006},  !- Handle
  Mixed Water At Faucet Temp - 140F,       !- Name
  {00000000-0000-0000-0060-000000000006},  !- Schedule Type Limits Name
  {00000000-0000-0000-0057-000000000007};  !- Default Day Schedule Name

OS:Schedule:Ruleset,
  {00000000-0000-0000-0059-000000000007},  !- Handle
  NECB-A-Electric-Equipment,               !- Name
  {00000000-0000-0000-0060-000000000004},  !- Schedule Type Limits Name
  {00000000-0000-0000-0057-000000000008};  !- Default Day Schedule Name

OS:Schedule:Ruleset,
  {00000000-0000-0000-0059-000000000008},  !- Handle
  NECB-A-Lighting,                         !- Name
  {00000000-0000-0000-0060-000000000004},  !- Schedule Type Limits Name
  {00000000-0000-0000-0057-000000000012};  !- Default Day Schedule Name

OS:Schedule:Ruleset,
  {00000000-0000-0000-0059-000000000009},  !- Handle
  NECB-A-Occupancy,                        !- Name
  {00000000-0000-0000-0060-000000000004},  !- Schedule Type Limits Name
  {00000000-0000-0000-0057-000000000016};  !- Default Day Schedule Name

OS:Schedule:Ruleset,
  {00000000-0000-0000-0059-000000000010},  !- Handle
  NECB-A-Occupancy-NECB-A-Lighting-0.3-0.1-0.67-Light Ruleset, !- Name
  {00000000-0000-0000-0060-000000000004},  !- Schedule Type Limits Name
  {00000000-0000-0000-0057-000000000021};  !- Default Day Schedule Name

OS:Schedule:Ruleset,
  {00000000-0000-0000-0059-000000000011},  !- Handle
  NECB-A-Service Water Heating,            !- Name
  {00000000-0000-0000-0060-000000000004},  !- Schedule Type Limits Name
  {00000000-0000-0000-0057-000000000024};  !- Default Day Schedule Name

OS:Schedule:Ruleset,
  {00000000-0000-0000-0059-000000000012},  !- Handle
  NECB-A-Thermostat Setpoint-Cooling,      !- Name
  {00000000-0000-0000-0060-000000000006},  !- Schedule Type Limits Name
  {00000000-0000-0000-0057-000000000028};  !- Default Day Schedule Name

OS:Schedule:Ruleset,
  {00000000-0000-0000-0059-000000000013},  !- Handle
  NECB-A-Thermostat Setpoint-Heating,      !- Name
  {00000000-0000-0000-0060-000000000006},  !- Schedule Type Limits Name
  {00000000-0000-0000-0057-000000000032};  !- Default Day Schedule Name

OS:Schedule:Ruleset,
  {00000000-0000-0000-0059-000000000014},  !- Handle
  NECB-Activity,                           !- Name
  {00000000-0000-0000-0060-000000000001},  !- Schedule Type Limits Name
  {00000000-0000-0000-0057-000000000036},  !- Default Day Schedule Name
  {00000000-0000-0000-0057-000000000037},  !- Summer Design Day Schedule Name
  {00000000-0000-0000-0057-000000000038};  !- Winter Design Day Schedule Name

OS:Schedule:Ruleset,
  {00000000-0000-0000-0059-000000000015},  !- Handle
  Schedule Ruleset 1,                      !- Name
  {00000000-0000-0000-0060-000000000006},  !- Schedule Type Limits Name
  {00000000-0000-0000-0057-000000000042};  !- Default Day Schedule Name

OS:Schedule:Ruleset,
  {00000000-0000-0000-0059-000000000016},  !- Handle
  Schedule Ruleset 2,                      !- Name
  {00000000-0000-0000-0060-000000000006},  !- Schedule Type Limits Name
  {00000000-0000-0000-0057-000000000043};  !- Default Day Schedule Name

OS:Schedule:Ruleset,
  {00000000-0000-0000-0059-000000000017},  !- Handle
  Service Water Loop Temp - 140F,          !- Name
  {00000000-0000-0000-0060-000000000006},  !- Schedule Type Limits Name
  {00000000-0000-0000-0057-000000000049};  !- Default Day Schedule Name

OS:Schedule:Ruleset,
  {00000000-0000-0000-0059-000000000018},  !- Handle
  Water Heater Ambient Temp Schedule 71.6F, !- Name
  {00000000-0000-0000-0060-000000000006},  !- Schedule Type Limits Name
  {00000000-0000-0000-0057-000000000050};  !- Default Day Schedule Name

OS:Schedule:Ruleset,
  {00000000-0000-0000-0059-000000000019},  !- Handle
  Work Efficiency Schedule,                !- Name
  {00000000-0000-0000-0060-000000000004},  !- Schedule Type Limits Name
  {00000000-0000-0000-0057-000000000051};  !- Default Day Schedule Name

OS:Schedule:Ruleset,
  {00000000-0000-0000-0059-000000000020},  !- Handle
  sys_3|mixed|shr>none|sc>ashp|sh>ashp>c-g|ssf>cv|zh>b-e|zc>none|srf>none| Occ Sch, !- Name
  {00000000-0000-0000-0060-000000000004},  !- Schedule Type Limits Name
  {00000000-0000-0000-0057-000000000052},  !- Default Day Schedule Name
  {00000000-0000-0000-0057-000000000053},  !- Summer Design Day Schedule Name
  {00000000-0000-0000-0057-000000000054};  !- Winter Design Day Schedule Name

OS:Schedule:Ruleset,
  {00000000-0000-0000-0059-000000000021},  !- Handle
  sys_4|mixed|shr>none|sc>ashp|sh>ashp>c-g|ssf>cv|zh>b-e|zc>none|srf>none| 1 Occ Sch, !- Name
  {00000000-0000-0000-0060-000000000004},  !- Schedule Type Limits Name
  {00000000-0000-0000-0057-000000000055},  !- Default Day Schedule Name
  {00000000-0000-0000-0057-000000000056},  !- Summer Design Day Schedule Name
  {00000000-0000-0000-0057-000000000057};  !- Winter Design Day Schedule Name

OS:Schedule:Ruleset,
  {00000000-0000-0000-0059-000000000022},  !- Handle
  sys_4|mixed|shr>none|sc>ashp|sh>ashp>c-g|ssf>cv|zh>b-e|zc>none|srf>none| Occ Sch, !- Name
  {00000000-0000-0000-0060-000000000004},  !- Schedule Type Limits Name
  {00000000-0000-0000-0057-000000000058},  !- Default Day Schedule Name
  {00000000-0000-0000-0057-000000000059},  !- Summer Design Day Schedule Name
  {00000000-0000-0000-0057-000000000060};  !- Winter Design Day Schedule Name

OS:ScheduleTypeLimits,
  {00000000-0000-0000-0060-000000000001},  !- Handle
  ActivityLevel,                           !- Name
  0,                                       !- Lower Limit Value
  ,                                        !- Upper Limit Value
  Continuous,                              !- Numeric Type
  ActivityLevel;                           !- Unit Type

OS:ScheduleTypeLimits,
  {00000000-0000-0000-0060-000000000002},  !- Handle
  Always On Discrete Limits,               !- Name
  0,                                       !- Lower Limit Value
  1,                                       !- Upper Limit Value
  Discrete,                                !- Numeric Type
  Availability;                            !- Unit Type

OS:ScheduleTypeLimits,
  {00000000-0000-0000-0060-000000000003},  !- Handle
  ClothingInsulation,                      !- Name
  0,                                       !- Lower Limit Value
  ,                                        !- Upper Limit Value
  Continuous,                              !- Numeric Type
  ClothingInsulation;                      !- Unit Type

OS:ScheduleTypeLimits,
  {00000000-0000-0000-0060-000000000004},  !- Handle
  Fractional,                              !- Name
  0,                                       !- Lower Limit Value
  1,                                       !- Upper Limit Value
  Continuous;                              !- Numeric Type

OS:ScheduleTypeLimits,
  {00000000-0000-0000-0060-000000000005},  !- Handle
  OnOff,                                   !- Name
  0,                                       !- Lower Limit Value
  1,                                       !- Upper Limit Value
  Discrete,                                !- Numeric Type
  Availability;                            !- Unit Type

OS:ScheduleTypeLimits,
  {00000000-0000-0000-0060-000000000006},  !- Handle
  Temperature,                             !- Name
  ,                                        !- Lower Limit Value
  ,                                        !- Upper Limit Value
  Continuous,                              !- Numeric Type
  Temperature;                             !- Unit Type

OS:ScheduleTypeLimits,
  {00000000-0000-0000-0060-000000000007},  !- Handle
  Velocity,                                !- Name
  0,                                       !- Lower Limit Value
  ,                                        !- Upper Limit Value
  Continuous,                              !- Numeric Type
  Velocity;                                !- Unit Type

OS:SetpointManager:OutdoorAirPretreat,
  {00000000-0000-0000-0061-000000000001},  !- Handle
  Setpoint Manager Outdoor Air Pretreat 1, !- Name
  ,                                        !- Control Variable
  -99,                                     !- Minimum Setpoint Temperature {C}
  99,                                      !- Maximum Setpoint Temperature {C}
  1e-05,                                   !- Minimum Setpoint Humidity Ratio {kgWater/kgDryAir}
  1,                                       !- Maximum Setpoint Humidity Ratio {kgWater/kgDryAir}
  {00000000-0000-0000-0047-000000000043},  !- Reference Setpoint Node Name
  {00000000-0000-0000-0047-000000000043},  !- Mixed Air Stream Node Name
  {00000000-0000-0000-0047-000000000044},  !- Outdoor Air Stream Node Name
  {00000000-0000-0000-0047-000000000046},  !- Return Air Stream Node Name
  {00000000-0000-0000-0047-000000000048};  !- Setpoint Node or NodeList Name

OS:SetpointManager:OutdoorAirPretreat,
  {00000000-0000-0000-0061-000000000002},  !- Handle
  Setpoint Manager Outdoor Air Pretreat 2, !- Name
  ,                                        !- Control Variable
  -99,                                     !- Minimum Setpoint Temperature {C}
  99,                                      !- Maximum Setpoint Temperature {C}
  1e-05,                                   !- Minimum Setpoint Humidity Ratio {kgWater/kgDryAir}
  1,                                       !- Maximum Setpoint Humidity Ratio {kgWater/kgDryAir}
  {00000000-0000-0000-0047-000000000059},  !- Reference Setpoint Node Name
  {00000000-0000-0000-0047-000000000059},  !- Mixed Air Stream Node Name
  {00000000-0000-0000-0047-000000000060},  !- Outdoor Air Stream Node Name
  {00000000-0000-0000-0047-000000000062},  !- Return Air Stream Node Name
  {00000000-0000-0000-0047-000000000066};  !- Setpoint Node or NodeList Name

OS:SetpointManager:OutdoorAirPretreat,
  {00000000-0000-0000-0061-000000000003},  !- Handle
  Setpoint Manager Outdoor Air Pretreat 3, !- Name
  ,                                        !- Control Variable
  -99,                                     !- Minimum Setpoint Temperature {C}
  99,                                      !- Maximum Setpoint Temperature {C}
  1e-05,                                   !- Minimum Setpoint Humidity Ratio {kgWater/kgDryAir}
  1,                                       !- Maximum Setpoint Humidity Ratio {kgWater/kgDryAir}
  {00000000-0000-0000-0047-000000000052},  !- Reference Setpoint Node Name
  {00000000-0000-0000-0047-000000000052},  !- Mixed Air Stream Node Name
  {00000000-0000-0000-0047-000000000053},  !- Outdoor Air Stream Node Name
  {00000000-0000-0000-0047-000000000055},  !- Return Air Stream Node Name
  {00000000-0000-0000-0047-000000000064};  !- Setpoint Node or NodeList Name

OS:SetpointManager:Scheduled,
  {00000000-0000-0000-0062-000000000001},  !- Handle
  Service hot water setpoint manager,      !- Name
  Temperature,                             !- Control Variable
  {00000000-0000-0000-0059-000000000017},  !- Schedule Name
  {00000000-0000-0000-0047-000000000028};  !- Setpoint Node or NodeList Name

OS:SetpointManager:SingleZone:Reheat,
  {00000000-0000-0000-0063-000000000001},  !- Handle
  Setpoint Manager Single Zone Reheat 1,   !- Name
  13,                                      !- Minimum Supply Air Temperature {C}
  43,                                      !- Maximum Supply Air Temperature {C}
  {00000000-0000-0000-0088-000000000001},  !- Control Zone Name
  {00000000-0000-0000-0047-000000000047};  !- Setpoint Node or NodeList Name

OS:SetpointManager:SingleZone:Reheat,
  {00000000-0000-0000-0063-000000000002},  !- Handle
  Setpoint Manager Single Zone Reheat 2,   !- Name
  13,                                      !- Minimum Supply Air Temperature {C}
  43,                                      !- Maximum Supply Air Temperature {C}
  {00000000-0000-0000-0088-000000000003},  !- Control Zone Name
  {00000000-0000-0000-0047-000000000063};  !- Setpoint Node or NodeList Name

OS:SetpointManager:SingleZone:Reheat,
  {00000000-0000-0000-0063-000000000003},  !- Handle
  Setpoint Manager Single Zone Reheat 3,   !- Name
  13,                                      !- Minimum Supply Air Temperature {C}
  43,                                      !- Maximum Supply Air Temperature {C}
  {00000000-0000-0000-0088-000000000002},  !- Control Zone Name
  {00000000-0000-0000-0047-000000000056};  !- Setpoint Node or NodeList Name

OS:SimulationControl,
  {00000000-0000-0000-0064-000000000001},  !- Handle
  Yes,                                     !- Do Zone Sizing Calculation
  Yes,                                     !- Do System Sizing Calculation
  Yes,                                     !- Do Plant Sizing Calculation
  No,                                      !- Run Simulation for Sizing Periods
  Yes,                                     !- Run Simulation for Weather File Run Periods
  ,                                        !- Loads Convergence Tolerance Value {W}
  ,                                        !- Temperature Convergence Tolerance Value {deltaC}
  ,                                        !- Solar Distribution
  ,                                        !- Maximum Number of Warmup Days
  ,                                        !- Minimum Number of Warmup Days
  No,                                      !- Do HVAC Sizing Simulation for Sizing Periods
  1;                                       !- Maximum Number of HVAC Sizing Simulation Passes

OS:Site,
  {00000000-0000-0000-0065-000000000001},  !- Handle
  Calgary Intl AP_AB_CAN,                  !- Name
  51.11,                                   !- Latitude {deg}
  -114.02,                                 !- Longitude {deg}
  -7,                                      !- Time Zone {hr}
  1084.1,                                  !- Elevation {m}
  ;                                        !- Terrain

OS:Site:GroundTemperature:BuildingSurface,
  {00000000-0000-0000-0066-000000000001},  !- Handle
  19.527,                                  !- January Ground Temperature {C}
  19.502,                                  !- February Ground Temperature {C}
  19.536,                                  !- March Ground Temperature {C}
  19.598,                                  !- April Ground Temperature {C}
  20.002,                                  !- May Ground Temperature {C}
  21.64,                                   !- June Ground Temperature {C}
  22.225,                                  !- July Ground Temperature {C}
  22.375,                                  !- August Ground Temperature {C}
  21.449,                                  !- September Ground Temperature {C}
  20.121,                                  !- October Ground Temperature {C}
  19.802,                                  !- November Ground Temperature {C}
  19.633;                                  !- December Ground Temperature {C}

OS:Site:GroundTemperature:Deep,
  {00000000-0000-0000-0067-000000000001},  !- Handle
  4,                                       !- January Deep Ground Temperature {C}
  1.3,                                     !- February Deep Ground Temperature {C}
  -0.4,                                    !- March Deep Ground Temperature {C}
  -0.9,                                    !- April Deep Ground Temperature {C}
  0.1,                                     !- May Deep Ground Temperature {C}
  2.3,                                     !- June Deep Ground Temperature {C}
  5.2,                                     !- July Deep Ground Temperature {C}
  8,                                       !- August Deep Ground Temperature {C}
  9.9,                                     !- September Deep Ground Temperature {C}
  10.3,                                    !- October Deep Ground Temperature {C}
  9.2,                                     !- November Deep Ground Temperature {C}
  7;                                       !- December Deep Ground Temperature {C}

OS:Site:GroundTemperature:FCfactorMethod,
  {00000000-0000-0000-0068-000000000001},  !- Handle
  5.5,                                     !- January Ground Temperature {C}
  -2,                                      !- February Ground Temperature {C}
  -7.6,                                    !- March Ground Temperature {C}
  -6.3,                                    !- April Ground Temperature {C}
  -6.6,                                    !- May Ground Temperature {C}
  -0.3,                                    !- June Ground Temperature {C}
  4.9,                                     !- July Ground Temperature {C}
  10.2,                                    !- August Ground Temperature {C}
  13.8,                                    !- September Ground Temperature {C}
  17,                                      !- October Ground Temperature {C}
  16.6,                                    !- November Ground Temperature {C}
  11.1;                                    !- December Ground Temperature {C}

OS:Site:GroundTemperature:Shallow,
  {00000000-0000-0000-0069-000000000001},  !- Handle
  -1.6,                                    !- January Surface Ground Temperature {C}
  -5.4,                                    !- February Surface Ground Temperature {C}
  -6.4,                                    !- March Surface Ground Temperature {C}
  -5.5,                                    !- April Surface Ground Temperature {C}
  -0.4,                                    !- May Surface Ground Temperature {C}
  5.3,                                     !- June Surface Ground Temperature {C}
  10.8,                                    !- July Surface Ground Temperature {C}
  14.7,                                    !- August Surface Ground Temperature {C}
  15.8,                                    !- September Surface Ground Temperature {C}
  14,                                      !- October Surface Ground Temperature {C}
  9.5,                                     !- November Surface Ground Temperature {C}
  4;                                       !- December Surface Ground Temperature {C}

OS:Site:WaterMainsTemperature,
  {00000000-0000-0000-0070-000000000001},  !- Handle
  Correlation,                             !- Calculation Method
  ,                                        !- Temperature Schedule Name
  4.69166666666667,                        !- Annual Average Outdoor Air Temperature {C}
  24.6;                                    !- Maximum Difference In Monthly Average Outdoor Air Temperatures {deltaC}

OS:Sizing:Parameters,
  {00000000-0000-0000-0071-000000000001},  !- Handle
  1.3,                                     !- Heating Sizing Factor
  1.1;                                     !- Cooling Sizing Factor

OS:Sizing:Plant,
  {00000000-0000-0000-0072-000000000001},  !- Handle
  {00000000-0000-0000-0052-000000000001},  !- Plant or Condenser Loop Name
  Heating,                                 !- Loop Type
  60,                                      !- Design Loop Exit Temperature {C}
  5,                                       !- Loop Design Temperature Difference {deltaC}
  NonCoincident,                           !- Sizing Option
  1,                                       !- Zone Timesteps in Averaging Window
  None;                                    !- Coincident Sizing Factor Mode

OS:Sizing:System,
  {00000000-0000-0000-0073-000000000001},  !- Handle
  {00000000-0000-0000-0002-000000000001},  !- AirLoop Name
  Sensible,                                !- Type of Load to Size On
  Autosize,                                !- Design Outdoor Air Flow Rate {m3/s}
  1,                                       !- Central Heating Maximum System Air Flow Ratio
  7,                                       !- Preheat Design Temperature {C}
  0.008,                                   !- Preheat Design Humidity Ratio {kg-H2O/kg-Air}
  13,                                      !- Precool Design Temperature {C}
  0.008,                                   !- Precool Design Humidity Ratio {kg-H2O/kg-Air}
  13,                                      !- Central Cooling Design Supply Air Temperature {C}
  43,                                      !- Central Heating Design Supply Air Temperature {C}
  NonCoincident,                           !- Sizing Option
  No,                                      !- 100% Outdoor Air in Cooling
  No,                                      !- 100% Outdoor Air in Heating
  0.0085,                                  !- Central Cooling Design Supply Air Humidity Ratio {kg-H2O/kg-Air}
  0.008,                                   !- Central Heating Design Supply Air Humidity Ratio {kg-H2O/kg-Air}
  DesignDay,                               !- Cooling Design Air Flow Method
  0,                                       !- Cooling Design Air Flow Rate {m3/s}
  DesignDay,                               !- Heating Design Air Flow Method
  0,                                       !- Heating Design Air Flow Rate {m3/s}
  ZoneSum,                                 !- System Outdoor Air Method
  1,                                       !- Zone Maximum Outdoor Air Fraction {dimensionless}
  0.0099676501,                            !- Cooling Supply Air Flow Rate Per Floor Area {m3/s-m2}
  1,                                       !- Cooling Fraction of Autosized Cooling Supply Air Flow Rate
  3.9475456e-05,                           !- Cooling Supply Air Flow Rate Per Unit Cooling Capacity {m3/s-W}
  0.0099676501,                            !- Heating Supply Air Flow Rate Per Floor Area {m3/s-m2}
  1,                                       !- Heating Fraction of Autosized Heating Supply Air Flow Rate
  1,                                       !- Heating Fraction of Autosized Cooling Supply Air Flow Rate
  3.1588213e-05,                           !- Heating Supply Air Flow Rate Per Unit Heating Capacity {m3/s-W}
  CoolingDesignCapacity,                   !- Cooling Design Capacity Method
  autosize,                                !- Cooling Design Capacity {W}
  234.7,                                   !- Cooling Design Capacity Per Floor Area {W/m2}
  1,                                       !- Fraction of Autosized Cooling Design Capacity
  HeatingDesignCapacity,                   !- Heating Design Capacity Method
  autosize,                                !- Heating Design Capacity {W}
  157,                                     !- Heating Design Capacity Per Floor Area {W/m2}
  1,                                       !- Fraction of Autosized Heating Design Capacity
  OnOff,                                   !- Central Cooling Capacity Control Method
  autosize;                                !- Occupant Diversity

OS:Sizing:System,
  {00000000-0000-0000-0073-000000000002},  !- Handle
  {00000000-0000-0000-0002-000000000003},  !- AirLoop Name
  Sensible,                                !- Type of Load to Size On
  Autosize,                                !- Design Outdoor Air Flow Rate {m3/s}
  1,                                       !- Central Heating Maximum System Air Flow Ratio
  7,                                       !- Preheat Design Temperature {C}
  0.008,                                   !- Preheat Design Humidity Ratio {kg-H2O/kg-Air}
  13,                                      !- Precool Design Temperature {C}
  0.008,                                   !- Precool Design Humidity Ratio {kg-H2O/kg-Air}
  13,                                      !- Central Cooling Design Supply Air Temperature {C}
  43,                                      !- Central Heating Design Supply Air Temperature {C}
  NonCoincident,                           !- Sizing Option
  No,                                      !- 100% Outdoor Air in Cooling
  No,                                      !- 100% Outdoor Air in Heating
  0.0085,                                  !- Central Cooling Design Supply Air Humidity Ratio {kg-H2O/kg-Air}
  0.008,                                   !- Central Heating Design Supply Air Humidity Ratio {kg-H2O/kg-Air}
  DesignDay,                               !- Cooling Design Air Flow Method
  0,                                       !- Cooling Design Air Flow Rate {m3/s}
  DesignDay,                               !- Heating Design Air Flow Method
  0,                                       !- Heating Design Air Flow Rate {m3/s}
  ZoneSum,                                 !- System Outdoor Air Method
  1,                                       !- Zone Maximum Outdoor Air Fraction {dimensionless}
  0.0099676501,                            !- Cooling Supply Air Flow Rate Per Floor Area {m3/s-m2}
  1,                                       !- Cooling Fraction of Autosized Cooling Supply Air Flow Rate
  3.9475456e-05,                           !- Cooling Supply Air Flow Rate Per Unit Cooling Capacity {m3/s-W}
  0.0099676501,                            !- Heating Supply Air Flow Rate Per Floor Area {m3/s-m2}
  1,                                       !- Heating Fraction of Autosized Heating Supply Air Flow Rate
  1,                                       !- Heating Fraction of Autosized Cooling Supply Air Flow Rate
  3.1588213e-05,                           !- Heating Supply Air Flow Rate Per Unit Heating Capacity {m3/s-W}
  CoolingDesignCapacity,                   !- Cooling Design Capacity Method
  autosize,                                !- Cooling Design Capacity {W}
  234.7,                                   !- Cooling Design Capacity Per Floor Area {W/m2}
  1,                                       !- Fraction of Autosized Cooling Design Capacity
  HeatingDesignCapacity,                   !- Heating Design Capacity Method
  autosize,                                !- Heating Design Capacity {W}
  157,                                     !- Heating Design Capacity Per Floor Area {W/m2}
  1,                                       !- Fraction of Autosized Heating Design Capacity
  OnOff,                                   !- Central Cooling Capacity Control Method
  autosize;                                !- Occupant Diversity

OS:Sizing:System,
  {00000000-0000-0000-0073-000000000003},  !- Handle
  {00000000-0000-0000-0002-000000000002},  !- AirLoop Name
  Sensible,                                !- Type of Load to Size On
  Autosize,                                !- Design Outdoor Air Flow Rate {m3/s}
  1,                                       !- Central Heating Maximum System Air Flow Ratio
  7,                                       !- Preheat Design Temperature {C}
  0.008,                                   !- Preheat Design Humidity Ratio {kg-H2O/kg-Air}
  13,                                      !- Precool Design Temperature {C}
  0.008,                                   !- Precool Design Humidity Ratio {kg-H2O/kg-Air}
  13,                                      !- Central Cooling Design Supply Air Temperature {C}
  43,                                      !- Central Heating Design Supply Air Temperature {C}
  NonCoincident,                           !- Sizing Option
  No,                                      !- 100% Outdoor Air in Cooling
  No,                                      !- 100% Outdoor Air in Heating
  0.0085,                                  !- Central Cooling Design Supply Air Humidity Ratio {kg-H2O/kg-Air}
  0.008,                                   !- Central Heating Design Supply Air Humidity Ratio {kg-H2O/kg-Air}
  DesignDay,                               !- Cooling Design Air Flow Method
  0,                                       !- Cooling Design Air Flow Rate {m3/s}
  DesignDay,                               !- Heating Design Air Flow Method
  0,                                       !- Heating Design Air Flow Rate {m3/s}
  ZoneSum,                                 !- System Outdoor Air Method
  1,                                       !- Zone Maximum Outdoor Air Fraction {dimensionless}
  0.0099676501,                            !- Cooling Supply Air Flow Rate Per Floor Area {m3/s-m2}
  1,                                       !- Cooling Fraction of Autosized Cooling Supply Air Flow Rate
  3.9475456e-05,                           !- Cooling Supply Air Flow Rate Per Unit Cooling Capacity {m3/s-W}
  0.0099676501,                            !- Heating Supply Air Flow Rate Per Floor Area {m3/s-m2}
  1,                                       !- Heating Fraction of Autosized Heating Supply Air Flow Rate
  1,                                       !- Heating Fraction of Autosized Cooling Supply Air Flow Rate
  3.1588213e-05,                           !- Heating Supply Air Flow Rate Per Unit Heating Capacity {m3/s-W}
  CoolingDesignCapacity,                   !- Cooling Design Capacity Method
  autosize,                                !- Cooling Design Capacity {W}
  234.7,                                   !- Cooling Design Capacity Per Floor Area {W/m2}
  1,                                       !- Fraction of Autosized Cooling Design Capacity
  HeatingDesignCapacity,                   !- Heating Design Capacity Method
  autosize,                                !- Heating Design Capacity {W}
  157,                                     !- Heating Design Capacity Per Floor Area {W/m2}
  1,                                       !- Fraction of Autosized Heating Design Capacity
  OnOff,                                   !- Central Cooling Capacity Control Method
  autosize;                                !- Occupant Diversity

OS:Sizing:Zone,
  {00000000-0000-0000-0074-000000000001},  !- Handle
  {00000000-0000-0000-0088-000000000001},  !- Zone or ZoneList Name
  TemperatureDifference,                   !- Zone Cooling Design Supply Air Temperature Input Method
  14,                                      !- Zone Cooling Design Supply Air Temperature {C}
  11,                                      !- Zone Cooling Design Supply Air Temperature Difference {deltaC}
  TemperatureDifference,                   !- Zone Heating Design Supply Air Temperature Input Method
  40,                                      !- Zone Heating Design Supply Air Temperature {C}
  21,                                      !- Zone Heating Design Supply Air Temperature Difference {deltaC}
  0.0085,                                  !- Zone Cooling Design Supply Air Humidity Ratio {kg-H2O/kg-air}
  0.008,                                   !- Zone Heating Design Supply Air Humidity Ratio {kg-H2O/kg-air}
  1.3,                                     !- Zone Heating Sizing Factor
  1,                                       !- Zone Cooling Sizing Factor
  DesignDay,                               !- Cooling Design Air Flow Method
  ,                                        !- Cooling Design Air Flow Rate {m3/s}
  ,                                        !- Cooling Minimum Air Flow per Zone Floor Area {m3/s-m2}
  ,                                        !- Cooling Minimum Air Flow {m3/s}
  ,                                        !- Cooling Minimum Air Flow Fraction
  DesignDay,                               !- Heating Design Air Flow Method
  ,                                        !- Heating Design Air Flow Rate {m3/s}
  ,                                        !- Heating Maximum Air Flow per Zone Floor Area {m3/s-m2}
  ,                                        !- Heating Maximum Air Flow {m3/s}
  ,                                        !- Heating Maximum Air Flow Fraction
  No,                                      !- Account for Dedicated Outdoor Air System
  NeutralSupplyAir,                        !- Dedicated Outdoor Air System Control Strategy
  autosize,                                !- Dedicated Outdoor Air Low Setpoint Temperature for Design {C}
  autosize,                                !- Dedicated Outdoor Air High Setpoint Temperature for Design {C}
  Sensible Load Only No Latent Load,       !- Zone Load Sizing Method
  HumidityRatioDifference,                 !- Zone Latent Cooling Design Supply Air Humidity Ratio Input Method
  ,                                        !- Zone Dehumidification Design Supply Air Humidity Ratio {kgWater/kgDryAir}
  0.005,                                   !- Zone Cooling Design Supply Air Humidity Ratio Difference {kgWater/kgDryAir}
  HumidityRatioDifference,                 !- Zone Latent Heating Design Supply Air Humidity Ratio Input Method
  ,                                        !- Zone Humidification Design Supply Air Humidity Ratio {kgWater/kgDryAir}
  0.005,                                   !- Zone Humidification Design Supply Air Humidity Ratio Difference {kgWater/kgDryAir}
  ,                                        !- Zone Humidistat Dehumidification Set Point Schedule Name
  ,                                        !- Zone Humidistat Humidification Set Point Schedule Name
  ,                                        !- Design Zone Air Distribution Effectiveness in Cooling Mode
  ,                                        !- Design Zone Air Distribution Effectiveness in Heating Mode
  ,                                        !- Design Zone Secondary Recirculation Fraction {dimensionless}
  ,                                        !- Design Minimum Zone Ventilation Efficiency {dimensionless}
  Coincident;                              !- Sizing Option

OS:Sizing:Zone,
  {00000000-0000-0000-0074-000000000002},  !- Handle
  {00000000-0000-0000-0088-000000000003},  !- Zone or ZoneList Name
  TemperatureDifference,                   !- Zone Cooling Design Supply Air Temperature Input Method
  14,                                      !- Zone Cooling Design Supply Air Temperature {C}
  11,                                      !- Zone Cooling Design Supply Air Temperature Difference {deltaC}
  TemperatureDifference,                   !- Zone Heating Design Supply Air Temperature Input Method
  40,                                      !- Zone Heating Design Supply Air Temperature {C}
  21,                                      !- Zone Heating Design Supply Air Temperature Difference {deltaC}
  0.0085,                                  !- Zone Cooling Design Supply Air Humidity Ratio {kg-H2O/kg-air}
  0.008,                                   !- Zone Heating Design Supply Air Humidity Ratio {kg-H2O/kg-air}
  1.3,                                     !- Zone Heating Sizing Factor
  1,                                       !- Zone Cooling Sizing Factor
  DesignDay,                               !- Cooling Design Air Flow Method
  ,                                        !- Cooling Design Air Flow Rate {m3/s}
  ,                                        !- Cooling Minimum Air Flow per Zone Floor Area {m3/s-m2}
  ,                                        !- Cooling Minimum Air Flow {m3/s}
  ,                                        !- Cooling Minimum Air Flow Fraction
  DesignDay,                               !- Heating Design Air Flow Method
  ,                                        !- Heating Design Air Flow Rate {m3/s}
  ,                                        !- Heating Maximum Air Flow per Zone Floor Area {m3/s-m2}
  ,                                        !- Heating Maximum Air Flow {m3/s}
  ,                                        !- Heating Maximum Air Flow Fraction
  No,                                      !- Account for Dedicated Outdoor Air System
  NeutralSupplyAir,                        !- Dedicated Outdoor Air System Control Strategy
  autosize,                                !- Dedicated Outdoor Air Low Setpoint Temperature for Design {C}
  autosize,                                !- Dedicated Outdoor Air High Setpoint Temperature for Design {C}
  Sensible Load Only No Latent Load,       !- Zone Load Sizing Method
  HumidityRatioDifference,                 !- Zone Latent Cooling Design Supply Air Humidity Ratio Input Method
  ,                                        !- Zone Dehumidification Design Supply Air Humidity Ratio {kgWater/kgDryAir}
  0.005,                                   !- Zone Cooling Design Supply Air Humidity Ratio Difference {kgWater/kgDryAir}
  HumidityRatioDifference,                 !- Zone Latent Heating Design Supply Air Humidity Ratio Input Method
  ,                                        !- Zone Humidification Design Supply Air Humidity Ratio {kgWater/kgDryAir}
  0.005,                                   !- Zone Humidification Design Supply Air Humidity Ratio Difference {kgWater/kgDryAir}
  ,                                        !- Zone Humidistat Dehumidification Set Point Schedule Name
  ,                                        !- Zone Humidistat Humidification Set Point Schedule Name
  ,                                        !- Design Zone Air Distribution Effectiveness in Cooling Mode
  ,                                        !- Design Zone Air Distribution Effectiveness in Heating Mode
  ,                                        !- Design Zone Secondary Recirculation Fraction {dimensionless}
  ,                                        !- Design Minimum Zone Ventilation Efficiency {dimensionless}
  Coincident;                              !- Sizing Option

OS:Sizing:Zone,
  {00000000-0000-0000-0074-000000000003},  !- Handle
  {00000000-0000-0000-0088-000000000002},  !- Zone or ZoneList Name
  TemperatureDifference,                   !- Zone Cooling Design Supply Air Temperature Input Method
  14,                                      !- Zone Cooling Design Supply Air Temperature {C}
  11,                                      !- Zone Cooling Design Supply Air Temperature Difference {deltaC}
  TemperatureDifference,                   !- Zone Heating Design Supply Air Temperature Input Method
  40,                                      !- Zone Heating Design Supply Air Temperature {C}
  21,                                      !- Zone Heating Design Supply Air Temperature Difference {deltaC}
  0.0085,                                  !- Zone Cooling Design Supply Air Humidity Ratio {kg-H2O/kg-air}
  0.008,                                   !- Zone Heating Design Supply Air Humidity Ratio {kg-H2O/kg-air}
  1.3,                                     !- Zone Heating Sizing Factor
  1,                                       !- Zone Cooling Sizing Factor
  DesignDay,                               !- Cooling Design Air Flow Method
  ,                                        !- Cooling Design Air Flow Rate {m3/s}
  ,                                        !- Cooling Minimum Air Flow per Zone Floor Area {m3/s-m2}
  ,                                        !- Cooling Minimum Air Flow {m3/s}
  ,                                        !- Cooling Minimum Air Flow Fraction
  DesignDay,                               !- Heating Design Air Flow Method
  ,                                        !- Heating Design Air Flow Rate {m3/s}
  ,                                        !- Heating Maximum Air Flow per Zone Floor Area {m3/s-m2}
  ,                                        !- Heating Maximum Air Flow {m3/s}
  ,                                        !- Heating Maximum Air Flow Fraction
  No,                                      !- Account for Dedicated Outdoor Air System
  NeutralSupplyAir,                        !- Dedicated Outdoor Air System Control Strategy
  autosize,                                !- Dedicated Outdoor Air Low Setpoint Temperature for Design {C}
  autosize,                                !- Dedicated Outdoor Air High Setpoint Temperature for Design {C}
  Sensible Load Only No Latent Load,       !- Zone Load Sizing Method
  HumidityRatioDifference,                 !- Zone Latent Cooling Design Supply Air Humidity Ratio Input Method
  ,                                        !- Zone Dehumidification Design Supply Air Humidity Ratio {kgWater/kgDryAir}
  0.005,                                   !- Zone Cooling Design Supply Air Humidity Ratio Difference {kgWater/kgDryAir}
  HumidityRatioDifference,                 !- Zone Latent Heating Design Supply Air Humidity Ratio Input Method
  ,                                        !- Zone Humidification Design Supply Air Humidity Ratio {kgWater/kgDryAir}
  0.005,                                   !- Zone Humidification Design Supply Air Humidity Ratio Difference {kgWater/kgDryAir}
  ,                                        !- Zone Humidistat Dehumidification Set Point Schedule Name
  ,                                        !- Zone Humidistat Humidification Set Point Schedule Name
  ,                                        !- Design Zone Air Distribution Effectiveness in Cooling Mode
  ,                                        !- Design Zone Air Distribution Effectiveness in Heating Mode
  ,                                        !- Design Zone Secondary Recirculation Fraction {dimensionless}
  ,                                        !- Design Minimum Zone Ventilation Efficiency {dimensionless}
  Coincident;                              !- Sizing Option

OS:SizingPeriod:DesignDay,
  {00000000-0000-0000-0075-000000000001},  !- Handle
  Calgary Intl AP Ann Clg .4% Condns DB=>MWB, !- Name
  28.8,                                    !- Maximum Dry-Bulb Temperature {C}
  12.3,                                    !- Daily Dry-Bulb Temperature Range {deltaC}
  88961,                                   !- Barometric Pressure {Pa}
  4.5,                                     !- Wind Speed {m/s}
  160,                                     !- Wind Direction {deg}
  ,                                        !- Sky Clearness
  No,                                      !- Rain Indicator
  No,                                      !- Snow Indicator
  21,                                      !- Day of Month
  7,                                       !- Month
  SummerDesignDay,                         !- Day Type
  No,                                      !- Daylight Saving Time Indicator
  Wetbulb,                                 !- Humidity Condition Type
  ,                                        !- Humidity Condition Day Schedule Name
  16,                                      !- Wetbulb or DewPoint at Maximum Dry-Bulb {C}
  ,                                        !- Humidity Ratio at Maximum Dry-Bulb {kgWater/kgDryAir}
  ,                                        !- Enthalpy at Maximum Dry-Bulb {J/kg}
  DefaultMultipliers,                      !- Dry-Bulb Temperature Range Modifier Type
  ,                                        !- Dry-Bulb Temperature Range Modifier Day Schedule Name
  ASHRAETau,                               !- Solar Model Indicator
  ,                                        !- Beam Solar Day Schedule Name
  ,                                        !- Diffuse Solar Day Schedule Name
  0.34,                                    !- ASHRAE Clear Sky Optical Depth for Beam Irradiance {dimensionless}
  2.419;                                   !- ASHRAE Clear Sky Optical Depth for Diffuse Irradiance {dimensionless}

OS:SizingPeriod:DesignDay,
  {00000000-0000-0000-0075-000000000002},  !- Handle
  Calgary Intl AP Ann Clg .4% Condns WB=>MDB, !- Name
  25.5,                                    !- Maximum Dry-Bulb Temperature {C}
  12.3,                                    !- Daily Dry-Bulb Temperature Range {deltaC}
  88961,                                   !- Barometric Pressure {Pa}
  4.5,                                     !- Wind Speed {m/s}
  160,                                     !- Wind Direction {deg}
  ,                                        !- Sky Clearness
  No,                                      !- Rain Indicator
  No,                                      !- Snow Indicator
  21,                                      !- Day of Month
  7,                                       !- Month
  SummerDesignDay,                         !- Day Type
  No,                                      !- Daylight Saving Time Indicator
  Wetbulb,                                 !- Humidity Condition Type
  ,                                        !- Humidity Condition Day Schedule Name
  17.8,                                    !- Wetbulb or DewPoint at Maximum Dry-Bulb {C}
  ,                                        !- Humidity Ratio at Maximum Dry-Bulb {kgWater/kgDryAir}
  ,                                        !- Enthalpy at Maximum Dry-Bulb {J/kg}
  DefaultMultipliers,                      !- Dry-Bulb Temperature Range Modifier Type
  ,                                        !- Dry-Bulb Temperature Range Modifier Day Schedule Name
  ASHRAETau,                               !- Solar Model Indicator
  ,                                        !- Beam Solar Day Schedule Name
  ,                                        !- Diffuse Solar Day Schedule Name
  0.34,                                    !- ASHRAE Clear Sky Optical Depth for Beam Irradiance {dimensionless}
  2.419;                                   !- ASHRAE Clear Sky Optical Depth for Diffuse Irradiance {dimensionless}

OS:SizingPeriod:DesignDay,
  {00000000-0000-0000-0075-000000000003},  !- Handle
  Calgary Intl AP Ann Htg 99.6% Condns DB, !- Name
  -27.7,                                   !- Maximum Dry-Bulb Temperature {C}
  0,                                       !- Daily Dry-Bulb Temperature Range {deltaC}
  88961,                                   !- Barometric Pressure {Pa}
  2.7,                                     !- Wind Speed {m/s}
  200,                                     !- Wind Direction {deg}
  0,                                       !- Sky Clearness
  No,                                      !- Rain Indicator
  No,                                      !- Snow Indicator
  21,                                      !- Day of Month
  1,                                       !- Month
  WinterDesignDay,                         !- Day Type
  No,                                      !- Daylight Saving Time Indicator
  Wetbulb,                                 !- Humidity Condition Type
  ,                                        !- Humidity Condition Day Schedule Name
  -27.7,                                   !- Wetbulb or DewPoint at Maximum Dry-Bulb {C}
  ,                                        !- Humidity Ratio at Maximum Dry-Bulb {kgWater/kgDryAir}
  ,                                        !- Enthalpy at Maximum Dry-Bulb {J/kg}
  DefaultMultipliers,                      !- Dry-Bulb Temperature Range Modifier Type
  ,                                        !- Dry-Bulb Temperature Range Modifier Day Schedule Name
  ASHRAEClearSky;                          !- Solar Model Indicator

OS:Space,
  {00000000-0000-0000-0076-000000000001},  !- Handle
  Zone1 Office,                            !- Name
  {00000000-0000-0000-0078-000000000001},  !- Space Type Name
  ,                                        !- Default Construction Set Name
  ,                                        !- Default Schedule Set Name
  0,                                       !- Direction of Relative North {deg}
  0,                                       !- X Origin {m}
  0,                                       !- Y Origin {m}
  0,                                       !- Z Origin {m}
  {00000000-0000-0000-0010-000000000001},  !- Building Story Name
  {00000000-0000-0000-0088-000000000001},  !- Thermal Zone Name
  Yes,                                     !- Part of Total Floor Area
  ,                                        !- Design Specification Outdoor Air Object Name
  ,                                        !- Building Unit Name
  Autocalculate;                           !- Volume {m3}

OS:Space,
  {00000000-0000-0000-0076-000000000002},  !- Handle
  Zone2 Fine Storage,                      !- Name
  {00000000-0000-0000-0078-000000000003},  !- Space Type Name
  ,                                        !- Default Construction Set Name
  ,                                        !- Default Schedule Set Name
  -0,                                      !- Direction of Relative North {deg}
  0,                                       !- X Origin {m}
  0,                                       !- Y Origin {m}
  0,                                       !- Z Origin {m}
  {00000000-0000-0000-0010-000000000001},  !- Building Story Name
  {00000000-0000-0000-0088-000000000003},  !- Thermal Zone Name
  Yes,                                     !- Part of Total Floor Area
  ,                                        !- Design Specification Outdoor Air Object Name
  ,                                        !- Building Unit Name
  Autocalculate;                           !- Volume {m3}

OS:Space,
  {00000000-0000-0000-0076-000000000003},  !- Handle
  Zone3 Bulk Storage,                      !- Name
  {00000000-0000-0000-0078-000000000002},  !- Space Type Name
  ,                                        !- Default Construction Set Name
  ,                                        !- Default Schedule Set Name
  -0,                                      !- Direction of Relative North {deg}
  0,                                       !- X Origin {m}
  0,                                       !- Y Origin {m}
  0,                                       !- Z Origin {m}
  {00000000-0000-0000-0010-000000000001},  !- Building Story Name
  {00000000-0000-0000-0088-000000000002},  !- Thermal Zone Name
  Yes,                                     !- Part of Total Floor Area
  ,                                        !- Design Specification Outdoor Air Object Name
  ,                                        !- Building Unit Name
  Autocalculate;                           !- Volume {m3}

OS:SpaceInfiltration:DesignFlowRate,
  {00000000-0000-0000-0077-000000000001},  !- Handle
  Zone1 Office Infiltration,               !- Name
  {00000000-0000-0000-0076-000000000001},  !- Space or SpaceType Name
  {00000000-0000-0000-0056-000000000001},  !- Schedule Name
  Flow/ExteriorArea,                       !- Design Flow Rate Calculation Method
  ,                                        !- Design Flow Rate {m3/s}
  ,                                        !- Flow per Space Floor Area {m3/s-m2}
  0.00025,                                 !- Flow per Exterior Surface Area {m3/s-m2}
  ,                                        !- Air Changes per Hour {1/hr}
  0,                                       !- Constant Term Coefficient
  0,                                       !- Temperature Term Coefficient
  0.224,                                   !- Velocity Term Coefficient
  0;                                       !- Velocity Squared Term Coefficient

OS:SpaceInfiltration:DesignFlowRate,
  {00000000-0000-0000-0077-000000000002},  !- Handle
  Zone2 Fine Storage Infiltration,         !- Name
  {00000000-0000-0000-0076-000000000002},  !- Space or SpaceType Name
  {00000000-0000-0000-0056-000000000001},  !- Schedule Name
  Flow/ExteriorArea,                       !- Design Flow Rate Calculation Method
  ,                                        !- Design Flow Rate {m3/s}
  ,                                        !- Flow per Space Floor Area {m3/s-m2}
  0.00025,                                 !- Flow per Exterior Surface Area {m3/s-m2}
  ,                                        !- Air Changes per Hour {1/hr}
  0,                                       !- Constant Term Coefficient
  0,                                       !- Temperature Term Coefficient
  0.224,                                   !- Velocity Term Coefficient
  0;                                       !- Velocity Squared Term Coefficient

OS:SpaceInfiltration:DesignFlowRate,
  {00000000-0000-0000-0077-000000000003},  !- Handle
  Zone3 Bulk Storage Infiltration,         !- Name
  {00000000-0000-0000-0076-000000000003},  !- Space or SpaceType Name
  {00000000-0000-0000-0056-000000000001},  !- Schedule Name
  Flow/ExteriorArea,                       !- Design Flow Rate Calculation Method
  ,                                        !- Design Flow Rate {m3/s}
  ,                                        !- Flow per Space Floor Area {m3/s-m2}
  0.00025,                                 !- Flow per Exterior Surface Area {m3/s-m2}
  ,                                        !- Air Changes per Hour {1/hr}
  0,                                       !- Constant Term Coefficient
  0,                                       !- Temperature Term Coefficient
  0.224,                                   !- Velocity Term Coefficient
  0;                                       !- Velocity Squared Term Coefficient

OS:SpaceType,
  {00000000-0000-0000-0078-000000000001},  !- Handle
  Space Function Office enclosed <= 25 m2, !- Name
  ,                                        !- Default Construction Set Name
  {00000000-0000-0000-0026-000000000001},  !- Default Schedule Set Name
  {00000000-0000-0000-0055-000000000009},  !- Group Rendering Name
  {00000000-0000-0000-0029-000000000001},  !- Design Specification Outdoor Air Object Name
  ,                                        !- Standards Template
  Space Function,                          !- Standards Building Type
  Office enclosed <= 25 m2;                !- Standards Space Type

OS:SpaceType,
  {00000000-0000-0000-0078-000000000002},  !- Handle
  Space Function Warehouse storage area medium to bulky palletized items, !- Name
  ,                                        !- Default Construction Set Name
  {00000000-0000-0000-0026-000000000002},  !- Default Schedule Set Name
  {00000000-0000-0000-0055-000000000013},  !- Group Rendering Name
  {00000000-0000-0000-0029-000000000002},  !- Design Specification Outdoor Air Object Name
  ,                                        !- Standards Template
  Space Function,                          !- Standards Building Type
  Warehouse storage area medium to bulky palletized items; !- Standards Space Type

OS:SpaceType,
  {00000000-0000-0000-0078-000000000003},  !- Handle
  Space Function Warehouse storage area small hand-carried items(4), !- Name
  ,                                        !- Default Construction Set Name
  {00000000-0000-0000-0026-000000000003},  !- Default Schedule Set Name
  {00000000-0000-0000-0055-000000000015},  !- Group Rendering Name
  {00000000-0000-0000-0029-000000000003},  !- Design Specification Outdoor Air Object Name
  ,                                        !- Standards Template
  Space Function,                          !- Standards Building Type
  Warehouse storage area small hand-carried items(4); !- Standards Space Type

OS:StandardsInformation:Construction,
  {00000000-0000-0000-0079-000000000001},  !- Handle
  {00000000-0000-0000-0018-000000000031},  !- Construction Name
  InteriorPartition,                       !- Intended Surface Type
  ;                                        !- Standards Construction Type

OS:StandardsInformation:Construction,
  {00000000-0000-0000-0079-000000000002},  !- Handle
  {00000000-0000-0000-0018-000000000009},  !- Construction Name
  ExteriorFloor,                           !- Intended Surface Type
  Mass,                                    !- Standards Construction Type
  0,                                       !- Perturbable Layer
  Insulation,                              !- Perturbable Layer Type
  ;                                        !- Other Perturbable Layer Type

OS:StandardsInformation:Construction,
  {00000000-0000-0000-0079-000000000003},  !- Handle
  {00000000-0000-0000-0018-000000000019},  !- Construction Name
  ExteriorWall,                            !- Intended Surface Type
  Mass,                                    !- Standards Construction Type
  2,                                       !- Perturbable Layer
  Insulation,                              !- Perturbable Layer Type
  ;                                        !- Other Perturbable Layer Type

OS:StandardsInformation:Construction,
  {00000000-0000-0000-0079-000000000004},  !- Handle
  {00000000-0000-0000-0018-000000000015},  !- Construction Name
  ExteriorRoof,                            !- Intended Surface Type
  Metal,                                   !- Standards Construction Type
  1,                                       !- Perturbable Layer
  Insulation,                              !- Perturbable Layer Type
  ;                                        !- Other Perturbable Layer Type

OS:StandardsInformation:Construction,
  {00000000-0000-0000-0079-000000000005},  !- Handle
  {00000000-0000-0000-0018-000000000030},  !- Construction Name
  InteriorFloor,                           !- Intended Surface Type
  ;                                        !- Standards Construction Type

OS:StandardsInformation:Construction,
  {00000000-0000-0000-0079-000000000006},  !- Handle
  {00000000-0000-0000-0018-000000000032},  !- Construction Name
  InteriorWall,                            !- Intended Surface Type
  ;                                        !- Standards Construction Type

OS:StandardsInformation:Construction,
  {00000000-0000-0000-0079-000000000007},  !- Handle
  {00000000-0000-0000-0018-000000000028},  !- Construction Name
  InteriorCeiling,                         !- Intended Surface Type
  ;                                        !- Standards Construction Type

OS:StandardsInformation:Construction,
  {00000000-0000-0000-0079-000000000008},  !- Handle
  {00000000-0000-0000-0018-000000000021},  !- Construction Name
  GroundContactFloor,                      !- Intended Surface Type
  Mass,                                    !- Standards Construction Type
  1,                                       !- Perturbable Layer
  Insulation,                              !- Perturbable Layer Type
  ;                                        !- Other Perturbable Layer Type

OS:StandardsInformation:Construction,
  {00000000-0000-0000-0079-000000000009},  !- Handle
  {00000000-0000-0000-0018-000000000026},  !- Construction Name
  GroundContactWall,                       !- Intended Surface Type
  Mass,                                    !- Standards Construction Type
  1,                                       !- Perturbable Layer
  Insulation,                              !- Perturbable Layer Type
  ;                                        !- Other Perturbable Layer Type

OS:StandardsInformation:Construction,
  {00000000-0000-0000-0079-000000000010},  !- Handle
  {00000000-0000-0000-0018-000000000024},  !- Construction Name
  GroundContactRoof,                       !- Intended Surface Type
  Mass,                                    !- Standards Construction Type
  1,                                       !- Perturbable Layer
  Insulation,                              !- Perturbable Layer Type
  ;                                        !- Other Perturbable Layer Type

OS:StandardsInformation:Construction,
  {00000000-0000-0000-0079-000000000011},  !- Handle
  {00000000-0000-0000-0018-000000000007},  !- Construction Name
  ExteriorWindow;                          !- Intended Surface Type

OS:StandardsInformation:Construction,
  {00000000-0000-0000-0079-000000000012},  !- Handle
  {00000000-0000-0000-0018-000000000005},  !- Construction Name
  ExteriorDoor,                            !- Intended Surface Type
  ,                                        !- Standards Construction Type
  1,                                       !- Perturbable Layer
  Insulation,                              !- Perturbable Layer Type
  ;                                        !- Other Perturbable Layer Type

OS:StandardsInformation:Construction,
  {00000000-0000-0000-0079-000000000013},  !- Handle
  {00000000-0000-0000-0018-000000000011},  !- Construction Name
  GlassDoor;                               !- Intended Surface Type

OS:StandardsInformation:Construction,
  {00000000-0000-0000-0079-000000000014},  !- Handle
  {00000000-0000-0000-0018-000000000013},  !- Construction Name
  ExteriorDoor,                            !- Intended Surface Type
  RollUp,                                  !- Standards Construction Type
  0,                                       !- Perturbable Layer
  Insulation,                              !- Perturbable Layer Type
  ;                                        !- Other Perturbable Layer Type

OS:StandardsInformation:Construction,
  {00000000-0000-0000-0079-000000000015},  !- Handle
  {00000000-0000-0000-0018-000000000017},  !- Construction Name
  Skylight;                                !- Intended Surface Type

OS:StandardsInformation:Construction,
  {00000000-0000-0000-0079-000000000016},  !- Handle
  {00000000-0000-0000-0018-000000000003},  !- Construction Name
  TubularDaylightDome;                     !- Intended Surface Type

OS:StandardsInformation:Construction,
  {00000000-0000-0000-0079-000000000017},  !- Handle
  {00000000-0000-0000-0018-000000000001},  !- Construction Name
  TubularDaylightDiffuser;                 !- Intended Surface Type

OS:StandardsInformation:Construction,
  {00000000-0000-0000-0079-000000000018},  !- Handle
  {00000000-0000-0000-0018-000000000033},  !- Construction Name
  InteriorWindow,                          !- Intended Surface Type
  ;                                        !- Standards Construction Type

OS:StandardsInformation:Construction,
  {00000000-0000-0000-0079-000000000019},  !- Handle
  {00000000-0000-0000-0018-000000000029},  !- Construction Name
  InteriorDoor,                            !- Intended Surface Type
  ;                                        !- Standards Construction Type

OS:StandardsInformation:Construction,
  {00000000-0000-0000-0079-000000000020},  !- Handle
  {00000000-0000-0000-0018-000000000010},  !- Construction Name
  ExteriorFloor,                           !- Intended Surface Type
  Mass,                                    !- Standards Construction Type
  0,                                       !- Perturbable Layer
  Insulation,                              !- Perturbable Layer Type
  ;                                        !- Other Perturbable Layer Type

OS:StandardsInformation:Construction,
  {00000000-0000-0000-0079-000000000021},  !- Handle
  {00000000-0000-0000-0018-000000000020},  !- Construction Name
  ExteriorWall,                            !- Intended Surface Type
  Mass,                                    !- Standards Construction Type
  2,                                       !- Perturbable Layer
  Insulation,                              !- Perturbable Layer Type
  ;                                        !- Other Perturbable Layer Type

OS:StandardsInformation:Construction,
  {00000000-0000-0000-0079-000000000022},  !- Handle
  {00000000-0000-0000-0018-000000000016},  !- Construction Name
  ExteriorRoof,                            !- Intended Surface Type
  Metal,                                   !- Standards Construction Type
  1,                                       !- Perturbable Layer
  Insulation,                              !- Perturbable Layer Type
  ;                                        !- Other Perturbable Layer Type

OS:StandardsInformation:Construction,
  {00000000-0000-0000-0079-000000000023},  !- Handle
  {00000000-0000-0000-0018-000000000022},  !- Construction Name
  GroundContactFloor,                      !- Intended Surface Type
  Mass,                                    !- Standards Construction Type
  1,                                       !- Perturbable Layer
  Insulation,                              !- Perturbable Layer Type
  ;                                        !- Other Perturbable Layer Type

OS:StandardsInformation:Construction,
  {00000000-0000-0000-0079-000000000024},  !- Handle
  {00000000-0000-0000-0018-000000000027},  !- Construction Name
  GroundContactWall,                       !- Intended Surface Type
  Mass,                                    !- Standards Construction Type
  1,                                       !- Perturbable Layer
  Insulation,                              !- Perturbable Layer Type
  ;                                        !- Other Perturbable Layer Type

OS:StandardsInformation:Construction,
  {00000000-0000-0000-0079-000000000025},  !- Handle
  {00000000-0000-0000-0018-000000000025},  !- Construction Name
  GroundContactRoof,                       !- Intended Surface Type
  Mass,                                    !- Standards Construction Type
  1,                                       !- Perturbable Layer
  Insulation,                              !- Perturbable Layer Type
  ;                                        !- Other Perturbable Layer Type

OS:StandardsInformation:Construction,
  {00000000-0000-0000-0079-000000000026},  !- Handle
  {00000000-0000-0000-0018-000000000006},  !- Construction Name
  ExteriorDoor,                            !- Intended Surface Type
  ,                                        !- Standards Construction Type
  1,                                       !- Perturbable Layer
  Insulation,                              !- Perturbable Layer Type
  ;                                        !- Other Perturbable Layer Type

OS:StandardsInformation:Construction,
  {00000000-0000-0000-0079-000000000027},  !- Handle
  {00000000-0000-0000-0018-000000000014},  !- Construction Name
  ExteriorDoor,                            !- Intended Surface Type
  RollUp,                                  !- Standards Construction Type
  0,                                       !- Perturbable Layer
  Insulation,                              !- Perturbable Layer Type
  ;                                        !- Other Perturbable Layer Type

OS:StandardsInformation:Material,
  {00000000-0000-0000-0080-000000000001},  !- Handle
  {00000000-0000-0000-0044-000000000020};  !- Material Name

OS:StandardsInformation:Material,
  {00000000-0000-0000-0080-000000000002},  !- Handle
  {00000000-0000-0000-0045-000000000013};  !- Material Name

OS:StandardsInformation:Material,
  {00000000-0000-0000-0080-000000000003},  !- Handle
  {00000000-0000-0000-0044-000000000008};  !- Material Name

OS:StandardsInformation:Material,
  {00000000-0000-0000-0080-000000000004},  !- Handle
  {00000000-0000-0000-0045-000000000007};  !- Material Name

OS:StandardsInformation:Material,
  {00000000-0000-0000-0080-000000000005},  !- Handle
  {00000000-0000-0000-0044-000000000006};  !- Material Name

OS:StandardsInformation:Material,
  {00000000-0000-0000-0080-000000000006},  !- Handle
  {00000000-0000-0000-0044-000000000014};  !- Material Name

OS:StandardsInformation:Material,
  {00000000-0000-0000-0080-000000000007},  !- Handle
  {00000000-0000-0000-0044-000000000002};  !- Material Name

OS:StandardsInformation:Material,
  {00000000-0000-0000-0080-000000000008},  !- Handle
  {00000000-0000-0000-0044-000000000023};  !- Material Name

OS:StandardsInformation:Material,
  {00000000-0000-0000-0080-000000000009},  !- Handle
  {00000000-0000-0000-0044-000000000003};  !- Material Name

OS:StandardsInformation:Material,
  {00000000-0000-0000-0080-000000000010},  !- Handle
  {00000000-0000-0000-0044-000000000018};  !- Material Name

OS:StandardsInformation:Material,
  {00000000-0000-0000-0080-000000000011},  !- Handle
  {00000000-0000-0000-0044-000000000012};  !- Material Name

OS:StandardsInformation:Material,
  {00000000-0000-0000-0080-000000000012},  !- Handle
  {00000000-0000-0000-0098-000000000001};  !- Material Name

OS:StandardsInformation:Material,
  {00000000-0000-0000-0080-000000000013},  !- Handle
  {00000000-0000-0000-0044-000000000017};  !- Material Name

OS:StandardsInformation:Material,
  {00000000-0000-0000-0080-000000000014},  !- Handle
  {00000000-0000-0000-0045-000000000008};  !- Material Name

OS:StandardsInformation:Material,
  {00000000-0000-0000-0080-000000000015},  !- Handle
  {00000000-0000-0000-0044-000000000007};  !- Material Name

OS:StandardsInformation:Material,
  {00000000-0000-0000-0080-000000000016},  !- Handle
  {00000000-0000-0000-0045-000000000003};  !- Material Name

OS:StandardsInformation:Material,
  {00000000-0000-0000-0080-000000000017},  !- Handle
  {00000000-0000-0000-0044-000000000005};  !- Material Name

OS:StandardsInformation:Material,
  {00000000-0000-0000-0080-000000000018},  !- Handle
  {00000000-0000-0000-0044-000000000013};  !- Material Name

OS:StandardsInformation:Material,
  {00000000-0000-0000-0080-000000000019},  !- Handle
  {00000000-0000-0000-0045-000000000009};  !- Material Name

OS:StandardsInformation:Material,
  {00000000-0000-0000-0080-000000000020},  !- Handle
  {00000000-0000-0000-0044-000000000001};  !- Material Name

OS:StandardsInformation:Material,
  {00000000-0000-0000-0080-000000000021},  !- Handle
  {00000000-0000-0000-0044-000000000022};  !- Material Name

OS:StandardsInformation:Material,
  {00000000-0000-0000-0080-000000000022},  !- Handle
  {00000000-0000-0000-0045-000000000010};  !- Material Name

OS:StandardsInformation:Material,
  {00000000-0000-0000-0080-000000000023},  !- Handle
  {00000000-0000-0000-0044-000000000009};  !- Material Name

OS:StandardsInformation:Material,
  {00000000-0000-0000-0080-000000000024},  !- Handle
  {00000000-0000-0000-0045-000000000004};  !- Material Name

OS:StandardsInformation:Material,
  {00000000-0000-0000-0080-000000000025},  !- Handle
  {00000000-0000-0000-0044-000000000010};  !- Material Name

OS:StandardsInformation:Material,
  {00000000-0000-0000-0080-000000000026},  !- Handle
  {00000000-0000-0000-0045-000000000005};  !- Material Name

OS:StandardsInformation:Material,
  {00000000-0000-0000-0080-000000000027},  !- Handle
  {00000000-0000-0000-0044-000000000011};  !- Material Name

OS:StandardsInformation:Material,
  {00000000-0000-0000-0080-000000000028},  !- Handle
  {00000000-0000-0000-0045-000000000006};  !- Material Name

OS:StandardsInformation:Material,
  {00000000-0000-0000-0080-000000000029},  !- Handle
  {00000000-0000-0000-0044-000000000016};  !- Material Name

OS:StandardsInformation:Material,
  {00000000-0000-0000-0080-000000000030},  !- Handle
  {00000000-0000-0000-0045-000000000011};  !- Material Name

OS:StandardsInformation:Material,
  {00000000-0000-0000-0080-000000000031},  !- Handle
  {00000000-0000-0000-0045-000000000012};  !- Material Name

OS:SubSurface,
  {00000000-0000-0000-0081-000000000001},  !- Handle
  Bulk Storage Left Wall_FixedWindow,      !- Name
  FixedWindow,                             !- Sub Surface Type
  {00000000-0000-0000-0018-000000000008},  !- Construction Name
  {00000000-0000-0000-0082-000000000004},  !- Surface Name
  ,                                        !- Outside Boundary Condition Object
  ,                                        !- View Factor to Ground
  ,                                        !- Frame and Divider Name
  ,                                        !- Multiplier
  ,                                        !- Number of Vertices
  0, 100.553694839222, 3.605877488203,     !- X,Y,Z Vertex 1 {m}
  0, 100.553694839222, 0.762,              !- X,Y,Z Vertex 2 {m}
  0, 30.5039135876431, 0.762,              !- X,Y,Z Vertex 3 {m}
  0, 30.5039135876431, 3.605877488203;     !- X,Y,Z Vertex 4 {m}

OS:SubSurface,
  {00000000-0000-0000-0081-000000000002},  !- Handle
  Bulk Storage Rear Wall_FixedWindow,      !- Name
  FixedWindow,                             !- Sub Surface Type
  {00000000-0000-0000-0018-000000000008},  !- Construction Name
  {00000000-0000-0000-0082-000000000005},  !- Surface Name
  ,                                        !- Outside Boundary Condition Object
  ,                                        !- View Factor to Ground
  ,                                        !- Frame and Divider Name
  ,                                        !- Multiplier
  ,                                        !- Number of Vertices
  45.6923703814647, 100.579094839222, 3.60697784757277, !- X,Y,Z Vertex 1 {m}
  45.6923703814647, 100.579094839222, 0.762, !- X,Y,Z Vertex 2 {m}
  0.0254000000000048, 100.579094839222, 0.762, !- X,Y,Z Vertex 3 {m}
  0.0254000000000048, 100.579094839222, 3.60697784757277; !- X,Y,Z Vertex 4 {m}

OS:SubSurface,
  {00000000-0000-0000-0081-000000000003},  !- Handle
  Bulk Storage Right Wall_FixedWindow,     !- Name
  FixedWindow,                             !- Sub Surface Type
  {00000000-0000-0000-0018-000000000008},  !- Construction Name
  {00000000-0000-0000-0082-000000000006},  !- Surface Name
  ,                                        !- Outside Boundary Condition Object
  ,                                        !- View Factor to Ground
  ,                                        !- Frame and Divider Name
  ,                                        !- Multiplier
  ,                                        !- Number of Vertices
  45.7177703814647, 30.5039135876431, 3.605877488203, !- X,Y,Z Vertex 1 {m}
  45.7177703814647, 30.5039135876431, 0.762, !- X,Y,Z Vertex 2 {m}
  45.7177703814647, 100.553694839222, 0.762, !- X,Y,Z Vertex 3 {m}
  45.7177703814647, 100.553694839222, 3.605877488203; !- X,Y,Z Vertex 4 {m}

OS:SubSurface,
  {00000000-0000-0000-0081-000000000004},  !- Handle
  Bulk Storage Roof_Skylight,              !- Name
  Skylight,                                !- Sub Surface Type
  {00000000-0000-0000-0018-000000000018},  !- Construction Name
  {00000000-0000-0000-0082-000000000007},  !- Surface Name
  ,                                        !- Outside Boundary Condition Object
  ,                                        !- View Factor to Ground
  ,                                        !- Frame and Divider Name
  1,                                       !- Multiplier
  ,                                        !- Number of Vertices
  26.0916197364788, 60.5719445766215, 8.53398380454007, !- X,Y,Z Vertex 1 {m}
  26.0916197364788, 70.4856638502435, 8.53398380454007, !- X,Y,Z Vertex 2 {m}
  19.6261506449862, 70.4856638502435, 8.53398380454007, !- X,Y,Z Vertex 3 {m}
  19.6261506449862, 60.5719445766215, 8.53398380454007; !- X,Y,Z Vertex 4 {m}

OS:SubSurface,
  {00000000-0000-0000-0081-000000000005},  !- Handle
  Fine Storage Front Wall_FixedWindow,     !- Name
  FixedWindow,                             !- Sub Surface Type
  {00000000-0000-0000-0018-000000000008},  !- Construction Name
  {00000000-0000-0000-0082-000000000009},  !- Surface Name
  ,                                        !- Outside Boundary Condition Object
  ,                                        !- View Factor to Ground
  ,                                        !- Frame and Divider Name
  ,                                        !- Multiplier
  ,                                        !- Number of Vertices
  25.9321365494966, 0, 3.61112240525708,   !- X,Y,Z Vertex 1 {m}
  25.9321365494966, 0, 0.762,              !- X,Y,Z Vertex 2 {m}
  45.6923703814647, 0, 0.762,              !- X,Y,Z Vertex 3 {m}
  45.6923703814647, 0, 3.61112240525708;   !- X,Y,Z Vertex 4 {m}

OS:SubSurface,
  {00000000-0000-0000-0081-000000000006},  !- Handle
  Fine Storage Left Wall_FixedWindow,      !- Name
  FixedWindow,                             !- Sub Surface Type
  {00000000-0000-0000-0018-000000000008},  !- Construction Name
  {00000000-0000-0000-0082-000000000010},  !- Surface Name
  ,                                        !- Outside Boundary Condition Object
  ,                                        !- View Factor to Ground
  ,                                        !- Frame and Divider Name
  ,                                        !- Multiplier
  ,                                        !- Number of Vertices
  0, 30.4531135876431, 3.61059931700919,   !- X,Y,Z Vertex 1 {m}
  0, 30.4531135876431, 0.762,              !- X,Y,Z Vertex 2 {m}
  0, 9.16895407629293, 0.762,              !- X,Y,Z Vertex 3 {m}
  0, 9.16895407629293, 3.61059931700919;   !- X,Y,Z Vertex 4 {m}

OS:SubSurface,
  {00000000-0000-0000-0081-000000000007},  !- Handle
  Fine Storage Office Front Wall_FixedWindow, !- Name
  FixedWindow,                             !- Sub Surface Type
  {00000000-0000-0000-0018-000000000008},  !- Construction Name
  {00000000-0000-0000-0082-000000000011},  !- Surface Name
  ,                                        !- Outside Boundary Condition Object
  ,                                        !- View Factor to Ground
  ,                                        !- Frame and Divider Name
  ,                                        !- Multiplier
  ,                                        !- Number of Vertices
  0.0254, 0, 6.4526919105121,              !- X,Y,Z Vertex 1 {m}
  0.0254, 0, 5.02899190227003,             !- X,Y,Z Vertex 2 {m}
  25.8813365494966, 0, 5.02899190227003,   !- X,Y,Z Vertex 3 {m}
  25.8813365494966, 0, 6.4526919105121;    !- X,Y,Z Vertex 4 {m}

OS:SubSurface,
  {00000000-0000-0000-0081-000000000008},  !- Handle
  Fine Storage Office Left Wall_FixedWindow, !- Name
  FixedWindow,                             !- Sub Surface Type
  {00000000-0000-0000-0018-000000000008},  !- Construction Name
  {00000000-0000-0000-0082-000000000012},  !- Surface Name
  ,                                        !- Outside Boundary Condition Object
  ,                                        !- View Factor to Ground
  ,                                        !- Frame and Divider Name
  ,                                        !- Multiplier
  ,                                        !- Number of Vertices
  0, 9.11815407629293, 6.45783863023517,   !- X,Y,Z Vertex 1 {m}
  0, 9.11815407629293, 5.02899190227003,   !- X,Y,Z Vertex 2 {m}
  0, 0.0254000000000012, 5.02899190227003, !- X,Y,Z Vertex 3 {m}
  0, 0.0254000000000012, 6.45783863023517; !- X,Y,Z Vertex 4 {m}

OS:SubSurface,
  {00000000-0000-0000-0081-000000000009},  !- Handle
  Fine Storage Right Wall_FixedWindow,     !- Name
  FixedWindow,                             !- Sub Surface Type
  {00000000-0000-0000-0018-000000000008},  !- Construction Name
  {00000000-0000-0000-0082-000000000013},  !- Surface Name
  ,                                        !- Outside Boundary Condition Object
  ,                                        !- View Factor to Ground
  ,                                        !- Frame and Divider Name
  ,                                        !- Multiplier
  ,                                        !- Number of Vertices
  45.7177703814647, 0.0254, 3.60856110679729, !- X,Y,Z Vertex 1 {m}
  45.7177703814647, 0.0254, 0.762,         !- X,Y,Z Vertex 2 {m}
  45.7177703814647, 30.4531135876431, 0.762, !- X,Y,Z Vertex 3 {m}
  45.7177703814647, 30.4531135876431, 3.60856110679729; !- X,Y,Z Vertex 4 {m}

OS:SubSurface,
  {00000000-0000-0000-0081-000000000010},  !- Handle
  Fine Storage Roof_Skylight,              !- Name
  Skylight,                                !- Sub Surface Type
  {00000000-0000-0000-0018-000000000018},  !- Construction Name
  {00000000-0000-0000-0082-000000000014},  !- Surface Name
  ,                                        !- Outside Boundary Condition Object
  ,                                        !- View Factor to Ground
  ,                                        !- Frame and Divider Name
  1,                                       !- Multiplier
  ,                                        !- Number of Vertices
  26.0916197364788, 13.0841004299906, 8.53398380454007, !- X,Y,Z Vertex 1 {m}
  26.0916197364788, 17.3944131576524, 8.53398380454007, !- X,Y,Z Vertex 2 {m}
  19.6261506449862, 17.3944131576524, 8.53398380454007, !- X,Y,Z Vertex 3 {m}
  19.6261506449862, 13.0841004299906, 8.53398380454007; !- X,Y,Z Vertex 4 {m}

OS:SubSurface,
  {00000000-0000-0000-0081-000000000011},  !- Handle
  Office Front Wall_FixedWindow,           !- Name
  FixedWindow,                             !- Sub Surface Type
  {00000000-0000-0000-0018-000000000008},  !- Construction Name
  {00000000-0000-0000-0082-000000000016},  !- Surface Name
  ,                                        !- Outside Boundary Condition Object
  ,                                        !- View Factor to Ground
  ,                                        !- Frame and Divider Name
  ,                                        !- Multiplier
  ,                                        !- Number of Vertices
  0.0254, 0, 2.18570000824207,             !- X,Y,Z Vertex 1 {m}
  0.0254, 0, 0.762,                        !- X,Y,Z Vertex 2 {m}
  25.8813365494966, 0, 0.762,              !- X,Y,Z Vertex 3 {m}
  25.8813365494966, 0, 2.18570000824207;   !- X,Y,Z Vertex 4 {m}

OS:SubSurface,
  {00000000-0000-0000-0081-000000000012},  !- Handle
  Office Left Wall_FixedWindow,            !- Name
  FixedWindow,                             !- Sub Surface Type
  {00000000-0000-0000-0018-000000000008},  !- Construction Name
  {00000000-0000-0000-0082-000000000017},  !- Surface Name
  ,                                        !- Outside Boundary Condition Object
  ,                                        !- View Factor to Ground
  ,                                        !- Frame and Divider Name
  ,                                        !- Multiplier
  ,                                        !- Number of Vertices
  0, 9.11815407629293, 2.19084672796514,   !- X,Y,Z Vertex 1 {m}
  0, 9.11815407629293, 0.762,              !- X,Y,Z Vertex 2 {m}
  0, 0.0254000000000012, 0.762,            !- X,Y,Z Vertex 3 {m}
  0, 0.0254000000000012, 2.19084672796514; !- X,Y,Z Vertex 4 {m}

OS:Surface,
  {00000000-0000-0000-0082-000000000001},  !- Handle
  Bulk Storage Floor,                      !- Name
  Floor,                                   !- Surface Type
  {00000000-0000-0000-0018-000000000023},  !- Construction Name
  {00000000-0000-0000-0076-000000000003},  !- Space Name
  Foundation,                              !- Outside Boundary Condition
  {00000000-0000-0000-0038-000000000001},  !- Outside Boundary Condition Object
  NoSun,                                   !- Sun Exposure
  NoWind,                                  !- Wind Exposure
  ,                                        !- View Factor to Ground
  ,                                        !- Number of Vertices
  45.7177703814647, 100.579094839222, 0,   !- X,Y,Z Vertex 1 {m}
  45.7177703814647, 30.4785135876431, 0,   !- X,Y,Z Vertex 2 {m}
  0, 30.4785135876431, 0,                  !- X,Y,Z Vertex 3 {m}
  0, 100.579094839222, 0;                  !- X,Y,Z Vertex 4 {m}

OS:Surface,
  {00000000-0000-0000-0082-000000000002},  !- Handle
  Bulk Storage Front Wall Reversed,        !- Name
  Wall,                                    !- Surface Type
  ,                                        !- Construction Name
  {00000000-0000-0000-0076-000000000002},  !- Space Name
  Surface,                                 !- Outside Boundary Condition
  {00000000-0000-0000-0082-000000000003},  !- Outside Boundary Condition Object
  NoSun,                                   !- Sun Exposure
  NoWind,                                  !- Wind Exposure
  ,                                        !- View Factor to Ground
  ,                                        !- Number of Vertices
  45.7177703814647, 30.4785135876431, 8.53398380454007, !- X,Y,Z Vertex 1 {m}
  45.7177703814647, 30.4785135876431, 0,   !- X,Y,Z Vertex 2 {m}
  0, 30.4785135876431, 0,                  !- X,Y,Z Vertex 3 {m}
  0, 30.4785135876431, 8.53398380454007;   !- X,Y,Z Vertex 4 {m}

OS:Surface,
  {00000000-0000-0000-0082-000000000003},  !- Handle
  Bulk Storage Front Wall,                 !- Name
  Wall,                                    !- Surface Type
  ,                                        !- Construction Name
  {00000000-0000-0000-0076-000000000003},  !- Space Name
  Surface,                                 !- Outside Boundary Condition
  {00000000-0000-0000-0082-000000000002},  !- Outside Boundary Condition Object
  NoSun,                                   !- Sun Exposure
  NoWind,                                  !- Wind Exposure
  ,                                        !- View Factor to Ground
  ,                                        !- Number of Vertices
  0, 30.4785135876431, 8.53398380454007,   !- X,Y,Z Vertex 1 {m}
  0, 30.4785135876431, 0,                  !- X,Y,Z Vertex 2 {m}
  45.7177703814647, 30.4785135876431, 0,   !- X,Y,Z Vertex 3 {m}
  45.7177703814647, 30.4785135876431, 8.53398380454007; !- X,Y,Z Vertex 4 {m}

OS:Surface,
  {00000000-0000-0000-0082-000000000004},  !- Handle
  Bulk Storage Left Wall,                  !- Name
  Wall,                                    !- Surface Type
  ,                                        !- Construction Name
  {00000000-0000-0000-0076-000000000003},  !- Space Name
  Outdoors,                                !- Outside Boundary Condition
  ,                                        !- Outside Boundary Condition Object
  SunExposed,                              !- Sun Exposure
  WindExposed,                             !- Wind Exposure
  ,                                        !- View Factor to Ground
  ,                                        !- Number of Vertices
  0, 100.579094839222, 8.53398380454007,   !- X,Y,Z Vertex 1 {m}
  0, 100.579094839222, 0,                  !- X,Y,Z Vertex 2 {m}
  0, 30.4785135876431, 0,                  !- X,Y,Z Vertex 3 {m}
  0, 30.4785135876431, 8.53398380454007;   !- X,Y,Z Vertex 4 {m}

OS:Surface,
  {00000000-0000-0000-0082-000000000005},  !- Handle
  Bulk Storage Rear Wall,                  !- Name
  Wall,                                    !- Surface Type
  ,                                        !- Construction Name
  {00000000-0000-0000-0076-000000000003},  !- Space Name
  Outdoors,                                !- Outside Boundary Condition
  ,                                        !- Outside Boundary Condition Object
  SunExposed,                              !- Sun Exposure
  WindExposed,                             !- Wind Exposure
  ,                                        !- View Factor to Ground
  ,                                        !- Number of Vertices
  45.7177703814647, 100.579094839222, 8.53398380454007, !- X,Y,Z Vertex 1 {m}
  45.7177703814647, 100.579094839222, 0,   !- X,Y,Z Vertex 2 {m}
  0, 100.579094839222, 0,                  !- X,Y,Z Vertex 3 {m}
  0, 100.579094839222, 8.53398380454007;   !- X,Y,Z Vertex 4 {m}

OS:Surface,
  {00000000-0000-0000-0082-000000000006},  !- Handle
  Bulk Storage Right Wall,                 !- Name
  Wall,                                    !- Surface Type
  ,                                        !- Construction Name
  {00000000-0000-0000-0076-000000000003},  !- Space Name
  Outdoors,                                !- Outside Boundary Condition
  ,                                        !- Outside Boundary Condition Object
  SunExposed,                              !- Sun Exposure
  WindExposed,                             !- Wind Exposure
  ,                                        !- View Factor to Ground
  ,                                        !- Number of Vertices
  45.7177703814647, 30.4785135876431, 8.53398380454007, !- X,Y,Z Vertex 1 {m}
  45.7177703814647, 30.4785135876431, 0,   !- X,Y,Z Vertex 2 {m}
  45.7177703814647, 100.579094839222, 0,   !- X,Y,Z Vertex 3 {m}
  45.7177703814647, 100.579094839222, 8.53398380454007; !- X,Y,Z Vertex 4 {m}

OS:Surface,
  {00000000-0000-0000-0082-000000000007},  !- Handle
  Bulk Storage Roof,                       !- Name
  RoofCeiling,                             !- Surface Type
  ,                                        !- Construction Name
  {00000000-0000-0000-0076-000000000003},  !- Space Name
  Outdoors,                                !- Outside Boundary Condition
  ,                                        !- Outside Boundary Condition Object
  SunExposed,                              !- Sun Exposure
  WindExposed,                             !- Wind Exposure
  ,                                        !- View Factor to Ground
  ,                                        !- Number of Vertices
  45.7177703814647, 30.4785135876431, 8.53398380454007, !- X,Y,Z Vertex 1 {m}
  45.7177703814647, 100.579094839222, 8.53398380454007, !- X,Y,Z Vertex 2 {m}
  0, 100.579094839222, 8.53398380454007,   !- X,Y,Z Vertex 3 {m}
  0, 30.4785135876431, 8.53398380454007;   !- X,Y,Z Vertex 4 {m}

OS:Surface,
  {00000000-0000-0000-0082-000000000008},  !- Handle
  Fine Storage Floor,                      !- Name
  Floor,                                   !- Surface Type
  {00000000-0000-0000-0018-000000000023},  !- Construction Name
  {00000000-0000-0000-0076-000000000002},  !- Space Name
  Foundation,                              !- Outside Boundary Condition
  {00000000-0000-0000-0038-000000000001},  !- Outside Boundary Condition Object
  NoSun,                                   !- Sun Exposure
  NoWind,                                  !- Wind Exposure
  ,                                        !- View Factor to Ground
  ,                                        !- Number of Vertices
  45.7177703814647, 30.4785135876431, 0,   !- X,Y,Z Vertex 1 {m}
  45.7177703814647, 0, 0,                  !- X,Y,Z Vertex 2 {m}
  25.9067365494966, 0, 0,                  !- X,Y,Z Vertex 3 {m}
  25.9067365494966, 9.14355407629293, 0,   !- X,Y,Z Vertex 4 {m}
  0, 9.14355407629293, 0,                  !- X,Y,Z Vertex 5 {m}
  0, 30.4785135876431, 0;                  !- X,Y,Z Vertex 6 {m}

OS:Surface,
  {00000000-0000-0000-0082-000000000009},  !- Handle
  Fine Storage Front Wall,                 !- Name
  Wall,                                    !- Surface Type
  ,                                        !- Construction Name
  {00000000-0000-0000-0076-000000000002},  !- Space Name
  Outdoors,                                !- Outside Boundary Condition
  ,                                        !- Outside Boundary Condition Object
  SunExposed,                              !- Sun Exposure
  WindExposed,                             !- Wind Exposure
  ,                                        !- View Factor to Ground
  ,                                        !- Number of Vertices
  25.9067365494966, 0, 8.53398380454007,   !- X,Y,Z Vertex 1 {m}
  25.9067365494966, 0, 0,                  !- X,Y,Z Vertex 2 {m}
  45.7177703814647, 0, 0,                  !- X,Y,Z Vertex 3 {m}
  45.7177703814647, 0, 8.53398380454007;   !- X,Y,Z Vertex 4 {m}

OS:Surface,
  {00000000-0000-0000-0082-000000000010},  !- Handle
  Fine Storage Left Wall,                  !- Name
  Wall,                                    !- Surface Type
  ,                                        !- Construction Name
  {00000000-0000-0000-0076-000000000002},  !- Space Name
  Outdoors,                                !- Outside Boundary Condition
  ,                                        !- Outside Boundary Condition Object
  SunExposed,                              !- Sun Exposure
  WindExposed,                             !- Wind Exposure
  ,                                        !- View Factor to Ground
  ,                                        !- Number of Vertices
  0, 30.4785135876431, 8.53398380454007,   !- X,Y,Z Vertex 1 {m}
  0, 30.4785135876431, 0,                  !- X,Y,Z Vertex 2 {m}
  0, 9.14355407629293, 0,                  !- X,Y,Z Vertex 3 {m}
  0, 9.14355407629293, 8.53398380454007;   !- X,Y,Z Vertex 4 {m}

OS:Surface,
  {00000000-0000-0000-0082-000000000011},  !- Handle
  Fine Storage Office Front Wall,          !- Name
  Wall,                                    !- Surface Type
  ,                                        !- Construction Name
  {00000000-0000-0000-0076-000000000002},  !- Space Name
  Outdoors,                                !- Outside Boundary Condition
  ,                                        !- Outside Boundary Condition Object
  SunExposed,                              !- Sun Exposure
  WindExposed,                             !- Wind Exposure
  ,                                        !- View Factor to Ground
  ,                                        !- Number of Vertices
  0, 0, 8.53398380454007,                  !- X,Y,Z Vertex 1 {m}
  0, 0, 4.26699190227003,                  !- X,Y,Z Vertex 2 {m}
  25.9067365494966, 0, 4.26699190227003,   !- X,Y,Z Vertex 3 {m}
  25.9067365494966, 0, 8.53398380454007;   !- X,Y,Z Vertex 4 {m}

OS:Surface,
  {00000000-0000-0000-0082-000000000012},  !- Handle
  Fine Storage Office Left Wall,           !- Name
  Wall,                                    !- Surface Type
  ,                                        !- Construction Name
  {00000000-0000-0000-0076-000000000002},  !- Space Name
  Outdoors,                                !- Outside Boundary Condition
  ,                                        !- Outside Boundary Condition Object
  SunExposed,                              !- Sun Exposure
  WindExposed,                             !- Wind Exposure
  ,                                        !- View Factor to Ground
  ,                                        !- Number of Vertices
  0, 9.14355407629293, 8.53398380454007,   !- X,Y,Z Vertex 1 {m}
  0, 9.14355407629293, 4.26699190227003,   !- X,Y,Z Vertex 2 {m}
  0, 0, 4.26699190227003,                  !- X,Y,Z Vertex 3 {m}
  0, 0, 8.53398380454007;                  !- X,Y,Z Vertex 4 {m}

OS:Surface,
  {00000000-0000-0000-0082-000000000013},  !- Handle
  Fine Storage Right Wall,                 !- Name
  Wall,                                    !- Surface Type
  ,                                        !- Construction Name
  {00000000-0000-0000-0076-000000000002},  !- Space Name
  Outdoors,                                !- Outside Boundary Condition
  ,                                        !- Outside Boundary Condition Object
  SunExposed,                              !- Sun Exposure
  WindExposed,                             !- Wind Exposure
  ,                                        !- View Factor to Ground
  ,                                        !- Number of Vertices
  45.7177703814647, 0, 8.53398380454007,   !- X,Y,Z Vertex 1 {m}
  45.7177703814647, 0, 0,                  !- X,Y,Z Vertex 2 {m}
  45.7177703814647, 30.4785135876431, 0,   !- X,Y,Z Vertex 3 {m}
  45.7177703814647, 30.4785135876431, 8.53398380454007; !- X,Y,Z Vertex 4 {m}

OS:Surface,
  {00000000-0000-0000-0082-000000000014},  !- Handle
  Fine Storage Roof,                       !- Name
  RoofCeiling,                             !- Surface Type
  ,                                        !- Construction Name
  {00000000-0000-0000-0076-000000000002},  !- Space Name
  Outdoors,                                !- Outside Boundary Condition
  ,                                        !- Outside Boundary Condition Object
  SunExposed,                              !- Sun Exposure
  WindExposed,                             !- Wind Exposure
  ,                                        !- View Factor to Ground
  ,                                        !- Number of Vertices
  45.7177703814647, 0, 8.53398380454007,   !- X,Y,Z Vertex 1 {m}
  45.7177703814647, 30.4785135876431, 8.53398380454007, !- X,Y,Z Vertex 2 {m}
  0, 30.4785135876431, 8.53398380454007,   !- X,Y,Z Vertex 3 {m}
  0, 0, 8.53398380454007;                  !- X,Y,Z Vertex 4 {m}

OS:Surface,
  {00000000-0000-0000-0082-000000000015},  !- Handle
  Office Floor,                            !- Name
  Floor,                                   !- Surface Type
  {00000000-0000-0000-0018-000000000023},  !- Construction Name
  {00000000-0000-0000-0076-000000000001},  !- Space Name
  Foundation,                              !- Outside Boundary Condition
  {00000000-0000-0000-0038-000000000001},  !- Outside Boundary Condition Object
  NoSun,                                   !- Sun Exposure
  NoWind,                                  !- Wind Exposure
  ,                                        !- View Factor to Ground
  ,                                        !- Number of Vertices
  25.9067365494966, 9.14355407629293, 0,   !- X,Y,Z Vertex 1 {m}
  25.9067365494966, 0, 0,                  !- X,Y,Z Vertex 2 {m}
  0, 0, 0,                                 !- X,Y,Z Vertex 3 {m}
  0, 9.14355407629293, 0;                  !- X,Y,Z Vertex 4 {m}

OS:Surface,
  {00000000-0000-0000-0082-000000000016},  !- Handle
  Office Front Wall,                       !- Name
  Wall,                                    !- Surface Type
  ,                                        !- Construction Name
  {00000000-0000-0000-0076-000000000001},  !- Space Name
  Outdoors,                                !- Outside Boundary Condition
  ,                                        !- Outside Boundary Condition Object
  SunExposed,                              !- Sun Exposure
  WindExposed,                             !- Wind Exposure
  ,                                        !- View Factor to Ground
  ,                                        !- Number of Vertices
  0, 0, 4.26699190227003,                  !- X,Y,Z Vertex 1 {m}
  0, 0, 0,                                 !- X,Y,Z Vertex 2 {m}
  25.9067365494966, 0, 0,                  !- X,Y,Z Vertex 3 {m}
  25.9067365494966, 0, 4.26699190227003;   !- X,Y,Z Vertex 4 {m}

OS:Surface,
  {00000000-0000-0000-0082-000000000017},  !- Handle
  Office Left Wall,                        !- Name
  Wall,                                    !- Surface Type
  ,                                        !- Construction Name
  {00000000-0000-0000-0076-000000000001},  !- Space Name
  Outdoors,                                !- Outside Boundary Condition
  ,                                        !- Outside Boundary Condition Object
  SunExposed,                              !- Sun Exposure
  WindExposed,                             !- Wind Exposure
  ,                                        !- View Factor to Ground
  ,                                        !- Number of Vertices
  0, 9.14355407629293, 4.26699190227003,   !- X,Y,Z Vertex 1 {m}
  0, 9.14355407629293, 0,                  !- X,Y,Z Vertex 2 {m}
  0, 0, 0,                                 !- X,Y,Z Vertex 3 {m}
  0, 0, 4.26699190227003;                  !- X,Y,Z Vertex 4 {m}

OS:Surface,
  {00000000-0000-0000-0082-000000000018},  !- Handle
  Office Rear Wall Reversed,               !- Name
  Wall,                                    !- Surface Type
  ,                                        !- Construction Name
  {00000000-0000-0000-0076-000000000002},  !- Space Name
  Surface,                                 !- Outside Boundary Condition
  {00000000-0000-0000-0082-000000000019},  !- Outside Boundary Condition Object
  NoSun,                                   !- Sun Exposure
  NoWind,                                  !- Wind Exposure
  ,                                        !- View Factor to Ground
  ,                                        !- Number of Vertices
  0, 9.14355407629293, 4.26699190227003,   !- X,Y,Z Vertex 1 {m}
  0, 9.14355407629293, 0,                  !- X,Y,Z Vertex 2 {m}
  25.9067365494966, 9.14355407629293, 0,   !- X,Y,Z Vertex 3 {m}
  25.9067365494966, 9.14355407629293, 4.26699190227003; !- X,Y,Z Vertex 4 {m}

OS:Surface,
  {00000000-0000-0000-0082-000000000019},  !- Handle
  Office Rear Wall,                        !- Name
  Wall,                                    !- Surface Type
  ,                                        !- Construction Name
  {00000000-0000-0000-0076-000000000001},  !- Space Name
  Surface,                                 !- Outside Boundary Condition
  {00000000-0000-0000-0082-000000000018},  !- Outside Boundary Condition Object
  NoSun,                                   !- Sun Exposure
  NoWind,                                  !- Wind Exposure
  ,                                        !- View Factor to Ground
  ,                                        !- Number of Vertices
  25.9067365494966, 9.14355407629293, 4.26699190227003, !- X,Y,Z Vertex 1 {m}
  25.9067365494966, 9.14355407629293, 0,   !- X,Y,Z Vertex 2 {m}
  0, 9.14355407629293, 0,                  !- X,Y,Z Vertex 3 {m}
  0, 9.14355407629293, 4.26699190227003;   !- X,Y,Z Vertex 4 {m}

OS:Surface,
  {00000000-0000-0000-0082-000000000020},  !- Handle
  Office Right Wall Reversed,              !- Name
  Wall,                                    !- Surface Type
  ,                                        !- Construction Name
  {00000000-0000-0000-0076-000000000002},  !- Space Name
  Surface,                                 !- Outside Boundary Condition
  {00000000-0000-0000-0082-000000000021},  !- Outside Boundary Condition Object
  NoSun,                                   !- Sun Exposure
  NoWind,                                  !- Wind Exposure
  ,                                        !- View Factor to Ground
  ,                                        !- Number of Vertices
  25.9067365494966, 9.14355407629293, 4.26699190227003, !- X,Y,Z Vertex 1 {m}
  25.9067365494966, 9.14355407629293, 0,   !- X,Y,Z Vertex 2 {m}
  25.9067365494966, 0, 0,                  !- X,Y,Z Vertex 3 {m}
  25.9067365494966, 0, 4.26699190227003;   !- X,Y,Z Vertex 4 {m}

OS:Surface,
  {00000000-0000-0000-0082-000000000021},  !- Handle
  Office Right Wall,                       !- Name
  Wall,                                    !- Surface Type
  ,                                        !- Construction Name
  {00000000-0000-0000-0076-000000000001},  !- Space Name
  Surface,                                 !- Outside Boundary Condition
  {00000000-0000-0000-0082-000000000020},  !- Outside Boundary Condition Object
  NoSun,                                   !- Sun Exposure
  NoWind,                                  !- Wind Exposure
  ,                                        !- View Factor to Ground
  ,                                        !- Number of Vertices
  25.9067365494966, 0, 4.26699190227003,   !- X,Y,Z Vertex 1 {m}
  25.9067365494966, 0, 0,                  !- X,Y,Z Vertex 2 {m}
  25.9067365494966, 9.14355407629293, 0,   !- X,Y,Z Vertex 3 {m}
  25.9067365494966, 9.14355407629293, 4.26699190227003; !- X,Y,Z Vertex 4 {m}

OS:Surface,
  {00000000-0000-0000-0082-000000000022},  !- Handle
  Office Roof Reversed,                    !- Name
  Floor,                                   !- Surface Type
  ,                                        !- Construction Name
  {00000000-0000-0000-0076-000000000002},  !- Space Name
  Surface,                                 !- Outside Boundary Condition
  {00000000-0000-0000-0082-000000000023},  !- Outside Boundary Condition Object
  NoSun,                                   !- Sun Exposure
  NoWind,                                  !- Wind Exposure
  ,                                        !- View Factor to Ground
  ,                                        !- Number of Vertices
  25.9067365494966, 9.14355407629293, 4.26699190227003, !- X,Y,Z Vertex 1 {m}
  25.9067365494966, 0, 4.26699190227003,   !- X,Y,Z Vertex 2 {m}
  0, 0, 4.26699190227003,                  !- X,Y,Z Vertex 3 {m}
  0, 9.14355407629293, 4.26699190227003;   !- X,Y,Z Vertex 4 {m}

OS:Surface,
  {00000000-0000-0000-0082-000000000023},  !- Handle
  Office Roof,                             !- Name
  RoofCeiling,                             !- Surface Type
  ,                                        !- Construction Name
  {00000000-0000-0000-0076-000000000001},  !- Space Name
  Surface,                                 !- Outside Boundary Condition
  {00000000-0000-0000-0082-000000000022},  !- Outside Boundary Condition Object
  NoSun,                                   !- Sun Exposure
  NoWind,                                  !- Wind Exposure
  ,                                        !- View Factor to Ground
  ,                                        !- Number of Vertices
  25.9067365494966, 0, 4.26699190227003,   !- X,Y,Z Vertex 1 {m}
  25.9067365494966, 9.14355407629293, 4.26699190227003, !- X,Y,Z Vertex 2 {m}
  0, 9.14355407629293, 4.26699190227003,   !- X,Y,Z Vertex 3 {m}
  0, 0, 4.26699190227003;                  !- X,Y,Z Vertex 4 {m}

OS:SurfaceConvectionAlgorithm:Inside,
  {00000000-0000-0000-0083-000000000001},  !- Handle
  TARP;                                    !- Algorithm

OS:SurfaceConvectionAlgorithm:Outside,
  {00000000-0000-0000-0084-000000000001},  !- Handle
  TARP;                                    !- Algorithm

OS:SurfaceProperty:ExposedFoundationPerimeter,
  {00000000-0000-0000-0085-000000000001},  !- Handle
  {00000000-0000-0000-0082-000000000015},  !- Surface Name
  TotalExposedPerimeter,                   !- Exposed Perimeter Calculation Method
  35.0502906257895;                        !- Total Exposed Perimeter {m}

OS:SurfaceProperty:ExposedFoundationPerimeter,
  {00000000-0000-0000-0085-000000000002},  !- Handle
  {00000000-0000-0000-0082-000000000001},  !- Surface Name
  TotalExposedPerimeter,                   !- Exposed Perimeter Calculation Method
  185.918932884622;                        !- Total Exposed Perimeter {m}

OS:SurfaceProperty:ExposedFoundationPerimeter,
  {00000000-0000-0000-0085-000000000003},  !- Handle
  {00000000-0000-0000-0082-000000000008},  !- Surface Name
  TotalExposedPerimeter,                   !- Exposed Perimeter Calculation Method
  71.6245069309614;                        !- Total Exposed Perimeter {m}

OS:Table:IndependentVariable,
  {00000000-0000-0000-0086-000000000001},  !- Handle
  sys_3|mixed|shr>none|sc>ashp|sh>ashp>c-g|ssf>cv|zh>b-e|zc>none|srf>none| ERV_LatentCooling_IndependentVariable, !- Name
  Linear,                                  !- Interpolation Method
  Linear,                                  !- Extrapolation Method
  0,                                       !- Minimum Value {BasedOnField A5}
  10,                                      !- Maximum Value {BasedOnField A5}
  ,                                        !- Normalization Reference Value {BasedOnField A5}
  Dimensionless,                           !- Unit Type
  ,                                        !- External File Name
  ,                                        !- External File Column Number
  ,                                        !- External File Starting Row Number
  0.75,                                    !- Value 1
  1;                                       !- Value 2

OS:Table:IndependentVariable,
  {00000000-0000-0000-0086-000000000002},  !- Handle
  sys_3|mixed|shr>none|sc>ashp|sh>ashp>c-g|ssf>cv|zh>b-e|zc>none|srf>none| ERV_LatentHeating_IndependentVariable, !- Name
  Linear,                                  !- Interpolation Method
  Linear,                                  !- Extrapolation Method
  0,                                       !- Minimum Value {BasedOnField A5}
  10,                                      !- Maximum Value {BasedOnField A5}
  ,                                        !- Normalization Reference Value {BasedOnField A5}
  Dimensionless,                           !- Unit Type
  ,                                        !- External File Name
  ,                                        !- External File Column Number
  ,                                        !- External File Starting Row Number
  0.75,                                    !- Value 1
  1;                                       !- Value 2

OS:Table:IndependentVariable,
  {00000000-0000-0000-0086-000000000003},  !- Handle
  sys_3|mixed|shr>none|sc>ashp|sh>ashp>c-g|ssf>cv|zh>b-e|zc>none|srf>none| ERV_SensibleCooling_IndependentVariable, !- Name
  Linear,                                  !- Interpolation Method
  Linear,                                  !- Extrapolation Method
  0,                                       !- Minimum Value {BasedOnField A5}
  10,                                      !- Maximum Value {BasedOnField A5}
  ,                                        !- Normalization Reference Value {BasedOnField A5}
  Dimensionless,                           !- Unit Type
  ,                                        !- External File Name
  ,                                        !- External File Column Number
  ,                                        !- External File Starting Row Number
  0.75,                                    !- Value 1
  1;                                       !- Value 2

OS:Table:IndependentVariable,
  {00000000-0000-0000-0086-000000000004},  !- Handle
  sys_3|mixed|shr>none|sc>ashp|sh>ashp>c-g|ssf>cv|zh>b-e|zc>none|srf>none| ERV_SensibleHeating_IndependentVariable, !- Name
  Linear,                                  !- Interpolation Method
  Linear,                                  !- Extrapolation Method
  0,                                       !- Minimum Value {BasedOnField A5}
  10,                                      !- Maximum Value {BasedOnField A5}
  ,                                        !- Normalization Reference Value {BasedOnField A5}
  Dimensionless,                           !- Unit Type
  ,                                        !- External File Name
  ,                                        !- External File Column Number
  ,                                        !- External File Starting Row Number
  0.75,                                    !- Value 1
  1;                                       !- Value 2

OS:Table:IndependentVariable,
  {00000000-0000-0000-0086-000000000005},  !- Handle
  sys_4|mixed|shr>none|sc>ashp|sh>ashp>c-g|ssf>cv|zh>b-e|zc>none|srf>none| 1 ERV_LatentCooling_IndependentVariable, !- Name
  Linear,                                  !- Interpolation Method
  Linear,                                  !- Extrapolation Method
  0,                                       !- Minimum Value {BasedOnField A5}
  10,                                      !- Maximum Value {BasedOnField A5}
  ,                                        !- Normalization Reference Value {BasedOnField A5}
  Dimensionless,                           !- Unit Type
  ,                                        !- External File Name
  ,                                        !- External File Column Number
  ,                                        !- External File Starting Row Number
  0.75,                                    !- Value 1
  1;                                       !- Value 2

OS:Table:IndependentVariable,
  {00000000-0000-0000-0086-000000000006},  !- Handle
  sys_4|mixed|shr>none|sc>ashp|sh>ashp>c-g|ssf>cv|zh>b-e|zc>none|srf>none| 1 ERV_LatentHeating_IndependentVariable, !- Name
  Linear,                                  !- Interpolation Method
  Linear,                                  !- Extrapolation Method
  0,                                       !- Minimum Value {BasedOnField A5}
  10,                                      !- Maximum Value {BasedOnField A5}
  ,                                        !- Normalization Reference Value {BasedOnField A5}
  Dimensionless,                           !- Unit Type
  ,                                        !- External File Name
  ,                                        !- External File Column Number
  ,                                        !- External File Starting Row Number
  0.75,                                    !- Value 1
  1;                                       !- Value 2

OS:Table:IndependentVariable,
  {00000000-0000-0000-0086-000000000007},  !- Handle
  sys_4|mixed|shr>none|sc>ashp|sh>ashp>c-g|ssf>cv|zh>b-e|zc>none|srf>none| 1 ERV_SensibleCooling_IndependentVariable, !- Name
  Linear,                                  !- Interpolation Method
  Linear,                                  !- Extrapolation Method
  0,                                       !- Minimum Value {BasedOnField A5}
  10,                                      !- Maximum Value {BasedOnField A5}
  ,                                        !- Normalization Reference Value {BasedOnField A5}
  Dimensionless,                           !- Unit Type
  ,                                        !- External File Name
  ,                                        !- External File Column Number
  ,                                        !- External File Starting Row Number
  0.75,                                    !- Value 1
  1;                                       !- Value 2

OS:Table:IndependentVariable,
  {00000000-0000-0000-0086-000000000008},  !- Handle
  sys_4|mixed|shr>none|sc>ashp|sh>ashp>c-g|ssf>cv|zh>b-e|zc>none|srf>none| 1 ERV_SensibleHeating_IndependentVariable, !- Name
  Linear,                                  !- Interpolation Method
  Linear,                                  !- Extrapolation Method
  0,                                       !- Minimum Value {BasedOnField A5}
  10,                                      !- Maximum Value {BasedOnField A5}
  ,                                        !- Normalization Reference Value {BasedOnField A5}
  Dimensionless,                           !- Unit Type
  ,                                        !- External File Name
  ,                                        !- External File Column Number
  ,                                        !- External File Starting Row Number
  0.75,                                    !- Value 1
  1;                                       !- Value 2

OS:Table:IndependentVariable,
  {00000000-0000-0000-0086-000000000009},  !- Handle
  sys_4|mixed|shr>none|sc>ashp|sh>ashp>c-g|ssf>cv|zh>b-e|zc>none|srf>none| ERV_LatentCooling_IndependentVariable, !- Name
  Linear,                                  !- Interpolation Method
  Linear,                                  !- Extrapolation Method
  0,                                       !- Minimum Value {BasedOnField A5}
  10,                                      !- Maximum Value {BasedOnField A5}
  ,                                        !- Normalization Reference Value {BasedOnField A5}
  Dimensionless,                           !- Unit Type
  ,                                        !- External File Name
  ,                                        !- External File Column Number
  ,                                        !- External File Starting Row Number
  0.75,                                    !- Value 1
  1;                                       !- Value 2

OS:Table:IndependentVariable,
  {00000000-0000-0000-0086-000000000010},  !- Handle
  sys_4|mixed|shr>none|sc>ashp|sh>ashp>c-g|ssf>cv|zh>b-e|zc>none|srf>none| ERV_LatentHeating_IndependentVariable, !- Name
  Linear,                                  !- Interpolation Method
  Linear,                                  !- Extrapolation Method
  0,                                       !- Minimum Value {BasedOnField A5}
  10,                                      !- Maximum Value {BasedOnField A5}
  ,                                        !- Normalization Reference Value {BasedOnField A5}
  Dimensionless,                           !- Unit Type
  ,                                        !- External File Name
  ,                                        !- External File Column Number
  ,                                        !- External File Starting Row Number
  0.75,                                    !- Value 1
  1;                                       !- Value 2

OS:Table:IndependentVariable,
  {00000000-0000-0000-0086-000000000011},  !- Handle
  sys_4|mixed|shr>none|sc>ashp|sh>ashp>c-g|ssf>cv|zh>b-e|zc>none|srf>none| ERV_SensibleCooling_IndependentVariable, !- Name
  Linear,                                  !- Interpolation Method
  Linear,                                  !- Extrapolation Method
  0,                                       !- Minimum Value {BasedOnField A5}
  10,                                      !- Maximum Value {BasedOnField A5}
  ,                                        !- Normalization Reference Value {BasedOnField A5}
  Dimensionless,                           !- Unit Type
  ,                                        !- External File Name
  ,                                        !- External File Column Number
  ,                                        !- External File Starting Row Number
  0.75,                                    !- Value 1
  1;                                       !- Value 2

OS:Table:IndependentVariable,
  {00000000-0000-0000-0086-000000000012},  !- Handle
  sys_4|mixed|shr>none|sc>ashp|sh>ashp>c-g|ssf>cv|zh>b-e|zc>none|srf>none| ERV_SensibleHeating_IndependentVariable, !- Name
  Linear,                                  !- Interpolation Method
  Linear,                                  !- Extrapolation Method
  0,                                       !- Minimum Value {BasedOnField A5}
  10,                                      !- Maximum Value {BasedOnField A5}
  ,                                        !- Normalization Reference Value {BasedOnField A5}
  Dimensionless,                           !- Unit Type
  ,                                        !- External File Name
  ,                                        !- External File Column Number
  ,                                        !- External File Starting Row Number
  0.75,                                    !- Value 1
  1;                                       !- Value 2

OS:Table:Lookup,
  {00000000-0000-0000-0087-000000000001},  !- Handle
  sys_3|mixed|shr>none|sc>ashp|sh>ashp>c-g|ssf>cv|zh>b-e|zc>none|srf>none| ERV_LatCoolEff 1, !- Name
  {00000000-0000-0000-0046-000000000023},  !- Independent Variable List Name
  DivisorOnly,                             !- Normalization Method
  0.5,                                     !- Normalization Divisor
  0,                                       !- Minimum Output {BasedOnField A5}
  10,                                      !- Maximum Output {BasedOnField A5}
  Dimensionless,                           !- Output Unit Type
  ,                                        !- External File Name
  ,                                        !- External File Column Number
  ,                                        !- External File Starting Row Number
  0.5,                                     !- Output Value 1 {BasedOnField A5}
  0.5;                                     !- Output Value 2 {BasedOnField A5}

OS:Table:Lookup,
  {00000000-0000-0000-0087-000000000002},  !- Handle
  sys_3|mixed|shr>none|sc>ashp|sh>ashp>c-g|ssf>cv|zh>b-e|zc>none|srf>none| ERV_LatHeatEff 1, !- Name
  {00000000-0000-0000-0046-000000000024},  !- Independent Variable List Name
  DivisorOnly,                             !- Normalization Method
  0.5,                                     !- Normalization Divisor
  0,                                       !- Minimum Output {BasedOnField A5}
  10,                                      !- Maximum Output {BasedOnField A5}
  Dimensionless,                           !- Output Unit Type
  ,                                        !- External File Name
  ,                                        !- External File Column Number
  ,                                        !- External File Starting Row Number
  0.5,                                     !- Output Value 1 {BasedOnField A5}
  0.5;                                     !- Output Value 2 {BasedOnField A5}

OS:Table:Lookup,
  {00000000-0000-0000-0087-000000000003},  !- Handle
  sys_3|mixed|shr>none|sc>ashp|sh>ashp>c-g|ssf>cv|zh>b-e|zc>none|srf>none| ERV_SensCoolEff 1, !- Name
  {00000000-0000-0000-0046-000000000022},  !- Independent Variable List Name
  DivisorOnly,                             !- Normalization Method
  0.5,                                     !- Normalization Divisor
  0,                                       !- Minimum Output {BasedOnField A5}
  10,                                      !- Maximum Output {BasedOnField A5}
  Dimensionless,                           !- Output Unit Type
  ,                                        !- External File Name
  ,                                        !- External File Column Number
  ,                                        !- External File Starting Row Number
  0.5,                                     !- Output Value 1 {BasedOnField A5}
  0.5;                                     !- Output Value 2 {BasedOnField A5}

OS:Table:Lookup,
  {00000000-0000-0000-0087-000000000004},  !- Handle
  sys_3|mixed|shr>none|sc>ashp|sh>ashp>c-g|ssf>cv|zh>b-e|zc>none|srf>none| ERV_SensHeatEff 1, !- Name
  {00000000-0000-0000-0046-000000000021},  !- Independent Variable List Name
  DivisorOnly,                             !- Normalization Method
  0.5,                                     !- Normalization Divisor
  0,                                       !- Minimum Output {BasedOnField A5}
  10,                                      !- Maximum Output {BasedOnField A5}
  Dimensionless,                           !- Output Unit Type
  ,                                        !- External File Name
  ,                                        !- External File Column Number
  ,                                        !- External File Starting Row Number
  0.5,                                     !- Output Value 1 {BasedOnField A5}
  0.5;                                     !- Output Value 2 {BasedOnField A5}

OS:Table:Lookup,
  {00000000-0000-0000-0087-000000000005},  !- Handle
  sys_4|mixed|shr>none|sc>ashp|sh>ashp>c-g|ssf>cv|zh>b-e|zc>none|srf>none| 1 ERV_LatCoolEff 1, !- Name
  {00000000-0000-0000-0046-000000000016},  !- Independent Variable List Name
  DivisorOnly,                             !- Normalization Method
  0.5,                                     !- Normalization Divisor
  0,                                       !- Minimum Output {BasedOnField A5}
  10,                                      !- Maximum Output {BasedOnField A5}
  Dimensionless,                           !- Output Unit Type
  ,                                        !- External File Name
  ,                                        !- External File Column Number
  ,                                        !- External File Starting Row Number
  0.5,                                     !- Output Value 1 {BasedOnField A5}
  0.5;                                     !- Output Value 2 {BasedOnField A5}

OS:Table:Lookup,
  {00000000-0000-0000-0087-000000000006},  !- Handle
  sys_4|mixed|shr>none|sc>ashp|sh>ashp>c-g|ssf>cv|zh>b-e|zc>none|srf>none| 1 ERV_LatHeatEff 1, !- Name
  {00000000-0000-0000-0046-000000000014},  !- Independent Variable List Name
  DivisorOnly,                             !- Normalization Method
  0.5,                                     !- Normalization Divisor
  0,                                       !- Minimum Output {BasedOnField A5}
  10,                                      !- Maximum Output {BasedOnField A5}
  Dimensionless,                           !- Output Unit Type
  ,                                        !- External File Name
  ,                                        !- External File Column Number
  ,                                        !- External File Starting Row Number
  0.5,                                     !- Output Value 1 {BasedOnField A5}
  0.5;                                     !- Output Value 2 {BasedOnField A5}

OS:Table:Lookup,
  {00000000-0000-0000-0087-000000000007},  !- Handle
  sys_4|mixed|shr>none|sc>ashp|sh>ashp>c-g|ssf>cv|zh>b-e|zc>none|srf>none| 1 ERV_SensCoolEff 1, !- Name
  {00000000-0000-0000-0046-000000000015},  !- Independent Variable List Name
  DivisorOnly,                             !- Normalization Method
  0.5,                                     !- Normalization Divisor
  0,                                       !- Minimum Output {BasedOnField A5}
  10,                                      !- Maximum Output {BasedOnField A5}
  Dimensionless,                           !- Output Unit Type
  ,                                        !- External File Name
  ,                                        !- External File Column Number
  ,                                        !- External File Starting Row Number
  0.5,                                     !- Output Value 1 {BasedOnField A5}
  0.5;                                     !- Output Value 2 {BasedOnField A5}

OS:Table:Lookup,
  {00000000-0000-0000-0087-000000000008},  !- Handle
  sys_4|mixed|shr>none|sc>ashp|sh>ashp>c-g|ssf>cv|zh>b-e|zc>none|srf>none| 1 ERV_SensHeatEff 1, !- Name
  {00000000-0000-0000-0046-000000000013},  !- Independent Variable List Name
  DivisorOnly,                             !- Normalization Method
  0.5,                                     !- Normalization Divisor
  0,                                       !- Minimum Output {BasedOnField A5}
  10,                                      !- Maximum Output {BasedOnField A5}
  Dimensionless,                           !- Output Unit Type
  ,                                        !- External File Name
  ,                                        !- External File Column Number
  ,                                        !- External File Starting Row Number
  0.5,                                     !- Output Value 1 {BasedOnField A5}
  0.5;                                     !- Output Value 2 {BasedOnField A5}

OS:Table:Lookup,
  {00000000-0000-0000-0087-000000000009},  !- Handle
  sys_4|mixed|shr>none|sc>ashp|sh>ashp>c-g|ssf>cv|zh>b-e|zc>none|srf>none| ERV_LatCoolEff 1, !- Name
  {00000000-0000-0000-0046-000000000020},  !- Independent Variable List Name
  DivisorOnly,                             !- Normalization Method
  0.5,                                     !- Normalization Divisor
  0,                                       !- Minimum Output {BasedOnField A5}
  10,                                      !- Maximum Output {BasedOnField A5}
  Dimensionless,                           !- Output Unit Type
  ,                                        !- External File Name
  ,                                        !- External File Column Number
  ,                                        !- External File Starting Row Number
  0.5,                                     !- Output Value 1 {BasedOnField A5}
  0.5;                                     !- Output Value 2 {BasedOnField A5}

OS:Table:Lookup,
  {00000000-0000-0000-0087-000000000010},  !- Handle
  sys_4|mixed|shr>none|sc>ashp|sh>ashp>c-g|ssf>cv|zh>b-e|zc>none|srf>none| ERV_LatHeatEff 1, !- Name
  {00000000-0000-0000-0046-000000000018},  !- Independent Variable List Name
  DivisorOnly,                             !- Normalization Method
  0.5,                                     !- Normalization Divisor
  0,                                       !- Minimum Output {BasedOnField A5}
  10,                                      !- Maximum Output {BasedOnField A5}
  Dimensionless,                           !- Output Unit Type
  ,                                        !- External File Name
  ,                                        !- External File Column Number
  ,                                        !- External File Starting Row Number
  0.5,                                     !- Output Value 1 {BasedOnField A5}
  0.5;                                     !- Output Value 2 {BasedOnField A5}

OS:Table:Lookup,
  {00000000-0000-0000-0087-000000000011},  !- Handle
  sys_4|mixed|shr>none|sc>ashp|sh>ashp>c-g|ssf>cv|zh>b-e|zc>none|srf>none| ERV_SensCoolEff 1, !- Name
  {00000000-0000-0000-0046-000000000019},  !- Independent Variable List Name
  DivisorOnly,                             !- Normalization Method
  0.5,                                     !- Normalization Divisor
  0,                                       !- Minimum Output {BasedOnField A5}
  10,                                      !- Maximum Output {BasedOnField A5}
  Dimensionless,                           !- Output Unit Type
  ,                                        !- External File Name
  ,                                        !- External File Column Number
  ,                                        !- External File Starting Row Number
  0.5,                                     !- Output Value 1 {BasedOnField A5}
  0.5;                                     !- Output Value 2 {BasedOnField A5}

OS:Table:Lookup,
  {00000000-0000-0000-0087-000000000012},  !- Handle
  sys_4|mixed|shr>none|sc>ashp|sh>ashp>c-g|ssf>cv|zh>b-e|zc>none|srf>none| ERV_SensHeatEff 1, !- Name
  {00000000-0000-0000-0046-000000000017},  !- Independent Variable List Name
  DivisorOnly,                             !- Normalization Method
  0.5,                                     !- Normalization Divisor
  0,                                       !- Minimum Output {BasedOnField A5}
  10,                                      !- Maximum Output {BasedOnField A5}
  Dimensionless,                           !- Output Unit Type
  ,                                        !- External File Name
  ,                                        !- External File Column Number
  ,                                        !- External File Starting Row Number
  0.5,                                     !- Output Value 1 {BasedOnField A5}
  0.5;                                     !- Output Value 2 {BasedOnField A5}

OS:ThermalZone,
  {00000000-0000-0000-0088-000000000001},  !- Handle
  ALL_ST=Office enclosed <= 25 m2_FL=Building Story 1_SCH=A, !- Name
  ,                                        !- Multiplier
  ,                                        !- Ceiling Height {m}
  ,                                        !- Volume {m3}
  ,                                        !- Floor Area {m2}
  ,                                        !- Zone Inside Convection Algorithm
  ,                                        !- Zone Outside Convection Algorithm
  ,                                        !- Zone Conditioning Equipment List Name
  {00000000-0000-0000-0053-000000000001},  !- Zone Air Inlet Port List
  {00000000-0000-0000-0053-000000000002},  !- Zone Air Exhaust Port List
  {00000000-0000-0000-0015-000000000004},  !- Zone Air Node Name
  {00000000-0000-0000-0053-000000000003},  !- Zone Return Air Port List
  ,                                        !- Primary Daylighting Control Name
  ,                                        !- Fraction of Zone Controlled by Primary Daylighting Control
  ,                                        !- Secondary Daylighting Control Name
  ,                                        !- Fraction of Zone Controlled by Secondary Daylighting Control
  ,                                        !- Illuminance Map Name
  {00000000-0000-0000-0055-000000000001},  !- Group Rendering Name
  {00000000-0000-0000-0089-000000000003},  !- Thermostat Name
  No;                                      !- Use Ideal Air Loads

OS:ThermalZone,
  {00000000-0000-0000-0088-000000000002},  !- Handle
  ALL_ST=Warehouse storage area medium to bulky palletized items_FL=Building Story 1_SCH=A, !- Name
  ,                                        !- Multiplier
  ,                                        !- Ceiling Height {m}
  ,                                        !- Volume {m3}
  ,                                        !- Floor Area {m2}
  ,                                        !- Zone Inside Convection Algorithm
  ,                                        !- Zone Outside Convection Algorithm
  ,                                        !- Zone Conditioning Equipment List Name
  {00000000-0000-0000-0053-000000000007},  !- Zone Air Inlet Port List
  {00000000-0000-0000-0053-000000000008},  !- Zone Air Exhaust Port List
  {00000000-0000-0000-0015-000000000006},  !- Zone Air Node Name
  {00000000-0000-0000-0053-000000000009},  !- Zone Return Air Port List
  {00000000-0000-0000-0024-000000000001},  !- Primary Daylighting Control Name
  1,                                       !- Fraction of Zone Controlled by Primary Daylighting Control
  ,                                        !- Secondary Daylighting Control Name
  ,                                        !- Fraction of Zone Controlled by Secondary Daylighting Control
  ,                                        !- Illuminance Map Name
  {00000000-0000-0000-0055-000000000002},  !- Group Rendering Name
  {00000000-0000-0000-0089-000000000007},  !- Thermostat Name
  No;                                      !- Use Ideal Air Loads

OS:ThermalZone,
  {00000000-0000-0000-0088-000000000003},  !- Handle
  ALL_ST=Warehouse storage area small hand-carried items(4)_FL=Building Story 1_SCH=A, !- Name
  ,                                        !- Multiplier
  ,                                        !- Ceiling Height {m}
  ,                                        !- Volume {m3}
  ,                                        !- Floor Area {m2}
  ,                                        !- Zone Inside Convection Algorithm
  ,                                        !- Zone Outside Convection Algorithm
  ,                                        !- Zone Conditioning Equipment List Name
  {00000000-0000-0000-0053-000000000004},  !- Zone Air Inlet Port List
  {00000000-0000-0000-0053-000000000005},  !- Zone Air Exhaust Port List
  {00000000-0000-0000-0015-000000000005},  !- Zone Air Node Name
  {00000000-0000-0000-0053-000000000006},  !- Zone Return Air Port List
  ,                                        !- Primary Daylighting Control Name
  ,                                        !- Fraction of Zone Controlled by Primary Daylighting Control
  ,                                        !- Secondary Daylighting Control Name
  ,                                        !- Fraction of Zone Controlled by Secondary Daylighting Control
  ,                                        !- Illuminance Map Name
  {00000000-0000-0000-0055-000000000003},  !- Group Rendering Name
  {00000000-0000-0000-0089-000000000011},  !- Thermostat Name
  No;                                      !- Use Ideal Air Loads

OS:ThermostatSetpoint:DualSetpoint,
  {00000000-0000-0000-0089-000000000001},  !- Handle
  Space Function Office enclosed <= 25 m2 Thermostat 1, !- Name
  {00000000-0000-0000-0059-000000000013},  !- Heating Setpoint Temperature Schedule Name
  {00000000-0000-0000-0059-000000000012};  !- Cooling Setpoint Temperature Schedule Name

OS:ThermostatSetpoint:DualSetpoint,
  {00000000-0000-0000-0089-000000000002},  !- Handle
  Space Function Office enclosed <= 25 m2 Thermostat 2, !- Name
  {00000000-0000-0000-0059-000000000013},  !- Heating Setpoint Temperature Schedule Name
  {00000000-0000-0000-0059-000000000012};  !- Cooling Setpoint Temperature Schedule Name

OS:ThermostatSetpoint:DualSetpoint,
  {00000000-0000-0000-0089-000000000003},  !- Handle
  Space Function Office enclosed <= 25 m2 Thermostat 3, !- Name
  {00000000-0000-0000-0059-000000000013},  !- Heating Setpoint Temperature Schedule Name
  {00000000-0000-0000-0059-000000000012};  !- Cooling Setpoint Temperature Schedule Name

OS:ThermostatSetpoint:DualSetpoint,
  {00000000-0000-0000-0089-000000000004},  !- Handle
  Space Function Office enclosed <= 25 m2 Thermostat, !- Name
  {00000000-0000-0000-0059-000000000013},  !- Heating Setpoint Temperature Schedule Name
  {00000000-0000-0000-0059-000000000012};  !- Cooling Setpoint Temperature Schedule Name

OS:ThermostatSetpoint:DualSetpoint,
  {00000000-0000-0000-0089-000000000005},  !- Handle
  Space Function Warehouse storage area medium to bulky palletized items Thermostat 1, !- Name
  {00000000-0000-0000-0059-000000000013},  !- Heating Setpoint Temperature Schedule Name
  {00000000-0000-0000-0059-000000000012};  !- Cooling Setpoint Temperature Schedule Name

OS:ThermostatSetpoint:DualSetpoint,
  {00000000-0000-0000-0089-000000000006},  !- Handle
  Space Function Warehouse storage area medium to bulky palletized items Thermostat 2, !- Name
  {00000000-0000-0000-0059-000000000013},  !- Heating Setpoint Temperature Schedule Name
  {00000000-0000-0000-0059-000000000012};  !- Cooling Setpoint Temperature Schedule Name

OS:ThermostatSetpoint:DualSetpoint,
  {00000000-0000-0000-0089-000000000007},  !- Handle
  Space Function Warehouse storage area medium to bulky palletized items Thermostat 3, !- Name
  {00000000-0000-0000-0059-000000000013},  !- Heating Setpoint Temperature Schedule Name
  {00000000-0000-0000-0059-000000000012};  !- Cooling Setpoint Temperature Schedule Name

OS:ThermostatSetpoint:DualSetpoint,
  {00000000-0000-0000-0089-000000000008},  !- Handle
  Space Function Warehouse storage area medium to bulky palletized items Thermostat, !- Name
  {00000000-0000-0000-0059-000000000013},  !- Heating Setpoint Temperature Schedule Name
  {00000000-0000-0000-0059-000000000012};  !- Cooling Setpoint Temperature Schedule Name

OS:ThermostatSetpoint:DualSetpoint,
  {00000000-0000-0000-0089-000000000009},  !- Handle
  Space Function Warehouse storage area small hand-carried items(4) Thermostat 1, !- Name
  {00000000-0000-0000-0059-000000000013},  !- Heating Setpoint Temperature Schedule Name
  {00000000-0000-0000-0059-000000000012};  !- Cooling Setpoint Temperature Schedule Name

OS:ThermostatSetpoint:DualSetpoint,
  {00000000-0000-0000-0089-000000000010},  !- Handle
  Space Function Warehouse storage area small hand-carried items(4) Thermostat 2, !- Name
  {00000000-0000-0000-0059-000000000013},  !- Heating Setpoint Temperature Schedule Name
  {00000000-0000-0000-0059-000000000012};  !- Cooling Setpoint Temperature Schedule Name

OS:ThermostatSetpoint:DualSetpoint,
  {00000000-0000-0000-0089-000000000011},  !- Handle
  Space Function Warehouse storage area small hand-carried items(4) Thermostat 3, !- Name
  {00000000-0000-0000-0059-000000000013},  !- Heating Setpoint Temperature Schedule Name
  {00000000-0000-0000-0059-000000000012};  !- Cooling Setpoint Temperature Schedule Name

OS:ThermostatSetpoint:DualSetpoint,
  {00000000-0000-0000-0089-000000000012},  !- Handle
  Space Function Warehouse storage area small hand-carried items(4) Thermostat, !- Name
  {00000000-0000-0000-0059-000000000013},  !- Heating Setpoint Temperature Schedule Name
  {00000000-0000-0000-0059-000000000012};  !- Cooling Setpoint Temperature Schedule Name

OS:Timestep,
  {00000000-0000-0000-0090-000000000001},  !- Handle
  6;                                       !- Number of Timesteps per Hour

OS:Version,
  {00000000-0000-0000-0091-000000000001},  !- Handle
  3.9.0;                                   !- Version Identifier

OS:WaterHeater:Mixed,
  {00000000-0000-0000-0092-000000000001},  !- Handle
  28gal Electricity Water Heater - 19kBtu/hr 1 Therm Eff, !- Name
  0.104332504296502,                       !- Tank Volume {m3}
  {00000000-0000-0000-0059-000000000017},  !- Setpoint Temperature Schedule Name
  2,                                       !- Deadband Temperature Difference {deltaC}
  60,                                      !- Maximum Temperature Limit {C}
  Cycle,                                   !- Heater Control Type
  5451.37334949225,                        !- Heater Maximum Capacity {W}
  ,                                        !- Heater Minimum Capacity {W}
  ,                                        !- Heater Ignition Minimum Flow Rate {m3/s}
  ,                                        !- Heater Ignition Delay {s}
  Electricity,                             !- Heater Fuel Type
  1,                                       !- Heater Thermal Efficiency
  ,                                        !- Part Load Factor Curve Name
  21.4700149801027,                        !- Off Cycle Parasitic Fuel Consumption Rate {W}
  Electricity,                             !- Off Cycle Parasitic Fuel Type
  0.8,                                     !- Off Cycle Parasitic Heat Fraction to Tank
  21.4700149801027,                        !- On Cycle Parasitic Fuel Consumption Rate {W}
  Electricity,                             !- On Cycle Parasitic Fuel Type
  0,                                       !- On Cycle Parasitic Heat Fraction to Tank
  Schedule,                                !- Ambient Temperature Indicator
  {00000000-0000-0000-0059-000000000018},  !- Ambient Temperature Schedule Name
  ,                                        !- Ambient Temperature Thermal Zone Name
  ,                                        !- Ambient Temperature Outdoor Air Node Name
  1.56513859352487,                        !- Off Cycle Loss Coefficient to Ambient Temperature {W/K}
  ,                                        !- Off Cycle Loss Fraction to Thermal Zone
  1.56513859352487,                        !- On Cycle Loss Coefficient to Ambient Temperature {W/K}
  ,                                        !- On Cycle Loss Fraction to Thermal Zone
  ,                                        !- Peak Use Flow Rate {m3/s}
  ,                                        !- Use Flow Rate Fraction Schedule Name
  ,                                        !- Cold Water Supply Temperature Schedule Name
  {00000000-0000-0000-0015-000000000083},  !- Use Side Inlet Node Name
  {00000000-0000-0000-0015-000000000084},  !- Use Side Outlet Node Name
  1,                                       !- Use Side Effectiveness
  ,                                        !- Source Side Inlet Node Name
  ,                                        !- Source Side Outlet Node Name
  1,                                       !- Source Side Effectiveness
  autosize,                                !- Use Side Design Flow Rate {m3/s}
  autosize,                                !- Source Side Design Flow Rate {m3/s}
  1.5,                                     !- Indirect Water Heating Recovery Time {hr}
  IndirectHeatPrimarySetpoint,             !- Source Side Flow Control Mode
  ,                                        !- Indirect Alternate Setpoint Temperature Schedule Name
  General;                                 !- End-Use Subcategory

OS:WaterHeater:Sizing,
  {00000000-0000-0000-0093-000000000001},  !- Handle
  {00000000-0000-0000-0092-000000000001},  !- WaterHeater Name
  PeakDraw,                                !- Design Mode
  0.538503,                                !- Time Storage Can Meet Peak Draw {hr}
  0,                                       !- Time for Tank Recovery {hr}
  1;                                       !- Nominal Tank Volume for Autosizing Plant Connections {m3}

OS:WaterUse:Connections,
  {00000000-0000-0000-0094-000000000001},  !- Handle
  Zone1 Office WUC 0.09gpm 140F,           !- Name
  {00000000-0000-0000-0015-000000000100},  !- Inlet Node Name
  {00000000-0000-0000-0015-000000000101},  !- Outlet Node Name
  ,                                        !- Supply Water Storage Tank Name
  ,                                        !- Reclamation Water Storage Tank Name
  ,                                        !- Hot Water Supply Temperature Schedule Name
  ,                                        !- Cold Water Supply Temperature Schedule Name
  None,                                    !- Drain Water Heat Exchanger Type
  Plant,                                   !- Drain Water Heat Exchanger Destination
  ,                                        !- Drain Water Heat Exchanger U-Factor Times Area {W/K}
  {00000000-0000-0000-0095-000000000001};  !- Water Use Equipment Name 1

OS:WaterUse:Connections,
  {00000000-0000-0000-0094-000000000002},  !- Handle
  Zone2 Fine Storage WUC 0.15gpm 140F,     !- Name
  {00000000-0000-0000-0015-000000000104},  !- Inlet Node Name
  {00000000-0000-0000-0015-000000000105},  !- Outlet Node Name
  ,                                        !- Supply Water Storage Tank Name
  ,                                        !- Reclamation Water Storage Tank Name
  ,                                        !- Hot Water Supply Temperature Schedule Name
  ,                                        !- Cold Water Supply Temperature Schedule Name
  None,                                    !- Drain Water Heat Exchanger Type
  Plant,                                   !- Drain Water Heat Exchanger Destination
  ,                                        !- Drain Water Heat Exchanger U-Factor Times Area {W/K}
  {00000000-0000-0000-0095-000000000002};  !- Water Use Equipment Name 1

OS:WaterUse:Connections,
  {00000000-0000-0000-0094-000000000003},  !- Handle
  Zone3 Bulk Storage WUC 0.18gpm 140F,     !- Name
  {00000000-0000-0000-0015-000000000108},  !- Inlet Node Name
  {00000000-0000-0000-0015-000000000109},  !- Outlet Node Name
  ,                                        !- Supply Water Storage Tank Name
  ,                                        !- Reclamation Water Storage Tank Name
  ,                                        !- Hot Water Supply Temperature Schedule Name
  ,                                        !- Cold Water Supply Temperature Schedule Name
  None,                                    !- Drain Water Heat Exchanger Type
  Plant,                                   !- Drain Water Heat Exchanger Destination
  ,                                        !- Drain Water Heat Exchanger U-Factor Times Area {W/K}
  {00000000-0000-0000-0095-000000000003};  !- Water Use Equipment Name 1

OS:WaterUse:Equipment,
  {00000000-0000-0000-0095-000000000001},  !- Handle
  Zone1 Office Service Water Use 0.09gpm 140F, !- Name
  {00000000-0000-0000-0096-000000000001},  !- Water Use Equipment Definition Name
  {00000000-0000-0000-0076-000000000001},  !- Space Name
  {00000000-0000-0000-0059-000000000011};  !- Flow Rate Fraction Schedule Name

OS:WaterUse:Equipment,
  {00000000-0000-0000-0095-000000000002},  !- Handle
  Zone2 Fine Storage Service Water Use 0.15gpm 140F, !- Name
  {00000000-0000-0000-0096-000000000002},  !- Water Use Equipment Definition Name
  {00000000-0000-0000-0076-000000000002},  !- Space Name
  {00000000-0000-0000-0059-000000000011};  !- Flow Rate Fraction Schedule Name

OS:WaterUse:Equipment,
  {00000000-0000-0000-0095-000000000003},  !- Handle
  Zone3 Bulk Storage Service Water Use 0.18gpm 140F, !- Name
  {00000000-0000-0000-0096-000000000003},  !- Water Use Equipment Definition Name
  {00000000-0000-0000-0076-000000000003},  !- Space Name
  {00000000-0000-0000-0059-000000000011};  !- Flow Rate Fraction Schedule Name

OS:WaterUse:Equipment:Definition,
  {00000000-0000-0000-0096-000000000001},  !- Handle
  Zone1 office 0.09gpm 140F,               !- Name
  ,                                        !- End-Use Subcategory
  5.66155504446499e-06,                    !- Peak Flow Rate {m3/s}
  {00000000-0000-0000-0059-000000000006},  !- Target Temperature Schedule Name
  {00000000-0000-0000-0059-000000000005},  !- Sensible Fraction Schedule Name
  {00000000-0000-0000-0059-000000000004};  !- Latent Fraction Schedule Name

OS:WaterUse:Equipment:Definition,
  {00000000-0000-0000-0096-000000000002},  !- Handle
  Zone2 fine storage 0.15gpm 140F,         !- Name
  ,                                        !- End-Use Subcategory
  9.62094741841922e-06,                    !- Peak Flow Rate {m3/s}
  {00000000-0000-0000-0059-000000000006},  !- Target Temperature Schedule Name
  {00000000-0000-0000-0059-000000000005},  !- Sensible Fraction Schedule Name
  {00000000-0000-0000-0059-000000000004};  !- Latent Fraction Schedule Name

OS:WaterUse:Equipment:Definition,
  {00000000-0000-0000-0096-000000000003},  !- Handle
  Zone3 bulk storage 0.18gpm 140F,         !- Name
  ,                                        !- End-Use Subcategory
  1.10640895311821e-05,                    !- Peak Flow Rate {m3/s}
  {00000000-0000-0000-0059-000000000006},  !- Target Temperature Schedule Name
  {00000000-0000-0000-0059-000000000005},  !- Sensible Fraction Schedule Name
  {00000000-0000-0000-0059-000000000004};  !- Latent Fraction Schedule Name

OS:WeatherFile,
  {00000000-0000-0000-0097-000000000001},  !- Handle
  Calgary Intl AP,                         !- City
  AB,                                      !- State Province Region
  CAN,                                     !- Country
  CWEC2020,                                !- Data Source
  718770,                                  !- WMO Number
  51.11,                                   !- Latitude {deg}
  -114.02,                                 !- Longitude {deg}
  -7,                                      !- Time Zone {hr}
  1084.1,                                  !- Elevation {m}
  CAN_AB_Calgary.Intl.AP.718770_CWEC2020.epw, !- Url
  1F2D03BB,                                !- Checksum
  ,                                        !- Start Date Actual Year
  Sunday;                                  !- Start Day of Week

OS:WindowMaterial:SimpleGlazingSystem,
  {00000000-0000-0000-0098-000000000001},  !- Handle
  SimpleGlazing,                           !- Name
  2.2,                                     !- U-Factor {W/m2-K}
  0.6,                                     !- Solar Heat Gain Coefficient
  0.21;                                    !- Visible Transmittance

OS:WindowMaterial:SimpleGlazingSystem,
  {00000000-0000-0000-0098-000000000002},  !- Handle
  SimpleGlazing:U=0.190 SHGC=0.600,        !- Name
  1.9,                                     !- U-Factor {W/m2-K}
  0.6,                                     !- Solar Heat Gain Coefficient
  0.21;                                    !- Visible Transmittance

OS:WindowProperty:FrameAndDivider,
  {00000000-0000-0000-0099-000000000001},  !- Handle
  Skylight_Frame,                          !- Name
  0.7129,                                  !- Frame Width {m}
  ,                                        !- Frame Outside Projection {m}
  ,                                        !- Frame Inside Projection {m}
  283.91,                                  !- Frame Conductance {W/m2-K}
  1,                                       !- Ratio of Frame-Edge Glass Conductance to Center-Of-Glass Conductance
  0.7,                                     !- Frame Solar Absorptance
  0.7,                                     !- Frame Visible Absorptance
  0.9,                                     !- Frame Thermal Hemispherical Emissivity
  ,                                        !- Divider Type
  ,                                        !- Divider Width {m}
  ,                                        !- Number of Horizontal Dividers
  ,                                        !- Number of Vertical Dividers
  ,                                        !- Divider Outside Projection {m}
  ,                                        !- Divider Inside Projection {m}
  ,                                        !- Divider Conductance {W/m2-K}
  1,                                       !- Ratio of Divider-Edge Glass Conductance to Center-Of-Glass Conductance
  ,                                        !- Divider Solar Absorptance
  ,                                        !- Divider Visible Absorptance
  0.9,                                     !- Divider Thermal Hemispherical Emissivity
  ,                                        !- Outside Reveal Depth {m}
  ,                                        !- Outside Reveal Solar Absorptance
  ,                                        !- Inside Sill Depth {m}
  ,                                        !- Inside Sill Solar Absorptance
  ,                                        !- Inside Reveal Depth {m}
  ;                                        !- Inside Reveal Solar Absorptance

OS:YearDescription,
  {00000000-0000-0000-0100-000000000001},  !- Handle
  ,                                        !- Calendar Year
  Sunday;                                  !- Day of Week for Start Day

OS:ZoneHVAC:Baseboard:Convective:Electric,
  {00000000-0000-0000-0101-000000000001},  !- Handle
  Zone HVAC Baseboard Convective Electric 1, !- Name
  {00000000-0000-0000-0056-000000000001},  !- Availability Schedule
  autosize,                                !- Nominal Capacity {W}
  1;                                       !- Efficiency

OS:ZoneHVAC:Baseboard:Convective:Electric,
  {00000000-0000-0000-0101-000000000002},  !- Handle
  Zone HVAC Baseboard Convective Electric 2, !- Name
  {00000000-0000-0000-0056-000000000001},  !- Availability Schedule
  autosize,                                !- Nominal Capacity {W}
  1;                                       !- Efficiency

OS:ZoneHVAC:Baseboard:Convective:Electric,
  {00000000-0000-0000-0101-000000000003},  !- Handle
  Zone HVAC Baseboard Convective Electric 3, !- Name
  {00000000-0000-0000-0056-000000000001},  !- Availability Schedule
  autosize,                                !- Nominal Capacity {W}
  1;                                       !- Efficiency

OS:ZoneHVAC:EquipmentList,
  {00000000-0000-0000-0102-000000000001},  !- Handle
  ALL_ST=Office enclosed <= 25 m2_FL=Building Story 1_SCH=A Zone HVAC Equipment List, !- Name
  {00000000-0000-0000-0088-000000000001},  !- Thermal Zone
  ,                                        !- Load Distribution Scheme
  {00000000-0000-0000-0101-000000000001},  !- Zone Equipment 1
  1,                                       !- Zone Equipment Cooling Sequence 1
  1,                                       !- Zone Equipment Heating or No-Load Sequence 1
  ,                                        !- Zone Equipment Sequential Cooling Fraction Schedule Name 1
  ,                                        !- Zone Equipment Sequential Heating Fraction Schedule Name 1
  {00000000-0000-0000-0006-000000000001},  !- Zone Equipment 2
  2,                                       !- Zone Equipment Cooling Sequence 2
  2,                                       !- Zone Equipment Heating or No-Load Sequence 2
  ,                                        !- Zone Equipment Sequential Cooling Fraction Schedule Name 2
  ;                                        !- Zone Equipment Sequential Heating Fraction Schedule Name 2

OS:ZoneHVAC:EquipmentList,
  {00000000-0000-0000-0102-000000000002},  !- Handle
  ALL_ST=Warehouse storage area medium to bulky palletized items_FL=Building Story 1_SCH=A Zone HVAC Equipment List, !- Name
  {00000000-0000-0000-0088-000000000002},  !- Thermal Zone
  ,                                        !- Load Distribution Scheme
  {00000000-0000-0000-0101-000000000003},  !- Zone Equipment 1
  1,                                       !- Zone Equipment Cooling Sequence 1
  1,                                       !- Zone Equipment Heating or No-Load Sequence 1
  ,                                        !- Zone Equipment Sequential Cooling Fraction Schedule Name 1
  ,                                        !- Zone Equipment Sequential Heating Fraction Schedule Name 1
  {00000000-0000-0000-0006-000000000003},  !- Zone Equipment 2
  2,                                       !- Zone Equipment Cooling Sequence 2
  2,                                       !- Zone Equipment Heating or No-Load Sequence 2
  ,                                        !- Zone Equipment Sequential Cooling Fraction Schedule Name 2
  ;                                        !- Zone Equipment Sequential Heating Fraction Schedule Name 2

OS:ZoneHVAC:EquipmentList,
  {00000000-0000-0000-0102-000000000003},  !- Handle
  ALL_ST=Warehouse storage area small hand-carried items(4)_FL=Building Story 1_SCH=A Zone HVAC Equipment List, !- Name
  {00000000-0000-0000-0088-000000000003},  !- Thermal Zone
  ,                                        !- Load Distribution Scheme
  {00000000-0000-0000-0101-000000000002},  !- Zone Equipment 1
  1,                                       !- Zone Equipment Cooling Sequence 1
  1,                                       !- Zone Equipment Heating or No-Load Sequence 1
  ,                                        !- Zone Equipment Sequential Cooling Fraction Schedule Name 1
  ,                                        !- Zone Equipment Sequential Heating Fraction Schedule Name 1
  {00000000-0000-0000-0006-000000000002},  !- Zone Equipment 2
  2,                                       !- Zone Equipment Cooling Sequence 2
  2,                                       !- Zone Equipment Heating or No-Load Sequence 2
  ,                                        !- Zone Equipment Sequential Cooling Fraction Schedule Name 2
  ;                                        !- Zone Equipment Sequential Heating Fraction Schedule Name 2
<|MERGE_RESOLUTION|>--- conflicted
+++ resolved
@@ -1,71 +1,5 @@
 OS:AdditionalProperties,
   {00000000-0000-0000-0001-000000000001},  !- Handle
-  {00000000-0000-0000-0029-000000000001},  !- Object Name
-  Ref OA per area,                         !- Feature Name 1
-  Double,                                  !- Feature Data Type 1
-  0,                                       !- Feature Value 1
-  Ref OA per person,                       !- Feature Name 2
-  Double,                                  !- Feature Data Type 2
-  20,                                      !- Feature Value 2
-  Ref OA ach,                              !- Feature Name 3
-  Double,                                  !- Feature Data Type 3
-  0,                                       !- Feature Value 3
-  Ref occupancy per 1000ft2,               !- Feature Name 4
-  Double,                                  !- Feature Data Type 4
-  7,                                       !- Feature Value 4
-  Ref standard,                            !- Feature Name 5
-  String,                                  !- Feature Data Type 5
-  ASHRAE 62-2001 Table 2,                  !- Feature Value 5
-  Ref space type,                          !- Feature Name 6
-  String,                                  !- Feature Data Type 6
-  Offices-Office space;                    !- Feature Value 6
-
-OS:AdditionalProperties,
-  {00000000-0000-0000-0001-000000000002},  !- Handle
-  {00000000-0000-0000-0029-000000000002},  !- Object Name
-  Ref OA per area,                         !- Feature Name 1
-  Double,                                  !- Feature Data Type 1
-  0.050000000000000003,                    !- Feature Value 1
-  Ref OA per person,                       !- Feature Name 2
-  Double,                                  !- Feature Data Type 2
-  0,                                       !- Feature Value 2
-  Ref OA ach,                              !- Feature Name 3
-  Double,                                  !- Feature Data Type 3
-  0,                                       !- Feature Value 3
-  Ref occupancy per 1000ft2,               !- Feature Name 4
-  Double,                                  !- Feature Data Type 4
-  5,                                       !- Feature Value 4
-  Ref standard,                            !- Feature Name 5
-  String,                                  !- Feature Data Type 5
-  ASHRAE 62-2001 Table 2,                  !- Feature Value 5
-  Ref space type,                          !- Feature Name 6
-  String,                                  !- Feature Data Type 6
-  Retail Stores&#44 Sales floors&#44 and Show Room Floors-Warehouses; !- Feature Value 6
-
-OS:AdditionalProperties,
-  {00000000-0000-0000-0001-000000000003},  !- Handle
-  {00000000-0000-0000-0029-000000000003},  !- Object Name
-  Ref OA per area,                         !- Feature Name 1
-  Double,                                  !- Feature Data Type 1
-  0.050000000000000003,                    !- Feature Value 1
-  Ref OA per person,                       !- Feature Name 2
-  Double,                                  !- Feature Data Type 2
-  0,                                       !- Feature Value 2
-  Ref OA ach,                              !- Feature Name 3
-  Double,                                  !- Feature Data Type 3
-  0,                                       !- Feature Value 3
-  Ref occupancy per 1000ft2,               !- Feature Name 4
-  Double,                                  !- Feature Data Type 4
-  5,                                       !- Feature Value 4
-  Ref standard,                            !- Feature Name 5
-  String,                                  !- Feature Data Type 5
-  ASHRAE 62-2001 Table 2,                  !- Feature Value 5
-  Ref space type,                          !- Feature Name 6
-  String,                                  !- Feature Data Type 6
-  Retail Stores&#44 Sales floors&#44 and Show Room Floors-Warehouses; !- Feature Value 6
-
-OS:AdditionalProperties,
-  {00000000-0000-0000-0001-000000000004},  !- Handle
   {00000000-0000-0000-0059-000000000020},  !- Object Name
   max_occ_in_spaces,                       !- Feature Name 1
   Double,                                  !- Feature Data Type 1
@@ -81,7 +15,7 @@
   2024-01-01 01:00:00 UTC;                 !- Feature Value 4
 
 OS:AdditionalProperties,
-  {00000000-0000-0000-0001-000000000005},  !- Handle
+  {00000000-0000-0000-0001-000000000002},  !- Handle
   {00000000-0000-0000-0059-000000000022},  !- Object Name
   max_occ_in_spaces,                       !- Feature Name 1
   Double,                                  !- Feature Data Type 1
@@ -97,7 +31,7 @@
   2024-01-01 01:00:00 UTC;                 !- Feature Value 4
 
 OS:AdditionalProperties,
-  {00000000-0000-0000-0001-000000000006},  !- Handle
+  {00000000-0000-0000-0001-000000000003},  !- Handle
   {00000000-0000-0000-0059-000000000021},  !- Object Name
   max_occ_in_spaces,                       !- Feature Name 1
   Double,                                  !- Feature Data Type 1
@@ -472,7 +406,7 @@
 
 OS:Coil:Heating:DX:SingleSpeed,
   {00000000-0000-0000-0013-000000000001},  !- Handle
-  CoilHeatingDXSingleSpeed_ashp 1 210 Htg kBtu/hr 3.2COPH, !- Name
+  CoilHeatingDXSingleSpeed_ashp 1 210 Clg kBtu/hr 3.2COPH, !- Name
   {00000000-0000-0000-0056-000000000001},  !- Availability Schedule Name
   61474.6066167043,                        !- Rated Total Heating Capacity {W}
   3.49774236660262,                        !- Rated COP {W/W}
@@ -499,7 +433,7 @@
 
 OS:Coil:Heating:DX:SingleSpeed,
   {00000000-0000-0000-0013-000000000002},  !- Handle
-  CoilHeatingDXSingleSpeed_ashp 2 386 Htg kBtu/hr 3.2COPH, !- Name
+  CoilHeatingDXSingleSpeed_ashp 2 386 Clg kBtu/hr 3.2COPH, !- Name
   {00000000-0000-0000-0056-000000000001},  !- Availability Schedule Name
   113026.023497648,                        !- Rated Total Heating Capacity {W}
   3.58104895507097,                        !- Rated COP {W/W}
@@ -526,15 +460,10 @@
 
 OS:Coil:Heating:DX:SingleSpeed,
   {00000000-0000-0000-0013-000000000003},  !- Handle
-  CoilHeatingDXSingleSpeed_ashp 34 Htg kBtu/hr 14SEER, !- Name
+  CoilHeatingDXSingleSpeed_ashp 34 Clg kBtu/hr 3.1COPH, !- Name
   {00000000-0000-0000-0056-000000000001},  !- Availability Schedule Name
-<<<<<<< HEAD
-  9853.17420973161,                        !- Rated Total Heating Capacity {W}
-  3.8248,                                  !- Rated COP {W/W}
-=======
   9859.13921947946,                        !- Rated Total Heating Capacity {W}
   3.30763438958761,                        !- Rated COP {W/W}
->>>>>>> 792ffd62
   Autosize,                                !- Rated Air Flow Rate {m3/s}
   773.3,                                   !- Rated Supply Fan Power Per Volume Flow Rate 2017 {W/(m3/s)}
   934.4,                                   !- Rated Supply Fan Power Per Volume Flow Rate 2023 {W/(m3/s)}
@@ -2579,23 +2508,6 @@
 OS:EnergyManagementSystem:Program,
   {00000000-0000-0000-0033-000000000001},  !- Handle
   ems_sys_4_mixed_shr_none_sc_ashp_sh_ashp_c_g_ssf_cv_zh_b_e_zc_none_srf_none__1_OptimumStartProg0, !- Name
-<<<<<<< HEAD
-  IF DaylightSavings==0 && DayOfWeek>1 && Hour==5 && {a237ccb1-1a1c-406c-83ec-20b352ab8741}<23.9 && {a237ccb1-1a1c-406c-83ec-20b352ab8741}>1.7, !- Program Line 1
-  SET {d5a74046-1c9a-4dad-9d3a-3fffb9914040} = 29.4, !- Program Line 2
-  SET {e6bdaecc-b32a-45d7-9f64-99f63b67c575} = 15.6, !- Program Line 3
-  ELSEIF DaylightSavings==0 && DayOfWeek==1 && Hour==7 && {a237ccb1-1a1c-406c-83ec-20b352ab8741}<23.9 && {a237ccb1-1a1c-406c-83ec-20b352ab8741}>1.7, !- Program Line 4
-  SET {d5a74046-1c9a-4dad-9d3a-3fffb9914040} = 29.4, !- Program Line 5
-  SET {e6bdaecc-b32a-45d7-9f64-99f63b67c575} = 15.6, !- Program Line 6
-  ELSEIF DaylightSavings==1 && DayOfWeek>1 && Hour==4 && {a237ccb1-1a1c-406c-83ec-20b352ab8741}<23.9 && {a237ccb1-1a1c-406c-83ec-20b352ab8741}>1.7, !- Program Line 7
-  SET {d5a74046-1c9a-4dad-9d3a-3fffb9914040} = 29.4, !- Program Line 8
-  SET {e6bdaecc-b32a-45d7-9f64-99f63b67c575} = 15.6, !- Program Line 9
-  ELSEIF DaylightSavings==1 && DayOfWeek==1 && Hour==6 && {a237ccb1-1a1c-406c-83ec-20b352ab8741}<23.9 && {a237ccb1-1a1c-406c-83ec-20b352ab8741}>1.7, !- Program Line 10
-  SET {d5a74046-1c9a-4dad-9d3a-3fffb9914040} = 29.4, !- Program Line 11
-  SET {e6bdaecc-b32a-45d7-9f64-99f63b67c575} = 15.6, !- Program Line 12
-  ELSE,                                    !- Program Line 13
-  SET {d5a74046-1c9a-4dad-9d3a-3fffb9914040} = NULL, !- Program Line 14
-  SET {e6bdaecc-b32a-45d7-9f64-99f63b67c575} = NULL, !- Program Line 15
-=======
   IF DaylightSavings==0 && DayOfWeek>1 && Hour==5 && {963d402c-2e10-4b0b-82b0-55c5f006110f}<23.9 && {963d402c-2e10-4b0b-82b0-55c5f006110f}>1.7, !- Program Line 1
   SET {185d4b3e-1277-41d1-a534-029881412b97} = 29.4, !- Program Line 2
   SET {047b137c-45e0-4c8f-9d42-f37a664904a7} = 15.6, !- Program Line 3
@@ -2611,29 +2523,11 @@
   ELSE,                                    !- Program Line 13
   SET {185d4b3e-1277-41d1-a534-029881412b97} = NULL, !- Program Line 14
   SET {047b137c-45e0-4c8f-9d42-f37a664904a7} = NULL, !- Program Line 15
->>>>>>> 792ffd62
   ENDIF;                                   !- Program Line 16
 
 OS:EnergyManagementSystem:Program,
   {00000000-0000-0000-0033-000000000002},  !- Handle
   ems_sys_4_mixed_shr_none_sc_ashp_sh_ashp_c_g_ssf_cv_zh_b_e_zc_none_srf_none__OptimumStartProg0, !- Name
-<<<<<<< HEAD
-  IF DaylightSavings==0 && DayOfWeek>1 && Hour==5 && {0fe1913f-0d28-4c9b-8f29-16127205dc8f}<23.9 && {0fe1913f-0d28-4c9b-8f29-16127205dc8f}>1.7, !- Program Line 1
-  SET {6f941809-6ca0-4e7e-9992-227499f236d0} = 29.4, !- Program Line 2
-  SET {bd7f99dc-4b88-4f08-ab21-40c5597d9288} = 15.6, !- Program Line 3
-  ELSEIF DaylightSavings==0 && DayOfWeek==1 && Hour==7 && {0fe1913f-0d28-4c9b-8f29-16127205dc8f}<23.9 && {0fe1913f-0d28-4c9b-8f29-16127205dc8f}>1.7, !- Program Line 4
-  SET {6f941809-6ca0-4e7e-9992-227499f236d0} = 29.4, !- Program Line 5
-  SET {bd7f99dc-4b88-4f08-ab21-40c5597d9288} = 15.6, !- Program Line 6
-  ELSEIF DaylightSavings==1 && DayOfWeek>1 && Hour==4 && {0fe1913f-0d28-4c9b-8f29-16127205dc8f}<23.9 && {0fe1913f-0d28-4c9b-8f29-16127205dc8f}>1.7, !- Program Line 7
-  SET {6f941809-6ca0-4e7e-9992-227499f236d0} = 29.4, !- Program Line 8
-  SET {bd7f99dc-4b88-4f08-ab21-40c5597d9288} = 15.6, !- Program Line 9
-  ELSEIF DaylightSavings==1 && DayOfWeek==1 && Hour==6 && {0fe1913f-0d28-4c9b-8f29-16127205dc8f}<23.9 && {0fe1913f-0d28-4c9b-8f29-16127205dc8f}>1.7, !- Program Line 10
-  SET {6f941809-6ca0-4e7e-9992-227499f236d0} = 29.4, !- Program Line 11
-  SET {bd7f99dc-4b88-4f08-ab21-40c5597d9288} = 15.6, !- Program Line 12
-  ELSE,                                    !- Program Line 13
-  SET {6f941809-6ca0-4e7e-9992-227499f236d0} = NULL, !- Program Line 14
-  SET {bd7f99dc-4b88-4f08-ab21-40c5597d9288} = NULL, !- Program Line 15
-=======
   IF DaylightSavings==0 && DayOfWeek>1 && Hour==5 && {daf9e383-fcc5-4f6d-b964-aaa43b4d08e5}<23.9 && {daf9e383-fcc5-4f6d-b964-aaa43b4d08e5}>1.7, !- Program Line 1
   SET {993251c9-181a-466f-8824-ce7f79b35722} = 29.4, !- Program Line 2
   SET {038dce39-130e-42f0-b322-b3857b72fc40} = 15.6, !- Program Line 3
@@ -2649,7 +2543,6 @@
   ELSE,                                    !- Program Line 13
   SET {993251c9-181a-466f-8824-ce7f79b35722} = NULL, !- Program Line 14
   SET {038dce39-130e-42f0-b322-b3857b72fc40} = NULL, !- Program Line 15
->>>>>>> 792ffd62
   ENDIF;                                   !- Program Line 16
 
 OS:EnergyManagementSystem:ProgramCallingManager,
@@ -3519,19 +3412,19 @@
 
 OS:Node,
   {00000000-0000-0000-0047-000000000021},  !- Handle
-  CoilHeatingDXSingleSpeed_ashp 1 210 Htg kBtu/hr 3.2COPH Outlet Air Node, !- Name
+  CoilHeatingDXSingleSpeed_ashp 1 210 Clg kBtu/hr 3.2COPH Outlet Air Node, !- Name
   {00000000-0000-0000-0015-000000000038},  !- Inlet Port
   {00000000-0000-0000-0015-000000000039};  !- Outlet Port
 
 OS:Node,
   {00000000-0000-0000-0047-000000000022},  !- Handle
-  CoilHeatingDXSingleSpeed_ashp 2 386 Htg kBtu/hr 3.2COPH Outlet Air Node, !- Name
+  CoilHeatingDXSingleSpeed_ashp 2 386 Clg kBtu/hr 3.2COPH Outlet Air Node, !- Name
   {00000000-0000-0000-0015-000000000060},  !- Inlet Port
   {00000000-0000-0000-0015-000000000061};  !- Outlet Port
 
 OS:Node,
   {00000000-0000-0000-0047-000000000023},  !- Handle
-  CoilHeatingDXSingleSpeed_ashp 34 Htg kBtu/hr 14SEER Outlet Air Node, !- Name
+  CoilHeatingDXSingleSpeed_ashp 34 Clg kBtu/hr 3.1COPH Outlet Air Node, !- Name
   {00000000-0000-0000-0015-000000000016},  !- Inlet Port
   {00000000-0000-0000-0015-000000000017};  !- Outlet Port
 
