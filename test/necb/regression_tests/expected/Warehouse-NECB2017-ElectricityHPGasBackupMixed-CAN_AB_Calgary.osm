--- conflicted
+++ resolved
@@ -2617,23 +2617,6 @@
 OS:EnergyManagementSystem:Program,
   {00000000-0000-0000-0033-000000000001},  !- Handle
   ems_sys_4_mixed_shr_none_sc_ashp_sh_ashp_c_g_ssf_cv_zh_b_e_zc_none_srf_none__1_OptimumStartProg0, !- Name
-<<<<<<< HEAD
-  IF DaylightSavings==0 && DayOfWeek>1 && Hour==5 && {1c0e5128-f37e-4b8a-9734-7969b2b08ccd}<23.9 && {1c0e5128-f37e-4b8a-9734-7969b2b08ccd}>1.7, !- Program Line 1
-  SET {94d0ab2e-5a9c-4e57-93a0-194a531cfbff} = 29.4, !- Program Line 2
-  SET {749414f1-497d-42ec-a7a2-f49e6a012876} = 15.6, !- Program Line 3
-  ELSEIF DaylightSavings==0 && DayOfWeek==1 && Hour==7 && {1c0e5128-f37e-4b8a-9734-7969b2b08ccd}<23.9 && {1c0e5128-f37e-4b8a-9734-7969b2b08ccd}>1.7, !- Program Line 4
-  SET {94d0ab2e-5a9c-4e57-93a0-194a531cfbff} = 29.4, !- Program Line 5
-  SET {749414f1-497d-42ec-a7a2-f49e6a012876} = 15.6, !- Program Line 6
-  ELSEIF DaylightSavings==1 && DayOfWeek>1 && Hour==4 && {1c0e5128-f37e-4b8a-9734-7969b2b08ccd}<23.9 && {1c0e5128-f37e-4b8a-9734-7969b2b08ccd}>1.7, !- Program Line 7
-  SET {94d0ab2e-5a9c-4e57-93a0-194a531cfbff} = 29.4, !- Program Line 8
-  SET {749414f1-497d-42ec-a7a2-f49e6a012876} = 15.6, !- Program Line 9
-  ELSEIF DaylightSavings==1 && DayOfWeek==1 && Hour==6 && {1c0e5128-f37e-4b8a-9734-7969b2b08ccd}<23.9 && {1c0e5128-f37e-4b8a-9734-7969b2b08ccd}>1.7, !- Program Line 10
-  SET {94d0ab2e-5a9c-4e57-93a0-194a531cfbff} = 29.4, !- Program Line 11
-  SET {749414f1-497d-42ec-a7a2-f49e6a012876} = 15.6, !- Program Line 12
-  ELSE,                                    !- Program Line 13
-  SET {94d0ab2e-5a9c-4e57-93a0-194a531cfbff} = NULL, !- Program Line 14
-  SET {749414f1-497d-42ec-a7a2-f49e6a012876} = NULL, !- Program Line 15
-=======
   IF DaylightSavings==0 && DayOfWeek>1 && Hour==5 && {251cb598-0b66-433c-b61d-4ce7ab1ce83e}<23.9 && {251cb598-0b66-433c-b61d-4ce7ab1ce83e}>1.7, !- Program Line 1
   SET {a0ead077-185d-4e67-bd22-a24ac2b5058a} = 29.4, !- Program Line 2
   SET {5aa26fc9-1d1c-48cb-8de0-bff9ae83e67f} = 15.6, !- Program Line 3
@@ -2649,29 +2632,11 @@
   ELSE,                                    !- Program Line 13
   SET {a0ead077-185d-4e67-bd22-a24ac2b5058a} = NULL, !- Program Line 14
   SET {5aa26fc9-1d1c-48cb-8de0-bff9ae83e67f} = NULL, !- Program Line 15
->>>>>>> c126813f
   ENDIF;                                   !- Program Line 16
 
 OS:EnergyManagementSystem:Program,
   {00000000-0000-0000-0033-000000000002},  !- Handle
   ems_sys_4_mixed_shr_none_sc_ashp_sh_ashp_c_g_ssf_cv_zh_b_e_zc_none_srf_none__OptimumStartProg0, !- Name
-<<<<<<< HEAD
-  IF DaylightSavings==0 && DayOfWeek>1 && Hour==5 && {c996cc5b-dd56-4882-8b2f-76f019e11379}<23.9 && {c996cc5b-dd56-4882-8b2f-76f019e11379}>1.7, !- Program Line 1
-  SET {d6391621-52e3-4098-9cef-d6b817394085} = 29.4, !- Program Line 2
-  SET {f060eecf-f5d0-4d47-9f25-783092fa99da} = 15.6, !- Program Line 3
-  ELSEIF DaylightSavings==0 && DayOfWeek==1 && Hour==7 && {c996cc5b-dd56-4882-8b2f-76f019e11379}<23.9 && {c996cc5b-dd56-4882-8b2f-76f019e11379}>1.7, !- Program Line 4
-  SET {d6391621-52e3-4098-9cef-d6b817394085} = 29.4, !- Program Line 5
-  SET {f060eecf-f5d0-4d47-9f25-783092fa99da} = 15.6, !- Program Line 6
-  ELSEIF DaylightSavings==1 && DayOfWeek>1 && Hour==4 && {c996cc5b-dd56-4882-8b2f-76f019e11379}<23.9 && {c996cc5b-dd56-4882-8b2f-76f019e11379}>1.7, !- Program Line 7
-  SET {d6391621-52e3-4098-9cef-d6b817394085} = 29.4, !- Program Line 8
-  SET {f060eecf-f5d0-4d47-9f25-783092fa99da} = 15.6, !- Program Line 9
-  ELSEIF DaylightSavings==1 && DayOfWeek==1 && Hour==6 && {c996cc5b-dd56-4882-8b2f-76f019e11379}<23.9 && {c996cc5b-dd56-4882-8b2f-76f019e11379}>1.7, !- Program Line 10
-  SET {d6391621-52e3-4098-9cef-d6b817394085} = 29.4, !- Program Line 11
-  SET {f060eecf-f5d0-4d47-9f25-783092fa99da} = 15.6, !- Program Line 12
-  ELSE,                                    !- Program Line 13
-  SET {d6391621-52e3-4098-9cef-d6b817394085} = NULL, !- Program Line 14
-  SET {f060eecf-f5d0-4d47-9f25-783092fa99da} = NULL, !- Program Line 15
-=======
   IF DaylightSavings==0 && DayOfWeek>1 && Hour==5 && {1aa76bed-98c4-4558-9c01-1948cb0509c1}<23.9 && {1aa76bed-98c4-4558-9c01-1948cb0509c1}>1.7, !- Program Line 1
   SET {0ed447ea-1abd-4fb3-b1c8-d6f6c8e09e84} = 29.4, !- Program Line 2
   SET {75104db5-d28a-4c8b-9c4d-cf74fa14dba8} = 15.6, !- Program Line 3
@@ -2687,7 +2652,6 @@
   ELSE,                                    !- Program Line 13
   SET {0ed447ea-1abd-4fb3-b1c8-d6f6c8e09e84} = NULL, !- Program Line 14
   SET {75104db5-d28a-4c8b-9c4d-cf74fa14dba8} = NULL, !- Program Line 15
->>>>>>> c126813f
   ENDIF;                                   !- Program Line 16
 
 OS:EnergyManagementSystem:ProgramCallingManager,
