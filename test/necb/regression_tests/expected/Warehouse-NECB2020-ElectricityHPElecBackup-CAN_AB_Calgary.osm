OS:AdditionalProperties,
  {00000000-0000-0000-0001-000000000001},  !- Handle
  {00000000-0000-0000-0061-000000000020},  !- Object Name
  max_occ_in_spaces,                       !- Feature Name 1
  Double,                                  !- Feature Data Type 1
  11.848286688361537,                      !- Feature Value 1
  number_of_spaces_included,               !- Feature Name 2
  Integer,                                 !- Feature Data Type 2
  1,                                       !- Feature Value 2
  date_parent_object_last_edited,          !- Feature Name 3
  String,                                  !- Feature Data Type 3
  2024-01-01 01:00:00 UTC,                 !- Feature Value 3
  date_parent_object_created,              !- Feature Name 4
  String,                                  !- Feature Data Type 4
  2024-01-01 01:00:00 UTC;                 !- Feature Value 4

OS:AdditionalProperties,
  {00000000-0000-0000-0001-000000000002},  !- Handle
  {00000000-0000-0000-0061-000000000022},  !- Object Name
  max_occ_in_spaces,                       !- Feature Name 1
  Double,                                  !- Feature Data Type 1
  27.878321619674338,                      !- Feature Value 1
  number_of_spaces_included,               !- Feature Name 2
  Integer,                                 !- Feature Data Type 2
  1,                                       !- Feature Value 2
  date_parent_object_last_edited,          !- Feature Name 3
  String,                                  !- Feature Data Type 3
  2024-01-01 01:00:00 UTC,                 !- Feature Value 3
  date_parent_object_created,              !- Feature Name 4
  String,                                  !- Feature Data Type 4
  2024-01-01 01:00:00 UTC;                 !- Feature Value 4

OS:AdditionalProperties,
  {00000000-0000-0000-0001-000000000003},  !- Handle
  {00000000-0000-0000-0061-000000000021},  !- Object Name
  max_occ_in_spaces,                       !- Feature Name 1
  Double,                                  !- Feature Data Type 1
  32.060069862625376,                      !- Feature Value 1
  number_of_spaces_included,               !- Feature Name 2
  Integer,                                 !- Feature Data Type 2
  1,                                       !- Feature Value 2
  date_parent_object_last_edited,          !- Feature Name 3
  String,                                  !- Feature Data Type 3
  2024-01-01 01:00:00 UTC,                 !- Feature Value 3
  date_parent_object_created,              !- Feature Name 4
  String,                                  !- Feature Data Type 4
  2024-01-01 01:00:00 UTC;                 !- Feature Value 4

OS:AirLoopHVAC,
  {00000000-0000-0000-0002-000000000001},  !- Handle
  sys_3|mixed|shr>erv|sc>ashp|sh>ashp>c-e|ssf>cv|zh>b-e|zc>none|srf>none|, !- Name
  ,                                        !- Controller List Name
  {00000000-0000-0000-0061-000000000020},  !- Availability Schedule
  {00000000-0000-0000-0009-000000000003},  !- Availability Manager List Name
  autosize,                                !- Design Supply Air Flow Rate {m3/s}
  1,                                       !- Design Return Air Flow Fraction of Supply Air Flow
  ,                                        !- Branch List Name
  ,                                        !- Connector List Name
  {00000000-0000-0000-0016-000000000007},  !- Supply Side Inlet Node Name
  {00000000-0000-0000-0016-000000000010},  !- Demand Side Outlet Node Name
  {00000000-0000-0000-0016-000000000009},  !- Demand Side Inlet Node A
  {00000000-0000-0000-0016-000000000008},  !- Supply Side Outlet Node A
  ,                                        !- Demand Side Inlet Node B
  ,                                        !- Supply Side Outlet Node B
  ,                                        !- Return Air Bypass Flow Temperature Setpoint Schedule Name
  {00000000-0000-0000-0005-000000000001},  !- Demand Mixer Name
  {00000000-0000-0000-0006-000000000001},  !- Demand Splitter A Name
  ,                                        !- Demand Splitter B Name
  ;                                        !- Supply Splitter Name

OS:AirLoopHVAC,
  {00000000-0000-0000-0002-000000000002},  !- Handle
  sys_4|mixed|shr>erv|sc>ashp|sh>ashp>c-e|ssf>cv|zh>b-e|zc>none|srf>none| 1, !- Name
  ,                                        !- Controller List Name
  {00000000-0000-0000-0061-000000000021},  !- Availability Schedule
  {00000000-0000-0000-0009-000000000002},  !- Availability Manager List Name
  autosize,                                !- Design Supply Air Flow Rate {m3/s}
  1,                                       !- Design Return Air Flow Fraction of Supply Air Flow
  ,                                        !- Branch List Name
  ,                                        !- Connector List Name
  {00000000-0000-0000-0016-000000000039},  !- Supply Side Inlet Node Name
  {00000000-0000-0000-0016-000000000042},  !- Demand Side Outlet Node Name
  {00000000-0000-0000-0016-000000000041},  !- Demand Side Inlet Node A
  {00000000-0000-0000-0016-000000000040},  !- Supply Side Outlet Node A
  ,                                        !- Demand Side Inlet Node B
  ,                                        !- Supply Side Outlet Node B
  ,                                        !- Return Air Bypass Flow Temperature Setpoint Schedule Name
  {00000000-0000-0000-0005-000000000003},  !- Demand Mixer Name
  {00000000-0000-0000-0006-000000000003},  !- Demand Splitter A Name
  ,                                        !- Demand Splitter B Name
  ;                                        !- Supply Splitter Name

OS:AirLoopHVAC,
  {00000000-0000-0000-0002-000000000003},  !- Handle
  sys_4|mixed|shr>erv|sc>ashp|sh>ashp>c-e|ssf>cv|zh>b-e|zc>none|srf>none|, !- Name
  ,                                        !- Controller List Name
  {00000000-0000-0000-0061-000000000022},  !- Availability Schedule
  {00000000-0000-0000-0009-000000000001},  !- Availability Manager List Name
  autosize,                                !- Design Supply Air Flow Rate {m3/s}
  1,                                       !- Design Return Air Flow Fraction of Supply Air Flow
  ,                                        !- Branch List Name
  ,                                        !- Connector List Name
  {00000000-0000-0000-0016-000000000023},  !- Supply Side Inlet Node Name
  {00000000-0000-0000-0016-000000000026},  !- Demand Side Outlet Node Name
  {00000000-0000-0000-0016-000000000025},  !- Demand Side Inlet Node A
  {00000000-0000-0000-0016-000000000024},  !- Supply Side Outlet Node A
  ,                                        !- Demand Side Inlet Node B
  ,                                        !- Supply Side Outlet Node B
  ,                                        !- Return Air Bypass Flow Temperature Setpoint Schedule Name
  {00000000-0000-0000-0005-000000000002},  !- Demand Mixer Name
  {00000000-0000-0000-0006-000000000002},  !- Demand Splitter A Name
  ,                                        !- Demand Splitter B Name
  ;                                        !- Supply Splitter Name

OS:AirLoopHVAC:OutdoorAirSystem,
  {00000000-0000-0000-0003-000000000001},  !- Handle
  Air Loop HVAC Outdoor Air System 1,      !- Name
  {00000000-0000-0000-0021-000000000001},  !- Controller Name
  ,                                        !- Outdoor Air Equipment List Name
  ,                                        !- Availability Manager List Name
  {00000000-0000-0000-0016-000000000015},  !- Mixed Air Node Name
  {00000000-0000-0000-0016-000000000095},  !- Outdoor Air Stream Node Name
  {00000000-0000-0000-0016-000000000096},  !- Relief Air Stream Node Name
  {00000000-0000-0000-0016-000000000014};  !- Return Air Stream Node Name

OS:AirLoopHVAC:OutdoorAirSystem,
  {00000000-0000-0000-0003-000000000002},  !- Handle
  Air Loop HVAC Outdoor Air System 2,      !- Name
  {00000000-0000-0000-0021-000000000002},  !- Controller Name
  ,                                        !- Outdoor Air Equipment List Name
  ,                                        !- Availability Manager List Name
  {00000000-0000-0000-0016-000000000031},  !- Mixed Air Node Name
  {00000000-0000-0000-0016-000000000101},  !- Outdoor Air Stream Node Name
  {00000000-0000-0000-0016-000000000102},  !- Relief Air Stream Node Name
  {00000000-0000-0000-0016-000000000030};  !- Return Air Stream Node Name

OS:AirLoopHVAC:OutdoorAirSystem,
  {00000000-0000-0000-0003-000000000003},  !- Handle
  Air Loop HVAC Outdoor Air System 3,      !- Name
  {00000000-0000-0000-0021-000000000003},  !- Controller Name
  ,                                        !- Outdoor Air Equipment List Name
  ,                                        !- Availability Manager List Name
  {00000000-0000-0000-0016-000000000047},  !- Mixed Air Node Name
  {00000000-0000-0000-0016-000000000107},  !- Outdoor Air Stream Node Name
  {00000000-0000-0000-0016-000000000108},  !- Relief Air Stream Node Name
  {00000000-0000-0000-0016-000000000046};  !- Return Air Stream Node Name

OS:AirLoopHVAC:UnitaryHeatPump:AirToAir,
  {00000000-0000-0000-0004-000000000001},  !- Handle
  ALL_ST=Office enclosed <= 25 m2_FL=Building Story 1_SCH=A ASHP, !- Name
  {00000000-0000-0000-0058-000000000001},  !- Availability Schedule Name
  {00000000-0000-0000-0016-000000000016},  !- Air Inlet Node Name
  {00000000-0000-0000-0016-000000000013},  !- Air Outlet Node Name
  Autosize,                                !- Supply Air Flow Rate During Cooling Operation {m3/s}
  Autosize,                                !- Supply Air Flow Rate During Heating Operation {m3/s}
  ,                                        !- Supply Air Flow Rate When No Cooling or Heating is Needed {m3/s}
  {00000000-0000-0000-0088-000000000001},  !- Controlling Zone or Thermostat Location
  {00000000-0000-0000-0039-000000000001},  !- Supply Air Fan Name
  {00000000-0000-0000-0014-000000000003},  !- Heating Coil Name
  {00000000-0000-0000-0013-000000000003},  !- Cooling Coil Name
  {00000000-0000-0000-0015-000000000001},  !- Supplemental Heating Coil Name
  Autosize,                                !- Maximum Supply Air Temperature from Supplemental Heater {C}
  ,                                        !- Maximum Outdoor Dry-Bulb Temperature for Supplemental Heater Operation {C}
  ,                                        !- Fan Placement
  {00000000-0000-0000-0061-000000000020};  !- Supply Air Fan Operating Mode Schedule Name

OS:AirLoopHVAC:UnitaryHeatPump:AirToAir,
  {00000000-0000-0000-0004-000000000002},  !- Handle
  ALL_ST=Warehouse storage area medium to bulky palletized items_FL=Building Story 1_SCH=A ASHP, !- Name
  {00000000-0000-0000-0058-000000000001},  !- Availability Schedule Name
  {00000000-0000-0000-0016-000000000048},  !- Air Inlet Node Name
  {00000000-0000-0000-0016-000000000045},  !- Air Outlet Node Name
  Autosize,                                !- Supply Air Flow Rate During Cooling Operation {m3/s}
  Autosize,                                !- Supply Air Flow Rate During Heating Operation {m3/s}
  ,                                        !- Supply Air Flow Rate When No Cooling or Heating is Needed {m3/s}
  {00000000-0000-0000-0088-000000000002},  !- Controlling Zone or Thermostat Location
  {00000000-0000-0000-0039-000000000003},  !- Supply Air Fan Name
  {00000000-0000-0000-0014-000000000002},  !- Heating Coil Name
  {00000000-0000-0000-0013-000000000002},  !- Cooling Coil Name
  {00000000-0000-0000-0015-000000000003},  !- Supplemental Heating Coil Name
  Autosize,                                !- Maximum Supply Air Temperature from Supplemental Heater {C}
  ,                                        !- Maximum Outdoor Dry-Bulb Temperature for Supplemental Heater Operation {C}
  ,                                        !- Fan Placement
  {00000000-0000-0000-0061-000000000021};  !- Supply Air Fan Operating Mode Schedule Name

OS:AirLoopHVAC:UnitaryHeatPump:AirToAir,
  {00000000-0000-0000-0004-000000000003},  !- Handle
  ALL_ST=Warehouse storage area small hand-carried items(4)_FL=Building Story 1_SCH=A ASHP, !- Name
  {00000000-0000-0000-0058-000000000001},  !- Availability Schedule Name
  {00000000-0000-0000-0016-000000000032},  !- Air Inlet Node Name
  {00000000-0000-0000-0016-000000000029},  !- Air Outlet Node Name
  Autosize,                                !- Supply Air Flow Rate During Cooling Operation {m3/s}
  Autosize,                                !- Supply Air Flow Rate During Heating Operation {m3/s}
  ,                                        !- Supply Air Flow Rate When No Cooling or Heating is Needed {m3/s}
  {00000000-0000-0000-0088-000000000003},  !- Controlling Zone or Thermostat Location
  {00000000-0000-0000-0039-000000000002},  !- Supply Air Fan Name
  {00000000-0000-0000-0014-000000000001},  !- Heating Coil Name
  {00000000-0000-0000-0013-000000000001},  !- Cooling Coil Name
  {00000000-0000-0000-0015-000000000002},  !- Supplemental Heating Coil Name
  Autosize,                                !- Maximum Supply Air Temperature from Supplemental Heater {C}
  ,                                        !- Maximum Outdoor Dry-Bulb Temperature for Supplemental Heater Operation {C}
  ,                                        !- Fan Placement
  {00000000-0000-0000-0061-000000000022};  !- Supply Air Fan Operating Mode Schedule Name

OS:AirLoopHVAC:ZoneMixer,
  {00000000-0000-0000-0005-000000000001},  !- Handle
  Air Loop HVAC Zone Mixer 1,              !- Name
  {00000000-0000-0000-0016-000000000012},  !- Outlet Node Name
  {00000000-0000-0000-0016-000000000019};  !- Inlet Node Name 1

OS:AirLoopHVAC:ZoneMixer,
  {00000000-0000-0000-0005-000000000002},  !- Handle
  Air Loop HVAC Zone Mixer 2,              !- Name
  {00000000-0000-0000-0016-000000000028},  !- Outlet Node Name
  {00000000-0000-0000-0016-000000000035};  !- Inlet Node Name 1

OS:AirLoopHVAC:ZoneMixer,
  {00000000-0000-0000-0005-000000000003},  !- Handle
  Air Loop HVAC Zone Mixer 3,              !- Name
  {00000000-0000-0000-0016-000000000044},  !- Outlet Node Name
  {00000000-0000-0000-0016-000000000051};  !- Inlet Node Name 1

OS:AirLoopHVAC:ZoneSplitter,
  {00000000-0000-0000-0006-000000000001},  !- Handle
  Air Loop HVAC Zone Splitter 1,           !- Name
  {00000000-0000-0000-0016-000000000011},  !- Inlet Node Name
  {00000000-0000-0000-0016-000000000020};  !- Outlet Node Name 1

OS:AirLoopHVAC:ZoneSplitter,
  {00000000-0000-0000-0006-000000000002},  !- Handle
  Air Loop HVAC Zone Splitter 2,           !- Name
  {00000000-0000-0000-0016-000000000027},  !- Inlet Node Name
  {00000000-0000-0000-0016-000000000036};  !- Outlet Node Name 1

OS:AirLoopHVAC:ZoneSplitter,
  {00000000-0000-0000-0006-000000000003},  !- Handle
  Air Loop HVAC Zone Splitter 3,           !- Name
  {00000000-0000-0000-0016-000000000043},  !- Inlet Node Name
  {00000000-0000-0000-0016-000000000052};  !- Outlet Node Name 1

OS:AirTerminal:SingleDuct:ConstantVolume:NoReheat,
  {00000000-0000-0000-0007-000000000001},  !- Handle
  Air Terminal Single Duct Constant Volume No Reheat 1, !- Name
  {00000000-0000-0000-0058-000000000001},  !- Availability Schedule Name
  {00000000-0000-0000-0016-000000000021},  !- Air Inlet Node Name
  {00000000-0000-0000-0016-000000000022},  !- Air Outlet Node Name
  AutoSize;                                !- Maximum Air Flow Rate {m3/s}

OS:AirTerminal:SingleDuct:ConstantVolume:NoReheat,
  {00000000-0000-0000-0007-000000000002},  !- Handle
  Air Terminal Single Duct Constant Volume No Reheat 2, !- Name
  {00000000-0000-0000-0058-000000000001},  !- Availability Schedule Name
  {00000000-0000-0000-0016-000000000037},  !- Air Inlet Node Name
  {00000000-0000-0000-0016-000000000038},  !- Air Outlet Node Name
  AutoSize;                                !- Maximum Air Flow Rate {m3/s}

OS:AirTerminal:SingleDuct:ConstantVolume:NoReheat,
  {00000000-0000-0000-0007-000000000003},  !- Handle
  Air Terminal Single Duct Constant Volume No Reheat 3, !- Name
  {00000000-0000-0000-0058-000000000001},  !- Availability Schedule Name
  {00000000-0000-0000-0016-000000000053},  !- Air Inlet Node Name
  {00000000-0000-0000-0016-000000000054},  !- Air Outlet Node Name
  AutoSize;                                !- Maximum Air Flow Rate {m3/s}

OS:AvailabilityManager:NightCycle,
  {00000000-0000-0000-0008-000000000001},  !- Handle
  Availability Manager Night Cycle 1,      !- Name
  {00000000-0000-0000-0058-000000000001},  !- Applicability Schedule
  ,                                        !- Fan Schedule
  CycleOnAny,                              !- Control Type
  1,                                       !- Thermostat Tolerance {deltaC}
  ,                                        !- Cycling Run Time Control Type
  3600,                                    !- Cycling Run Time {s}
  {00000000-0000-0000-0048-000000000001},  !- Control Zone or Zone List Name
  {00000000-0000-0000-0048-000000000002},  !- Cooling Control Zone or Zone List Name
  {00000000-0000-0000-0048-000000000003},  !- Heating Control Zone or Zone List Name
  {00000000-0000-0000-0048-000000000004};  !- Heating Zone Fans Only Zone or Zone List Name

OS:AvailabilityManager:NightCycle,
  {00000000-0000-0000-0008-000000000002},  !- Handle
  Availability Manager Night Cycle 2,      !- Name
  {00000000-0000-0000-0058-000000000001},  !- Applicability Schedule
  ,                                        !- Fan Schedule
  CycleOnAny,                              !- Control Type
  1,                                       !- Thermostat Tolerance {deltaC}
  ,                                        !- Cycling Run Time Control Type
  3600,                                    !- Cycling Run Time {s}
  {00000000-0000-0000-0048-000000000005},  !- Control Zone or Zone List Name
  {00000000-0000-0000-0048-000000000006},  !- Cooling Control Zone or Zone List Name
  {00000000-0000-0000-0048-000000000007},  !- Heating Control Zone or Zone List Name
  {00000000-0000-0000-0048-000000000008};  !- Heating Zone Fans Only Zone or Zone List Name

OS:AvailabilityManager:NightCycle,
  {00000000-0000-0000-0008-000000000003},  !- Handle
  Availability Manager Night Cycle 3,      !- Name
  {00000000-0000-0000-0058-000000000001},  !- Applicability Schedule
  ,                                        !- Fan Schedule
  CycleOnAny,                              !- Control Type
  1,                                       !- Thermostat Tolerance {deltaC}
  ,                                        !- Cycling Run Time Control Type
  3600,                                    !- Cycling Run Time {s}
  {00000000-0000-0000-0048-000000000009},  !- Control Zone or Zone List Name
  {00000000-0000-0000-0048-000000000010},  !- Cooling Control Zone or Zone List Name
  {00000000-0000-0000-0048-000000000011},  !- Heating Control Zone or Zone List Name
  {00000000-0000-0000-0048-000000000012};  !- Heating Zone Fans Only Zone or Zone List Name

OS:AvailabilityManagerAssignmentList,
  {00000000-0000-0000-0009-000000000001},  !- Handle
  Air Loop HVAC 1 AvailabilityManagerAssignmentList 1, !- Name
  {00000000-0000-0000-0008-000000000002};  !- Availability Manager Name 1

OS:AvailabilityManagerAssignmentList,
  {00000000-0000-0000-0009-000000000002},  !- Handle
  Air Loop HVAC 1 AvailabilityManagerAssignmentList 2, !- Name
  {00000000-0000-0000-0008-000000000003};  !- Availability Manager Name 1

OS:AvailabilityManagerAssignmentList,
  {00000000-0000-0000-0009-000000000003},  !- Handle
  Air Loop HVAC 1 AvailabilityManagerAssignmentList, !- Name
  {00000000-0000-0000-0008-000000000001};  !- Availability Manager Name 1

OS:AvailabilityManagerAssignmentList,
  {00000000-0000-0000-0009-000000000004},  !- Handle
  Plant Loop 1 AvailabilityManagerAssignmentList; !- Name

OS:Building,
  {00000000-0000-0000-0010-000000000001},  !- Handle
  Warehouse,                               !- Name
  ,                                        !- Building Sector Type
  ,                                        !- North Axis {deg}
  ,                                        !- Nominal Floor to Floor Height {m}
  ,                                        !- Space Type Name
  {00000000-0000-0000-0027-000000000001},  !- Default Construction Set Name
  ,                                        !- Default Schedule Set Name
  1,                                       !- Standards Number of Stories
  1,                                       !- Standards Number of Above Ground Stories
  NECB2020,                                !- Standards Template
  Warehouse,                               !- Standards Building Type
  ,                                        !- Standards Number of Living Units
  ,                                        !- Relocatable
  ;                                        !- Nominal Floor to Ceiling Height {m}

OS:BuildingStory,
  {00000000-0000-0000-0011-000000000001},  !- Handle
  Building Story 1,                        !- Name
  0,                                       !- Nominal Z Coordinate {m}
  ,                                        !- Nominal Floor to Floor Height {m}
  ,                                        !- Default Construction Set Name
  ,                                        !- Default Schedule Set Name
  {00000000-0000-0000-0057-000000000007};  !- Group Rendering Name

OS:ClimateZones,
  {00000000-0000-0000-0012-000000000001},  !- Handle
  ASHRAE,                                  !- Climate Zone Institution Name 1
  ANSI/ASHRAE Standard 169,                !- Climate Zone Document Name 1
  2006,                                    !- Climate Zone Document Year 1
  7;                                       !- Climate Zone Value 1

OS:Coil:Cooling:DX:SingleSpeed,
  {00000000-0000-0000-0013-000000000001},  !- Handle
  CoilCoolingDXSingleSpeed_ashp 1 293kBtu/hr 10.0EER, !- Name
  {00000000-0000-0000-0058-000000000001},  !- Availability Schedule Name
  autosize,                                !- Rated Total Cooling Capacity {W}
  autosize,                                !- Rated Sensible Heat Ratio
  3.46671670650253,                        !- Rated COP {W/W}
  autosize,                                !- Rated Air Flow Rate {m3/s}
  773.3,                                   !- Rated Evaporator Fan Power Per Volume Flow Rate 2017 {W/(m3/s)}
  934.4,                                   !- Rated Evaporator Fan Power Per Volume Flow Rate 2023 {W/(m3/s)}
  ,                                        !- Air Inlet Node Name
  ,                                        !- Air Outlet Node Name
  {00000000-0000-0000-0022-000000000007},  !- Total Cooling Capacity Function of Temperature Curve Name
  {00000000-0000-0000-0025-000000000010},  !- Total Cooling Capacity Function of Flow Fraction Curve Name
  {00000000-0000-0000-0022-000000000008},  !- Energy Input Ratio Function of Temperature Curve Name
  {00000000-0000-0000-0025-000000000011},  !- Energy Input Ratio Function of Flow Fraction Curve Name
  {00000000-0000-0000-0023-000000000016},  !- Part Load Fraction Correlation Curve Name
  -25,                                     !- Minimum Outdoor Dry-Bulb Temperature for Compressor Operation {C}
  0,                                       !- Nominal Time for Condensate Removal to Begin {s}
  0,                                       !- Ratio of Initial Moisture Evaporation Rate and Steady State Latent Capacity {dimensionless}
  0,                                       !- Maximum Cycling Rate {cycles/hr}
  0,                                       !- Latent Capacity Time Constant {s}
  ,                                        !- Condenser Air Inlet Node Name
  AirCooled,                               !- Condenser Type
  0.9,                                     !- Evaporative Condenser Effectiveness {dimensionless}
  autosize,                                !- Evaporative Condenser Air Flow Rate {m3/s}
  autosize,                                !- Evaporative Condenser Pump Rated Power Consumption {W}
  0,                                       !- Crankcase Heater Capacity {W}
  ,                                        !- Crankcase Heater Capacity Function of Temperature Curve Name
  10,                                      !- Maximum Outdoor Dry-Bulb Temperature for Crankcase Heater Operation {C}
  ,                                        !- Supply Water Storage Tank Name
  ,                                        !- Condensate Collection Water Storage Tank Name
  0,                                       !- Basin Heater Capacity {W/K}
  2;                                       !- Basin Heater Setpoint Temperature {C}

OS:Coil:Cooling:DX:SingleSpeed,
  {00000000-0000-0000-0013-000000000002},  !- Handle
  CoilCoolingDXSingleSpeed_ashp 2 549kBtu/hr 10.0EER, !- Name
  {00000000-0000-0000-0058-000000000001},  !- Availability Schedule Name
  autosize,                                !- Rated Total Cooling Capacity {W}
  autosize,                                !- Rated Sensible Heat Ratio
  3.46671670650253,                        !- Rated COP {W/W}
  autosize,                                !- Rated Air Flow Rate {m3/s}
  773.3,                                   !- Rated Evaporator Fan Power Per Volume Flow Rate 2017 {W/(m3/s)}
  934.4,                                   !- Rated Evaporator Fan Power Per Volume Flow Rate 2023 {W/(m3/s)}
  ,                                        !- Air Inlet Node Name
  ,                                        !- Air Outlet Node Name
  {00000000-0000-0000-0022-000000000007},  !- Total Cooling Capacity Function of Temperature Curve Name
  {00000000-0000-0000-0025-000000000010},  !- Total Cooling Capacity Function of Flow Fraction Curve Name
  {00000000-0000-0000-0022-000000000008},  !- Energy Input Ratio Function of Temperature Curve Name
  {00000000-0000-0000-0025-000000000011},  !- Energy Input Ratio Function of Flow Fraction Curve Name
  {00000000-0000-0000-0023-000000000016},  !- Part Load Fraction Correlation Curve Name
  -25,                                     !- Minimum Outdoor Dry-Bulb Temperature for Compressor Operation {C}
  0,                                       !- Nominal Time for Condensate Removal to Begin {s}
  0,                                       !- Ratio of Initial Moisture Evaporation Rate and Steady State Latent Capacity {dimensionless}
  0,                                       !- Maximum Cycling Rate {cycles/hr}
  0,                                       !- Latent Capacity Time Constant {s}
  ,                                        !- Condenser Air Inlet Node Name
  AirCooled,                               !- Condenser Type
  0.9,                                     !- Evaporative Condenser Effectiveness {dimensionless}
  autosize,                                !- Evaporative Condenser Air Flow Rate {m3/s}
  autosize,                                !- Evaporative Condenser Pump Rated Power Consumption {W}
  0,                                       !- Crankcase Heater Capacity {W}
  ,                                        !- Crankcase Heater Capacity Function of Temperature Curve Name
  10,                                      !- Maximum Outdoor Dry-Bulb Temperature for Crankcase Heater Operation {C}
  ,                                        !- Supply Water Storage Tank Name
  ,                                        !- Condensate Collection Water Storage Tank Name
  0,                                       !- Basin Heater Capacity {W/K}
  2;                                       !- Basin Heater Setpoint Temperature {C}

OS:Coil:Cooling:DX:SingleSpeed,
  {00000000-0000-0000-0013-000000000003},  !- Handle
  CoilCoolingDXSingleSpeed_ashp 45kBtu/hr 11.0EER, !- Name
  {00000000-0000-0000-0058-000000000001},  !- Availability Schedule Name
  autosize,                                !- Rated Total Cooling Capacity {W}
  autosize,                                !- Rated Sensible Heat Ratio
  3.79975201351641,                        !- Rated COP {W/W}
  autosize,                                !- Rated Air Flow Rate {m3/s}
  773.3,                                   !- Rated Evaporator Fan Power Per Volume Flow Rate 2017 {W/(m3/s)}
  934.4,                                   !- Rated Evaporator Fan Power Per Volume Flow Rate 2023 {W/(m3/s)}
  ,                                        !- Air Inlet Node Name
  ,                                        !- Air Outlet Node Name
  {00000000-0000-0000-0022-000000000007},  !- Total Cooling Capacity Function of Temperature Curve Name
  {00000000-0000-0000-0025-000000000010},  !- Total Cooling Capacity Function of Flow Fraction Curve Name
  {00000000-0000-0000-0022-000000000008},  !- Energy Input Ratio Function of Temperature Curve Name
  {00000000-0000-0000-0025-000000000011},  !- Energy Input Ratio Function of Flow Fraction Curve Name
  {00000000-0000-0000-0023-000000000016},  !- Part Load Fraction Correlation Curve Name
  -25,                                     !- Minimum Outdoor Dry-Bulb Temperature for Compressor Operation {C}
  0,                                       !- Nominal Time for Condensate Removal to Begin {s}
  0,                                       !- Ratio of Initial Moisture Evaporation Rate and Steady State Latent Capacity {dimensionless}
  0,                                       !- Maximum Cycling Rate {cycles/hr}
  0,                                       !- Latent Capacity Time Constant {s}
  ,                                        !- Condenser Air Inlet Node Name
  AirCooled,                               !- Condenser Type
  0.9,                                     !- Evaporative Condenser Effectiveness {dimensionless}
  autosize,                                !- Evaporative Condenser Air Flow Rate {m3/s}
  autosize,                                !- Evaporative Condenser Pump Rated Power Consumption {W}
  0,                                       !- Crankcase Heater Capacity {W}
  ,                                        !- Crankcase Heater Capacity Function of Temperature Curve Name
  10,                                      !- Maximum Outdoor Dry-Bulb Temperature for Crankcase Heater Operation {C}
  ,                                        !- Supply Water Storage Tank Name
  ,                                        !- Condensate Collection Water Storage Tank Name
  0,                                       !- Basin Heater Capacity {W/K}
  2;                                       !- Basin Heater Setpoint Temperature {C}

OS:Coil:Heating:DX:SingleSpeed,
  {00000000-0000-0000-0014-000000000001},  !- Handle
  CoilHeatingDXSingleSpeed_ashp 1 212 Clg kBtu/hr 3.2COPH, !- Name
  {00000000-0000-0000-0058-000000000001},  !- Availability Schedule Name
  62160.3644125858,                        !- Rated Total Heating Capacity {W}
  3.49885054453345,                        !- Rated COP {W/W}
  Autosize,                                !- Rated Air Flow Rate {m3/s}
  773.3,                                   !- Rated Supply Fan Power Per Volume Flow Rate 2017 {W/(m3/s)}
  934.4,                                   !- Rated Supply Fan Power Per Volume Flow Rate 2023 {W/(m3/s)}
  ,                                        !- Air Inlet Node Name
  ,                                        !- Air Outlet Node Name
  {00000000-0000-0000-0023-000000000018},  !- Total Heating Capacity Function of Temperature Curve Name
  {00000000-0000-0000-0023-000000000017},  !- Total Heating Capacity Function of Flow Fraction Curve Name
  {00000000-0000-0000-0023-000000000019},  !- Energy Input Ratio Function of Temperature Curve Name
  {00000000-0000-0000-0025-000000000012},  !- Energy Input Ratio Function of Flow Fraction Curve Name
  {00000000-0000-0000-0023-000000000020},  !- Part Load Fraction Correlation Curve Name
  ,                                        !- Defrost Energy Input Ratio Function of Temperature Curve Name
  -10,                                     !- Minimum Outdoor Dry-Bulb Temperature for Compressor Operation {C}
  ,                                        !- Maximum Outdoor Dry-Bulb Temperature for Defrost Operation {C}
  ,                                        !- Crankcase Heater Capacity {W}
  ,                                        !- Crankcase Heater Capacity Function of Temperature Curve Name
  ,                                        !- Maximum Outdoor Dry-Bulb Temperature for Crankcase Heater Operation {C}
  Resistive,                               !- Defrost Strategy
  Timed,                                   !- Defrost Control
  0.166667,                                !- Defrost Time Period Fraction
  2000;                                    !- Resistive Defrost Heater Capacity {W}

OS:Coil:Heating:DX:SingleSpeed,
  {00000000-0000-0000-0014-000000000002},  !- Handle
  CoilHeatingDXSingleSpeed_ashp 2 398 Clg kBtu/hr 3.2COPH, !- Name
  {00000000-0000-0000-0058-000000000001},  !- Availability Schedule Name
  116525.002612468,                        !- Rated Total Heating Capacity {W}
  3.58670327130151,                        !- Rated COP {W/W}
  Autosize,                                !- Rated Air Flow Rate {m3/s}
  773.3,                                   !- Rated Supply Fan Power Per Volume Flow Rate 2017 {W/(m3/s)}
  934.4,                                   !- Rated Supply Fan Power Per Volume Flow Rate 2023 {W/(m3/s)}
  ,                                        !- Air Inlet Node Name
  ,                                        !- Air Outlet Node Name
  {00000000-0000-0000-0023-000000000018},  !- Total Heating Capacity Function of Temperature Curve Name
  {00000000-0000-0000-0023-000000000017},  !- Total Heating Capacity Function of Flow Fraction Curve Name
  {00000000-0000-0000-0023-000000000019},  !- Energy Input Ratio Function of Temperature Curve Name
  {00000000-0000-0000-0025-000000000012},  !- Energy Input Ratio Function of Flow Fraction Curve Name
  {00000000-0000-0000-0023-000000000020},  !- Part Load Fraction Correlation Curve Name
  ,                                        !- Defrost Energy Input Ratio Function of Temperature Curve Name
  -10,                                     !- Minimum Outdoor Dry-Bulb Temperature for Compressor Operation {C}
  ,                                        !- Maximum Outdoor Dry-Bulb Temperature for Defrost Operation {C}
  ,                                        !- Crankcase Heater Capacity {W}
  ,                                        !- Crankcase Heater Capacity Function of Temperature Curve Name
  ,                                        !- Maximum Outdoor Dry-Bulb Temperature for Crankcase Heater Operation {C}
  Resistive,                               !- Defrost Strategy
  Timed,                                   !- Defrost Control
  0.166667,                                !- Defrost Time Period Fraction
  2000;                                    !- Resistive Defrost Heater Capacity {W}

OS:Coil:Heating:DX:SingleSpeed,
  {00000000-0000-0000-0014-000000000003},  !- Handle
  CoilHeatingDXSingleSpeed_ashp 33 Clg kBtu/hr 3.3COPH, !- Name
  {00000000-0000-0000-0058-000000000001},  !- Availability Schedule Name
  9600.61601039531,                        !- Rated Total Heating Capacity {W}
  3.5205993303219,                         !- Rated COP {W/W}
  Autosize,                                !- Rated Air Flow Rate {m3/s}
  773.3,                                   !- Rated Supply Fan Power Per Volume Flow Rate 2017 {W/(m3/s)}
  934.4,                                   !- Rated Supply Fan Power Per Volume Flow Rate 2023 {W/(m3/s)}
  ,                                        !- Air Inlet Node Name
  ,                                        !- Air Outlet Node Name
  {00000000-0000-0000-0023-000000000018},  !- Total Heating Capacity Function of Temperature Curve Name
  {00000000-0000-0000-0023-000000000017},  !- Total Heating Capacity Function of Flow Fraction Curve Name
  {00000000-0000-0000-0023-000000000019},  !- Energy Input Ratio Function of Temperature Curve Name
  {00000000-0000-0000-0025-000000000012},  !- Energy Input Ratio Function of Flow Fraction Curve Name
  {00000000-0000-0000-0023-000000000020},  !- Part Load Fraction Correlation Curve Name
  ,                                        !- Defrost Energy Input Ratio Function of Temperature Curve Name
  -10,                                     !- Minimum Outdoor Dry-Bulb Temperature for Compressor Operation {C}
  ,                                        !- Maximum Outdoor Dry-Bulb Temperature for Defrost Operation {C}
  ,                                        !- Crankcase Heater Capacity {W}
  ,                                        !- Crankcase Heater Capacity Function of Temperature Curve Name
  ,                                        !- Maximum Outdoor Dry-Bulb Temperature for Crankcase Heater Operation {C}
  Resistive,                               !- Defrost Strategy
  Timed,                                   !- Defrost Control
  0.166667,                                !- Defrost Time Period Fraction
  2000;                                    !- Resistive Defrost Heater Capacity {W}

OS:Coil:Heating:Electric,
  {00000000-0000-0000-0015-000000000001},  !- Handle
  Coil Heating Electric 1,                 !- Name
  {00000000-0000-0000-0058-000000000001},  !- Availability Schedule Name
  ,                                        !- Efficiency
  ,                                        !- Nominal Capacity {W}
  ,                                        !- Air Inlet Node Name
  ;                                        !- Air Outlet Node Name

OS:Coil:Heating:Electric,
  {00000000-0000-0000-0015-000000000002},  !- Handle
  Coil Heating Electric 2,                 !- Name
  {00000000-0000-0000-0058-000000000001},  !- Availability Schedule Name
  ,                                        !- Efficiency
  ,                                        !- Nominal Capacity {W}
  ,                                        !- Air Inlet Node Name
  ;                                        !- Air Outlet Node Name

OS:Coil:Heating:Electric,
  {00000000-0000-0000-0015-000000000003},  !- Handle
  Coil Heating Electric 3,                 !- Name
  {00000000-0000-0000-0058-000000000001},  !- Availability Schedule Name
  ,                                        !- Efficiency
  ,                                        !- Nominal Capacity {W}
  ,                                        !- Air Inlet Node Name
  ;                                        !- Air Outlet Node Name

OS:Connection,
  {00000000-0000-0000-0016-000000000001},  !- Handle
  ,                                        !- Source Object
  11,                                      !- Outlet Port
  ,                                        !- Target Object
  2;                                       !- Inlet Port

OS:Connection,
  {00000000-0000-0000-0016-000000000002},  !- Handle
  ,                                        !- Source Object
  11,                                      !- Outlet Port
  ,                                        !- Target Object
  2;                                       !- Inlet Port

OS:Connection,
  {00000000-0000-0000-0016-000000000003},  !- Handle
  ,                                        !- Source Object
  11,                                      !- Outlet Port
  ,                                        !- Target Object
  2;                                       !- Inlet Port

OS:Connection,
  {00000000-0000-0000-0016-000000000004},  !- Handle
  {00000000-0000-0000-0088-000000000001},  !- Source Object
  11,                                      !- Outlet Port
  {00000000-0000-0000-0049-000000000004},  !- Target Object
  2;                                       !- Inlet Port

OS:Connection,
  {00000000-0000-0000-0016-000000000005},  !- Handle
  {00000000-0000-0000-0088-000000000003},  !- Source Object
  11,                                      !- Outlet Port
  {00000000-0000-0000-0049-000000000008},  !- Target Object
  2;                                       !- Inlet Port

OS:Connection,
  {00000000-0000-0000-0016-000000000006},  !- Handle
  {00000000-0000-0000-0088-000000000002},  !- Source Object
  11,                                      !- Outlet Port
  {00000000-0000-0000-0049-000000000006},  !- Target Object
  2;                                       !- Inlet Port

OS:Connection,
  {00000000-0000-0000-0016-000000000007},  !- Handle
  {00000000-0000-0000-0002-000000000001},  !- Source Object
  9,                                       !- Outlet Port
  {00000000-0000-0000-0049-000000000037},  !- Target Object
  2;                                       !- Inlet Port

OS:Connection,
  {00000000-0000-0000-0016-000000000008},  !- Handle
  {00000000-0000-0000-0049-000000000038},  !- Source Object
  3,                                       !- Outlet Port
  {00000000-0000-0000-0002-000000000001},  !- Target Object
  12;                                      !- Inlet Port

OS:Connection,
  {00000000-0000-0000-0016-000000000009},  !- Handle
  {00000000-0000-0000-0002-000000000001},  !- Source Object
  11,                                      !- Outlet Port
  {00000000-0000-0000-0049-000000000032},  !- Target Object
  2;                                       !- Inlet Port

OS:Connection,
  {00000000-0000-0000-0016-000000000010},  !- Handle
  {00000000-0000-0000-0049-000000000033},  !- Source Object
  3,                                       !- Outlet Port
  {00000000-0000-0000-0002-000000000001},  !- Target Object
  10;                                      !- Inlet Port

OS:Connection,
  {00000000-0000-0000-0016-000000000011},  !- Handle
  {00000000-0000-0000-0049-000000000032},  !- Source Object
  3,                                       !- Outlet Port
  {00000000-0000-0000-0006-000000000001},  !- Target Object
  2;                                       !- Inlet Port

OS:Connection,
  {00000000-0000-0000-0016-000000000012},  !- Handle
  {00000000-0000-0000-0005-000000000001},  !- Source Object
  2,                                       !- Outlet Port
  {00000000-0000-0000-0049-000000000033},  !- Target Object
  2;                                       !- Inlet Port

OS:Connection,
  {00000000-0000-0000-0016-000000000013},  !- Handle
  {00000000-0000-0000-0004-000000000001},  !- Source Object
  4,                                       !- Outlet Port
  {00000000-0000-0000-0049-000000000038},  !- Target Object
  2;                                       !- Inlet Port

OS:Connection,
  {00000000-0000-0000-0016-000000000014},  !- Handle
  {00000000-0000-0000-0049-000000000037},  !- Source Object
  3,                                       !- Outlet Port
  {00000000-0000-0000-0003-000000000001},  !- Target Object
  8;                                       !- Inlet Port

OS:Connection,
  {00000000-0000-0000-0016-000000000015},  !- Handle
  {00000000-0000-0000-0003-000000000001},  !- Source Object
  5,                                       !- Outlet Port
  {00000000-0000-0000-0049-000000000034},  !- Target Object
  2;                                       !- Inlet Port

OS:Connection,
  {00000000-0000-0000-0016-000000000016},  !- Handle
  {00000000-0000-0000-0049-000000000034},  !- Source Object
  3,                                       !- Outlet Port
  {00000000-0000-0000-0004-000000000001},  !- Target Object
  3;                                       !- Inlet Port

OS:Connection,
  {00000000-0000-0000-0016-000000000017},  !- Handle
  {00000000-0000-0000-0049-000000000010},  !- Source Object
  3,                                       !- Outlet Port
  {00000000-0000-0000-0055-000000000001},  !- Target Object
  2;                                       !- Inlet Port

OS:Connection,
  {00000000-0000-0000-0016-000000000018},  !- Handle
  {00000000-0000-0000-0055-000000000003},  !- Source Object
  2,                                       !- Outlet Port
  {00000000-0000-0000-0049-000000000003},  !- Target Object
  2;                                       !- Inlet Port

OS:Connection,
  {00000000-0000-0000-0016-000000000019},  !- Handle
  {00000000-0000-0000-0049-000000000003},  !- Source Object
  3,                                       !- Outlet Port
  {00000000-0000-0000-0005-000000000001},  !- Target Object
  3;                                       !- Inlet Port

OS:Connection,
  {00000000-0000-0000-0016-000000000020},  !- Handle
  {00000000-0000-0000-0006-000000000001},  !- Source Object
  3,                                       !- Outlet Port
  {00000000-0000-0000-0049-000000000009},  !- Target Object
  2;                                       !- Inlet Port

OS:Connection,
  {00000000-0000-0000-0016-000000000021},  !- Handle
  {00000000-0000-0000-0049-000000000009},  !- Source Object
  3,                                       !- Outlet Port
  {00000000-0000-0000-0007-000000000001},  !- Target Object
  3;                                       !- Inlet Port

OS:Connection,
  {00000000-0000-0000-0016-000000000022},  !- Handle
  {00000000-0000-0000-0007-000000000001},  !- Source Object
  4,                                       !- Outlet Port
  {00000000-0000-0000-0049-000000000010},  !- Target Object
  2;                                       !- Inlet Port

OS:Connection,
  {00000000-0000-0000-0016-000000000023},  !- Handle
  {00000000-0000-0000-0002-000000000003},  !- Source Object
  9,                                       !- Outlet Port
  {00000000-0000-0000-0049-000000000053},  !- Target Object
  2;                                       !- Inlet Port

OS:Connection,
  {00000000-0000-0000-0016-000000000024},  !- Handle
  {00000000-0000-0000-0049-000000000054},  !- Source Object
  3,                                       !- Outlet Port
  {00000000-0000-0000-0002-000000000003},  !- Target Object
  12;                                      !- Inlet Port

OS:Connection,
  {00000000-0000-0000-0016-000000000025},  !- Handle
  {00000000-0000-0000-0002-000000000003},  !- Source Object
  11,                                      !- Outlet Port
  {00000000-0000-0000-0049-000000000048},  !- Target Object
  2;                                       !- Inlet Port

OS:Connection,
  {00000000-0000-0000-0016-000000000026},  !- Handle
  {00000000-0000-0000-0049-000000000049},  !- Source Object
  3,                                       !- Outlet Port
  {00000000-0000-0000-0002-000000000003},  !- Target Object
  10;                                      !- Inlet Port

OS:Connection,
  {00000000-0000-0000-0016-000000000027},  !- Handle
  {00000000-0000-0000-0049-000000000048},  !- Source Object
  3,                                       !- Outlet Port
  {00000000-0000-0000-0006-000000000002},  !- Target Object
  2;                                       !- Inlet Port

OS:Connection,
  {00000000-0000-0000-0016-000000000028},  !- Handle
  {00000000-0000-0000-0005-000000000002},  !- Source Object
  2,                                       !- Outlet Port
  {00000000-0000-0000-0049-000000000049},  !- Target Object
  2;                                       !- Inlet Port

OS:Connection,
  {00000000-0000-0000-0016-000000000029},  !- Handle
  {00000000-0000-0000-0004-000000000003},  !- Source Object
  4,                                       !- Outlet Port
  {00000000-0000-0000-0049-000000000054},  !- Target Object
  2;                                       !- Inlet Port

OS:Connection,
  {00000000-0000-0000-0016-000000000030},  !- Handle
  {00000000-0000-0000-0049-000000000053},  !- Source Object
  3,                                       !- Outlet Port
  {00000000-0000-0000-0003-000000000002},  !- Target Object
  8;                                       !- Inlet Port

OS:Connection,
  {00000000-0000-0000-0016-000000000031},  !- Handle
  {00000000-0000-0000-0003-000000000002},  !- Source Object
  5,                                       !- Outlet Port
  {00000000-0000-0000-0049-000000000050},  !- Target Object
  2;                                       !- Inlet Port

OS:Connection,
  {00000000-0000-0000-0016-000000000032},  !- Handle
  {00000000-0000-0000-0049-000000000050},  !- Source Object
  3,                                       !- Outlet Port
  {00000000-0000-0000-0004-000000000003},  !- Target Object
  3;                                       !- Inlet Port

OS:Connection,
  {00000000-0000-0000-0016-000000000033},  !- Handle
  {00000000-0000-0000-0049-000000000012},  !- Source Object
  3,                                       !- Outlet Port
  {00000000-0000-0000-0055-000000000004},  !- Target Object
  2;                                       !- Inlet Port

OS:Connection,
  {00000000-0000-0000-0016-000000000034},  !- Handle
  {00000000-0000-0000-0055-000000000006},  !- Source Object
  2,                                       !- Outlet Port
  {00000000-0000-0000-0049-000000000007},  !- Target Object
  2;                                       !- Inlet Port

OS:Connection,
  {00000000-0000-0000-0016-000000000035},  !- Handle
  {00000000-0000-0000-0049-000000000007},  !- Source Object
  3,                                       !- Outlet Port
  {00000000-0000-0000-0005-000000000002},  !- Target Object
  3;                                       !- Inlet Port

OS:Connection,
  {00000000-0000-0000-0016-000000000036},  !- Handle
  {00000000-0000-0000-0006-000000000002},  !- Source Object
  3,                                       !- Outlet Port
  {00000000-0000-0000-0049-000000000011},  !- Target Object
  2;                                       !- Inlet Port

OS:Connection,
  {00000000-0000-0000-0016-000000000037},  !- Handle
  {00000000-0000-0000-0049-000000000011},  !- Source Object
  3,                                       !- Outlet Port
  {00000000-0000-0000-0007-000000000002},  !- Target Object
  3;                                       !- Inlet Port

OS:Connection,
  {00000000-0000-0000-0016-000000000038},  !- Handle
  {00000000-0000-0000-0007-000000000002},  !- Source Object
  4,                                       !- Outlet Port
  {00000000-0000-0000-0049-000000000012},  !- Target Object
  2;                                       !- Inlet Port

OS:Connection,
  {00000000-0000-0000-0016-000000000039},  !- Handle
  {00000000-0000-0000-0002-000000000002},  !- Source Object
  9,                                       !- Outlet Port
  {00000000-0000-0000-0049-000000000046},  !- Target Object
  2;                                       !- Inlet Port

OS:Connection,
  {00000000-0000-0000-0016-000000000040},  !- Handle
  {00000000-0000-0000-0049-000000000047},  !- Source Object
  3,                                       !- Outlet Port
  {00000000-0000-0000-0002-000000000002},  !- Target Object
  12;                                      !- Inlet Port

OS:Connection,
  {00000000-0000-0000-0016-000000000041},  !- Handle
  {00000000-0000-0000-0002-000000000002},  !- Source Object
  11,                                      !- Outlet Port
  {00000000-0000-0000-0049-000000000041},  !- Target Object
  2;                                       !- Inlet Port

OS:Connection,
  {00000000-0000-0000-0016-000000000042},  !- Handle
  {00000000-0000-0000-0049-000000000042},  !- Source Object
  3,                                       !- Outlet Port
  {00000000-0000-0000-0002-000000000002},  !- Target Object
  10;                                      !- Inlet Port

OS:Connection,
  {00000000-0000-0000-0016-000000000043},  !- Handle
  {00000000-0000-0000-0049-000000000041},  !- Source Object
  3,                                       !- Outlet Port
  {00000000-0000-0000-0006-000000000003},  !- Target Object
  2;                                       !- Inlet Port

OS:Connection,
  {00000000-0000-0000-0016-000000000044},  !- Handle
  {00000000-0000-0000-0005-000000000003},  !- Source Object
  2,                                       !- Outlet Port
  {00000000-0000-0000-0049-000000000042},  !- Target Object
  2;                                       !- Inlet Port

OS:Connection,
  {00000000-0000-0000-0016-000000000045},  !- Handle
  {00000000-0000-0000-0004-000000000002},  !- Source Object
  4,                                       !- Outlet Port
  {00000000-0000-0000-0049-000000000047},  !- Target Object
  2;                                       !- Inlet Port

OS:Connection,
  {00000000-0000-0000-0016-000000000046},  !- Handle
  {00000000-0000-0000-0049-000000000046},  !- Source Object
  3,                                       !- Outlet Port
  {00000000-0000-0000-0003-000000000003},  !- Target Object
  8;                                       !- Inlet Port

OS:Connection,
  {00000000-0000-0000-0016-000000000047},  !- Handle
  {00000000-0000-0000-0003-000000000003},  !- Source Object
  5,                                       !- Outlet Port
  {00000000-0000-0000-0049-000000000043},  !- Target Object
  2;                                       !- Inlet Port

OS:Connection,
  {00000000-0000-0000-0016-000000000048},  !- Handle
  {00000000-0000-0000-0049-000000000043},  !- Source Object
  3,                                       !- Outlet Port
  {00000000-0000-0000-0004-000000000002},  !- Target Object
  3;                                       !- Inlet Port

OS:Connection,
  {00000000-0000-0000-0016-000000000049},  !- Handle
  {00000000-0000-0000-0049-000000000014},  !- Source Object
  3,                                       !- Outlet Port
  {00000000-0000-0000-0055-000000000007},  !- Target Object
  2;                                       !- Inlet Port

OS:Connection,
  {00000000-0000-0000-0016-000000000050},  !- Handle
  {00000000-0000-0000-0055-000000000009},  !- Source Object
  2,                                       !- Outlet Port
  {00000000-0000-0000-0049-000000000005},  !- Target Object
  2;                                       !- Inlet Port

OS:Connection,
  {00000000-0000-0000-0016-000000000051},  !- Handle
  {00000000-0000-0000-0049-000000000005},  !- Source Object
  3,                                       !- Outlet Port
  {00000000-0000-0000-0005-000000000003},  !- Target Object
  3;                                       !- Inlet Port

OS:Connection,
  {00000000-0000-0000-0016-000000000052},  !- Handle
  {00000000-0000-0000-0006-000000000003},  !- Source Object
  3,                                       !- Outlet Port
  {00000000-0000-0000-0049-000000000013},  !- Target Object
  2;                                       !- Inlet Port

OS:Connection,
  {00000000-0000-0000-0016-000000000053},  !- Handle
  {00000000-0000-0000-0049-000000000013},  !- Source Object
  3,                                       !- Outlet Port
  {00000000-0000-0000-0007-000000000003},  !- Target Object
  3;                                       !- Inlet Port

OS:Connection,
  {00000000-0000-0000-0016-000000000054},  !- Handle
  {00000000-0000-0000-0007-000000000003},  !- Source Object
  4,                                       !- Outlet Port
  {00000000-0000-0000-0049-000000000014},  !- Target Object
  2;                                       !- Inlet Port

OS:Connection,
  {00000000-0000-0000-0016-000000000055},  !- Handle
  {00000000-0000-0000-0054-000000000001},  !- Source Object
  14,                                      !- Outlet Port
  {00000000-0000-0000-0049-000000000018},  !- Target Object
  2;                                       !- Inlet Port

OS:Connection,
  {00000000-0000-0000-0016-000000000056},  !- Handle
  {00000000-0000-0000-0018-000000000001},  !- Source Object
  3,                                       !- Outlet Port
  {00000000-0000-0000-0049-000000000001},  !- Target Object
  2;                                       !- Inlet Port

OS:Connection,
  {00000000-0000-0000-0016-000000000057},  !- Handle
  {00000000-0000-0000-0049-000000000019},  !- Source Object
  3,                                       !- Outlet Port
  {00000000-0000-0000-0054-000000000001},  !- Target Object
  15;                                      !- Inlet Port

OS:Connection,
  {00000000-0000-0000-0016-000000000058},  !- Handle
  {00000000-0000-0000-0054-000000000001},  !- Source Object
  17,                                      !- Outlet Port
  {00000000-0000-0000-0049-000000000016},  !- Target Object
  2;                                       !- Inlet Port

OS:Connection,
  {00000000-0000-0000-0016-000000000059},  !- Handle
  {00000000-0000-0000-0049-000000000016},  !- Source Object
  3,                                       !- Outlet Port
  {00000000-0000-0000-0018-000000000002},  !- Target Object
  2;                                       !- Inlet Port

OS:Connection,
  {00000000-0000-0000-0016-000000000060},  !- Handle
  {00000000-0000-0000-0018-000000000002},  !- Source Object
  3,                                       !- Outlet Port
  {00000000-0000-0000-0049-000000000022},  !- Target Object
  2;                                       !- Inlet Port

OS:Connection,
  {00000000-0000-0000-0016-000000000061},  !- Handle
  {00000000-0000-0000-0049-000000000017},  !- Source Object
  3,                                       !- Outlet Port
  {00000000-0000-0000-0054-000000000001},  !- Target Object
  18;                                      !- Inlet Port

OS:Connection,
  {00000000-0000-0000-0016-000000000062},  !- Handle
  {00000000-0000-0000-0049-000000000018},  !- Source Object
  3,                                       !- Outlet Port
  {00000000-0000-0000-0056-000000000001},  !- Target Object
  2;                                       !- Inlet Port

OS:Connection,
  {00000000-0000-0000-0016-000000000063},  !- Handle
  {00000000-0000-0000-0056-000000000001},  !- Source Object
  3,                                       !- Outlet Port
  {00000000-0000-0000-0049-000000000015},  !- Target Object
  2;                                       !- Inlet Port

OS:Connection,
  {00000000-0000-0000-0016-000000000064},  !- Handle
  {00000000-0000-0000-0049-000000000015},  !- Source Object
  3,                                       !- Outlet Port
  {00000000-0000-0000-0018-000000000001},  !- Target Object
  2;                                       !- Inlet Port

OS:Connection,
  {00000000-0000-0000-0016-000000000065},  !- Handle
  {00000000-0000-0000-0049-000000000001},  !- Source Object
  3,                                       !- Outlet Port
  {00000000-0000-0000-0092-000000000001},  !- Target Object
  31;                                      !- Inlet Port

OS:Connection,
  {00000000-0000-0000-0016-000000000066},  !- Handle
  {00000000-0000-0000-0092-000000000001},  !- Source Object
  32,                                      !- Outlet Port
  {00000000-0000-0000-0049-000000000002},  !- Target Object
  2;                                       !- Inlet Port

OS:Connection,
  {00000000-0000-0000-0016-000000000067},  !- Handle
  {00000000-0000-0000-0049-000000000002},  !- Source Object
  3,                                       !- Outlet Port
  {00000000-0000-0000-0017-000000000001},  !- Target Object
  3;                                       !- Inlet Port

OS:Connection,
  {00000000-0000-0000-0016-000000000068},  !- Handle
  {00000000-0000-0000-0018-000000000001},  !- Source Object
  4,                                       !- Outlet Port
  {00000000-0000-0000-0049-000000000020},  !- Target Object
  2;                                       !- Inlet Port

OS:Connection,
  {00000000-0000-0000-0016-000000000069},  !- Handle
  {00000000-0000-0000-0049-000000000020},  !- Source Object
  3,                                       !- Outlet Port
  {00000000-0000-0000-0053-000000000001},  !- Target Object
  2;                                       !- Inlet Port

OS:Connection,
  {00000000-0000-0000-0016-000000000070},  !- Handle
  {00000000-0000-0000-0053-000000000001},  !- Source Object
  3,                                       !- Outlet Port
  {00000000-0000-0000-0049-000000000021},  !- Target Object
  2;                                       !- Inlet Port

OS:Connection,
  {00000000-0000-0000-0016-000000000071},  !- Handle
  {00000000-0000-0000-0049-000000000021},  !- Source Object
  3,                                       !- Outlet Port
  {00000000-0000-0000-0017-000000000001},  !- Target Object
  4;                                       !- Inlet Port

OS:Connection,
  {00000000-0000-0000-0016-000000000072},  !- Handle
  {00000000-0000-0000-0049-000000000022},  !- Source Object
  3,                                       !- Outlet Port
  {00000000-0000-0000-0053-000000000002},  !- Target Object
  2;                                       !- Inlet Port

OS:Connection,
  {00000000-0000-0000-0016-000000000073},  !- Handle
  {00000000-0000-0000-0053-000000000002},  !- Source Object
  3,                                       !- Outlet Port
  {00000000-0000-0000-0049-000000000023},  !- Target Object
  2;                                       !- Inlet Port

OS:Connection,
  {00000000-0000-0000-0016-000000000074},  !- Handle
  {00000000-0000-0000-0049-000000000023},  !- Source Object
  3,                                       !- Outlet Port
  {00000000-0000-0000-0017-000000000002},  !- Target Object
  3;                                       !- Inlet Port

OS:Connection,
  {00000000-0000-0000-0016-000000000075},  !- Handle
  {00000000-0000-0000-0017-000000000001},  !- Source Object
  2,                                       !- Outlet Port
  {00000000-0000-0000-0049-000000000024},  !- Target Object
  2;                                       !- Inlet Port

OS:Connection,
  {00000000-0000-0000-0016-000000000076},  !- Handle
  {00000000-0000-0000-0049-000000000024},  !- Source Object
  3,                                       !- Outlet Port
  {00000000-0000-0000-0053-000000000003},  !- Target Object
  2;                                       !- Inlet Port

OS:Connection,
  {00000000-0000-0000-0016-000000000077},  !- Handle
  {00000000-0000-0000-0053-000000000003},  !- Source Object
  3,                                       !- Outlet Port
  {00000000-0000-0000-0049-000000000019},  !- Target Object
  2;                                       !- Inlet Port

OS:Connection,
  {00000000-0000-0000-0016-000000000078},  !- Handle
  {00000000-0000-0000-0017-000000000002},  !- Source Object
  2,                                       !- Outlet Port
  {00000000-0000-0000-0049-000000000025},  !- Target Object
  2;                                       !- Inlet Port

OS:Connection,
  {00000000-0000-0000-0016-000000000079},  !- Handle
  {00000000-0000-0000-0049-000000000025},  !- Source Object
  3,                                       !- Outlet Port
  {00000000-0000-0000-0053-000000000004},  !- Target Object
  2;                                       !- Inlet Port

OS:Connection,
  {00000000-0000-0000-0016-000000000080},  !- Handle
  {00000000-0000-0000-0053-000000000004},  !- Source Object
  3,                                       !- Outlet Port
  {00000000-0000-0000-0049-000000000017},  !- Target Object
  2;                                       !- Inlet Port

OS:Connection,
  {00000000-0000-0000-0016-000000000081},  !- Handle
  {00000000-0000-0000-0018-000000000002},  !- Source Object
  4,                                       !- Outlet Port
  {00000000-0000-0000-0049-000000000026},  !- Target Object
  2;                                       !- Inlet Port

OS:Connection,
  {00000000-0000-0000-0016-000000000082},  !- Handle
  {00000000-0000-0000-0049-000000000026},  !- Source Object
  3,                                       !- Outlet Port
  {00000000-0000-0000-0094-000000000001},  !- Target Object
  2;                                       !- Inlet Port

OS:Connection,
  {00000000-0000-0000-0016-000000000083},  !- Handle
  {00000000-0000-0000-0094-000000000001},  !- Source Object
  3,                                       !- Outlet Port
  {00000000-0000-0000-0049-000000000027},  !- Target Object
  2;                                       !- Inlet Port

OS:Connection,
  {00000000-0000-0000-0016-000000000084},  !- Handle
  {00000000-0000-0000-0049-000000000027},  !- Source Object
  3,                                       !- Outlet Port
  {00000000-0000-0000-0017-000000000002},  !- Target Object
  4;                                       !- Inlet Port

OS:Connection,
  {00000000-0000-0000-0016-000000000085},  !- Handle
  {00000000-0000-0000-0018-000000000002},  !- Source Object
  5,                                       !- Outlet Port
  {00000000-0000-0000-0049-000000000028},  !- Target Object
  2;                                       !- Inlet Port

OS:Connection,
  {00000000-0000-0000-0016-000000000086},  !- Handle
  {00000000-0000-0000-0049-000000000028},  !- Source Object
  3,                                       !- Outlet Port
  {00000000-0000-0000-0094-000000000002},  !- Target Object
  2;                                       !- Inlet Port

OS:Connection,
  {00000000-0000-0000-0016-000000000087},  !- Handle
  {00000000-0000-0000-0094-000000000002},  !- Source Object
  3,                                       !- Outlet Port
  {00000000-0000-0000-0049-000000000029},  !- Target Object
  2;                                       !- Inlet Port

OS:Connection,
  {00000000-0000-0000-0016-000000000088},  !- Handle
  {00000000-0000-0000-0049-000000000029},  !- Source Object
  3,                                       !- Outlet Port
  {00000000-0000-0000-0017-000000000002},  !- Target Object
  5;                                       !- Inlet Port

OS:Connection,
  {00000000-0000-0000-0016-000000000089},  !- Handle
  {00000000-0000-0000-0018-000000000002},  !- Source Object
  6,                                       !- Outlet Port
  {00000000-0000-0000-0049-000000000030},  !- Target Object
  2;                                       !- Inlet Port

OS:Connection,
  {00000000-0000-0000-0016-000000000090},  !- Handle
  {00000000-0000-0000-0049-000000000030},  !- Source Object
  3,                                       !- Outlet Port
  {00000000-0000-0000-0094-000000000003},  !- Target Object
  2;                                       !- Inlet Port

OS:Connection,
  {00000000-0000-0000-0016-000000000091},  !- Handle
  {00000000-0000-0000-0094-000000000003},  !- Source Object
  3,                                       !- Outlet Port
  {00000000-0000-0000-0049-000000000031},  !- Target Object
  2;                                       !- Inlet Port

OS:Connection,
  {00000000-0000-0000-0016-000000000092},  !- Handle
  {00000000-0000-0000-0049-000000000031},  !- Source Object
  3,                                       !- Outlet Port
  {00000000-0000-0000-0017-000000000002},  !- Target Object
  6;                                       !- Inlet Port

OS:Connection,
  {00000000-0000-0000-0016-000000000093},  !- Handle
  {00000000-0000-0000-0049-000000000035},  !- Source Object
  3,                                       !- Outlet Port
  {00000000-0000-0000-0042-000000000001},  !- Target Object
  12;                                      !- Inlet Port

OS:Connection,
  {00000000-0000-0000-0016-000000000094},  !- Handle
  {00000000-0000-0000-0042-000000000001},  !- Source Object
  13,                                      !- Outlet Port
  {00000000-0000-0000-0049-000000000039},  !- Target Object
  2;                                       !- Inlet Port

OS:Connection,
  {00000000-0000-0000-0016-000000000095},  !- Handle
  {00000000-0000-0000-0049-000000000039},  !- Source Object
  3,                                       !- Outlet Port
  {00000000-0000-0000-0003-000000000001},  !- Target Object
  6;                                       !- Inlet Port

OS:Connection,
  {00000000-0000-0000-0016-000000000096},  !- Handle
  {00000000-0000-0000-0003-000000000001},  !- Source Object
  7,                                       !- Outlet Port
  {00000000-0000-0000-0049-000000000040},  !- Target Object
  2;                                       !- Inlet Port

OS:Connection,
  {00000000-0000-0000-0016-000000000097},  !- Handle
  {00000000-0000-0000-0049-000000000040},  !- Source Object
  3,                                       !- Outlet Port
  {00000000-0000-0000-0042-000000000001},  !- Target Object
  14;                                      !- Inlet Port

OS:Connection,
  {00000000-0000-0000-0016-000000000098},  !- Handle
  {00000000-0000-0000-0042-000000000001},  !- Source Object
  15,                                      !- Outlet Port
  {00000000-0000-0000-0049-000000000036},  !- Target Object
  2;                                       !- Inlet Port

OS:Connection,
  {00000000-0000-0000-0016-000000000099},  !- Handle
  {00000000-0000-0000-0049-000000000051},  !- Source Object
  3,                                       !- Outlet Port
  {00000000-0000-0000-0042-000000000003},  !- Target Object
  12;                                      !- Inlet Port

OS:Connection,
  {00000000-0000-0000-0016-000000000100},  !- Handle
  {00000000-0000-0000-0042-000000000003},  !- Source Object
  13,                                      !- Outlet Port
  {00000000-0000-0000-0049-000000000057},  !- Target Object
  2;                                       !- Inlet Port

OS:Connection,
  {00000000-0000-0000-0016-000000000101},  !- Handle
  {00000000-0000-0000-0049-000000000057},  !- Source Object
  3,                                       !- Outlet Port
  {00000000-0000-0000-0003-000000000002},  !- Target Object
  6;                                       !- Inlet Port

OS:Connection,
  {00000000-0000-0000-0016-000000000102},  !- Handle
  {00000000-0000-0000-0003-000000000002},  !- Source Object
  7,                                       !- Outlet Port
  {00000000-0000-0000-0049-000000000058},  !- Target Object
  2;                                       !- Inlet Port

OS:Connection,
  {00000000-0000-0000-0016-000000000103},  !- Handle
  {00000000-0000-0000-0049-000000000058},  !- Source Object
  3,                                       !- Outlet Port
  {00000000-0000-0000-0042-000000000003},  !- Target Object
  14;                                      !- Inlet Port

OS:Connection,
  {00000000-0000-0000-0016-000000000104},  !- Handle
  {00000000-0000-0000-0042-000000000003},  !- Source Object
  15,                                      !- Outlet Port
  {00000000-0000-0000-0049-000000000052},  !- Target Object
  2;                                       !- Inlet Port

OS:Connection,
  {00000000-0000-0000-0016-000000000105},  !- Handle
  {00000000-0000-0000-0049-000000000044},  !- Source Object
  3,                                       !- Outlet Port
  {00000000-0000-0000-0042-000000000002},  !- Target Object
  12;                                      !- Inlet Port

OS:Connection,
  {00000000-0000-0000-0016-000000000106},  !- Handle
  {00000000-0000-0000-0042-000000000002},  !- Source Object
  13,                                      !- Outlet Port
  {00000000-0000-0000-0049-000000000055},  !- Target Object
  2;                                       !- Inlet Port

OS:Connection,
  {00000000-0000-0000-0016-000000000107},  !- Handle
  {00000000-0000-0000-0049-000000000055},  !- Source Object
  3,                                       !- Outlet Port
  {00000000-0000-0000-0003-000000000003},  !- Target Object
  6;                                       !- Inlet Port

OS:Connection,
  {00000000-0000-0000-0016-000000000108},  !- Handle
  {00000000-0000-0000-0003-000000000003},  !- Source Object
  7,                                       !- Outlet Port
  {00000000-0000-0000-0049-000000000056},  !- Target Object
  2;                                       !- Inlet Port

OS:Connection,
  {00000000-0000-0000-0016-000000000109},  !- Handle
  {00000000-0000-0000-0049-000000000056},  !- Source Object
  3,                                       !- Outlet Port
  {00000000-0000-0000-0042-000000000002},  !- Target Object
  14;                                      !- Inlet Port

OS:Connection,
  {00000000-0000-0000-0016-000000000110},  !- Handle
  {00000000-0000-0000-0042-000000000002},  !- Source Object
  15,                                      !- Outlet Port
  {00000000-0000-0000-0049-000000000045},  !- Target Object
  2;                                       !- Inlet Port

OS:Connector:Mixer,
  {00000000-0000-0000-0017-000000000001},  !- Handle
  Connector Mixer 1,                       !- Name
  {00000000-0000-0000-0016-000000000075},  !- Outlet Branch Name
  {00000000-0000-0000-0016-000000000067},  !- Inlet Branch Name 1
  {00000000-0000-0000-0016-000000000071};  !- Inlet Branch Name 2

OS:Connector:Mixer,
  {00000000-0000-0000-0017-000000000002},  !- Handle
  Connector Mixer 2,                       !- Name
  {00000000-0000-0000-0016-000000000078},  !- Outlet Branch Name
  {00000000-0000-0000-0016-000000000074},  !- Inlet Branch Name 1
  {00000000-0000-0000-0016-000000000084},  !- Inlet Branch Name 2
  {00000000-0000-0000-0016-000000000088},  !- Inlet Branch Name 3
  {00000000-0000-0000-0016-000000000092};  !- Inlet Branch Name 4

OS:Connector:Splitter,
  {00000000-0000-0000-0018-000000000001},  !- Handle
  Connector Splitter 1,                    !- Name
  {00000000-0000-0000-0016-000000000064},  !- Inlet Branch Name
  {00000000-0000-0000-0016-000000000056},  !- Outlet Branch Name 1
  {00000000-0000-0000-0016-000000000068};  !- Outlet Branch Name 2

OS:Connector:Splitter,
  {00000000-0000-0000-0018-000000000002},  !- Handle
  Connector Splitter 2,                    !- Name
  {00000000-0000-0000-0016-000000000059},  !- Inlet Branch Name
  {00000000-0000-0000-0016-000000000060},  !- Outlet Branch Name 1
  {00000000-0000-0000-0016-000000000081},  !- Outlet Branch Name 2
  {00000000-0000-0000-0016-000000000085},  !- Outlet Branch Name 3
  {00000000-0000-0000-0016-000000000089};  !- Outlet Branch Name 4

OS:Construction,
  {00000000-0000-0000-0019-000000000001},  !- Handle
  BTAP-Ext-DaylightDiffuser,               !- Name
  ,                                        !- Surface Rendering Name
  {00000000-0000-0000-0098-000000000001};  !- Layer 1

OS:Construction,
  {00000000-0000-0000-0019-000000000002},  !- Handle
  BTAP-Ext-DaylightDiffuser:U=0.241 SHGC=0.600, !- Name
  ,                                        !- Surface Rendering Name
  {00000000-0000-0000-0098-000000000003};  !- Layer 1

OS:Construction,
  {00000000-0000-0000-0019-000000000003},  !- Handle
  BTAP-Ext-DaylightDomes,                  !- Name
  ,                                        !- Surface Rendering Name
  {00000000-0000-0000-0098-000000000001};  !- Layer 1

OS:Construction,
  {00000000-0000-0000-0019-000000000004},  !- Handle
  BTAP-Ext-DaylightDomes:U=0.241 SHGC=0.600, !- Name
  ,                                        !- Surface Rendering Name
  {00000000-0000-0000-0098-000000000003};  !- Layer 1

OS:Construction,
  {00000000-0000-0000-0019-000000000005},  !- Handle
  BTAP-Ext-Door,                           !- Name
  ,                                        !- Surface Rendering Name
  {00000000-0000-0000-0046-000000000017},  !- Layer 1
  {00000000-0000-0000-0047-000000000013};  !- Layer 2

OS:Construction,
  {00000000-0000-0000-0019-000000000006},  !- Handle
  BTAP-Ext-Door:U-1.73,                    !- Name
  ,                                        !- Surface Rendering Name
  {00000000-0000-0000-0046-000000000016},  !- Layer 1
  {00000000-0000-0000-0047-000000000011};  !- Layer 2

OS:Construction,
  {00000000-0000-0000-0019-000000000007},  !- Handle
  BTAP-Ext-FixedWindow,                    !- Name
  ,                                        !- Surface Rendering Name
  {00000000-0000-0000-0098-000000000001};  !- Layer 1

OS:Construction,
  {00000000-0000-0000-0019-000000000008},  !- Handle
  BTAP-Ext-FixedWindow:U=0.173 SHGC=0.600, !- Name
  ,                                        !- Surface Rendering Name
  {00000000-0000-0000-0098-000000000002};  !- Layer 1

OS:Construction,
  {00000000-0000-0000-0019-000000000009},  !- Handle
  BTAP-Ext-Floor-Mass,                     !- Name
  ,                                        !- Surface Rendering Name
  {00000000-0000-0000-0047-000000000013},  !- Layer 1
  {00000000-0000-0000-0046-000000000008},  !- Layer 2
  {00000000-0000-0000-0047-000000000007};  !- Layer 3

OS:Construction,
  {00000000-0000-0000-0019-000000000010},  !- Handle
  BTAP-Ext-Floor-Mass:U-0.138,             !- Name
  ,                                        !- Surface Rendering Name
  {00000000-0000-0000-0047-000000000008},  !- Layer 1
  {00000000-0000-0000-0046-000000000007},  !- Layer 2
  {00000000-0000-0000-0047-000000000003};  !- Layer 3

OS:Construction,
  {00000000-0000-0000-0019-000000000011},  !- Handle
  BTAP-Ext-GlassDoors,                     !- Name
  ,                                        !- Surface Rendering Name
  {00000000-0000-0000-0098-000000000001};  !- Layer 1

OS:Construction,
  {00000000-0000-0000-0019-000000000012},  !- Handle
  BTAP-Ext-GlassDoors:U=0.173 SHGC=0.600,  !- Name
  ,                                        !- Surface Rendering Name
  {00000000-0000-0000-0098-000000000002};  !- Layer 1

OS:Construction,
  {00000000-0000-0000-0019-000000000013},  !- Handle
  BTAP-Ext-OverHeadDoor,                   !- Name
  ,                                        !- Surface Rendering Name
  {00000000-0000-0000-0047-000000000013};  !- Layer 1

OS:Construction,
  {00000000-0000-0000-0019-000000000014},  !- Handle
  BTAP-Ext-OverHeadDoor:U-1.73,            !- Name
  ,                                        !- Surface Rendering Name
  {00000000-0000-0000-0047-000000000012};  !- Layer 1

OS:Construction,
  {00000000-0000-0000-0019-000000000015},  !- Handle
  BTAP-Ext-Roof-Metal,                     !- Name
  ,                                        !- Surface Rendering Name
  {00000000-0000-0000-0046-000000000023},  !- Layer 1
  {00000000-0000-0000-0047-000000000013};  !- Layer 2

OS:Construction,
  {00000000-0000-0000-0019-000000000016},  !- Handle
  BTAP-Ext-Roof-Metal:U-0.121,             !- Name
  ,                                        !- Surface Rendering Name
  {00000000-0000-0000-0046-000000000022},  !- Layer 1
  {00000000-0000-0000-0047-000000000010};  !- Layer 2

OS:Construction,
  {00000000-0000-0000-0019-000000000017},  !- Handle
  BTAP-Ext-Skylights,                      !- Name
  ,                                        !- Surface Rendering Name
  {00000000-0000-0000-0098-000000000001};  !- Layer 1

OS:Construction,
  {00000000-0000-0000-0019-000000000018},  !- Handle
  BTAP-Ext-Skylights:U=0.241 SHGC=0.600,   !- Name
  ,                                        !- Surface Rendering Name
  {00000000-0000-0000-0098-000000000003};  !- Layer 1

OS:Construction,
  {00000000-0000-0000-0019-000000000019},  !- Handle
  BTAP-Ext-Wall-Mass,                      !- Name
  ,                                        !- Surface Rendering Name
  {00000000-0000-0000-0046-000000000006},  !- Layer 1
  {00000000-0000-0000-0046-000000000014},  !- Layer 2
  {00000000-0000-0000-0047-000000000013},  !- Layer 3
  {00000000-0000-0000-0046-000000000002};  !- Layer 4

OS:Construction,
  {00000000-0000-0000-0019-000000000020},  !- Handle
  BTAP-Ext-Wall-Mass:U-0.215,              !- Name
  ,                                        !- Surface Rendering Name
  {00000000-0000-0000-0046-000000000005},  !- Layer 1
  {00000000-0000-0000-0046-000000000013},  !- Layer 2
  {00000000-0000-0000-0047-000000000009},  !- Layer 3
  {00000000-0000-0000-0046-000000000001};  !- Layer 4

OS:Construction,
  {00000000-0000-0000-0019-000000000021},  !- Handle
  BTAP-Grnd-Floor-Mass,                    !- Name
  ,                                        !- Surface Rendering Name
  {00000000-0000-0000-0046-000000000012},  !- Layer 1
  {00000000-0000-0000-0047-000000000007};  !- Layer 2

OS:Construction,
  {00000000-0000-0000-0019-000000000022},  !- Handle
  BTAP-Grnd-Floor-Mass:U-0.757,            !- Name
  ,                                        !- Surface Rendering Name
  {00000000-0000-0000-0046-000000000009},  !- Layer 1
  {00000000-0000-0000-0047-000000000004};  !- Layer 2

OS:Construction,
  {00000000-0000-0000-0019-000000000023},  !- Handle
  BTAP-Grnd-Floor-Mass:U-0.757_std,        !- Name
  ,                                        !- Surface Rendering Name
  {00000000-0000-0000-0046-000000000009},  !- Layer 1
  {00000000-0000-0000-0046-000000000015};  !- Layer 2

OS:Construction,
  {00000000-0000-0000-0019-000000000024},  !- Handle
  BTAP-Grnd-Roof-Mass,                     !- Name
  ,                                        !- Surface Rendering Name
  {00000000-0000-0000-0046-000000000012},  !- Layer 1
  {00000000-0000-0000-0047-000000000007};  !- Layer 2

OS:Construction,
  {00000000-0000-0000-0019-000000000025},  !- Handle
  BTAP-Grnd-Roof-Mass:U-0.284,             !- Name
  ,                                        !- Surface Rendering Name
  {00000000-0000-0000-0046-000000000011},  !- Layer 1
  {00000000-0000-0000-0047-000000000006};  !- Layer 2

OS:Construction,
  {00000000-0000-0000-0019-000000000026},  !- Handle
  BTAP-Grnd-Wall-Mass,                     !- Name
  ,                                        !- Surface Rendering Name
  {00000000-0000-0000-0046-000000000012},  !- Layer 1
  {00000000-0000-0000-0047-000000000007};  !- Layer 2

OS:Construction,
  {00000000-0000-0000-0019-000000000027},  !- Handle
  BTAP-Grnd-Wall-Mass:U-0.284,             !- Name
  ,                                        !- Surface Rendering Name
  {00000000-0000-0000-0046-000000000010},  !- Layer 1
  {00000000-0000-0000-0047-000000000005};  !- Layer 2

OS:Construction,
  {00000000-0000-0000-0019-000000000028},  !- Handle
  BTAP-Int-Ceiling,                        !- Name
  ,                                        !- Surface Rendering Name
  {00000000-0000-0000-0047-000000000007},  !- Layer 1
  {00000000-0000-0000-0046-000000000003};  !- Layer 2

OS:Construction,
  {00000000-0000-0000-0019-000000000029},  !- Handle
  BTAP-Int-Door,                           !- Name
  ,                                        !- Surface Rendering Name
  {00000000-0000-0000-0046-000000000020};  !- Layer 1

OS:Construction,
  {00000000-0000-0000-0019-000000000030},  !- Handle
  BTAP-Int-Floor,                          !- Name
  ,                                        !- Surface Rendering Name
  {00000000-0000-0000-0046-000000000003},  !- Layer 1
  {00000000-0000-0000-0047-000000000007};  !- Layer 2

OS:Construction,
  {00000000-0000-0000-0019-000000000031},  !- Handle
  BTAP-Int-Partition,                      !- Name
  ,                                        !- Surface Rendering Name
  {00000000-0000-0000-0046-000000000020};  !- Layer 1

OS:Construction,
  {00000000-0000-0000-0019-000000000032},  !- Handle
  BTAP-Int-Wall,                           !- Name
  ,                                        !- Surface Rendering Name
  {00000000-0000-0000-0046-000000000018},  !- Layer 1
  {00000000-0000-0000-0046-000000000018};  !- Layer 2

OS:Construction,
  {00000000-0000-0000-0019-000000000033},  !- Handle
  BTAP-Int-Window,                         !- Name
  ,                                        !- Surface Rendering Name
  {00000000-0000-0000-0098-000000000001};  !- Layer 1

OS:Construction,
  {00000000-0000-0000-0019-000000000034},  !- Handle
  Basement Floor construction,             !- Name
  ,                                        !- Surface Rendering Name
  {00000000-0000-0000-0046-000000000021},  !- Layer 1
  {00000000-0000-0000-0047-000000000001};  !- Layer 2

OS:Construction,
  {00000000-0000-0000-0019-000000000035},  !- Handle
  Basement Wall construction,              !- Name
  ,                                        !- Surface Rendering Name
  {00000000-0000-0000-0046-000000000021};  !- Layer 1

OS:Construction,
  {00000000-0000-0000-0019-000000000036},  !- Handle
  Floor Adiabatic construction,            !- Name
  ,                                        !- Surface Rendering Name
  {00000000-0000-0000-0047-000000000001},  !- Layer 1
  {00000000-0000-0000-0046-000000000004},  !- Layer 2
  {00000000-0000-0000-0047-000000000002};  !- Layer 3

OS:Construction,
  {00000000-0000-0000-0019-000000000037},  !- Handle
  Wall Adiabatic construction,             !- Name
  ,                                        !- Surface Rendering Name
  {00000000-0000-0000-0046-000000000019},  !- Layer 1
  {00000000-0000-0000-0046-000000000019};  !- Layer 2

OS:Controller:MechanicalVentilation,
  {00000000-0000-0000-0020-000000000001},  !- Handle
  Controller Mechanical Ventilation 1,     !- Name
  {00000000-0000-0000-0058-000000000001},  !- Availability Schedule
  ,                                        !- Demand Controlled Ventilation
  ZoneSum;                                 !- System Outdoor Air Method

OS:Controller:MechanicalVentilation,
  {00000000-0000-0000-0020-000000000002},  !- Handle
  Controller Mechanical Ventilation 2,     !- Name
  {00000000-0000-0000-0058-000000000001},  !- Availability Schedule
  ,                                        !- Demand Controlled Ventilation
  ZoneSum;                                 !- System Outdoor Air Method

OS:Controller:MechanicalVentilation,
  {00000000-0000-0000-0020-000000000003},  !- Handle
  Controller Mechanical Ventilation 3,     !- Name
  {00000000-0000-0000-0058-000000000001},  !- Availability Schedule
  ,                                        !- Demand Controlled Ventilation
  ZoneSum;                                 !- System Outdoor Air Method

OS:Controller:OutdoorAir,
  {00000000-0000-0000-0021-000000000001},  !- Handle
  Controller Outdoor Air 1,                !- Name
  ,                                        !- Relief Air Outlet Node Name
  ,                                        !- Return Air Node Name
  ,                                        !- Mixed Air Node Name
  ,                                        !- Actuator Node Name
  autosize,                                !- Minimum Outdoor Air Flow Rate {m3/s}
  Autosize,                                !- Maximum Outdoor Air Flow Rate {m3/s}
  NoEconomizer,                            !- Economizer Control Type
  ModulateFlow,                            !- Economizer Control Action Type
  28,                                      !- Economizer Maximum Limit Dry-Bulb Temperature {C}
  64000,                                   !- Economizer Maximum Limit Enthalpy {J/kg}
  ,                                        !- Economizer Maximum Limit Dewpoint Temperature {C}
  ,                                        !- Electronic Enthalpy Limit Curve Name
  -100,                                    !- Economizer Minimum Limit Dry-Bulb Temperature {C}
  NoLockout,                               !- Lockout Type
  FixedMinimum,                            !- Minimum Limit Type
  {00000000-0000-0000-0061-000000000020},  !- Minimum Outdoor Air Schedule Name
  ,                                        !- Minimum Fraction of Outdoor Air Schedule Name
  ,                                        !- Maximum Fraction of Outdoor Air Schedule Name
  {00000000-0000-0000-0020-000000000001},  !- Controller Mechanical Ventilation
  ,                                        !- Time of Day Economizer Control Schedule Name
  No,                                      !- High Humidity Control
  ,                                        !- Humidistat Control Zone Name
  ,                                        !- High Humidity Outdoor Air Flow Ratio
  ,                                        !- Control High Indoor Humidity Based on Outdoor Humidity Ratio
  BypassWhenOAFlowGreaterThanMinimum,      !- Heat Recovery Bypass Control Type
  InterlockedWithMechanicalCooling;        !- Economizer Operation Staging

OS:Controller:OutdoorAir,
  {00000000-0000-0000-0021-000000000002},  !- Handle
  Controller Outdoor Air 2,                !- Name
  ,                                        !- Relief Air Outlet Node Name
  ,                                        !- Return Air Node Name
  ,                                        !- Mixed Air Node Name
  ,                                        !- Actuator Node Name
  autosize,                                !- Minimum Outdoor Air Flow Rate {m3/s}
  Autosize,                                !- Maximum Outdoor Air Flow Rate {m3/s}
  DifferentialEnthalpy,                    !- Economizer Control Type
  ModulateFlow,                            !- Economizer Control Action Type
  ,                                        !- Economizer Maximum Limit Dry-Bulb Temperature {C}
  ,                                        !- Economizer Maximum Limit Enthalpy {J/kg}
  ,                                        !- Economizer Maximum Limit Dewpoint Temperature {C}
  ,                                        !- Electronic Enthalpy Limit Curve Name
  ,                                        !- Economizer Minimum Limit Dry-Bulb Temperature {C}
  NoLockout,                               !- Lockout Type
  FixedMinimum,                            !- Minimum Limit Type
  {00000000-0000-0000-0061-000000000022},  !- Minimum Outdoor Air Schedule Name
  ,                                        !- Minimum Fraction of Outdoor Air Schedule Name
  ,                                        !- Maximum Fraction of Outdoor Air Schedule Name
  {00000000-0000-0000-0020-000000000002},  !- Controller Mechanical Ventilation
  ,                                        !- Time of Day Economizer Control Schedule Name
  No,                                      !- High Humidity Control
  ,                                        !- Humidistat Control Zone Name
  ,                                        !- High Humidity Outdoor Air Flow Ratio
  ,                                        !- Control High Indoor Humidity Based on Outdoor Humidity Ratio
  BypassWhenOAFlowGreaterThanMinimum,      !- Heat Recovery Bypass Control Type
  InterlockedWithMechanicalCooling;        !- Economizer Operation Staging

OS:Controller:OutdoorAir,
  {00000000-0000-0000-0021-000000000003},  !- Handle
  Controller Outdoor Air 3,                !- Name
  ,                                        !- Relief Air Outlet Node Name
  ,                                        !- Return Air Node Name
  ,                                        !- Mixed Air Node Name
  ,                                        !- Actuator Node Name
  autosize,                                !- Minimum Outdoor Air Flow Rate {m3/s}
  Autosize,                                !- Maximum Outdoor Air Flow Rate {m3/s}
  DifferentialEnthalpy,                    !- Economizer Control Type
  ModulateFlow,                            !- Economizer Control Action Type
  ,                                        !- Economizer Maximum Limit Dry-Bulb Temperature {C}
  ,                                        !- Economizer Maximum Limit Enthalpy {J/kg}
  ,                                        !- Economizer Maximum Limit Dewpoint Temperature {C}
  ,                                        !- Electronic Enthalpy Limit Curve Name
  ,                                        !- Economizer Minimum Limit Dry-Bulb Temperature {C}
  NoLockout,                               !- Lockout Type
  FixedMinimum,                            !- Minimum Limit Type
  {00000000-0000-0000-0061-000000000021},  !- Minimum Outdoor Air Schedule Name
  ,                                        !- Minimum Fraction of Outdoor Air Schedule Name
  ,                                        !- Maximum Fraction of Outdoor Air Schedule Name
  {00000000-0000-0000-0020-000000000003},  !- Controller Mechanical Ventilation
  ,                                        !- Time of Day Economizer Control Schedule Name
  No,                                      !- High Humidity Control
  ,                                        !- Humidistat Control Zone Name
  ,                                        !- High Humidity Outdoor Air Flow Ratio
  ,                                        !- Control High Indoor Humidity Based on Outdoor Humidity Ratio
  BypassWhenOAFlowGreaterThanMinimum,      !- Heat Recovery Bypass Control Type
  InterlockedWithMechanicalCooling;        !- Economizer Operation Staging

OS:Curve:Biquadratic,
  {00000000-0000-0000-0022-000000000001},  !- Handle
  Curve Biquadratic 1,                     !- Name
  0.867905,                                !- Coefficient1 Constant
  0.0142459,                               !- Coefficient2 x
  0.000554364,                             !- Coefficient3 x**2
  -0.00755748,                             !- Coefficient4 y
  3.3048e-05,                              !- Coefficient5 y**2
  -0.000191808,                            !- Coefficient6 x*y
  13,                                      !- Minimum Value of x
  24,                                      !- Maximum Value of x
  24,                                      !- Minimum Value of y
  46;                                      !- Maximum Value of y

OS:Curve:Biquadratic,
  {00000000-0000-0000-0022-000000000002},  !- Handle
  Curve Biquadratic 2,                     !- Name
  0.116936,                                !- Coefficient1 Constant
  0.0284933,                               !- Coefficient2 x
  -0.000411156,                            !- Coefficient3 x**2
  0.0214108,                               !- Coefficient4 y
  0.000161028,                             !- Coefficient5 y**2
  -0.000679104,                            !- Coefficient6 x*y
  13,                                      !- Minimum Value of x
  24,                                      !- Maximum Value of x
  24,                                      !- Minimum Value of y
  46;                                      !- Maximum Value of y

OS:Curve:Biquadratic,
  {00000000-0000-0000-0022-000000000003},  !- Handle
  Curve Biquadratic 3,                     !- Name
  0.867905,                                !- Coefficient1 Constant
  0.0142459,                               !- Coefficient2 x
  0.000554364,                             !- Coefficient3 x**2
  -0.00755748,                             !- Coefficient4 y
  3.3048e-05,                              !- Coefficient5 y**2
  -0.000191808,                            !- Coefficient6 x*y
  13,                                      !- Minimum Value of x
  24,                                      !- Maximum Value of x
  24,                                      !- Minimum Value of y
  46;                                      !- Maximum Value of y

OS:Curve:Biquadratic,
  {00000000-0000-0000-0022-000000000004},  !- Handle
  Curve Biquadratic 4,                     !- Name
  0.116936,                                !- Coefficient1 Constant
  0.0284933,                               !- Coefficient2 x
  -0.000411156,                            !- Coefficient3 x**2
  0.0214108,                               !- Coefficient4 y
  0.000161028,                             !- Coefficient5 y**2
  -0.000679104,                            !- Coefficient6 x*y
  13,                                      !- Minimum Value of x
  24,                                      !- Maximum Value of x
  24,                                      !- Minimum Value of y
  46;                                      !- Maximum Value of y

OS:Curve:Biquadratic,
  {00000000-0000-0000-0022-000000000005},  !- Handle
  Curve Biquadratic 5,                     !- Name
  0.867905,                                !- Coefficient1 Constant
  0.0142459,                               !- Coefficient2 x
  0.000554364,                             !- Coefficient3 x**2
  -0.00755748,                             !- Coefficient4 y
  3.3048e-05,                              !- Coefficient5 y**2
  -0.000191808,                            !- Coefficient6 x*y
  13,                                      !- Minimum Value of x
  24,                                      !- Maximum Value of x
  24,                                      !- Minimum Value of y
  46;                                      !- Maximum Value of y

OS:Curve:Biquadratic,
  {00000000-0000-0000-0022-000000000006},  !- Handle
  Curve Biquadratic 6,                     !- Name
  0.116936,                                !- Coefficient1 Constant
  0.0284933,                               !- Coefficient2 x
  -0.000411156,                            !- Coefficient3 x**2
  0.0214108,                               !- Coefficient4 y
  0.000161028,                             !- Coefficient5 y**2
  -0.000679104,                            !- Coefficient6 x*y
  13,                                      !- Minimum Value of x
  24,                                      !- Maximum Value of x
  24,                                      !- Minimum Value of y
  46;                                      !- Maximum Value of y

OS:Curve:Biquadratic,
  {00000000-0000-0000-0022-000000000007},  !- Handle
  DXCOOL-NECB2011-REF-CAPFT,               !- Name
  0.867905,                                !- Coefficient1 Constant
  0.0142459,                               !- Coefficient2 x
  0.00055436,                              !- Coefficient3 x**2
  -0.0075575,                              !- Coefficient4 y
  3.3e-05,                                 !- Coefficient5 y**2
  -0.0001918,                              !- Coefficient6 x*y
  13,                                      !- Minimum Value of x
  24,                                      !- Maximum Value of x
  24,                                      !- Minimum Value of y
  46;                                      !- Maximum Value of y

OS:Curve:Biquadratic,
  {00000000-0000-0000-0022-000000000008},  !- Handle
  DXCOOL-NECB2011-REF-COOLEIRFT,           !- Name
  0.1141714,                               !- Coefficient1 Constant
  0.02818224,                              !- Coefficient2 x
  -0.0004199,                              !- Coefficient3 x**2
  0.02141082,                              !- Coefficient4 y
  0.000161028,                             !- Coefficient5 y**2
  -0.000679104,                            !- Coefficient6 x*y
  13,                                      !- Minimum Value of x
  24,                                      !- Maximum Value of x
  24,                                      !- Minimum Value of y
  46;                                      !- Maximum Value of y

OS:Curve:Cubic,
  {00000000-0000-0000-0023-000000000001},  !- Handle
  Curve Cubic 1,                           !- Name
  0.0277,                                  !- Coefficient1 Constant
  4.9151,                                  !- Coefficient2 x
  -8.184,                                  !- Coefficient3 x**2
  4.2702,                                  !- Coefficient4 x**3
  0.7,                                     !- Minimum Value of x
  1;                                       !- Maximum Value of x

OS:Curve:Cubic,
  {00000000-0000-0000-0023-000000000002},  !- Handle
  Curve Cubic 10,                          !- Name
  0.3696,                                  !- Coefficient1 Constant
  2.3362,                                  !- Coefficient2 x
  -2.9577,                                 !- Coefficient3 x**2
  1.2596,                                  !- Coefficient4 x**3
  0.7,                                     !- Minimum Value of x
  1;                                       !- Maximum Value of x

OS:Curve:Cubic,
  {00000000-0000-0000-0023-000000000003},  !- Handle
  Curve Cubic 11,                          !- Name
  0.0277,                                  !- Coefficient1 Constant
  4.9151,                                  !- Coefficient2 x
  -8.184,                                  !- Coefficient3 x**2
  4.2702,                                  !- Coefficient4 x**3
  0.7,                                     !- Minimum Value of x
  1;                                       !- Maximum Value of x

OS:Curve:Cubic,
  {00000000-0000-0000-0023-000000000004},  !- Handle
  Curve Cubic 12,                          !- Name
  0.729009,                                !- Coefficient1 Constant
  0.0319275,                               !- Coefficient2 x
  0.000136404,                             !- Coefficient3 x**2
  -8.748e-06,                              !- Coefficient4 x**3
  -20,                                     !- Minimum Value of x
  20;                                      !- Maximum Value of x

OS:Curve:Cubic,
  {00000000-0000-0000-0023-000000000005},  !- Handle
  Curve Cubic 13,                          !- Name
  0.84,                                    !- Coefficient1 Constant
  0.16,                                    !- Coefficient2 x
  0,                                       !- Coefficient3 x**2
  0,                                       !- Coefficient4 x**3
  0.5,                                     !- Minimum Value of x
  1.5;                                     !- Maximum Value of x

OS:Curve:Cubic,
  {00000000-0000-0000-0023-000000000006},  !- Handle
  Curve Cubic 14,                          !- Name
  1.2183,                                  !- Coefficient1 Constant
  -0.03612,                                !- Coefficient2 x
  0.00142,                                 !- Coefficient3 x**2
  -2.68e-05,                               !- Coefficient4 x**3
  -20,                                     !- Minimum Value of x
  20;                                      !- Maximum Value of x

OS:Curve:Cubic,
  {00000000-0000-0000-0023-000000000007},  !- Handle
  Curve Cubic 15,                          !- Name
  0.3696,                                  !- Coefficient1 Constant
  2.3362,                                  !- Coefficient2 x
  -2.9577,                                 !- Coefficient3 x**2
  1.2596,                                  !- Coefficient4 x**3
  0.7,                                     !- Minimum Value of x
  1;                                       !- Maximum Value of x

OS:Curve:Cubic,
  {00000000-0000-0000-0023-000000000008},  !- Handle
  Curve Cubic 2,                           !- Name
  0.729009,                                !- Coefficient1 Constant
  0.0319275,                               !- Coefficient2 x
  0.000136404,                             !- Coefficient3 x**2
  -8.748e-06,                              !- Coefficient4 x**3
  -20,                                     !- Minimum Value of x
  20;                                      !- Maximum Value of x

OS:Curve:Cubic,
  {00000000-0000-0000-0023-000000000009},  !- Handle
  Curve Cubic 3,                           !- Name
  0.84,                                    !- Coefficient1 Constant
  0.16,                                    !- Coefficient2 x
  0,                                       !- Coefficient3 x**2
  0,                                       !- Coefficient4 x**3
  0.5,                                     !- Minimum Value of x
  1.5;                                     !- Maximum Value of x

OS:Curve:Cubic,
  {00000000-0000-0000-0023-000000000010},  !- Handle
  Curve Cubic 4,                           !- Name
  1.2183,                                  !- Coefficient1 Constant
  -0.03612,                                !- Coefficient2 x
  0.00142,                                 !- Coefficient3 x**2
  -2.68e-05,                               !- Coefficient4 x**3
  -20,                                     !- Minimum Value of x
  20;                                      !- Maximum Value of x

OS:Curve:Cubic,
  {00000000-0000-0000-0023-000000000011},  !- Handle
  Curve Cubic 5,                           !- Name
  0.3696,                                  !- Coefficient1 Constant
  2.3362,                                  !- Coefficient2 x
  -2.9577,                                 !- Coefficient3 x**2
  1.2596,                                  !- Coefficient4 x**3
  0.7,                                     !- Minimum Value of x
  1;                                       !- Maximum Value of x

OS:Curve:Cubic,
  {00000000-0000-0000-0023-000000000012},  !- Handle
  Curve Cubic 6,                           !- Name
  0.0277,                                  !- Coefficient1 Constant
  4.9151,                                  !- Coefficient2 x
  -8.184,                                  !- Coefficient3 x**2
  4.2702,                                  !- Coefficient4 x**3
  0.7,                                     !- Minimum Value of x
  1;                                       !- Maximum Value of x

OS:Curve:Cubic,
  {00000000-0000-0000-0023-000000000013},  !- Handle
  Curve Cubic 7,                           !- Name
  0.729009,                                !- Coefficient1 Constant
  0.0319275,                               !- Coefficient2 x
  0.000136404,                             !- Coefficient3 x**2
  -8.748e-06,                              !- Coefficient4 x**3
  -20,                                     !- Minimum Value of x
  20;                                      !- Maximum Value of x

OS:Curve:Cubic,
  {00000000-0000-0000-0023-000000000014},  !- Handle
  Curve Cubic 8,                           !- Name
  0.84,                                    !- Coefficient1 Constant
  0.16,                                    !- Coefficient2 x
  0,                                       !- Coefficient3 x**2
  0,                                       !- Coefficient4 x**3
  0.5,                                     !- Minimum Value of x
  1.5;                                     !- Maximum Value of x

OS:Curve:Cubic,
  {00000000-0000-0000-0023-000000000015},  !- Handle
  Curve Cubic 9,                           !- Name
  1.2183,                                  !- Coefficient1 Constant
  -0.03612,                                !- Coefficient2 x
  0.00142,                                 !- Coefficient3 x**2
  -2.68e-05,                               !- Coefficient4 x**3
  -20,                                     !- Minimum Value of x
  20;                                      !- Maximum Value of x

OS:Curve:Cubic,
  {00000000-0000-0000-0023-000000000016},  !- Handle
  DXCOOL-NECB2011-REF-COOLPLFFPLR,         !- Name
  0.0277,                                  !- Coefficient1 Constant
  4.9151,                                  !- Coefficient2 x
  -8.184,                                  !- Coefficient3 x**2
  4.2702,                                  !- Coefficient4 x**3
  0.7,                                     !- Minimum Value of x
  1;                                       !- Maximum Value of x

OS:Curve:Cubic,
  {00000000-0000-0000-0023-000000000017},  !- Handle
  DXHEAT-NECB2011-REF-CAPFFLOW,            !- Name
  0.84,                                    !- Coefficient1 Constant
  0.16,                                    !- Coefficient2 x
  0,                                       !- Coefficient3 x**2
  0,                                       !- Coefficient4 x**3
  0.5,                                     !- Minimum Value of x
  1.5;                                     !- Maximum Value of x

OS:Curve:Cubic,
  {00000000-0000-0000-0023-000000000018},  !- Handle
  DXHEAT-NECB2011-REF-CAPFT,               !- Name
  0.729009,                                !- Coefficient1 Constant
  0.0319275,                               !- Coefficient2 x
  0.000136404,                             !- Coefficient3 x**2
  -8.748e-06,                              !- Coefficient4 x**3
  -20,                                     !- Minimum Value of x
  20;                                      !- Maximum Value of x

OS:Curve:Cubic,
  {00000000-0000-0000-0023-000000000019},  !- Handle
  DXHEAT-NECB2011-REF-EIRFT,               !- Name
  1.2183,                                  !- Coefficient1 Constant
  -0.03612,                                !- Coefficient2 x
  0.00142,                                 !- Coefficient3 x**2
  -2.68e-05,                               !- Coefficient4 x**3
  -20,                                     !- Minimum Value of x
  20;                                      !- Maximum Value of x

OS:Curve:Cubic,
  {00000000-0000-0000-0023-000000000020},  !- Handle
  DXHEAT-NECB2011-REF-PLFFPLR,             !- Name
  0.3696,                                  !- Coefficient1 Constant
  2.3362,                                  !- Coefficient2 x
  -2.9577,                                 !- Coefficient3 x**2
  1.2596,                                  !- Coefficient4 x**3
  0.7,                                     !- Minimum Value of x
  1;                                       !- Maximum Value of x

OS:Curve:Cubic,
  {00000000-0000-0000-0023-000000000021},  !- Handle
  Fan On Off Efficiency Curve 1,           !- Name
  1,                                       !- Coefficient1 Constant
  0,                                       !- Coefficient2 x
  0,                                       !- Coefficient3 x**2
  0,                                       !- Coefficient4 x**3
  0,                                       !- Minimum Value of x
  1;                                       !- Maximum Value of x

OS:Curve:Cubic,
  {00000000-0000-0000-0023-000000000022},  !- Handle
  Fan On Off Efficiency Curve 2,           !- Name
  1,                                       !- Coefficient1 Constant
  0,                                       !- Coefficient2 x
  0,                                       !- Coefficient3 x**2
  0,                                       !- Coefficient4 x**3
  0,                                       !- Minimum Value of x
  1;                                       !- Maximum Value of x

OS:Curve:Cubic,
  {00000000-0000-0000-0023-000000000023},  !- Handle
  Fan On Off Efficiency Curve,             !- Name
  1,                                       !- Coefficient1 Constant
  0,                                       !- Coefficient2 x
  0,                                       !- Coefficient3 x**2
  0,                                       !- Coefficient4 x**3
  0,                                       !- Minimum Value of x
  1;                                       !- Maximum Value of x

OS:Curve:Exponent,
  {00000000-0000-0000-0024-000000000001},  !- Handle
  Fan On Off Power Curve 1,                !- Name
  1,                                       !- Coefficient1 Constant
  0,                                       !- Coefficient2 Constant
  0,                                       !- Coefficient3 Constant
  0,                                       !- Minimum Value of x
  1,                                       !- Maximum Value of x
  ,                                        !- Minimum Curve Output
  ,                                        !- Maximum Curve Output
  ,                                        !- Input Unit Type for X
  ;                                        !- Output Unit Type

OS:Curve:Exponent,
  {00000000-0000-0000-0024-000000000002},  !- Handle
  Fan On Off Power Curve 2,                !- Name
  1,                                       !- Coefficient1 Constant
  0,                                       !- Coefficient2 Constant
  0,                                       !- Coefficient3 Constant
  0,                                       !- Minimum Value of x
  1,                                       !- Maximum Value of x
  ,                                        !- Minimum Curve Output
  ,                                        !- Maximum Curve Output
  ,                                        !- Input Unit Type for X
  ;                                        !- Output Unit Type

OS:Curve:Exponent,
  {00000000-0000-0000-0024-000000000003},  !- Handle
  Fan On Off Power Curve,                  !- Name
  1,                                       !- Coefficient1 Constant
  0,                                       !- Coefficient2 Constant
  0,                                       !- Coefficient3 Constant
  0,                                       !- Minimum Value of x
  1,                                       !- Maximum Value of x
  ,                                        !- Minimum Curve Output
  ,                                        !- Maximum Curve Output
  ,                                        !- Input Unit Type for X
  ;                                        !- Output Unit Type

OS:Curve:Quadratic,
  {00000000-0000-0000-0025-000000000001},  !- Handle
  Curve Quadratic 1,                       !- Name
  1,                                       !- Coefficient1 Constant
  0,                                       !- Coefficient2 x
  0,                                       !- Coefficient3 x**2
  0,                                       !- Minimum Value of x
  1;                                       !- Maximum Value of x

OS:Curve:Quadratic,
  {00000000-0000-0000-0025-000000000002},  !- Handle
  Curve Quadratic 2,                       !- Name
  1,                                       !- Coefficient1 Constant
  0,                                       !- Coefficient2 x
  0,                                       !- Coefficient3 x**2
  0,                                       !- Minimum Value of x
  1;                                       !- Maximum Value of x

OS:Curve:Quadratic,
  {00000000-0000-0000-0025-000000000003},  !- Handle
  Curve Quadratic 3,                       !- Name
  1.3824,                                  !- Coefficient1 Constant
  -0.4336,                                 !- Coefficient2 x
  0.0512,                                  !- Coefficient3 x**2
  0,                                       !- Minimum Value of x
  1;                                       !- Maximum Value of x

OS:Curve:Quadratic,
  {00000000-0000-0000-0025-000000000004},  !- Handle
  Curve Quadratic 4,                       !- Name
  1,                                       !- Coefficient1 Constant
  0,                                       !- Coefficient2 x
  0,                                       !- Coefficient3 x**2
  0,                                       !- Minimum Value of x
  1;                                       !- Maximum Value of x

OS:Curve:Quadratic,
  {00000000-0000-0000-0025-000000000005},  !- Handle
  Curve Quadratic 5,                       !- Name
  1,                                       !- Coefficient1 Constant
  0,                                       !- Coefficient2 x
  0,                                       !- Coefficient3 x**2
  0,                                       !- Minimum Value of x
  1;                                       !- Maximum Value of x

OS:Curve:Quadratic,
  {00000000-0000-0000-0025-000000000006},  !- Handle
  Curve Quadratic 6,                       !- Name
  1.3824,                                  !- Coefficient1 Constant
  -0.4336,                                 !- Coefficient2 x
  0.0512,                                  !- Coefficient3 x**2
  0,                                       !- Minimum Value of x
  1;                                       !- Maximum Value of x

OS:Curve:Quadratic,
  {00000000-0000-0000-0025-000000000007},  !- Handle
  Curve Quadratic 7,                       !- Name
  1,                                       !- Coefficient1 Constant
  0,                                       !- Coefficient2 x
  0,                                       !- Coefficient3 x**2
  0,                                       !- Minimum Value of x
  1;                                       !- Maximum Value of x

OS:Curve:Quadratic,
  {00000000-0000-0000-0025-000000000008},  !- Handle
  Curve Quadratic 8,                       !- Name
  1,                                       !- Coefficient1 Constant
  0,                                       !- Coefficient2 x
  0,                                       !- Coefficient3 x**2
  0,                                       !- Minimum Value of x
  1;                                       !- Maximum Value of x

OS:Curve:Quadratic,
  {00000000-0000-0000-0025-000000000009},  !- Handle
  Curve Quadratic 9,                       !- Name
  1.3824,                                  !- Coefficient1 Constant
  -0.4336,                                 !- Coefficient2 x
  0.0512,                                  !- Coefficient3 x**2
  0,                                       !- Minimum Value of x
  1;                                       !- Maximum Value of x

OS:Curve:Quadratic,
  {00000000-0000-0000-0025-000000000010},  !- Handle
  DXCOOL-NECB2011-REF-CAPFFLOW,            !- Name
  0.8,                                     !- Coefficient1 Constant
  0.2,                                     !- Coefficient2 x
  0,                                       !- Coefficient3 x**2
  0.5,                                     !- Minimum Value of x
  1.5;                                     !- Maximum Value of x

OS:Curve:Quadratic,
  {00000000-0000-0000-0025-000000000011},  !- Handle
  DXCOOL-NECB2011-REF-COOLEIRFFLOW,        !- Name
  1.1552,                                  !- Coefficient1 Constant
  -0.1808,                                 !- Coefficient2 x
  0.0256,                                  !- Coefficient3 x**2
  0.5,                                     !- Minimum Value of x
  1.5;                                     !- Maximum Value of x

OS:Curve:Quadratic,
  {00000000-0000-0000-0025-000000000012},  !- Handle
  DXHEAT-NECB2011-REF-EIRFFLOW,            !- Name
  1.3824,                                  !- Coefficient1 Constant
  -0.4336,                                 !- Coefficient2 x
  0.0512,                                  !- Coefficient3 x**2
  0,                                       !- Minimum Value of x
  1;                                       !- Maximum Value of x

OS:Daylighting:Control,
  {00000000-0000-0000-0026-000000000001},  !- Handle
  Zone3 Bulk Storage daylighting control,  !- Name
  {00000000-0000-0000-0078-000000000003},  !- Space Name
  22.8588851907324,                        !- Position X-Coordinate {m}
  65.5288042134326,                        !- Position Y-Coordinate {m}
  0.8,                                     !- Position Z-Coordinate {m}
  ,                                        !- Psi Rotation Around X-Axis {deg}
  ,                                        !- Theta Rotation Around Y-Axis {deg}
  ,                                        !- Phi Rotation Around Z-Axis {deg}
  200,                                     !- Illuminance Setpoint {lux}
  Stepped,                                 !- Lighting Control Type
  ,                                        !- Minimum Input Power Fraction for Continuous Dimming Control
  ,                                        !- Minimum Light Output Fraction for Continuous Dimming Control
  2;                                       !- Number of Stepped Control Steps

OS:DefaultConstructionSet,
  {00000000-0000-0000-0027-000000000001},  !- Handle
  BTAP-Mass at hdd = 5000.0,               !- Name
  {00000000-0000-0000-0030-000000000002},  !- Default Exterior Surface Constructions Name
  {00000000-0000-0000-0030-000000000003},  !- Default Interior Surface Constructions Name
  {00000000-0000-0000-0030-000000000001},  !- Default Ground Contact Surface Constructions Name
  {00000000-0000-0000-0029-000000000001},  !- Default Exterior SubSurface Constructions Name
  {00000000-0000-0000-0029-000000000002},  !- Default Interior SubSurface Constructions Name
  {00000000-0000-0000-0019-000000000031},  !- Interior Partition Construction Name
  ,                                        !- Space Shading Construction Name
  ,                                        !- Building Shading Construction Name
  ,                                        !- Site Shading Construction Name
  ;                                        !- Adiabatic Surface Construction Name

OS:DefaultScheduleSet,
  {00000000-0000-0000-0028-000000000001},  !- Handle
  Space Function Office enclosed <= 25 m2 Schedule Set, !- Name
  ,                                        !- Hours of Operation Schedule Name
  {00000000-0000-0000-0061-000000000010},  !- Number of People Schedule Name
  {00000000-0000-0000-0061-000000000014},  !- People Activity Level Schedule Name
  {00000000-0000-0000-0061-000000000009},  !- Lighting Schedule Name
  {00000000-0000-0000-0061-000000000008},  !- Electric Equipment Schedule Name
  ,                                        !- Gas Equipment Schedule Name
  ,                                        !- Hot Water Equipment Schedule Name
  {00000000-0000-0000-0061-000000000002},  !- Infiltration Schedule Name
  ,                                        !- Steam Equipment Schedule Name
  ;                                        !- Other Equipment Schedule Name

OS:DefaultScheduleSet,
  {00000000-0000-0000-0028-000000000002},  !- Handle
  Space Function Warehouse storage area medium to bulky palletized items Schedule Set, !- Name
  ,                                        !- Hours of Operation Schedule Name
  {00000000-0000-0000-0061-000000000010},  !- Number of People Schedule Name
  {00000000-0000-0000-0061-000000000014},  !- People Activity Level Schedule Name
  {00000000-0000-0000-0061-000000000009},  !- Lighting Schedule Name
  {00000000-0000-0000-0061-000000000008},  !- Electric Equipment Schedule Name
  ,                                        !- Gas Equipment Schedule Name
  ,                                        !- Hot Water Equipment Schedule Name
  {00000000-0000-0000-0061-000000000002},  !- Infiltration Schedule Name
  ,                                        !- Steam Equipment Schedule Name
  ;                                        !- Other Equipment Schedule Name

OS:DefaultScheduleSet,
  {00000000-0000-0000-0028-000000000003},  !- Handle
  Space Function Warehouse storage area small hand-carried items(4) Schedule Set, !- Name
  ,                                        !- Hours of Operation Schedule Name
  {00000000-0000-0000-0061-000000000010},  !- Number of People Schedule Name
  {00000000-0000-0000-0061-000000000014},  !- People Activity Level Schedule Name
  {00000000-0000-0000-0061-000000000009},  !- Lighting Schedule Name
  {00000000-0000-0000-0061-000000000008},  !- Electric Equipment Schedule Name
  ,                                        !- Gas Equipment Schedule Name
  ,                                        !- Hot Water Equipment Schedule Name
  {00000000-0000-0000-0061-000000000002},  !- Infiltration Schedule Name
  ,                                        !- Steam Equipment Schedule Name
  ;                                        !- Other Equipment Schedule Name

OS:DefaultSubSurfaceConstructions,
  {00000000-0000-0000-0029-000000000001},  !- Handle
  BTAP-Mass at hdd = 5000.0,               !- Name
  {00000000-0000-0000-0019-000000000008},  !- Fixed Window Construction Name
  {00000000-0000-0000-0019-000000000008},  !- Operable Window Construction Name
  {00000000-0000-0000-0019-000000000006},  !- Door Construction Name
  {00000000-0000-0000-0019-000000000012},  !- Glass Door Construction Name
  {00000000-0000-0000-0019-000000000014},  !- Overhead Door Construction Name
  {00000000-0000-0000-0019-000000000018},  !- Skylight Construction Name
  {00000000-0000-0000-0019-000000000004},  !- Tubular Daylight Dome Construction Name
  {00000000-0000-0000-0019-000000000002};  !- Tubular Daylight Diffuser Construction Name

OS:DefaultSubSurfaceConstructions,
  {00000000-0000-0000-0029-000000000002},  !- Handle
  Default Sub Surface Constructions 2,     !- Name
  {00000000-0000-0000-0019-000000000033},  !- Fixed Window Construction Name
  {00000000-0000-0000-0019-000000000033},  !- Operable Window Construction Name
  {00000000-0000-0000-0019-000000000029},  !- Door Construction Name
  ,                                        !- Glass Door Construction Name
  ,                                        !- Overhead Door Construction Name
  ,                                        !- Skylight Construction Name
  ,                                        !- Tubular Daylight Dome Construction Name
  ;                                        !- Tubular Daylight Diffuser Construction Name

OS:DefaultSubSurfaceConstructions,
  {00000000-0000-0000-0029-000000000003},  !- Handle
  NECB2011 - FullSrvRest - WholeBuilding - NECB HDD Method at hdd = 5000.0, !- Name
  {00000000-0000-0000-0019-000000000007},  !- Fixed Window Construction Name
  {00000000-0000-0000-0019-000000000007},  !- Operable Window Construction Name
  {00000000-0000-0000-0019-000000000005},  !- Door Construction Name
  {00000000-0000-0000-0019-000000000011},  !- Glass Door Construction Name
  {00000000-0000-0000-0019-000000000013},  !- Overhead Door Construction Name
  {00000000-0000-0000-0019-000000000017},  !- Skylight Construction Name
  {00000000-0000-0000-0019-000000000003},  !- Tubular Daylight Dome Construction Name
  {00000000-0000-0000-0019-000000000001};  !- Tubular Daylight Diffuser Construction Name

OS:DefaultSurfaceConstructions,
  {00000000-0000-0000-0030-000000000001},  !- Handle
  BTAP-Mass at hdd = 5000.0 1,             !- Name
  {00000000-0000-0000-0019-000000000022},  !- Floor Construction Name
  {00000000-0000-0000-0019-000000000027},  !- Wall Construction Name
  {00000000-0000-0000-0019-000000000025};  !- Roof Ceiling Construction Name

OS:DefaultSurfaceConstructions,
  {00000000-0000-0000-0030-000000000002},  !- Handle
  BTAP-Mass at hdd = 5000.0,               !- Name
  {00000000-0000-0000-0019-000000000010},  !- Floor Construction Name
  {00000000-0000-0000-0019-000000000020},  !- Wall Construction Name
  {00000000-0000-0000-0019-000000000016};  !- Roof Ceiling Construction Name

OS:DefaultSurfaceConstructions,
  {00000000-0000-0000-0030-000000000003},  !- Handle
  Default Surface Constructions 2,         !- Name
  {00000000-0000-0000-0019-000000000030},  !- Floor Construction Name
  {00000000-0000-0000-0019-000000000032},  !- Wall Construction Name
  {00000000-0000-0000-0019-000000000028};  !- Roof Ceiling Construction Name

OS:DefaultSurfaceConstructions,
  {00000000-0000-0000-0030-000000000004},  !- Handle
  NECB2011 - FullSrvRest - WholeBuilding - NECB HDD Method at hdd = 5000.0 1, !- Name
  {00000000-0000-0000-0019-000000000021},  !- Floor Construction Name
  {00000000-0000-0000-0019-000000000026},  !- Wall Construction Name
  {00000000-0000-0000-0019-000000000024};  !- Roof Ceiling Construction Name

OS:DefaultSurfaceConstructions,
  {00000000-0000-0000-0030-000000000005},  !- Handle
  NECB2011 - FullSrvRest - WholeBuilding - NECB HDD Method at hdd = 5000.0, !- Name
  {00000000-0000-0000-0019-000000000009},  !- Floor Construction Name
  {00000000-0000-0000-0019-000000000019},  !- Wall Construction Name
  {00000000-0000-0000-0019-000000000015};  !- Roof Ceiling Construction Name

OS:DesignSpecification:OutdoorAir,
  {00000000-0000-0000-0031-000000000001},  !- Handle
  Space Function Office enclosed <= 25 m2 Ventilation, !- Name
  Sum,                                     !- Outdoor Air Method
  0.002539077244416,                       !- Outdoor Air Flow per Person {m3/s-person}
  0.0003048,                               !- Outdoor Air Flow per Floor Area {m3/s-m2}
  ,                                        !- Outdoor Air Flow Rate {m3/s}
  ,                                        !- Outdoor Air Flow Air Changes per Hour {1/hr}
  ;                                        !- Outdoor Air Flow Rate Fraction Schedule Name

OS:DesignSpecification:OutdoorAir,
  {00000000-0000-0000-0031-000000000002},  !- Handle
  Space Function Warehouse storage area medium to bulky palletized items Ventilation, !- Name
  Sum,                                     !- Outdoor Air Method
  0,                                       !- Outdoor Air Flow per Person {m3/s-person}
  0.0003048,                               !- Outdoor Air Flow per Floor Area {m3/s-m2}
  ,                                        !- Outdoor Air Flow Rate {m3/s}
  ,                                        !- Outdoor Air Flow Air Changes per Hour {1/hr}
  ;                                        !- Outdoor Air Flow Rate Fraction Schedule Name

OS:DesignSpecification:OutdoorAir,
  {00000000-0000-0000-0031-000000000003},  !- Handle
  Space Function Warehouse storage area small hand-carried items(4) Ventilation, !- Name
  Sum,                                     !- Outdoor Air Method
  0,                                       !- Outdoor Air Flow per Person {m3/s-person}
  0.0003048,                               !- Outdoor Air Flow per Floor Area {m3/s-m2}
  ,                                        !- Outdoor Air Flow Rate {m3/s}
  ,                                        !- Outdoor Air Flow Air Changes per Hour {1/hr}
  ;                                        !- Outdoor Air Flow Rate Fraction Schedule Name

OS:ElectricEquipment,
  {00000000-0000-0000-0032-000000000001},  !- Handle
  Space Function Office enclosed <= 25 m2 Elec Equip, !- Name
  {00000000-0000-0000-0033-000000000001},  !- Electric Equipment Definition Name
  {00000000-0000-0000-0080-000000000001},  !- Space or SpaceType Name
  ,                                        !- Schedule Name
  ,                                        !- Multiplier
  General;                                 !- End-Use Subcategory

OS:ElectricEquipment,
  {00000000-0000-0000-0032-000000000002},  !- Handle
  Space Function Warehouse storage area medium to bulky palletized items Elec Equip, !- Name
  {00000000-0000-0000-0033-000000000002},  !- Electric Equipment Definition Name
  {00000000-0000-0000-0080-000000000002},  !- Space or SpaceType Name
  ,                                        !- Schedule Name
  ,                                        !- Multiplier
  General;                                 !- End-Use Subcategory

OS:ElectricEquipment,
  {00000000-0000-0000-0032-000000000003},  !- Handle
  Space Function Warehouse storage area small hand-carried items(4) Elec Equip, !- Name
  {00000000-0000-0000-0033-000000000003},  !- Electric Equipment Definition Name
  {00000000-0000-0000-0080-000000000003},  !- Space or SpaceType Name
  ,                                        !- Schedule Name
  ,                                        !- Multiplier
  General;                                 !- End-Use Subcategory

OS:ElectricEquipment:Definition,
  {00000000-0000-0000-0033-000000000001},  !- Handle
  Space Function Office enclosed <= 25 m2 Elec Equip Definition, !- Name
  Watts/Area,                              !- Design Level Calculation Method
  ,                                        !- Design Level {W}
  7.50272566220473,                        !- Watts per Space Floor Area {W/m2}
  ,                                        !- Watts per Person {W/person}
  ,                                        !- Fraction Latent
  0.5;                                     !- Fraction Radiant

OS:ElectricEquipment:Definition,
  {00000000-0000-0000-0033-000000000002},  !- Handle
  Space Function Warehouse storage area medium to bulky palletized items Elec Equip Definition, !- Name
  Watts/Area,                              !- Design Level Calculation Method
  ,                                        !- Design Level {W}
  1.0003634216273,                         !- Watts per Space Floor Area {W/m2}
  ,                                        !- Watts per Person {W/person}
  ,                                        !- Fraction Latent
  0.5;                                     !- Fraction Radiant

OS:ElectricEquipment:Definition,
  {00000000-0000-0000-0033-000000000003},  !- Handle
  Space Function Warehouse storage area small hand-carried items(4) Elec Equip Definition, !- Name
  Watts/Area,                              !- Design Level Calculation Method
  ,                                        !- Design Level {W}
  1.0003634216273,                         !- Watts per Space Floor Area {W/m2}
  ,                                        !- Watts per Person {W/person}
  ,                                        !- Fraction Latent
  0.5;                                     !- Fraction Radiant

OS:EnergyManagementSystem:Actuator,
  {00000000-0000-0000-0034-000000000001},  !- Handle
  ems_sys_4_mixed_shr_none_sc_ashp_sh_ashp_c_e_ssf_cv_zh_b_e_zc_none_srf_none__1_ClgSch0, !- Name
  {00000000-0000-0000-0061-000000000012},  !- Actuated Component Name
  Schedule:Year,                           !- Actuated Component Type
  Schedule Value,                          !- Actuated Component Control Type
  ;                                        !- Zone or Space Name

OS:EnergyManagementSystem:Actuator,
  {00000000-0000-0000-0034-000000000002},  !- Handle
  ems_sys_4_mixed_shr_none_sc_ashp_sh_ashp_c_e_ssf_cv_zh_b_e_zc_none_srf_none__1_HtgSch0, !- Name
  {00000000-0000-0000-0061-000000000013},  !- Actuated Component Name
  Schedule:Year,                           !- Actuated Component Type
  Schedule Value,                          !- Actuated Component Control Type
  ;                                        !- Zone or Space Name

OS:EnergyManagementSystem:Actuator,
  {00000000-0000-0000-0034-000000000003},  !- Handle
  ems_sys_4_mixed_shr_none_sc_ashp_sh_ashp_c_e_ssf_cv_zh_b_e_zc_none_srf_none__ClgSch0, !- Name
  {00000000-0000-0000-0061-000000000012},  !- Actuated Component Name
  Schedule:Year,                           !- Actuated Component Type
  Schedule Value,                          !- Actuated Component Control Type
  ;                                        !- Zone or Space Name

OS:EnergyManagementSystem:Actuator,
  {00000000-0000-0000-0034-000000000004},  !- Handle
  ems_sys_4_mixed_shr_none_sc_ashp_sh_ashp_c_e_ssf_cv_zh_b_e_zc_none_srf_none__HtgSch0, !- Name
  {00000000-0000-0000-0061-000000000013},  !- Actuated Component Name
  Schedule:Year,                           !- Actuated Component Type
  Schedule Value,                          !- Actuated Component Control Type
  ;                                        !- Zone or Space Name

OS:EnergyManagementSystem:Program,
  {00000000-0000-0000-0035-000000000001},  !- Handle
<<<<<<< HEAD
  ems_sys_4_mixed_shr_none_sc_ashp_sh_ashp_c_e_ssf_cv_zh_b_e_zc_none_srf_none__1_OptimumStartProg0, !- Name
  IF DaylightSavings==0 && DayOfWeek>1 && Hour==5 && {9c09f6f9-b2ac-415d-a4eb-2a0e3bd10dff}<23.9 && {9c09f6f9-b2ac-415d-a4eb-2a0e3bd10dff}>1.7, !- Program Line 1
  SET {14873196-d375-4eda-8295-72297a4404e6} = 29.4, !- Program Line 2
  SET {6acab3cb-064e-41e8-850e-a373fc56ecd2} = 15.6, !- Program Line 3
  ELSEIF DaylightSavings==0 && DayOfWeek==1 && Hour==7 && {9c09f6f9-b2ac-415d-a4eb-2a0e3bd10dff}<23.9 && {9c09f6f9-b2ac-415d-a4eb-2a0e3bd10dff}>1.7, !- Program Line 4
  SET {14873196-d375-4eda-8295-72297a4404e6} = 29.4, !- Program Line 5
  SET {6acab3cb-064e-41e8-850e-a373fc56ecd2} = 15.6, !- Program Line 6
  ELSEIF DaylightSavings==1 && DayOfWeek>1 && Hour==4 && {9c09f6f9-b2ac-415d-a4eb-2a0e3bd10dff}<23.9 && {9c09f6f9-b2ac-415d-a4eb-2a0e3bd10dff}>1.7, !- Program Line 7
  SET {14873196-d375-4eda-8295-72297a4404e6} = 29.4, !- Program Line 8
  SET {6acab3cb-064e-41e8-850e-a373fc56ecd2} = 15.6, !- Program Line 9
  ELSEIF DaylightSavings==1 && DayOfWeek==1 && Hour==6 && {9c09f6f9-b2ac-415d-a4eb-2a0e3bd10dff}<23.9 && {9c09f6f9-b2ac-415d-a4eb-2a0e3bd10dff}>1.7, !- Program Line 10
  SET {14873196-d375-4eda-8295-72297a4404e6} = 29.4, !- Program Line 11
  SET {6acab3cb-064e-41e8-850e-a373fc56ecd2} = 15.6, !- Program Line 12
  ELSE,                                    !- Program Line 13
  SET {14873196-d375-4eda-8295-72297a4404e6} = NULL, !- Program Line 14
  SET {6acab3cb-064e-41e8-850e-a373fc56ecd2} = NULL, !- Program Line 15
=======
  ems_sys_4_mixed_shr_none_sc_ashp_sh_ashp_ssf_cv_zh_b_e_zc_none_srf_none__1_OptimumStartProg0, !- Name
  IF DaylightSavings==0 && DayOfWeek>1 && Hour==5 && {aa48ac90-c8c2-4d94-a035-7fc92f2eed87}<23.9 && {aa48ac90-c8c2-4d94-a035-7fc92f2eed87}>1.7, !- Program Line 1
  SET {efb8a556-07c4-423b-813e-e1e4d110c2d2} = 29.4, !- Program Line 2
  SET {0e6d8538-7d8c-4a59-a18a-1ff9e74b46d1} = 15.6, !- Program Line 3
  ELSEIF DaylightSavings==0 && DayOfWeek==1 && Hour==7 && {aa48ac90-c8c2-4d94-a035-7fc92f2eed87}<23.9 && {aa48ac90-c8c2-4d94-a035-7fc92f2eed87}>1.7, !- Program Line 4
  SET {efb8a556-07c4-423b-813e-e1e4d110c2d2} = 29.4, !- Program Line 5
  SET {0e6d8538-7d8c-4a59-a18a-1ff9e74b46d1} = 15.6, !- Program Line 6
  ELSEIF DaylightSavings==1 && DayOfWeek>1 && Hour==4 && {aa48ac90-c8c2-4d94-a035-7fc92f2eed87}<23.9 && {aa48ac90-c8c2-4d94-a035-7fc92f2eed87}>1.7, !- Program Line 7
  SET {efb8a556-07c4-423b-813e-e1e4d110c2d2} = 29.4, !- Program Line 8
  SET {0e6d8538-7d8c-4a59-a18a-1ff9e74b46d1} = 15.6, !- Program Line 9
  ELSEIF DaylightSavings==1 && DayOfWeek==1 && Hour==6 && {aa48ac90-c8c2-4d94-a035-7fc92f2eed87}<23.9 && {aa48ac90-c8c2-4d94-a035-7fc92f2eed87}>1.7, !- Program Line 10
  SET {efb8a556-07c4-423b-813e-e1e4d110c2d2} = 29.4, !- Program Line 11
  SET {0e6d8538-7d8c-4a59-a18a-1ff9e74b46d1} = 15.6, !- Program Line 12
  ELSE,                                    !- Program Line 13
  SET {efb8a556-07c4-423b-813e-e1e4d110c2d2} = NULL, !- Program Line 14
  SET {0e6d8538-7d8c-4a59-a18a-1ff9e74b46d1} = NULL, !- Program Line 15
>>>>>>> f531be1f
  ENDIF;                                   !- Program Line 16

OS:EnergyManagementSystem:Program,
  {00000000-0000-0000-0035-000000000002},  !- Handle
<<<<<<< HEAD
  ems_sys_4_mixed_shr_none_sc_ashp_sh_ashp_c_e_ssf_cv_zh_b_e_zc_none_srf_none__OptimumStartProg0, !- Name
  IF DaylightSavings==0 && DayOfWeek>1 && Hour==5 && {5fdb6b0a-09e2-4cd4-9a36-29dfe83a9ef6}<23.9 && {5fdb6b0a-09e2-4cd4-9a36-29dfe83a9ef6}>1.7, !- Program Line 1
  SET {eddb362e-0409-44d7-818b-5043bf66b512} = 29.4, !- Program Line 2
  SET {d079a35a-f553-450a-a1b8-42a0f06ef1ca} = 15.6, !- Program Line 3
  ELSEIF DaylightSavings==0 && DayOfWeek==1 && Hour==7 && {5fdb6b0a-09e2-4cd4-9a36-29dfe83a9ef6}<23.9 && {5fdb6b0a-09e2-4cd4-9a36-29dfe83a9ef6}>1.7, !- Program Line 4
  SET {eddb362e-0409-44d7-818b-5043bf66b512} = 29.4, !- Program Line 5
  SET {d079a35a-f553-450a-a1b8-42a0f06ef1ca} = 15.6, !- Program Line 6
  ELSEIF DaylightSavings==1 && DayOfWeek>1 && Hour==4 && {5fdb6b0a-09e2-4cd4-9a36-29dfe83a9ef6}<23.9 && {5fdb6b0a-09e2-4cd4-9a36-29dfe83a9ef6}>1.7, !- Program Line 7
  SET {eddb362e-0409-44d7-818b-5043bf66b512} = 29.4, !- Program Line 8
  SET {d079a35a-f553-450a-a1b8-42a0f06ef1ca} = 15.6, !- Program Line 9
  ELSEIF DaylightSavings==1 && DayOfWeek==1 && Hour==6 && {5fdb6b0a-09e2-4cd4-9a36-29dfe83a9ef6}<23.9 && {5fdb6b0a-09e2-4cd4-9a36-29dfe83a9ef6}>1.7, !- Program Line 10
  SET {eddb362e-0409-44d7-818b-5043bf66b512} = 29.4, !- Program Line 11
  SET {d079a35a-f553-450a-a1b8-42a0f06ef1ca} = 15.6, !- Program Line 12
  ELSE,                                    !- Program Line 13
  SET {eddb362e-0409-44d7-818b-5043bf66b512} = NULL, !- Program Line 14
  SET {d079a35a-f553-450a-a1b8-42a0f06ef1ca} = NULL, !- Program Line 15
=======
  ems_sys_4_mixed_shr_none_sc_ashp_sh_ashp_ssf_cv_zh_b_e_zc_none_srf_none__OptimumStartProg0, !- Name
  IF DaylightSavings==0 && DayOfWeek>1 && Hour==5 && {093bf512-c0b3-4b07-a5fc-cd13f901e2da}<23.9 && {093bf512-c0b3-4b07-a5fc-cd13f901e2da}>1.7, !- Program Line 1
  SET {e728b70f-d36b-4ab9-a11d-4c007880efd2} = 29.4, !- Program Line 2
  SET {3738879e-96f2-4607-a52e-fac21b156fb3} = 15.6, !- Program Line 3
  ELSEIF DaylightSavings==0 && DayOfWeek==1 && Hour==7 && {093bf512-c0b3-4b07-a5fc-cd13f901e2da}<23.9 && {093bf512-c0b3-4b07-a5fc-cd13f901e2da}>1.7, !- Program Line 4
  SET {e728b70f-d36b-4ab9-a11d-4c007880efd2} = 29.4, !- Program Line 5
  SET {3738879e-96f2-4607-a52e-fac21b156fb3} = 15.6, !- Program Line 6
  ELSEIF DaylightSavings==1 && DayOfWeek>1 && Hour==4 && {093bf512-c0b3-4b07-a5fc-cd13f901e2da}<23.9 && {093bf512-c0b3-4b07-a5fc-cd13f901e2da}>1.7, !- Program Line 7
  SET {e728b70f-d36b-4ab9-a11d-4c007880efd2} = 29.4, !- Program Line 8
  SET {3738879e-96f2-4607-a52e-fac21b156fb3} = 15.6, !- Program Line 9
  ELSEIF DaylightSavings==1 && DayOfWeek==1 && Hour==6 && {093bf512-c0b3-4b07-a5fc-cd13f901e2da}<23.9 && {093bf512-c0b3-4b07-a5fc-cd13f901e2da}>1.7, !- Program Line 10
  SET {e728b70f-d36b-4ab9-a11d-4c007880efd2} = 29.4, !- Program Line 11
  SET {3738879e-96f2-4607-a52e-fac21b156fb3} = 15.6, !- Program Line 12
  ELSE,                                    !- Program Line 13
  SET {e728b70f-d36b-4ab9-a11d-4c007880efd2} = NULL, !- Program Line 14
  SET {3738879e-96f2-4607-a52e-fac21b156fb3} = NULL, !- Program Line 15
>>>>>>> f531be1f
  ENDIF;                                   !- Program Line 16

OS:EnergyManagementSystem:ProgramCallingManager,
  {00000000-0000-0000-0036-000000000001},  !- Handle
  ems_sys_4_mixed_shr_none_sc_ashp_sh_ashp_c_e_ssf_cv_zh_b_e_zc_none_srf_none__1_OptimumStartCallingManager0, !- Name
  BeginTimestepBeforePredictor,            !- EnergyPlus Model Calling Point
  {00000000-0000-0000-0035-000000000001};  !- Program Name 1

OS:EnergyManagementSystem:ProgramCallingManager,
  {00000000-0000-0000-0036-000000000002},  !- Handle
  ems_sys_4_mixed_shr_none_sc_ashp_sh_ashp_c_e_ssf_cv_zh_b_e_zc_none_srf_none__OptimumStartCallingManager0, !- Name
  BeginTimestepBeforePredictor,            !- EnergyPlus Model Calling Point
  {00000000-0000-0000-0035-000000000002};  !- Program Name 1

OS:EnergyManagementSystem:Sensor,
  {00000000-0000-0000-0037-000000000001},  !- Handle
  OAT,                                     !- Name
  Environment,                             !- Output Variable or Output Meter Index Key Name
  Site Outdoor Air Drybulb Temperature;    !- Output Variable or Output Meter Name

OS:EnergyManagementSystem:Sensor,
  {00000000-0000-0000-0037-000000000002},  !- Handle
  OAT_1,                                   !- Name
  Environment,                             !- Output Variable or Output Meter Index Key Name
  Site Outdoor Air Drybulb Temperature;    !- Output Variable or Output Meter Name

OS:Facility,
  {00000000-0000-0000-0038-000000000001};  !- Handle

OS:Fan:OnOff,
  {00000000-0000-0000-0039-000000000001},  !- Handle
  Fan On Off 1,                            !- Name
  {00000000-0000-0000-0058-000000000001},  !- Availability Schedule Name
  0.39975,                                 !- Fan Total Efficiency
  622.722275,                              !- Pressure Rise {Pa}
  autosize,                                !- Maximum Flow Rate {m3/s}
  0.615,                                   !- Motor Efficiency
  1,                                       !- Motor In Airstream Fraction
  ,                                        !- Air Inlet Node Name
  ,                                        !- Air Outlet Node Name
  {00000000-0000-0000-0024-000000000003},  !- Fan Power Ratio Function of Speed Ratio Curve Name
  {00000000-0000-0000-0023-000000000023},  !- Fan Efficiency Ratio Function of Speed Ratio Curve Name
  ;                                        !- End-Use Subcategory

OS:Fan:OnOff,
  {00000000-0000-0000-0039-000000000002},  !- Handle
  Fan On Off 2,                            !- Name
  {00000000-0000-0000-0058-000000000001},  !- Availability Schedule Name
  0.39975,                                 !- Fan Total Efficiency
  1110.9365386,                            !- Pressure Rise {Pa}
  autosize,                                !- Maximum Flow Rate {m3/s}
  0.615,                                   !- Motor Efficiency
  1,                                       !- Motor In Airstream Fraction
  ,                                        !- Air Inlet Node Name
  ,                                        !- Air Outlet Node Name
  {00000000-0000-0000-0024-000000000001},  !- Fan Power Ratio Function of Speed Ratio Curve Name
  {00000000-0000-0000-0023-000000000021},  !- Fan Efficiency Ratio Function of Speed Ratio Curve Name
  ;                                        !- End-Use Subcategory

OS:Fan:OnOff,
  {00000000-0000-0000-0039-000000000003},  !- Handle
  Fan On Off 3,                            !- Name
  {00000000-0000-0000-0058-000000000001},  !- Availability Schedule Name
  0.39975,                                 !- Fan Total Efficiency
  1018.7736419,                            !- Pressure Rise {Pa}
  autosize,                                !- Maximum Flow Rate {m3/s}
  0.615,                                   !- Motor Efficiency
  1,                                       !- Motor In Airstream Fraction
  ,                                        !- Air Inlet Node Name
  ,                                        !- Air Outlet Node Name
  {00000000-0000-0000-0024-000000000002},  !- Fan Power Ratio Function of Speed Ratio Curve Name
  {00000000-0000-0000-0023-000000000022},  !- Fan Efficiency Ratio Function of Speed Ratio Curve Name
  ;                                        !- End-Use Subcategory

OS:Foundation:Kiva,
  {00000000-0000-0000-0040-000000000001},  !- Handle
  Bldg Kiva Foundation,                    !- Name
  ,                                        !- Initial Indoor Air Temperature {C}
  ,                                        !- Interior Horizontal Insulation Material Name
  ,                                        !- Interior Horizontal Insulation Depth {m}
  ,                                        !- Interior Horizontal Insulation Width {m}
  ,                                        !- Interior Vertical Insulation Material Name
  ,                                        !- Interior Vertical Insulation Depth {m}
  ,                                        !- Exterior Horizontal Insulation Material Name
  ,                                        !- Exterior Horizontal Insulation Depth {m}
  ,                                        !- Exterior Horizontal Insulation Width {m}
  ,                                        !- Exterior Vertical Insulation Material Name
  ,                                        !- Exterior Vertical Insulation Depth {m}
  0,                                       !- Wall Height Above Grade {m}
  0,                                       !- Wall Depth Below Slab {m}
  ,                                        !- Footing Wall Construction Name
  ,                                        !- Footing Material Name
  ;                                        !- Footing Depth {m}

OS:Foundation:Kiva:Settings,
  {00000000-0000-0000-0041-000000000001},  !- Handle
  ,                                        !- Soil Conductivity {W/m-K}
  ,                                        !- Soil Density {kg/m3}
  ,                                        !- Soil Specific Heat {J/kg-K}
  ,                                        !- Ground Solar Absorptivity {dimensionless}
  ,                                        !- Ground Thermal Absorptivity {dimensionless}
  ,                                        !- Ground Surface Roughness {m}
  ,                                        !- Far-Field Width {m}
  ,                                        !- Deep-Ground Boundary Condition
  ,                                        !- Deep-Ground Depth {m}
  ,                                        !- Minimum Cell Dimension {m}
  ,                                        !- Maximum Cell Growth Coefficient {dimensionless}
  ;                                        !- Simulation Timestep

OS:HeatExchanger:AirToAir:SensibleAndLatent,
  {00000000-0000-0000-0042-000000000001},  !- Handle
  sys_3|mixed|shr>none|sc>ashp|sh>ashp>c-e|ssf>cv|zh>b-e|zc>none|srf>none| ERV, !- Name
  {00000000-0000-0000-0058-000000000001},  !- Availability Schedule
  autosize,                                !- Nominal Supply Air Flow Rate {m3/s}
  0.5,                                     !- Sensible Effectiveness at 100% Heating Air Flow {dimensionless}
  0.5,                                     !- Latent Effectiveness at 100% Heating Air Flow {dimensionless}
  0.5,                                     !- Sensible Effectiveness at 75% Heating Air Flow {dimensionless}
  0.5,                                     !- Latent Effectiveness at 75% Heating Air Flow {dimensionless}
  0.5,                                     !- Sensible Effectiveness at 100% Cooling Air Flow {dimensionless}
  0.5,                                     !- Latent Effectiveness at 100% Cooling Air Flow {dimensionless}
  0.5,                                     !- Sensible Effectiveness at 75% Cooling Air Flow {dimensionless}
  0.5,                                     !- Latent Effectiveness at 75% Cooling Air Flow {dimensionless}
  {00000000-0000-0000-0016-000000000093},  !- Supply Air Inlet Node
  {00000000-0000-0000-0016-000000000094},  !- Supply Air Outlet Node
  {00000000-0000-0000-0016-000000000097},  !- Exhaust Air Inlet Node
  {00000000-0000-0000-0016-000000000098},  !- Exhaust Air Outlet Node
  123.389223024837,                        !- Nominal Electric Power {W}
  Yes,                                     !- Supply Air Outlet Temperature Control
  Rotary,                                  !- Heat Exchanger Type
  ExhaustOnly,                             !- Frost Control Type
  -23.3,                                   !- Threshold Temperature {C}
  0.167,                                   !- Initial Defrost Time Fraction {dimensionless}
  1.44,                                    !- Rate of Defrost Time Fraction Increase {1/K}
  Yes;                                     !- Economizer Lockout

OS:HeatExchanger:AirToAir:SensibleAndLatent,
  {00000000-0000-0000-0042-000000000002},  !- Handle
  sys_4|mixed|shr>none|sc>ashp|sh>ashp>c-e|ssf>cv|zh>b-e|zc>none|srf>none| 1 ERV, !- Name
  {00000000-0000-0000-0058-000000000001},  !- Availability Schedule
  autosize,                                !- Nominal Supply Air Flow Rate {m3/s}
  0.5,                                     !- Sensible Effectiveness at 100% Heating Air Flow {dimensionless}
  0.5,                                     !- Latent Effectiveness at 100% Heating Air Flow {dimensionless}
  0.5,                                     !- Sensible Effectiveness at 75% Heating Air Flow {dimensionless}
  0.5,                                     !- Latent Effectiveness at 75% Heating Air Flow {dimensionless}
  0.5,                                     !- Sensible Effectiveness at 100% Cooling Air Flow {dimensionless}
  0.5,                                     !- Latent Effectiveness at 100% Cooling Air Flow {dimensionless}
  0.5,                                     !- Sensible Effectiveness at 75% Cooling Air Flow {dimensionless}
  0.5,                                     !- Latent Effectiveness at 75% Cooling Air Flow {dimensionless}
  {00000000-0000-0000-0016-000000000105},  !- Supply Air Inlet Node
  {00000000-0000-0000-0016-000000000106},  !- Supply Air Outlet Node
  {00000000-0000-0000-0016-000000000109},  !- Exhaust Air Inlet Node
  {00000000-0000-0000-0016-000000000110},  !- Exhaust Air Outlet Node
  750.879776984606,                        !- Nominal Electric Power {W}
  Yes,                                     !- Supply Air Outlet Temperature Control
  Rotary,                                  !- Heat Exchanger Type
  ExhaustOnly,                             !- Frost Control Type
  -23.3,                                   !- Threshold Temperature {C}
  0.167,                                   !- Initial Defrost Time Fraction {dimensionless}
  1.44,                                    !- Rate of Defrost Time Fraction Increase {1/K}
  Yes;                                     !- Economizer Lockout

OS:HeatExchanger:AirToAir:SensibleAndLatent,
  {00000000-0000-0000-0042-000000000003},  !- Handle
  sys_4|mixed|shr>none|sc>ashp|sh>ashp>c-e|ssf>cv|zh>b-e|zc>none|srf>none| ERV, !- Name
  {00000000-0000-0000-0058-000000000001},  !- Availability Schedule
  autosize,                                !- Nominal Supply Air Flow Rate {m3/s}
  0.5,                                     !- Sensible Effectiveness at 100% Heating Air Flow {dimensionless}
  0.5,                                     !- Latent Effectiveness at 100% Heating Air Flow {dimensionless}
  0.5,                                     !- Sensible Effectiveness at 75% Heating Air Flow {dimensionless}
  0.5,                                     !- Latent Effectiveness at 75% Heating Air Flow {dimensionless}
  0.5,                                     !- Sensible Effectiveness at 100% Cooling Air Flow {dimensionless}
  0.5,                                     !- Latent Effectiveness at 100% Cooling Air Flow {dimensionless}
  0.5,                                     !- Sensible Effectiveness at 75% Cooling Air Flow {dimensionless}
  0.5,                                     !- Latent Effectiveness at 75% Cooling Air Flow {dimensionless}
  {00000000-0000-0000-0016-000000000099},  !- Supply Air Inlet Node
  {00000000-0000-0000-0016-000000000100},  !- Supply Air Outlet Node
  {00000000-0000-0000-0016-000000000103},  !- Exhaust Air Inlet Node
  {00000000-0000-0000-0016-000000000104},  !- Exhaust Air Outlet Node
  354.730337819395,                        !- Nominal Electric Power {W}
  Yes,                                     !- Supply Air Outlet Temperature Control
  Rotary,                                  !- Heat Exchanger Type
  ExhaustOnly,                             !- Frost Control Type
  -23.3,                                   !- Threshold Temperature {C}
  0.167,                                   !- Initial Defrost Time Fraction {dimensionless}
  1.44,                                    !- Rate of Defrost Time Fraction Increase {1/K}
  Yes;                                     !- Economizer Lockout

OS:LifeCycleCost:Parameters,
  {00000000-0000-0000-0043-000000000001},  !- Handle
  FEMP,                                    !- Analysis Type
  ,                                        !- Discounting Convention
  ,                                        !- Inflation Approach
  ,                                        !- Real Discount Rate
  ,                                        !- Nominal Discount Rate
  ,                                        !- Inflation
  ,                                        !- Base Date Month
  ,                                        !- Base Date Year
  ,                                        !- Service Date Month
  ,                                        !- Service Date Year
  ,                                        !- Length of Study Period in Years
  ,                                        !- Tax Rate
  ,                                        !- Depreciation Method
  Yes;                                     !- Use NIST Fuel Escalation Rates

OS:Lights,
  {00000000-0000-0000-0044-000000000001},  !- Handle
  Space Function Office enclosed <= 25 m2 Lights, !- Name
  {00000000-0000-0000-0045-000000000001},  !- Lights Definition Name
  {00000000-0000-0000-0080-000000000001},  !- Space or SpaceType Name
  ,                                        !- Schedule Name
  1,                                       !- Fraction Replaceable
  ,                                        !- Multiplier
  General;                                 !- End-Use Subcategory

OS:Lights,
  {00000000-0000-0000-0044-000000000002},  !- Handle
  Space Function Warehouse storage area medium to bulky palletized items Lights, !- Name
  {00000000-0000-0000-0045-000000000002},  !- Lights Definition Name
  {00000000-0000-0000-0080-000000000002},  !- Space or SpaceType Name
  ,                                        !- Schedule Name
  1,                                       !- Fraction Replaceable
  ,                                        !- Multiplier
  General;                                 !- End-Use Subcategory

OS:Lights,
  {00000000-0000-0000-0044-000000000003},  !- Handle
  Space Function Warehouse storage area small hand-carried items(4) Lights, !- Name
  {00000000-0000-0000-0045-000000000003},  !- Lights Definition Name
  {00000000-0000-0000-0080-000000000003},  !- Space or SpaceType Name
  ,                                        !- Schedule Name
  1,                                       !- Fraction Replaceable
  ,                                        !- Multiplier
  General;                                 !- End-Use Subcategory

OS:Lights:Definition,
  {00000000-0000-0000-0045-000000000001},  !- Handle
  Space Function Office enclosed <= 25 m2 Lights Definition, !- Name
  Watts/Area,                              !- Design Level Calculation Method
  ,                                        !- Lighting Level {W}
  8.00000773925159,                        !- Watts per Space Floor Area {W/m2}
  ,                                        !- Watts per Person {W/person}
  0.5,                                     !- Fraction Radiant
  0.2;                                     !- Fraction Visible

OS:Lights:Definition,
  {00000000-0000-0000-0045-000000000002},  !- Handle
  Space Function Warehouse storage area medium to bulky palletized items Lights Definition, !- Name
  Watts/Area,                              !- Design Level Calculation Method
  ,                                        !- Lighting Level {W}
  3.60000348750698,                        !- Watts per Space Floor Area {W/m2}
  ,                                        !- Watts per Person {W/person}
  0.5,                                     !- Fraction Radiant
  0.2;                                     !- Fraction Visible

OS:Lights:Definition,
  {00000000-0000-0000-0045-000000000003},  !- Handle
  Space Function Warehouse storage area small hand-carried items(4) Lights Definition, !- Name
  Watts/Area,                              !- Design Level Calculation Method
  ,                                        !- Lighting Level {W}
  7.40000715800043,                        !- Watts per Space Floor Area {W/m2}
  ,                                        !- Watts per Person {W/person}
  0.5,                                     !- Fraction Radiant
  0.2;                                     !- Fraction Visible

OS:Material,
  {00000000-0000-0000-0046-000000000001},  !- Handle
  1/2IN Gypsum 1,                          !- Name
  Smooth,                                  !- Roughness
  0.0127,                                  !- Thickness {m}
  0.16,                                    !- Conductivity {W/m-K}
  784.9,                                   !- Density {kg/m3}
  830.000000000001,                        !- Specific Heat {J/kg-K}
  0.9,                                     !- Thermal Absorptance
  0.4,                                     !- Solar Absorptance
  0.4;                                     !- Visible Absorptance

OS:Material,
  {00000000-0000-0000-0046-000000000002},  !- Handle
  1/2IN Gypsum,                            !- Name
  Smooth,                                  !- Roughness
  0.0127,                                  !- Thickness {m}
  0.16,                                    !- Conductivity {W/m-K}
  784.9,                                   !- Density {kg/m3}
  830.000000000001,                        !- Specific Heat {J/kg-K}
  0.9,                                     !- Thermal Absorptance
  0.4,                                     !- Solar Absorptance
  0.4;                                     !- Visible Absorptance

OS:Material,
  {00000000-0000-0000-0046-000000000003},  !- Handle
  100mm Normalweight concrete floor 1,     !- Name
  MediumSmooth,                            !- Roughness
  0.1016,                                  !- Thickness {m}
  2.31,                                    !- Conductivity {W/m-K}
  2322,                                    !- Density {kg/m3}
  832;                                     !- Specific Heat {J/kg-K}

OS:Material,
  {00000000-0000-0000-0046-000000000004},  !- Handle
  100mm Normalweight concrete floor,       !- Name
  MediumSmooth,                            !- Roughness
  0.1016,                                  !- Thickness {m}
  2.31,                                    !- Conductivity {W/m-K}
  2322,                                    !- Density {kg/m3}
  832;                                     !- Specific Heat {J/kg-K}

OS:Material,
  {00000000-0000-0000-0046-000000000005},  !- Handle
  1IN Stucco 1,                            !- Name
  Smooth,                                  !- Roughness
  0.0253,                                  !- Thickness {m}
  0.691799999999999,                       !- Conductivity {W/m-K}
  1858,                                    !- Density {kg/m3}
  836.999999999999,                        !- Specific Heat {J/kg-K}
  0.9,                                     !- Thermal Absorptance
  0.7,                                     !- Solar Absorptance
  0.92;                                    !- Visible Absorptance

OS:Material,
  {00000000-0000-0000-0046-000000000006},  !- Handle
  1IN Stucco,                              !- Name
  Smooth,                                  !- Roughness
  0.0253,                                  !- Thickness {m}
  0.691799999999999,                       !- Conductivity {W/m-K}
  1858,                                    !- Density {kg/m3}
  836.999999999999,                        !- Specific Heat {J/kg-K}
  0.9,                                     !- Thermal Absorptance
  0.7,                                     !- Solar Absorptance
  0.92;                                    !- Visible Absorptance

OS:Material,
  {00000000-0000-0000-0046-000000000007},  !- Handle
  4 in. Normalweight Concrete Floor 1,     !- Name
  MediumRough,                             !- Roughness
  0.1016,                                  !- Thickness {m}
  2.31,                                    !- Conductivity {W/m-K}
  2321.99999999999,                        !- Density {kg/m3}
  831.999999999997,                        !- Specific Heat {J/kg-K}
  0.9,                                     !- Thermal Absorptance
  0.7,                                     !- Solar Absorptance
  0.7;                                     !- Visible Absorptance

OS:Material,
  {00000000-0000-0000-0046-000000000008},  !- Handle
  4 in. Normalweight Concrete Floor,       !- Name
  MediumRough,                             !- Roughness
  0.1016,                                  !- Thickness {m}
  2.31,                                    !- Conductivity {W/m-K}
  2321.99999999999,                        !- Density {kg/m3}
  831.999999999997,                        !- Specific Heat {J/kg-K}
  0.9,                                     !- Thermal Absorptance
  0.7,                                     !- Solar Absorptance
  0.7;                                     !- Visible Absorptance

OS:Material,
  {00000000-0000-0000-0046-000000000009},  !- Handle
  6 in. Normalweight Concrete Floor 1,     !- Name
  MediumRough,                             !- Roughness
  0.1524,                                  !- Thickness {m}
  2.31,                                    !- Conductivity {W/m-K}
  2321.99999999999,                        !- Density {kg/m3}
  831.999999999997,                        !- Specific Heat {J/kg-K}
  0.9,                                     !- Thermal Absorptance
  0.7,                                     !- Solar Absorptance
  0.7;                                     !- Visible Absorptance

OS:Material,
  {00000000-0000-0000-0046-000000000010},  !- Handle
  6 in. Normalweight Concrete Floor 2,     !- Name
  MediumRough,                             !- Roughness
  0.1524,                                  !- Thickness {m}
  2.31,                                    !- Conductivity {W/m-K}
  2321.99999999999,                        !- Density {kg/m3}
  831.999999999997,                        !- Specific Heat {J/kg-K}
  0.9,                                     !- Thermal Absorptance
  0.7,                                     !- Solar Absorptance
  0.7;                                     !- Visible Absorptance

OS:Material,
  {00000000-0000-0000-0046-000000000011},  !- Handle
  6 in. Normalweight Concrete Floor 3,     !- Name
  MediumRough,                             !- Roughness
  0.1524,                                  !- Thickness {m}
  2.31,                                    !- Conductivity {W/m-K}
  2321.99999999999,                        !- Density {kg/m3}
  831.999999999997,                        !- Specific Heat {J/kg-K}
  0.9,                                     !- Thermal Absorptance
  0.7,                                     !- Solar Absorptance
  0.7;                                     !- Visible Absorptance

OS:Material,
  {00000000-0000-0000-0046-000000000012},  !- Handle
  6 in. Normalweight Concrete Floor,       !- Name
  MediumRough,                             !- Roughness
  0.1524,                                  !- Thickness {m}
  2.31,                                    !- Conductivity {W/m-K}
  2321.99999999999,                        !- Density {kg/m3}
  831.999999999997,                        !- Specific Heat {J/kg-K}
  0.9,                                     !- Thermal Absorptance
  0.7,                                     !- Solar Absorptance
  0.7;                                     !- Visible Absorptance

OS:Material,
  {00000000-0000-0000-0046-000000000013},  !- Handle
  8IN CONCRETE HW RefBldg 1,               !- Name
  Rough,                                   !- Roughness
  0.2032,                                  !- Thickness {m}
  1.311,                                   !- Conductivity {W/m-K}
  2240,                                    !- Density {kg/m3}
  836.800000000001,                        !- Specific Heat {J/kg-K}
  0.9,                                     !- Thermal Absorptance
  0.7,                                     !- Solar Absorptance
  0.7;                                     !- Visible Absorptance

OS:Material,
  {00000000-0000-0000-0046-000000000014},  !- Handle
  8IN CONCRETE HW RefBldg,                 !- Name
  Rough,                                   !- Roughness
  0.2032,                                  !- Thickness {m}
  1.311,                                   !- Conductivity {W/m-K}
  2240,                                    !- Density {kg/m3}
  836.800000000001,                        !- Specific Heat {J/kg-K}
  0.9,                                     !- Thermal Absorptance
  0.7,                                     !- Solar Absorptance
  0.7;                                     !- Visible Absorptance

OS:Material,
  {00000000-0000-0000-0046-000000000015},  !- Handle
  Expanded Polystyrene,                    !- Name
  MediumSmooth,                            !- Roughness
  0.0363958681740979,                      !- Thickness {m}
  0.029,                                   !- Conductivity {W/m-K}
  29,                                      !- Density {kg/m3}
  1210;                                    !- Specific Heat {J/kg-K}

OS:Material,
  {00000000-0000-0000-0046-000000000016},  !- Handle
  F08 Metal surface 1,                     !- Name
  Smooth,                                  !- Roughness
  0.0008,                                  !- Thickness {m}
  45.2800000000001,                        !- Conductivity {W/m-K}
  7823.99999999999,                        !- Density {kg/m3}
  500,                                     !- Specific Heat {J/kg-K}
  0.9,                                     !- Thermal Absorptance
  0.7,                                     !- Solar Absorptance
  0.7;                                     !- Visible Absorptance

OS:Material,
  {00000000-0000-0000-0046-000000000017},  !- Handle
  F08 Metal surface,                       !- Name
  Smooth,                                  !- Roughness
  0.0008,                                  !- Thickness {m}
  45.2800000000001,                        !- Conductivity {W/m-K}
  7823.99999999999,                        !- Density {kg/m3}
  500,                                     !- Specific Heat {J/kg-K}
  0.9,                                     !- Thermal Absorptance
  0.7,                                     !- Solar Absorptance
  0.7;                                     !- Visible Absorptance

OS:Material,
  {00000000-0000-0000-0046-000000000018},  !- Handle
  G01 13mm gypsum board 1,                 !- Name
  Smooth,                                  !- Roughness
  0.0127,                                  !- Thickness {m}
  0.16,                                    !- Conductivity {W/m-K}
  800,                                     !- Density {kg/m3}
  1090,                                    !- Specific Heat {J/kg-K}
  0.9,                                     !- Thermal Absorptance
  0.7,                                     !- Solar Absorptance
  0.5;                                     !- Visible Absorptance

OS:Material,
  {00000000-0000-0000-0046-000000000019},  !- Handle
  G01 13mm gypsum board,                   !- Name
  Smooth,                                  !- Roughness
  0.0127,                                  !- Thickness {m}
  0.16,                                    !- Conductivity {W/m-K}
  800,                                     !- Density {kg/m3}
  1090,                                    !- Specific Heat {J/kg-K}
  0.9,                                     !- Thermal Absorptance
  0.7,                                     !- Solar Absorptance
  0.5;                                     !- Visible Absorptance

OS:Material,
  {00000000-0000-0000-0046-000000000020},  !- Handle
  G05 25mm wood,                           !- Name
  MediumSmooth,                            !- Roughness
  0.0254,                                  !- Thickness {m}
  0.15,                                    !- Conductivity {W/m-K}
  608,                                     !- Density {kg/m3}
  1630,                                    !- Specific Heat {J/kg-K}
  0.9,                                     !- Thermal Absorptance
  0.5,                                     !- Solar Absorptance
  0.5;                                     !- Visible Absorptance

OS:Material,
  {00000000-0000-0000-0046-000000000021},  !- Handle
  M10 200mm concrete block basement wall,  !- Name
  MediumRough,                             !- Roughness
  0.2032,                                  !- Thickness {m}
  1.326,                                   !- Conductivity {W/m-K}
  1842,                                    !- Density {kg/m3}
  912;                                     !- Specific Heat {J/kg-K}

OS:Material,
  {00000000-0000-0000-0046-000000000022},  !- Handle
  Metal Roof Surface 1,                    !- Name
  Smooth,                                  !- Roughness
  0.000799999999999998,                    !- Thickness {m}
  45.2799999999999,                        !- Conductivity {W/m-K}
  7823.99999999999,                        !- Density {kg/m3}
  499.999999999996,                        !- Specific Heat {J/kg-K}
  0.9,                                     !- Thermal Absorptance
  0.7,                                     !- Solar Absorptance
  0.7;                                     !- Visible Absorptance

OS:Material,
  {00000000-0000-0000-0046-000000000023},  !- Handle
  Metal Roof Surface,                      !- Name
  Smooth,                                  !- Roughness
  0.000799999999999998,                    !- Thickness {m}
  45.2799999999999,                        !- Conductivity {W/m-K}
  7823.99999999999,                        !- Density {kg/m3}
  499.999999999996,                        !- Specific Heat {J/kg-K}
  0.9,                                     !- Thermal Absorptance
  0.7,                                     !- Solar Absorptance
  0.7;                                     !- Visible Absorptance

OS:Material:NoMass,
  {00000000-0000-0000-0047-000000000001},  !- Handle
  CP02 CARPET PAD,                         !- Name
  VeryRough,                               !- Roughness
  0.21648,                                 !- Thermal Resistance {m2-K/W}
  0.9,                                     !- Thermal Absorptance
  0.7,                                     !- Solar Absorptance
  0.8;                                     !- Visible Absorptance

OS:Material:NoMass,
  {00000000-0000-0000-0047-000000000002},  !- Handle
  Nonres_Floor_Insulation,                 !- Name
  MediumSmooth,                            !- Roughness
  2.88291975297193,                        !- Thermal Resistance {m2-K/W}
  0.9,                                     !- Thermal Absorptance
  0.7,                                     !- Solar Absorptance
  0.7;                                     !- Visible Absorptance

OS:Material:NoMass,
  {00000000-0000-0000-0047-000000000003},  !- Handle
  Typical Carpet Pad 1,                    !- Name
  Smooth,                                  !- Roughness
  0.216479986995276,                       !- Thermal Resistance {m2-K/W}
  0.9,                                     !- Thermal Absorptance
  0.7,                                     !- Solar Absorptance
  0.8;                                     !- Visible Absorptance

OS:Material:NoMass,
  {00000000-0000-0000-0047-000000000004},  !- Handle
  Typical Carpet Pad 2,                    !- Name
  Smooth,                                  !- Roughness
  1.25502993703786,                        !- Thermal Resistance {m2-K/W}
  0.9,                                     !- Thermal Absorptance
  0.7,                                     !- Solar Absorptance
  0.8;                                     !- Visible Absorptance

OS:Material:NoMass,
  {00000000-0000-0000-0047-000000000005},  !- Handle
  Typical Carpet Pad 3,                    !- Name
  Smooth,                                  !- Roughness
  3.45515273458935,                        !- Thermal Resistance {m2-K/W}
  0.9,                                     !- Thermal Absorptance
  0.7,                                     !- Solar Absorptance
  0.8;                                     !- Visible Absorptance

OS:Material:NoMass,
  {00000000-0000-0000-0047-000000000006},  !- Handle
  Typical Carpet Pad 4,                    !- Name
  Smooth,                                  !- Roughness
  3.45515273458935,                        !- Thermal Resistance {m2-K/W}
  0.9,                                     !- Thermal Absorptance
  0.7,                                     !- Solar Absorptance
  0.8;                                     !- Visible Absorptance

OS:Material:NoMass,
  {00000000-0000-0000-0047-000000000007},  !- Handle
  Typical Carpet Pad,                      !- Name
  Smooth,                                  !- Roughness
  0.216479986995276,                       !- Thermal Resistance {m2-K/W}
  0.9,                                     !- Thermal Absorptance
  0.7,                                     !- Solar Absorptance
  0.8;                                     !- Visible Absorptance

OS:Material:NoMass,
  {00000000-0000-0000-0047-000000000008},  !- Handle
  Typical Insulation 1,                    !- Name
  Smooth,                                  !- Roughness
  6.98591414061624,                        !- Thermal Resistance {m2-K/W}
  0.9,                                     !- Thermal Absorptance
  0.7,                                     !- Solar Absorptance
  0.7;                                     !- Visible Absorptance

OS:Material:NoMass,
  {00000000-0000-0000-0047-000000000009},  !- Handle
  Typical Insulation 2,                    !- Name
  Smooth,                                  !- Roughness
  4.38022034120929,                        !- Thermal Resistance {m2-K/W}
  0.9,                                     !- Thermal Absorptance
  0.7,                                     !- Solar Absorptance
  0.7;                                     !- Visible Absorptance

OS:Material:NoMass,
  {00000000-0000-0000-0047-000000000010},  !- Handle
  Typical Insulation 3,                    !- Name
  Smooth,                                  !- Roughness
  8.26444514207283,                        !- Thermal Resistance {m2-K/W}
  0.9,                                     !- Thermal Absorptance
  0.7,                                     !- Solar Absorptance
  0.7;                                     !- Visible Absorptance

OS:Material:NoMass,
  {00000000-0000-0000-0047-000000000011},  !- Handle
  Typical Insulation 4,                    !- Name
  Smooth,                                  !- Roughness
  0.578017014236402,                       !- Thermal Resistance {m2-K/W}
  0.9,                                     !- Thermal Absorptance
  0.7,                                     !- Solar Absorptance
  0.7;                                     !- Visible Absorptance

OS:Material:NoMass,
  {00000000-0000-0000-0047-000000000012},  !- Handle
  Typical Insulation 5,                    !- Name
  Smooth,                                  !- Roughness
  0.578034682080925,                       !- Thermal Resistance {m2-K/W}
  0.9,                                     !- Thermal Absorptance
  0.7,                                     !- Solar Absorptance
  0.7;                                     !- Visible Absorptance

OS:Material:NoMass,
  {00000000-0000-0000-0047-000000000013},  !- Handle
  Typical Insulation,                      !- Name
  Smooth,                                  !- Roughness
  0.101874652714525,                       !- Thermal Resistance {m2-K/W}
  0.9,                                     !- Thermal Absorptance
  0.7,                                     !- Solar Absorptance
  0.7;                                     !- Visible Absorptance

OS:ModelObjectList,
  {00000000-0000-0000-0048-000000000001},  !- Handle
  Availability Manager Night Cycle 1 Control Zone List; !- Name

OS:ModelObjectList,
  {00000000-0000-0000-0048-000000000002},  !- Handle
  Availability Manager Night Cycle 1 Cooling Control Zone List; !- Name

OS:ModelObjectList,
  {00000000-0000-0000-0048-000000000003},  !- Handle
  Availability Manager Night Cycle 1 Heating Control Zone List; !- Name

OS:ModelObjectList,
  {00000000-0000-0000-0048-000000000004},  !- Handle
  Availability Manager Night Cycle 1 Heating Zone Fans Only Zone List; !- Name

OS:ModelObjectList,
  {00000000-0000-0000-0048-000000000005},  !- Handle
  Availability Manager Night Cycle 2 Control Zone List; !- Name

OS:ModelObjectList,
  {00000000-0000-0000-0048-000000000006},  !- Handle
  Availability Manager Night Cycle 2 Cooling Control Zone List; !- Name

OS:ModelObjectList,
  {00000000-0000-0000-0048-000000000007},  !- Handle
  Availability Manager Night Cycle 2 Heating Control Zone List; !- Name

OS:ModelObjectList,
  {00000000-0000-0000-0048-000000000008},  !- Handle
  Availability Manager Night Cycle 2 Heating Zone Fans Only Zone List; !- Name

OS:ModelObjectList,
  {00000000-0000-0000-0048-000000000009},  !- Handle
  Availability Manager Night Cycle 3 Control Zone List; !- Name

OS:ModelObjectList,
  {00000000-0000-0000-0048-000000000010},  !- Handle
  Availability Manager Night Cycle 3 Cooling Control Zone List; !- Name

OS:ModelObjectList,
  {00000000-0000-0000-0048-000000000011},  !- Handle
  Availability Manager Night Cycle 3 Heating Control Zone List; !- Name

OS:ModelObjectList,
  {00000000-0000-0000-0048-000000000012},  !- Handle
  Availability Manager Night Cycle 3 Heating Zone Fans Only Zone List; !- Name

OS:Node,
  {00000000-0000-0000-0049-000000000001},  !- Handle
  28gal Electricity Water Heater - 19kBtu/hr 1 Therm Eff Supply Inlet Water Node, !- Name
  {00000000-0000-0000-0016-000000000056},  !- Inlet Port
  {00000000-0000-0000-0016-000000000065};  !- Outlet Port

OS:Node,
  {00000000-0000-0000-0049-000000000002},  !- Handle
  28gal Electricity Water Heater - 19kBtu/hr 1 Therm Eff Supply Outlet Water Node, !- Name
  {00000000-0000-0000-0016-000000000066},  !- Inlet Port
  {00000000-0000-0000-0016-000000000067};  !- Outlet Port

OS:Node,
  {00000000-0000-0000-0049-000000000003},  !- Handle
  ALL_ST=Office enclosed <= 25 m2_FL=Building Story 1_SCH=A Return Air Node, !- Name
  {00000000-0000-0000-0016-000000000018},  !- Inlet Port
  {00000000-0000-0000-0016-000000000019};  !- Outlet Port

OS:Node,
  {00000000-0000-0000-0049-000000000004},  !- Handle
  ALL_ST=Office enclosed <= 25 m2_FL=Building Story 1_SCH=A Zone Air Node, !- Name
  {00000000-0000-0000-0016-000000000004},  !- Inlet Port
  ;                                        !- Outlet Port

OS:Node,
  {00000000-0000-0000-0049-000000000005},  !- Handle
  ALL_ST=Warehouse storage area medium to bulky palletized items_FL=Building Story 1_SCH=A Return Air Node, !- Name
  {00000000-0000-0000-0016-000000000050},  !- Inlet Port
  {00000000-0000-0000-0016-000000000051};  !- Outlet Port

OS:Node,
  {00000000-0000-0000-0049-000000000006},  !- Handle
  ALL_ST=Warehouse storage area medium to bulky palletized items_FL=Building Story 1_SCH=A Zone Air Node, !- Name
  {00000000-0000-0000-0016-000000000006},  !- Inlet Port
  ;                                        !- Outlet Port

OS:Node,
  {00000000-0000-0000-0049-000000000007},  !- Handle
  ALL_ST=Warehouse storage area small hand-carried items(4)_FL=Building Story 1_SCH=A Return Air Node, !- Name
  {00000000-0000-0000-0016-000000000034},  !- Inlet Port
  {00000000-0000-0000-0016-000000000035};  !- Outlet Port

OS:Node,
  {00000000-0000-0000-0049-000000000008},  !- Handle
  ALL_ST=Warehouse storage area small hand-carried items(4)_FL=Building Story 1_SCH=A Zone Air Node, !- Name
  {00000000-0000-0000-0016-000000000005},  !- Inlet Port
  ;                                        !- Outlet Port

OS:Node,
  {00000000-0000-0000-0049-000000000009},  !- Handle
  Air Terminal Single Duct Constant Volume No Reheat 1 Inlet Air Node, !- Name
  {00000000-0000-0000-0016-000000000020},  !- Inlet Port
  {00000000-0000-0000-0016-000000000021};  !- Outlet Port

OS:Node,
  {00000000-0000-0000-0049-000000000010},  !- Handle
  Air Terminal Single Duct Constant Volume No Reheat 1 Outlet Air Node, !- Name
  {00000000-0000-0000-0016-000000000022},  !- Inlet Port
  {00000000-0000-0000-0016-000000000017};  !- Outlet Port

OS:Node,
  {00000000-0000-0000-0049-000000000011},  !- Handle
  Air Terminal Single Duct Constant Volume No Reheat 2 Inlet Air Node, !- Name
  {00000000-0000-0000-0016-000000000036},  !- Inlet Port
  {00000000-0000-0000-0016-000000000037};  !- Outlet Port

OS:Node,
  {00000000-0000-0000-0049-000000000012},  !- Handle
  Air Terminal Single Duct Constant Volume No Reheat 2 Outlet Air Node, !- Name
  {00000000-0000-0000-0016-000000000038},  !- Inlet Port
  {00000000-0000-0000-0016-000000000033};  !- Outlet Port

OS:Node,
  {00000000-0000-0000-0049-000000000013},  !- Handle
  Air Terminal Single Duct Constant Volume No Reheat 3 Inlet Air Node, !- Name
  {00000000-0000-0000-0016-000000000052},  !- Inlet Port
  {00000000-0000-0000-0016-000000000053};  !- Outlet Port

OS:Node,
  {00000000-0000-0000-0049-000000000014},  !- Handle
  Air Terminal Single Duct Constant Volume No Reheat 3 Outlet Air Node, !- Name
  {00000000-0000-0000-0016-000000000054},  !- Inlet Port
  {00000000-0000-0000-0016-000000000049};  !- Outlet Port

OS:Node,
  {00000000-0000-0000-0049-000000000015},  !- Handle
  Main Service Water Loop Circulator Pump Outlet Water Node, !- Name
  {00000000-0000-0000-0016-000000000063},  !- Inlet Port
  {00000000-0000-0000-0016-000000000064};  !- Outlet Port

OS:Node,
  {00000000-0000-0000-0049-000000000016},  !- Handle
  Main Service Water Loop Demand Inlet Node, !- Name
  {00000000-0000-0000-0016-000000000058},  !- Inlet Port
  {00000000-0000-0000-0016-000000000059};  !- Outlet Port

OS:Node,
  {00000000-0000-0000-0049-000000000017},  !- Handle
  Main Service Water Loop Demand Outlet Node, !- Name
  {00000000-0000-0000-0016-000000000080},  !- Inlet Port
  {00000000-0000-0000-0016-000000000061};  !- Outlet Port

OS:Node,
  {00000000-0000-0000-0049-000000000018},  !- Handle
  Main Service Water Loop Supply Inlet Node, !- Name
  {00000000-0000-0000-0016-000000000055},  !- Inlet Port
  {00000000-0000-0000-0016-000000000062};  !- Outlet Port

OS:Node,
  {00000000-0000-0000-0049-000000000019},  !- Handle
  Main Service Water Loop Supply Outlet Node, !- Name
  {00000000-0000-0000-0016-000000000077},  !- Inlet Port
  {00000000-0000-0000-0016-000000000057};  !- Outlet Port

OS:Node,
  {00000000-0000-0000-0049-000000000020},  !- Handle
  Pipe Adiabatic 1 Inlet Water Node,       !- Name
  {00000000-0000-0000-0016-000000000068},  !- Inlet Port
  {00000000-0000-0000-0016-000000000069};  !- Outlet Port

OS:Node,
  {00000000-0000-0000-0049-000000000021},  !- Handle
  Pipe Adiabatic 1 Outlet Water Node,      !- Name
  {00000000-0000-0000-0016-000000000070},  !- Inlet Port
  {00000000-0000-0000-0016-000000000071};  !- Outlet Port

OS:Node,
  {00000000-0000-0000-0049-000000000022},  !- Handle
  Pipe Adiabatic 2 Inlet Water Node,       !- Name
  {00000000-0000-0000-0016-000000000060},  !- Inlet Port
  {00000000-0000-0000-0016-000000000072};  !- Outlet Port

OS:Node,
  {00000000-0000-0000-0049-000000000023},  !- Handle
  Pipe Adiabatic 2 Outlet Water Node,      !- Name
  {00000000-0000-0000-0016-000000000073},  !- Inlet Port
  {00000000-0000-0000-0016-000000000074};  !- Outlet Port

OS:Node,
  {00000000-0000-0000-0049-000000000024},  !- Handle
  Pipe Adiabatic 3 Inlet Water Node,       !- Name
  {00000000-0000-0000-0016-000000000075},  !- Inlet Port
  {00000000-0000-0000-0016-000000000076};  !- Outlet Port

OS:Node,
  {00000000-0000-0000-0049-000000000025},  !- Handle
  Pipe Adiabatic 4 Inlet Water Node,       !- Name
  {00000000-0000-0000-0016-000000000078},  !- Inlet Port
  {00000000-0000-0000-0016-000000000079};  !- Outlet Port

OS:Node,
  {00000000-0000-0000-0049-000000000026},  !- Handle
  Zone1 Office WUC 0.09gpm 140F Inlet Water Node, !- Name
  {00000000-0000-0000-0016-000000000081},  !- Inlet Port
  {00000000-0000-0000-0016-000000000082};  !- Outlet Port

OS:Node,
  {00000000-0000-0000-0049-000000000027},  !- Handle
  Zone1 Office WUC 0.09gpm 140F Outlet Water Node, !- Name
  {00000000-0000-0000-0016-000000000083},  !- Inlet Port
  {00000000-0000-0000-0016-000000000084};  !- Outlet Port

OS:Node,
  {00000000-0000-0000-0049-000000000028},  !- Handle
  Zone2 Fine Storage WUC 0.15gpm 140F Inlet Water Node, !- Name
  {00000000-0000-0000-0016-000000000085},  !- Inlet Port
  {00000000-0000-0000-0016-000000000086};  !- Outlet Port

OS:Node,
  {00000000-0000-0000-0049-000000000029},  !- Handle
  Zone2 Fine Storage WUC 0.15gpm 140F Outlet Water Node, !- Name
  {00000000-0000-0000-0016-000000000087},  !- Inlet Port
  {00000000-0000-0000-0016-000000000088};  !- Outlet Port

OS:Node,
  {00000000-0000-0000-0049-000000000030},  !- Handle
  Zone3 Bulk Storage WUC 0.18gpm 140F Inlet Water Node, !- Name
  {00000000-0000-0000-0016-000000000089},  !- Inlet Port
  {00000000-0000-0000-0016-000000000090};  !- Outlet Port

OS:Node,
  {00000000-0000-0000-0049-000000000031},  !- Handle
  Zone3 Bulk Storage WUC 0.18gpm 140F Outlet Water Node, !- Name
  {00000000-0000-0000-0016-000000000091},  !- Inlet Port
  {00000000-0000-0000-0016-000000000092};  !- Outlet Port

OS:Node,
  {00000000-0000-0000-0049-000000000032},  !- Handle
  sys_3|mixed|shr>erv|sc>ashp|sh>ashp>c-e|ssf>cv|zh>b-e|zc>none|srf>none| Demand Inlet Node, !- Name
  {00000000-0000-0000-0016-000000000009},  !- Inlet Port
  {00000000-0000-0000-0016-000000000011};  !- Outlet Port

OS:Node,
  {00000000-0000-0000-0049-000000000033},  !- Handle
  sys_3|mixed|shr>erv|sc>ashp|sh>ashp>c-e|ssf>cv|zh>b-e|zc>none|srf>none| Demand Outlet Node, !- Name
  {00000000-0000-0000-0016-000000000012},  !- Inlet Port
  {00000000-0000-0000-0016-000000000010};  !- Outlet Port

OS:Node,
  {00000000-0000-0000-0049-000000000034},  !- Handle
  sys_3|mixed|shr>erv|sc>ashp|sh>ashp>c-e|ssf>cv|zh>b-e|zc>none|srf>none| Mixed Air Node, !- Name
  {00000000-0000-0000-0016-000000000015},  !- Inlet Port
  {00000000-0000-0000-0016-000000000016};  !- Outlet Port

OS:Node,
  {00000000-0000-0000-0049-000000000035},  !- Handle
  sys_3|mixed|shr>erv|sc>ashp|sh>ashp>c-e|ssf>cv|zh>b-e|zc>none|srf>none| Outdoor Air Node, !- Name
  ,                                        !- Inlet Port
  {00000000-0000-0000-0016-000000000093};  !- Outlet Port

OS:Node,
  {00000000-0000-0000-0049-000000000036},  !- Handle
  sys_3|mixed|shr>erv|sc>ashp|sh>ashp>c-e|ssf>cv|zh>b-e|zc>none|srf>none| Relief Air Node, !- Name
  {00000000-0000-0000-0016-000000000098},  !- Inlet Port
  ;                                        !- Outlet Port

OS:Node,
  {00000000-0000-0000-0049-000000000037},  !- Handle
  sys_3|mixed|shr>erv|sc>ashp|sh>ashp>c-e|ssf>cv|zh>b-e|zc>none|srf>none| Supply Inlet Node, !- Name
  {00000000-0000-0000-0016-000000000007},  !- Inlet Port
  {00000000-0000-0000-0016-000000000014};  !- Outlet Port

OS:Node,
  {00000000-0000-0000-0049-000000000038},  !- Handle
  sys_3|mixed|shr>erv|sc>ashp|sh>ashp>c-e|ssf>cv|zh>b-e|zc>none|srf>none| Supply Outlet Node, !- Name
  {00000000-0000-0000-0016-000000000013},  !- Inlet Port
  {00000000-0000-0000-0016-000000000008};  !- Outlet Port

OS:Node,
  {00000000-0000-0000-0049-000000000039},  !- Handle
  sys_3|mixed|shr>none|sc>ashp|sh>ashp>c-e|ssf>cv|zh>b-e|zc>none|srf>none| ERV Primary Outlet Air Node, !- Name
  {00000000-0000-0000-0016-000000000094},  !- Inlet Port
  {00000000-0000-0000-0016-000000000095};  !- Outlet Port

OS:Node,
  {00000000-0000-0000-0049-000000000040},  !- Handle
  sys_3|mixed|shr>none|sc>ashp|sh>ashp>c-e|ssf>cv|zh>b-e|zc>none|srf>none| ERV Secondary Inlet Air Node, !- Name
  {00000000-0000-0000-0016-000000000096},  !- Inlet Port
  {00000000-0000-0000-0016-000000000097};  !- Outlet Port

OS:Node,
  {00000000-0000-0000-0049-000000000041},  !- Handle
  sys_4|mixed|shr>erv|sc>ashp|sh>ashp>c-e|ssf>cv|zh>b-e|zc>none|srf>none| 1 Demand Inlet Node, !- Name
  {00000000-0000-0000-0016-000000000041},  !- Inlet Port
  {00000000-0000-0000-0016-000000000043};  !- Outlet Port

OS:Node,
  {00000000-0000-0000-0049-000000000042},  !- Handle
  sys_4|mixed|shr>erv|sc>ashp|sh>ashp>c-e|ssf>cv|zh>b-e|zc>none|srf>none| 1 Demand Outlet Node, !- Name
  {00000000-0000-0000-0016-000000000044},  !- Inlet Port
  {00000000-0000-0000-0016-000000000042};  !- Outlet Port

OS:Node,
  {00000000-0000-0000-0049-000000000043},  !- Handle
  sys_4|mixed|shr>erv|sc>ashp|sh>ashp>c-e|ssf>cv|zh>b-e|zc>none|srf>none| 1 Mixed Air Node, !- Name
  {00000000-0000-0000-0016-000000000047},  !- Inlet Port
  {00000000-0000-0000-0016-000000000048};  !- Outlet Port

OS:Node,
  {00000000-0000-0000-0049-000000000044},  !- Handle
  sys_4|mixed|shr>erv|sc>ashp|sh>ashp>c-e|ssf>cv|zh>b-e|zc>none|srf>none| 1 Outdoor Air Node, !- Name
  ,                                        !- Inlet Port
  {00000000-0000-0000-0016-000000000105};  !- Outlet Port

OS:Node,
  {00000000-0000-0000-0049-000000000045},  !- Handle
  sys_4|mixed|shr>erv|sc>ashp|sh>ashp>c-e|ssf>cv|zh>b-e|zc>none|srf>none| 1 Relief Air Node, !- Name
  {00000000-0000-0000-0016-000000000110},  !- Inlet Port
  ;                                        !- Outlet Port

OS:Node,
  {00000000-0000-0000-0049-000000000046},  !- Handle
  sys_4|mixed|shr>erv|sc>ashp|sh>ashp>c-e|ssf>cv|zh>b-e|zc>none|srf>none| 1 Supply Inlet Node, !- Name
  {00000000-0000-0000-0016-000000000039},  !- Inlet Port
  {00000000-0000-0000-0016-000000000046};  !- Outlet Port

OS:Node,
  {00000000-0000-0000-0049-000000000047},  !- Handle
  sys_4|mixed|shr>erv|sc>ashp|sh>ashp>c-e|ssf>cv|zh>b-e|zc>none|srf>none| 1 Supply Outlet Node, !- Name
  {00000000-0000-0000-0016-000000000045},  !- Inlet Port
  {00000000-0000-0000-0016-000000000040};  !- Outlet Port

OS:Node,
  {00000000-0000-0000-0049-000000000048},  !- Handle
  sys_4|mixed|shr>erv|sc>ashp|sh>ashp>c-e|ssf>cv|zh>b-e|zc>none|srf>none| Demand Inlet Node, !- Name
  {00000000-0000-0000-0016-000000000025},  !- Inlet Port
  {00000000-0000-0000-0016-000000000027};  !- Outlet Port

OS:Node,
  {00000000-0000-0000-0049-000000000049},  !- Handle
  sys_4|mixed|shr>erv|sc>ashp|sh>ashp>c-e|ssf>cv|zh>b-e|zc>none|srf>none| Demand Outlet Node, !- Name
  {00000000-0000-0000-0016-000000000028},  !- Inlet Port
  {00000000-0000-0000-0016-000000000026};  !- Outlet Port

OS:Node,
  {00000000-0000-0000-0049-000000000050},  !- Handle
  sys_4|mixed|shr>erv|sc>ashp|sh>ashp>c-e|ssf>cv|zh>b-e|zc>none|srf>none| Mixed Air Node, !- Name
  {00000000-0000-0000-0016-000000000031},  !- Inlet Port
  {00000000-0000-0000-0016-000000000032};  !- Outlet Port

OS:Node,
  {00000000-0000-0000-0049-000000000051},  !- Handle
  sys_4|mixed|shr>erv|sc>ashp|sh>ashp>c-e|ssf>cv|zh>b-e|zc>none|srf>none| Outdoor Air Node, !- Name
  ,                                        !- Inlet Port
  {00000000-0000-0000-0016-000000000099};  !- Outlet Port

OS:Node,
  {00000000-0000-0000-0049-000000000052},  !- Handle
  sys_4|mixed|shr>erv|sc>ashp|sh>ashp>c-e|ssf>cv|zh>b-e|zc>none|srf>none| Relief Air Node, !- Name
  {00000000-0000-0000-0016-000000000104},  !- Inlet Port
  ;                                        !- Outlet Port

OS:Node,
  {00000000-0000-0000-0049-000000000053},  !- Handle
  sys_4|mixed|shr>erv|sc>ashp|sh>ashp>c-e|ssf>cv|zh>b-e|zc>none|srf>none| Supply Inlet Node, !- Name
  {00000000-0000-0000-0016-000000000023},  !- Inlet Port
  {00000000-0000-0000-0016-000000000030};  !- Outlet Port

OS:Node,
  {00000000-0000-0000-0049-000000000054},  !- Handle
  sys_4|mixed|shr>erv|sc>ashp|sh>ashp>c-e|ssf>cv|zh>b-e|zc>none|srf>none| Supply Outlet Node, !- Name
  {00000000-0000-0000-0016-000000000029},  !- Inlet Port
  {00000000-0000-0000-0016-000000000024};  !- Outlet Port

OS:Node,
  {00000000-0000-0000-0049-000000000055},  !- Handle
  sys_4|mixed|shr>none|sc>ashp|sh>ashp>c-e|ssf>cv|zh>b-e|zc>none|srf>none| 1 ERV Primary Outlet Air Node, !- Name
  {00000000-0000-0000-0016-000000000106},  !- Inlet Port
  {00000000-0000-0000-0016-000000000107};  !- Outlet Port

OS:Node,
  {00000000-0000-0000-0049-000000000056},  !- Handle
  sys_4|mixed|shr>none|sc>ashp|sh>ashp>c-e|ssf>cv|zh>b-e|zc>none|srf>none| 1 ERV Secondary Inlet Air Node, !- Name
  {00000000-0000-0000-0016-000000000108},  !- Inlet Port
  {00000000-0000-0000-0016-000000000109};  !- Outlet Port

OS:Node,
  {00000000-0000-0000-0049-000000000057},  !- Handle
  sys_4|mixed|shr>none|sc>ashp|sh>ashp>c-e|ssf>cv|zh>b-e|zc>none|srf>none| ERV Primary Outlet Air Node, !- Name
  {00000000-0000-0000-0016-000000000100},  !- Inlet Port
  {00000000-0000-0000-0016-000000000101};  !- Outlet Port

OS:Node,
  {00000000-0000-0000-0049-000000000058},  !- Handle
  sys_4|mixed|shr>none|sc>ashp|sh>ashp>c-e|ssf>cv|zh>b-e|zc>none|srf>none| ERV Secondary Inlet Air Node, !- Name
  {00000000-0000-0000-0016-000000000102},  !- Inlet Port
  {00000000-0000-0000-0016-000000000103};  !- Outlet Port

OS:OutputControl:ReportingTolerances,
  {00000000-0000-0000-0050-000000000001},  !- Handle
  1,                                       !- Tolerance for Time Heating Setpoint Not Met {deltaC}
  1;                                       !- Tolerance for Time Cooling Setpoint Not Met {deltaC}

OS:People,
  {00000000-0000-0000-0051-000000000001},  !- Handle
  Space Function Office enclosed <= 25 m2 People, !- Name
  {00000000-0000-0000-0052-000000000001},  !- People Definition Name
  {00000000-0000-0000-0080-000000000001},  !- Space or SpaceType Name
  ,                                        !- Number of People Schedule Name
  ,                                        !- Activity Level Schedule Name
  ,                                        !- Surface Name/Angle Factor List Name
  {00000000-0000-0000-0061-000000000019},  !- Work Efficiency Schedule Name
  {00000000-0000-0000-0061-000000000003},  !- Clothing Insulation Schedule Name
  {00000000-0000-0000-0061-000000000001},  !- Air Velocity Schedule Name
  1;                                       !- Multiplier

OS:People,
  {00000000-0000-0000-0051-000000000002},  !- Handle
  Space Function Warehouse storage area medium to bulky palletized items People, !- Name
  {00000000-0000-0000-0052-000000000002},  !- People Definition Name
  {00000000-0000-0000-0080-000000000002},  !- Space or SpaceType Name
  ,                                        !- Number of People Schedule Name
  ,                                        !- Activity Level Schedule Name
  ,                                        !- Surface Name/Angle Factor List Name
  {00000000-0000-0000-0061-000000000019},  !- Work Efficiency Schedule Name
  {00000000-0000-0000-0061-000000000003},  !- Clothing Insulation Schedule Name
  {00000000-0000-0000-0061-000000000001},  !- Air Velocity Schedule Name
  1;                                       !- Multiplier

OS:People,
  {00000000-0000-0000-0051-000000000003},  !- Handle
  Space Function Warehouse storage area small hand-carried items(4) People, !- Name
  {00000000-0000-0000-0052-000000000003},  !- People Definition Name
  {00000000-0000-0000-0080-000000000003},  !- Space or SpaceType Name
  ,                                        !- Number of People Schedule Name
  ,                                        !- Activity Level Schedule Name
  ,                                        !- Surface Name/Angle Factor List Name
  {00000000-0000-0000-0061-000000000019},  !- Work Efficiency Schedule Name
  {00000000-0000-0000-0061-000000000003},  !- Clothing Insulation Schedule Name
  {00000000-0000-0000-0061-000000000001},  !- Air Velocity Schedule Name
  1;                                       !- Multiplier

OS:People:Definition,
  {00000000-0000-0000-0052-000000000001},  !- Handle
  Space Function Office enclosed <= 25 m2 People Definition, !- Name
  People/Area,                             !- Number of People Calculation Method
  ,                                        !- Number of People {people}
  0.0500181710813649,                      !- People per Space Floor Area {person/m2}
  ,                                        !- Space Floor Area per Person {m2/person}
  0.3;                                     !- Fraction Radiant

OS:People:Definition,
  {00000000-0000-0000-0052-000000000002},  !- Handle
  Space Function Warehouse storage area medium to bulky palletized items People Definition, !- Name
  People/Area,                             !- Number of People Calculation Method
  ,                                        !- Number of People {people}
  0.010003634216273,                       !- People per Space Floor Area {person/m2}
  ,                                        !- Space Floor Area per Person {m2/person}
  0.3;                                     !- Fraction Radiant

OS:People:Definition,
  {00000000-0000-0000-0052-000000000003},  !- Handle
  Space Function Warehouse storage area small hand-carried items(4) People Definition, !- Name
  People/Area,                             !- Number of People Calculation Method
  ,                                        !- Number of People {people}
  0.020007268432546,                       !- People per Space Floor Area {person/m2}
  ,                                        !- Space Floor Area per Person {m2/person}
  0.3;                                     !- Fraction Radiant

OS:Pipe:Adiabatic,
  {00000000-0000-0000-0053-000000000001},  !- Handle
  Pipe Adiabatic 1,                        !- Name
  {00000000-0000-0000-0016-000000000069},  !- Inlet Node Name
  {00000000-0000-0000-0016-000000000070};  !- Outlet Node Name

OS:Pipe:Adiabatic,
  {00000000-0000-0000-0053-000000000002},  !- Handle
  Pipe Adiabatic 2,                        !- Name
  {00000000-0000-0000-0016-000000000072},  !- Inlet Node Name
  {00000000-0000-0000-0016-000000000073};  !- Outlet Node Name

OS:Pipe:Adiabatic,
  {00000000-0000-0000-0053-000000000003},  !- Handle
  Pipe Adiabatic 3,                        !- Name
  {00000000-0000-0000-0016-000000000076},  !- Inlet Node Name
  {00000000-0000-0000-0016-000000000077};  !- Outlet Node Name

OS:Pipe:Adiabatic,
  {00000000-0000-0000-0053-000000000004},  !- Handle
  Pipe Adiabatic 4,                        !- Name
  {00000000-0000-0000-0016-000000000079},  !- Inlet Node Name
  {00000000-0000-0000-0016-000000000080};  !- Outlet Node Name

OS:PlantLoop,
  {00000000-0000-0000-0054-000000000001},  !- Handle
  Main Service Water Loop,                 !- Name
  ,                                        !- Fluid Type
  0,                                       !- Glycol Concentration
  ,                                        !- User Defined Fluid Type
  ,                                        !- Plant Equipment Operation Heating Load
  ,                                        !- Plant Equipment Operation Cooling Load
  ,                                        !- Primary Plant Equipment Operation Scheme
  {00000000-0000-0000-0049-000000000019},  !- Loop Temperature Setpoint Node Name
  60,                                      !- Maximum Loop Temperature {C}
  10,                                      !- Minimum Loop Temperature {C}
  ,                                        !- Maximum Loop Flow Rate {m3/s}
  ,                                        !- Minimum Loop Flow Rate {m3/s}
  Autocalculate,                           !- Plant Loop Volume {m3}
  {00000000-0000-0000-0016-000000000055},  !- Plant Side Inlet Node Name
  {00000000-0000-0000-0016-000000000057},  !- Plant Side Outlet Node Name
  ,                                        !- Plant Side Branch List Name
  {00000000-0000-0000-0016-000000000058},  !- Demand Side Inlet Node Name
  {00000000-0000-0000-0016-000000000061},  !- Demand Side Outlet Node Name
  ,                                        !- Demand Side Branch List Name
  ,                                        !- Demand Side Connector List Name
  Optimal,                                 !- Load Distribution Scheme
  {00000000-0000-0000-0009-000000000004},  !- Availability Manager List Name
  ,                                        !- Plant Loop Demand Calculation Scheme
  ,                                        !- Common Pipe Simulation
  ,                                        !- Pressure Simulation Type
  ,                                        !- Plant Equipment Operation Heating Load Schedule
  ,                                        !- Plant Equipment Operation Cooling Load Schedule
  ,                                        !- Primary Plant Equipment Operation Scheme Schedule
  ,                                        !- Component Setpoint Operation Scheme Schedule
  {00000000-0000-0000-0017-000000000002},  !- Demand Mixer Name
  {00000000-0000-0000-0018-000000000002},  !- Demand Splitter Name
  {00000000-0000-0000-0017-000000000001},  !- Supply Mixer Name
  {00000000-0000-0000-0018-000000000001};  !- Supply Splitter Name

OS:PortList,
  {00000000-0000-0000-0055-000000000001},  !- Handle
  {00000000-0000-0000-0088-000000000001},  !- HVAC Component
  {00000000-0000-0000-0016-000000000017};  !- Port 1

OS:PortList,
  {00000000-0000-0000-0055-000000000002},  !- Handle
  {00000000-0000-0000-0088-000000000001};  !- HVAC Component

OS:PortList,
  {00000000-0000-0000-0055-000000000003},  !- Handle
  {00000000-0000-0000-0088-000000000001},  !- HVAC Component
  {00000000-0000-0000-0016-000000000018};  !- Port 1

OS:PortList,
  {00000000-0000-0000-0055-000000000004},  !- Handle
  {00000000-0000-0000-0088-000000000003},  !- HVAC Component
  {00000000-0000-0000-0016-000000000033};  !- Port 1

OS:PortList,
  {00000000-0000-0000-0055-000000000005},  !- Handle
  {00000000-0000-0000-0088-000000000003};  !- HVAC Component

OS:PortList,
  {00000000-0000-0000-0055-000000000006},  !- Handle
  {00000000-0000-0000-0088-000000000003},  !- HVAC Component
  {00000000-0000-0000-0016-000000000034};  !- Port 1

OS:PortList,
  {00000000-0000-0000-0055-000000000007},  !- Handle
  {00000000-0000-0000-0088-000000000002},  !- HVAC Component
  {00000000-0000-0000-0016-000000000049};  !- Port 1

OS:PortList,
  {00000000-0000-0000-0055-000000000008},  !- Handle
  {00000000-0000-0000-0088-000000000002};  !- HVAC Component

OS:PortList,
  {00000000-0000-0000-0055-000000000009},  !- Handle
  {00000000-0000-0000-0088-000000000002},  !- HVAC Component
  {00000000-0000-0000-0016-000000000050};  !- Port 1

OS:Pump:ConstantSpeed,
  {00000000-0000-0000-0056-000000000001},  !- Handle
  Main Service Water Loop Circulator Pump, !- Name
  {00000000-0000-0000-0016-000000000062},  !- Inlet Node Name
  {00000000-0000-0000-0016-000000000063},  !- Outlet Node Name
  autosize,                                !- Rated Flow Rate {m3/s}
  1927540.26318569,                        !- Rated Pump Head {Pa}
  autosize,                                !- Rated Power Consumption {W}
  0.855,                                   !- Motor Efficiency
  0,                                       !- Fraction of Motor Inefficiencies to Fluid Stream
  Intermittent,                            !- Pump Control Type
  ,                                        !- Pump Flow Rate Schedule
  ,                                        !- Pump Curve
  ,                                        !- Impeller Diameter {m}
  ,                                        !- Rotational Speed {rev/min}
  ,                                        !- Zone
  ,                                        !- Skin Loss Radiative Fraction
  PowerPerFlowPerPressure,                 !- Design Power Sizing Method
  348701.1,                                !- Design Electric Power per Unit Flow Rate {W/(m3/s)}
  1.282051282,                             !- Design Shaft Power per Unit Flow Rate per Unit Head {W-s/m3-Pa}
  General;                                 !- End-Use Subcategory

OS:Rendering:Color,
  {00000000-0000-0000-0057-000000000001},  !- Handle
  ALL_ST=Office enclosed <= 25 m2_FL=Building Story 1_SCH=A, !- Name
  47,                                      !- Rendering Red Value
  211,                                     !- Rendering Green Value
  38;                                      !- Rendering Blue Value

OS:Rendering:Color,
  {00000000-0000-0000-0057-000000000002},  !- Handle
  ALL_ST=Warehouse storage area medium to bulky palletized items_FL=Building Story 1_SCH=A, !- Name
  53,                                      !- Rendering Red Value
  204,                                     !- Rendering Green Value
  116;                                     !- Rendering Blue Value

OS:Rendering:Color,
  {00000000-0000-0000-0057-000000000003},  !- Handle
  ALL_ST=Warehouse storage area small hand-carried items(4)_FL=Building Story 1_SCH=A, !- Name
  152,                                     !- Rendering Red Value
  249,                                     !- Rendering Green Value
  143;                                     !- Rendering Blue Value

OS:Rendering:Color,
  {00000000-0000-0000-0057-000000000004},  !- Handle
  Rendering Color 1,                       !- Name
  210,                                     !- Rendering Red Value
  140,                                     !- Rendering Green Value
  180;                                     !- Rendering Blue Value

OS:Rendering:Color,
  {00000000-0000-0000-0057-000000000005},  !- Handle
  Rendering Color 2,                       !- Name
  173,                                     !- Rendering Red Value
  230,                                     !- Rendering Green Value
  216;                                     !- Rendering Blue Value

OS:Rendering:Color,
  {00000000-0000-0000-0057-000000000006},  !- Handle
  Rendering Color 3,                       !- Name
  0,                                       !- Rendering Red Value
  209,                                     !- Rendering Green Value
  206;                                     !- Rendering Blue Value

OS:Rendering:Color,
  {00000000-0000-0000-0057-000000000007},  !- Handle
  Rendering Color 4,                       !- Name
  34,                                      !- Rendering Red Value
  34,                                      !- Rendering Green Value
  139;                                     !- Rendering Blue Value

OS:Rendering:Color,
  {00000000-0000-0000-0057-000000000008},  !- Handle
  Space Function Office - enclosed,        !- Name
  255,                                     !- Rendering Red Value
  255,                                     !- Rendering Green Value
  255;                                     !- Rendering Blue Value

OS:Rendering:Color,
  {00000000-0000-0000-0057-000000000009},  !- Handle
  Space Function Office enclosed <= 25 m2 1, !- Name
  177,                                     !- Rendering Red Value
  23,                                      !- Rendering Green Value
  233;                                     !- Rendering Blue Value

OS:Rendering:Color,
  {00000000-0000-0000-0057-000000000010},  !- Handle
  Space Function Office enclosed <= 25 m2, !- Name
  255,                                     !- Rendering Red Value
  255,                                     !- Rendering Green Value
  255;                                     !- Rendering Blue Value

OS:Rendering:Color,
  {00000000-0000-0000-0057-000000000011},  !- Handle
  Space Function Warehouse - fine,         !- Name
  255,                                     !- Rendering Red Value
  255,                                     !- Rendering Green Value
  255;                                     !- Rendering Blue Value

OS:Rendering:Color,
  {00000000-0000-0000-0057-000000000012},  !- Handle
  Space Function Warehouse - med/blk,      !- Name
  255,                                     !- Rendering Red Value
  255,                                     !- Rendering Green Value
  255;                                     !- Rendering Blue Value

OS:Rendering:Color,
  {00000000-0000-0000-0057-000000000013},  !- Handle
  Space Function Warehouse storage area medium to bulky palletized items 1, !- Name
  154,                                     !- Rendering Red Value
  30,                                      !- Rendering Green Value
  171;                                     !- Rendering Blue Value

OS:Rendering:Color,
  {00000000-0000-0000-0057-000000000014},  !- Handle
  Space Function Warehouse storage area medium to bulky palletized items, !- Name
  255,                                     !- Rendering Red Value
  255,                                     !- Rendering Green Value
  255;                                     !- Rendering Blue Value

OS:Rendering:Color,
  {00000000-0000-0000-0057-000000000015},  !- Handle
  Space Function Warehouse storage area small hand-carried items(4) 1, !- Name
  158,                                     !- Rendering Red Value
  236,                                     !- Rendering Green Value
  124;                                     !- Rendering Blue Value

OS:Rendering:Color,
  {00000000-0000-0000-0057-000000000016},  !- Handle
  Space Function Warehouse storage area small hand-carried items(4), !- Name
  255,                                     !- Rendering Red Value
  255,                                     !- Rendering Green Value
  255;                                     !- Rendering Blue Value

OS:Schedule:Constant,
  {00000000-0000-0000-0058-000000000001},  !- Handle
  Always On Discrete,                      !- Name
  {00000000-0000-0000-0062-000000000006},  !- Schedule Type Limits Name
  1;                                       !- Value

OS:Schedule:Day,
  {00000000-0000-0000-0059-000000000001},  !- Handle
  Air Velocity Schedule Default,           !- Name
  {00000000-0000-0000-0062-000000000008},  !- Schedule Type Limits Name
  ,                                        !- Interpolate to Timestep
  24,                                      !- Hour 1
  0,                                       !- Minute 1
  0.2;                                     !- Value Until Time 1

OS:Schedule:Day,
  {00000000-0000-0000-0059-000000000002},  !- Handle
  Always On Default,                       !- Name
  {00000000-0000-0000-0062-000000000005},  !- Schedule Type Limits Name
  No,                                      !- Interpolate to Timestep
  24,                                      !- Hour 1
  0,                                       !- Minute 1
  1;                                       !- Value Until Time 1

OS:Schedule:Day,
  {00000000-0000-0000-0059-000000000003},  !- Handle
  Clothing Schedule Default Winter Clothes, !- Name
  {00000000-0000-0000-0062-000000000003},  !- Schedule Type Limits Name
  ,                                        !- Interpolate to Timestep
  24,                                      !- Hour 1
  0,                                       !- Minute 1
  1;                                       !- Value Until Time 1

OS:Schedule:Day,
  {00000000-0000-0000-0059-000000000004},  !- Handle
  Clothing Schedule Summer Clothes,        !- Name
  {00000000-0000-0000-0062-000000000003},  !- Schedule Type Limits Name
  ,                                        !- Interpolate to Timestep
  24,                                      !- Hour 1
  0,                                       !- Minute 1
  0.5;                                     !- Value Until Time 1

OS:Schedule:Day,
  {00000000-0000-0000-0059-000000000005},  !- Handle
  Economizer Max OA Fraction 100 pct Default, !- Name
  ,                                        !- Schedule Type Limits Name
  ,                                        !- Interpolate to Timestep
  24,                                      !- Hour 1
  0,                                       !- Minute 1
  1;                                       !- Value Until Time 1

OS:Schedule:Day,
  {00000000-0000-0000-0059-000000000006},  !- Handle
  Fraction Latent - 0.05 Default,          !- Name
  {00000000-0000-0000-0062-000000000005},  !- Schedule Type Limits Name
  ,                                        !- Interpolate to Timestep
  24,                                      !- Hour 1
  0,                                       !- Minute 1
  0.05;                                    !- Value Until Time 1

OS:Schedule:Day,
  {00000000-0000-0000-0059-000000000007},  !- Handle
  Fraction Sensible - 0.2 Default,         !- Name
  {00000000-0000-0000-0062-000000000005},  !- Schedule Type Limits Name
  ,                                        !- Interpolate to Timestep
  24,                                      !- Hour 1
  0,                                       !- Minute 1
  0.2;                                     !- Value Until Time 1

OS:Schedule:Day,
  {00000000-0000-0000-0059-000000000008},  !- Handle
  Mixed Water At Faucet Temp - 140F Default, !- Name
  {00000000-0000-0000-0062-000000000007},  !- Schedule Type Limits Name
  ,                                        !- Interpolate to Timestep
  24,                                      !- Hour 1
  0,                                       !- Minute 1
  60;                                      !- Value Until Time 1

OS:Schedule:Day,
  {00000000-0000-0000-0059-000000000009},  !- Handle
  NECB-A-Electric-Equipment Default,       !- Name
  {00000000-0000-0000-0062-000000000005},  !- Schedule Type Limits Name
  No,                                      !- Interpolate to Timestep
  7,                                       !- Hour 1
  0,                                       !- Minute 1
  0.2,                                     !- Value Until Time 1
  8,                                       !- Hour 2
  0,                                       !- Minute 2
  0.3,                                     !- Value Until Time 2
  9,                                       !- Hour 3
  0,                                       !- Minute 3
  0.8,                                     !- Value Until Time 3
  18,                                      !- Hour 4
  0,                                       !- Minute 4
  0.9,                                     !- Value Until Time 4
  19,                                      !- Hour 5
  0,                                       !- Minute 5
  0.5,                                     !- Value Until Time 5
  21,                                      !- Hour 6
  0,                                       !- Minute 6
  0.3,                                     !- Value Until Time 6
  24,                                      !- Hour 7
  0,                                       !- Minute 7
  0.2;                                     !- Value Until Time 7

OS:Schedule:Day,
  {00000000-0000-0000-0059-000000000010},  !- Handle
  NECB-A-Electric-Equipment Default|Wkdy Day, !- Name
  {00000000-0000-0000-0062-000000000005},  !- Schedule Type Limits Name
  No,                                      !- Interpolate to Timestep
  7,                                       !- Hour 1
  0,                                       !- Minute 1
  0.2,                                     !- Value Until Time 1
  8,                                       !- Hour 2
  0,                                       !- Minute 2
  0.3,                                     !- Value Until Time 2
  9,                                       !- Hour 3
  0,                                       !- Minute 3
  0.8,                                     !- Value Until Time 3
  18,                                      !- Hour 4
  0,                                       !- Minute 4
  0.9,                                     !- Value Until Time 4
  19,                                      !- Hour 5
  0,                                       !- Minute 5
  0.5,                                     !- Value Until Time 5
  21,                                      !- Hour 6
  0,                                       !- Minute 6
  0.3,                                     !- Value Until Time 6
  24,                                      !- Hour 7
  0,                                       !- Minute 7
  0.2;                                     !- Value Until Time 7

OS:Schedule:Day,
  {00000000-0000-0000-0059-000000000011},  !- Handle
  NECB-A-Electric-Equipment Sat Day,       !- Name
  {00000000-0000-0000-0062-000000000005},  !- Schedule Type Limits Name
  No,                                      !- Interpolate to Timestep
  24,                                      !- Hour 1
  0,                                       !- Minute 1
  0.2;                                     !- Value Until Time 1

OS:Schedule:Day,
  {00000000-0000-0000-0059-000000000012},  !- Handle
  NECB-A-Electric-Equipment Sun|Hol Day,   !- Name
  {00000000-0000-0000-0062-000000000005},  !- Schedule Type Limits Name
  No,                                      !- Interpolate to Timestep
  24,                                      !- Hour 1
  0,                                       !- Minute 1
  0.2;                                     !- Value Until Time 1

OS:Schedule:Day,
  {00000000-0000-0000-0059-000000000013},  !- Handle
  NECB-A-Lighting Default,                 !- Name
  {00000000-0000-0000-0062-000000000005},  !- Schedule Type Limits Name
  No,                                      !- Interpolate to Timestep
  7,                                       !- Hour 1
  0,                                       !- Minute 1
  0.05,                                    !- Value Until Time 1
  8,                                       !- Hour 2
  0,                                       !- Minute 2
  0.3,                                     !- Value Until Time 2
  9,                                       !- Hour 3
  0,                                       !- Minute 3
  0.8,                                     !- Value Until Time 3
  17,                                      !- Hour 4
  0,                                       !- Minute 4
  0.9,                                     !- Value Until Time 4
  18,                                      !- Hour 5
  0,                                       !- Minute 5
  0.8,                                     !- Value Until Time 5
  19,                                      !- Hour 6
  0,                                       !- Minute 6
  0.5,                                     !- Value Until Time 6
  21,                                      !- Hour 7
  0,                                       !- Minute 7
  0.3,                                     !- Value Until Time 7
  23,                                      !- Hour 8
  0,                                       !- Minute 8
  0.1,                                     !- Value Until Time 8
  24,                                      !- Hour 9
  0,                                       !- Minute 9
  0.05;                                    !- Value Until Time 9

OS:Schedule:Day,
  {00000000-0000-0000-0059-000000000014},  !- Handle
  NECB-A-Lighting Default|Wkdy Day,        !- Name
  {00000000-0000-0000-0062-000000000005},  !- Schedule Type Limits Name
  No,                                      !- Interpolate to Timestep
  7,                                       !- Hour 1
  0,                                       !- Minute 1
  0.05,                                    !- Value Until Time 1
  8,                                       !- Hour 2
  0,                                       !- Minute 2
  0.3,                                     !- Value Until Time 2
  9,                                       !- Hour 3
  0,                                       !- Minute 3
  0.8,                                     !- Value Until Time 3
  17,                                      !- Hour 4
  0,                                       !- Minute 4
  0.9,                                     !- Value Until Time 4
  18,                                      !- Hour 5
  0,                                       !- Minute 5
  0.8,                                     !- Value Until Time 5
  19,                                      !- Hour 6
  0,                                       !- Minute 6
  0.5,                                     !- Value Until Time 6
  21,                                      !- Hour 7
  0,                                       !- Minute 7
  0.3,                                     !- Value Until Time 7
  23,                                      !- Hour 8
  0,                                       !- Minute 8
  0.1,                                     !- Value Until Time 8
  24,                                      !- Hour 9
  0,                                       !- Minute 9
  0.05;                                    !- Value Until Time 9

OS:Schedule:Day,
  {00000000-0000-0000-0059-000000000015},  !- Handle
  NECB-A-Lighting Sat Day,                 !- Name
  {00000000-0000-0000-0062-000000000005},  !- Schedule Type Limits Name
  No,                                      !- Interpolate to Timestep
  24,                                      !- Hour 1
  0,                                       !- Minute 1
  0.05;                                    !- Value Until Time 1

OS:Schedule:Day,
  {00000000-0000-0000-0059-000000000016},  !- Handle
  NECB-A-Lighting Sun|Hol Day,             !- Name
  {00000000-0000-0000-0062-000000000005},  !- Schedule Type Limits Name
  No,                                      !- Interpolate to Timestep
  24,                                      !- Hour 1
  0,                                       !- Minute 1
  0.05;                                    !- Value Until Time 1

OS:Schedule:Day,
  {00000000-0000-0000-0059-000000000017},  !- Handle
  NECB-A-Occupancy Default,                !- Name
  {00000000-0000-0000-0062-000000000005},  !- Schedule Type Limits Name
  No,                                      !- Interpolate to Timestep
  7,                                       !- Hour 1
  0,                                       !- Minute 1
  0,                                       !- Value Until Time 1
  8,                                       !- Hour 2
  0,                                       !- Minute 2
  0.1,                                     !- Value Until Time 2
  9,                                       !- Hour 3
  0,                                       !- Minute 3
  0.7,                                     !- Value Until Time 3
  12,                                      !- Hour 4
  0,                                       !- Minute 4
  0.9,                                     !- Value Until Time 4
  14,                                      !- Hour 5
  0,                                       !- Minute 5
  0.5,                                     !- Value Until Time 5
  17,                                      !- Hour 6
  0,                                       !- Minute 6
  0.9,                                     !- Value Until Time 6
  18,                                      !- Hour 7
  0,                                       !- Minute 7
  0.7,                                     !- Value Until Time 7
  19,                                      !- Hour 8
  0,                                       !- Minute 8
  0.3,                                     !- Value Until Time 8
  23,                                      !- Hour 9
  0,                                       !- Minute 9
  0.1,                                     !- Value Until Time 9
  24,                                      !- Hour 10
  0,                                       !- Minute 10
  0;                                       !- Value Until Time 10

OS:Schedule:Day,
  {00000000-0000-0000-0059-000000000018},  !- Handle
  NECB-A-Occupancy Default|Wkdy Day,       !- Name
  {00000000-0000-0000-0062-000000000005},  !- Schedule Type Limits Name
  No,                                      !- Interpolate to Timestep
  7,                                       !- Hour 1
  0,                                       !- Minute 1
  0,                                       !- Value Until Time 1
  8,                                       !- Hour 2
  0,                                       !- Minute 2
  0.1,                                     !- Value Until Time 2
  9,                                       !- Hour 3
  0,                                       !- Minute 3
  0.7,                                     !- Value Until Time 3
  12,                                      !- Hour 4
  0,                                       !- Minute 4
  0.9,                                     !- Value Until Time 4
  14,                                      !- Hour 5
  0,                                       !- Minute 5
  0.5,                                     !- Value Until Time 5
  17,                                      !- Hour 6
  0,                                       !- Minute 6
  0.9,                                     !- Value Until Time 6
  18,                                      !- Hour 7
  0,                                       !- Minute 7
  0.7,                                     !- Value Until Time 7
  19,                                      !- Hour 8
  0,                                       !- Minute 8
  0.3,                                     !- Value Until Time 8
  23,                                      !- Hour 9
  0,                                       !- Minute 9
  0.1,                                     !- Value Until Time 9
  24,                                      !- Hour 10
  0,                                       !- Minute 10
  0;                                       !- Value Until Time 10

OS:Schedule:Day,
  {00000000-0000-0000-0059-000000000019},  !- Handle
  NECB-A-Occupancy Sat Day,                !- Name
  {00000000-0000-0000-0062-000000000005},  !- Schedule Type Limits Name
  No,                                      !- Interpolate to Timestep
  24,                                      !- Hour 1
  0,                                       !- Minute 1
  0;                                       !- Value Until Time 1

OS:Schedule:Day,
  {00000000-0000-0000-0059-000000000020},  !- Handle
  NECB-A-Occupancy Sun|Hol Day,            !- Name
  {00000000-0000-0000-0062-000000000005},  !- Schedule Type Limits Name
  No,                                      !- Interpolate to Timestep
  24,                                      !- Hour 1
  0,                                       !- Minute 1
  0;                                       !- Value Until Time 1

OS:Schedule:Day,
  {00000000-0000-0000-0059-000000000021},  !- Handle
  NECB-A-Service Water Heating Default,    !- Name
  {00000000-0000-0000-0062-000000000005},  !- Schedule Type Limits Name
  No,                                      !- Interpolate to Timestep
  7,                                       !- Hour 1
  0,                                       !- Minute 1
  0.05,                                    !- Value Until Time 1
  8,                                       !- Hour 2
  0,                                       !- Minute 2
  0.1,                                     !- Value Until Time 2
  10,                                      !- Hour 3
  0,                                       !- Minute 3
  0.5,                                     !- Value Until Time 3
  16,                                      !- Hour 4
  0,                                       !- Minute 4
  0.9,                                     !- Value Until Time 4
  17,                                      !- Hour 5
  0,                                       !- Minute 5
  0.7,                                     !- Value Until Time 5
  18,                                      !- Hour 6
  0,                                       !- Minute 6
  0.5,                                     !- Value Until Time 6
  19,                                      !- Hour 7
  0,                                       !- Minute 7
  0.3,                                     !- Value Until Time 7
  22,                                      !- Hour 8
  0,                                       !- Minute 8
  0.2,                                     !- Value Until Time 8
  24,                                      !- Hour 9
  0,                                       !- Minute 9
  0.05;                                    !- Value Until Time 9

OS:Schedule:Day,
  {00000000-0000-0000-0059-000000000022},  !- Handle
  NECB-A-Service Water Heating Default|Wkdy Day, !- Name
  {00000000-0000-0000-0062-000000000005},  !- Schedule Type Limits Name
  No,                                      !- Interpolate to Timestep
  7,                                       !- Hour 1
  0,                                       !- Minute 1
  0.05,                                    !- Value Until Time 1
  8,                                       !- Hour 2
  0,                                       !- Minute 2
  0.1,                                     !- Value Until Time 2
  10,                                      !- Hour 3
  0,                                       !- Minute 3
  0.5,                                     !- Value Until Time 3
  16,                                      !- Hour 4
  0,                                       !- Minute 4
  0.9,                                     !- Value Until Time 4
  17,                                      !- Hour 5
  0,                                       !- Minute 5
  0.7,                                     !- Value Until Time 5
  18,                                      !- Hour 6
  0,                                       !- Minute 6
  0.5,                                     !- Value Until Time 6
  19,                                      !- Hour 7
  0,                                       !- Minute 7
  0.3,                                     !- Value Until Time 7
  22,                                      !- Hour 8
  0,                                       !- Minute 8
  0.2,                                     !- Value Until Time 8
  24,                                      !- Hour 9
  0,                                       !- Minute 9
  0.05;                                    !- Value Until Time 9

OS:Schedule:Day,
  {00000000-0000-0000-0059-000000000023},  !- Handle
  NECB-A-Service Water Heating Sat Day,    !- Name
  {00000000-0000-0000-0062-000000000005},  !- Schedule Type Limits Name
  No,                                      !- Interpolate to Timestep
  24,                                      !- Hour 1
  0,                                       !- Minute 1
  0.05;                                    !- Value Until Time 1

OS:Schedule:Day,
  {00000000-0000-0000-0059-000000000024},  !- Handle
  NECB-A-Service Water Heating Sun|Hol Day, !- Name
  {00000000-0000-0000-0062-000000000005},  !- Schedule Type Limits Name
  No,                                      !- Interpolate to Timestep
  24,                                      !- Hour 1
  0,                                       !- Minute 1
  0.05;                                    !- Value Until Time 1

OS:Schedule:Day,
  {00000000-0000-0000-0059-000000000025},  !- Handle
  NECB-A-Thermostat Setpoint-Cooling Default, !- Name
  {00000000-0000-0000-0062-000000000007},  !- Schedule Type Limits Name
  No,                                      !- Interpolate to Timestep
  6,                                       !- Hour 1
  0,                                       !- Minute 1
  35,                                      !- Value Until Time 1
  21,                                      !- Hour 2
  0,                                       !- Minute 2
  24,                                      !- Value Until Time 2
  24,                                      !- Hour 3
  0,                                       !- Minute 3
  35;                                      !- Value Until Time 3

OS:Schedule:Day,
  {00000000-0000-0000-0059-000000000026},  !- Handle
  NECB-A-Thermostat Setpoint-Cooling Default|Wkdy Day, !- Name
  {00000000-0000-0000-0062-000000000007},  !- Schedule Type Limits Name
  No,                                      !- Interpolate to Timestep
  6,                                       !- Hour 1
  0,                                       !- Minute 1
  35,                                      !- Value Until Time 1
  21,                                      !- Hour 2
  0,                                       !- Minute 2
  24,                                      !- Value Until Time 2
  24,                                      !- Hour 3
  0,                                       !- Minute 3
  35;                                      !- Value Until Time 3

OS:Schedule:Day,
  {00000000-0000-0000-0059-000000000027},  !- Handle
  NECB-A-Thermostat Setpoint-Cooling Sat Day, !- Name
  {00000000-0000-0000-0062-000000000007},  !- Schedule Type Limits Name
  No,                                      !- Interpolate to Timestep
  24,                                      !- Hour 1
  0,                                       !- Minute 1
  35;                                      !- Value Until Time 1

OS:Schedule:Day,
  {00000000-0000-0000-0059-000000000028},  !- Handle
  NECB-A-Thermostat Setpoint-Cooling Sun|Hol Day, !- Name
  {00000000-0000-0000-0062-000000000007},  !- Schedule Type Limits Name
  No,                                      !- Interpolate to Timestep
  24,                                      !- Hour 1
  0,                                       !- Minute 1
  35;                                      !- Value Until Time 1

OS:Schedule:Day,
  {00000000-0000-0000-0059-000000000029},  !- Handle
  NECB-A-Thermostat Setpoint-Heating Default, !- Name
  {00000000-0000-0000-0062-000000000007},  !- Schedule Type Limits Name
  No,                                      !- Interpolate to Timestep
  6,                                       !- Hour 1
  0,                                       !- Minute 1
  18,                                      !- Value Until Time 1
  7,                                       !- Hour 2
  0,                                       !- Minute 2
  20,                                      !- Value Until Time 2
  21,                                      !- Hour 3
  0,                                       !- Minute 3
  22,                                      !- Value Until Time 3
  24,                                      !- Hour 4
  0,                                       !- Minute 4
  18;                                      !- Value Until Time 4

OS:Schedule:Day,
  {00000000-0000-0000-0059-000000000030},  !- Handle
  NECB-A-Thermostat Setpoint-Heating Default|Wkdy Day, !- Name
  {00000000-0000-0000-0062-000000000007},  !- Schedule Type Limits Name
  No,                                      !- Interpolate to Timestep
  6,                                       !- Hour 1
  0,                                       !- Minute 1
  18,                                      !- Value Until Time 1
  7,                                       !- Hour 2
  0,                                       !- Minute 2
  20,                                      !- Value Until Time 2
  21,                                      !- Hour 3
  0,                                       !- Minute 3
  22,                                      !- Value Until Time 3
  24,                                      !- Hour 4
  0,                                       !- Minute 4
  18;                                      !- Value Until Time 4

OS:Schedule:Day,
  {00000000-0000-0000-0059-000000000031},  !- Handle
  NECB-A-Thermostat Setpoint-Heating Sat Day, !- Name
  {00000000-0000-0000-0062-000000000007},  !- Schedule Type Limits Name
  No,                                      !- Interpolate to Timestep
  24,                                      !- Hour 1
  0,                                       !- Minute 1
  18;                                      !- Value Until Time 1

OS:Schedule:Day,
  {00000000-0000-0000-0059-000000000032},  !- Handle
  NECB-A-Thermostat Setpoint-Heating Sun|Hol Day, !- Name
  {00000000-0000-0000-0062-000000000007},  !- Schedule Type Limits Name
  No,                                      !- Interpolate to Timestep
  24,                                      !- Hour 1
  0,                                       !- Minute 1
  18;                                      !- Value Until Time 1

OS:Schedule:Day,
  {00000000-0000-0000-0059-000000000033},  !- Handle
  NECB-Activity Default,                   !- Name
  {00000000-0000-0000-0062-000000000001},  !- Schedule Type Limits Name
  No,                                      !- Interpolate to Timestep
  24,                                      !- Hour 1
  0,                                       !- Minute 1
  130;                                     !- Value Until Time 1

OS:Schedule:Day,
  {00000000-0000-0000-0059-000000000034},  !- Handle
  NECB-Activity Summer Design Day,         !- Name
  {00000000-0000-0000-0062-000000000001},  !- Schedule Type Limits Name
  No,                                      !- Interpolate to Timestep
  24,                                      !- Hour 1
  0,                                       !- Minute 1
  130;                                     !- Value Until Time 1

OS:Schedule:Day,
  {00000000-0000-0000-0059-000000000035},  !- Handle
  NECB-Activity Winter Design Day,         !- Name
  {00000000-0000-0000-0062-000000000001},  !- Schedule Type Limits Name
  No,                                      !- Interpolate to Timestep
  24,                                      !- Hour 1
  0,                                       !- Minute 1
  130;                                     !- Value Until Time 1

OS:Schedule:Day,
  {00000000-0000-0000-0059-000000000036},  !- Handle
  Schedule Day 1,                          !- Name
  ,                                        !- Schedule Type Limits Name
  ,                                        !- Interpolate to Timestep
  24,                                      !- Hour 1
  0,                                       !- Minute 1
  0;                                       !- Value Until Time 1

OS:Schedule:Day,
  {00000000-0000-0000-0059-000000000037},  !- Handle
  Schedule Day 10,                         !- Name
  {00000000-0000-0000-0062-000000000004},  !- Schedule Type Limits Name
  ,                                        !- Interpolate to Timestep
  24,                                      !- Hour 1
  0,                                       !- Minute 1
  0;                                       !- Value Until Time 1

OS:Schedule:Day,
  {00000000-0000-0000-0059-000000000038},  !- Handle
  Schedule Day 2,                          !- Name
  ,                                        !- Schedule Type Limits Name
  ,                                        !- Interpolate to Timestep
  24,                                      !- Hour 1
  0,                                       !- Minute 1
  0;                                       !- Value Until Time 1

OS:Schedule:Day,
  {00000000-0000-0000-0059-000000000039},  !- Handle
  Schedule Day 3,                          !- Name
  {00000000-0000-0000-0062-000000000007},  !- Schedule Type Limits Name
  ,                                        !- Interpolate to Timestep
  24,                                      !- Hour 1
  0,                                       !- Minute 1
  22;                                      !- Value Until Time 1

OS:Schedule:Day,
  {00000000-0000-0000-0059-000000000040},  !- Handle
  Schedule Day 4,                          !- Name
  {00000000-0000-0000-0062-000000000007},  !- Schedule Type Limits Name
  ,                                        !- Interpolate to Timestep
  24,                                      !- Hour 1
  0,                                       !- Minute 1
  60;                                      !- Value Until Time 1

OS:Schedule:Day,
  {00000000-0000-0000-0059-000000000041},  !- Handle
  Schedule Day 5,                          !- Name
  {00000000-0000-0000-0062-000000000004},  !- Schedule Type Limits Name
  ,                                        !- Interpolate to Timestep
  24,                                      !- Hour 1
  0,                                       !- Minute 1
  0;                                       !- Value Until Time 1

OS:Schedule:Day,
  {00000000-0000-0000-0059-000000000042},  !- Handle
  Schedule Day 6,                          !- Name
  {00000000-0000-0000-0062-000000000004},  !- Schedule Type Limits Name
  ,                                        !- Interpolate to Timestep
  24,                                      !- Hour 1
  0,                                       !- Minute 1
  0;                                       !- Value Until Time 1

OS:Schedule:Day,
  {00000000-0000-0000-0059-000000000043},  !- Handle
  Schedule Day 7,                          !- Name
  {00000000-0000-0000-0062-000000000004},  !- Schedule Type Limits Name
  ,                                        !- Interpolate to Timestep
  24,                                      !- Hour 1
  0,                                       !- Minute 1
  0;                                       !- Value Until Time 1

OS:Schedule:Day,
  {00000000-0000-0000-0059-000000000044},  !- Handle
  Schedule Day 8,                          !- Name
  {00000000-0000-0000-0062-000000000004},  !- Schedule Type Limits Name
  ,                                        !- Interpolate to Timestep
  24,                                      !- Hour 1
  0,                                       !- Minute 1
  0;                                       !- Value Until Time 1

OS:Schedule:Day,
  {00000000-0000-0000-0059-000000000045},  !- Handle
  Schedule Day 9,                          !- Name
  {00000000-0000-0000-0062-000000000004},  !- Schedule Type Limits Name
  ,                                        !- Interpolate to Timestep
  24,                                      !- Hour 1
  0,                                       !- Minute 1
  0;                                       !- Value Until Time 1

OS:Schedule:Day,
  {00000000-0000-0000-0059-000000000046},  !- Handle
  Service Water Loop Temp - 140F Default,  !- Name
  {00000000-0000-0000-0062-000000000007},  !- Schedule Type Limits Name
  ,                                        !- Interpolate to Timestep
  24,                                      !- Hour 1
  0,                                       !- Minute 1
  60;                                      !- Value Until Time 1

OS:Schedule:Day,
  {00000000-0000-0000-0059-000000000047},  !- Handle
  Water Heater Ambient Temp Schedule 71.6F Default, !- Name
  {00000000-0000-0000-0062-000000000007},  !- Schedule Type Limits Name
  ,                                        !- Interpolate to Timestep
  24,                                      !- Hour 1
  0,                                       !- Minute 1
  22.0000000000001;                        !- Value Until Time 1

OS:Schedule:Day,
  {00000000-0000-0000-0059-000000000048},  !- Handle
  Work Efficiency Schedule Default,        !- Name
  {00000000-0000-0000-0062-000000000005},  !- Schedule Type Limits Name
  ,                                        !- Interpolate to Timestep
  24,                                      !- Hour 1
  0,                                       !- Minute 1
  0;                                       !- Value Until Time 1

OS:Schedule:Day,
  {00000000-0000-0000-0059-000000000049},  !- Handle
  sys_3|mixed|shr>none|sc>ashp|sh>ashp>c-e|ssf>cv|zh>b-e|zc>none|srf>none| Occ Sch Default, !- Name
  {00000000-0000-0000-0062-000000000004},  !- Schedule Type Limits Name
  ,                                        !- Interpolate to Timestep
  8,                                       !- Hour 1
  0,                                       !- Minute 1
  0,                                       !- Value Until Time 1
  19,                                      !- Hour 2
  0,                                       !- Minute 2
  1,                                       !- Value Until Time 2
  24,                                      !- Hour 3
  0,                                       !- Minute 3
  0;                                       !- Value Until Time 3

OS:Schedule:Day,
  {00000000-0000-0000-0059-000000000050},  !- Handle
  sys_3|mixed|shr>none|sc>ashp|sh>ashp>c-e|ssf>cv|zh>b-e|zc>none|srf>none| Occ Sch Summer Design Day, !- Name
  {00000000-0000-0000-0062-000000000004},  !- Schedule Type Limits Name
  ,                                        !- Interpolate to Timestep
  24,                                      !- Hour 1
  0,                                       !- Minute 1
  1;                                       !- Value Until Time 1

OS:Schedule:Day,
  {00000000-0000-0000-0059-000000000051},  !- Handle
  sys_3|mixed|shr>none|sc>ashp|sh>ashp>c-e|ssf>cv|zh>b-e|zc>none|srf>none| Occ Sch Winter Design Day, !- Name
  {00000000-0000-0000-0062-000000000004},  !- Schedule Type Limits Name
  ,                                        !- Interpolate to Timestep
  24,                                      !- Hour 1
  0,                                       !- Minute 1
  1;                                       !- Value Until Time 1

OS:Schedule:Day,
  {00000000-0000-0000-0059-000000000052},  !- Handle
  sys_4|mixed|shr>none|sc>ashp|sh>ashp>c-e|ssf>cv|zh>b-e|zc>none|srf>none| 1 Occ Sch Default, !- Name
  {00000000-0000-0000-0062-000000000004},  !- Schedule Type Limits Name
  ,                                        !- Interpolate to Timestep
  8,                                       !- Hour 1
  0,                                       !- Minute 1
  0,                                       !- Value Until Time 1
  19,                                      !- Hour 2
  0,                                       !- Minute 2
  1,                                       !- Value Until Time 2
  24,                                      !- Hour 3
  0,                                       !- Minute 3
  0;                                       !- Value Until Time 3

OS:Schedule:Day,
  {00000000-0000-0000-0059-000000000053},  !- Handle
  sys_4|mixed|shr>none|sc>ashp|sh>ashp>c-e|ssf>cv|zh>b-e|zc>none|srf>none| 1 Occ Sch Summer Design Day, !- Name
  {00000000-0000-0000-0062-000000000004},  !- Schedule Type Limits Name
  ,                                        !- Interpolate to Timestep
  24,                                      !- Hour 1
  0,                                       !- Minute 1
  1;                                       !- Value Until Time 1

OS:Schedule:Day,
  {00000000-0000-0000-0059-000000000054},  !- Handle
  sys_4|mixed|shr>none|sc>ashp|sh>ashp>c-e|ssf>cv|zh>b-e|zc>none|srf>none| 1 Occ Sch Winter Design Day, !- Name
  {00000000-0000-0000-0062-000000000004},  !- Schedule Type Limits Name
  ,                                        !- Interpolate to Timestep
  24,                                      !- Hour 1
  0,                                       !- Minute 1
  1;                                       !- Value Until Time 1

OS:Schedule:Day,
  {00000000-0000-0000-0059-000000000055},  !- Handle
  sys_4|mixed|shr>none|sc>ashp|sh>ashp>c-e|ssf>cv|zh>b-e|zc>none|srf>none| Occ Sch Default, !- Name
  {00000000-0000-0000-0062-000000000004},  !- Schedule Type Limits Name
  ,                                        !- Interpolate to Timestep
  8,                                       !- Hour 1
  0,                                       !- Minute 1
  0,                                       !- Value Until Time 1
  19,                                      !- Hour 2
  0,                                       !- Minute 2
  1,                                       !- Value Until Time 2
  24,                                      !- Hour 3
  0,                                       !- Minute 3
  0;                                       !- Value Until Time 3

OS:Schedule:Day,
  {00000000-0000-0000-0059-000000000056},  !- Handle
  sys_4|mixed|shr>none|sc>ashp|sh>ashp>c-e|ssf>cv|zh>b-e|zc>none|srf>none| Occ Sch Summer Design Day, !- Name
  {00000000-0000-0000-0062-000000000004},  !- Schedule Type Limits Name
  ,                                        !- Interpolate to Timestep
  24,                                      !- Hour 1
  0,                                       !- Minute 1
  1;                                       !- Value Until Time 1

OS:Schedule:Day,
  {00000000-0000-0000-0059-000000000057},  !- Handle
  sys_4|mixed|shr>none|sc>ashp|sh>ashp>c-e|ssf>cv|zh>b-e|zc>none|srf>none| Occ Sch Winter Design Day, !- Name
  {00000000-0000-0000-0062-000000000004},  !- Schedule Type Limits Name
  ,                                        !- Interpolate to Timestep
  24,                                      !- Hour 1
  0,                                       !- Minute 1
  1;                                       !- Value Until Time 1

OS:Schedule:Rule,
  {00000000-0000-0000-0060-000000000001},  !- Handle
  Schedule Rule 1,                         !- Name
  {00000000-0000-0000-0061-000000000003},  !- Schedule Ruleset Name
  0,                                       !- Rule Order
  {00000000-0000-0000-0059-000000000004},  !- Day Schedule Name
  ,                                        !- Apply Sunday
  ,                                        !- Apply Monday
  ,                                        !- Apply Tuesday
  ,                                        !- Apply Wednesday
  ,                                        !- Apply Thursday
  ,                                        !- Apply Friday
  ,                                        !- Apply Saturday
  DateRange,                               !- Date Specification Type
  5,                                       !- Start Month
  1,                                       !- Start Day
  9,                                       !- End Month
  30;                                      !- End Day

OS:Schedule:Rule,
  {00000000-0000-0000-0060-000000000002},  !- Handle
  Schedule Rule 10,                        !- Name
  {00000000-0000-0000-0061-000000000008},  !- Schedule Ruleset Name
  0,                                       !- Rule Order
  {00000000-0000-0000-0059-000000000012},  !- Day Schedule Name
  Yes,                                     !- Apply Sunday
  ,                                        !- Apply Monday
  ,                                        !- Apply Tuesday
  ,                                        !- Apply Wednesday
  ,                                        !- Apply Thursday
  ,                                        !- Apply Friday
  ,                                        !- Apply Saturday
  DateRange,                               !- Date Specification Type
  1,                                       !- Start Month
  1,                                       !- Start Day
  12,                                      !- End Month
  31;                                      !- End Day

OS:Schedule:Rule,
  {00000000-0000-0000-0060-000000000003},  !- Handle
  Schedule Rule 11,                        !- Name
  {00000000-0000-0000-0061-000000000013},  !- Schedule Ruleset Name
  2,                                       !- Rule Order
  {00000000-0000-0000-0059-000000000030},  !- Day Schedule Name
  ,                                        !- Apply Sunday
  Yes,                                     !- Apply Monday
  Yes,                                     !- Apply Tuesday
  Yes,                                     !- Apply Wednesday
  Yes,                                     !- Apply Thursday
  Yes,                                     !- Apply Friday
  ,                                        !- Apply Saturday
  DateRange,                               !- Date Specification Type
  1,                                       !- Start Month
  1,                                       !- Start Day
  12,                                      !- End Month
  31;                                      !- End Day

OS:Schedule:Rule,
  {00000000-0000-0000-0060-000000000004},  !- Handle
  Schedule Rule 12,                        !- Name
  {00000000-0000-0000-0061-000000000013},  !- Schedule Ruleset Name
  1,                                       !- Rule Order
  {00000000-0000-0000-0059-000000000031},  !- Day Schedule Name
  ,                                        !- Apply Sunday
  ,                                        !- Apply Monday
  ,                                        !- Apply Tuesday
  ,                                        !- Apply Wednesday
  ,                                        !- Apply Thursday
  ,                                        !- Apply Friday
  Yes,                                     !- Apply Saturday
  DateRange,                               !- Date Specification Type
  1,                                       !- Start Month
  1,                                       !- Start Day
  12,                                      !- End Month
  31;                                      !- End Day

OS:Schedule:Rule,
  {00000000-0000-0000-0060-000000000005},  !- Handle
  Schedule Rule 13,                        !- Name
  {00000000-0000-0000-0061-000000000013},  !- Schedule Ruleset Name
  0,                                       !- Rule Order
  {00000000-0000-0000-0059-000000000032},  !- Day Schedule Name
  Yes,                                     !- Apply Sunday
  ,                                        !- Apply Monday
  ,                                        !- Apply Tuesday
  ,                                        !- Apply Wednesday
  ,                                        !- Apply Thursday
  ,                                        !- Apply Friday
  ,                                        !- Apply Saturday
  DateRange,                               !- Date Specification Type
  1,                                       !- Start Month
  1,                                       !- Start Day
  12,                                      !- End Month
  31;                                      !- End Day

OS:Schedule:Rule,
  {00000000-0000-0000-0060-000000000006},  !- Handle
  Schedule Rule 14,                        !- Name
  {00000000-0000-0000-0061-000000000012},  !- Schedule Ruleset Name
  2,                                       !- Rule Order
  {00000000-0000-0000-0059-000000000026},  !- Day Schedule Name
  ,                                        !- Apply Sunday
  Yes,                                     !- Apply Monday
  Yes,                                     !- Apply Tuesday
  Yes,                                     !- Apply Wednesday
  Yes,                                     !- Apply Thursday
  Yes,                                     !- Apply Friday
  ,                                        !- Apply Saturday
  DateRange,                               !- Date Specification Type
  1,                                       !- Start Month
  1,                                       !- Start Day
  12,                                      !- End Month
  31;                                      !- End Day

OS:Schedule:Rule,
  {00000000-0000-0000-0060-000000000007},  !- Handle
  Schedule Rule 15,                        !- Name
  {00000000-0000-0000-0061-000000000012},  !- Schedule Ruleset Name
  1,                                       !- Rule Order
  {00000000-0000-0000-0059-000000000027},  !- Day Schedule Name
  ,                                        !- Apply Sunday
  ,                                        !- Apply Monday
  ,                                        !- Apply Tuesday
  ,                                        !- Apply Wednesday
  ,                                        !- Apply Thursday
  ,                                        !- Apply Friday
  Yes,                                     !- Apply Saturday
  DateRange,                               !- Date Specification Type
  1,                                       !- Start Month
  1,                                       !- Start Day
  12,                                      !- End Month
  31;                                      !- End Day

OS:Schedule:Rule,
  {00000000-0000-0000-0060-000000000008},  !- Handle
  Schedule Rule 16,                        !- Name
  {00000000-0000-0000-0061-000000000012},  !- Schedule Ruleset Name
  0,                                       !- Rule Order
  {00000000-0000-0000-0059-000000000028},  !- Day Schedule Name
  Yes,                                     !- Apply Sunday
  ,                                        !- Apply Monday
  ,                                        !- Apply Tuesday
  ,                                        !- Apply Wednesday
  ,                                        !- Apply Thursday
  ,                                        !- Apply Friday
  ,                                        !- Apply Saturday
  DateRange,                               !- Date Specification Type
  1,                                       !- Start Month
  1,                                       !- Start Day
  12,                                      !- End Month
  31;                                      !- End Day

OS:Schedule:Rule,
  {00000000-0000-0000-0060-000000000009},  !- Handle
  Schedule Rule 17,                        !- Name
  {00000000-0000-0000-0061-000000000011},  !- Schedule Ruleset Name
  2,                                       !- Rule Order
  {00000000-0000-0000-0059-000000000022},  !- Day Schedule Name
  ,                                        !- Apply Sunday
  Yes,                                     !- Apply Monday
  Yes,                                     !- Apply Tuesday
  Yes,                                     !- Apply Wednesday
  Yes,                                     !- Apply Thursday
  Yes,                                     !- Apply Friday
  ,                                        !- Apply Saturday
  DateRange,                               !- Date Specification Type
  1,                                       !- Start Month
  1,                                       !- Start Day
  12,                                      !- End Month
  31;                                      !- End Day

OS:Schedule:Rule,
  {00000000-0000-0000-0060-000000000010},  !- Handle
  Schedule Rule 18,                        !- Name
  {00000000-0000-0000-0061-000000000011},  !- Schedule Ruleset Name
  1,                                       !- Rule Order
  {00000000-0000-0000-0059-000000000023},  !- Day Schedule Name
  ,                                        !- Apply Sunday
  ,                                        !- Apply Monday
  ,                                        !- Apply Tuesday
  ,                                        !- Apply Wednesday
  ,                                        !- Apply Thursday
  ,                                        !- Apply Friday
  Yes,                                     !- Apply Saturday
  DateRange,                               !- Date Specification Type
  1,                                       !- Start Month
  1,                                       !- Start Day
  12,                                      !- End Month
  31;                                      !- End Day

OS:Schedule:Rule,
  {00000000-0000-0000-0060-000000000011},  !- Handle
  Schedule Rule 19,                        !- Name
  {00000000-0000-0000-0061-000000000011},  !- Schedule Ruleset Name
  0,                                       !- Rule Order
  {00000000-0000-0000-0059-000000000024},  !- Day Schedule Name
  Yes,                                     !- Apply Sunday
  ,                                        !- Apply Monday
  ,                                        !- Apply Tuesday
  ,                                        !- Apply Wednesday
  ,                                        !- Apply Thursday
  ,                                        !- Apply Friday
  ,                                        !- Apply Saturday
  DateRange,                               !- Date Specification Type
  1,                                       !- Start Month
  1,                                       !- Start Day
  12,                                      !- End Month
  31;                                      !- End Day

OS:Schedule:Rule,
  {00000000-0000-0000-0060-000000000012},  !- Handle
  Schedule Rule 2,                         !- Name
  {00000000-0000-0000-0061-000000000010},  !- Schedule Ruleset Name
  2,                                       !- Rule Order
  {00000000-0000-0000-0059-000000000018},  !- Day Schedule Name
  ,                                        !- Apply Sunday
  Yes,                                     !- Apply Monday
  Yes,                                     !- Apply Tuesday
  Yes,                                     !- Apply Wednesday
  Yes,                                     !- Apply Thursday
  Yes,                                     !- Apply Friday
  ,                                        !- Apply Saturday
  DateRange,                               !- Date Specification Type
  1,                                       !- Start Month
  1,                                       !- Start Day
  12,                                      !- End Month
  31;                                      !- End Day

OS:Schedule:Rule,
  {00000000-0000-0000-0060-000000000013},  !- Handle
  Schedule Rule 20,                        !- Name
  {00000000-0000-0000-0061-000000000020},  !- Schedule Ruleset Name
  1,                                       !- Rule Order
  {00000000-0000-0000-0059-000000000041},  !- Day Schedule Name
  ,                                        !- Apply Sunday
  ,                                        !- Apply Monday
  ,                                        !- Apply Tuesday
  ,                                        !- Apply Wednesday
  ,                                        !- Apply Thursday
  ,                                        !- Apply Friday
  Yes,                                     !- Apply Saturday
  DateRange,                               !- Date Specification Type
  1,                                       !- Start Month
  7,                                       !- Start Day
  12,                                      !- End Month
  30;                                      !- End Day

OS:Schedule:Rule,
  {00000000-0000-0000-0060-000000000014},  !- Handle
  Schedule Rule 21,                        !- Name
  {00000000-0000-0000-0061-000000000020},  !- Schedule Ruleset Name
  0,                                       !- Rule Order
  {00000000-0000-0000-0059-000000000042},  !- Day Schedule Name
  Yes,                                     !- Apply Sunday
  ,                                        !- Apply Monday
  ,                                        !- Apply Tuesday
  ,                                        !- Apply Wednesday
  ,                                        !- Apply Thursday
  ,                                        !- Apply Friday
  ,                                        !- Apply Saturday
  DateRange,                               !- Date Specification Type
  1,                                       !- Start Month
  1,                                       !- Start Day
  12,                                      !- End Month
  31;                                      !- End Day

OS:Schedule:Rule,
  {00000000-0000-0000-0060-000000000015},  !- Handle
  Schedule Rule 22,                        !- Name
  {00000000-0000-0000-0061-000000000022},  !- Schedule Ruleset Name
  1,                                       !- Rule Order
  {00000000-0000-0000-0059-000000000043},  !- Day Schedule Name
  ,                                        !- Apply Sunday
  ,                                        !- Apply Monday
  ,                                        !- Apply Tuesday
  ,                                        !- Apply Wednesday
  ,                                        !- Apply Thursday
  ,                                        !- Apply Friday
  Yes,                                     !- Apply Saturday
  DateRange,                               !- Date Specification Type
  1,                                       !- Start Month
  7,                                       !- Start Day
  12,                                      !- End Month
  30;                                      !- End Day

OS:Schedule:Rule,
  {00000000-0000-0000-0060-000000000016},  !- Handle
  Schedule Rule 23,                        !- Name
  {00000000-0000-0000-0061-000000000022},  !- Schedule Ruleset Name
  0,                                       !- Rule Order
  {00000000-0000-0000-0059-000000000044},  !- Day Schedule Name
  Yes,                                     !- Apply Sunday
  ,                                        !- Apply Monday
  ,                                        !- Apply Tuesday
  ,                                        !- Apply Wednesday
  ,                                        !- Apply Thursday
  ,                                        !- Apply Friday
  ,                                        !- Apply Saturday
  DateRange,                               !- Date Specification Type
  1,                                       !- Start Month
  1,                                       !- Start Day
  12,                                      !- End Month
  31;                                      !- End Day

OS:Schedule:Rule,
  {00000000-0000-0000-0060-000000000017},  !- Handle
  Schedule Rule 24,                        !- Name
  {00000000-0000-0000-0061-000000000021},  !- Schedule Ruleset Name
  1,                                       !- Rule Order
  {00000000-0000-0000-0059-000000000045},  !- Day Schedule Name
  ,                                        !- Apply Sunday
  ,                                        !- Apply Monday
  ,                                        !- Apply Tuesday
  ,                                        !- Apply Wednesday
  ,                                        !- Apply Thursday
  ,                                        !- Apply Friday
  Yes,                                     !- Apply Saturday
  DateRange,                               !- Date Specification Type
  1,                                       !- Start Month
  7,                                       !- Start Day
  12,                                      !- End Month
  30;                                      !- End Day

OS:Schedule:Rule,
  {00000000-0000-0000-0060-000000000018},  !- Handle
  Schedule Rule 25,                        !- Name
  {00000000-0000-0000-0061-000000000021},  !- Schedule Ruleset Name
  0,                                       !- Rule Order
  {00000000-0000-0000-0059-000000000037},  !- Day Schedule Name
  Yes,                                     !- Apply Sunday
  ,                                        !- Apply Monday
  ,                                        !- Apply Tuesday
  ,                                        !- Apply Wednesday
  ,                                        !- Apply Thursday
  ,                                        !- Apply Friday
  ,                                        !- Apply Saturday
  DateRange,                               !- Date Specification Type
  1,                                       !- Start Month
  1,                                       !- Start Day
  12,                                      !- End Month
  31;                                      !- End Day

OS:Schedule:Rule,
  {00000000-0000-0000-0060-000000000019},  !- Handle
  Schedule Rule 3,                         !- Name
  {00000000-0000-0000-0061-000000000010},  !- Schedule Ruleset Name
  1,                                       !- Rule Order
  {00000000-0000-0000-0059-000000000019},  !- Day Schedule Name
  ,                                        !- Apply Sunday
  ,                                        !- Apply Monday
  ,                                        !- Apply Tuesday
  ,                                        !- Apply Wednesday
  ,                                        !- Apply Thursday
  ,                                        !- Apply Friday
  Yes,                                     !- Apply Saturday
  DateRange,                               !- Date Specification Type
  1,                                       !- Start Month
  1,                                       !- Start Day
  12,                                      !- End Month
  31;                                      !- End Day

OS:Schedule:Rule,
  {00000000-0000-0000-0060-000000000020},  !- Handle
  Schedule Rule 4,                         !- Name
  {00000000-0000-0000-0061-000000000010},  !- Schedule Ruleset Name
  0,                                       !- Rule Order
  {00000000-0000-0000-0059-000000000020},  !- Day Schedule Name
  Yes,                                     !- Apply Sunday
  ,                                        !- Apply Monday
  ,                                        !- Apply Tuesday
  ,                                        !- Apply Wednesday
  ,                                        !- Apply Thursday
  ,                                        !- Apply Friday
  ,                                        !- Apply Saturday
  DateRange,                               !- Date Specification Type
  1,                                       !- Start Month
  1,                                       !- Start Day
  12,                                      !- End Month
  31;                                      !- End Day

OS:Schedule:Rule,
  {00000000-0000-0000-0060-000000000021},  !- Handle
  Schedule Rule 5,                         !- Name
  {00000000-0000-0000-0061-000000000009},  !- Schedule Ruleset Name
  2,                                       !- Rule Order
  {00000000-0000-0000-0059-000000000014},  !- Day Schedule Name
  ,                                        !- Apply Sunday
  Yes,                                     !- Apply Monday
  Yes,                                     !- Apply Tuesday
  Yes,                                     !- Apply Wednesday
  Yes,                                     !- Apply Thursday
  Yes,                                     !- Apply Friday
  ,                                        !- Apply Saturday
  DateRange,                               !- Date Specification Type
  1,                                       !- Start Month
  1,                                       !- Start Day
  12,                                      !- End Month
  31;                                      !- End Day

OS:Schedule:Rule,
  {00000000-0000-0000-0060-000000000022},  !- Handle
  Schedule Rule 6,                         !- Name
  {00000000-0000-0000-0061-000000000009},  !- Schedule Ruleset Name
  1,                                       !- Rule Order
  {00000000-0000-0000-0059-000000000015},  !- Day Schedule Name
  ,                                        !- Apply Sunday
  ,                                        !- Apply Monday
  ,                                        !- Apply Tuesday
  ,                                        !- Apply Wednesday
  ,                                        !- Apply Thursday
  ,                                        !- Apply Friday
  Yes,                                     !- Apply Saturday
  DateRange,                               !- Date Specification Type
  1,                                       !- Start Month
  1,                                       !- Start Day
  12,                                      !- End Month
  31;                                      !- End Day

OS:Schedule:Rule,
  {00000000-0000-0000-0060-000000000023},  !- Handle
  Schedule Rule 7,                         !- Name
  {00000000-0000-0000-0061-000000000009},  !- Schedule Ruleset Name
  0,                                       !- Rule Order
  {00000000-0000-0000-0059-000000000016},  !- Day Schedule Name
  Yes,                                     !- Apply Sunday
  ,                                        !- Apply Monday
  ,                                        !- Apply Tuesday
  ,                                        !- Apply Wednesday
  ,                                        !- Apply Thursday
  ,                                        !- Apply Friday
  ,                                        !- Apply Saturday
  DateRange,                               !- Date Specification Type
  1,                                       !- Start Month
  1,                                       !- Start Day
  12,                                      !- End Month
  31;                                      !- End Day

OS:Schedule:Rule,
  {00000000-0000-0000-0060-000000000024},  !- Handle
  Schedule Rule 8,                         !- Name
  {00000000-0000-0000-0061-000000000008},  !- Schedule Ruleset Name
  2,                                       !- Rule Order
  {00000000-0000-0000-0059-000000000010},  !- Day Schedule Name
  ,                                        !- Apply Sunday
  Yes,                                     !- Apply Monday
  Yes,                                     !- Apply Tuesday
  Yes,                                     !- Apply Wednesday
  Yes,                                     !- Apply Thursday
  Yes,                                     !- Apply Friday
  ,                                        !- Apply Saturday
  DateRange,                               !- Date Specification Type
  1,                                       !- Start Month
  1,                                       !- Start Day
  12,                                      !- End Month
  31;                                      !- End Day

OS:Schedule:Rule,
  {00000000-0000-0000-0060-000000000025},  !- Handle
  Schedule Rule 9,                         !- Name
  {00000000-0000-0000-0061-000000000008},  !- Schedule Ruleset Name
  1,                                       !- Rule Order
  {00000000-0000-0000-0059-000000000011},  !- Day Schedule Name
  ,                                        !- Apply Sunday
  ,                                        !- Apply Monday
  ,                                        !- Apply Tuesday
  ,                                        !- Apply Wednesday
  ,                                        !- Apply Thursday
  ,                                        !- Apply Friday
  Yes,                                     !- Apply Saturday
  DateRange,                               !- Date Specification Type
  1,                                       !- Start Month
  1,                                       !- Start Day
  12,                                      !- End Month
  31;                                      !- End Day

OS:Schedule:Ruleset,
  {00000000-0000-0000-0061-000000000001},  !- Handle
  Air Velocity Schedule,                   !- Name
  {00000000-0000-0000-0062-000000000008},  !- Schedule Type Limits Name
  {00000000-0000-0000-0059-000000000001};  !- Default Day Schedule Name

OS:Schedule:Ruleset,
  {00000000-0000-0000-0061-000000000002},  !- Handle
  Always On,                               !- Name
  {00000000-0000-0000-0062-000000000005},  !- Schedule Type Limits Name
  {00000000-0000-0000-0059-000000000002};  !- Default Day Schedule Name

OS:Schedule:Ruleset,
  {00000000-0000-0000-0061-000000000003},  !- Handle
  Clothing Schedule,                       !- Name
  {00000000-0000-0000-0062-000000000003},  !- Schedule Type Limits Name
  {00000000-0000-0000-0059-000000000003};  !- Default Day Schedule Name

OS:Schedule:Ruleset,
  {00000000-0000-0000-0061-000000000004},  !- Handle
  Economizer Max OA Fraction 100 pct,      !- Name
  ,                                        !- Schedule Type Limits Name
  {00000000-0000-0000-0059-000000000005};  !- Default Day Schedule Name

OS:Schedule:Ruleset,
  {00000000-0000-0000-0061-000000000005},  !- Handle
  Fraction Latent - 0.05,                  !- Name
  {00000000-0000-0000-0062-000000000005},  !- Schedule Type Limits Name
  {00000000-0000-0000-0059-000000000006};  !- Default Day Schedule Name

OS:Schedule:Ruleset,
  {00000000-0000-0000-0061-000000000006},  !- Handle
  Fraction Sensible - 0.2,                 !- Name
  {00000000-0000-0000-0062-000000000005},  !- Schedule Type Limits Name
  {00000000-0000-0000-0059-000000000007};  !- Default Day Schedule Name

OS:Schedule:Ruleset,
  {00000000-0000-0000-0061-000000000007},  !- Handle
  Mixed Water At Faucet Temp - 140F,       !- Name
  {00000000-0000-0000-0062-000000000007},  !- Schedule Type Limits Name
  {00000000-0000-0000-0059-000000000008};  !- Default Day Schedule Name

OS:Schedule:Ruleset,
  {00000000-0000-0000-0061-000000000008},  !- Handle
  NECB-A-Electric-Equipment,               !- Name
  {00000000-0000-0000-0062-000000000005},  !- Schedule Type Limits Name
  {00000000-0000-0000-0059-000000000009};  !- Default Day Schedule Name

OS:Schedule:Ruleset,
  {00000000-0000-0000-0061-000000000009},  !- Handle
  NECB-A-Lighting,                         !- Name
  {00000000-0000-0000-0062-000000000005},  !- Schedule Type Limits Name
  {00000000-0000-0000-0059-000000000013};  !- Default Day Schedule Name

OS:Schedule:Ruleset,
  {00000000-0000-0000-0061-000000000010},  !- Handle
  NECB-A-Occupancy,                        !- Name
  {00000000-0000-0000-0062-000000000005},  !- Schedule Type Limits Name
  {00000000-0000-0000-0059-000000000017};  !- Default Day Schedule Name

OS:Schedule:Ruleset,
  {00000000-0000-0000-0061-000000000011},  !- Handle
  NECB-A-Service Water Heating,            !- Name
  {00000000-0000-0000-0062-000000000005},  !- Schedule Type Limits Name
  {00000000-0000-0000-0059-000000000021};  !- Default Day Schedule Name

OS:Schedule:Ruleset,
  {00000000-0000-0000-0061-000000000012},  !- Handle
  NECB-A-Thermostat Setpoint-Cooling,      !- Name
  {00000000-0000-0000-0062-000000000007},  !- Schedule Type Limits Name
  {00000000-0000-0000-0059-000000000025};  !- Default Day Schedule Name

OS:Schedule:Ruleset,
  {00000000-0000-0000-0061-000000000013},  !- Handle
  NECB-A-Thermostat Setpoint-Heating,      !- Name
  {00000000-0000-0000-0062-000000000007},  !- Schedule Type Limits Name
  {00000000-0000-0000-0059-000000000029};  !- Default Day Schedule Name

OS:Schedule:Ruleset,
  {00000000-0000-0000-0061-000000000014},  !- Handle
  NECB-Activity,                           !- Name
  {00000000-0000-0000-0062-000000000001},  !- Schedule Type Limits Name
  {00000000-0000-0000-0059-000000000033},  !- Default Day Schedule Name
  {00000000-0000-0000-0059-000000000034},  !- Summer Design Day Schedule Name
  {00000000-0000-0000-0059-000000000035};  !- Winter Design Day Schedule Name

OS:Schedule:Ruleset,
  {00000000-0000-0000-0061-000000000015},  !- Handle
  Schedule Ruleset 1,                      !- Name
  {00000000-0000-0000-0062-000000000007},  !- Schedule Type Limits Name
  {00000000-0000-0000-0059-000000000039};  !- Default Day Schedule Name

OS:Schedule:Ruleset,
  {00000000-0000-0000-0061-000000000016},  !- Handle
  Schedule Ruleset 2,                      !- Name
  {00000000-0000-0000-0062-000000000007},  !- Schedule Type Limits Name
  {00000000-0000-0000-0059-000000000040};  !- Default Day Schedule Name

OS:Schedule:Ruleset,
  {00000000-0000-0000-0061-000000000017},  !- Handle
  Service Water Loop Temp - 140F,          !- Name
  {00000000-0000-0000-0062-000000000007},  !- Schedule Type Limits Name
  {00000000-0000-0000-0059-000000000046};  !- Default Day Schedule Name

OS:Schedule:Ruleset,
  {00000000-0000-0000-0061-000000000018},  !- Handle
  Water Heater Ambient Temp Schedule 71.6F, !- Name
  {00000000-0000-0000-0062-000000000007},  !- Schedule Type Limits Name
  {00000000-0000-0000-0059-000000000047};  !- Default Day Schedule Name

OS:Schedule:Ruleset,
  {00000000-0000-0000-0061-000000000019},  !- Handle
  Work Efficiency Schedule,                !- Name
  {00000000-0000-0000-0062-000000000005},  !- Schedule Type Limits Name
  {00000000-0000-0000-0059-000000000048};  !- Default Day Schedule Name

OS:Schedule:Ruleset,
  {00000000-0000-0000-0061-000000000020},  !- Handle
  sys_3|mixed|shr>none|sc>ashp|sh>ashp>c-e|ssf>cv|zh>b-e|zc>none|srf>none| Occ Sch, !- Name
  {00000000-0000-0000-0062-000000000004},  !- Schedule Type Limits Name
  {00000000-0000-0000-0059-000000000049},  !- Default Day Schedule Name
  {00000000-0000-0000-0059-000000000050},  !- Summer Design Day Schedule Name
  {00000000-0000-0000-0059-000000000051};  !- Winter Design Day Schedule Name

OS:Schedule:Ruleset,
  {00000000-0000-0000-0061-000000000021},  !- Handle
  sys_4|mixed|shr>none|sc>ashp|sh>ashp>c-e|ssf>cv|zh>b-e|zc>none|srf>none| 1 Occ Sch, !- Name
  {00000000-0000-0000-0062-000000000004},  !- Schedule Type Limits Name
  {00000000-0000-0000-0059-000000000052},  !- Default Day Schedule Name
  {00000000-0000-0000-0059-000000000053},  !- Summer Design Day Schedule Name
  {00000000-0000-0000-0059-000000000054};  !- Winter Design Day Schedule Name

OS:Schedule:Ruleset,
  {00000000-0000-0000-0061-000000000022},  !- Handle
  sys_4|mixed|shr>none|sc>ashp|sh>ashp>c-e|ssf>cv|zh>b-e|zc>none|srf>none| Occ Sch, !- Name
  {00000000-0000-0000-0062-000000000004},  !- Schedule Type Limits Name
  {00000000-0000-0000-0059-000000000055},  !- Default Day Schedule Name
  {00000000-0000-0000-0059-000000000056},  !- Summer Design Day Schedule Name
  {00000000-0000-0000-0059-000000000057};  !- Winter Design Day Schedule Name

OS:ScheduleTypeLimits,
  {00000000-0000-0000-0062-000000000001},  !- Handle
  ActivityLevel,                           !- Name
  0,                                       !- Lower Limit Value
  ,                                        !- Upper Limit Value
  Continuous,                              !- Numeric Type
  ActivityLevel;                           !- Unit Type

OS:ScheduleTypeLimits,
  {00000000-0000-0000-0062-000000000002},  !- Handle
  Always On Discrete Limits,               !- Name
  0,                                       !- Lower Limit Value
  1,                                       !- Upper Limit Value
  Discrete,                                !- Numeric Type
  Availability;                            !- Unit Type

OS:ScheduleTypeLimits,
  {00000000-0000-0000-0062-000000000003},  !- Handle
  ClothingInsulation,                      !- Name
  0,                                       !- Lower Limit Value
  ,                                        !- Upper Limit Value
  Continuous,                              !- Numeric Type
  ClothingInsulation;                      !- Unit Type

OS:ScheduleTypeLimits,
  {00000000-0000-0000-0062-000000000004},  !- Handle
  ControlMode,                             !- Name
  0,                                       !- Lower Limit Value
  1,                                       !- Upper Limit Value
  Discrete,                                !- Numeric Type
  ControlMode;                             !- Unit Type

OS:ScheduleTypeLimits,
  {00000000-0000-0000-0062-000000000005},  !- Handle
  Fractional,                              !- Name
  0,                                       !- Lower Limit Value
  1,                                       !- Upper Limit Value
  Continuous;                              !- Numeric Type

OS:ScheduleTypeLimits,
  {00000000-0000-0000-0062-000000000006},  !- Handle
  OnOff,                                   !- Name
  0,                                       !- Lower Limit Value
  1,                                       !- Upper Limit Value
  Discrete,                                !- Numeric Type
  Availability;                            !- Unit Type

OS:ScheduleTypeLimits,
  {00000000-0000-0000-0062-000000000007},  !- Handle
  Temperature,                             !- Name
  ,                                        !- Lower Limit Value
  ,                                        !- Upper Limit Value
  Continuous,                              !- Numeric Type
  Temperature;                             !- Unit Type

OS:ScheduleTypeLimits,
  {00000000-0000-0000-0062-000000000008},  !- Handle
  Velocity,                                !- Name
  0,                                       !- Lower Limit Value
  ,                                        !- Upper Limit Value
  Continuous,                              !- Numeric Type
  Velocity;                                !- Unit Type

OS:SetpointManager:OutdoorAirPretreat,
  {00000000-0000-0000-0063-000000000001},  !- Handle
  Setpoint Manager Outdoor Air Pretreat 1, !- Name
  ,                                        !- Control Variable
  -99,                                     !- Minimum Setpoint Temperature {C}
  99,                                      !- Maximum Setpoint Temperature {C}
  1e-05,                                   !- Minimum Setpoint Humidity Ratio {kgWater/kgDryAir}
  1,                                       !- Maximum Setpoint Humidity Ratio {kgWater/kgDryAir}
  {00000000-0000-0000-0049-000000000034},  !- Reference Setpoint Node Name
  {00000000-0000-0000-0049-000000000034},  !- Mixed Air Stream Node Name
  {00000000-0000-0000-0049-000000000035},  !- Outdoor Air Stream Node Name
  {00000000-0000-0000-0049-000000000037},  !- Return Air Stream Node Name
  {00000000-0000-0000-0049-000000000039};  !- Setpoint Node or NodeList Name

OS:SetpointManager:OutdoorAirPretreat,
  {00000000-0000-0000-0063-000000000002},  !- Handle
  Setpoint Manager Outdoor Air Pretreat 2, !- Name
  ,                                        !- Control Variable
  -99,                                     !- Minimum Setpoint Temperature {C}
  99,                                      !- Maximum Setpoint Temperature {C}
  1e-05,                                   !- Minimum Setpoint Humidity Ratio {kgWater/kgDryAir}
  1,                                       !- Maximum Setpoint Humidity Ratio {kgWater/kgDryAir}
  {00000000-0000-0000-0049-000000000050},  !- Reference Setpoint Node Name
  {00000000-0000-0000-0049-000000000050},  !- Mixed Air Stream Node Name
  {00000000-0000-0000-0049-000000000051},  !- Outdoor Air Stream Node Name
  {00000000-0000-0000-0049-000000000053},  !- Return Air Stream Node Name
  {00000000-0000-0000-0049-000000000057};  !- Setpoint Node or NodeList Name

OS:SetpointManager:OutdoorAirPretreat,
  {00000000-0000-0000-0063-000000000003},  !- Handle
  Setpoint Manager Outdoor Air Pretreat 3, !- Name
  ,                                        !- Control Variable
  -99,                                     !- Minimum Setpoint Temperature {C}
  99,                                      !- Maximum Setpoint Temperature {C}
  1e-05,                                   !- Minimum Setpoint Humidity Ratio {kgWater/kgDryAir}
  1,                                       !- Maximum Setpoint Humidity Ratio {kgWater/kgDryAir}
  {00000000-0000-0000-0049-000000000043},  !- Reference Setpoint Node Name
  {00000000-0000-0000-0049-000000000043},  !- Mixed Air Stream Node Name
  {00000000-0000-0000-0049-000000000044},  !- Outdoor Air Stream Node Name
  {00000000-0000-0000-0049-000000000046},  !- Return Air Stream Node Name
  {00000000-0000-0000-0049-000000000055};  !- Setpoint Node or NodeList Name

OS:SetpointManager:Scheduled,
  {00000000-0000-0000-0064-000000000001},  !- Handle
  Service hot water setpoint manager,      !- Name
  Temperature,                             !- Control Variable
  {00000000-0000-0000-0061-000000000017},  !- Schedule Name
  {00000000-0000-0000-0049-000000000019};  !- Setpoint Node or NodeList Name

OS:SetpointManager:SingleZone:Reheat,
  {00000000-0000-0000-0065-000000000001},  !- Handle
  Setpoint Manager Single Zone Reheat 1,   !- Name
  13,                                      !- Minimum Supply Air Temperature {C}
  43,                                      !- Maximum Supply Air Temperature {C}
  {00000000-0000-0000-0088-000000000001},  !- Control Zone Name
  {00000000-0000-0000-0049-000000000038};  !- Setpoint Node or NodeList Name

OS:SetpointManager:SingleZone:Reheat,
  {00000000-0000-0000-0065-000000000002},  !- Handle
  Setpoint Manager Single Zone Reheat 2,   !- Name
  13,                                      !- Minimum Supply Air Temperature {C}
  43,                                      !- Maximum Supply Air Temperature {C}
  {00000000-0000-0000-0088-000000000003},  !- Control Zone Name
  {00000000-0000-0000-0049-000000000054};  !- Setpoint Node or NodeList Name

OS:SetpointManager:SingleZone:Reheat,
  {00000000-0000-0000-0065-000000000003},  !- Handle
  Setpoint Manager Single Zone Reheat 3,   !- Name
  13,                                      !- Minimum Supply Air Temperature {C}
  43,                                      !- Maximum Supply Air Temperature {C}
  {00000000-0000-0000-0088-000000000002},  !- Control Zone Name
  {00000000-0000-0000-0049-000000000047};  !- Setpoint Node or NodeList Name

OS:SimulationControl,
  {00000000-0000-0000-0066-000000000001},  !- Handle
  ,                                        !- Do Zone Sizing Calculation
  ,                                        !- Do System Sizing Calculation
  ,                                        !- Do Plant Sizing Calculation
  No,                                      !- Run Simulation for Sizing Periods
  Yes,                                     !- Run Simulation for Weather File Run Periods
  ,                                        !- Loads Convergence Tolerance Value {W}
  ,                                        !- Temperature Convergence Tolerance Value {deltaC}
  ,                                        !- Solar Distribution
  ,                                        !- Maximum Number of Warmup Days
  ,                                        !- Minimum Number of Warmup Days
  No,                                      !- Do HVAC Sizing Simulation for Sizing Periods
  1;                                       !- Maximum Number of HVAC Sizing Simulation Passes

OS:Site,
  {00000000-0000-0000-0067-000000000001},  !- Handle
  Calgary Intl AP_AB_CAN,                  !- Name
  51.11,                                   !- Latitude {deg}
  -114.02,                                 !- Longitude {deg}
  -7,                                      !- Time Zone {hr}
  1084.1,                                  !- Elevation {m}
  ;                                        !- Terrain

OS:Site:GroundTemperature:BuildingSurface,
  {00000000-0000-0000-0068-000000000001},  !- Handle
  19.527,                                  !- January Ground Temperature {C}
  19.502,                                  !- February Ground Temperature {C}
  19.536,                                  !- March Ground Temperature {C}
  19.598,                                  !- April Ground Temperature {C}
  20.002,                                  !- May Ground Temperature {C}
  21.64,                                   !- June Ground Temperature {C}
  22.225,                                  !- July Ground Temperature {C}
  22.375,                                  !- August Ground Temperature {C}
  21.449,                                  !- September Ground Temperature {C}
  20.121,                                  !- October Ground Temperature {C}
  19.802,                                  !- November Ground Temperature {C}
  19.633;                                  !- December Ground Temperature {C}

OS:Site:GroundTemperature:Deep,
  {00000000-0000-0000-0069-000000000001},  !- Handle
  4,                                       !- January Deep Ground Temperature {C}
  1.3,                                     !- February Deep Ground Temperature {C}
  -0.4,                                    !- March Deep Ground Temperature {C}
  -0.9,                                    !- April Deep Ground Temperature {C}
  0.1,                                     !- May Deep Ground Temperature {C}
  2.3,                                     !- June Deep Ground Temperature {C}
  5.2,                                     !- July Deep Ground Temperature {C}
  8,                                       !- August Deep Ground Temperature {C}
  9.9,                                     !- September Deep Ground Temperature {C}
  10.3,                                    !- October Deep Ground Temperature {C}
  9.2,                                     !- November Deep Ground Temperature {C}
  7;                                       !- December Deep Ground Temperature {C}

OS:Site:GroundTemperature:FCfactorMethod,
  {00000000-0000-0000-0070-000000000001},  !- Handle
  5.5,                                     !- January Ground Temperature {C}
  -2,                                      !- February Ground Temperature {C}
  -7.6,                                    !- March Ground Temperature {C}
  -6.3,                                    !- April Ground Temperature {C}
  -6.6,                                    !- May Ground Temperature {C}
  -0.3,                                    !- June Ground Temperature {C}
  4.9,                                     !- July Ground Temperature {C}
  10.2,                                    !- August Ground Temperature {C}
  13.8,                                    !- September Ground Temperature {C}
  17,                                      !- October Ground Temperature {C}
  16.6,                                    !- November Ground Temperature {C}
  11.1;                                    !- December Ground Temperature {C}

OS:Site:GroundTemperature:Shallow,
  {00000000-0000-0000-0071-000000000001},  !- Handle
  -1.6,                                    !- January Surface Ground Temperature {C}
  -5.4,                                    !- February Surface Ground Temperature {C}
  -6.4,                                    !- March Surface Ground Temperature {C}
  -5.5,                                    !- April Surface Ground Temperature {C}
  -0.4,                                    !- May Surface Ground Temperature {C}
  5.3,                                     !- June Surface Ground Temperature {C}
  10.8,                                    !- July Surface Ground Temperature {C}
  14.7,                                    !- August Surface Ground Temperature {C}
  15.8,                                    !- September Surface Ground Temperature {C}
  14,                                      !- October Surface Ground Temperature {C}
  9.5,                                     !- November Surface Ground Temperature {C}
  4;                                       !- December Surface Ground Temperature {C}

OS:Site:WaterMainsTemperature,
  {00000000-0000-0000-0072-000000000001},  !- Handle
  Correlation,                             !- Calculation Method
  ,                                        !- Temperature Schedule Name
  4.69166666666667,                        !- Annual Average Outdoor Air Temperature {C}
  24.6;                                    !- Maximum Difference In Monthly Average Outdoor Air Temperatures {deltaC}

OS:Sizing:Parameters,
  {00000000-0000-0000-0073-000000000001},  !- Handle
  1.3,                                     !- Heating Sizing Factor
  1.1;                                     !- Cooling Sizing Factor

OS:Sizing:Plant,
  {00000000-0000-0000-0074-000000000001},  !- Handle
  {00000000-0000-0000-0054-000000000001},  !- Plant or Condenser Loop Name
  Heating,                                 !- Loop Type
  60,                                      !- Design Loop Exit Temperature {C}
  5,                                       !- Loop Design Temperature Difference {deltaC}
  NonCoincident,                           !- Sizing Option
  1,                                       !- Zone Timesteps in Averaging Window
  None;                                    !- Coincident Sizing Factor Mode

OS:Sizing:System,
  {00000000-0000-0000-0075-000000000001},  !- Handle
  {00000000-0000-0000-0002-000000000001},  !- AirLoop Name
  Sensible,                                !- Type of Load to Size On
  Autosize,                                !- Design Outdoor Air Flow Rate {m3/s}
  1,                                       !- Central Heating Maximum System Air Flow Ratio
  7,                                       !- Preheat Design Temperature {C}
  0.008,                                   !- Preheat Design Humidity Ratio {kg-H2O/kg-Air}
  13,                                      !- Precool Design Temperature {C}
  0.008,                                   !- Precool Design Humidity Ratio {kg-H2O/kg-Air}
  13,                                      !- Central Cooling Design Supply Air Temperature {C}
  43,                                      !- Central Heating Design Supply Air Temperature {C}
  NonCoincident,                           !- Sizing Option
  No,                                      !- 100% Outdoor Air in Cooling
  No,                                      !- 100% Outdoor Air in Heating
  0.0085,                                  !- Central Cooling Design Supply Air Humidity Ratio {kg-H2O/kg-Air}
  0.008,                                   !- Central Heating Design Supply Air Humidity Ratio {kg-H2O/kg-Air}
  DesignDay,                               !- Cooling Design Air Flow Method
  0,                                       !- Cooling Design Air Flow Rate {m3/s}
  DesignDay,                               !- Heating Design Air Flow Method
  0,                                       !- Heating Design Air Flow Rate {m3/s}
  ZoneSum,                                 !- System Outdoor Air Method
  1,                                       !- Zone Maximum Outdoor Air Fraction {dimensionless}
  0.0099676501,                            !- Cooling Supply Air Flow Rate Per Floor Area {m3/s-m2}
  1,                                       !- Cooling Fraction of Autosized Cooling Supply Air Flow Rate
  3.9475456e-05,                           !- Cooling Supply Air Flow Rate Per Unit Cooling Capacity {m3/s-W}
  0.0099676501,                            !- Heating Supply Air Flow Rate Per Floor Area {m3/s-m2}
  1,                                       !- Heating Fraction of Autosized Heating Supply Air Flow Rate
  1,                                       !- Heating Fraction of Autosized Cooling Supply Air Flow Rate
  3.1588213e-05,                           !- Heating Supply Air Flow Rate Per Unit Heating Capacity {m3/s-W}
  CoolingDesignCapacity,                   !- Cooling Design Capacity Method
  autosize,                                !- Cooling Design Capacity {W}
  234.7,                                   !- Cooling Design Capacity Per Floor Area {W/m2}
  1,                                       !- Fraction of Autosized Cooling Design Capacity
  HeatingDesignCapacity,                   !- Heating Design Capacity Method
  autosize,                                !- Heating Design Capacity {W}
  157,                                     !- Heating Design Capacity Per Floor Area {W/m2}
  1,                                       !- Fraction of Autosized Heating Design Capacity
  OnOff,                                   !- Central Cooling Capacity Control Method
  autosize;                                !- Occupant Diversity

OS:Sizing:System,
  {00000000-0000-0000-0075-000000000002},  !- Handle
  {00000000-0000-0000-0002-000000000003},  !- AirLoop Name
  Sensible,                                !- Type of Load to Size On
  Autosize,                                !- Design Outdoor Air Flow Rate {m3/s}
  1,                                       !- Central Heating Maximum System Air Flow Ratio
  7,                                       !- Preheat Design Temperature {C}
  0.008,                                   !- Preheat Design Humidity Ratio {kg-H2O/kg-Air}
  13,                                      !- Precool Design Temperature {C}
  0.008,                                   !- Precool Design Humidity Ratio {kg-H2O/kg-Air}
  13,                                      !- Central Cooling Design Supply Air Temperature {C}
  43,                                      !- Central Heating Design Supply Air Temperature {C}
  NonCoincident,                           !- Sizing Option
  No,                                      !- 100% Outdoor Air in Cooling
  No,                                      !- 100% Outdoor Air in Heating
  0.0085,                                  !- Central Cooling Design Supply Air Humidity Ratio {kg-H2O/kg-Air}
  0.008,                                   !- Central Heating Design Supply Air Humidity Ratio {kg-H2O/kg-Air}
  DesignDay,                               !- Cooling Design Air Flow Method
  0,                                       !- Cooling Design Air Flow Rate {m3/s}
  DesignDay,                               !- Heating Design Air Flow Method
  0,                                       !- Heating Design Air Flow Rate {m3/s}
  ZoneSum,                                 !- System Outdoor Air Method
  1,                                       !- Zone Maximum Outdoor Air Fraction {dimensionless}
  0.0099676501,                            !- Cooling Supply Air Flow Rate Per Floor Area {m3/s-m2}
  1,                                       !- Cooling Fraction of Autosized Cooling Supply Air Flow Rate
  3.9475456e-05,                           !- Cooling Supply Air Flow Rate Per Unit Cooling Capacity {m3/s-W}
  0.0099676501,                            !- Heating Supply Air Flow Rate Per Floor Area {m3/s-m2}
  1,                                       !- Heating Fraction of Autosized Heating Supply Air Flow Rate
  1,                                       !- Heating Fraction of Autosized Cooling Supply Air Flow Rate
  3.1588213e-05,                           !- Heating Supply Air Flow Rate Per Unit Heating Capacity {m3/s-W}
  CoolingDesignCapacity,                   !- Cooling Design Capacity Method
  autosize,                                !- Cooling Design Capacity {W}
  234.7,                                   !- Cooling Design Capacity Per Floor Area {W/m2}
  1,                                       !- Fraction of Autosized Cooling Design Capacity
  HeatingDesignCapacity,                   !- Heating Design Capacity Method
  autosize,                                !- Heating Design Capacity {W}
  157,                                     !- Heating Design Capacity Per Floor Area {W/m2}
  1,                                       !- Fraction of Autosized Heating Design Capacity
  OnOff,                                   !- Central Cooling Capacity Control Method
  autosize;                                !- Occupant Diversity

OS:Sizing:System,
  {00000000-0000-0000-0075-000000000003},  !- Handle
  {00000000-0000-0000-0002-000000000002},  !- AirLoop Name
  Sensible,                                !- Type of Load to Size On
  Autosize,                                !- Design Outdoor Air Flow Rate {m3/s}
  1,                                       !- Central Heating Maximum System Air Flow Ratio
  7,                                       !- Preheat Design Temperature {C}
  0.008,                                   !- Preheat Design Humidity Ratio {kg-H2O/kg-Air}
  13,                                      !- Precool Design Temperature {C}
  0.008,                                   !- Precool Design Humidity Ratio {kg-H2O/kg-Air}
  13,                                      !- Central Cooling Design Supply Air Temperature {C}
  43,                                      !- Central Heating Design Supply Air Temperature {C}
  NonCoincident,                           !- Sizing Option
  No,                                      !- 100% Outdoor Air in Cooling
  No,                                      !- 100% Outdoor Air in Heating
  0.0085,                                  !- Central Cooling Design Supply Air Humidity Ratio {kg-H2O/kg-Air}
  0.008,                                   !- Central Heating Design Supply Air Humidity Ratio {kg-H2O/kg-Air}
  DesignDay,                               !- Cooling Design Air Flow Method
  0,                                       !- Cooling Design Air Flow Rate {m3/s}
  DesignDay,                               !- Heating Design Air Flow Method
  0,                                       !- Heating Design Air Flow Rate {m3/s}
  ZoneSum,                                 !- System Outdoor Air Method
  1,                                       !- Zone Maximum Outdoor Air Fraction {dimensionless}
  0.0099676501,                            !- Cooling Supply Air Flow Rate Per Floor Area {m3/s-m2}
  1,                                       !- Cooling Fraction of Autosized Cooling Supply Air Flow Rate
  3.9475456e-05,                           !- Cooling Supply Air Flow Rate Per Unit Cooling Capacity {m3/s-W}
  0.0099676501,                            !- Heating Supply Air Flow Rate Per Floor Area {m3/s-m2}
  1,                                       !- Heating Fraction of Autosized Heating Supply Air Flow Rate
  1,                                       !- Heating Fraction of Autosized Cooling Supply Air Flow Rate
  3.1588213e-05,                           !- Heating Supply Air Flow Rate Per Unit Heating Capacity {m3/s-W}
  CoolingDesignCapacity,                   !- Cooling Design Capacity Method
  autosize,                                !- Cooling Design Capacity {W}
  234.7,                                   !- Cooling Design Capacity Per Floor Area {W/m2}
  1,                                       !- Fraction of Autosized Cooling Design Capacity
  HeatingDesignCapacity,                   !- Heating Design Capacity Method
  autosize,                                !- Heating Design Capacity {W}
  157,                                     !- Heating Design Capacity Per Floor Area {W/m2}
  1,                                       !- Fraction of Autosized Heating Design Capacity
  OnOff,                                   !- Central Cooling Capacity Control Method
  autosize;                                !- Occupant Diversity

OS:Sizing:Zone,
  {00000000-0000-0000-0076-000000000001},  !- Handle
  {00000000-0000-0000-0088-000000000001},  !- Zone or ZoneList Name
  TemperatureDifference,                   !- Zone Cooling Design Supply Air Temperature Input Method
  14,                                      !- Zone Cooling Design Supply Air Temperature {C}
  11,                                      !- Zone Cooling Design Supply Air Temperature Difference {deltaC}
  TemperatureDifference,                   !- Zone Heating Design Supply Air Temperature Input Method
  40,                                      !- Zone Heating Design Supply Air Temperature {C}
  21,                                      !- Zone Heating Design Supply Air Temperature Difference {deltaC}
  0.0085,                                  !- Zone Cooling Design Supply Air Humidity Ratio {kg-H2O/kg-air}
  0.008,                                   !- Zone Heating Design Supply Air Humidity Ratio {kg-H2O/kg-air}
  1.3,                                     !- Zone Heating Sizing Factor
  1,                                       !- Zone Cooling Sizing Factor
  DesignDay,                               !- Cooling Design Air Flow Method
  ,                                        !- Cooling Design Air Flow Rate {m3/s}
  ,                                        !- Cooling Minimum Air Flow per Zone Floor Area {m3/s-m2}
  ,                                        !- Cooling Minimum Air Flow {m3/s}
  ,                                        !- Cooling Minimum Air Flow Fraction
  DesignDay,                               !- Heating Design Air Flow Method
  ,                                        !- Heating Design Air Flow Rate {m3/s}
  ,                                        !- Heating Maximum Air Flow per Zone Floor Area {m3/s-m2}
  ,                                        !- Heating Maximum Air Flow {m3/s}
  ,                                        !- Heating Maximum Air Flow Fraction
  No,                                      !- Account for Dedicated Outdoor Air System
  NeutralSupplyAir,                        !- Dedicated Outdoor Air System Control Strategy
  autosize,                                !- Dedicated Outdoor Air Low Setpoint Temperature for Design {C}
  autosize,                                !- Dedicated Outdoor Air High Setpoint Temperature for Design {C}
  Sensible Load Only No Latent Load,       !- Zone Load Sizing Method
  HumidityRatioDifference,                 !- Zone Latent Cooling Design Supply Air Humidity Ratio Input Method
  ,                                        !- Zone Dehumidification Design Supply Air Humidity Ratio {kgWater/kgDryAir}
  0.005,                                   !- Zone Cooling Design Supply Air Humidity Ratio Difference {kgWater/kgDryAir}
  HumidityRatioDifference,                 !- Zone Latent Heating Design Supply Air Humidity Ratio Input Method
  ,                                        !- Zone Humidification Design Supply Air Humidity Ratio {kgWater/kgDryAir}
  0.005;                                   !- Zone Humidification Design Supply Air Humidity Ratio Difference {kgWater/kgDryAir}

OS:Sizing:Zone,
  {00000000-0000-0000-0076-000000000002},  !- Handle
  {00000000-0000-0000-0088-000000000003},  !- Zone or ZoneList Name
  TemperatureDifference,                   !- Zone Cooling Design Supply Air Temperature Input Method
  14,                                      !- Zone Cooling Design Supply Air Temperature {C}
  11,                                      !- Zone Cooling Design Supply Air Temperature Difference {deltaC}
  TemperatureDifference,                   !- Zone Heating Design Supply Air Temperature Input Method
  40,                                      !- Zone Heating Design Supply Air Temperature {C}
  21,                                      !- Zone Heating Design Supply Air Temperature Difference {deltaC}
  0.0085,                                  !- Zone Cooling Design Supply Air Humidity Ratio {kg-H2O/kg-air}
  0.008,                                   !- Zone Heating Design Supply Air Humidity Ratio {kg-H2O/kg-air}
  1.3,                                     !- Zone Heating Sizing Factor
  1,                                       !- Zone Cooling Sizing Factor
  DesignDay,                               !- Cooling Design Air Flow Method
  ,                                        !- Cooling Design Air Flow Rate {m3/s}
  ,                                        !- Cooling Minimum Air Flow per Zone Floor Area {m3/s-m2}
  ,                                        !- Cooling Minimum Air Flow {m3/s}
  ,                                        !- Cooling Minimum Air Flow Fraction
  DesignDay,                               !- Heating Design Air Flow Method
  ,                                        !- Heating Design Air Flow Rate {m3/s}
  ,                                        !- Heating Maximum Air Flow per Zone Floor Area {m3/s-m2}
  ,                                        !- Heating Maximum Air Flow {m3/s}
  ,                                        !- Heating Maximum Air Flow Fraction
  No,                                      !- Account for Dedicated Outdoor Air System
  NeutralSupplyAir,                        !- Dedicated Outdoor Air System Control Strategy
  autosize,                                !- Dedicated Outdoor Air Low Setpoint Temperature for Design {C}
  autosize,                                !- Dedicated Outdoor Air High Setpoint Temperature for Design {C}
  Sensible Load Only No Latent Load,       !- Zone Load Sizing Method
  HumidityRatioDifference,                 !- Zone Latent Cooling Design Supply Air Humidity Ratio Input Method
  ,                                        !- Zone Dehumidification Design Supply Air Humidity Ratio {kgWater/kgDryAir}
  0.005,                                   !- Zone Cooling Design Supply Air Humidity Ratio Difference {kgWater/kgDryAir}
  HumidityRatioDifference,                 !- Zone Latent Heating Design Supply Air Humidity Ratio Input Method
  ,                                        !- Zone Humidification Design Supply Air Humidity Ratio {kgWater/kgDryAir}
  0.005;                                   !- Zone Humidification Design Supply Air Humidity Ratio Difference {kgWater/kgDryAir}

OS:Sizing:Zone,
  {00000000-0000-0000-0076-000000000003},  !- Handle
  {00000000-0000-0000-0088-000000000002},  !- Zone or ZoneList Name
  TemperatureDifference,                   !- Zone Cooling Design Supply Air Temperature Input Method
  14,                                      !- Zone Cooling Design Supply Air Temperature {C}
  11,                                      !- Zone Cooling Design Supply Air Temperature Difference {deltaC}
  TemperatureDifference,                   !- Zone Heating Design Supply Air Temperature Input Method
  40,                                      !- Zone Heating Design Supply Air Temperature {C}
  21,                                      !- Zone Heating Design Supply Air Temperature Difference {deltaC}
  0.0085,                                  !- Zone Cooling Design Supply Air Humidity Ratio {kg-H2O/kg-air}
  0.008,                                   !- Zone Heating Design Supply Air Humidity Ratio {kg-H2O/kg-air}
  1.3,                                     !- Zone Heating Sizing Factor
  1,                                       !- Zone Cooling Sizing Factor
  DesignDay,                               !- Cooling Design Air Flow Method
  ,                                        !- Cooling Design Air Flow Rate {m3/s}
  ,                                        !- Cooling Minimum Air Flow per Zone Floor Area {m3/s-m2}
  ,                                        !- Cooling Minimum Air Flow {m3/s}
  ,                                        !- Cooling Minimum Air Flow Fraction
  DesignDay,                               !- Heating Design Air Flow Method
  ,                                        !- Heating Design Air Flow Rate {m3/s}
  ,                                        !- Heating Maximum Air Flow per Zone Floor Area {m3/s-m2}
  ,                                        !- Heating Maximum Air Flow {m3/s}
  ,                                        !- Heating Maximum Air Flow Fraction
  No,                                      !- Account for Dedicated Outdoor Air System
  NeutralSupplyAir,                        !- Dedicated Outdoor Air System Control Strategy
  autosize,                                !- Dedicated Outdoor Air Low Setpoint Temperature for Design {C}
  autosize,                                !- Dedicated Outdoor Air High Setpoint Temperature for Design {C}
  Sensible Load Only No Latent Load,       !- Zone Load Sizing Method
  HumidityRatioDifference,                 !- Zone Latent Cooling Design Supply Air Humidity Ratio Input Method
  ,                                        !- Zone Dehumidification Design Supply Air Humidity Ratio {kgWater/kgDryAir}
  0.005,                                   !- Zone Cooling Design Supply Air Humidity Ratio Difference {kgWater/kgDryAir}
  HumidityRatioDifference,                 !- Zone Latent Heating Design Supply Air Humidity Ratio Input Method
  ,                                        !- Zone Humidification Design Supply Air Humidity Ratio {kgWater/kgDryAir}
  0.005;                                   !- Zone Humidification Design Supply Air Humidity Ratio Difference {kgWater/kgDryAir}

OS:SizingPeriod:DesignDay,
  {00000000-0000-0000-0077-000000000001},  !- Handle
  Calgary Intl AP Ann Clg .4% Condns DB=>MWB, !- Name
  28.8,                                    !- Maximum Dry-Bulb Temperature {C}
  12.3,                                    !- Daily Dry-Bulb Temperature Range {deltaC}
  88961,                                   !- Barometric Pressure {Pa}
  4.5,                                     !- Wind Speed {m/s}
  160,                                     !- Wind Direction {deg}
  ,                                        !- Sky Clearness
  No,                                      !- Rain Indicator
  No,                                      !- Snow Indicator
  21,                                      !- Day of Month
  7,                                       !- Month
  SummerDesignDay,                         !- Day Type
  No,                                      !- Daylight Saving Time Indicator
  Wetbulb,                                 !- Humidity Condition Type
  ,                                        !- Humidity Condition Day Schedule Name
  16,                                      !- Wetbulb or DewPoint at Maximum Dry-Bulb {C}
  ,                                        !- Humidity Ratio at Maximum Dry-Bulb {kgWater/kgDryAir}
  ,                                        !- Enthalpy at Maximum Dry-Bulb {J/kg}
  DefaultMultipliers,                      !- Dry-Bulb Temperature Range Modifier Type
  ,                                        !- Dry-Bulb Temperature Range Modifier Day Schedule Name
  ASHRAETau,                               !- Solar Model Indicator
  ,                                        !- Beam Solar Day Schedule Name
  ,                                        !- Diffuse Solar Day Schedule Name
  0.34,                                    !- ASHRAE Clear Sky Optical Depth for Beam Irradiance {dimensionless}
  2.419;                                   !- ASHRAE Clear Sky Optical Depth for Diffuse Irradiance {dimensionless}

OS:SizingPeriod:DesignDay,
  {00000000-0000-0000-0077-000000000002},  !- Handle
  Calgary Intl AP Ann Clg .4% Condns WB=>MDB, !- Name
  25.5,                                    !- Maximum Dry-Bulb Temperature {C}
  12.3,                                    !- Daily Dry-Bulb Temperature Range {deltaC}
  88961,                                   !- Barometric Pressure {Pa}
  4.5,                                     !- Wind Speed {m/s}
  160,                                     !- Wind Direction {deg}
  ,                                        !- Sky Clearness
  No,                                      !- Rain Indicator
  No,                                      !- Snow Indicator
  21,                                      !- Day of Month
  7,                                       !- Month
  SummerDesignDay,                         !- Day Type
  No,                                      !- Daylight Saving Time Indicator
  Wetbulb,                                 !- Humidity Condition Type
  ,                                        !- Humidity Condition Day Schedule Name
  17.8,                                    !- Wetbulb or DewPoint at Maximum Dry-Bulb {C}
  ,                                        !- Humidity Ratio at Maximum Dry-Bulb {kgWater/kgDryAir}
  ,                                        !- Enthalpy at Maximum Dry-Bulb {J/kg}
  DefaultMultipliers,                      !- Dry-Bulb Temperature Range Modifier Type
  ,                                        !- Dry-Bulb Temperature Range Modifier Day Schedule Name
  ASHRAETau,                               !- Solar Model Indicator
  ,                                        !- Beam Solar Day Schedule Name
  ,                                        !- Diffuse Solar Day Schedule Name
  0.34,                                    !- ASHRAE Clear Sky Optical Depth for Beam Irradiance {dimensionless}
  2.419;                                   !- ASHRAE Clear Sky Optical Depth for Diffuse Irradiance {dimensionless}

OS:SizingPeriod:DesignDay,
  {00000000-0000-0000-0077-000000000003},  !- Handle
  Calgary Intl AP Ann Htg 99.6% Condns DB, !- Name
  -27.7,                                   !- Maximum Dry-Bulb Temperature {C}
  0,                                       !- Daily Dry-Bulb Temperature Range {deltaC}
  88961,                                   !- Barometric Pressure {Pa}
  2.7,                                     !- Wind Speed {m/s}
  200,                                     !- Wind Direction {deg}
  0,                                       !- Sky Clearness
  No,                                      !- Rain Indicator
  No,                                      !- Snow Indicator
  21,                                      !- Day of Month
  1,                                       !- Month
  WinterDesignDay,                         !- Day Type
  No,                                      !- Daylight Saving Time Indicator
  Wetbulb,                                 !- Humidity Condition Type
  ,                                        !- Humidity Condition Day Schedule Name
  -27.7,                                   !- Wetbulb or DewPoint at Maximum Dry-Bulb {C}
  ,                                        !- Humidity Ratio at Maximum Dry-Bulb {kgWater/kgDryAir}
  ,                                        !- Enthalpy at Maximum Dry-Bulb {J/kg}
  DefaultMultipliers,                      !- Dry-Bulb Temperature Range Modifier Type
  ,                                        !- Dry-Bulb Temperature Range Modifier Day Schedule Name
  ASHRAEClearSky;                          !- Solar Model Indicator

OS:Space,
  {00000000-0000-0000-0078-000000000001},  !- Handle
  Zone1 Office,                            !- Name
  {00000000-0000-0000-0080-000000000001},  !- Space Type Name
  ,                                        !- Default Construction Set Name
  ,                                        !- Default Schedule Set Name
  0,                                       !- Direction of Relative North {deg}
  0,                                       !- X Origin {m}
  0,                                       !- Y Origin {m}
  0,                                       !- Z Origin {m}
  {00000000-0000-0000-0011-000000000001},  !- Building Story Name
  {00000000-0000-0000-0088-000000000001},  !- Thermal Zone Name
  Yes,                                     !- Part of Total Floor Area
  ,                                        !- Design Specification Outdoor Air Object Name
  ,                                        !- Building Unit Name
  Autocalculate;                           !- Volume {m3}

OS:Space,
  {00000000-0000-0000-0078-000000000002},  !- Handle
  Zone2 Fine Storage,                      !- Name
  {00000000-0000-0000-0080-000000000003},  !- Space Type Name
  ,                                        !- Default Construction Set Name
  ,                                        !- Default Schedule Set Name
  -0,                                      !- Direction of Relative North {deg}
  0,                                       !- X Origin {m}
  0,                                       !- Y Origin {m}
  0,                                       !- Z Origin {m}
  {00000000-0000-0000-0011-000000000001},  !- Building Story Name
  {00000000-0000-0000-0088-000000000003},  !- Thermal Zone Name
  Yes,                                     !- Part of Total Floor Area
  ,                                        !- Design Specification Outdoor Air Object Name
  ,                                        !- Building Unit Name
  Autocalculate;                           !- Volume {m3}

OS:Space,
  {00000000-0000-0000-0078-000000000003},  !- Handle
  Zone3 Bulk Storage,                      !- Name
  {00000000-0000-0000-0080-000000000002},  !- Space Type Name
  ,                                        !- Default Construction Set Name
  ,                                        !- Default Schedule Set Name
  -0,                                      !- Direction of Relative North {deg}
  0,                                       !- X Origin {m}
  0,                                       !- Y Origin {m}
  0,                                       !- Z Origin {m}
  {00000000-0000-0000-0011-000000000001},  !- Building Story Name
  {00000000-0000-0000-0088-000000000002},  !- Thermal Zone Name
  Yes,                                     !- Part of Total Floor Area
  ,                                        !- Design Specification Outdoor Air Object Name
  ,                                        !- Building Unit Name
  Autocalculate;                           !- Volume {m3}

OS:SpaceInfiltration:DesignFlowRate,
  {00000000-0000-0000-0079-000000000001},  !- Handle
  Zone1 Office Infiltration,               !- Name
  {00000000-0000-0000-0078-000000000001},  !- Space or SpaceType Name
  {00000000-0000-0000-0058-000000000001},  !- Schedule Name
  Flow/ExteriorArea,                       !- Design Flow Rate Calculation Method
  ,                                        !- Design Flow Rate {m3/s}
  ,                                        !- Flow per Space Floor Area {m3/s-m2}
  0.00048687063771828,                     !- Flow per Exterior Surface Area {m3/s-m2}
  ,                                        !- Air Changes per Hour {1/hr}
  0,                                       !- Constant Term Coefficient
  0,                                       !- Temperature Term Coefficient
  0.224,                                   !- Velocity Term Coefficient
  0;                                       !- Velocity Squared Term Coefficient

OS:SpaceInfiltration:DesignFlowRate,
  {00000000-0000-0000-0079-000000000002},  !- Handle
  Zone2 Fine Storage Infiltration,         !- Name
  {00000000-0000-0000-0078-000000000002},  !- Space or SpaceType Name
  {00000000-0000-0000-0058-000000000001},  !- Schedule Name
  Flow/ExteriorArea,                       !- Design Flow Rate Calculation Method
  ,                                        !- Design Flow Rate {m3/s}
  ,                                        !- Flow per Space Floor Area {m3/s-m2}
  0.00048687063771828,                     !- Flow per Exterior Surface Area {m3/s-m2}
  ,                                        !- Air Changes per Hour {1/hr}
  0,                                       !- Constant Term Coefficient
  0,                                       !- Temperature Term Coefficient
  0.224,                                   !- Velocity Term Coefficient
  0;                                       !- Velocity Squared Term Coefficient

OS:SpaceInfiltration:DesignFlowRate,
  {00000000-0000-0000-0079-000000000003},  !- Handle
  Zone3 Bulk Storage Infiltration,         !- Name
  {00000000-0000-0000-0078-000000000003},  !- Space or SpaceType Name
  {00000000-0000-0000-0058-000000000001},  !- Schedule Name
  Flow/ExteriorArea,                       !- Design Flow Rate Calculation Method
  ,                                        !- Design Flow Rate {m3/s}
  ,                                        !- Flow per Space Floor Area {m3/s-m2}
  0.00048687063771828,                     !- Flow per Exterior Surface Area {m3/s-m2}
  ,                                        !- Air Changes per Hour {1/hr}
  0,                                       !- Constant Term Coefficient
  0,                                       !- Temperature Term Coefficient
  0.224,                                   !- Velocity Term Coefficient
  0;                                       !- Velocity Squared Term Coefficient

OS:SpaceType,
  {00000000-0000-0000-0080-000000000001},  !- Handle
  Space Function Office enclosed <= 25 m2, !- Name
  ,                                        !- Default Construction Set Name
  {00000000-0000-0000-0028-000000000001},  !- Default Schedule Set Name
  {00000000-0000-0000-0057-000000000009},  !- Group Rendering Name
  {00000000-0000-0000-0031-000000000001},  !- Design Specification Outdoor Air Object Name
  ,                                        !- Standards Template
  Space Function,                          !- Standards Building Type
  Office enclosed <= 25 m2;                !- Standards Space Type

OS:SpaceType,
  {00000000-0000-0000-0080-000000000002},  !- Handle
  Space Function Warehouse storage area medium to bulky palletized items, !- Name
  ,                                        !- Default Construction Set Name
  {00000000-0000-0000-0028-000000000002},  !- Default Schedule Set Name
  {00000000-0000-0000-0057-000000000013},  !- Group Rendering Name
  {00000000-0000-0000-0031-000000000002},  !- Design Specification Outdoor Air Object Name
  ,                                        !- Standards Template
  Space Function,                          !- Standards Building Type
  Warehouse storage area medium to bulky palletized items; !- Standards Space Type

OS:SpaceType,
  {00000000-0000-0000-0080-000000000003},  !- Handle
  Space Function Warehouse storage area small hand-carried items(4), !- Name
  ,                                        !- Default Construction Set Name
  {00000000-0000-0000-0028-000000000003},  !- Default Schedule Set Name
  {00000000-0000-0000-0057-000000000015},  !- Group Rendering Name
  {00000000-0000-0000-0031-000000000003},  !- Design Specification Outdoor Air Object Name
  ,                                        !- Standards Template
  Space Function,                          !- Standards Building Type
  Warehouse storage area small hand-carried items(4); !- Standards Space Type

OS:StandardsInformation:Construction,
  {00000000-0000-0000-0081-000000000001},  !- Handle
  {00000000-0000-0000-0019-000000000031},  !- Construction Name
  InteriorPartition,                       !- Intended Surface Type
  ;                                        !- Standards Construction Type

OS:StandardsInformation:Construction,
  {00000000-0000-0000-0081-000000000002},  !- Handle
  {00000000-0000-0000-0019-000000000009},  !- Construction Name
  ExteriorFloor,                           !- Intended Surface Type
  Mass,                                    !- Standards Construction Type
  0,                                       !- Perturbable Layer
  Insulation,                              !- Perturbable Layer Type
  ;                                        !- Other Perturbable Layer Type

OS:StandardsInformation:Construction,
  {00000000-0000-0000-0081-000000000003},  !- Handle
  {00000000-0000-0000-0019-000000000019},  !- Construction Name
  ExteriorWall,                            !- Intended Surface Type
  Mass,                                    !- Standards Construction Type
  2,                                       !- Perturbable Layer
  Insulation,                              !- Perturbable Layer Type
  ;                                        !- Other Perturbable Layer Type

OS:StandardsInformation:Construction,
  {00000000-0000-0000-0081-000000000004},  !- Handle
  {00000000-0000-0000-0019-000000000015},  !- Construction Name
  ExteriorRoof,                            !- Intended Surface Type
  Metal,                                   !- Standards Construction Type
  1,                                       !- Perturbable Layer
  Insulation,                              !- Perturbable Layer Type
  ;                                        !- Other Perturbable Layer Type

OS:StandardsInformation:Construction,
  {00000000-0000-0000-0081-000000000005},  !- Handle
  {00000000-0000-0000-0019-000000000030},  !- Construction Name
  InteriorFloor,                           !- Intended Surface Type
  ;                                        !- Standards Construction Type

OS:StandardsInformation:Construction,
  {00000000-0000-0000-0081-000000000006},  !- Handle
  {00000000-0000-0000-0019-000000000032},  !- Construction Name
  InteriorWall,                            !- Intended Surface Type
  ;                                        !- Standards Construction Type

OS:StandardsInformation:Construction,
  {00000000-0000-0000-0081-000000000007},  !- Handle
  {00000000-0000-0000-0019-000000000028},  !- Construction Name
  InteriorCeiling,                         !- Intended Surface Type
  ;                                        !- Standards Construction Type

OS:StandardsInformation:Construction,
  {00000000-0000-0000-0081-000000000008},  !- Handle
  {00000000-0000-0000-0019-000000000021},  !- Construction Name
  GroundContactFloor,                      !- Intended Surface Type
  Mass,                                    !- Standards Construction Type
  1,                                       !- Perturbable Layer
  Insulation,                              !- Perturbable Layer Type
  ;                                        !- Other Perturbable Layer Type

OS:StandardsInformation:Construction,
  {00000000-0000-0000-0081-000000000009},  !- Handle
  {00000000-0000-0000-0019-000000000026},  !- Construction Name
  GroundContactWall,                       !- Intended Surface Type
  Mass,                                    !- Standards Construction Type
  1,                                       !- Perturbable Layer
  Insulation,                              !- Perturbable Layer Type
  ;                                        !- Other Perturbable Layer Type

OS:StandardsInformation:Construction,
  {00000000-0000-0000-0081-000000000010},  !- Handle
  {00000000-0000-0000-0019-000000000024},  !- Construction Name
  GroundContactRoof,                       !- Intended Surface Type
  Mass,                                    !- Standards Construction Type
  1,                                       !- Perturbable Layer
  Insulation,                              !- Perturbable Layer Type
  ;                                        !- Other Perturbable Layer Type

OS:StandardsInformation:Construction,
  {00000000-0000-0000-0081-000000000011},  !- Handle
  {00000000-0000-0000-0019-000000000007},  !- Construction Name
  ExteriorWindow;                          !- Intended Surface Type

OS:StandardsInformation:Construction,
  {00000000-0000-0000-0081-000000000012},  !- Handle
  {00000000-0000-0000-0019-000000000005},  !- Construction Name
  ExteriorDoor,                            !- Intended Surface Type
  ,                                        !- Standards Construction Type
  1,                                       !- Perturbable Layer
  Insulation,                              !- Perturbable Layer Type
  ;                                        !- Other Perturbable Layer Type

OS:StandardsInformation:Construction,
  {00000000-0000-0000-0081-000000000013},  !- Handle
  {00000000-0000-0000-0019-000000000011},  !- Construction Name
  GlassDoor;                               !- Intended Surface Type

OS:StandardsInformation:Construction,
  {00000000-0000-0000-0081-000000000014},  !- Handle
  {00000000-0000-0000-0019-000000000013},  !- Construction Name
  ExteriorDoor,                            !- Intended Surface Type
  RollUp,                                  !- Standards Construction Type
  0,                                       !- Perturbable Layer
  Insulation,                              !- Perturbable Layer Type
  ;                                        !- Other Perturbable Layer Type

OS:StandardsInformation:Construction,
  {00000000-0000-0000-0081-000000000015},  !- Handle
  {00000000-0000-0000-0019-000000000017},  !- Construction Name
  Skylight;                                !- Intended Surface Type

OS:StandardsInformation:Construction,
  {00000000-0000-0000-0081-000000000016},  !- Handle
  {00000000-0000-0000-0019-000000000003},  !- Construction Name
  TubularDaylightDome;                     !- Intended Surface Type

OS:StandardsInformation:Construction,
  {00000000-0000-0000-0081-000000000017},  !- Handle
  {00000000-0000-0000-0019-000000000001},  !- Construction Name
  TubularDaylightDiffuser;                 !- Intended Surface Type

OS:StandardsInformation:Construction,
  {00000000-0000-0000-0081-000000000018},  !- Handle
  {00000000-0000-0000-0019-000000000033},  !- Construction Name
  InteriorWindow,                          !- Intended Surface Type
  ;                                        !- Standards Construction Type

OS:StandardsInformation:Construction,
  {00000000-0000-0000-0081-000000000019},  !- Handle
  {00000000-0000-0000-0019-000000000029},  !- Construction Name
  InteriorDoor,                            !- Intended Surface Type
  ;                                        !- Standards Construction Type

OS:StandardsInformation:Construction,
  {00000000-0000-0000-0081-000000000020},  !- Handle
  {00000000-0000-0000-0019-000000000010},  !- Construction Name
  ExteriorFloor,                           !- Intended Surface Type
  Mass,                                    !- Standards Construction Type
  0,                                       !- Perturbable Layer
  Insulation,                              !- Perturbable Layer Type
  ;                                        !- Other Perturbable Layer Type

OS:StandardsInformation:Construction,
  {00000000-0000-0000-0081-000000000021},  !- Handle
  {00000000-0000-0000-0019-000000000020},  !- Construction Name
  ExteriorWall,                            !- Intended Surface Type
  Mass,                                    !- Standards Construction Type
  2,                                       !- Perturbable Layer
  Insulation,                              !- Perturbable Layer Type
  ;                                        !- Other Perturbable Layer Type

OS:StandardsInformation:Construction,
  {00000000-0000-0000-0081-000000000022},  !- Handle
  {00000000-0000-0000-0019-000000000016},  !- Construction Name
  ExteriorRoof,                            !- Intended Surface Type
  Metal,                                   !- Standards Construction Type
  1,                                       !- Perturbable Layer
  Insulation,                              !- Perturbable Layer Type
  ;                                        !- Other Perturbable Layer Type

OS:StandardsInformation:Construction,
  {00000000-0000-0000-0081-000000000023},  !- Handle
  {00000000-0000-0000-0019-000000000022},  !- Construction Name
  GroundContactFloor,                      !- Intended Surface Type
  Mass,                                    !- Standards Construction Type
  1,                                       !- Perturbable Layer
  Insulation,                              !- Perturbable Layer Type
  ;                                        !- Other Perturbable Layer Type

OS:StandardsInformation:Construction,
  {00000000-0000-0000-0081-000000000024},  !- Handle
  {00000000-0000-0000-0019-000000000027},  !- Construction Name
  GroundContactWall,                       !- Intended Surface Type
  Mass,                                    !- Standards Construction Type
  1,                                       !- Perturbable Layer
  Insulation,                              !- Perturbable Layer Type
  ;                                        !- Other Perturbable Layer Type

OS:StandardsInformation:Construction,
  {00000000-0000-0000-0081-000000000025},  !- Handle
  {00000000-0000-0000-0019-000000000025},  !- Construction Name
  GroundContactRoof,                       !- Intended Surface Type
  Mass,                                    !- Standards Construction Type
  1,                                       !- Perturbable Layer
  Insulation,                              !- Perturbable Layer Type
  ;                                        !- Other Perturbable Layer Type

OS:StandardsInformation:Construction,
  {00000000-0000-0000-0081-000000000026},  !- Handle
  {00000000-0000-0000-0019-000000000006},  !- Construction Name
  ExteriorDoor,                            !- Intended Surface Type
  ,                                        !- Standards Construction Type
  1,                                       !- Perturbable Layer
  Insulation,                              !- Perturbable Layer Type
  ;                                        !- Other Perturbable Layer Type

OS:StandardsInformation:Construction,
  {00000000-0000-0000-0081-000000000027},  !- Handle
  {00000000-0000-0000-0019-000000000014},  !- Construction Name
  ExteriorDoor,                            !- Intended Surface Type
  RollUp,                                  !- Standards Construction Type
  0,                                       !- Perturbable Layer
  Insulation,                              !- Perturbable Layer Type
  ;                                        !- Other Perturbable Layer Type

OS:StandardsInformation:Material,
  {00000000-0000-0000-0082-000000000001},  !- Handle
  {00000000-0000-0000-0046-000000000020};  !- Material Name

OS:StandardsInformation:Material,
  {00000000-0000-0000-0082-000000000002},  !- Handle
  {00000000-0000-0000-0047-000000000013};  !- Material Name

OS:StandardsInformation:Material,
  {00000000-0000-0000-0082-000000000003},  !- Handle
  {00000000-0000-0000-0046-000000000008};  !- Material Name

OS:StandardsInformation:Material,
  {00000000-0000-0000-0082-000000000004},  !- Handle
  {00000000-0000-0000-0047-000000000007};  !- Material Name

OS:StandardsInformation:Material,
  {00000000-0000-0000-0082-000000000005},  !- Handle
  {00000000-0000-0000-0046-000000000006};  !- Material Name

OS:StandardsInformation:Material,
  {00000000-0000-0000-0082-000000000006},  !- Handle
  {00000000-0000-0000-0046-000000000014};  !- Material Name

OS:StandardsInformation:Material,
  {00000000-0000-0000-0082-000000000007},  !- Handle
  {00000000-0000-0000-0046-000000000002};  !- Material Name

OS:StandardsInformation:Material,
  {00000000-0000-0000-0082-000000000008},  !- Handle
  {00000000-0000-0000-0046-000000000023};  !- Material Name

OS:StandardsInformation:Material,
  {00000000-0000-0000-0082-000000000009},  !- Handle
  {00000000-0000-0000-0046-000000000003};  !- Material Name

OS:StandardsInformation:Material,
  {00000000-0000-0000-0082-000000000010},  !- Handle
  {00000000-0000-0000-0046-000000000018};  !- Material Name

OS:StandardsInformation:Material,
  {00000000-0000-0000-0082-000000000011},  !- Handle
  {00000000-0000-0000-0046-000000000012};  !- Material Name

OS:StandardsInformation:Material,
  {00000000-0000-0000-0082-000000000012},  !- Handle
  {00000000-0000-0000-0098-000000000001};  !- Material Name

OS:StandardsInformation:Material,
  {00000000-0000-0000-0082-000000000013},  !- Handle
  {00000000-0000-0000-0046-000000000017};  !- Material Name

OS:StandardsInformation:Material,
  {00000000-0000-0000-0082-000000000014},  !- Handle
  {00000000-0000-0000-0047-000000000008};  !- Material Name

OS:StandardsInformation:Material,
  {00000000-0000-0000-0082-000000000015},  !- Handle
  {00000000-0000-0000-0046-000000000007};  !- Material Name

OS:StandardsInformation:Material,
  {00000000-0000-0000-0082-000000000016},  !- Handle
  {00000000-0000-0000-0047-000000000003};  !- Material Name

OS:StandardsInformation:Material,
  {00000000-0000-0000-0082-000000000017},  !- Handle
  {00000000-0000-0000-0046-000000000005};  !- Material Name

OS:StandardsInformation:Material,
  {00000000-0000-0000-0082-000000000018},  !- Handle
  {00000000-0000-0000-0046-000000000013};  !- Material Name

OS:StandardsInformation:Material,
  {00000000-0000-0000-0082-000000000019},  !- Handle
  {00000000-0000-0000-0047-000000000009};  !- Material Name

OS:StandardsInformation:Material,
  {00000000-0000-0000-0082-000000000020},  !- Handle
  {00000000-0000-0000-0046-000000000001};  !- Material Name

OS:StandardsInformation:Material,
  {00000000-0000-0000-0082-000000000021},  !- Handle
  {00000000-0000-0000-0046-000000000022};  !- Material Name

OS:StandardsInformation:Material,
  {00000000-0000-0000-0082-000000000022},  !- Handle
  {00000000-0000-0000-0047-000000000010};  !- Material Name

OS:StandardsInformation:Material,
  {00000000-0000-0000-0082-000000000023},  !- Handle
  {00000000-0000-0000-0046-000000000009};  !- Material Name

OS:StandardsInformation:Material,
  {00000000-0000-0000-0082-000000000024},  !- Handle
  {00000000-0000-0000-0047-000000000004};  !- Material Name

OS:StandardsInformation:Material,
  {00000000-0000-0000-0082-000000000025},  !- Handle
  {00000000-0000-0000-0046-000000000010};  !- Material Name

OS:StandardsInformation:Material,
  {00000000-0000-0000-0082-000000000026},  !- Handle
  {00000000-0000-0000-0047-000000000005};  !- Material Name

OS:StandardsInformation:Material,
  {00000000-0000-0000-0082-000000000027},  !- Handle
  {00000000-0000-0000-0046-000000000011};  !- Material Name

OS:StandardsInformation:Material,
  {00000000-0000-0000-0082-000000000028},  !- Handle
  {00000000-0000-0000-0047-000000000006};  !- Material Name

OS:StandardsInformation:Material,
  {00000000-0000-0000-0082-000000000029},  !- Handle
  {00000000-0000-0000-0046-000000000016};  !- Material Name

OS:StandardsInformation:Material,
  {00000000-0000-0000-0082-000000000030},  !- Handle
  {00000000-0000-0000-0047-000000000011};  !- Material Name

OS:StandardsInformation:Material,
  {00000000-0000-0000-0082-000000000031},  !- Handle
  {00000000-0000-0000-0047-000000000012};  !- Material Name

OS:SubSurface,
  {00000000-0000-0000-0083-000000000001},  !- Handle
  Bulk Storage Left Wall_FixedWindow,      !- Name
  FixedWindow,                             !- Sub Surface Type
  {00000000-0000-0000-0019-000000000008},  !- Construction Name
  {00000000-0000-0000-0084-000000000004},  !- Surface Name
  ,                                        !- Outside Boundary Condition Object
  ,                                        !- View Factor to Ground
  ,                                        !- Frame and Divider Name
  ,                                        !- Multiplier
  ,                                        !- Number of Vertices
  0, 100.553694839222, 3.605877488203,     !- X,Y,Z Vertex 1 {m}
  0, 100.553694839222, 0.762,              !- X,Y,Z Vertex 2 {m}
  0, 30.5039135876431, 0.762,              !- X,Y,Z Vertex 3 {m}
  0, 30.5039135876431, 3.605877488203;     !- X,Y,Z Vertex 4 {m}

OS:SubSurface,
  {00000000-0000-0000-0083-000000000002},  !- Handle
  Bulk Storage Rear Wall_FixedWindow,      !- Name
  FixedWindow,                             !- Sub Surface Type
  {00000000-0000-0000-0019-000000000008},  !- Construction Name
  {00000000-0000-0000-0084-000000000005},  !- Surface Name
  ,                                        !- Outside Boundary Condition Object
  ,                                        !- View Factor to Ground
  ,                                        !- Frame and Divider Name
  ,                                        !- Multiplier
  ,                                        !- Number of Vertices
  45.6923703814647, 100.579094839222, 3.60697784757277, !- X,Y,Z Vertex 1 {m}
  45.6923703814647, 100.579094839222, 0.762, !- X,Y,Z Vertex 2 {m}
  0.0254000000000048, 100.579094839222, 0.762, !- X,Y,Z Vertex 3 {m}
  0.0254000000000048, 100.579094839222, 3.60697784757277; !- X,Y,Z Vertex 4 {m}

OS:SubSurface,
  {00000000-0000-0000-0083-000000000003},  !- Handle
  Bulk Storage Right Wall_FixedWindow,     !- Name
  FixedWindow,                             !- Sub Surface Type
  {00000000-0000-0000-0019-000000000008},  !- Construction Name
  {00000000-0000-0000-0084-000000000006},  !- Surface Name
  ,                                        !- Outside Boundary Condition Object
  ,                                        !- View Factor to Ground
  ,                                        !- Frame and Divider Name
  ,                                        !- Multiplier
  ,                                        !- Number of Vertices
  45.7177703814647, 30.5039135876431, 3.605877488203, !- X,Y,Z Vertex 1 {m}
  45.7177703814647, 30.5039135876431, 0.762, !- X,Y,Z Vertex 2 {m}
  45.7177703814647, 100.553694839222, 0.762, !- X,Y,Z Vertex 3 {m}
  45.7177703814647, 100.553694839222, 3.605877488203; !- X,Y,Z Vertex 4 {m}

OS:SubSurface,
  {00000000-0000-0000-0083-000000000004},  !- Handle
  Bulk Storage Roof_Skylight,              !- Name
  Skylight,                                !- Sub Surface Type
  {00000000-0000-0000-0019-000000000018},  !- Construction Name
  {00000000-0000-0000-0084-000000000007},  !- Surface Name
  ,                                        !- Outside Boundary Condition Object
  ,                                        !- View Factor to Ground
  ,                                        !- Frame and Divider Name
  1,                                       !- Multiplier
  ,                                        !- Number of Vertices
  26.0916197364788, 60.5719445766215, 8.53398380454007, !- X,Y,Z Vertex 1 {m}
  26.0916197364788, 70.4856638502435, 8.53398380454007, !- X,Y,Z Vertex 2 {m}
  19.6261506449862, 70.4856638502435, 8.53398380454007, !- X,Y,Z Vertex 3 {m}
  19.6261506449862, 60.5719445766215, 8.53398380454007; !- X,Y,Z Vertex 4 {m}

OS:SubSurface,
  {00000000-0000-0000-0083-000000000005},  !- Handle
  Fine Storage Front Wall_FixedWindow,     !- Name
  FixedWindow,                             !- Sub Surface Type
  {00000000-0000-0000-0019-000000000008},  !- Construction Name
  {00000000-0000-0000-0084-000000000009},  !- Surface Name
  ,                                        !- Outside Boundary Condition Object
  ,                                        !- View Factor to Ground
  ,                                        !- Frame and Divider Name
  ,                                        !- Multiplier
  ,                                        !- Number of Vertices
  25.9321365494966, 0, 3.61112240525708,   !- X,Y,Z Vertex 1 {m}
  25.9321365494966, 0, 0.762,              !- X,Y,Z Vertex 2 {m}
  45.6923703814647, 0, 0.762,              !- X,Y,Z Vertex 3 {m}
  45.6923703814647, 0, 3.61112240525708;   !- X,Y,Z Vertex 4 {m}

OS:SubSurface,
  {00000000-0000-0000-0083-000000000006},  !- Handle
  Fine Storage Left Wall_FixedWindow,      !- Name
  FixedWindow,                             !- Sub Surface Type
  {00000000-0000-0000-0019-000000000008},  !- Construction Name
  {00000000-0000-0000-0084-000000000010},  !- Surface Name
  ,                                        !- Outside Boundary Condition Object
  ,                                        !- View Factor to Ground
  ,                                        !- Frame and Divider Name
  ,                                        !- Multiplier
  ,                                        !- Number of Vertices
  0, 30.4531135876431, 3.61059931700919,   !- X,Y,Z Vertex 1 {m}
  0, 30.4531135876431, 0.762,              !- X,Y,Z Vertex 2 {m}
  0, 9.16895407629293, 0.762,              !- X,Y,Z Vertex 3 {m}
  0, 9.16895407629293, 3.61059931700919;   !- X,Y,Z Vertex 4 {m}

OS:SubSurface,
  {00000000-0000-0000-0083-000000000007},  !- Handle
  Fine Storage Office Front Wall_FixedWindow, !- Name
  FixedWindow,                             !- Sub Surface Type
  {00000000-0000-0000-0019-000000000008},  !- Construction Name
  {00000000-0000-0000-0084-000000000011},  !- Surface Name
  ,                                        !- Outside Boundary Condition Object
  ,                                        !- View Factor to Ground
  ,                                        !- Frame and Divider Name
  ,                                        !- Multiplier
  ,                                        !- Number of Vertices
  0.0254, 0, 6.4526919105121,              !- X,Y,Z Vertex 1 {m}
  0.0254, 0, 5.02899190227003,             !- X,Y,Z Vertex 2 {m}
  25.8813365494966, 0, 5.02899190227003,   !- X,Y,Z Vertex 3 {m}
  25.8813365494966, 0, 6.4526919105121;    !- X,Y,Z Vertex 4 {m}

OS:SubSurface,
  {00000000-0000-0000-0083-000000000008},  !- Handle
  Fine Storage Office Left Wall_FixedWindow, !- Name
  FixedWindow,                             !- Sub Surface Type
  {00000000-0000-0000-0019-000000000008},  !- Construction Name
  {00000000-0000-0000-0084-000000000012},  !- Surface Name
  ,                                        !- Outside Boundary Condition Object
  ,                                        !- View Factor to Ground
  ,                                        !- Frame and Divider Name
  ,                                        !- Multiplier
  ,                                        !- Number of Vertices
  0, 9.11815407629293, 6.45783863023517,   !- X,Y,Z Vertex 1 {m}
  0, 9.11815407629293, 5.02899190227003,   !- X,Y,Z Vertex 2 {m}
  0, 0.0254000000000012, 5.02899190227003, !- X,Y,Z Vertex 3 {m}
  0, 0.0254000000000012, 6.45783863023517; !- X,Y,Z Vertex 4 {m}

OS:SubSurface,
  {00000000-0000-0000-0083-000000000009},  !- Handle
  Fine Storage Right Wall_FixedWindow,     !- Name
  FixedWindow,                             !- Sub Surface Type
  {00000000-0000-0000-0019-000000000008},  !- Construction Name
  {00000000-0000-0000-0084-000000000013},  !- Surface Name
  ,                                        !- Outside Boundary Condition Object
  ,                                        !- View Factor to Ground
  ,                                        !- Frame and Divider Name
  ,                                        !- Multiplier
  ,                                        !- Number of Vertices
  45.7177703814647, 0.0254, 3.60856110679729, !- X,Y,Z Vertex 1 {m}
  45.7177703814647, 0.0254, 0.762,         !- X,Y,Z Vertex 2 {m}
  45.7177703814647, 30.4531135876431, 0.762, !- X,Y,Z Vertex 3 {m}
  45.7177703814647, 30.4531135876431, 3.60856110679729; !- X,Y,Z Vertex 4 {m}

OS:SubSurface,
  {00000000-0000-0000-0083-000000000010},  !- Handle
  Fine Storage Roof_Skylight,              !- Name
  Skylight,                                !- Sub Surface Type
  {00000000-0000-0000-0019-000000000018},  !- Construction Name
  {00000000-0000-0000-0084-000000000014},  !- Surface Name
  ,                                        !- Outside Boundary Condition Object
  ,                                        !- View Factor to Ground
  ,                                        !- Frame and Divider Name
  1,                                       !- Multiplier
  ,                                        !- Number of Vertices
  26.0916197364788, 13.0841004299906, 8.53398380454007, !- X,Y,Z Vertex 1 {m}
  26.0916197364788, 17.3944131576524, 8.53398380454007, !- X,Y,Z Vertex 2 {m}
  19.6261506449862, 17.3944131576524, 8.53398380454007, !- X,Y,Z Vertex 3 {m}
  19.6261506449862, 13.0841004299906, 8.53398380454007; !- X,Y,Z Vertex 4 {m}

OS:SubSurface,
  {00000000-0000-0000-0083-000000000011},  !- Handle
  Office Front Wall_FixedWindow,           !- Name
  FixedWindow,                             !- Sub Surface Type
  {00000000-0000-0000-0019-000000000008},  !- Construction Name
  {00000000-0000-0000-0084-000000000016},  !- Surface Name
  ,                                        !- Outside Boundary Condition Object
  ,                                        !- View Factor to Ground
  ,                                        !- Frame and Divider Name
  ,                                        !- Multiplier
  ,                                        !- Number of Vertices
  0.0254, 0, 2.18570000824207,             !- X,Y,Z Vertex 1 {m}
  0.0254, 0, 0.762,                        !- X,Y,Z Vertex 2 {m}
  25.8813365494966, 0, 0.762,              !- X,Y,Z Vertex 3 {m}
  25.8813365494966, 0, 2.18570000824207;   !- X,Y,Z Vertex 4 {m}

OS:SubSurface,
  {00000000-0000-0000-0083-000000000012},  !- Handle
  Office Left Wall_FixedWindow,            !- Name
  FixedWindow,                             !- Sub Surface Type
  {00000000-0000-0000-0019-000000000008},  !- Construction Name
  {00000000-0000-0000-0084-000000000017},  !- Surface Name
  ,                                        !- Outside Boundary Condition Object
  ,                                        !- View Factor to Ground
  ,                                        !- Frame and Divider Name
  ,                                        !- Multiplier
  ,                                        !- Number of Vertices
  0, 9.11815407629293, 2.19084672796514,   !- X,Y,Z Vertex 1 {m}
  0, 9.11815407629293, 0.762,              !- X,Y,Z Vertex 2 {m}
  0, 0.0254000000000012, 0.762,            !- X,Y,Z Vertex 3 {m}
  0, 0.0254000000000012, 2.19084672796514; !- X,Y,Z Vertex 4 {m}

OS:Surface,
  {00000000-0000-0000-0084-000000000001},  !- Handle
  Bulk Storage Floor,                      !- Name
  Floor,                                   !- Surface Type
  {00000000-0000-0000-0019-000000000023},  !- Construction Name
  {00000000-0000-0000-0078-000000000003},  !- Space Name
  Foundation,                              !- Outside Boundary Condition
  {00000000-0000-0000-0040-000000000001},  !- Outside Boundary Condition Object
  NoSun,                                   !- Sun Exposure
  NoWind,                                  !- Wind Exposure
  ,                                        !- View Factor to Ground
  ,                                        !- Number of Vertices
  45.7177703814647, 100.579094839222, 0,   !- X,Y,Z Vertex 1 {m}
  45.7177703814647, 30.4785135876431, 0,   !- X,Y,Z Vertex 2 {m}
  0, 30.4785135876431, 0,                  !- X,Y,Z Vertex 3 {m}
  0, 100.579094839222, 0;                  !- X,Y,Z Vertex 4 {m}

OS:Surface,
  {00000000-0000-0000-0084-000000000002},  !- Handle
  Bulk Storage Front Wall Reversed,        !- Name
  Wall,                                    !- Surface Type
  ,                                        !- Construction Name
  {00000000-0000-0000-0078-000000000002},  !- Space Name
  Surface,                                 !- Outside Boundary Condition
  {00000000-0000-0000-0084-000000000003},  !- Outside Boundary Condition Object
  NoSun,                                   !- Sun Exposure
  NoWind,                                  !- Wind Exposure
  ,                                        !- View Factor to Ground
  ,                                        !- Number of Vertices
  45.7177703814647, 30.4785135876431, 8.53398380454007, !- X,Y,Z Vertex 1 {m}
  45.7177703814647, 30.4785135876431, 0,   !- X,Y,Z Vertex 2 {m}
  0, 30.4785135876431, 0,                  !- X,Y,Z Vertex 3 {m}
  0, 30.4785135876431, 8.53398380454007;   !- X,Y,Z Vertex 4 {m}

OS:Surface,
  {00000000-0000-0000-0084-000000000003},  !- Handle
  Bulk Storage Front Wall,                 !- Name
  Wall,                                    !- Surface Type
  ,                                        !- Construction Name
  {00000000-0000-0000-0078-000000000003},  !- Space Name
  Surface,                                 !- Outside Boundary Condition
  {00000000-0000-0000-0084-000000000002},  !- Outside Boundary Condition Object
  NoSun,                                   !- Sun Exposure
  NoWind,                                  !- Wind Exposure
  ,                                        !- View Factor to Ground
  ,                                        !- Number of Vertices
  0, 30.4785135876431, 8.53398380454007,   !- X,Y,Z Vertex 1 {m}
  0, 30.4785135876431, 0,                  !- X,Y,Z Vertex 2 {m}
  45.7177703814647, 30.4785135876431, 0,   !- X,Y,Z Vertex 3 {m}
  45.7177703814647, 30.4785135876431, 8.53398380454007; !- X,Y,Z Vertex 4 {m}

OS:Surface,
  {00000000-0000-0000-0084-000000000004},  !- Handle
  Bulk Storage Left Wall,                  !- Name
  Wall,                                    !- Surface Type
  ,                                        !- Construction Name
  {00000000-0000-0000-0078-000000000003},  !- Space Name
  Outdoors,                                !- Outside Boundary Condition
  ,                                        !- Outside Boundary Condition Object
  SunExposed,                              !- Sun Exposure
  WindExposed,                             !- Wind Exposure
  ,                                        !- View Factor to Ground
  ,                                        !- Number of Vertices
  0, 100.579094839222, 8.53398380454007,   !- X,Y,Z Vertex 1 {m}
  0, 100.579094839222, 0,                  !- X,Y,Z Vertex 2 {m}
  0, 30.4785135876431, 0,                  !- X,Y,Z Vertex 3 {m}
  0, 30.4785135876431, 8.53398380454007;   !- X,Y,Z Vertex 4 {m}

OS:Surface,
  {00000000-0000-0000-0084-000000000005},  !- Handle
  Bulk Storage Rear Wall,                  !- Name
  Wall,                                    !- Surface Type
  ,                                        !- Construction Name
  {00000000-0000-0000-0078-000000000003},  !- Space Name
  Outdoors,                                !- Outside Boundary Condition
  ,                                        !- Outside Boundary Condition Object
  SunExposed,                              !- Sun Exposure
  WindExposed,                             !- Wind Exposure
  ,                                        !- View Factor to Ground
  ,                                        !- Number of Vertices
  45.7177703814647, 100.579094839222, 8.53398380454007, !- X,Y,Z Vertex 1 {m}
  45.7177703814647, 100.579094839222, 0,   !- X,Y,Z Vertex 2 {m}
  0, 100.579094839222, 0,                  !- X,Y,Z Vertex 3 {m}
  0, 100.579094839222, 8.53398380454007;   !- X,Y,Z Vertex 4 {m}

OS:Surface,
  {00000000-0000-0000-0084-000000000006},  !- Handle
  Bulk Storage Right Wall,                 !- Name
  Wall,                                    !- Surface Type
  ,                                        !- Construction Name
  {00000000-0000-0000-0078-000000000003},  !- Space Name
  Outdoors,                                !- Outside Boundary Condition
  ,                                        !- Outside Boundary Condition Object
  SunExposed,                              !- Sun Exposure
  WindExposed,                             !- Wind Exposure
  ,                                        !- View Factor to Ground
  ,                                        !- Number of Vertices
  45.7177703814647, 30.4785135876431, 8.53398380454007, !- X,Y,Z Vertex 1 {m}
  45.7177703814647, 30.4785135876431, 0,   !- X,Y,Z Vertex 2 {m}
  45.7177703814647, 100.579094839222, 0,   !- X,Y,Z Vertex 3 {m}
  45.7177703814647, 100.579094839222, 8.53398380454007; !- X,Y,Z Vertex 4 {m}

OS:Surface,
  {00000000-0000-0000-0084-000000000007},  !- Handle
  Bulk Storage Roof,                       !- Name
  RoofCeiling,                             !- Surface Type
  ,                                        !- Construction Name
  {00000000-0000-0000-0078-000000000003},  !- Space Name
  Outdoors,                                !- Outside Boundary Condition
  ,                                        !- Outside Boundary Condition Object
  SunExposed,                              !- Sun Exposure
  WindExposed,                             !- Wind Exposure
  ,                                        !- View Factor to Ground
  ,                                        !- Number of Vertices
  45.7177703814647, 30.4785135876431, 8.53398380454007, !- X,Y,Z Vertex 1 {m}
  45.7177703814647, 100.579094839222, 8.53398380454007, !- X,Y,Z Vertex 2 {m}
  0, 100.579094839222, 8.53398380454007,   !- X,Y,Z Vertex 3 {m}
  0, 30.4785135876431, 8.53398380454007;   !- X,Y,Z Vertex 4 {m}

OS:Surface,
  {00000000-0000-0000-0084-000000000008},  !- Handle
  Fine Storage Floor,                      !- Name
  Floor,                                   !- Surface Type
  {00000000-0000-0000-0019-000000000023},  !- Construction Name
  {00000000-0000-0000-0078-000000000002},  !- Space Name
  Foundation,                              !- Outside Boundary Condition
  {00000000-0000-0000-0040-000000000001},  !- Outside Boundary Condition Object
  NoSun,                                   !- Sun Exposure
  NoWind,                                  !- Wind Exposure
  ,                                        !- View Factor to Ground
  ,                                        !- Number of Vertices
  45.7177703814647, 30.4785135876431, 0,   !- X,Y,Z Vertex 1 {m}
  45.7177703814647, 0, 0,                  !- X,Y,Z Vertex 2 {m}
  25.9067365494966, 0, 0,                  !- X,Y,Z Vertex 3 {m}
  25.9067365494966, 9.14355407629293, 0,   !- X,Y,Z Vertex 4 {m}
  0, 9.14355407629293, 0,                  !- X,Y,Z Vertex 5 {m}
  0, 30.4785135876431, 0;                  !- X,Y,Z Vertex 6 {m}

OS:Surface,
  {00000000-0000-0000-0084-000000000009},  !- Handle
  Fine Storage Front Wall,                 !- Name
  Wall,                                    !- Surface Type
  ,                                        !- Construction Name
  {00000000-0000-0000-0078-000000000002},  !- Space Name
  Outdoors,                                !- Outside Boundary Condition
  ,                                        !- Outside Boundary Condition Object
  SunExposed,                              !- Sun Exposure
  WindExposed,                             !- Wind Exposure
  ,                                        !- View Factor to Ground
  ,                                        !- Number of Vertices
  25.9067365494966, 0, 8.53398380454007,   !- X,Y,Z Vertex 1 {m}
  25.9067365494966, 0, 0,                  !- X,Y,Z Vertex 2 {m}
  45.7177703814647, 0, 0,                  !- X,Y,Z Vertex 3 {m}
  45.7177703814647, 0, 8.53398380454007;   !- X,Y,Z Vertex 4 {m}

OS:Surface,
  {00000000-0000-0000-0084-000000000010},  !- Handle
  Fine Storage Left Wall,                  !- Name
  Wall,                                    !- Surface Type
  ,                                        !- Construction Name
  {00000000-0000-0000-0078-000000000002},  !- Space Name
  Outdoors,                                !- Outside Boundary Condition
  ,                                        !- Outside Boundary Condition Object
  SunExposed,                              !- Sun Exposure
  WindExposed,                             !- Wind Exposure
  ,                                        !- View Factor to Ground
  ,                                        !- Number of Vertices
  0, 30.4785135876431, 8.53398380454007,   !- X,Y,Z Vertex 1 {m}
  0, 30.4785135876431, 0,                  !- X,Y,Z Vertex 2 {m}
  0, 9.14355407629293, 0,                  !- X,Y,Z Vertex 3 {m}
  0, 9.14355407629293, 8.53398380454007;   !- X,Y,Z Vertex 4 {m}

OS:Surface,
  {00000000-0000-0000-0084-000000000011},  !- Handle
  Fine Storage Office Front Wall,          !- Name
  Wall,                                    !- Surface Type
  ,                                        !- Construction Name
  {00000000-0000-0000-0078-000000000002},  !- Space Name
  Outdoors,                                !- Outside Boundary Condition
  ,                                        !- Outside Boundary Condition Object
  SunExposed,                              !- Sun Exposure
  WindExposed,                             !- Wind Exposure
  ,                                        !- View Factor to Ground
  ,                                        !- Number of Vertices
  0, 0, 8.53398380454007,                  !- X,Y,Z Vertex 1 {m}
  0, 0, 4.26699190227003,                  !- X,Y,Z Vertex 2 {m}
  25.9067365494966, 0, 4.26699190227003,   !- X,Y,Z Vertex 3 {m}
  25.9067365494966, 0, 8.53398380454007;   !- X,Y,Z Vertex 4 {m}

OS:Surface,
  {00000000-0000-0000-0084-000000000012},  !- Handle
  Fine Storage Office Left Wall,           !- Name
  Wall,                                    !- Surface Type
  ,                                        !- Construction Name
  {00000000-0000-0000-0078-000000000002},  !- Space Name
  Outdoors,                                !- Outside Boundary Condition
  ,                                        !- Outside Boundary Condition Object
  SunExposed,                              !- Sun Exposure
  WindExposed,                             !- Wind Exposure
  ,                                        !- View Factor to Ground
  ,                                        !- Number of Vertices
  0, 9.14355407629293, 8.53398380454007,   !- X,Y,Z Vertex 1 {m}
  0, 9.14355407629293, 4.26699190227003,   !- X,Y,Z Vertex 2 {m}
  0, 0, 4.26699190227003,                  !- X,Y,Z Vertex 3 {m}
  0, 0, 8.53398380454007;                  !- X,Y,Z Vertex 4 {m}

OS:Surface,
  {00000000-0000-0000-0084-000000000013},  !- Handle
  Fine Storage Right Wall,                 !- Name
  Wall,                                    !- Surface Type
  ,                                        !- Construction Name
  {00000000-0000-0000-0078-000000000002},  !- Space Name
  Outdoors,                                !- Outside Boundary Condition
  ,                                        !- Outside Boundary Condition Object
  SunExposed,                              !- Sun Exposure
  WindExposed,                             !- Wind Exposure
  ,                                        !- View Factor to Ground
  ,                                        !- Number of Vertices
  45.7177703814647, 0, 8.53398380454007,   !- X,Y,Z Vertex 1 {m}
  45.7177703814647, 0, 0,                  !- X,Y,Z Vertex 2 {m}
  45.7177703814647, 30.4785135876431, 0,   !- X,Y,Z Vertex 3 {m}
  45.7177703814647, 30.4785135876431, 8.53398380454007; !- X,Y,Z Vertex 4 {m}

OS:Surface,
  {00000000-0000-0000-0084-000000000014},  !- Handle
  Fine Storage Roof,                       !- Name
  RoofCeiling,                             !- Surface Type
  ,                                        !- Construction Name
  {00000000-0000-0000-0078-000000000002},  !- Space Name
  Outdoors,                                !- Outside Boundary Condition
  ,                                        !- Outside Boundary Condition Object
  SunExposed,                              !- Sun Exposure
  WindExposed,                             !- Wind Exposure
  ,                                        !- View Factor to Ground
  ,                                        !- Number of Vertices
  45.7177703814647, 0, 8.53398380454007,   !- X,Y,Z Vertex 1 {m}
  45.7177703814647, 30.4785135876431, 8.53398380454007, !- X,Y,Z Vertex 2 {m}
  0, 30.4785135876431, 8.53398380454007,   !- X,Y,Z Vertex 3 {m}
  0, 0, 8.53398380454007;                  !- X,Y,Z Vertex 4 {m}

OS:Surface,
  {00000000-0000-0000-0084-000000000015},  !- Handle
  Office Floor,                            !- Name
  Floor,                                   !- Surface Type
  {00000000-0000-0000-0019-000000000023},  !- Construction Name
  {00000000-0000-0000-0078-000000000001},  !- Space Name
  Foundation,                              !- Outside Boundary Condition
  {00000000-0000-0000-0040-000000000001},  !- Outside Boundary Condition Object
  NoSun,                                   !- Sun Exposure
  NoWind,                                  !- Wind Exposure
  ,                                        !- View Factor to Ground
  ,                                        !- Number of Vertices
  25.9067365494966, 9.14355407629293, 0,   !- X,Y,Z Vertex 1 {m}
  25.9067365494966, 0, 0,                  !- X,Y,Z Vertex 2 {m}
  0, 0, 0,                                 !- X,Y,Z Vertex 3 {m}
  0, 9.14355407629293, 0;                  !- X,Y,Z Vertex 4 {m}

OS:Surface,
  {00000000-0000-0000-0084-000000000016},  !- Handle
  Office Front Wall,                       !- Name
  Wall,                                    !- Surface Type
  ,                                        !- Construction Name
  {00000000-0000-0000-0078-000000000001},  !- Space Name
  Outdoors,                                !- Outside Boundary Condition
  ,                                        !- Outside Boundary Condition Object
  SunExposed,                              !- Sun Exposure
  WindExposed,                             !- Wind Exposure
  ,                                        !- View Factor to Ground
  ,                                        !- Number of Vertices
  0, 0, 4.26699190227003,                  !- X,Y,Z Vertex 1 {m}
  0, 0, 0,                                 !- X,Y,Z Vertex 2 {m}
  25.9067365494966, 0, 0,                  !- X,Y,Z Vertex 3 {m}
  25.9067365494966, 0, 4.26699190227003;   !- X,Y,Z Vertex 4 {m}

OS:Surface,
  {00000000-0000-0000-0084-000000000017},  !- Handle
  Office Left Wall,                        !- Name
  Wall,                                    !- Surface Type
  ,                                        !- Construction Name
  {00000000-0000-0000-0078-000000000001},  !- Space Name
  Outdoors,                                !- Outside Boundary Condition
  ,                                        !- Outside Boundary Condition Object
  SunExposed,                              !- Sun Exposure
  WindExposed,                             !- Wind Exposure
  ,                                        !- View Factor to Ground
  ,                                        !- Number of Vertices
  0, 9.14355407629293, 4.26699190227003,   !- X,Y,Z Vertex 1 {m}
  0, 9.14355407629293, 0,                  !- X,Y,Z Vertex 2 {m}
  0, 0, 0,                                 !- X,Y,Z Vertex 3 {m}
  0, 0, 4.26699190227003;                  !- X,Y,Z Vertex 4 {m}

OS:Surface,
  {00000000-0000-0000-0084-000000000018},  !- Handle
  Office Rear Wall Reversed,               !- Name
  Wall,                                    !- Surface Type
  ,                                        !- Construction Name
  {00000000-0000-0000-0078-000000000002},  !- Space Name
  Surface,                                 !- Outside Boundary Condition
  {00000000-0000-0000-0084-000000000019},  !- Outside Boundary Condition Object
  NoSun,                                   !- Sun Exposure
  NoWind,                                  !- Wind Exposure
  ,                                        !- View Factor to Ground
  ,                                        !- Number of Vertices
  0, 9.14355407629293, 4.26699190227003,   !- X,Y,Z Vertex 1 {m}
  0, 9.14355407629293, 0,                  !- X,Y,Z Vertex 2 {m}
  25.9067365494966, 9.14355407629293, 0,   !- X,Y,Z Vertex 3 {m}
  25.9067365494966, 9.14355407629293, 4.26699190227003; !- X,Y,Z Vertex 4 {m}

OS:Surface,
  {00000000-0000-0000-0084-000000000019},  !- Handle
  Office Rear Wall,                        !- Name
  Wall,                                    !- Surface Type
  ,                                        !- Construction Name
  {00000000-0000-0000-0078-000000000001},  !- Space Name
  Surface,                                 !- Outside Boundary Condition
  {00000000-0000-0000-0084-000000000018},  !- Outside Boundary Condition Object
  NoSun,                                   !- Sun Exposure
  NoWind,                                  !- Wind Exposure
  ,                                        !- View Factor to Ground
  ,                                        !- Number of Vertices
  25.9067365494966, 9.14355407629293, 4.26699190227003, !- X,Y,Z Vertex 1 {m}
  25.9067365494966, 9.14355407629293, 0,   !- X,Y,Z Vertex 2 {m}
  0, 9.14355407629293, 0,                  !- X,Y,Z Vertex 3 {m}
  0, 9.14355407629293, 4.26699190227003;   !- X,Y,Z Vertex 4 {m}

OS:Surface,
  {00000000-0000-0000-0084-000000000020},  !- Handle
  Office Right Wall Reversed,              !- Name
  Wall,                                    !- Surface Type
  ,                                        !- Construction Name
  {00000000-0000-0000-0078-000000000002},  !- Space Name
  Surface,                                 !- Outside Boundary Condition
  {00000000-0000-0000-0084-000000000021},  !- Outside Boundary Condition Object
  NoSun,                                   !- Sun Exposure
  NoWind,                                  !- Wind Exposure
  ,                                        !- View Factor to Ground
  ,                                        !- Number of Vertices
  25.9067365494966, 9.14355407629293, 4.26699190227003, !- X,Y,Z Vertex 1 {m}
  25.9067365494966, 9.14355407629293, 0,   !- X,Y,Z Vertex 2 {m}
  25.9067365494966, 0, 0,                  !- X,Y,Z Vertex 3 {m}
  25.9067365494966, 0, 4.26699190227003;   !- X,Y,Z Vertex 4 {m}

OS:Surface,
  {00000000-0000-0000-0084-000000000021},  !- Handle
  Office Right Wall,                       !- Name
  Wall,                                    !- Surface Type
  ,                                        !- Construction Name
  {00000000-0000-0000-0078-000000000001},  !- Space Name
  Surface,                                 !- Outside Boundary Condition
  {00000000-0000-0000-0084-000000000020},  !- Outside Boundary Condition Object
  NoSun,                                   !- Sun Exposure
  NoWind,                                  !- Wind Exposure
  ,                                        !- View Factor to Ground
  ,                                        !- Number of Vertices
  25.9067365494966, 0, 4.26699190227003,   !- X,Y,Z Vertex 1 {m}
  25.9067365494966, 0, 0,                  !- X,Y,Z Vertex 2 {m}
  25.9067365494966, 9.14355407629293, 0,   !- X,Y,Z Vertex 3 {m}
  25.9067365494966, 9.14355407629293, 4.26699190227003; !- X,Y,Z Vertex 4 {m}

OS:Surface,
  {00000000-0000-0000-0084-000000000022},  !- Handle
  Office Roof Reversed,                    !- Name
  Floor,                                   !- Surface Type
  ,                                        !- Construction Name
  {00000000-0000-0000-0078-000000000002},  !- Space Name
  Surface,                                 !- Outside Boundary Condition
  {00000000-0000-0000-0084-000000000023},  !- Outside Boundary Condition Object
  NoSun,                                   !- Sun Exposure
  NoWind,                                  !- Wind Exposure
  ,                                        !- View Factor to Ground
  ,                                        !- Number of Vertices
  25.9067365494966, 9.14355407629293, 4.26699190227003, !- X,Y,Z Vertex 1 {m}
  25.9067365494966, 0, 4.26699190227003,   !- X,Y,Z Vertex 2 {m}
  0, 0, 4.26699190227003,                  !- X,Y,Z Vertex 3 {m}
  0, 9.14355407629293, 4.26699190227003;   !- X,Y,Z Vertex 4 {m}

OS:Surface,
  {00000000-0000-0000-0084-000000000023},  !- Handle
  Office Roof,                             !- Name
  RoofCeiling,                             !- Surface Type
  ,                                        !- Construction Name
  {00000000-0000-0000-0078-000000000001},  !- Space Name
  Surface,                                 !- Outside Boundary Condition
  {00000000-0000-0000-0084-000000000022},  !- Outside Boundary Condition Object
  NoSun,                                   !- Sun Exposure
  NoWind,                                  !- Wind Exposure
  ,                                        !- View Factor to Ground
  ,                                        !- Number of Vertices
  25.9067365494966, 0, 4.26699190227003,   !- X,Y,Z Vertex 1 {m}
  25.9067365494966, 9.14355407629293, 4.26699190227003, !- X,Y,Z Vertex 2 {m}
  0, 9.14355407629293, 4.26699190227003,   !- X,Y,Z Vertex 3 {m}
  0, 0, 4.26699190227003;                  !- X,Y,Z Vertex 4 {m}

OS:SurfaceConvectionAlgorithm:Inside,
  {00000000-0000-0000-0085-000000000001},  !- Handle
  TARP;                                    !- Algorithm

OS:SurfaceConvectionAlgorithm:Outside,
  {00000000-0000-0000-0086-000000000001},  !- Handle
  TARP;                                    !- Algorithm

OS:SurfaceProperty:ExposedFoundationPerimeter,
  {00000000-0000-0000-0087-000000000001},  !- Handle
  {00000000-0000-0000-0084-000000000015},  !- Surface Name
  TotalExposedPerimeter,                   !- Exposed Perimeter Calculation Method
  35.0502906257895;                        !- Total Exposed Perimeter {m}

OS:SurfaceProperty:ExposedFoundationPerimeter,
  {00000000-0000-0000-0087-000000000002},  !- Handle
  {00000000-0000-0000-0084-000000000001},  !- Surface Name
  TotalExposedPerimeter,                   !- Exposed Perimeter Calculation Method
  185.918932884622;                        !- Total Exposed Perimeter {m}

OS:SurfaceProperty:ExposedFoundationPerimeter,
  {00000000-0000-0000-0087-000000000003},  !- Handle
  {00000000-0000-0000-0084-000000000008},  !- Surface Name
  TotalExposedPerimeter,                   !- Exposed Perimeter Calculation Method
  71.6245069309614;                        !- Total Exposed Perimeter {m}

OS:ThermalZone,
  {00000000-0000-0000-0088-000000000001},  !- Handle
  ALL_ST=Office enclosed <= 25 m2_FL=Building Story 1_SCH=A, !- Name
  ,                                        !- Multiplier
  ,                                        !- Ceiling Height {m}
  ,                                        !- Volume {m3}
  ,                                        !- Floor Area {m2}
  ,                                        !- Zone Inside Convection Algorithm
  ,                                        !- Zone Outside Convection Algorithm
  ,                                        !- Zone Conditioning Equipment List Name
  {00000000-0000-0000-0055-000000000001},  !- Zone Air Inlet Port List
  {00000000-0000-0000-0055-000000000002},  !- Zone Air Exhaust Port List
  {00000000-0000-0000-0016-000000000004},  !- Zone Air Node Name
  {00000000-0000-0000-0055-000000000003},  !- Zone Return Air Port List
  ,                                        !- Primary Daylighting Control Name
  ,                                        !- Fraction of Zone Controlled by Primary Daylighting Control
  ,                                        !- Secondary Daylighting Control Name
  ,                                        !- Fraction of Zone Controlled by Secondary Daylighting Control
  ,                                        !- Illuminance Map Name
  {00000000-0000-0000-0057-000000000001},  !- Group Rendering Name
  {00000000-0000-0000-0089-000000000003},  !- Thermostat Name
  No;                                      !- Use Ideal Air Loads

OS:ThermalZone,
  {00000000-0000-0000-0088-000000000002},  !- Handle
  ALL_ST=Warehouse storage area medium to bulky palletized items_FL=Building Story 1_SCH=A, !- Name
  ,                                        !- Multiplier
  ,                                        !- Ceiling Height {m}
  ,                                        !- Volume {m3}
  ,                                        !- Floor Area {m2}
  ,                                        !- Zone Inside Convection Algorithm
  ,                                        !- Zone Outside Convection Algorithm
  ,                                        !- Zone Conditioning Equipment List Name
  {00000000-0000-0000-0055-000000000007},  !- Zone Air Inlet Port List
  {00000000-0000-0000-0055-000000000008},  !- Zone Air Exhaust Port List
  {00000000-0000-0000-0016-000000000006},  !- Zone Air Node Name
  {00000000-0000-0000-0055-000000000009},  !- Zone Return Air Port List
  {00000000-0000-0000-0026-000000000001},  !- Primary Daylighting Control Name
  1,                                       !- Fraction of Zone Controlled by Primary Daylighting Control
  ,                                        !- Secondary Daylighting Control Name
  ,                                        !- Fraction of Zone Controlled by Secondary Daylighting Control
  ,                                        !- Illuminance Map Name
  {00000000-0000-0000-0057-000000000002},  !- Group Rendering Name
  {00000000-0000-0000-0089-000000000007},  !- Thermostat Name
  No;                                      !- Use Ideal Air Loads

OS:ThermalZone,
  {00000000-0000-0000-0088-000000000003},  !- Handle
  ALL_ST=Warehouse storage area small hand-carried items(4)_FL=Building Story 1_SCH=A, !- Name
  ,                                        !- Multiplier
  ,                                        !- Ceiling Height {m}
  ,                                        !- Volume {m3}
  ,                                        !- Floor Area {m2}
  ,                                        !- Zone Inside Convection Algorithm
  ,                                        !- Zone Outside Convection Algorithm
  ,                                        !- Zone Conditioning Equipment List Name
  {00000000-0000-0000-0055-000000000004},  !- Zone Air Inlet Port List
  {00000000-0000-0000-0055-000000000005},  !- Zone Air Exhaust Port List
  {00000000-0000-0000-0016-000000000005},  !- Zone Air Node Name
  {00000000-0000-0000-0055-000000000006},  !- Zone Return Air Port List
  ,                                        !- Primary Daylighting Control Name
  ,                                        !- Fraction of Zone Controlled by Primary Daylighting Control
  ,                                        !- Secondary Daylighting Control Name
  ,                                        !- Fraction of Zone Controlled by Secondary Daylighting Control
  ,                                        !- Illuminance Map Name
  {00000000-0000-0000-0057-000000000003},  !- Group Rendering Name
  {00000000-0000-0000-0089-000000000011},  !- Thermostat Name
  No;                                      !- Use Ideal Air Loads

OS:ThermostatSetpoint:DualSetpoint,
  {00000000-0000-0000-0089-000000000001},  !- Handle
  Space Function Office enclosed <= 25 m2 Thermostat 1, !- Name
  {00000000-0000-0000-0061-000000000013},  !- Heating Setpoint Temperature Schedule Name
  {00000000-0000-0000-0061-000000000012};  !- Cooling Setpoint Temperature Schedule Name

OS:ThermostatSetpoint:DualSetpoint,
  {00000000-0000-0000-0089-000000000002},  !- Handle
  Space Function Office enclosed <= 25 m2 Thermostat 2, !- Name
  {00000000-0000-0000-0061-000000000013},  !- Heating Setpoint Temperature Schedule Name
  {00000000-0000-0000-0061-000000000012};  !- Cooling Setpoint Temperature Schedule Name

OS:ThermostatSetpoint:DualSetpoint,
  {00000000-0000-0000-0089-000000000003},  !- Handle
  Space Function Office enclosed <= 25 m2 Thermostat 3, !- Name
  {00000000-0000-0000-0061-000000000013},  !- Heating Setpoint Temperature Schedule Name
  {00000000-0000-0000-0061-000000000012};  !- Cooling Setpoint Temperature Schedule Name

OS:ThermostatSetpoint:DualSetpoint,
  {00000000-0000-0000-0089-000000000004},  !- Handle
  Space Function Office enclosed <= 25 m2 Thermostat, !- Name
  {00000000-0000-0000-0061-000000000013},  !- Heating Setpoint Temperature Schedule Name
  {00000000-0000-0000-0061-000000000012};  !- Cooling Setpoint Temperature Schedule Name

OS:ThermostatSetpoint:DualSetpoint,
  {00000000-0000-0000-0089-000000000005},  !- Handle
  Space Function Warehouse storage area medium to bulky palletized items Thermostat 1, !- Name
  {00000000-0000-0000-0061-000000000013},  !- Heating Setpoint Temperature Schedule Name
  {00000000-0000-0000-0061-000000000012};  !- Cooling Setpoint Temperature Schedule Name

OS:ThermostatSetpoint:DualSetpoint,
  {00000000-0000-0000-0089-000000000006},  !- Handle
  Space Function Warehouse storage area medium to bulky palletized items Thermostat 2, !- Name
  {00000000-0000-0000-0061-000000000013},  !- Heating Setpoint Temperature Schedule Name
  {00000000-0000-0000-0061-000000000012};  !- Cooling Setpoint Temperature Schedule Name

OS:ThermostatSetpoint:DualSetpoint,
  {00000000-0000-0000-0089-000000000007},  !- Handle
  Space Function Warehouse storage area medium to bulky palletized items Thermostat 3, !- Name
  {00000000-0000-0000-0061-000000000013},  !- Heating Setpoint Temperature Schedule Name
  {00000000-0000-0000-0061-000000000012};  !- Cooling Setpoint Temperature Schedule Name

OS:ThermostatSetpoint:DualSetpoint,
  {00000000-0000-0000-0089-000000000008},  !- Handle
  Space Function Warehouse storage area medium to bulky palletized items Thermostat, !- Name
  {00000000-0000-0000-0061-000000000013},  !- Heating Setpoint Temperature Schedule Name
  {00000000-0000-0000-0061-000000000012};  !- Cooling Setpoint Temperature Schedule Name

OS:ThermostatSetpoint:DualSetpoint,
  {00000000-0000-0000-0089-000000000009},  !- Handle
  Space Function Warehouse storage area small hand-carried items(4) Thermostat 1, !- Name
  {00000000-0000-0000-0061-000000000013},  !- Heating Setpoint Temperature Schedule Name
  {00000000-0000-0000-0061-000000000012};  !- Cooling Setpoint Temperature Schedule Name

OS:ThermostatSetpoint:DualSetpoint,
  {00000000-0000-0000-0089-000000000010},  !- Handle
  Space Function Warehouse storage area small hand-carried items(4) Thermostat 2, !- Name
  {00000000-0000-0000-0061-000000000013},  !- Heating Setpoint Temperature Schedule Name
  {00000000-0000-0000-0061-000000000012};  !- Cooling Setpoint Temperature Schedule Name

OS:ThermostatSetpoint:DualSetpoint,
  {00000000-0000-0000-0089-000000000011},  !- Handle
  Space Function Warehouse storage area small hand-carried items(4) Thermostat 3, !- Name
  {00000000-0000-0000-0061-000000000013},  !- Heating Setpoint Temperature Schedule Name
  {00000000-0000-0000-0061-000000000012};  !- Cooling Setpoint Temperature Schedule Name

OS:ThermostatSetpoint:DualSetpoint,
  {00000000-0000-0000-0089-000000000012},  !- Handle
  Space Function Warehouse storage area small hand-carried items(4) Thermostat, !- Name
  {00000000-0000-0000-0061-000000000013},  !- Heating Setpoint Temperature Schedule Name
  {00000000-0000-0000-0061-000000000012};  !- Cooling Setpoint Temperature Schedule Name

OS:Timestep,
  {00000000-0000-0000-0090-000000000001},  !- Handle
  6;                                       !- Number of Timesteps per Hour

OS:Version,
  {00000000-0000-0000-0091-000000000001},  !- Handle
  3.7.0;                                   !- Version Identifier

OS:WaterHeater:Mixed,
  {00000000-0000-0000-0092-000000000001},  !- Handle
  28gal Electricity Water Heater - 19kBtu/hr 1 Therm Eff, !- Name
  0.104332504296502,                       !- Tank Volume {m3}
  {00000000-0000-0000-0061-000000000017},  !- Setpoint Temperature Schedule Name
  2,                                       !- Deadband Temperature Difference {deltaC}
  60,                                      !- Maximum Temperature Limit {C}
  Cycle,                                   !- Heater Control Type
  5451.37334949225,                        !- Heater Maximum Capacity {W}
  ,                                        !- Heater Minimum Capacity {W}
  ,                                        !- Heater Ignition Minimum Flow Rate {m3/s}
  ,                                        !- Heater Ignition Delay {s}
  Electricity,                             !- Heater Fuel Type
  1,                                       !- Heater Thermal Efficiency
  ,                                        !- Part Load Factor Curve Name
  21.4700149801027,                        !- Off Cycle Parasitic Fuel Consumption Rate {W}
  Electricity,                             !- Off Cycle Parasitic Fuel Type
  0.8,                                     !- Off Cycle Parasitic Heat Fraction to Tank
  21.4700149801027,                        !- On Cycle Parasitic Fuel Consumption Rate {W}
  Electricity,                             !- On Cycle Parasitic Fuel Type
  0,                                       !- On Cycle Parasitic Heat Fraction to Tank
  Schedule,                                !- Ambient Temperature Indicator
  {00000000-0000-0000-0061-000000000018},  !- Ambient Temperature Schedule Name
  ,                                        !- Ambient Temperature Thermal Zone Name
  ,                                        !- Ambient Temperature Outdoor Air Node Name
  1.56513859352487,                        !- Off Cycle Loss Coefficient to Ambient Temperature {W/K}
  ,                                        !- Off Cycle Loss Fraction to Thermal Zone
  1.56513859352487,                        !- On Cycle Loss Coefficient to Ambient Temperature {W/K}
  ,                                        !- On Cycle Loss Fraction to Thermal Zone
  ,                                        !- Peak Use Flow Rate {m3/s}
  ,                                        !- Use Flow Rate Fraction Schedule Name
  ,                                        !- Cold Water Supply Temperature Schedule Name
  {00000000-0000-0000-0016-000000000065},  !- Use Side Inlet Node Name
  {00000000-0000-0000-0016-000000000066},  !- Use Side Outlet Node Name
  1,                                       !- Use Side Effectiveness
  ,                                        !- Source Side Inlet Node Name
  ,                                        !- Source Side Outlet Node Name
  1,                                       !- Source Side Effectiveness
  autosize,                                !- Use Side Design Flow Rate {m3/s}
  autosize,                                !- Source Side Design Flow Rate {m3/s}
  1.5,                                     !- Indirect Water Heating Recovery Time {hr}
  IndirectHeatPrimarySetpoint,             !- Source Side Flow Control Mode
  ,                                        !- Indirect Alternate Setpoint Temperature Schedule Name
  General;                                 !- End-Use Subcategory

OS:WaterHeater:Sizing,
  {00000000-0000-0000-0093-000000000001},  !- Handle
  {00000000-0000-0000-0092-000000000001},  !- WaterHeater Name
  PeakDraw,                                !- Design Mode
  0.538503,                                !- Time Storage Can Meet Peak Draw {hr}
  0,                                       !- Time for Tank Recovery {hr}
  1;                                       !- Nominal Tank Volume for Autosizing Plant Connections {m3}

OS:WaterUse:Connections,
  {00000000-0000-0000-0094-000000000001},  !- Handle
  Zone1 Office WUC 0.09gpm 140F,           !- Name
  {00000000-0000-0000-0016-000000000082},  !- Inlet Node Name
  {00000000-0000-0000-0016-000000000083},  !- Outlet Node Name
  ,                                        !- Supply Water Storage Tank Name
  ,                                        !- Reclamation Water Storage Tank Name
  ,                                        !- Hot Water Supply Temperature Schedule Name
  ,                                        !- Cold Water Supply Temperature Schedule Name
  None,                                    !- Drain Water Heat Exchanger Type
  Plant,                                   !- Drain Water Heat Exchanger Destination
  ,                                        !- Drain Water Heat Exchanger U-Factor Times Area {W/K}
  {00000000-0000-0000-0095-000000000001};  !- Water Use Equipment Name 1

OS:WaterUse:Connections,
  {00000000-0000-0000-0094-000000000002},  !- Handle
  Zone2 Fine Storage WUC 0.15gpm 140F,     !- Name
  {00000000-0000-0000-0016-000000000086},  !- Inlet Node Name
  {00000000-0000-0000-0016-000000000087},  !- Outlet Node Name
  ,                                        !- Supply Water Storage Tank Name
  ,                                        !- Reclamation Water Storage Tank Name
  ,                                        !- Hot Water Supply Temperature Schedule Name
  ,                                        !- Cold Water Supply Temperature Schedule Name
  None,                                    !- Drain Water Heat Exchanger Type
  Plant,                                   !- Drain Water Heat Exchanger Destination
  ,                                        !- Drain Water Heat Exchanger U-Factor Times Area {W/K}
  {00000000-0000-0000-0095-000000000002};  !- Water Use Equipment Name 1

OS:WaterUse:Connections,
  {00000000-0000-0000-0094-000000000003},  !- Handle
  Zone3 Bulk Storage WUC 0.18gpm 140F,     !- Name
  {00000000-0000-0000-0016-000000000090},  !- Inlet Node Name
  {00000000-0000-0000-0016-000000000091},  !- Outlet Node Name
  ,                                        !- Supply Water Storage Tank Name
  ,                                        !- Reclamation Water Storage Tank Name
  ,                                        !- Hot Water Supply Temperature Schedule Name
  ,                                        !- Cold Water Supply Temperature Schedule Name
  None,                                    !- Drain Water Heat Exchanger Type
  Plant,                                   !- Drain Water Heat Exchanger Destination
  ,                                        !- Drain Water Heat Exchanger U-Factor Times Area {W/K}
  {00000000-0000-0000-0095-000000000003};  !- Water Use Equipment Name 1

OS:WaterUse:Equipment,
  {00000000-0000-0000-0095-000000000001},  !- Handle
  Zone1 Office Service Water Use 0.09gpm 140F, !- Name
  {00000000-0000-0000-0096-000000000001},  !- Water Use Equipment Definition Name
  {00000000-0000-0000-0078-000000000001},  !- Space Name
  {00000000-0000-0000-0061-000000000011};  !- Flow Rate Fraction Schedule Name

OS:WaterUse:Equipment,
  {00000000-0000-0000-0095-000000000002},  !- Handle
  Zone2 Fine Storage Service Water Use 0.15gpm 140F, !- Name
  {00000000-0000-0000-0096-000000000002},  !- Water Use Equipment Definition Name
  {00000000-0000-0000-0078-000000000002},  !- Space Name
  {00000000-0000-0000-0061-000000000011};  !- Flow Rate Fraction Schedule Name

OS:WaterUse:Equipment,
  {00000000-0000-0000-0095-000000000003},  !- Handle
  Zone3 Bulk Storage Service Water Use 0.18gpm 140F, !- Name
  {00000000-0000-0000-0096-000000000003},  !- Water Use Equipment Definition Name
  {00000000-0000-0000-0078-000000000003},  !- Space Name
  {00000000-0000-0000-0061-000000000011};  !- Flow Rate Fraction Schedule Name

OS:WaterUse:Equipment:Definition,
  {00000000-0000-0000-0096-000000000001},  !- Handle
  Zone1 office 0.09gpm 140F,               !- Name
  ,                                        !- End-Use Subcategory
  5.66155504446499e-06,                    !- Peak Flow Rate {m3/s}
  {00000000-0000-0000-0061-000000000007},  !- Target Temperature Schedule Name
  {00000000-0000-0000-0061-000000000006},  !- Sensible Fraction Schedule Name
  {00000000-0000-0000-0061-000000000005};  !- Latent Fraction Schedule Name

OS:WaterUse:Equipment:Definition,
  {00000000-0000-0000-0096-000000000002},  !- Handle
  Zone2 fine storage 0.15gpm 140F,         !- Name
  ,                                        !- End-Use Subcategory
  9.62094741841922e-06,                    !- Peak Flow Rate {m3/s}
  {00000000-0000-0000-0061-000000000007},  !- Target Temperature Schedule Name
  {00000000-0000-0000-0061-000000000006},  !- Sensible Fraction Schedule Name
  {00000000-0000-0000-0061-000000000005};  !- Latent Fraction Schedule Name

OS:WaterUse:Equipment:Definition,
  {00000000-0000-0000-0096-000000000003},  !- Handle
  Zone3 bulk storage 0.18gpm 140F,         !- Name
  ,                                        !- End-Use Subcategory
  1.10640895311821e-05,                    !- Peak Flow Rate {m3/s}
  {00000000-0000-0000-0061-000000000007},  !- Target Temperature Schedule Name
  {00000000-0000-0000-0061-000000000006},  !- Sensible Fraction Schedule Name
  {00000000-0000-0000-0061-000000000005};  !- Latent Fraction Schedule Name

OS:WeatherFile,
  {00000000-0000-0000-0097-000000000001},  !- Handle
  Calgary Intl AP,                         !- City
  AB,                                      !- State Province Region
  CAN,                                     !- Country
  CWEC2020,                                !- Data Source
  718770,                                  !- WMO Number
  51.11,                                   !- Latitude {deg}
  -114.02,                                 !- Longitude {deg}
  -7,                                      !- Time Zone {hr}
  1084.1,                                  !- Elevation {m}
  CAN_AB_Calgary.Intl.AP.718770_CWEC2020.epw, !- Url
  1F2D03BB,                                !- Checksum
  ,                                        !- Start Date Actual Year
  Sunday;                                  !- Start Day of Week

OS:WindowMaterial:SimpleGlazingSystem,
  {00000000-0000-0000-0098-000000000001},  !- Handle
  SimpleGlazing,                           !- Name
  2.2,                                     !- U-Factor {W/m2-K}
  0.6,                                     !- Solar Heat Gain Coefficient
  0.21;                                    !- Visible Transmittance

OS:WindowMaterial:SimpleGlazingSystem,
  {00000000-0000-0000-0098-000000000002},  !- Handle
  SimpleGlazing:U=0.173 SHGC=0.600,        !- Name
  1.73,                                    !- U-Factor {W/m2-K}
  0.6,                                     !- Solar Heat Gain Coefficient
  0.21;                                    !- Visible Transmittance

OS:WindowMaterial:SimpleGlazingSystem,
  {00000000-0000-0000-0098-000000000003},  !- Handle
  SimpleGlazing:U=0.241 SHGC=0.600,        !- Name
  2.41,                                    !- U-Factor {W/m2-K}
  0.6,                                     !- Solar Heat Gain Coefficient
  0.21;                                    !- Visible Transmittance

OS:WindowProperty:FrameAndDivider,
  {00000000-0000-0000-0099-000000000001},  !- Handle
  Skylight_Frame,                          !- Name
  0.7129,                                  !- Frame Width {m}
  ,                                        !- Frame Outside Projection {m}
  ,                                        !- Frame Inside Projection {m}
  283.91,                                  !- Frame Conductance {W/m2-K}
  1,                                       !- Ratio of Frame-Edge Glass Conductance to Center-Of-Glass Conductance
  0.7,                                     !- Frame Solar Absorptance
  0.7,                                     !- Frame Visible Absorptance
  0.9,                                     !- Frame Thermal Hemispherical Emissivity
  ,                                        !- Divider Type
  ,                                        !- Divider Width {m}
  ,                                        !- Number of Horizontal Dividers
  ,                                        !- Number of Vertical Dividers
  ,                                        !- Divider Outside Projection {m}
  ,                                        !- Divider Inside Projection {m}
  ,                                        !- Divider Conductance {W/m2-K}
  1,                                       !- Ratio of Divider-Edge Glass Conductance to Center-Of-Glass Conductance
  ,                                        !- Divider Solar Absorptance
  ,                                        !- Divider Visible Absorptance
  0.9,                                     !- Divider Thermal Hemispherical Emissivity
  ,                                        !- Outside Reveal Depth {m}
  ,                                        !- Outside Reveal Solar Absorptance
  ,                                        !- Inside Sill Depth {m}
  ,                                        !- Inside Sill Solar Absorptance
  ,                                        !- Inside Reveal Depth {m}
  ;                                        !- Inside Reveal Solar Absorptance

OS:YearDescription,
  {00000000-0000-0000-0100-000000000001},  !- Handle
  ,                                        !- Calendar Year
  Sunday;                                  !- Day of Week for Start Day

OS:ZoneHVAC:Baseboard:Convective:Electric,
  {00000000-0000-0000-0101-000000000001},  !- Handle
  Zone HVAC Baseboard Convective Electric 1, !- Name
  {00000000-0000-0000-0058-000000000001},  !- Availability Schedule
  autosize,                                !- Nominal Capacity {W}
  1;                                       !- Efficiency

OS:ZoneHVAC:Baseboard:Convective:Electric,
  {00000000-0000-0000-0101-000000000002},  !- Handle
  Zone HVAC Baseboard Convective Electric 2, !- Name
  {00000000-0000-0000-0058-000000000001},  !- Availability Schedule
  autosize,                                !- Nominal Capacity {W}
  1;                                       !- Efficiency

OS:ZoneHVAC:Baseboard:Convective:Electric,
  {00000000-0000-0000-0101-000000000003},  !- Handle
  Zone HVAC Baseboard Convective Electric 3, !- Name
  {00000000-0000-0000-0058-000000000001},  !- Availability Schedule
  autosize,                                !- Nominal Capacity {W}
  1;                                       !- Efficiency

OS:ZoneHVAC:EquipmentList,
  {00000000-0000-0000-0102-000000000001},  !- Handle
  ALL_ST=Office enclosed <= 25 m2_FL=Building Story 1_SCH=A Zone HVAC Equipment List, !- Name
  {00000000-0000-0000-0088-000000000001},  !- Thermal Zone
  ,                                        !- Load Distribution Scheme
  {00000000-0000-0000-0101-000000000001},  !- Zone Equipment 1
  1,                                       !- Zone Equipment Cooling Sequence 1
  1,                                       !- Zone Equipment Heating or No-Load Sequence 1
  ,                                        !- Zone Equipment Sequential Cooling Fraction Schedule Name 1
  ,                                        !- Zone Equipment Sequential Heating Fraction Schedule Name 1
  {00000000-0000-0000-0007-000000000001},  !- Zone Equipment 2
  2,                                       !- Zone Equipment Cooling Sequence 2
  2,                                       !- Zone Equipment Heating or No-Load Sequence 2
  ,                                        !- Zone Equipment Sequential Cooling Fraction Schedule Name 2
  ;                                        !- Zone Equipment Sequential Heating Fraction Schedule Name 2

OS:ZoneHVAC:EquipmentList,
  {00000000-0000-0000-0102-000000000002},  !- Handle
  ALL_ST=Warehouse storage area medium to bulky palletized items_FL=Building Story 1_SCH=A Zone HVAC Equipment List, !- Name
  {00000000-0000-0000-0088-000000000002},  !- Thermal Zone
  ,                                        !- Load Distribution Scheme
  {00000000-0000-0000-0101-000000000003},  !- Zone Equipment 1
  1,                                       !- Zone Equipment Cooling Sequence 1
  1,                                       !- Zone Equipment Heating or No-Load Sequence 1
  ,                                        !- Zone Equipment Sequential Cooling Fraction Schedule Name 1
  ,                                        !- Zone Equipment Sequential Heating Fraction Schedule Name 1
  {00000000-0000-0000-0007-000000000003},  !- Zone Equipment 2
  2,                                       !- Zone Equipment Cooling Sequence 2
  2,                                       !- Zone Equipment Heating or No-Load Sequence 2
  ,                                        !- Zone Equipment Sequential Cooling Fraction Schedule Name 2
  ;                                        !- Zone Equipment Sequential Heating Fraction Schedule Name 2

OS:ZoneHVAC:EquipmentList,
  {00000000-0000-0000-0102-000000000003},  !- Handle
  ALL_ST=Warehouse storage area small hand-carried items(4)_FL=Building Story 1_SCH=A Zone HVAC Equipment List, !- Name
  {00000000-0000-0000-0088-000000000003},  !- Thermal Zone
  ,                                        !- Load Distribution Scheme
  {00000000-0000-0000-0101-000000000002},  !- Zone Equipment 1
  1,                                       !- Zone Equipment Cooling Sequence 1
  1,                                       !- Zone Equipment Heating or No-Load Sequence 1
  ,                                        !- Zone Equipment Sequential Cooling Fraction Schedule Name 1
  ,                                        !- Zone Equipment Sequential Heating Fraction Schedule Name 1
  {00000000-0000-0000-0007-000000000002},  !- Zone Equipment 2
  2,                                       !- Zone Equipment Cooling Sequence 2
  2,                                       !- Zone Equipment Heating or No-Load Sequence 2
  ,                                        !- Zone Equipment Sequential Cooling Fraction Schedule Name 2
  ;                                        !- Zone Equipment Sequential Heating Fraction Schedule Name 2
<|MERGE_RESOLUTION|>--- conflicted
+++ resolved
@@ -48,7 +48,7 @@
 
 OS:AirLoopHVAC,
   {00000000-0000-0000-0002-000000000001},  !- Handle
-  sys_3|mixed|shr>erv|sc>ashp|sh>ashp>c-e|ssf>cv|zh>b-e|zc>none|srf>none|, !- Name
+  sys_3|mixed|shr>erv|sc>ashp|sh>ashp|ssf>cv|zh>b-e|zc>none|srf>none|, !- Name
   ,                                        !- Controller List Name
   {00000000-0000-0000-0061-000000000020},  !- Availability Schedule
   {00000000-0000-0000-0009-000000000003},  !- Availability Manager List Name
@@ -70,7 +70,7 @@
 
 OS:AirLoopHVAC,
   {00000000-0000-0000-0002-000000000002},  !- Handle
-  sys_4|mixed|shr>erv|sc>ashp|sh>ashp>c-e|ssf>cv|zh>b-e|zc>none|srf>none| 1, !- Name
+  sys_4|mixed|shr>erv|sc>ashp|sh>ashp|ssf>cv|zh>b-e|zc>none|srf>none| 1, !- Name
   ,                                        !- Controller List Name
   {00000000-0000-0000-0061-000000000021},  !- Availability Schedule
   {00000000-0000-0000-0009-000000000002},  !- Availability Manager List Name
@@ -92,7 +92,7 @@
 
 OS:AirLoopHVAC,
   {00000000-0000-0000-0002-000000000003},  !- Handle
-  sys_4|mixed|shr>erv|sc>ashp|sh>ashp>c-e|ssf>cv|zh>b-e|zc>none|srf>none|, !- Name
+  sys_4|mixed|shr>erv|sc>ashp|sh>ashp|ssf>cv|zh>b-e|zc>none|srf>none|, !- Name
   ,                                        !- Controller List Name
   {00000000-0000-0000-0061-000000000022},  !- Availability Schedule
   {00000000-0000-0000-0009-000000000001},  !- Availability Manager List Name
@@ -2453,7 +2453,7 @@
 
 OS:EnergyManagementSystem:Actuator,
   {00000000-0000-0000-0034-000000000001},  !- Handle
-  ems_sys_4_mixed_shr_none_sc_ashp_sh_ashp_c_e_ssf_cv_zh_b_e_zc_none_srf_none__1_ClgSch0, !- Name
+  ems_sys_4_mixed_shr_none_sc_ashp_sh_ashp_ssf_cv_zh_b_e_zc_none_srf_none__1_ClgSch0, !- Name
   {00000000-0000-0000-0061-000000000012},  !- Actuated Component Name
   Schedule:Year,                           !- Actuated Component Type
   Schedule Value,                          !- Actuated Component Control Type
@@ -2461,7 +2461,7 @@
 
 OS:EnergyManagementSystem:Actuator,
   {00000000-0000-0000-0034-000000000002},  !- Handle
-  ems_sys_4_mixed_shr_none_sc_ashp_sh_ashp_c_e_ssf_cv_zh_b_e_zc_none_srf_none__1_HtgSch0, !- Name
+  ems_sys_4_mixed_shr_none_sc_ashp_sh_ashp_ssf_cv_zh_b_e_zc_none_srf_none__1_HtgSch0, !- Name
   {00000000-0000-0000-0061-000000000013},  !- Actuated Component Name
   Schedule:Year,                           !- Actuated Component Type
   Schedule Value,                          !- Actuated Component Control Type
@@ -2469,7 +2469,7 @@
 
 OS:EnergyManagementSystem:Actuator,
   {00000000-0000-0000-0034-000000000003},  !- Handle
-  ems_sys_4_mixed_shr_none_sc_ashp_sh_ashp_c_e_ssf_cv_zh_b_e_zc_none_srf_none__ClgSch0, !- Name
+  ems_sys_4_mixed_shr_none_sc_ashp_sh_ashp_ssf_cv_zh_b_e_zc_none_srf_none__ClgSch0, !- Name
   {00000000-0000-0000-0061-000000000012},  !- Actuated Component Name
   Schedule:Year,                           !- Actuated Component Type
   Schedule Value,                          !- Actuated Component Control Type
@@ -2477,7 +2477,7 @@
 
 OS:EnergyManagementSystem:Actuator,
   {00000000-0000-0000-0034-000000000004},  !- Handle
-  ems_sys_4_mixed_shr_none_sc_ashp_sh_ashp_c_e_ssf_cv_zh_b_e_zc_none_srf_none__HtgSch0, !- Name
+  ems_sys_4_mixed_shr_none_sc_ashp_sh_ashp_ssf_cv_zh_b_e_zc_none_srf_none__HtgSch0, !- Name
   {00000000-0000-0000-0061-000000000013},  !- Actuated Component Name
   Schedule:Year,                           !- Actuated Component Type
   Schedule Value,                          !- Actuated Component Control Type
@@ -2485,24 +2485,6 @@
 
 OS:EnergyManagementSystem:Program,
   {00000000-0000-0000-0035-000000000001},  !- Handle
-<<<<<<< HEAD
-  ems_sys_4_mixed_shr_none_sc_ashp_sh_ashp_c_e_ssf_cv_zh_b_e_zc_none_srf_none__1_OptimumStartProg0, !- Name
-  IF DaylightSavings==0 && DayOfWeek>1 && Hour==5 && {9c09f6f9-b2ac-415d-a4eb-2a0e3bd10dff}<23.9 && {9c09f6f9-b2ac-415d-a4eb-2a0e3bd10dff}>1.7, !- Program Line 1
-  SET {14873196-d375-4eda-8295-72297a4404e6} = 29.4, !- Program Line 2
-  SET {6acab3cb-064e-41e8-850e-a373fc56ecd2} = 15.6, !- Program Line 3
-  ELSEIF DaylightSavings==0 && DayOfWeek==1 && Hour==7 && {9c09f6f9-b2ac-415d-a4eb-2a0e3bd10dff}<23.9 && {9c09f6f9-b2ac-415d-a4eb-2a0e3bd10dff}>1.7, !- Program Line 4
-  SET {14873196-d375-4eda-8295-72297a4404e6} = 29.4, !- Program Line 5
-  SET {6acab3cb-064e-41e8-850e-a373fc56ecd2} = 15.6, !- Program Line 6
-  ELSEIF DaylightSavings==1 && DayOfWeek>1 && Hour==4 && {9c09f6f9-b2ac-415d-a4eb-2a0e3bd10dff}<23.9 && {9c09f6f9-b2ac-415d-a4eb-2a0e3bd10dff}>1.7, !- Program Line 7
-  SET {14873196-d375-4eda-8295-72297a4404e6} = 29.4, !- Program Line 8
-  SET {6acab3cb-064e-41e8-850e-a373fc56ecd2} = 15.6, !- Program Line 9
-  ELSEIF DaylightSavings==1 && DayOfWeek==1 && Hour==6 && {9c09f6f9-b2ac-415d-a4eb-2a0e3bd10dff}<23.9 && {9c09f6f9-b2ac-415d-a4eb-2a0e3bd10dff}>1.7, !- Program Line 10
-  SET {14873196-d375-4eda-8295-72297a4404e6} = 29.4, !- Program Line 11
-  SET {6acab3cb-064e-41e8-850e-a373fc56ecd2} = 15.6, !- Program Line 12
-  ELSE,                                    !- Program Line 13
-  SET {14873196-d375-4eda-8295-72297a4404e6} = NULL, !- Program Line 14
-  SET {6acab3cb-064e-41e8-850e-a373fc56ecd2} = NULL, !- Program Line 15
-=======
   ems_sys_4_mixed_shr_none_sc_ashp_sh_ashp_ssf_cv_zh_b_e_zc_none_srf_none__1_OptimumStartProg0, !- Name
   IF DaylightSavings==0 && DayOfWeek>1 && Hour==5 && {aa48ac90-c8c2-4d94-a035-7fc92f2eed87}<23.9 && {aa48ac90-c8c2-4d94-a035-7fc92f2eed87}>1.7, !- Program Line 1
   SET {efb8a556-07c4-423b-813e-e1e4d110c2d2} = 29.4, !- Program Line 2
@@ -2519,29 +2501,10 @@
   ELSE,                                    !- Program Line 13
   SET {efb8a556-07c4-423b-813e-e1e4d110c2d2} = NULL, !- Program Line 14
   SET {0e6d8538-7d8c-4a59-a18a-1ff9e74b46d1} = NULL, !- Program Line 15
->>>>>>> f531be1f
   ENDIF;                                   !- Program Line 16
 
 OS:EnergyManagementSystem:Program,
   {00000000-0000-0000-0035-000000000002},  !- Handle
-<<<<<<< HEAD
-  ems_sys_4_mixed_shr_none_sc_ashp_sh_ashp_c_e_ssf_cv_zh_b_e_zc_none_srf_none__OptimumStartProg0, !- Name
-  IF DaylightSavings==0 && DayOfWeek>1 && Hour==5 && {5fdb6b0a-09e2-4cd4-9a36-29dfe83a9ef6}<23.9 && {5fdb6b0a-09e2-4cd4-9a36-29dfe83a9ef6}>1.7, !- Program Line 1
-  SET {eddb362e-0409-44d7-818b-5043bf66b512} = 29.4, !- Program Line 2
-  SET {d079a35a-f553-450a-a1b8-42a0f06ef1ca} = 15.6, !- Program Line 3
-  ELSEIF DaylightSavings==0 && DayOfWeek==1 && Hour==7 && {5fdb6b0a-09e2-4cd4-9a36-29dfe83a9ef6}<23.9 && {5fdb6b0a-09e2-4cd4-9a36-29dfe83a9ef6}>1.7, !- Program Line 4
-  SET {eddb362e-0409-44d7-818b-5043bf66b512} = 29.4, !- Program Line 5
-  SET {d079a35a-f553-450a-a1b8-42a0f06ef1ca} = 15.6, !- Program Line 6
-  ELSEIF DaylightSavings==1 && DayOfWeek>1 && Hour==4 && {5fdb6b0a-09e2-4cd4-9a36-29dfe83a9ef6}<23.9 && {5fdb6b0a-09e2-4cd4-9a36-29dfe83a9ef6}>1.7, !- Program Line 7
-  SET {eddb362e-0409-44d7-818b-5043bf66b512} = 29.4, !- Program Line 8
-  SET {d079a35a-f553-450a-a1b8-42a0f06ef1ca} = 15.6, !- Program Line 9
-  ELSEIF DaylightSavings==1 && DayOfWeek==1 && Hour==6 && {5fdb6b0a-09e2-4cd4-9a36-29dfe83a9ef6}<23.9 && {5fdb6b0a-09e2-4cd4-9a36-29dfe83a9ef6}>1.7, !- Program Line 10
-  SET {eddb362e-0409-44d7-818b-5043bf66b512} = 29.4, !- Program Line 11
-  SET {d079a35a-f553-450a-a1b8-42a0f06ef1ca} = 15.6, !- Program Line 12
-  ELSE,                                    !- Program Line 13
-  SET {eddb362e-0409-44d7-818b-5043bf66b512} = NULL, !- Program Line 14
-  SET {d079a35a-f553-450a-a1b8-42a0f06ef1ca} = NULL, !- Program Line 15
-=======
   ems_sys_4_mixed_shr_none_sc_ashp_sh_ashp_ssf_cv_zh_b_e_zc_none_srf_none__OptimumStartProg0, !- Name
   IF DaylightSavings==0 && DayOfWeek>1 && Hour==5 && {093bf512-c0b3-4b07-a5fc-cd13f901e2da}<23.9 && {093bf512-c0b3-4b07-a5fc-cd13f901e2da}>1.7, !- Program Line 1
   SET {e728b70f-d36b-4ab9-a11d-4c007880efd2} = 29.4, !- Program Line 2
@@ -2558,18 +2521,17 @@
   ELSE,                                    !- Program Line 13
   SET {e728b70f-d36b-4ab9-a11d-4c007880efd2} = NULL, !- Program Line 14
   SET {3738879e-96f2-4607-a52e-fac21b156fb3} = NULL, !- Program Line 15
->>>>>>> f531be1f
   ENDIF;                                   !- Program Line 16
 
 OS:EnergyManagementSystem:ProgramCallingManager,
   {00000000-0000-0000-0036-000000000001},  !- Handle
-  ems_sys_4_mixed_shr_none_sc_ashp_sh_ashp_c_e_ssf_cv_zh_b_e_zc_none_srf_none__1_OptimumStartCallingManager0, !- Name
+  ems_sys_4_mixed_shr_none_sc_ashp_sh_ashp_ssf_cv_zh_b_e_zc_none_srf_none__1_OptimumStartCallingManager0, !- Name
   BeginTimestepBeforePredictor,            !- EnergyPlus Model Calling Point
   {00000000-0000-0000-0035-000000000001};  !- Program Name 1
 
 OS:EnergyManagementSystem:ProgramCallingManager,
   {00000000-0000-0000-0036-000000000002},  !- Handle
-  ems_sys_4_mixed_shr_none_sc_ashp_sh_ashp_c_e_ssf_cv_zh_b_e_zc_none_srf_none__OptimumStartCallingManager0, !- Name
+  ems_sys_4_mixed_shr_none_sc_ashp_sh_ashp_ssf_cv_zh_b_e_zc_none_srf_none__OptimumStartCallingManager0, !- Name
   BeginTimestepBeforePredictor,            !- EnergyPlus Model Calling Point
   {00000000-0000-0000-0035-000000000002};  !- Program Name 1
 
@@ -2670,7 +2632,7 @@
 
 OS:HeatExchanger:AirToAir:SensibleAndLatent,
   {00000000-0000-0000-0042-000000000001},  !- Handle
-  sys_3|mixed|shr>none|sc>ashp|sh>ashp>c-e|ssf>cv|zh>b-e|zc>none|srf>none| ERV, !- Name
+  sys_3|mixed|shr>none|sc>ashp|sh>ashp|ssf>cv|zh>b-e|zc>none|srf>none| ERV, !- Name
   {00000000-0000-0000-0058-000000000001},  !- Availability Schedule
   autosize,                                !- Nominal Supply Air Flow Rate {m3/s}
   0.5,                                     !- Sensible Effectiveness at 100% Heating Air Flow {dimensionless}
@@ -2696,7 +2658,7 @@
 
 OS:HeatExchanger:AirToAir:SensibleAndLatent,
   {00000000-0000-0000-0042-000000000002},  !- Handle
-  sys_4|mixed|shr>none|sc>ashp|sh>ashp>c-e|ssf>cv|zh>b-e|zc>none|srf>none| 1 ERV, !- Name
+  sys_4|mixed|shr>none|sc>ashp|sh>ashp|ssf>cv|zh>b-e|zc>none|srf>none| 1 ERV, !- Name
   {00000000-0000-0000-0058-000000000001},  !- Availability Schedule
   autosize,                                !- Nominal Supply Air Flow Rate {m3/s}
   0.5,                                     !- Sensible Effectiveness at 100% Heating Air Flow {dimensionless}
@@ -2722,7 +2684,7 @@
 
 OS:HeatExchanger:AirToAir:SensibleAndLatent,
   {00000000-0000-0000-0042-000000000003},  !- Handle
-  sys_4|mixed|shr>none|sc>ashp|sh>ashp>c-e|ssf>cv|zh>b-e|zc>none|srf>none| ERV, !- Name
+  sys_4|mixed|shr>none|sc>ashp|sh>ashp|ssf>cv|zh>b-e|zc>none|srf>none| ERV, !- Name
   {00000000-0000-0000-0058-000000000001},  !- Availability Schedule
   autosize,                                !- Nominal Supply Air Flow Rate {m3/s}
   0.5,                                     !- Sensible Effectiveness at 100% Heating Air Flow {dimensionless}
@@ -3440,163 +3402,163 @@
 
 OS:Node,
   {00000000-0000-0000-0049-000000000032},  !- Handle
-  sys_3|mixed|shr>erv|sc>ashp|sh>ashp>c-e|ssf>cv|zh>b-e|zc>none|srf>none| Demand Inlet Node, !- Name
+  sys_3|mixed|shr>erv|sc>ashp|sh>ashp|ssf>cv|zh>b-e|zc>none|srf>none| Demand Inlet Node, !- Name
   {00000000-0000-0000-0016-000000000009},  !- Inlet Port
   {00000000-0000-0000-0016-000000000011};  !- Outlet Port
 
 OS:Node,
   {00000000-0000-0000-0049-000000000033},  !- Handle
-  sys_3|mixed|shr>erv|sc>ashp|sh>ashp>c-e|ssf>cv|zh>b-e|zc>none|srf>none| Demand Outlet Node, !- Name
+  sys_3|mixed|shr>erv|sc>ashp|sh>ashp|ssf>cv|zh>b-e|zc>none|srf>none| Demand Outlet Node, !- Name
   {00000000-0000-0000-0016-000000000012},  !- Inlet Port
   {00000000-0000-0000-0016-000000000010};  !- Outlet Port
 
 OS:Node,
   {00000000-0000-0000-0049-000000000034},  !- Handle
-  sys_3|mixed|shr>erv|sc>ashp|sh>ashp>c-e|ssf>cv|zh>b-e|zc>none|srf>none| Mixed Air Node, !- Name
+  sys_3|mixed|shr>erv|sc>ashp|sh>ashp|ssf>cv|zh>b-e|zc>none|srf>none| Mixed Air Node, !- Name
   {00000000-0000-0000-0016-000000000015},  !- Inlet Port
   {00000000-0000-0000-0016-000000000016};  !- Outlet Port
 
 OS:Node,
   {00000000-0000-0000-0049-000000000035},  !- Handle
-  sys_3|mixed|shr>erv|sc>ashp|sh>ashp>c-e|ssf>cv|zh>b-e|zc>none|srf>none| Outdoor Air Node, !- Name
+  sys_3|mixed|shr>erv|sc>ashp|sh>ashp|ssf>cv|zh>b-e|zc>none|srf>none| Outdoor Air Node, !- Name
   ,                                        !- Inlet Port
   {00000000-0000-0000-0016-000000000093};  !- Outlet Port
 
 OS:Node,
   {00000000-0000-0000-0049-000000000036},  !- Handle
-  sys_3|mixed|shr>erv|sc>ashp|sh>ashp>c-e|ssf>cv|zh>b-e|zc>none|srf>none| Relief Air Node, !- Name
+  sys_3|mixed|shr>erv|sc>ashp|sh>ashp|ssf>cv|zh>b-e|zc>none|srf>none| Relief Air Node, !- Name
   {00000000-0000-0000-0016-000000000098},  !- Inlet Port
   ;                                        !- Outlet Port
 
 OS:Node,
   {00000000-0000-0000-0049-000000000037},  !- Handle
-  sys_3|mixed|shr>erv|sc>ashp|sh>ashp>c-e|ssf>cv|zh>b-e|zc>none|srf>none| Supply Inlet Node, !- Name
+  sys_3|mixed|shr>erv|sc>ashp|sh>ashp|ssf>cv|zh>b-e|zc>none|srf>none| Supply Inlet Node, !- Name
   {00000000-0000-0000-0016-000000000007},  !- Inlet Port
   {00000000-0000-0000-0016-000000000014};  !- Outlet Port
 
 OS:Node,
   {00000000-0000-0000-0049-000000000038},  !- Handle
-  sys_3|mixed|shr>erv|sc>ashp|sh>ashp>c-e|ssf>cv|zh>b-e|zc>none|srf>none| Supply Outlet Node, !- Name
+  sys_3|mixed|shr>erv|sc>ashp|sh>ashp|ssf>cv|zh>b-e|zc>none|srf>none| Supply Outlet Node, !- Name
   {00000000-0000-0000-0016-000000000013},  !- Inlet Port
   {00000000-0000-0000-0016-000000000008};  !- Outlet Port
 
 OS:Node,
   {00000000-0000-0000-0049-000000000039},  !- Handle
-  sys_3|mixed|shr>none|sc>ashp|sh>ashp>c-e|ssf>cv|zh>b-e|zc>none|srf>none| ERV Primary Outlet Air Node, !- Name
+  sys_3|mixed|shr>none|sc>ashp|sh>ashp|ssf>cv|zh>b-e|zc>none|srf>none| ERV Primary Outlet Air Node, !- Name
   {00000000-0000-0000-0016-000000000094},  !- Inlet Port
   {00000000-0000-0000-0016-000000000095};  !- Outlet Port
 
 OS:Node,
   {00000000-0000-0000-0049-000000000040},  !- Handle
-  sys_3|mixed|shr>none|sc>ashp|sh>ashp>c-e|ssf>cv|zh>b-e|zc>none|srf>none| ERV Secondary Inlet Air Node, !- Name
+  sys_3|mixed|shr>none|sc>ashp|sh>ashp|ssf>cv|zh>b-e|zc>none|srf>none| ERV Secondary Inlet Air Node, !- Name
   {00000000-0000-0000-0016-000000000096},  !- Inlet Port
   {00000000-0000-0000-0016-000000000097};  !- Outlet Port
 
 OS:Node,
   {00000000-0000-0000-0049-000000000041},  !- Handle
-  sys_4|mixed|shr>erv|sc>ashp|sh>ashp>c-e|ssf>cv|zh>b-e|zc>none|srf>none| 1 Demand Inlet Node, !- Name
+  sys_4|mixed|shr>erv|sc>ashp|sh>ashp|ssf>cv|zh>b-e|zc>none|srf>none| 1 Demand Inlet Node, !- Name
   {00000000-0000-0000-0016-000000000041},  !- Inlet Port
   {00000000-0000-0000-0016-000000000043};  !- Outlet Port
 
 OS:Node,
   {00000000-0000-0000-0049-000000000042},  !- Handle
-  sys_4|mixed|shr>erv|sc>ashp|sh>ashp>c-e|ssf>cv|zh>b-e|zc>none|srf>none| 1 Demand Outlet Node, !- Name
+  sys_4|mixed|shr>erv|sc>ashp|sh>ashp|ssf>cv|zh>b-e|zc>none|srf>none| 1 Demand Outlet Node, !- Name
   {00000000-0000-0000-0016-000000000044},  !- Inlet Port
   {00000000-0000-0000-0016-000000000042};  !- Outlet Port
 
 OS:Node,
   {00000000-0000-0000-0049-000000000043},  !- Handle
-  sys_4|mixed|shr>erv|sc>ashp|sh>ashp>c-e|ssf>cv|zh>b-e|zc>none|srf>none| 1 Mixed Air Node, !- Name
+  sys_4|mixed|shr>erv|sc>ashp|sh>ashp|ssf>cv|zh>b-e|zc>none|srf>none| 1 Mixed Air Node, !- Name
   {00000000-0000-0000-0016-000000000047},  !- Inlet Port
   {00000000-0000-0000-0016-000000000048};  !- Outlet Port
 
 OS:Node,
   {00000000-0000-0000-0049-000000000044},  !- Handle
-  sys_4|mixed|shr>erv|sc>ashp|sh>ashp>c-e|ssf>cv|zh>b-e|zc>none|srf>none| 1 Outdoor Air Node, !- Name
+  sys_4|mixed|shr>erv|sc>ashp|sh>ashp|ssf>cv|zh>b-e|zc>none|srf>none| 1 Outdoor Air Node, !- Name
   ,                                        !- Inlet Port
   {00000000-0000-0000-0016-000000000105};  !- Outlet Port
 
 OS:Node,
   {00000000-0000-0000-0049-000000000045},  !- Handle
-  sys_4|mixed|shr>erv|sc>ashp|sh>ashp>c-e|ssf>cv|zh>b-e|zc>none|srf>none| 1 Relief Air Node, !- Name
+  sys_4|mixed|shr>erv|sc>ashp|sh>ashp|ssf>cv|zh>b-e|zc>none|srf>none| 1 Relief Air Node, !- Name
   {00000000-0000-0000-0016-000000000110},  !- Inlet Port
   ;                                        !- Outlet Port
 
 OS:Node,
   {00000000-0000-0000-0049-000000000046},  !- Handle
-  sys_4|mixed|shr>erv|sc>ashp|sh>ashp>c-e|ssf>cv|zh>b-e|zc>none|srf>none| 1 Supply Inlet Node, !- Name
+  sys_4|mixed|shr>erv|sc>ashp|sh>ashp|ssf>cv|zh>b-e|zc>none|srf>none| 1 Supply Inlet Node, !- Name
   {00000000-0000-0000-0016-000000000039},  !- Inlet Port
   {00000000-0000-0000-0016-000000000046};  !- Outlet Port
 
 OS:Node,
   {00000000-0000-0000-0049-000000000047},  !- Handle
-  sys_4|mixed|shr>erv|sc>ashp|sh>ashp>c-e|ssf>cv|zh>b-e|zc>none|srf>none| 1 Supply Outlet Node, !- Name
+  sys_4|mixed|shr>erv|sc>ashp|sh>ashp|ssf>cv|zh>b-e|zc>none|srf>none| 1 Supply Outlet Node, !- Name
   {00000000-0000-0000-0016-000000000045},  !- Inlet Port
   {00000000-0000-0000-0016-000000000040};  !- Outlet Port
 
 OS:Node,
   {00000000-0000-0000-0049-000000000048},  !- Handle
-  sys_4|mixed|shr>erv|sc>ashp|sh>ashp>c-e|ssf>cv|zh>b-e|zc>none|srf>none| Demand Inlet Node, !- Name
+  sys_4|mixed|shr>erv|sc>ashp|sh>ashp|ssf>cv|zh>b-e|zc>none|srf>none| Demand Inlet Node, !- Name
   {00000000-0000-0000-0016-000000000025},  !- Inlet Port
   {00000000-0000-0000-0016-000000000027};  !- Outlet Port
 
 OS:Node,
   {00000000-0000-0000-0049-000000000049},  !- Handle
-  sys_4|mixed|shr>erv|sc>ashp|sh>ashp>c-e|ssf>cv|zh>b-e|zc>none|srf>none| Demand Outlet Node, !- Name
+  sys_4|mixed|shr>erv|sc>ashp|sh>ashp|ssf>cv|zh>b-e|zc>none|srf>none| Demand Outlet Node, !- Name
   {00000000-0000-0000-0016-000000000028},  !- Inlet Port
   {00000000-0000-0000-0016-000000000026};  !- Outlet Port
 
 OS:Node,
   {00000000-0000-0000-0049-000000000050},  !- Handle
-  sys_4|mixed|shr>erv|sc>ashp|sh>ashp>c-e|ssf>cv|zh>b-e|zc>none|srf>none| Mixed Air Node, !- Name
+  sys_4|mixed|shr>erv|sc>ashp|sh>ashp|ssf>cv|zh>b-e|zc>none|srf>none| Mixed Air Node, !- Name
   {00000000-0000-0000-0016-000000000031},  !- Inlet Port
   {00000000-0000-0000-0016-000000000032};  !- Outlet Port
 
 OS:Node,
   {00000000-0000-0000-0049-000000000051},  !- Handle
-  sys_4|mixed|shr>erv|sc>ashp|sh>ashp>c-e|ssf>cv|zh>b-e|zc>none|srf>none| Outdoor Air Node, !- Name
+  sys_4|mixed|shr>erv|sc>ashp|sh>ashp|ssf>cv|zh>b-e|zc>none|srf>none| Outdoor Air Node, !- Name
   ,                                        !- Inlet Port
   {00000000-0000-0000-0016-000000000099};  !- Outlet Port
 
 OS:Node,
   {00000000-0000-0000-0049-000000000052},  !- Handle
-  sys_4|mixed|shr>erv|sc>ashp|sh>ashp>c-e|ssf>cv|zh>b-e|zc>none|srf>none| Relief Air Node, !- Name
+  sys_4|mixed|shr>erv|sc>ashp|sh>ashp|ssf>cv|zh>b-e|zc>none|srf>none| Relief Air Node, !- Name
   {00000000-0000-0000-0016-000000000104},  !- Inlet Port
   ;                                        !- Outlet Port
 
 OS:Node,
   {00000000-0000-0000-0049-000000000053},  !- Handle
-  sys_4|mixed|shr>erv|sc>ashp|sh>ashp>c-e|ssf>cv|zh>b-e|zc>none|srf>none| Supply Inlet Node, !- Name
+  sys_4|mixed|shr>erv|sc>ashp|sh>ashp|ssf>cv|zh>b-e|zc>none|srf>none| Supply Inlet Node, !- Name
   {00000000-0000-0000-0016-000000000023},  !- Inlet Port
   {00000000-0000-0000-0016-000000000030};  !- Outlet Port
 
 OS:Node,
   {00000000-0000-0000-0049-000000000054},  !- Handle
-  sys_4|mixed|shr>erv|sc>ashp|sh>ashp>c-e|ssf>cv|zh>b-e|zc>none|srf>none| Supply Outlet Node, !- Name
+  sys_4|mixed|shr>erv|sc>ashp|sh>ashp|ssf>cv|zh>b-e|zc>none|srf>none| Supply Outlet Node, !- Name
   {00000000-0000-0000-0016-000000000029},  !- Inlet Port
   {00000000-0000-0000-0016-000000000024};  !- Outlet Port
 
 OS:Node,
   {00000000-0000-0000-0049-000000000055},  !- Handle
-  sys_4|mixed|shr>none|sc>ashp|sh>ashp>c-e|ssf>cv|zh>b-e|zc>none|srf>none| 1 ERV Primary Outlet Air Node, !- Name
+  sys_4|mixed|shr>none|sc>ashp|sh>ashp|ssf>cv|zh>b-e|zc>none|srf>none| 1 ERV Primary Outlet Air Node, !- Name
   {00000000-0000-0000-0016-000000000106},  !- Inlet Port
   {00000000-0000-0000-0016-000000000107};  !- Outlet Port
 
 OS:Node,
   {00000000-0000-0000-0049-000000000056},  !- Handle
-  sys_4|mixed|shr>none|sc>ashp|sh>ashp>c-e|ssf>cv|zh>b-e|zc>none|srf>none| 1 ERV Secondary Inlet Air Node, !- Name
+  sys_4|mixed|shr>none|sc>ashp|sh>ashp|ssf>cv|zh>b-e|zc>none|srf>none| 1 ERV Secondary Inlet Air Node, !- Name
   {00000000-0000-0000-0016-000000000108},  !- Inlet Port
   {00000000-0000-0000-0016-000000000109};  !- Outlet Port
 
 OS:Node,
   {00000000-0000-0000-0049-000000000057},  !- Handle
-  sys_4|mixed|shr>none|sc>ashp|sh>ashp>c-e|ssf>cv|zh>b-e|zc>none|srf>none| ERV Primary Outlet Air Node, !- Name
+  sys_4|mixed|shr>none|sc>ashp|sh>ashp|ssf>cv|zh>b-e|zc>none|srf>none| ERV Primary Outlet Air Node, !- Name
   {00000000-0000-0000-0016-000000000100},  !- Inlet Port
   {00000000-0000-0000-0016-000000000101};  !- Outlet Port
 
 OS:Node,
   {00000000-0000-0000-0049-000000000058},  !- Handle
-  sys_4|mixed|shr>none|sc>ashp|sh>ashp>c-e|ssf>cv|zh>b-e|zc>none|srf>none| ERV Secondary Inlet Air Node, !- Name
+  sys_4|mixed|shr>none|sc>ashp|sh>ashp|ssf>cv|zh>b-e|zc>none|srf>none| ERV Secondary Inlet Air Node, !- Name
   {00000000-0000-0000-0016-000000000102},  !- Inlet Port
   {00000000-0000-0000-0016-000000000103};  !- Outlet Port
 
@@ -4563,7 +4525,7 @@
 
 OS:Schedule:Day,
   {00000000-0000-0000-0059-000000000049},  !- Handle
-  sys_3|mixed|shr>none|sc>ashp|sh>ashp>c-e|ssf>cv|zh>b-e|zc>none|srf>none| Occ Sch Default, !- Name
+  sys_3|mixed|shr>none|sc>ashp|sh>ashp|ssf>cv|zh>b-e|zc>none|srf>none| Occ Sch Default, !- Name
   {00000000-0000-0000-0062-000000000004},  !- Schedule Type Limits Name
   ,                                        !- Interpolate to Timestep
   8,                                       !- Hour 1
@@ -4578,7 +4540,7 @@
 
 OS:Schedule:Day,
   {00000000-0000-0000-0059-000000000050},  !- Handle
-  sys_3|mixed|shr>none|sc>ashp|sh>ashp>c-e|ssf>cv|zh>b-e|zc>none|srf>none| Occ Sch Summer Design Day, !- Name
+  sys_3|mixed|shr>none|sc>ashp|sh>ashp|ssf>cv|zh>b-e|zc>none|srf>none| Occ Sch Summer Design Day, !- Name
   {00000000-0000-0000-0062-000000000004},  !- Schedule Type Limits Name
   ,                                        !- Interpolate to Timestep
   24,                                      !- Hour 1
@@ -4587,7 +4549,7 @@
 
 OS:Schedule:Day,
   {00000000-0000-0000-0059-000000000051},  !- Handle
-  sys_3|mixed|shr>none|sc>ashp|sh>ashp>c-e|ssf>cv|zh>b-e|zc>none|srf>none| Occ Sch Winter Design Day, !- Name
+  sys_3|mixed|shr>none|sc>ashp|sh>ashp|ssf>cv|zh>b-e|zc>none|srf>none| Occ Sch Winter Design Day, !- Name
   {00000000-0000-0000-0062-000000000004},  !- Schedule Type Limits Name
   ,                                        !- Interpolate to Timestep
   24,                                      !- Hour 1
@@ -4596,7 +4558,7 @@
 
 OS:Schedule:Day,
   {00000000-0000-0000-0059-000000000052},  !- Handle
-  sys_4|mixed|shr>none|sc>ashp|sh>ashp>c-e|ssf>cv|zh>b-e|zc>none|srf>none| 1 Occ Sch Default, !- Name
+  sys_4|mixed|shr>none|sc>ashp|sh>ashp|ssf>cv|zh>b-e|zc>none|srf>none| 1 Occ Sch Default, !- Name
   {00000000-0000-0000-0062-000000000004},  !- Schedule Type Limits Name
   ,                                        !- Interpolate to Timestep
   8,                                       !- Hour 1
@@ -4611,7 +4573,7 @@
 
 OS:Schedule:Day,
   {00000000-0000-0000-0059-000000000053},  !- Handle
-  sys_4|mixed|shr>none|sc>ashp|sh>ashp>c-e|ssf>cv|zh>b-e|zc>none|srf>none| 1 Occ Sch Summer Design Day, !- Name
+  sys_4|mixed|shr>none|sc>ashp|sh>ashp|ssf>cv|zh>b-e|zc>none|srf>none| 1 Occ Sch Summer Design Day, !- Name
   {00000000-0000-0000-0062-000000000004},  !- Schedule Type Limits Name
   ,                                        !- Interpolate to Timestep
   24,                                      !- Hour 1
@@ -4620,7 +4582,7 @@
 
 OS:Schedule:Day,
   {00000000-0000-0000-0059-000000000054},  !- Handle
-  sys_4|mixed|shr>none|sc>ashp|sh>ashp>c-e|ssf>cv|zh>b-e|zc>none|srf>none| 1 Occ Sch Winter Design Day, !- Name
+  sys_4|mixed|shr>none|sc>ashp|sh>ashp|ssf>cv|zh>b-e|zc>none|srf>none| 1 Occ Sch Winter Design Day, !- Name
   {00000000-0000-0000-0062-000000000004},  !- Schedule Type Limits Name
   ,                                        !- Interpolate to Timestep
   24,                                      !- Hour 1
@@ -4629,7 +4591,7 @@
 
 OS:Schedule:Day,
   {00000000-0000-0000-0059-000000000055},  !- Handle
-  sys_4|mixed|shr>none|sc>ashp|sh>ashp>c-e|ssf>cv|zh>b-e|zc>none|srf>none| Occ Sch Default, !- Name
+  sys_4|mixed|shr>none|sc>ashp|sh>ashp|ssf>cv|zh>b-e|zc>none|srf>none| Occ Sch Default, !- Name
   {00000000-0000-0000-0062-000000000004},  !- Schedule Type Limits Name
   ,                                        !- Interpolate to Timestep
   8,                                       !- Hour 1
@@ -4644,7 +4606,7 @@
 
 OS:Schedule:Day,
   {00000000-0000-0000-0059-000000000056},  !- Handle
-  sys_4|mixed|shr>none|sc>ashp|sh>ashp>c-e|ssf>cv|zh>b-e|zc>none|srf>none| Occ Sch Summer Design Day, !- Name
+  sys_4|mixed|shr>none|sc>ashp|sh>ashp|ssf>cv|zh>b-e|zc>none|srf>none| Occ Sch Summer Design Day, !- Name
   {00000000-0000-0000-0062-000000000004},  !- Schedule Type Limits Name
   ,                                        !- Interpolate to Timestep
   24,                                      !- Hour 1
@@ -4653,7 +4615,7 @@
 
 OS:Schedule:Day,
   {00000000-0000-0000-0059-000000000057},  !- Handle
-  sys_4|mixed|shr>none|sc>ashp|sh>ashp>c-e|ssf>cv|zh>b-e|zc>none|srf>none| Occ Sch Winter Design Day, !- Name
+  sys_4|mixed|shr>none|sc>ashp|sh>ashp|ssf>cv|zh>b-e|zc>none|srf>none| Occ Sch Winter Design Day, !- Name
   {00000000-0000-0000-0062-000000000004},  !- Schedule Type Limits Name
   ,                                        !- Interpolate to Timestep
   24,                                      !- Hour 1
@@ -5253,7 +5215,7 @@
 
 OS:Schedule:Ruleset,
   {00000000-0000-0000-0061-000000000020},  !- Handle
-  sys_3|mixed|shr>none|sc>ashp|sh>ashp>c-e|ssf>cv|zh>b-e|zc>none|srf>none| Occ Sch, !- Name
+  sys_3|mixed|shr>none|sc>ashp|sh>ashp|ssf>cv|zh>b-e|zc>none|srf>none| Occ Sch, !- Name
   {00000000-0000-0000-0062-000000000004},  !- Schedule Type Limits Name
   {00000000-0000-0000-0059-000000000049},  !- Default Day Schedule Name
   {00000000-0000-0000-0059-000000000050},  !- Summer Design Day Schedule Name
@@ -5261,7 +5223,7 @@
 
 OS:Schedule:Ruleset,
   {00000000-0000-0000-0061-000000000021},  !- Handle
-  sys_4|mixed|shr>none|sc>ashp|sh>ashp>c-e|ssf>cv|zh>b-e|zc>none|srf>none| 1 Occ Sch, !- Name
+  sys_4|mixed|shr>none|sc>ashp|sh>ashp|ssf>cv|zh>b-e|zc>none|srf>none| 1 Occ Sch, !- Name
   {00000000-0000-0000-0062-000000000004},  !- Schedule Type Limits Name
   {00000000-0000-0000-0059-000000000052},  !- Default Day Schedule Name
   {00000000-0000-0000-0059-000000000053},  !- Summer Design Day Schedule Name
@@ -5269,7 +5231,7 @@
 
 OS:Schedule:Ruleset,
   {00000000-0000-0000-0061-000000000022},  !- Handle
-  sys_4|mixed|shr>none|sc>ashp|sh>ashp>c-e|ssf>cv|zh>b-e|zc>none|srf>none| Occ Sch, !- Name
+  sys_4|mixed|shr>none|sc>ashp|sh>ashp|ssf>cv|zh>b-e|zc>none|srf>none| Occ Sch, !- Name
   {00000000-0000-0000-0062-000000000004},  !- Schedule Type Limits Name
   {00000000-0000-0000-0059-000000000055},  !- Default Day Schedule Name
   {00000000-0000-0000-0059-000000000056},  !- Summer Design Day Schedule Name
