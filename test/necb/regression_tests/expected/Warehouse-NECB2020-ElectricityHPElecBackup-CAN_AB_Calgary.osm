--- conflicted
+++ resolved
@@ -2595,23 +2595,6 @@
 OS:EnergyManagementSystem:Program,
   {00000000-0000-0000-0033-000000000001},  !- Handle
   ems_sys_4_mixed_shr_none_sc_ashp_sh_ashp_c_e_ssf_cv_zh_b_e_zc_none_srf_none__1_OptimumStartProg0, !- Name
-<<<<<<< HEAD
-  IF DaylightSavings==0 && DayOfWeek>1 && Hour==5 && {a6aab09b-9d08-419f-ae85-7dc39623a658}<23.9 && {a6aab09b-9d08-419f-ae85-7dc39623a658}>1.7, !- Program Line 1
-  SET {299957e9-bc66-4001-a732-60de80d9acc5} = 29.4, !- Program Line 2
-  SET {f3680c72-06f8-4413-9c59-895698980ef7} = 15.6, !- Program Line 3
-  ELSEIF DaylightSavings==0 && DayOfWeek==1 && Hour==7 && {a6aab09b-9d08-419f-ae85-7dc39623a658}<23.9 && {a6aab09b-9d08-419f-ae85-7dc39623a658}>1.7, !- Program Line 4
-  SET {299957e9-bc66-4001-a732-60de80d9acc5} = 29.4, !- Program Line 5
-  SET {f3680c72-06f8-4413-9c59-895698980ef7} = 15.6, !- Program Line 6
-  ELSEIF DaylightSavings==1 && DayOfWeek>1 && Hour==4 && {a6aab09b-9d08-419f-ae85-7dc39623a658}<23.9 && {a6aab09b-9d08-419f-ae85-7dc39623a658}>1.7, !- Program Line 7
-  SET {299957e9-bc66-4001-a732-60de80d9acc5} = 29.4, !- Program Line 8
-  SET {f3680c72-06f8-4413-9c59-895698980ef7} = 15.6, !- Program Line 9
-  ELSEIF DaylightSavings==1 && DayOfWeek==1 && Hour==6 && {a6aab09b-9d08-419f-ae85-7dc39623a658}<23.9 && {a6aab09b-9d08-419f-ae85-7dc39623a658}>1.7, !- Program Line 10
-  SET {299957e9-bc66-4001-a732-60de80d9acc5} = 29.4, !- Program Line 11
-  SET {f3680c72-06f8-4413-9c59-895698980ef7} = 15.6, !- Program Line 12
-  ELSE,                                    !- Program Line 13
-  SET {299957e9-bc66-4001-a732-60de80d9acc5} = NULL, !- Program Line 14
-  SET {f3680c72-06f8-4413-9c59-895698980ef7} = NULL, !- Program Line 15
-=======
   IF DaylightSavings==0 && DayOfWeek>1 && Hour==5 && {e4f1b0d0-e121-49ea-94f0-b58a48c2c03a}<23.9 && {e4f1b0d0-e121-49ea-94f0-b58a48c2c03a}>1.7, !- Program Line 1
   SET {5f595738-2c0a-4432-b3df-b4940318a2e4} = 29.4, !- Program Line 2
   SET {2e56bbe5-370e-4909-92c1-153e40b0c9b6} = 15.6, !- Program Line 3
@@ -2627,29 +2610,11 @@
   ELSE,                                    !- Program Line 13
   SET {5f595738-2c0a-4432-b3df-b4940318a2e4} = NULL, !- Program Line 14
   SET {2e56bbe5-370e-4909-92c1-153e40b0c9b6} = NULL, !- Program Line 15
->>>>>>> c126813f
   ENDIF;                                   !- Program Line 16
 
 OS:EnergyManagementSystem:Program,
   {00000000-0000-0000-0033-000000000002},  !- Handle
   ems_sys_4_mixed_shr_none_sc_ashp_sh_ashp_c_e_ssf_cv_zh_b_e_zc_none_srf_none__OptimumStartProg0, !- Name
-<<<<<<< HEAD
-  IF DaylightSavings==0 && DayOfWeek>1 && Hour==5 && {490322c6-dead-4c37-8139-dfa2d11103cb}<23.9 && {490322c6-dead-4c37-8139-dfa2d11103cb}>1.7, !- Program Line 1
-  SET {10d0b716-b820-44fd-b3b8-38936ede4677} = 29.4, !- Program Line 2
-  SET {3edd45dd-72aa-471e-b6ed-094325ba8156} = 15.6, !- Program Line 3
-  ELSEIF DaylightSavings==0 && DayOfWeek==1 && Hour==7 && {490322c6-dead-4c37-8139-dfa2d11103cb}<23.9 && {490322c6-dead-4c37-8139-dfa2d11103cb}>1.7, !- Program Line 4
-  SET {10d0b716-b820-44fd-b3b8-38936ede4677} = 29.4, !- Program Line 5
-  SET {3edd45dd-72aa-471e-b6ed-094325ba8156} = 15.6, !- Program Line 6
-  ELSEIF DaylightSavings==1 && DayOfWeek>1 && Hour==4 && {490322c6-dead-4c37-8139-dfa2d11103cb}<23.9 && {490322c6-dead-4c37-8139-dfa2d11103cb}>1.7, !- Program Line 7
-  SET {10d0b716-b820-44fd-b3b8-38936ede4677} = 29.4, !- Program Line 8
-  SET {3edd45dd-72aa-471e-b6ed-094325ba8156} = 15.6, !- Program Line 9
-  ELSEIF DaylightSavings==1 && DayOfWeek==1 && Hour==6 && {490322c6-dead-4c37-8139-dfa2d11103cb}<23.9 && {490322c6-dead-4c37-8139-dfa2d11103cb}>1.7, !- Program Line 10
-  SET {10d0b716-b820-44fd-b3b8-38936ede4677} = 29.4, !- Program Line 11
-  SET {3edd45dd-72aa-471e-b6ed-094325ba8156} = 15.6, !- Program Line 12
-  ELSE,                                    !- Program Line 13
-  SET {10d0b716-b820-44fd-b3b8-38936ede4677} = NULL, !- Program Line 14
-  SET {3edd45dd-72aa-471e-b6ed-094325ba8156} = NULL, !- Program Line 15
-=======
   IF DaylightSavings==0 && DayOfWeek>1 && Hour==5 && {92658bab-2bfd-4b5a-83a7-9ff4f08cec49}<23.9 && {92658bab-2bfd-4b5a-83a7-9ff4f08cec49}>1.7, !- Program Line 1
   SET {cb26c2f8-0b5d-4dc2-a97b-2242f8f09158} = 29.4, !- Program Line 2
   SET {3b01a1dc-fac5-4fa4-b34b-472b3bee2a9d} = 15.6, !- Program Line 3
@@ -2665,7 +2630,6 @@
   ELSE,                                    !- Program Line 13
   SET {cb26c2f8-0b5d-4dc2-a97b-2242f8f09158} = NULL, !- Program Line 14
   SET {3b01a1dc-fac5-4fa4-b34b-472b3bee2a9d} = NULL, !- Program Line 15
->>>>>>> c126813f
   ENDIF;                                   !- Program Line 16
 
 OS:EnergyManagementSystem:ProgramCallingManager,
