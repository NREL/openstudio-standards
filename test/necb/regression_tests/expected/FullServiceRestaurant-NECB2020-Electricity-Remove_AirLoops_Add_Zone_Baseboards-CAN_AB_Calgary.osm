OS:AdditionalProperties,
  {00000000-0000-0000-0001-000000000001},  !- Handle
  {00000000-0000-0000-0015-000000000002},  !- Object Name
  Ref OA per area,                         !- Feature Name 1
  Double,                                  !- Feature Data Type 1
  0.17999999999999999,                     !- Feature Value 1
  Ref OA per person,                       !- Feature Name 2
  Double,                                  !- Feature Data Type 2
  7.5,                                     !- Feature Value 2
  Ref OA ach,                              !- Feature Name 3
  Double,                                  !- Feature Data Type 3
  0,                                       !- Feature Value 3
  Ref occupancy per 1000ft2,               !- Feature Name 4
  Double,                                  !- Feature Data Type 4
  70,                                      !- Feature Value 4
  Ref standard,                            !- Feature Name 5
  String,                                  !- Feature Data Type 5
  ASHRAE 62.1-2016 Occupancy,              !- Feature Value 5
  Ref space type,                          !- Feature Name 6
  String,                                  !- Feature Data Type 6
  Restaurant dinng rooms;                  !- Feature Value 6

OS:AdditionalProperties,
  {00000000-0000-0000-0001-000000000002},  !- Handle
  {00000000-0000-0000-0015-000000000003},  !- Object Name
  Ref OA per area,                         !- Feature Name 1
  Double,                                  !- Feature Data Type 1
  0.12,                                    !- Feature Value 1
  Ref OA per person,                       !- Feature Name 2
  Double,                                  !- Feature Data Type 2
  7.5,                                     !- Feature Value 2
  Ref OA ach,                              !- Feature Name 3
  Double,                                  !- Feature Data Type 3
  0,                                       !- Feature Value 3
  Ref occupancy per 1000ft2,               !- Feature Name 4
  Double,                                  !- Feature Data Type 4
  20,                                      !- Feature Value 4
  Ref standard,                            !- Feature Name 5
  String,                                  !- Feature Data Type 5
  ASHRAE 62.1-2016 Occupancy,              !- Feature Value 5
  Ref space type,                          !- Feature Name 6
  String,                                  !- Feature Data Type 6
  Kitchen (cooking);                       !- Feature Value 6

OS:AvailabilityManagerAssignmentList,
  {00000000-0000-0000-0002-000000000001},  !- Handle
  Plant Loop 1 AvailabilityManagerAssignmentList; !- Name

OS:Building,
  {00000000-0000-0000-0003-000000000001},  !- Handle
  FullServiceRestaurant,                   !- Name
  ,                                        !- Building Sector Type
  0,                                       !- North Axis {deg}
  ,                                        !- Nominal Floor to Floor Height {m}
  ,                                        !- Space Type Name
  {00000000-0000-0000-0011-000000000001},  !- Default Construction Set Name
  ,                                        !- Default Schedule Set Name
  1,                                       !- Standards Number of Stories
  1,                                       !- Standards Number of Above Ground Stories
  NECB2020,                                !- Standards Template
  FullServiceRestaurant;                   !- Standards Building Type

OS:BuildingStory,
  {00000000-0000-0000-0004-000000000001},  !- Handle
  Building Story 1,                        !- Name
  0,                                       !- Nominal Z Coordinate {m}
  ,                                        !- Nominal Floor to Floor Height {m}
  ,                                        !- Default Construction Set Name
  ,                                        !- Default Schedule Set Name
  ;                                        !- Group Rendering Name

OS:BuildingStory,
  {00000000-0000-0000-0004-000000000002},  !- Handle
  Building Story 2,                        !- Name
  3.0488,                                  !- Nominal Z Coordinate {m}
  ,                                        !- Nominal Floor to Floor Height {m}
  ,                                        !- Default Construction Set Name
  ,                                        !- Default Schedule Set Name
  ;                                        !- Group Rendering Name

OS:ClimateZones,
  {00000000-0000-0000-0005-000000000001},  !- Handle
  ASHRAE,                                  !- Climate Zone Institution Name 1
  ANSI/ASHRAE Standard 169,                !- Climate Zone Document Name 1
  2006,                                    !- Climate Zone Document Year 1
  7;                                       !- Climate Zone Value 1

OS:Connection,
  {00000000-0000-0000-0006-000000000001},  !- Handle
  {00000000-0000-0000-0065-000000000001},  !- Source Object
  11,                                      !- Outlet Port
  {00000000-0000-0000-0026-000000000003},  !- Target Object
  2;                                       !- Inlet Port

OS:Connection,
  {00000000-0000-0000-0006-000000000002},  !- Handle
  {00000000-0000-0000-0065-000000000002},  !- Source Object
  11,                                      !- Outlet Port
  {00000000-0000-0000-0026-000000000004},  !- Target Object
  2;                                       !- Inlet Port

OS:Connection,
  {00000000-0000-0000-0006-000000000003},  !- Handle
  {00000000-0000-0000-0065-000000000003},  !- Source Object
  11,                                      !- Outlet Port
  {00000000-0000-0000-0026-000000000005},  !- Target Object
  2;                                       !- Inlet Port

OS:Connection,
  {00000000-0000-0000-0006-000000000004},  !- Handle
  ,                                        !- Source Object
  3,                                       !- Outlet Port
  {00000000-0000-0000-0033-000000000004},  !- Target Object
  2;                                       !- Inlet Port

OS:Connection,
  {00000000-0000-0000-0006-000000000005},  !- Handle
  {00000000-0000-0000-0033-000000000006},  !- Source Object
  2,                                       !- Outlet Port
  ,                                        !- Target Object
  2;                                       !- Inlet Port

OS:Connection,
  {00000000-0000-0000-0006-000000000006},  !- Handle
  ,                                        !- Source Object
  3,                                       !- Outlet Port
  {00000000-0000-0000-0033-000000000007},  !- Target Object
  2;                                       !- Inlet Port

OS:Connection,
  {00000000-0000-0000-0006-000000000007},  !- Handle
  {00000000-0000-0000-0033-000000000009},  !- Source Object
  2,                                       !- Outlet Port
  ,                                        !- Target Object
  2;                                       !- Inlet Port

OS:Connection,
  {00000000-0000-0000-0006-000000000008},  !- Handle
  {00000000-0000-0000-0032-000000000001},  !- Source Object
  14,                                      !- Outlet Port
  {00000000-0000-0000-0026-000000000013},  !- Target Object
  2;                                       !- Inlet Port

OS:Connection,
  {00000000-0000-0000-0006-000000000009},  !- Handle
  {00000000-0000-0000-0008-000000000001},  !- Source Object
  3,                                       !- Outlet Port
  {00000000-0000-0000-0026-000000000001},  !- Target Object
  2;                                       !- Inlet Port

OS:Connection,
  {00000000-0000-0000-0006-000000000010},  !- Handle
  {00000000-0000-0000-0026-000000000014},  !- Source Object
  3,                                       !- Outlet Port
  {00000000-0000-0000-0032-000000000001},  !- Target Object
  15;                                      !- Inlet Port

OS:Connection,
  {00000000-0000-0000-0006-000000000011},  !- Handle
  {00000000-0000-0000-0032-000000000001},  !- Source Object
  17,                                      !- Outlet Port
  {00000000-0000-0000-0026-000000000011},  !- Target Object
  2;                                       !- Inlet Port

OS:Connection,
  {00000000-0000-0000-0006-000000000012},  !- Handle
  {00000000-0000-0000-0026-000000000011},  !- Source Object
  3,                                       !- Outlet Port
  {00000000-0000-0000-0008-000000000002},  !- Target Object
  2;                                       !- Inlet Port

OS:Connection,
  {00000000-0000-0000-0006-000000000013},  !- Handle
  {00000000-0000-0000-0008-000000000002},  !- Source Object
  3,                                       !- Outlet Port
  {00000000-0000-0000-0026-000000000017},  !- Target Object
  2;                                       !- Inlet Port

OS:Connection,
  {00000000-0000-0000-0006-000000000014},  !- Handle
  {00000000-0000-0000-0026-000000000012},  !- Source Object
  3,                                       !- Outlet Port
  {00000000-0000-0000-0032-000000000001},  !- Target Object
  18;                                      !- Inlet Port

OS:Connection,
  {00000000-0000-0000-0006-000000000015},  !- Handle
  {00000000-0000-0000-0026-000000000013},  !- Source Object
  3,                                       !- Outlet Port
  {00000000-0000-0000-0034-000000000001},  !- Target Object
  2;                                       !- Inlet Port

OS:Connection,
  {00000000-0000-0000-0006-000000000016},  !- Handle
  {00000000-0000-0000-0034-000000000001},  !- Source Object
  3,                                       !- Outlet Port
  {00000000-0000-0000-0026-000000000010},  !- Target Object
  2;                                       !- Inlet Port

OS:Connection,
  {00000000-0000-0000-0006-000000000017},  !- Handle
  {00000000-0000-0000-0026-000000000010},  !- Source Object
  3,                                       !- Outlet Port
  {00000000-0000-0000-0008-000000000001},  !- Target Object
  2;                                       !- Inlet Port

OS:Connection,
  {00000000-0000-0000-0006-000000000018},  !- Handle
  {00000000-0000-0000-0026-000000000001},  !- Source Object
  3,                                       !- Outlet Port
  {00000000-0000-0000-0069-000000000001},  !- Target Object
  31;                                      !- Inlet Port

OS:Connection,
  {00000000-0000-0000-0006-000000000019},  !- Handle
  {00000000-0000-0000-0069-000000000001},  !- Source Object
  32,                                      !- Outlet Port
  {00000000-0000-0000-0026-000000000002},  !- Target Object
  2;                                       !- Inlet Port

OS:Connection,
  {00000000-0000-0000-0006-000000000020},  !- Handle
  {00000000-0000-0000-0026-000000000002},  !- Source Object
  3,                                       !- Outlet Port
  {00000000-0000-0000-0007-000000000001},  !- Target Object
  3;                                       !- Inlet Port

OS:Connection,
  {00000000-0000-0000-0006-000000000021},  !- Handle
  {00000000-0000-0000-0008-000000000001},  !- Source Object
  4,                                       !- Outlet Port
  {00000000-0000-0000-0026-000000000015},  !- Target Object
  2;                                       !- Inlet Port

OS:Connection,
  {00000000-0000-0000-0006-000000000022},  !- Handle
  {00000000-0000-0000-0026-000000000015},  !- Source Object
  3,                                       !- Outlet Port
  {00000000-0000-0000-0031-000000000001},  !- Target Object
  2;                                       !- Inlet Port

OS:Connection,
  {00000000-0000-0000-0006-000000000023},  !- Handle
  {00000000-0000-0000-0031-000000000001},  !- Source Object
  3,                                       !- Outlet Port
  {00000000-0000-0000-0026-000000000016},  !- Target Object
  2;                                       !- Inlet Port

OS:Connection,
  {00000000-0000-0000-0006-000000000024},  !- Handle
  {00000000-0000-0000-0026-000000000016},  !- Source Object
  3,                                       !- Outlet Port
  {00000000-0000-0000-0007-000000000001},  !- Target Object
  4;                                       !- Inlet Port

OS:Connection,
  {00000000-0000-0000-0006-000000000025},  !- Handle
  {00000000-0000-0000-0026-000000000017},  !- Source Object
  3,                                       !- Outlet Port
  {00000000-0000-0000-0031-000000000002},  !- Target Object
  2;                                       !- Inlet Port

OS:Connection,
  {00000000-0000-0000-0006-000000000026},  !- Handle
  {00000000-0000-0000-0031-000000000002},  !- Source Object
  3,                                       !- Outlet Port
  {00000000-0000-0000-0026-000000000018},  !- Target Object
  2;                                       !- Inlet Port

OS:Connection,
  {00000000-0000-0000-0006-000000000027},  !- Handle
  {00000000-0000-0000-0026-000000000018},  !- Source Object
  3,                                       !- Outlet Port
  {00000000-0000-0000-0007-000000000002},  !- Target Object
  3;                                       !- Inlet Port

OS:Connection,
  {00000000-0000-0000-0006-000000000028},  !- Handle
  {00000000-0000-0000-0007-000000000001},  !- Source Object
  2,                                       !- Outlet Port
  {00000000-0000-0000-0026-000000000019},  !- Target Object
  2;                                       !- Inlet Port

OS:Connection,
  {00000000-0000-0000-0006-000000000029},  !- Handle
  {00000000-0000-0000-0026-000000000019},  !- Source Object
  3,                                       !- Outlet Port
  {00000000-0000-0000-0031-000000000003},  !- Target Object
  2;                                       !- Inlet Port

OS:Connection,
  {00000000-0000-0000-0006-000000000030},  !- Handle
  {00000000-0000-0000-0031-000000000003},  !- Source Object
  3,                                       !- Outlet Port
  {00000000-0000-0000-0026-000000000014},  !- Target Object
  2;                                       !- Inlet Port

OS:Connection,
  {00000000-0000-0000-0006-000000000031},  !- Handle
  {00000000-0000-0000-0007-000000000002},  !- Source Object
  2,                                       !- Outlet Port
  {00000000-0000-0000-0026-000000000020},  !- Target Object
  2;                                       !- Inlet Port

OS:Connection,
  {00000000-0000-0000-0006-000000000032},  !- Handle
  {00000000-0000-0000-0026-000000000020},  !- Source Object
  3,                                       !- Outlet Port
  {00000000-0000-0000-0031-000000000004},  !- Target Object
  2;                                       !- Inlet Port

OS:Connection,
  {00000000-0000-0000-0006-000000000033},  !- Handle
  {00000000-0000-0000-0031-000000000004},  !- Source Object
  3,                                       !- Outlet Port
  {00000000-0000-0000-0026-000000000012},  !- Target Object
  2;                                       !- Inlet Port

OS:Connection,
  {00000000-0000-0000-0006-000000000034},  !- Handle
  {00000000-0000-0000-0008-000000000002},  !- Source Object
  4,                                       !- Outlet Port
  {00000000-0000-0000-0026-000000000006},  !- Target Object
  2;                                       !- Inlet Port

OS:Connection,
  {00000000-0000-0000-0006-000000000035},  !- Handle
  {00000000-0000-0000-0026-000000000006},  !- Source Object
  3,                                       !- Outlet Port
  {00000000-0000-0000-0071-000000000001},  !- Target Object
  2;                                       !- Inlet Port

OS:Connection,
  {00000000-0000-0000-0006-000000000036},  !- Handle
  {00000000-0000-0000-0071-000000000001},  !- Source Object
  3,                                       !- Outlet Port
  {00000000-0000-0000-0026-000000000007},  !- Target Object
  2;                                       !- Inlet Port

OS:Connection,
  {00000000-0000-0000-0006-000000000037},  !- Handle
  {00000000-0000-0000-0026-000000000007},  !- Source Object
  3,                                       !- Outlet Port
  {00000000-0000-0000-0007-000000000002},  !- Target Object
  4;                                       !- Inlet Port

OS:Connection,
  {00000000-0000-0000-0006-000000000038},  !- Handle
  {00000000-0000-0000-0008-000000000002},  !- Source Object
  5,                                       !- Outlet Port
  {00000000-0000-0000-0026-000000000008},  !- Target Object
  2;                                       !- Inlet Port

OS:Connection,
  {00000000-0000-0000-0006-000000000039},  !- Handle
  {00000000-0000-0000-0026-000000000008},  !- Source Object
  3,                                       !- Outlet Port
  {00000000-0000-0000-0071-000000000002},  !- Target Object
  2;                                       !- Inlet Port

OS:Connection,
  {00000000-0000-0000-0006-000000000040},  !- Handle
  {00000000-0000-0000-0071-000000000002},  !- Source Object
  3,                                       !- Outlet Port
  {00000000-0000-0000-0026-000000000009},  !- Target Object
  2;                                       !- Inlet Port

OS:Connection,
  {00000000-0000-0000-0006-000000000041},  !- Handle
  {00000000-0000-0000-0026-000000000009},  !- Source Object
  3,                                       !- Outlet Port
  {00000000-0000-0000-0007-000000000002},  !- Target Object
  5;                                       !- Inlet Port

OS:Connector:Mixer,
  {00000000-0000-0000-0007-000000000001},  !- Handle
  Connector Mixer 1,                       !- Name
  {00000000-0000-0000-0006-000000000028},  !- Outlet Branch Name
  {00000000-0000-0000-0006-000000000020},  !- Inlet Branch Name 1
  {00000000-0000-0000-0006-000000000024};  !- Inlet Branch Name 2

OS:Connector:Mixer,
  {00000000-0000-0000-0007-000000000002},  !- Handle
  Connector Mixer 2,                       !- Name
  {00000000-0000-0000-0006-000000000031},  !- Outlet Branch Name
  {00000000-0000-0000-0006-000000000027},  !- Inlet Branch Name 1
  {00000000-0000-0000-0006-000000000037},  !- Inlet Branch Name 2
  {00000000-0000-0000-0006-000000000041};  !- Inlet Branch Name 3

OS:Connector:Splitter,
  {00000000-0000-0000-0008-000000000001},  !- Handle
  Connector Splitter 1,                    !- Name
  {00000000-0000-0000-0006-000000000017},  !- Inlet Branch Name
  {00000000-0000-0000-0006-000000000009},  !- Outlet Branch Name 1
  {00000000-0000-0000-0006-000000000021};  !- Outlet Branch Name 2

OS:Connector:Splitter,
  {00000000-0000-0000-0008-000000000002},  !- Handle
  Connector Splitter 2,                    !- Name
  {00000000-0000-0000-0006-000000000012},  !- Inlet Branch Name
  {00000000-0000-0000-0006-000000000013},  !- Outlet Branch Name 1
  {00000000-0000-0000-0006-000000000034},  !- Outlet Branch Name 2
  {00000000-0000-0000-0006-000000000038};  !- Outlet Branch Name 3

OS:Construction,
  {00000000-0000-0000-0009-000000000001},  !- Handle
  BTAP-Ext-DaylightDiffuser,               !- Name
  ,                                        !- Surface Rendering Name
  {00000000-0000-0000-0075-000000000001};  !- Layer 1

OS:Construction,
  {00000000-0000-0000-0009-000000000002},  !- Handle
  BTAP-Ext-DaylightDiffuser:U=0.241 SHGC=0.600, !- Name
  ,                                        !- Surface Rendering Name
  {00000000-0000-0000-0075-000000000003};  !- Layer 1

OS:Construction,
  {00000000-0000-0000-0009-000000000003},  !- Handle
  BTAP-Ext-DaylightDomes,                  !- Name
  ,                                        !- Surface Rendering Name
  {00000000-0000-0000-0075-000000000001};  !- Layer 1

OS:Construction,
  {00000000-0000-0000-0009-000000000004},  !- Handle
  BTAP-Ext-DaylightDomes:U=0.241 SHGC=0.600, !- Name
  ,                                        !- Surface Rendering Name
  {00000000-0000-0000-0075-000000000003};  !- Layer 1

OS:Construction,
  {00000000-0000-0000-0009-000000000005},  !- Handle
  BTAP-Ext-Door,                           !- Name
  ,                                        !- Surface Rendering Name
  {00000000-0000-0000-0024-000000000017},  !- Layer 1
  {00000000-0000-0000-0025-000000000013};  !- Layer 2

OS:Construction,
  {00000000-0000-0000-0009-000000000006},  !- Handle
  BTAP-Ext-Door:U-1.73,                    !- Name
  ,                                        !- Surface Rendering Name
  {00000000-0000-0000-0024-000000000016},  !- Layer 1
  {00000000-0000-0000-0025-000000000011};  !- Layer 2

OS:Construction,
  {00000000-0000-0000-0009-000000000007},  !- Handle
  BTAP-Ext-FixedWindow,                    !- Name
  ,                                        !- Surface Rendering Name
  {00000000-0000-0000-0075-000000000001};  !- Layer 1

OS:Construction,
  {00000000-0000-0000-0009-000000000008},  !- Handle
  BTAP-Ext-FixedWindow:U=0.173 SHGC=0.600, !- Name
  ,                                        !- Surface Rendering Name
  {00000000-0000-0000-0075-000000000002};  !- Layer 1

OS:Construction,
  {00000000-0000-0000-0009-000000000009},  !- Handle
  BTAP-Ext-Floor-Mass,                     !- Name
  ,                                        !- Surface Rendering Name
  {00000000-0000-0000-0025-000000000013},  !- Layer 1
  {00000000-0000-0000-0024-000000000008},  !- Layer 2
  {00000000-0000-0000-0025-000000000007};  !- Layer 3

OS:Construction,
  {00000000-0000-0000-0009-000000000010},  !- Handle
  BTAP-Ext-Floor-Mass:U-0.138,             !- Name
  ,                                        !- Surface Rendering Name
  {00000000-0000-0000-0025-000000000008},  !- Layer 1
  {00000000-0000-0000-0024-000000000007},  !- Layer 2
  {00000000-0000-0000-0025-000000000003};  !- Layer 3

OS:Construction,
  {00000000-0000-0000-0009-000000000011},  !- Handle
  BTAP-Ext-GlassDoors,                     !- Name
  ,                                        !- Surface Rendering Name
  {00000000-0000-0000-0075-000000000001};  !- Layer 1

OS:Construction,
  {00000000-0000-0000-0009-000000000012},  !- Handle
  BTAP-Ext-GlassDoors:U=0.173 SHGC=0.600,  !- Name
  ,                                        !- Surface Rendering Name
  {00000000-0000-0000-0075-000000000002};  !- Layer 1

OS:Construction,
  {00000000-0000-0000-0009-000000000013},  !- Handle
  BTAP-Ext-OverHeadDoor,                   !- Name
  ,                                        !- Surface Rendering Name
  {00000000-0000-0000-0025-000000000013};  !- Layer 1

OS:Construction,
  {00000000-0000-0000-0009-000000000014},  !- Handle
  BTAP-Ext-OverHeadDoor:U-1.73,            !- Name
  ,                                        !- Surface Rendering Name
  {00000000-0000-0000-0025-000000000012};  !- Layer 1

OS:Construction,
  {00000000-0000-0000-0009-000000000015},  !- Handle
  BTAP-Ext-Roof-Metal,                     !- Name
  ,                                        !- Surface Rendering Name
  {00000000-0000-0000-0024-000000000023},  !- Layer 1
  {00000000-0000-0000-0025-000000000013};  !- Layer 2

OS:Construction,
  {00000000-0000-0000-0009-000000000016},  !- Handle
  BTAP-Ext-Roof-Metal:U-0.121,             !- Name
  ,                                        !- Surface Rendering Name
  {00000000-0000-0000-0024-000000000022},  !- Layer 1
  {00000000-0000-0000-0025-000000000010};  !- Layer 2

OS:Construction,
  {00000000-0000-0000-0009-000000000017},  !- Handle
  BTAP-Ext-Skylights,                      !- Name
  ,                                        !- Surface Rendering Name
  {00000000-0000-0000-0075-000000000001};  !- Layer 1

OS:Construction,
  {00000000-0000-0000-0009-000000000018},  !- Handle
  BTAP-Ext-Skylights:U=0.241 SHGC=0.600,   !- Name
  ,                                        !- Surface Rendering Name
  {00000000-0000-0000-0075-000000000003};  !- Layer 1

OS:Construction,
  {00000000-0000-0000-0009-000000000019},  !- Handle
  BTAP-Ext-Wall-Mass,                      !- Name
  ,                                        !- Surface Rendering Name
  {00000000-0000-0000-0024-000000000006},  !- Layer 1
  {00000000-0000-0000-0024-000000000014},  !- Layer 2
  {00000000-0000-0000-0025-000000000013},  !- Layer 3
  {00000000-0000-0000-0024-000000000002};  !- Layer 4

OS:Construction,
  {00000000-0000-0000-0009-000000000020},  !- Handle
  BTAP-Ext-Wall-Mass:U-0.215,              !- Name
  ,                                        !- Surface Rendering Name
  {00000000-0000-0000-0024-000000000005},  !- Layer 1
  {00000000-0000-0000-0024-000000000013},  !- Layer 2
  {00000000-0000-0000-0025-000000000009},  !- Layer 3
  {00000000-0000-0000-0024-000000000001};  !- Layer 4

OS:Construction,
  {00000000-0000-0000-0009-000000000021},  !- Handle
  BTAP-Grnd-Floor-Mass,                    !- Name
  ,                                        !- Surface Rendering Name
  {00000000-0000-0000-0024-000000000012},  !- Layer 1
  {00000000-0000-0000-0025-000000000007};  !- Layer 2

OS:Construction,
  {00000000-0000-0000-0009-000000000022},  !- Handle
  BTAP-Grnd-Floor-Mass:U-0.757,            !- Name
  ,                                        !- Surface Rendering Name
  {00000000-0000-0000-0024-000000000009},  !- Layer 1
  {00000000-0000-0000-0025-000000000004};  !- Layer 2

OS:Construction,
  {00000000-0000-0000-0009-000000000023},  !- Handle
  BTAP-Grnd-Floor-Mass:U-0.757_std,        !- Name
  ,                                        !- Surface Rendering Name
  {00000000-0000-0000-0024-000000000009},  !- Layer 1
  {00000000-0000-0000-0024-000000000015};  !- Layer 2

OS:Construction,
  {00000000-0000-0000-0009-000000000024},  !- Handle
  BTAP-Grnd-Roof-Mass,                     !- Name
  ,                                        !- Surface Rendering Name
  {00000000-0000-0000-0024-000000000012},  !- Layer 1
  {00000000-0000-0000-0025-000000000007};  !- Layer 2

OS:Construction,
  {00000000-0000-0000-0009-000000000025},  !- Handle
  BTAP-Grnd-Roof-Mass:U-0.284,             !- Name
  ,                                        !- Surface Rendering Name
  {00000000-0000-0000-0024-000000000011},  !- Layer 1
  {00000000-0000-0000-0025-000000000006};  !- Layer 2

OS:Construction,
  {00000000-0000-0000-0009-000000000026},  !- Handle
  BTAP-Grnd-Wall-Mass,                     !- Name
  ,                                        !- Surface Rendering Name
  {00000000-0000-0000-0024-000000000012},  !- Layer 1
  {00000000-0000-0000-0025-000000000007};  !- Layer 2

OS:Construction,
  {00000000-0000-0000-0009-000000000027},  !- Handle
  BTAP-Grnd-Wall-Mass:U-0.284,             !- Name
  ,                                        !- Surface Rendering Name
  {00000000-0000-0000-0024-000000000010},  !- Layer 1
  {00000000-0000-0000-0025-000000000005};  !- Layer 2

OS:Construction,
  {00000000-0000-0000-0009-000000000028},  !- Handle
  BTAP-Int-Ceiling,                        !- Name
  ,                                        !- Surface Rendering Name
  {00000000-0000-0000-0025-000000000007},  !- Layer 1
  {00000000-0000-0000-0024-000000000003};  !- Layer 2

OS:Construction,
  {00000000-0000-0000-0009-000000000029},  !- Handle
  BTAP-Int-Door,                           !- Name
  ,                                        !- Surface Rendering Name
  {00000000-0000-0000-0024-000000000020};  !- Layer 1

OS:Construction,
  {00000000-0000-0000-0009-000000000030},  !- Handle
  BTAP-Int-Floor,                          !- Name
  ,                                        !- Surface Rendering Name
  {00000000-0000-0000-0024-000000000003},  !- Layer 1
  {00000000-0000-0000-0025-000000000007};  !- Layer 2

OS:Construction,
  {00000000-0000-0000-0009-000000000031},  !- Handle
  BTAP-Int-Partition,                      !- Name
  ,                                        !- Surface Rendering Name
  {00000000-0000-0000-0024-000000000020};  !- Layer 1

OS:Construction,
  {00000000-0000-0000-0009-000000000032},  !- Handle
  BTAP-Int-Wall,                           !- Name
  ,                                        !- Surface Rendering Name
  {00000000-0000-0000-0024-000000000018},  !- Layer 1
  {00000000-0000-0000-0024-000000000018};  !- Layer 2

OS:Construction,
  {00000000-0000-0000-0009-000000000033},  !- Handle
  BTAP-Int-Window,                         !- Name
  ,                                        !- Surface Rendering Name
  {00000000-0000-0000-0075-000000000001};  !- Layer 1

OS:Construction,
  {00000000-0000-0000-0009-000000000034},  !- Handle
  Basement Floor construction,             !- Name
  ,                                        !- Surface Rendering Name
  {00000000-0000-0000-0024-000000000021},  !- Layer 1
  {00000000-0000-0000-0025-000000000001};  !- Layer 2

OS:Construction,
  {00000000-0000-0000-0009-000000000035},  !- Handle
  Basement Wall construction,              !- Name
  ,                                        !- Surface Rendering Name
  {00000000-0000-0000-0024-000000000021};  !- Layer 1

OS:Construction,
  {00000000-0000-0000-0009-000000000036},  !- Handle
  Floor Adiabatic construction,            !- Name
  ,                                        !- Surface Rendering Name
  {00000000-0000-0000-0025-000000000001},  !- Layer 1
  {00000000-0000-0000-0024-000000000004},  !- Layer 2
  {00000000-0000-0000-0025-000000000002};  !- Layer 3

OS:Construction,
  {00000000-0000-0000-0009-000000000037},  !- Handle
  Wall Adiabatic construction,             !- Name
  ,                                        !- Surface Rendering Name
  {00000000-0000-0000-0024-000000000019},  !- Layer 1
  {00000000-0000-0000-0024-000000000019};  !- Layer 2

OS:ConvergenceLimits,
  {00000000-0000-0000-0010-000000000001},  !- Handle
  1,                                       !- Minimum System Timestep {minutes}
  20;                                      !- Maximum HVAC Iterations

OS:DefaultConstructionSet,
  {00000000-0000-0000-0011-000000000001},  !- Handle
  BTAP-Mass at hdd = 5000.0,               !- Name
  {00000000-0000-0000-0014-000000000002},  !- Default Exterior Surface Constructions Name
  {00000000-0000-0000-0014-000000000003},  !- Default Interior Surface Constructions Name
  {00000000-0000-0000-0014-000000000001},  !- Default Ground Contact Surface Constructions Name
  {00000000-0000-0000-0013-000000000001},  !- Default Exterior SubSurface Constructions Name
  {00000000-0000-0000-0013-000000000002},  !- Default Interior SubSurface Constructions Name
  {00000000-0000-0000-0009-000000000031},  !- Interior Partition Construction Name
  ,                                        !- Space Shading Construction Name
  ,                                        !- Building Shading Construction Name
  ,                                        !- Site Shading Construction Name
  ;                                        !- Adiabatic Surface Construction Name

OS:DefaultScheduleSet,
  {00000000-0000-0000-0012-000000000001},  !- Handle
  Space Function - undefined - Schedule Set, !- Name
  ,                                        !- Hours of Operation Schedule Name
  ,                                        !- Number of People Schedule Name
  ,                                        !- People Activity Level Schedule Name
  ,                                        !- Lighting Schedule Name
  ,                                        !- Electric Equipment Schedule Name
  ,                                        !- Gas Equipment Schedule Name
  ,                                        !- Hot Water Equipment Schedule Name
  ,                                        !- Infiltration Schedule Name
  ,                                        !- Steam Equipment Schedule Name
  ;                                        !- Other Equipment Schedule Name

OS:DefaultScheduleSet,
  {00000000-0000-0000-0012-000000000002},  !- Handle
  Space Function Dining area - family dining Schedule Set, !- Name
  ,                                        !- Hours of Operation Schedule Name
  {00000000-0000-0000-0040-000000000010},  !- Number of People Schedule Name
  {00000000-0000-0000-0040-000000000007},  !- People Activity Level Schedule Name
  {00000000-0000-0000-0040-000000000009},  !- Lighting Schedule Name
  {00000000-0000-0000-0040-000000000008},  !- Electric Equipment Schedule Name
  ,                                        !- Gas Equipment Schedule Name
  ,                                        !- Hot Water Equipment Schedule Name
  ,                                        !- Infiltration Schedule Name
  ,                                        !- Steam Equipment Schedule Name
  ;                                        !- Other Equipment Schedule Name

OS:DefaultScheduleSet,
  {00000000-0000-0000-0012-000000000003},  !- Handle
  Space Function Food preparation area Schedule Set, !- Name
  ,                                        !- Hours of Operation Schedule Name
  {00000000-0000-0000-0040-000000000010},  !- Number of People Schedule Name
  {00000000-0000-0000-0040-000000000007},  !- People Activity Level Schedule Name
  {00000000-0000-0000-0040-000000000011},  !- Lighting Schedule Name
  {00000000-0000-0000-0040-000000000008},  !- Electric Equipment Schedule Name
  ,                                        !- Gas Equipment Schedule Name
  ,                                        !- Hot Water Equipment Schedule Name
  ,                                        !- Infiltration Schedule Name
  ,                                        !- Steam Equipment Schedule Name
  ;                                        !- Other Equipment Schedule Name

OS:DefaultSubSurfaceConstructions,
  {00000000-0000-0000-0013-000000000001},  !- Handle
  BTAP-Mass at hdd = 5000.0,               !- Name
  {00000000-0000-0000-0009-000000000008},  !- Fixed Window Construction Name
  {00000000-0000-0000-0009-000000000008},  !- Operable Window Construction Name
  {00000000-0000-0000-0009-000000000006},  !- Door Construction Name
  {00000000-0000-0000-0009-000000000012},  !- Glass Door Construction Name
  {00000000-0000-0000-0009-000000000014},  !- Overhead Door Construction Name
  {00000000-0000-0000-0009-000000000018},  !- Skylight Construction Name
  {00000000-0000-0000-0009-000000000004},  !- Tubular Daylight Dome Construction Name
  {00000000-0000-0000-0009-000000000002};  !- Tubular Daylight Diffuser Construction Name

OS:DefaultSubSurfaceConstructions,
  {00000000-0000-0000-0013-000000000002},  !- Handle
  Default Sub Surface Constructions 2,     !- Name
  {00000000-0000-0000-0009-000000000033},  !- Fixed Window Construction Name
  {00000000-0000-0000-0009-000000000033},  !- Operable Window Construction Name
  {00000000-0000-0000-0009-000000000029},  !- Door Construction Name
  ,                                        !- Glass Door Construction Name
  ,                                        !- Overhead Door Construction Name
  ,                                        !- Skylight Construction Name
  ,                                        !- Tubular Daylight Dome Construction Name
  ;                                        !- Tubular Daylight Diffuser Construction Name

OS:DefaultSubSurfaceConstructions,
  {00000000-0000-0000-0013-000000000003},  !- Handle
  NECB2011 - FullSrvRest - WholeBuilding - NECB HDD Method at hdd = 5000.0, !- Name
  {00000000-0000-0000-0009-000000000007},  !- Fixed Window Construction Name
  {00000000-0000-0000-0009-000000000007},  !- Operable Window Construction Name
  {00000000-0000-0000-0009-000000000005},  !- Door Construction Name
  {00000000-0000-0000-0009-000000000011},  !- Glass Door Construction Name
  {00000000-0000-0000-0009-000000000013},  !- Overhead Door Construction Name
  {00000000-0000-0000-0009-000000000017},  !- Skylight Construction Name
  {00000000-0000-0000-0009-000000000003},  !- Tubular Daylight Dome Construction Name
  {00000000-0000-0000-0009-000000000001};  !- Tubular Daylight Diffuser Construction Name

OS:DefaultSurfaceConstructions,
  {00000000-0000-0000-0014-000000000001},  !- Handle
  BTAP-Mass at hdd = 5000.0 1,             !- Name
  {00000000-0000-0000-0009-000000000022},  !- Floor Construction Name
  {00000000-0000-0000-0009-000000000027},  !- Wall Construction Name
  {00000000-0000-0000-0009-000000000025};  !- Roof Ceiling Construction Name

OS:DefaultSurfaceConstructions,
  {00000000-0000-0000-0014-000000000002},  !- Handle
  BTAP-Mass at hdd = 5000.0,               !- Name
  {00000000-0000-0000-0009-000000000010},  !- Floor Construction Name
  {00000000-0000-0000-0009-000000000020},  !- Wall Construction Name
  {00000000-0000-0000-0009-000000000016};  !- Roof Ceiling Construction Name

OS:DefaultSurfaceConstructions,
  {00000000-0000-0000-0014-000000000003},  !- Handle
  Default Surface Constructions 2,         !- Name
  {00000000-0000-0000-0009-000000000030},  !- Floor Construction Name
  {00000000-0000-0000-0009-000000000032},  !- Wall Construction Name
  {00000000-0000-0000-0009-000000000028};  !- Roof Ceiling Construction Name

OS:DefaultSurfaceConstructions,
  {00000000-0000-0000-0014-000000000004},  !- Handle
  NECB2011 - FullSrvRest - WholeBuilding - NECB HDD Method at hdd = 5000.0 1, !- Name
  {00000000-0000-0000-0009-000000000021},  !- Floor Construction Name
  {00000000-0000-0000-0009-000000000026},  !- Wall Construction Name
  {00000000-0000-0000-0009-000000000024};  !- Roof Ceiling Construction Name

OS:DefaultSurfaceConstructions,
  {00000000-0000-0000-0014-000000000005},  !- Handle
  NECB2011 - FullSrvRest - WholeBuilding - NECB HDD Method at hdd = 5000.0, !- Name
  {00000000-0000-0000-0009-000000000009},  !- Floor Construction Name
  {00000000-0000-0000-0009-000000000019},  !- Wall Construction Name
  {00000000-0000-0000-0009-000000000015};  !- Roof Ceiling Construction Name

OS:DesignSpecification:OutdoorAir,
  {00000000-0000-0000-0015-000000000001},  !- Handle
  Space Function - undefined - Ventilation, !- Name
  ,                                        !- Outdoor Air Method
  0,                                       !- Outdoor Air Flow per Person {m3/s-person}
  0,                                       !- Outdoor Air Flow per Floor Area {m3/s-m2}
  ,                                        !- Outdoor Air Flow Rate {m3/s}
  0,                                       !- Outdoor Air Flow Air Changes per Hour {1/hr}
  ;                                        !- Outdoor Air Flow Rate Fraction Schedule Name

OS:DesignSpecification:OutdoorAir,
  {00000000-0000-0000-0015-000000000002},  !- Handle
  Space Function Dining area - family dining Ventilation, !- Name
  Sum,                                     !- Outdoor Air Method
  0.026660311066368,                       !- Outdoor Air Flow per Person {m3/s-person}
  0.0009144,                               !- Outdoor Air Flow per Floor Area {m3/s-m2}
  ,                                        !- Outdoor Air Flow Rate {m3/s}
  ,                                        !- Outdoor Air Flow Air Changes per Hour {1/hr}
  ;                                        !- Outdoor Air Flow Rate Fraction Schedule Name

OS:DesignSpecification:OutdoorAir,
  {00000000-0000-0000-0015-000000000003},  !- Handle
  Space Function Food preparation area Ventilation, !- Name
  Sum,                                     !- Outdoor Air Method
  0.015234463466496,                       !- Outdoor Air Flow per Person {m3/s-person}
  0.0006096,                               !- Outdoor Air Flow per Floor Area {m3/s-m2}
  ,                                        !- Outdoor Air Flow Rate {m3/s}
  ,                                        !- Outdoor Air Flow Air Changes per Hour {1/hr}
  ;                                        !- Outdoor Air Flow Rate Fraction Schedule Name

OS:ElectricEquipment,
  {00000000-0000-0000-0016-000000000001},  !- Handle
  Space Function Dining area - family dining Elec Equip, !- Name
  {00000000-0000-0000-0017-000000000001},  !- Electric Equipment Definition Name
  {00000000-0000-0000-0057-000000000002},  !- Space or SpaceType Name
  ,                                        !- Schedule Name
  ,                                        !- Multiplier
  General;                                 !- End-Use Subcategory

OS:ElectricEquipment,
  {00000000-0000-0000-0016-000000000002},  !- Handle
  Space Function Food preparation area Elec Equip, !- Name
  {00000000-0000-0000-0017-000000000002},  !- Electric Equipment Definition Name
  {00000000-0000-0000-0057-000000000003},  !- Space or SpaceType Name
  ,                                        !- Schedule Name
  ,                                        !- Multiplier
  General;                                 !- End-Use Subcategory

OS:ElectricEquipment:Definition,
  {00000000-0000-0000-0017-000000000001},  !- Handle
  Space Function Dining area - family dining Elec Equip Definition, !- Name
  Watts/Area,                              !- Design Level Calculation Method
  ,                                        !- Design Level {W}
  1.0003634216273,                         !- Watts per Space Floor Area {W/m2}
  ,                                        !- Watts per Person {W/person}
  ,                                        !- Fraction Latent
  0.5;                                     !- Fraction Radiant

OS:ElectricEquipment:Definition,
  {00000000-0000-0000-0017-000000000002},  !- Handle
  Space Function Food preparation area Elec Equip Definition, !- Name
  Watts/Area,                              !- Design Level Calculation Method
  ,                                        !- Design Level {W}
  10.003634216273,                         !- Watts per Space Floor Area {W/m2}
  ,                                        !- Watts per Person {W/person}
  ,                                        !- Fraction Latent
  0.5;                                     !- Fraction Radiant

OS:Facility,
  {00000000-0000-0000-0018-000000000001};  !- Handle

OS:Foundation:Kiva,
  {00000000-0000-0000-0019-000000000001},  !- Handle
  Bldg Kiva Foundation,                    !- Name
  ,                                        !- Initial Indoor Air Temperature {C}
  ,                                        !- Interior Horizontal Insulation Material Name
  ,                                        !- Interior Horizontal Insulation Depth {m}
  ,                                        !- Interior Horizontal Insulation Width {m}
  ,                                        !- Interior Vertical Insulation Material Name
  ,                                        !- Interior Vertical Insulation Depth {m}
  ,                                        !- Exterior Horizontal Insulation Material Name
  ,                                        !- Exterior Horizontal Insulation Depth {m}
  ,                                        !- Exterior Horizontal Insulation Width {m}
  ,                                        !- Exterior Vertical Insulation Material Name
  ,                                        !- Exterior Vertical Insulation Depth {m}
  0,                                       !- Wall Height Above Grade {m}
  0,                                       !- Wall Depth Below Slab {m}
  ,                                        !- Footing Wall Construction Name
  ,                                        !- Footing Material Name
  ;                                        !- Footing Depth {m}

OS:Foundation:Kiva:Settings,
  {00000000-0000-0000-0020-000000000001},  !- Handle
  ,                                        !- Soil Conductivity {W/m-K}
  ,                                        !- Soil Density {kg/m3}
  ,                                        !- Soil Specific Heat {J/kg-K}
  ,                                        !- Ground Solar Absorptivity {dimensionless}
  ,                                        !- Ground Thermal Absorptivity {dimensionless}
  ,                                        !- Ground Surface Roughness {m}
  ,                                        !- Far-Field Width {m}
  ,                                        !- Deep-Ground Boundary Condition
  ,                                        !- Deep-Ground Depth {m}
  ,                                        !- Minimum Cell Dimension {m}
  ,                                        !- Maximum Cell Growth Coefficient {dimensionless}
  ;                                        !- Simulation Timestep

OS:HeatBalanceAlgorithm,
  {00000000-0000-0000-0021-000000000001},  !- Handle
  ConductionTransferFunction,              !- Algorithm
  200;                                     !- Surface Temperature Upper Limit {C}

OS:Lights,
  {00000000-0000-0000-0022-000000000001},  !- Handle
  Space Function Dining area - family dining Lights, !- Name
  {00000000-0000-0000-0023-000000000001},  !- Lights Definition Name
  {00000000-0000-0000-0057-000000000002},  !- Space or SpaceType Name
  ,                                        !- Schedule Name
  1,                                       !- Fraction Replaceable
  ,                                        !- Multiplier
  General;                                 !- End-Use Subcategory

OS:Lights,
  {00000000-0000-0000-0022-000000000002},  !- Handle
  Space Function Food preparation area Lights, !- Name
  {00000000-0000-0000-0023-000000000002},  !- Lights Definition Name
  {00000000-0000-0000-0057-000000000003},  !- Space or SpaceType Name
  ,                                        !- Schedule Name
  1,                                       !- Fraction Replaceable
  ,                                        !- Multiplier
  General;                                 !- End-Use Subcategory

OS:Lights:Definition,
  {00000000-0000-0000-0023-000000000001},  !- Handle
  Space Function Dining area - family dining Lights Definition, !- Name
  Watts/Area,                              !- Design Level Calculation Method
  ,                                        !- Lighting Level {W}
  6.50000628612368,                        !- Watts per Space Floor Area {W/m2}
  ,                                        !- Watts per Person {W/person}
  0.5,                                     !- Fraction Radiant
  0.2;                                     !- Fraction Visible

OS:Lights:Definition,
  {00000000-0000-0000-0023-000000000002},  !- Handle
  Space Function Food preparation area Lights Definition, !- Name
  Watts/Area,                              !- Design Level Calculation Method
  ,                                        !- Lighting Level {W}
  11.7000113236338,                        !- Watts per Space Floor Area {W/m2}
  ,                                        !- Watts per Person {W/person}
  0.5,                                     !- Fraction Radiant
  0.2;                                     !- Fraction Visible

OS:Material,
  {00000000-0000-0000-0024-000000000001},  !- Handle
  1/2IN Gypsum 1,                          !- Name
  Smooth,                                  !- Roughness
  0.0127,                                  !- Thickness {m}
  0.16,                                    !- Conductivity {W/m-K}
  784.9,                                   !- Density {kg/m3}
  830.000000000001,                        !- Specific Heat {J/kg-K}
  0.9,                                     !- Thermal Absorptance
  0.4,                                     !- Solar Absorptance
  0.4;                                     !- Visible Absorptance

OS:Material,
  {00000000-0000-0000-0024-000000000002},  !- Handle
  1/2IN Gypsum,                            !- Name
  Smooth,                                  !- Roughness
  0.0127,                                  !- Thickness {m}
  0.16,                                    !- Conductivity {W/m-K}
  784.9,                                   !- Density {kg/m3}
  830.000000000001,                        !- Specific Heat {J/kg-K}
  0.9,                                     !- Thermal Absorptance
  0.4,                                     !- Solar Absorptance
  0.4;                                     !- Visible Absorptance

OS:Material,
  {00000000-0000-0000-0024-000000000003},  !- Handle
  100mm Normalweight concrete floor 1,     !- Name
  MediumSmooth,                            !- Roughness
  0.1016,                                  !- Thickness {m}
  2.31,                                    !- Conductivity {W/m-K}
  2322,                                    !- Density {kg/m3}
  832;                                     !- Specific Heat {J/kg-K}

OS:Material,
  {00000000-0000-0000-0024-000000000004},  !- Handle
  100mm Normalweight concrete floor,       !- Name
  MediumSmooth,                            !- Roughness
  0.1016,                                  !- Thickness {m}
  2.31,                                    !- Conductivity {W/m-K}
  2322,                                    !- Density {kg/m3}
  832;                                     !- Specific Heat {J/kg-K}

OS:Material,
  {00000000-0000-0000-0024-000000000005},  !- Handle
  1IN Stucco 1,                            !- Name
  Smooth,                                  !- Roughness
  0.0253,                                  !- Thickness {m}
  0.691799999999999,                       !- Conductivity {W/m-K}
  1858,                                    !- Density {kg/m3}
  836.999999999999,                        !- Specific Heat {J/kg-K}
  0.9,                                     !- Thermal Absorptance
  0.7,                                     !- Solar Absorptance
  0.92;                                    !- Visible Absorptance

OS:Material,
  {00000000-0000-0000-0024-000000000006},  !- Handle
  1IN Stucco,                              !- Name
  Smooth,                                  !- Roughness
  0.0253,                                  !- Thickness {m}
  0.691799999999999,                       !- Conductivity {W/m-K}
  1858,                                    !- Density {kg/m3}
  836.999999999999,                        !- Specific Heat {J/kg-K}
  0.9,                                     !- Thermal Absorptance
  0.7,                                     !- Solar Absorptance
  0.92;                                    !- Visible Absorptance

OS:Material,
  {00000000-0000-0000-0024-000000000007},  !- Handle
  4 in. Normalweight Concrete Floor 1,     !- Name
  MediumRough,                             !- Roughness
  0.1016,                                  !- Thickness {m}
  2.31,                                    !- Conductivity {W/m-K}
  2321.99999999999,                        !- Density {kg/m3}
  831.999999999997,                        !- Specific Heat {J/kg-K}
  0.9,                                     !- Thermal Absorptance
  0.7,                                     !- Solar Absorptance
  0.7;                                     !- Visible Absorptance

OS:Material,
  {00000000-0000-0000-0024-000000000008},  !- Handle
  4 in. Normalweight Concrete Floor,       !- Name
  MediumRough,                             !- Roughness
  0.1016,                                  !- Thickness {m}
  2.31,                                    !- Conductivity {W/m-K}
  2321.99999999999,                        !- Density {kg/m3}
  831.999999999997,                        !- Specific Heat {J/kg-K}
  0.9,                                     !- Thermal Absorptance
  0.7,                                     !- Solar Absorptance
  0.7;                                     !- Visible Absorptance

OS:Material,
  {00000000-0000-0000-0024-000000000009},  !- Handle
  6 in. Normalweight Concrete Floor 1,     !- Name
  MediumRough,                             !- Roughness
  0.1524,                                  !- Thickness {m}
  2.31,                                    !- Conductivity {W/m-K}
  2321.99999999999,                        !- Density {kg/m3}
  831.999999999997,                        !- Specific Heat {J/kg-K}
  0.9,                                     !- Thermal Absorptance
  0.7,                                     !- Solar Absorptance
  0.7;                                     !- Visible Absorptance

OS:Material,
  {00000000-0000-0000-0024-000000000010},  !- Handle
  6 in. Normalweight Concrete Floor 2,     !- Name
  MediumRough,                             !- Roughness
  0.1524,                                  !- Thickness {m}
  2.31,                                    !- Conductivity {W/m-K}
  2321.99999999999,                        !- Density {kg/m3}
  831.999999999997,                        !- Specific Heat {J/kg-K}
  0.9,                                     !- Thermal Absorptance
  0.7,                                     !- Solar Absorptance
  0.7;                                     !- Visible Absorptance

OS:Material,
  {00000000-0000-0000-0024-000000000011},  !- Handle
  6 in. Normalweight Concrete Floor 3,     !- Name
  MediumRough,                             !- Roughness
  0.1524,                                  !- Thickness {m}
  2.31,                                    !- Conductivity {W/m-K}
  2321.99999999999,                        !- Density {kg/m3}
  831.999999999997,                        !- Specific Heat {J/kg-K}
  0.9,                                     !- Thermal Absorptance
  0.7,                                     !- Solar Absorptance
  0.7;                                     !- Visible Absorptance

OS:Material,
  {00000000-0000-0000-0024-000000000012},  !- Handle
  6 in. Normalweight Concrete Floor,       !- Name
  MediumRough,                             !- Roughness
  0.1524,                                  !- Thickness {m}
  2.31,                                    !- Conductivity {W/m-K}
  2321.99999999999,                        !- Density {kg/m3}
  831.999999999997,                        !- Specific Heat {J/kg-K}
  0.9,                                     !- Thermal Absorptance
  0.7,                                     !- Solar Absorptance
  0.7;                                     !- Visible Absorptance

OS:Material,
  {00000000-0000-0000-0024-000000000013},  !- Handle
  8IN CONCRETE HW RefBldg 1,               !- Name
  Rough,                                   !- Roughness
  0.2032,                                  !- Thickness {m}
  1.311,                                   !- Conductivity {W/m-K}
  2240,                                    !- Density {kg/m3}
  836.800000000001,                        !- Specific Heat {J/kg-K}
  0.9,                                     !- Thermal Absorptance
  0.7,                                     !- Solar Absorptance
  0.7;                                     !- Visible Absorptance

OS:Material,
  {00000000-0000-0000-0024-000000000014},  !- Handle
  8IN CONCRETE HW RefBldg,                 !- Name
  Rough,                                   !- Roughness
  0.2032,                                  !- Thickness {m}
  1.311,                                   !- Conductivity {W/m-K}
  2240,                                    !- Density {kg/m3}
  836.800000000001,                        !- Specific Heat {J/kg-K}
  0.9,                                     !- Thermal Absorptance
  0.7,                                     !- Solar Absorptance
  0.7;                                     !- Visible Absorptance

OS:Material,
  {00000000-0000-0000-0024-000000000015},  !- Handle
  Expanded Polystyrene,                    !- Name
  MediumSmooth,                            !- Roughness
  0.0363958681740979,                      !- Thickness {m}
  0.029,                                   !- Conductivity {W/m-K}
  29,                                      !- Density {kg/m3}
  1210;                                    !- Specific Heat {J/kg-K}

OS:Material,
  {00000000-0000-0000-0024-000000000016},  !- Handle
  F08 Metal surface 1,                     !- Name
  Smooth,                                  !- Roughness
  0.0008,                                  !- Thickness {m}
  45.2800000000001,                        !- Conductivity {W/m-K}
  7823.99999999999,                        !- Density {kg/m3}
  500,                                     !- Specific Heat {J/kg-K}
  0.9,                                     !- Thermal Absorptance
  0.7,                                     !- Solar Absorptance
  0.7;                                     !- Visible Absorptance

OS:Material,
  {00000000-0000-0000-0024-000000000017},  !- Handle
  F08 Metal surface,                       !- Name
  Smooth,                                  !- Roughness
  0.0008,                                  !- Thickness {m}
  45.2800000000001,                        !- Conductivity {W/m-K}
  7823.99999999999,                        !- Density {kg/m3}
  500,                                     !- Specific Heat {J/kg-K}
  0.9,                                     !- Thermal Absorptance
  0.7,                                     !- Solar Absorptance
  0.7;                                     !- Visible Absorptance

OS:Material,
  {00000000-0000-0000-0024-000000000018},  !- Handle
  G01 13mm gypsum board 1,                 !- Name
  Smooth,                                  !- Roughness
  0.0127,                                  !- Thickness {m}
  0.16,                                    !- Conductivity {W/m-K}
  800,                                     !- Density {kg/m3}
  1090,                                    !- Specific Heat {J/kg-K}
  0.9,                                     !- Thermal Absorptance
  0.7,                                     !- Solar Absorptance
  0.5;                                     !- Visible Absorptance

OS:Material,
  {00000000-0000-0000-0024-000000000019},  !- Handle
  G01 13mm gypsum board,                   !- Name
  Smooth,                                  !- Roughness
  0.0127,                                  !- Thickness {m}
  0.16,                                    !- Conductivity {W/m-K}
  800,                                     !- Density {kg/m3}
  1090,                                    !- Specific Heat {J/kg-K}
  0.9,                                     !- Thermal Absorptance
  0.7,                                     !- Solar Absorptance
  0.5;                                     !- Visible Absorptance

OS:Material,
  {00000000-0000-0000-0024-000000000020},  !- Handle
  G05 25mm wood,                           !- Name
  MediumSmooth,                            !- Roughness
  0.0254,                                  !- Thickness {m}
  0.15,                                    !- Conductivity {W/m-K}
  608,                                     !- Density {kg/m3}
  1630,                                    !- Specific Heat {J/kg-K}
  0.9,                                     !- Thermal Absorptance
  0.5,                                     !- Solar Absorptance
  0.5;                                     !- Visible Absorptance

OS:Material,
  {00000000-0000-0000-0024-000000000021},  !- Handle
  M10 200mm concrete block basement wall,  !- Name
  MediumRough,                             !- Roughness
  0.2032,                                  !- Thickness {m}
  1.326,                                   !- Conductivity {W/m-K}
  1842,                                    !- Density {kg/m3}
  912;                                     !- Specific Heat {J/kg-K}

OS:Material,
  {00000000-0000-0000-0024-000000000022},  !- Handle
  Metal Roof Surface 1,                    !- Name
  Smooth,                                  !- Roughness
  0.000799999999999998,                    !- Thickness {m}
  45.2799999999999,                        !- Conductivity {W/m-K}
  7823.99999999999,                        !- Density {kg/m3}
  499.999999999996,                        !- Specific Heat {J/kg-K}
  0.9,                                     !- Thermal Absorptance
  0.7,                                     !- Solar Absorptance
  0.7;                                     !- Visible Absorptance

OS:Material,
  {00000000-0000-0000-0024-000000000023},  !- Handle
  Metal Roof Surface,                      !- Name
  Smooth,                                  !- Roughness
  0.000799999999999998,                    !- Thickness {m}
  45.2799999999999,                        !- Conductivity {W/m-K}
  7823.99999999999,                        !- Density {kg/m3}
  499.999999999996,                        !- Specific Heat {J/kg-K}
  0.9,                                     !- Thermal Absorptance
  0.7,                                     !- Solar Absorptance
  0.7;                                     !- Visible Absorptance

OS:Material:NoMass,
  {00000000-0000-0000-0025-000000000001},  !- Handle
  CP02 CARPET PAD,                         !- Name
  VeryRough,                               !- Roughness
  0.21648,                                 !- Thermal Resistance {m2-K/W}
  0.9,                                     !- Thermal Absorptance
  0.7,                                     !- Solar Absorptance
  0.8;                                     !- Visible Absorptance

OS:Material:NoMass,
  {00000000-0000-0000-0025-000000000002},  !- Handle
  Nonres_Floor_Insulation,                 !- Name
  MediumSmooth,                            !- Roughness
  2.88291975297193,                        !- Thermal Resistance {m2-K/W}
  0.9,                                     !- Thermal Absorptance
  0.7,                                     !- Solar Absorptance
  0.7;                                     !- Visible Absorptance

OS:Material:NoMass,
  {00000000-0000-0000-0025-000000000003},  !- Handle
  Typical Carpet Pad 1,                    !- Name
  Smooth,                                  !- Roughness
  0.216479986995276,                       !- Thermal Resistance {m2-K/W}
  0.9,                                     !- Thermal Absorptance
  0.7,                                     !- Solar Absorptance
  0.8;                                     !- Visible Absorptance

OS:Material:NoMass,
  {00000000-0000-0000-0025-000000000004},  !- Handle
  Typical Carpet Pad 2,                    !- Name
  Smooth,                                  !- Roughness
  1.25502993703786,                        !- Thermal Resistance {m2-K/W}
  0.9,                                     !- Thermal Absorptance
  0.7,                                     !- Solar Absorptance
  0.8;                                     !- Visible Absorptance

OS:Material:NoMass,
  {00000000-0000-0000-0025-000000000005},  !- Handle
  Typical Carpet Pad 3,                    !- Name
  Smooth,                                  !- Roughness
  3.45515273458935,                        !- Thermal Resistance {m2-K/W}
  0.9,                                     !- Thermal Absorptance
  0.7,                                     !- Solar Absorptance
  0.8;                                     !- Visible Absorptance

OS:Material:NoMass,
  {00000000-0000-0000-0025-000000000006},  !- Handle
  Typical Carpet Pad 4,                    !- Name
  Smooth,                                  !- Roughness
  3.45515273458935,                        !- Thermal Resistance {m2-K/W}
  0.9,                                     !- Thermal Absorptance
  0.7,                                     !- Solar Absorptance
  0.8;                                     !- Visible Absorptance

OS:Material:NoMass,
  {00000000-0000-0000-0025-000000000007},  !- Handle
  Typical Carpet Pad,                      !- Name
  Smooth,                                  !- Roughness
  0.216479986995276,                       !- Thermal Resistance {m2-K/W}
  0.9,                                     !- Thermal Absorptance
  0.7,                                     !- Solar Absorptance
  0.8;                                     !- Visible Absorptance

OS:Material:NoMass,
  {00000000-0000-0000-0025-000000000008},  !- Handle
  Typical Insulation 1,                    !- Name
  Smooth,                                  !- Roughness
  6.98591414061624,                        !- Thermal Resistance {m2-K/W}
  0.9,                                     !- Thermal Absorptance
  0.7,                                     !- Solar Absorptance
  0.7;                                     !- Visible Absorptance

OS:Material:NoMass,
  {00000000-0000-0000-0025-000000000009},  !- Handle
  Typical Insulation 2,                    !- Name
  Smooth,                                  !- Roughness
  4.38022034120929,                        !- Thermal Resistance {m2-K/W}
  0.9,                                     !- Thermal Absorptance
  0.7,                                     !- Solar Absorptance
  0.7;                                     !- Visible Absorptance

OS:Material:NoMass,
  {00000000-0000-0000-0025-000000000010},  !- Handle
  Typical Insulation 3,                    !- Name
  Smooth,                                  !- Roughness
  8.26444514207283,                        !- Thermal Resistance {m2-K/W}
  0.9,                                     !- Thermal Absorptance
  0.7,                                     !- Solar Absorptance
  0.7;                                     !- Visible Absorptance

OS:Material:NoMass,
  {00000000-0000-0000-0025-000000000011},  !- Handle
  Typical Insulation 4,                    !- Name
  Smooth,                                  !- Roughness
  0.578017014236402,                       !- Thermal Resistance {m2-K/W}
  0.9,                                     !- Thermal Absorptance
  0.7,                                     !- Solar Absorptance
  0.7;                                     !- Visible Absorptance

OS:Material:NoMass,
  {00000000-0000-0000-0025-000000000012},  !- Handle
  Typical Insulation 5,                    !- Name
  Smooth,                                  !- Roughness
  0.578034682080925,                       !- Thermal Resistance {m2-K/W}
  0.9,                                     !- Thermal Absorptance
  0.7,                                     !- Solar Absorptance
  0.7;                                     !- Visible Absorptance

OS:Material:NoMass,
  {00000000-0000-0000-0025-000000000013},  !- Handle
  Typical Insulation,                      !- Name
  Smooth,                                  !- Roughness
  0.101874652714525,                       !- Thermal Resistance {m2-K/W}
  0.9,                                     !- Thermal Absorptance
  0.7,                                     !- Solar Absorptance
  0.7;                                     !- Visible Absorptance

OS:Node,
  {00000000-0000-0000-0026-000000000001},  !- Handle
  48gal Electricity Water Heater - 33kBtu/hr 1 Therm Eff Supply Inlet Water Node, !- Name
  {00000000-0000-0000-0006-000000000009},  !- Inlet Port
  {00000000-0000-0000-0006-000000000018};  !- Outlet Port

OS:Node,
  {00000000-0000-0000-0026-000000000002},  !- Handle
  48gal Electricity Water Heater - 33kBtu/hr 1 Therm Eff Supply Outlet Water Node, !- Name
  {00000000-0000-0000-0006-000000000019},  !- Inlet Port
  {00000000-0000-0000-0006-000000000020};  !- Outlet Port

OS:Node,
  {00000000-0000-0000-0026-000000000003},  !- Handle
  ALL_ST=- undefined -_FL=Building Story 2_SCH=A Zone Air Node, !- Name
  {00000000-0000-0000-0006-000000000001},  !- Inlet Port
  ;                                        !- Outlet Port

OS:Node,
  {00000000-0000-0000-0026-000000000004},  !- Handle
  ALL_ST=Dining area - family dining_FL=Building Story 1_SCH=B Zone Air Node, !- Name
  {00000000-0000-0000-0006-000000000002},  !- Inlet Port
  ;                                        !- Outlet Port

OS:Node,
  {00000000-0000-0000-0026-000000000005},  !- Handle
  ALL_ST=Food preparation area_FL=Building Story 1_SCH=B Zone Air Node, !- Name
  {00000000-0000-0000-0006-000000000003},  !- Inlet Port
  ;                                        !- Outlet Port

OS:Node,
  {00000000-0000-0000-0026-000000000006},  !- Handle
  Dining WUC 0.38gpm 140F Inlet Water Node, !- Name
  {00000000-0000-0000-0006-000000000034},  !- Inlet Port
  {00000000-0000-0000-0006-000000000035};  !- Outlet Port

OS:Node,
  {00000000-0000-0000-0026-000000000007},  !- Handle
  Dining WUC 0.38gpm 140F Outlet Water Node, !- Name
  {00000000-0000-0000-0006-000000000036},  !- Inlet Port
  {00000000-0000-0000-0006-000000000037};  !- Outlet Port

OS:Node,
  {00000000-0000-0000-0026-000000000008},  !- Handle
  Kitchen WUC 0.07gpm 140F Inlet Water Node, !- Name
  {00000000-0000-0000-0006-000000000038},  !- Inlet Port
  {00000000-0000-0000-0006-000000000039};  !- Outlet Port

OS:Node,
  {00000000-0000-0000-0026-000000000009},  !- Handle
  Kitchen WUC 0.07gpm 140F Outlet Water Node, !- Name
  {00000000-0000-0000-0006-000000000040},  !- Inlet Port
  {00000000-0000-0000-0006-000000000041};  !- Outlet Port

OS:Node,
  {00000000-0000-0000-0026-000000000010},  !- Handle
  Main Service Water Loop Circulator Pump Outlet Water Node, !- Name
  {00000000-0000-0000-0006-000000000016},  !- Inlet Port
  {00000000-0000-0000-0006-000000000017};  !- Outlet Port

OS:Node,
  {00000000-0000-0000-0026-000000000011},  !- Handle
  Main Service Water Loop Demand Inlet Node, !- Name
  {00000000-0000-0000-0006-000000000011},  !- Inlet Port
  {00000000-0000-0000-0006-000000000012};  !- Outlet Port

OS:Node,
  {00000000-0000-0000-0026-000000000012},  !- Handle
  Main Service Water Loop Demand Outlet Node, !- Name
  {00000000-0000-0000-0006-000000000033},  !- Inlet Port
  {00000000-0000-0000-0006-000000000014};  !- Outlet Port

OS:Node,
  {00000000-0000-0000-0026-000000000013},  !- Handle
  Main Service Water Loop Supply Inlet Node, !- Name
  {00000000-0000-0000-0006-000000000008},  !- Inlet Port
  {00000000-0000-0000-0006-000000000015};  !- Outlet Port

OS:Node,
  {00000000-0000-0000-0026-000000000014},  !- Handle
  Main Service Water Loop Supply Outlet Node, !- Name
  {00000000-0000-0000-0006-000000000030},  !- Inlet Port
  {00000000-0000-0000-0006-000000000010};  !- Outlet Port

OS:Node,
  {00000000-0000-0000-0026-000000000015},  !- Handle
  Pipe Adiabatic 1 Inlet Water Node,       !- Name
  {00000000-0000-0000-0006-000000000021},  !- Inlet Port
  {00000000-0000-0000-0006-000000000022};  !- Outlet Port

OS:Node,
  {00000000-0000-0000-0026-000000000016},  !- Handle
  Pipe Adiabatic 1 Outlet Water Node,      !- Name
  {00000000-0000-0000-0006-000000000023},  !- Inlet Port
  {00000000-0000-0000-0006-000000000024};  !- Outlet Port

OS:Node,
  {00000000-0000-0000-0026-000000000017},  !- Handle
  Pipe Adiabatic 2 Inlet Water Node,       !- Name
  {00000000-0000-0000-0006-000000000013},  !- Inlet Port
  {00000000-0000-0000-0006-000000000025};  !- Outlet Port

OS:Node,
  {00000000-0000-0000-0026-000000000018},  !- Handle
  Pipe Adiabatic 2 Outlet Water Node,      !- Name
  {00000000-0000-0000-0006-000000000026},  !- Inlet Port
  {00000000-0000-0000-0006-000000000027};  !- Outlet Port

OS:Node,
  {00000000-0000-0000-0026-000000000019},  !- Handle
  Pipe Adiabatic 3 Inlet Water Node,       !- Name
  {00000000-0000-0000-0006-000000000028},  !- Inlet Port
  {00000000-0000-0000-0006-000000000029};  !- Outlet Port

OS:Node,
  {00000000-0000-0000-0026-000000000020},  !- Handle
  Pipe Adiabatic 4 Inlet Water Node,       !- Name
  {00000000-0000-0000-0006-000000000031},  !- Inlet Port
  {00000000-0000-0000-0006-000000000032};  !- Outlet Port

OS:Output:Meter,
  {00000000-0000-0000-0027-000000000001},  !- Handle
  Electricity:Facility,                    !- Name
  Hourly,                                  !- Reporting Frequency
  True,                                    !- Meter File Only
  False;                                   !- Cumulative

OS:Output:Meter,
  {00000000-0000-0000-0027-000000000002},  !- Handle
  ElectricityNet:Facility,                 !- Name
  Hourly,                                  !- Reporting Frequency
  True,                                    !- Meter File Only
  False;                                   !- Cumulative

OS:Output:Meter,
  {00000000-0000-0000-0027-000000000003},  !- Handle
  NaturalGas:Facility,                     !- Name
  Hourly,                                  !- Reporting Frequency
  True,                                    !- Meter File Only
  False;                                   !- Cumulative

OS:OutputControl:ReportingTolerances,
  {00000000-0000-0000-0028-000000000001},  !- Handle
  1,                                       !- Tolerance for Time Heating Setpoint Not Met {deltaC}
  1;                                       !- Tolerance for Time Cooling Setpoint Not Met {deltaC}

OS:People,
  {00000000-0000-0000-0029-000000000001},  !- Handle
  Space Function Dining area - family dining People, !- Name
  {00000000-0000-0000-0030-000000000001},  !- People Definition Name
  {00000000-0000-0000-0057-000000000002},  !- Space or SpaceType Name
  ,                                        !- Number of People Schedule Name
  ,                                        !- Activity Level Schedule Name
  ,                                        !- Surface Name/Angle Factor List Name
  {00000000-0000-0000-0040-000000000019},  !- Work Efficiency Schedule Name
  {00000000-0000-0000-0040-000000000002},  !- Clothing Insulation Schedule Name
  {00000000-0000-0000-0040-000000000001},  !- Air Velocity Schedule Name
  1;                                       !- Multiplier

OS:People,
  {00000000-0000-0000-0029-000000000002},  !- Handle
  Space Function Food preparation area People, !- Name
  {00000000-0000-0000-0030-000000000002},  !- People Definition Name
  {00000000-0000-0000-0057-000000000003},  !- Space or SpaceType Name
  ,                                        !- Number of People Schedule Name
  ,                                        !- Activity Level Schedule Name
  ,                                        !- Surface Name/Angle Factor List Name
  {00000000-0000-0000-0040-000000000019},  !- Work Efficiency Schedule Name
  {00000000-0000-0000-0040-000000000002},  !- Clothing Insulation Schedule Name
  {00000000-0000-0000-0040-000000000001},  !- Air Velocity Schedule Name
  1;                                       !- Multiplier

OS:People:Definition,
  {00000000-0000-0000-0030-000000000001},  !- Handle
  Space Function Dining area - family dining People Definition, !- Name
  People/Area,                             !- Number of People Calculation Method
  ,                                        !- Number of People {people}
  0.10003634216273,                        !- People per Space Floor Area {person/m2}
  ,                                        !- Space Floor Area per Person {m2/person}
  0.3;                                     !- Fraction Radiant

OS:People:Definition,
  {00000000-0000-0000-0030-000000000002},  !- Handle
  Space Function Food preparation area People Definition, !- Name
  People/Area,                             !- Number of People Calculation Method
  ,                                        !- Number of People {people}
  0.0500181710813649,                      !- People per Space Floor Area {person/m2}
  ,                                        !- Space Floor Area per Person {m2/person}
  0.3;                                     !- Fraction Radiant

OS:Pipe:Adiabatic,
  {00000000-0000-0000-0031-000000000001},  !- Handle
  Pipe Adiabatic 1,                        !- Name
  {00000000-0000-0000-0006-000000000022},  !- Inlet Node Name
  {00000000-0000-0000-0006-000000000023};  !- Outlet Node Name

OS:Pipe:Adiabatic,
  {00000000-0000-0000-0031-000000000002},  !- Handle
  Pipe Adiabatic 2,                        !- Name
  {00000000-0000-0000-0006-000000000025},  !- Inlet Node Name
  {00000000-0000-0000-0006-000000000026};  !- Outlet Node Name

OS:Pipe:Adiabatic,
  {00000000-0000-0000-0031-000000000003},  !- Handle
  Pipe Adiabatic 3,                        !- Name
  {00000000-0000-0000-0006-000000000029},  !- Inlet Node Name
  {00000000-0000-0000-0006-000000000030};  !- Outlet Node Name

OS:Pipe:Adiabatic,
  {00000000-0000-0000-0031-000000000004},  !- Handle
  Pipe Adiabatic 4,                        !- Name
  {00000000-0000-0000-0006-000000000032},  !- Inlet Node Name
  {00000000-0000-0000-0006-000000000033};  !- Outlet Node Name

OS:PlantLoop,
  {00000000-0000-0000-0032-000000000001},  !- Handle
  Main Service Water Loop,                 !- Name
  ,                                        !- Fluid Type
  0,                                       !- Glycol Concentration
  ,                                        !- User Defined Fluid Type
  ,                                        !- Plant Equipment Operation Heating Load
  ,                                        !- Plant Equipment Operation Cooling Load
  ,                                        !- Primary Plant Equipment Operation Scheme
  {00000000-0000-0000-0026-000000000014},  !- Loop Temperature Setpoint Node Name
  60,                                      !- Maximum Loop Temperature {C}
  51.66667,                                !- Minimum Loop Temperature {C}
  ,                                        !- Maximum Loop Flow Rate {m3/s}
  ,                                        !- Minimum Loop Flow Rate {m3/s}
  Autocalculate,                           !- Plant Loop Volume {m3}
  {00000000-0000-0000-0006-000000000008},  !- Plant Side Inlet Node Name
  {00000000-0000-0000-0006-000000000010},  !- Plant Side Outlet Node Name
  ,                                        !- Plant Side Branch List Name
  {00000000-0000-0000-0006-000000000011},  !- Demand Side Inlet Node Name
  {00000000-0000-0000-0006-000000000014},  !- Demand Side Outlet Node Name
  ,                                        !- Demand Side Branch List Name
  ,                                        !- Demand Side Connector List Name
  Optimal,                                 !- Load Distribution Scheme
  {00000000-0000-0000-0002-000000000001},  !- Availability Manager List Name
  ,                                        !- Plant Loop Demand Calculation Scheme
  ,                                        !- Common Pipe Simulation
  ,                                        !- Pressure Simulation Type
  ,                                        !- Plant Equipment Operation Heating Load Schedule
  ,                                        !- Plant Equipment Operation Cooling Load Schedule
  ,                                        !- Primary Plant Equipment Operation Scheme Schedule
  ,                                        !- Component Setpoint Operation Scheme Schedule
  {00000000-0000-0000-0007-000000000002},  !- Demand Mixer Name
  {00000000-0000-0000-0008-000000000002},  !- Demand Splitter Name
  {00000000-0000-0000-0007-000000000001},  !- Supply Mixer Name
  {00000000-0000-0000-0008-000000000001};  !- Supply Splitter Name

OS:PortList,
  {00000000-0000-0000-0033-000000000001},  !- Handle
  {00000000-0000-0000-0065-000000000001};  !- HVAC Component

OS:PortList,
  {00000000-0000-0000-0033-000000000002},  !- Handle
  {00000000-0000-0000-0065-000000000001};  !- HVAC Component

OS:PortList,
  {00000000-0000-0000-0033-000000000003},  !- Handle
  {00000000-0000-0000-0065-000000000001};  !- HVAC Component

OS:PortList,
  {00000000-0000-0000-0033-000000000004},  !- Handle
  {00000000-0000-0000-0065-000000000002};  !- HVAC Component

OS:PortList,
  {00000000-0000-0000-0033-000000000005},  !- Handle
  {00000000-0000-0000-0065-000000000002};  !- HVAC Component

OS:PortList,
  {00000000-0000-0000-0033-000000000006},  !- Handle
  {00000000-0000-0000-0065-000000000002};  !- HVAC Component

OS:PortList,
  {00000000-0000-0000-0033-000000000007},  !- Handle
  {00000000-0000-0000-0065-000000000003};  !- HVAC Component

OS:PortList,
  {00000000-0000-0000-0033-000000000008},  !- Handle
  {00000000-0000-0000-0065-000000000003};  !- HVAC Component

OS:PortList,
  {00000000-0000-0000-0033-000000000009},  !- Handle
  {00000000-0000-0000-0065-000000000003};  !- HVAC Component

OS:Pump:ConstantSpeed,
  {00000000-0000-0000-0034-000000000001},  !- Handle
  Main Service Water Loop Circulator Pump, !- Name
  {00000000-0000-0000-0006-000000000015},  !- Inlet Node Name
  {00000000-0000-0000-0006-000000000016},  !- Outlet Node Name
  autosize,                                !- Rated Flow Rate {m3/s}
  287937.298445018,                        !- Rated Pump Head {Pa}
  autosize,                                !- Rated Power Consumption {W}
  0.7,                                     !- Motor Efficiency
  0,                                       !- Fraction of Motor Inefficiencies to Fluid Stream
  Intermittent,                            !- Pump Control Type
  ,                                        !- Pump Flow Rate Schedule
  ,                                        !- Pump Curve
  ,                                        !- Impeller Diameter {m}
  ,                                        !- Rotational Speed {rev/min}
  ,                                        !- Zone
  ,                                        !- Skin Loss Radiative Fraction
  PowerPerFlowPerPressure,                 !- Design Power Sizing Method
  348701.1,                                !- Design Electric Power per Unit Flow Rate {W/(m3/s)}
  1.282051282,                             !- Design Shaft Power per Unit Flow Rate per Unit Head {W-s/m3-Pa}
  General;                                 !- End-Use Subcategory

OS:Rendering:Color,
  {00000000-0000-0000-0035-000000000001},  !- Handle
  ALL_ST=- undefined -_FL=Building Story 2_SCH=A, !- Name
  47,                                      !- Rendering Red Value
  211,                                     !- Rendering Green Value
  38;                                      !- Rendering Blue Value

OS:Rendering:Color,
  {00000000-0000-0000-0035-000000000002},  !- Handle
  ALL_ST=Dining area - family dining_FL=Building Story 1_SCH=B, !- Name
  53,                                      !- Rendering Red Value
  204,                                     !- Rendering Green Value
  116;                                     !- Rendering Blue Value

OS:Rendering:Color,
  {00000000-0000-0000-0035-000000000003},  !- Handle
  ALL_ST=Food preparation area_FL=Building Story 1_SCH=B, !- Name
  152,                                     !- Rendering Red Value
  249,                                     !- Rendering Green Value
  143;                                     !- Rendering Blue Value

OS:Rendering:Color,
  {00000000-0000-0000-0035-000000000004},  !- Handle
  Space Function - undefined - 1,          !- Name
  255,                                     !- Rendering Red Value
  255,                                     !- Rendering Green Value
  255;                                     !- Rendering Blue Value

OS:Rendering:Color,
  {00000000-0000-0000-0035-000000000005},  !- Handle
  Space Function - undefined - 2,          !- Name
  177,                                     !- Rendering Red Value
  23,                                      !- Rendering Green Value
  233;                                     !- Rendering Blue Value

OS:Rendering:Color,
  {00000000-0000-0000-0035-000000000006},  !- Handle
  Space Function - undefined -,            !- Name
  255,                                     !- Rendering Red Value
  255,                                     !- Rendering Green Value
  255;                                     !- Rendering Blue Value

OS:Rendering:Color,
  {00000000-0000-0000-0035-000000000007},  !- Handle
  Space Function Dining - family space,    !- Name
  255,                                     !- Rendering Red Value
  255,                                     !- Rendering Green Value
  255;                                     !- Rendering Blue Value

OS:Rendering:Color,
  {00000000-0000-0000-0035-000000000008},  !- Handle
  Space Function Dining area - family dining 1, !- Name
  154,                                     !- Rendering Red Value
  30,                                      !- Rendering Green Value
  171;                                     !- Rendering Blue Value

OS:Rendering:Color,
  {00000000-0000-0000-0035-000000000009},  !- Handle
  Space Function Dining area - family dining, !- Name
  255,                                     !- Rendering Red Value
  255,                                     !- Rendering Green Value
  255;                                     !- Rendering Blue Value

OS:Rendering:Color,
  {00000000-0000-0000-0035-000000000010},  !- Handle
  Space Function Food preparation area 1,  !- Name
  158,                                     !- Rendering Red Value
  236,                                     !- Rendering Green Value
  124;                                     !- Rendering Blue Value

OS:Rendering:Color,
  {00000000-0000-0000-0035-000000000011},  !- Handle
  Space Function Food preparation area,    !- Name
  255,                                     !- Rendering Red Value
  255,                                     !- Rendering Green Value
  255;                                     !- Rendering Blue Value

OS:Rendering:Color,
  {00000000-0000-0000-0035-000000000012},  !- Handle
  Space Function Food preparation,         !- Name
  255,                                     !- Rendering Red Value
  255,                                     !- Rendering Green Value
  255;                                     !- Rendering Blue Value

OS:RunPeriod,
  {00000000-0000-0000-0036-000000000001},  !- Handle
  Run Period 1,                            !- Name
  1,                                       !- Begin Month
  1,                                       !- Begin Day of Month
  12,                                      !- End Month
  31,                                      !- End Day of Month
  No,                                      !- Use Weather File Holidays and Special Days
  No,                                      !- Use Weather File Daylight Saving Period
  No,                                      !- Apply Weekend Holiday Rule
  Yes,                                     !- Use Weather File Rain Indicators
  Yes,                                     !- Use Weather File Snow Indicators
  1;                                       !- Number of Times Runperiod to be Repeated

OS:Schedule:Constant,
  {00000000-0000-0000-0037-000000000001},  !- Handle
  Always On Discrete,                      !- Name
  {00000000-0000-0000-0041-000000000005},  !- Schedule Type Limits Name
  1;                                       !- Value

OS:Schedule:Day,
  {00000000-0000-0000-0038-000000000001},  !- Handle
  Air Velocity Schedule Default,           !- Name
  {00000000-0000-0000-0041-000000000007},  !- Schedule Type Limits Name
  ,                                        !- Interpolate to Timestep
  24,                                      !- Hour 1
  0,                                       !- Minute 1
  0.2;                                     !- Value Until Time 1

OS:Schedule:Day,
  {00000000-0000-0000-0038-000000000002},  !- Handle
  Clothing Schedule Default Winter Clothes, !- Name
  {00000000-0000-0000-0041-000000000003},  !- Schedule Type Limits Name
  ,                                        !- Interpolate to Timestep
  24,                                      !- Hour 1
  0,                                       !- Minute 1
  1;                                       !- Value Until Time 1

OS:Schedule:Day,
  {00000000-0000-0000-0038-000000000003},  !- Handle
  Clothing Schedule Summer Clothes,        !- Name
  {00000000-0000-0000-0041-000000000003},  !- Schedule Type Limits Name
  ,                                        !- Interpolate to Timestep
  24,                                      !- Hour 1
  0,                                       !- Minute 1
  0.5;                                     !- Value Until Time 1

OS:Schedule:Day,
  {00000000-0000-0000-0038-000000000004},  !- Handle
  Economizer Max OA Fraction 100 pct Default, !- Name
  ,                                        !- Schedule Type Limits Name
  ,                                        !- Interpolate to Timestep
  24,                                      !- Hour 1
  0,                                       !- Minute 1
  1;                                       !- Value Until Time 1

OS:Schedule:Day,
  {00000000-0000-0000-0038-000000000005},  !- Handle
  Fraction Latent - 0.05 Default,          !- Name
  {00000000-0000-0000-0041-000000000004},  !- Schedule Type Limits Name
  ,                                        !- Interpolate to Timestep
  24,                                      !- Hour 1
  0,                                       !- Minute 1
  0.05;                                    !- Value Until Time 1

OS:Schedule:Day,
  {00000000-0000-0000-0038-000000000006},  !- Handle
  Fraction Sensible - 0.2 Default,         !- Name
  {00000000-0000-0000-0041-000000000004},  !- Schedule Type Limits Name
  ,                                        !- Interpolate to Timestep
  24,                                      !- Hour 1
  0,                                       !- Minute 1
  0.2;                                     !- Value Until Time 1

OS:Schedule:Day,
  {00000000-0000-0000-0038-000000000007},  !- Handle
  Mixed Water At Faucet Temp - 140F Default, !- Name
  {00000000-0000-0000-0041-000000000006},  !- Schedule Type Limits Name
  ,                                        !- Interpolate to Timestep
  24,                                      !- Hour 1
  0,                                       !- Minute 1
  60;                                      !- Value Until Time 1

OS:Schedule:Day,
  {00000000-0000-0000-0038-000000000008},  !- Handle
  NECB-Activity Default,                   !- Name
  {00000000-0000-0000-0041-000000000001},  !- Schedule Type Limits Name
  No,                                      !- Interpolate to Timestep
  24,                                      !- Hour 1
  0,                                       !- Minute 1
  130;                                     !- Value Until Time 1

OS:Schedule:Day,
  {00000000-0000-0000-0038-000000000009},  !- Handle
  NECB-Activity Summer Design Day,         !- Name
  {00000000-0000-0000-0041-000000000001},  !- Schedule Type Limits Name
  No,                                      !- Interpolate to Timestep
  24,                                      !- Hour 1
  0,                                       !- Minute 1
  130;                                     !- Value Until Time 1

OS:Schedule:Day,
  {00000000-0000-0000-0038-000000000010},  !- Handle
  NECB-Activity Winter Design Day,         !- Name
  {00000000-0000-0000-0041-000000000001},  !- Schedule Type Limits Name
  No,                                      !- Interpolate to Timestep
  24,                                      !- Hour 1
  0,                                       !- Minute 1
  130;                                     !- Value Until Time 1

OS:Schedule:Day,
  {00000000-0000-0000-0038-000000000011},  !- Handle
  NECB-B-Electric-Equipment Default,       !- Name
  {00000000-0000-0000-0041-000000000004},  !- Schedule Type Limits Name
  No,                                      !- Interpolate to Timestep
  1,                                       !- Hour 1
  0,                                       !- Minute 1
  0.9,                                     !- Value Until Time 1
  2,                                       !- Hour 2
  0,                                       !- Minute 2
  0.5,                                     !- Value Until Time 2
  9,                                       !- Hour 3
  0,                                       !- Minute 3
  0.1,                                     !- Value Until Time 3
  10,                                      !- Hour 4
  0,                                       !- Minute 4
  0.5,                                     !- Value Until Time 4
  11,                                      !- Hour 5
  0,                                       !- Minute 5
  0.7,                                     !- Value Until Time 5
  24,                                      !- Hour 6
  0,                                       !- Minute 6
  0.9;                                     !- Value Until Time 6

OS:Schedule:Day,
  {00000000-0000-0000-0038-000000000012},  !- Handle
  NECB-B-Electric-Equipment Default|Wkdy Day, !- Name
  {00000000-0000-0000-0041-000000000004},  !- Schedule Type Limits Name
  No,                                      !- Interpolate to Timestep
  1,                                       !- Hour 1
  0,                                       !- Minute 1
  0.9,                                     !- Value Until Time 1
  2,                                       !- Hour 2
  0,                                       !- Minute 2
  0.5,                                     !- Value Until Time 2
  9,                                       !- Hour 3
  0,                                       !- Minute 3
  0.1,                                     !- Value Until Time 3
  10,                                      !- Hour 4
  0,                                       !- Minute 4
  0.5,                                     !- Value Until Time 4
  11,                                      !- Hour 5
  0,                                       !- Minute 5
  0.7,                                     !- Value Until Time 5
  24,                                      !- Hour 6
  0,                                       !- Minute 6
  0.9;                                     !- Value Until Time 6

OS:Schedule:Day,
  {00000000-0000-0000-0038-000000000013},  !- Handle
  NECB-B-Electric-Equipment Sat Day,       !- Name
  {00000000-0000-0000-0041-000000000004},  !- Schedule Type Limits Name
  No,                                      !- Interpolate to Timestep
  1,                                       !- Hour 1
  0,                                       !- Minute 1
  0.9,                                     !- Value Until Time 1
  2,                                       !- Hour 2
  0,                                       !- Minute 2
  0.5,                                     !- Value Until Time 2
  9,                                       !- Hour 3
  0,                                       !- Minute 3
  0.1,                                     !- Value Until Time 3
  10,                                      !- Hour 4
  0,                                       !- Minute 4
  0.5,                                     !- Value Until Time 4
  11,                                      !- Hour 5
  0,                                       !- Minute 5
  0.7,                                     !- Value Until Time 5
  24,                                      !- Hour 6
  0,                                       !- Minute 6
  0.9;                                     !- Value Until Time 6

OS:Schedule:Day,
  {00000000-0000-0000-0038-000000000014},  !- Handle
  NECB-B-Electric-Equipment Sun|Hol Day,   !- Name
  {00000000-0000-0000-0041-000000000004},  !- Schedule Type Limits Name
  No,                                      !- Interpolate to Timestep
  2,                                       !- Hour 1
  0,                                       !- Minute 1
  0.5,                                     !- Value Until Time 1
  10,                                      !- Hour 2
  0,                                       !- Minute 2
  0.1,                                     !- Value Until Time 2
  11,                                      !- Hour 3
  0,                                       !- Minute 3
  0.5,                                     !- Value Until Time 3
  23,                                      !- Hour 4
  0,                                       !- Minute 4
  0.9,                                     !- Value Until Time 4
  24,                                      !- Hour 5
  0,                                       !- Minute 5
  0.5;                                     !- Value Until Time 5

OS:Schedule:Day,
  {00000000-0000-0000-0038-000000000015},  !- Handle
  NECB-B-Lighting Default,                 !- Name
  {00000000-0000-0000-0041-000000000004},  !- Schedule Type Limits Name
  No,                                      !- Interpolate to Timestep
  1,                                       !- Hour 1
  0,                                       !- Minute 1
  0.9,                                     !- Value Until Time 1
  2,                                       !- Hour 2
  0,                                       !- Minute 2
  0.5,                                     !- Value Until Time 2
  9,                                       !- Hour 3
  0,                                       !- Minute 3
  0.1,                                     !- Value Until Time 3
  10,                                      !- Hour 4
  0,                                       !- Minute 4
  0.5,                                     !- Value Until Time 4
  11,                                      !- Hour 5
  0,                                       !- Minute 5
  0.7,                                     !- Value Until Time 5
  24,                                      !- Hour 6
  0,                                       !- Minute 6
  0.9;                                     !- Value Until Time 6

OS:Schedule:Day,
  {00000000-0000-0000-0038-000000000016},  !- Handle
  NECB-B-Lighting Default|Wkdy Day,        !- Name
  {00000000-0000-0000-0041-000000000004},  !- Schedule Type Limits Name
  No,                                      !- Interpolate to Timestep
  1,                                       !- Hour 1
  0,                                       !- Minute 1
  0.9,                                     !- Value Until Time 1
  2,                                       !- Hour 2
  0,                                       !- Minute 2
  0.5,                                     !- Value Until Time 2
  9,                                       !- Hour 3
  0,                                       !- Minute 3
  0.1,                                     !- Value Until Time 3
  10,                                      !- Hour 4
  0,                                       !- Minute 4
  0.5,                                     !- Value Until Time 4
  11,                                      !- Hour 5
  0,                                       !- Minute 5
  0.7,                                     !- Value Until Time 5
  24,                                      !- Hour 6
  0,                                       !- Minute 6
  0.9;                                     !- Value Until Time 6

OS:Schedule:Day,
  {00000000-0000-0000-0038-000000000017},  !- Handle
  NECB-B-Lighting Sat Day,                 !- Name
  {00000000-0000-0000-0041-000000000004},  !- Schedule Type Limits Name
  No,                                      !- Interpolate to Timestep
  1,                                       !- Hour 1
  0,                                       !- Minute 1
  0.9,                                     !- Value Until Time 1
  2,                                       !- Hour 2
  0,                                       !- Minute 2
  0.5,                                     !- Value Until Time 2
  9,                                       !- Hour 3
  0,                                       !- Minute 3
  0.1,                                     !- Value Until Time 3
  10,                                      !- Hour 4
  0,                                       !- Minute 4
  0.5,                                     !- Value Until Time 4
  11,                                      !- Hour 5
  0,                                       !- Minute 5
  0.7,                                     !- Value Until Time 5
  24,                                      !- Hour 6
  0,                                       !- Minute 6
  0.9;                                     !- Value Until Time 6

OS:Schedule:Day,
  {00000000-0000-0000-0038-000000000018},  !- Handle
  NECB-B-Lighting Sun|Hol Day,             !- Name
  {00000000-0000-0000-0041-000000000004},  !- Schedule Type Limits Name
  No,                                      !- Interpolate to Timestep
  2,                                       !- Hour 1
  0,                                       !- Minute 1
  0.5,                                     !- Value Until Time 1
  10,                                      !- Hour 2
  0,                                       !- Minute 2
  0.1,                                     !- Value Until Time 2
  11,                                      !- Hour 3
  0,                                       !- Minute 3
  0.5,                                     !- Value Until Time 3
  23,                                      !- Hour 4
  0,                                       !- Minute 4
  0.9,                                     !- Value Until Time 4
  24,                                      !- Hour 5
  0,                                       !- Minute 5
  0.5;                                     !- Value Until Time 5

OS:Schedule:Day,
  {00000000-0000-0000-0038-000000000019},  !- Handle
  NECB-B-Occupancy Default,                !- Name
  {00000000-0000-0000-0041-000000000004},  !- Schedule Type Limits Name
  No,                                      !- Interpolate to Timestep
  1,                                       !- Hour 1
  0,                                       !- Minute 1
  0.3,                                     !- Value Until Time 1
  2,                                       !- Hour 2
  0,                                       !- Minute 2
  0.1,                                     !- Value Until Time 2
  9,                                       !- Hour 3
  0,                                       !- Minute 3
  0,                                       !- Value Until Time 3
  10,                                      !- Hour 4
  0,                                       !- Minute 4
  0.1,                                     !- Value Until Time 4
  11,                                      !- Hour 5
  0,                                       !- Minute 5
  0.2,                                     !- Value Until Time 5
  12,                                      !- Hour 6
  0,                                       !- Minute 6
  0.5,                                     !- Value Until Time 6
  13,                                      !- Hour 7
  0,                                       !- Minute 7
  0.9,                                     !- Value Until Time 7
  14,                                      !- Hour 8
  0,                                       !- Minute 8
  0.8,                                     !- Value Until Time 8
  15,                                      !- Hour 9
  0,                                       !- Minute 9
  0.5,                                     !- Value Until Time 9
  17,                                      !- Hour 10
  0,                                       !- Minute 10
  0.2,                                     !- Value Until Time 10
  18,                                      !- Hour 11
  0,                                       !- Minute 11
  0.3,                                     !- Value Until Time 11
  19,                                      !- Hour 12
  0,                                       !- Minute 12
  0.6,                                     !- Value Until Time 12
  22,                                      !- Hour 13
  0,                                       !- Minute 13
  0.9,                                     !- Value Until Time 13
  23,                                      !- Hour 14
  0,                                       !- Minute 14
  0.6,                                     !- Value Until Time 14
  24,                                      !- Hour 15
  0,                                       !- Minute 15
  0.4;                                     !- Value Until Time 15

OS:Schedule:Day,
  {00000000-0000-0000-0038-000000000020},  !- Handle
  NECB-B-Occupancy Default|Wkdy Day,       !- Name
  {00000000-0000-0000-0041-000000000004},  !- Schedule Type Limits Name
  No,                                      !- Interpolate to Timestep
  1,                                       !- Hour 1
  0,                                       !- Minute 1
  0.3,                                     !- Value Until Time 1
  2,                                       !- Hour 2
  0,                                       !- Minute 2
  0.1,                                     !- Value Until Time 2
  9,                                       !- Hour 3
  0,                                       !- Minute 3
  0,                                       !- Value Until Time 3
  10,                                      !- Hour 4
  0,                                       !- Minute 4
  0.1,                                     !- Value Until Time 4
  11,                                      !- Hour 5
  0,                                       !- Minute 5
  0.2,                                     !- Value Until Time 5
  12,                                      !- Hour 6
  0,                                       !- Minute 6
  0.5,                                     !- Value Until Time 6
  13,                                      !- Hour 7
  0,                                       !- Minute 7
  0.9,                                     !- Value Until Time 7
  14,                                      !- Hour 8
  0,                                       !- Minute 8
  0.8,                                     !- Value Until Time 8
  15,                                      !- Hour 9
  0,                                       !- Minute 9
  0.5,                                     !- Value Until Time 9
  17,                                      !- Hour 10
  0,                                       !- Minute 10
  0.2,                                     !- Value Until Time 10
  18,                                      !- Hour 11
  0,                                       !- Minute 11
  0.3,                                     !- Value Until Time 11
  19,                                      !- Hour 12
  0,                                       !- Minute 12
  0.6,                                     !- Value Until Time 12
  22,                                      !- Hour 13
  0,                                       !- Minute 13
  0.9,                                     !- Value Until Time 13
  23,                                      !- Hour 14
  0,                                       !- Minute 14
  0.6,                                     !- Value Until Time 14
  24,                                      !- Hour 15
  0,                                       !- Minute 15
  0.4;                                     !- Value Until Time 15

OS:Schedule:Day,
  {00000000-0000-0000-0038-000000000021},  !- Handle
  NECB-B-Occupancy Sat Day,                !- Name
  {00000000-0000-0000-0041-000000000004},  !- Schedule Type Limits Name
  No,                                      !- Interpolate to Timestep
  1,                                       !- Hour 1
  0,                                       !- Minute 1
  0.5,                                     !- Value Until Time 1
  2,                                       !- Hour 2
  0,                                       !- Minute 2
  0.3,                                     !- Value Until Time 2
  9,                                       !- Hour 3
  0,                                       !- Minute 3
  0,                                       !- Value Until Time 3
  10,                                      !- Hour 4
  0,                                       !- Minute 4
  0.1,                                     !- Value Until Time 4
  11,                                      !- Hour 5
  0,                                       !- Minute 5
  0.2,                                     !- Value Until Time 5
  12,                                      !- Hour 6
  0,                                       !- Minute 6
  0.5,                                     !- Value Until Time 6
  13,                                      !- Hour 7
  0,                                       !- Minute 7
  0.9,                                     !- Value Until Time 7
  14,                                      !- Hour 8
  0,                                       !- Minute 8
  0.8,                                     !- Value Until Time 8
  15,                                      !- Hour 9
  0,                                       !- Minute 9
  0.5,                                     !- Value Until Time 9
  17,                                      !- Hour 10
  0,                                       !- Minute 10
  0.2,                                     !- Value Until Time 10
  18,                                      !- Hour 11
  0,                                       !- Minute 11
  0.3,                                     !- Value Until Time 11
  19,                                      !- Hour 12
  0,                                       !- Minute 12
  0.6,                                     !- Value Until Time 12
  22,                                      !- Hour 13
  0,                                       !- Minute 13
  0.9,                                     !- Value Until Time 13
  24,                                      !- Hour 14
  0,                                       !- Minute 14
  0.6;                                     !- Value Until Time 14

OS:Schedule:Day,
  {00000000-0000-0000-0038-000000000022},  !- Handle
  NECB-B-Occupancy Sun|Hol Day,            !- Name
  {00000000-0000-0000-0041-000000000004},  !- Schedule Type Limits Name
  No,                                      !- Interpolate to Timestep
  1,                                       !- Hour 1
  0,                                       !- Minute 1
  0.1,                                     !- Value Until Time 1
  2,                                       !- Hour 2
  0,                                       !- Minute 2
  0.3,                                     !- Value Until Time 2
  10,                                      !- Hour 3
  0,                                       !- Minute 3
  0,                                       !- Value Until Time 3
  11,                                      !- Hour 4
  0,                                       !- Minute 4
  0.1,                                     !- Value Until Time 4
  12,                                      !- Hour 5
  0,                                       !- Minute 5
  0.4,                                     !- Value Until Time 5
  14,                                      !- Hour 6
  0,                                       !- Minute 6
  0.5,                                     !- Value Until Time 6
  15,                                      !- Hour 7
  0,                                       !- Minute 7
  0.4,                                     !- Value Until Time 7
  18,                                      !- Hour 8
  0,                                       !- Minute 8
  0.2,                                     !- Value Until Time 8
  19,                                      !- Hour 9
  0,                                       !- Minute 9
  0.5,                                     !- Value Until Time 9
  21,                                      !- Hour 10
  0,                                       !- Minute 10
  0.7,                                     !- Value Until Time 10
  22,                                      !- Hour 11
  0,                                       !- Minute 11
  0.5,                                     !- Value Until Time 11
  23,                                      !- Hour 12
  0,                                       !- Minute 12
  0.3,                                     !- Value Until Time 12
  24,                                      !- Hour 13
  0,                                       !- Minute 13
  0.1;                                     !- Value Until Time 13

OS:Schedule:Day,
  {00000000-0000-0000-0038-000000000023},  !- Handle
  NECB-B-Occupancy-NECB-B-Lighting-0.0-0.0-0.67-Default|Wkdy-Light Day, !- Name
  {00000000-0000-0000-0041-000000000004},  !- Schedule Type Limits Name
  ,                                        !- Interpolate to Timestep
  1,                                       !- Hour 1
  0,                                       !- Minute 1
  0.9,                                     !- Value Until Time 1
  2,                                       !- Hour 2
  0,                                       !- Minute 2
  0.5,                                     !- Value Until Time 2
  9,                                       !- Hour 3
  0,                                       !- Minute 3
  0.1,                                     !- Value Until Time 3
  10,                                      !- Hour 4
  0,                                       !- Minute 4
  0.5,                                     !- Value Until Time 4
  11,                                      !- Hour 5
  0,                                       !- Minute 5
  0.7,                                     !- Value Until Time 5
  24,                                      !- Hour 6
  0,                                       !- Minute 6
  0.9;                                     !- Value Until Time 6

OS:Schedule:Day,
  {00000000-0000-0000-0038-000000000024},  !- Handle
  NECB-B-Occupancy-NECB-B-Lighting-0.0-0.0-0.67-Light Default, !- Name
  {00000000-0000-0000-0041-000000000004},  !- Schedule Type Limits Name
  ,                                        !- Interpolate to Timestep
  1,                                       !- Hour 1
  0,                                       !- Minute 1
  0.9,                                     !- Value Until Time 1
  2,                                       !- Hour 2
  0,                                       !- Minute 2
  0.5,                                     !- Value Until Time 2
  9,                                       !- Hour 3
  0,                                       !- Minute 3
  0.1,                                     !- Value Until Time 3
  10,                                      !- Hour 4
  0,                                       !- Minute 4
  0.5,                                     !- Value Until Time 4
  11,                                      !- Hour 5
  0,                                       !- Minute 5
  0.7,                                     !- Value Until Time 5
  24,                                      !- Hour 6
  0,                                       !- Minute 6
  0.9;                                     !- Value Until Time 6

OS:Schedule:Day,
  {00000000-0000-0000-0038-000000000025},  !- Handle
  NECB-B-Occupancy-NECB-B-Lighting-0.0-0.0-0.67-Sat-Light Day, !- Name
  {00000000-0000-0000-0041-000000000004},  !- Schedule Type Limits Name
  ,                                        !- Interpolate to Timestep
  1,                                       !- Hour 1
  0,                                       !- Minute 1
  0.9,                                     !- Value Until Time 1
  2,                                       !- Hour 2
  0,                                       !- Minute 2
  0.5,                                     !- Value Until Time 2
  9,                                       !- Hour 3
  0,                                       !- Minute 3
  0.1,                                     !- Value Until Time 3
  10,                                      !- Hour 4
  0,                                       !- Minute 4
  0.5,                                     !- Value Until Time 4
  11,                                      !- Hour 5
  0,                                       !- Minute 5
  0.7,                                     !- Value Until Time 5
  24,                                      !- Hour 6
  0,                                       !- Minute 6
  0.9;                                     !- Value Until Time 6

OS:Schedule:Day,
  {00000000-0000-0000-0038-000000000026},  !- Handle
  NECB-B-Occupancy-NECB-B-Lighting-0.0-0.0-0.67-Sun|Hol-Light Day, !- Name
  {00000000-0000-0000-0041-000000000004},  !- Schedule Type Limits Name
  ,                                        !- Interpolate to Timestep
  2,                                       !- Hour 1
  0,                                       !- Minute 1
  0.5,                                     !- Value Until Time 1
  10,                                      !- Hour 2
  0,                                       !- Minute 2
  0.1,                                     !- Value Until Time 2
  11,                                      !- Hour 3
  0,                                       !- Minute 3
  0.5,                                     !- Value Until Time 3
  23,                                      !- Hour 4
  0,                                       !- Minute 4
  0.9,                                     !- Value Until Time 4
  24,                                      !- Hour 5
  0,                                       !- Minute 5
  0.5;                                     !- Value Until Time 5

OS:Schedule:Day,
  {00000000-0000-0000-0038-000000000027},  !- Handle
  NECB-B-Service Water Heating Default,    !- Name
  {00000000-0000-0000-0041-000000000004},  !- Schedule Type Limits Name
  No,                                      !- Interpolate to Timestep
  1,                                       !- Hour 1
  0,                                       !- Minute 1
  0.6,                                     !- Value Until Time 1
  2,                                       !- Hour 2
  0,                                       !- Minute 2
  0.5,                                     !- Value Until Time 2
  9,                                       !- Hour 3
  0,                                       !- Minute 3
  0.05,                                    !- Value Until Time 3
  11,                                      !- Hour 4
  0,                                       !- Minute 4
  0.7,                                     !- Value Until Time 4
  12,                                      !- Hour 5
  0,                                       !- Minute 5
  0.4,                                     !- Value Until Time 5
  13,                                      !- Hour 6
  0,                                       !- Minute 6
  0.5,                                     !- Value Until Time 6
  15,                                      !- Hour 7
  0,                                       !- Minute 7
  0.6,                                     !- Value Until Time 7
  16,                                      !- Hour 8
  0,                                       !- Minute 8
  0.4,                                     !- Value Until Time 8
  18,                                      !- Hour 9
  0,                                       !- Minute 9
  0.3,                                     !- Value Until Time 9
  19,                                      !- Hour 10
  0,                                       !- Minute 10
  0.4,                                     !- Value Until Time 10
  20,                                      !- Hour 11
  0,                                       !- Minute 11
  0.5,                                     !- Value Until Time 11
  22,                                      !- Hour 12
  0,                                       !- Minute 12
  0.8,                                     !- Value Until Time 12
  24,                                      !- Hour 13
  0,                                       !- Minute 13
  0.9;                                     !- Value Until Time 13

OS:Schedule:Day,
  {00000000-0000-0000-0038-000000000028},  !- Handle
  NECB-B-Service Water Heating Default|Wkdy Day, !- Name
  {00000000-0000-0000-0041-000000000004},  !- Schedule Type Limits Name
  No,                                      !- Interpolate to Timestep
  1,                                       !- Hour 1
  0,                                       !- Minute 1
  0.6,                                     !- Value Until Time 1
  2,                                       !- Hour 2
  0,                                       !- Minute 2
  0.5,                                     !- Value Until Time 2
  9,                                       !- Hour 3
  0,                                       !- Minute 3
  0.05,                                    !- Value Until Time 3
  11,                                      !- Hour 4
  0,                                       !- Minute 4
  0.7,                                     !- Value Until Time 4
  12,                                      !- Hour 5
  0,                                       !- Minute 5
  0.4,                                     !- Value Until Time 5
  13,                                      !- Hour 6
  0,                                       !- Minute 6
  0.5,                                     !- Value Until Time 6
  15,                                      !- Hour 7
  0,                                       !- Minute 7
  0.6,                                     !- Value Until Time 7
  16,                                      !- Hour 8
  0,                                       !- Minute 8
  0.4,                                     !- Value Until Time 8
  18,                                      !- Hour 9
  0,                                       !- Minute 9
  0.3,                                     !- Value Until Time 9
  19,                                      !- Hour 10
  0,                                       !- Minute 10
  0.4,                                     !- Value Until Time 10
  20,                                      !- Hour 11
  0,                                       !- Minute 11
  0.5,                                     !- Value Until Time 11
  22,                                      !- Hour 12
  0,                                       !- Minute 12
  0.8,                                     !- Value Until Time 12
  24,                                      !- Hour 13
  0,                                       !- Minute 13
  0.9;                                     !- Value Until Time 13

OS:Schedule:Day,
  {00000000-0000-0000-0038-000000000029},  !- Handle
  NECB-B-Service Water Heating Sat Day,    !- Name
  {00000000-0000-0000-0041-000000000004},  !- Schedule Type Limits Name
  No,                                      !- Interpolate to Timestep
  1,                                       !- Hour 1
  0,                                       !- Minute 1
  0.7,                                     !- Value Until Time 1
  2,                                       !- Hour 2
  0,                                       !- Minute 2
  0.6,                                     !- Value Until Time 2
  9,                                       !- Hour 3
  0,                                       !- Minute 3
  0.05,                                    !- Value Until Time 3
  11,                                      !- Hour 4
  0,                                       !- Minute 4
  0.7,                                     !- Value Until Time 4
  12,                                      !- Hour 5
  0,                                       !- Minute 5
  0.4,                                     !- Value Until Time 5
  13,                                      !- Hour 6
  0,                                       !- Minute 6
  0.5,                                     !- Value Until Time 6
  15,                                      !- Hour 7
  0,                                       !- Minute 7
  0.6,                                     !- Value Until Time 7
  16,                                      !- Hour 8
  0,                                       !- Minute 8
  0.4,                                     !- Value Until Time 8
  18,                                      !- Hour 9
  0,                                       !- Minute 9
  0.3,                                     !- Value Until Time 9
  19,                                      !- Hour 10
  0,                                       !- Minute 10
  0.4,                                     !- Value Until Time 10
  20,                                      !- Hour 11
  0,                                       !- Minute 11
  0.5,                                     !- Value Until Time 11
  22,                                      !- Hour 12
  0,                                       !- Minute 12
  0.8,                                     !- Value Until Time 12
  24,                                      !- Hour 13
  0,                                       !- Minute 13
  0.9;                                     !- Value Until Time 13

OS:Schedule:Day,
  {00000000-0000-0000-0038-000000000030},  !- Handle
  NECB-B-Service Water Heating Sun|Hol Day, !- Name
  {00000000-0000-0000-0041-000000000004},  !- Schedule Type Limits Name
  No,                                      !- Interpolate to Timestep
  1,                                       !- Hour 1
  0,                                       !- Minute 1
  0.5,                                     !- Value Until Time 1
  2,                                       !- Hour 2
  0,                                       !- Minute 2
  0.6,                                     !- Value Until Time 2
  9,                                       !- Hour 3
  0,                                       !- Minute 3
  0.05,                                    !- Value Until Time 3
  11,                                      !- Hour 4
  0,                                       !- Minute 4
  0.7,                                     !- Value Until Time 4
  12,                                      !- Hour 5
  0,                                       !- Minute 5
  0.4,                                     !- Value Until Time 5
  13,                                      !- Hour 6
  0,                                       !- Minute 6
  0.5,                                     !- Value Until Time 6
  15,                                      !- Hour 7
  0,                                       !- Minute 7
  0.6,                                     !- Value Until Time 7
  16,                                      !- Hour 8
  0,                                       !- Minute 8
  0.4,                                     !- Value Until Time 8
  18,                                      !- Hour 9
  0,                                       !- Minute 9
  0.3,                                     !- Value Until Time 9
  19,                                      !- Hour 10
  0,                                       !- Minute 10
  0.4,                                     !- Value Until Time 10
  20,                                      !- Hour 11
  0,                                       !- Minute 11
  0.5,                                     !- Value Until Time 11
  22,                                      !- Hour 12
  0,                                       !- Minute 12
  0.8,                                     !- Value Until Time 12
  24,                                      !- Hour 13
  0,                                       !- Minute 13
  0.5;                                     !- Value Until Time 13

OS:Schedule:Day,
  {00000000-0000-0000-0038-000000000031},  !- Handle
  NECB-B-Thermostat Setpoint-Cooling Default, !- Name
  {00000000-0000-0000-0041-000000000006},  !- Schedule Type Limits Name
  No,                                      !- Interpolate to Timestep
  1,                                       !- Hour 1
  0,                                       !- Minute 1
  24,                                      !- Value Until Time 1
  8,                                       !- Hour 2
  0,                                       !- Minute 2
  35,                                      !- Value Until Time 2
  24,                                      !- Hour 3
  0,                                       !- Minute 3
  24;                                      !- Value Until Time 3

OS:Schedule:Day,
  {00000000-0000-0000-0038-000000000032},  !- Handle
  NECB-B-Thermostat Setpoint-Cooling Default|Wkdy Day, !- Name
  {00000000-0000-0000-0041-000000000006},  !- Schedule Type Limits Name
  No,                                      !- Interpolate to Timestep
  1,                                       !- Hour 1
  0,                                       !- Minute 1
  24,                                      !- Value Until Time 1
  8,                                       !- Hour 2
  0,                                       !- Minute 2
  35,                                      !- Value Until Time 2
  24,                                      !- Hour 3
  0,                                       !- Minute 3
  24;                                      !- Value Until Time 3

OS:Schedule:Day,
  {00000000-0000-0000-0038-000000000033},  !- Handle
  NECB-B-Thermostat Setpoint-Cooling Sat Day, !- Name
  {00000000-0000-0000-0041-000000000006},  !- Schedule Type Limits Name
  No,                                      !- Interpolate to Timestep
  1,                                       !- Hour 1
  0,                                       !- Minute 1
  24,                                      !- Value Until Time 1
  8,                                       !- Hour 2
  0,                                       !- Minute 2
  35,                                      !- Value Until Time 2
  24,                                      !- Hour 3
  0,                                       !- Minute 3
  24;                                      !- Value Until Time 3

OS:Schedule:Day,
  {00000000-0000-0000-0038-000000000034},  !- Handle
  NECB-B-Thermostat Setpoint-Cooling Sun|Hol Day, !- Name
  {00000000-0000-0000-0041-000000000006},  !- Schedule Type Limits Name
  No,                                      !- Interpolate to Timestep
  9,                                       !- Hour 1
  0,                                       !- Minute 1
  35,                                      !- Value Until Time 1
  23,                                      !- Hour 2
  0,                                       !- Minute 2
  24,                                      !- Value Until Time 2
  24,                                      !- Hour 3
  0,                                       !- Minute 3
  35;                                      !- Value Until Time 3

OS:Schedule:Day,
  {00000000-0000-0000-0038-000000000035},  !- Handle
  NECB-B-Thermostat Setpoint-Heating Default, !- Name
  {00000000-0000-0000-0041-000000000006},  !- Schedule Type Limits Name
  No,                                      !- Interpolate to Timestep
  2,                                       !- Hour 1
  0,                                       !- Minute 1
  22,                                      !- Value Until Time 1
  8,                                       !- Hour 2
  0,                                       !- Minute 2
  18,                                      !- Value Until Time 2
  9,                                       !- Hour 3
  0,                                       !- Minute 3
  20,                                      !- Value Until Time 3
  24,                                      !- Hour 4
  0,                                       !- Minute 4
  22;                                      !- Value Until Time 4

OS:Schedule:Day,
  {00000000-0000-0000-0038-000000000036},  !- Handle
  NECB-B-Thermostat Setpoint-Heating Default|Wkdy Day, !- Name
  {00000000-0000-0000-0041-000000000006},  !- Schedule Type Limits Name
  No,                                      !- Interpolate to Timestep
  2,                                       !- Hour 1
  0,                                       !- Minute 1
  22,                                      !- Value Until Time 1
  8,                                       !- Hour 2
  0,                                       !- Minute 2
  18,                                      !- Value Until Time 2
  9,                                       !- Hour 3
  0,                                       !- Minute 3
  20,                                      !- Value Until Time 3
  24,                                      !- Hour 4
  0,                                       !- Minute 4
  22;                                      !- Value Until Time 4

OS:Schedule:Day,
  {00000000-0000-0000-0038-000000000037},  !- Handle
  NECB-B-Thermostat Setpoint-Heating Sat Day, !- Name
  {00000000-0000-0000-0041-000000000006},  !- Schedule Type Limits Name
  No,                                      !- Interpolate to Timestep
  2,                                       !- Hour 1
  0,                                       !- Minute 1
  22,                                      !- Value Until Time 1
  8,                                       !- Hour 2
  0,                                       !- Minute 2
  18,                                      !- Value Until Time 2
  9,                                       !- Hour 3
  0,                                       !- Minute 3
  20,                                      !- Value Until Time 3
  24,                                      !- Hour 4
  0,                                       !- Minute 4
  22;                                      !- Value Until Time 4

OS:Schedule:Day,
  {00000000-0000-0000-0038-000000000038},  !- Handle
  NECB-B-Thermostat Setpoint-Heating Sun|Hol Day, !- Name
  {00000000-0000-0000-0041-000000000006},  !- Schedule Type Limits Name
  No,                                      !- Interpolate to Timestep
  1,                                       !- Hour 1
  0,                                       !- Minute 1
  18,                                      !- Value Until Time 1
  2,                                       !- Hour 2
  0,                                       !- Minute 2
  22,                                      !- Value Until Time 2
  9,                                       !- Hour 3
  0,                                       !- Minute 3
  18,                                      !- Value Until Time 3
  10,                                      !- Hour 4
  0,                                       !- Minute 4
  20,                                      !- Value Until Time 4
  23,                                      !- Hour 5
  0,                                       !- Minute 5
  22,                                      !- Value Until Time 5
  24,                                      !- Hour 6
  0,                                       !- Minute 6
  18;                                      !- Value Until Time 6

OS:Schedule:Day,
  {00000000-0000-0000-0038-000000000039},  !- Handle
  Schedule Day 1,                          !- Name
  ,                                        !- Schedule Type Limits Name
  ,                                        !- Interpolate to Timestep
  24,                                      !- Hour 1
  0,                                       !- Minute 1
  0;                                       !- Value Until Time 1

OS:Schedule:Day,
  {00000000-0000-0000-0038-000000000040},  !- Handle
  Schedule Day 2,                          !- Name
  ,                                        !- Schedule Type Limits Name
  ,                                        !- Interpolate to Timestep
  24,                                      !- Hour 1
  0,                                       !- Minute 1
  0;                                       !- Value Until Time 1

OS:Schedule:Day,
  {00000000-0000-0000-0038-000000000041},  !- Handle
  Schedule Day 3,                          !- Name
  {00000000-0000-0000-0041-000000000006},  !- Schedule Type Limits Name
  ,                                        !- Interpolate to Timestep
  24,                                      !- Hour 1
  0,                                       !- Minute 1
  22;                                      !- Value Until Time 1

OS:Schedule:Day,
  {00000000-0000-0000-0038-000000000042},  !- Handle
  Schedule Day 4,                          !- Name
  {00000000-0000-0000-0041-000000000006},  !- Schedule Type Limits Name
  ,                                        !- Interpolate to Timestep
  24,                                      !- Hour 1
  0,                                       !- Minute 1
  60;                                      !- Value Until Time 1

OS:Schedule:Day,
  {00000000-0000-0000-0038-000000000043},  !- Handle
  Service Water Loop Temp - 140F Default,  !- Name
  {00000000-0000-0000-0041-000000000006},  !- Schedule Type Limits Name
  ,                                        !- Interpolate to Timestep
  24,                                      !- Hour 1
  0,                                       !- Minute 1
  60;                                      !- Value Until Time 1

OS:Schedule:Day,
  {00000000-0000-0000-0038-000000000044},  !- Handle
  Water Heater Ambient Temp Schedule 71.6F Default, !- Name
  {00000000-0000-0000-0041-000000000006},  !- Schedule Type Limits Name
  ,                                        !- Interpolate to Timestep
  24,                                      !- Hour 1
  0,                                       !- Minute 1
  22.0000000000001;                        !- Value Until Time 1

OS:Schedule:Day,
  {00000000-0000-0000-0038-000000000045},  !- Handle
  Work Efficiency Schedule Default,        !- Name
  {00000000-0000-0000-0041-000000000004},  !- Schedule Type Limits Name
  ,                                        !- Interpolate to Timestep
  24,                                      !- Hour 1
  0,                                       !- Minute 1
  0;                                       !- Value Until Time 1

OS:Schedule:Rule,
  {00000000-0000-0000-0039-000000000001},  !- Handle
  Schedule Rule 1,                         !- Name
  {00000000-0000-0000-0040-000000000002},  !- Schedule Ruleset Name
  0,                                       !- Rule Order
  {00000000-0000-0000-0038-000000000003},  !- Day Schedule Name
  ,                                        !- Apply Sunday
  ,                                        !- Apply Monday
  ,                                        !- Apply Tuesday
  ,                                        !- Apply Wednesday
  ,                                        !- Apply Thursday
  ,                                        !- Apply Friday
  ,                                        !- Apply Saturday
  DateRange,                               !- Date Specification Type
  5,                                       !- Start Month
  1,                                       !- Start Day
  9,                                       !- End Month
  30;                                      !- End Day

OS:Schedule:Rule,
  {00000000-0000-0000-0039-000000000002},  !- Handle
  Schedule Rule 10,                        !- Name
  {00000000-0000-0000-0040-000000000008},  !- Schedule Ruleset Name
  0,                                       !- Rule Order
  {00000000-0000-0000-0038-000000000014},  !- Day Schedule Name
  Yes,                                     !- Apply Sunday
  ,                                        !- Apply Monday
  ,                                        !- Apply Tuesday
  ,                                        !- Apply Wednesday
  ,                                        !- Apply Thursday
  ,                                        !- Apply Friday
  ,                                        !- Apply Saturday
  DateRange,                               !- Date Specification Type
  1,                                       !- Start Month
  1,                                       !- Start Day
  12,                                      !- End Month
  31;                                      !- End Day

OS:Schedule:Rule,
  {00000000-0000-0000-0039-000000000003},  !- Handle
  Schedule Rule 11,                        !- Name
  {00000000-0000-0000-0040-000000000014},  !- Schedule Ruleset Name
  2,                                       !- Rule Order
  {00000000-0000-0000-0038-000000000036},  !- Day Schedule Name
  ,                                        !- Apply Sunday
  Yes,                                     !- Apply Monday
  Yes,                                     !- Apply Tuesday
  Yes,                                     !- Apply Wednesday
  Yes,                                     !- Apply Thursday
  Yes,                                     !- Apply Friday
  ,                                        !- Apply Saturday
  DateRange,                               !- Date Specification Type
  1,                                       !- Start Month
  1,                                       !- Start Day
  12,                                      !- End Month
  31;                                      !- End Day

OS:Schedule:Rule,
  {00000000-0000-0000-0039-000000000004},  !- Handle
  Schedule Rule 12,                        !- Name
  {00000000-0000-0000-0040-000000000014},  !- Schedule Ruleset Name
  1,                                       !- Rule Order
  {00000000-0000-0000-0038-000000000037},  !- Day Schedule Name
  ,                                        !- Apply Sunday
  ,                                        !- Apply Monday
  ,                                        !- Apply Tuesday
  ,                                        !- Apply Wednesday
  ,                                        !- Apply Thursday
  ,                                        !- Apply Friday
  Yes,                                     !- Apply Saturday
  DateRange,                               !- Date Specification Type
  1,                                       !- Start Month
  1,                                       !- Start Day
  12,                                      !- End Month
  31;                                      !- End Day

OS:Schedule:Rule,
  {00000000-0000-0000-0039-000000000005},  !- Handle
  Schedule Rule 13,                        !- Name
  {00000000-0000-0000-0040-000000000014},  !- Schedule Ruleset Name
  0,                                       !- Rule Order
  {00000000-0000-0000-0038-000000000038},  !- Day Schedule Name
  Yes,                                     !- Apply Sunday
  ,                                        !- Apply Monday
  ,                                        !- Apply Tuesday
  ,                                        !- Apply Wednesday
  ,                                        !- Apply Thursday
  ,                                        !- Apply Friday
  ,                                        !- Apply Saturday
  DateRange,                               !- Date Specification Type
  1,                                       !- Start Month
  1,                                       !- Start Day
  12,                                      !- End Month
  31;                                      !- End Day

OS:Schedule:Rule,
  {00000000-0000-0000-0039-000000000006},  !- Handle
  Schedule Rule 14,                        !- Name
  {00000000-0000-0000-0040-000000000013},  !- Schedule Ruleset Name
  2,                                       !- Rule Order
  {00000000-0000-0000-0038-000000000032},  !- Day Schedule Name
  ,                                        !- Apply Sunday
  Yes,                                     !- Apply Monday
  Yes,                                     !- Apply Tuesday
  Yes,                                     !- Apply Wednesday
  Yes,                                     !- Apply Thursday
  Yes,                                     !- Apply Friday
  ,                                        !- Apply Saturday
  DateRange,                               !- Date Specification Type
  1,                                       !- Start Month
  1,                                       !- Start Day
  12,                                      !- End Month
  31;                                      !- End Day

OS:Schedule:Rule,
  {00000000-0000-0000-0039-000000000007},  !- Handle
  Schedule Rule 15,                        !- Name
  {00000000-0000-0000-0040-000000000013},  !- Schedule Ruleset Name
  1,                                       !- Rule Order
  {00000000-0000-0000-0038-000000000033},  !- Day Schedule Name
  ,                                        !- Apply Sunday
  ,                                        !- Apply Monday
  ,                                        !- Apply Tuesday
  ,                                        !- Apply Wednesday
  ,                                        !- Apply Thursday
  ,                                        !- Apply Friday
  Yes,                                     !- Apply Saturday
  DateRange,                               !- Date Specification Type
  1,                                       !- Start Month
  1,                                       !- Start Day
  12,                                      !- End Month
  31;                                      !- End Day

OS:Schedule:Rule,
  {00000000-0000-0000-0039-000000000008},  !- Handle
  Schedule Rule 16,                        !- Name
  {00000000-0000-0000-0040-000000000013},  !- Schedule Ruleset Name
  0,                                       !- Rule Order
  {00000000-0000-0000-0038-000000000034},  !- Day Schedule Name
  Yes,                                     !- Apply Sunday
  ,                                        !- Apply Monday
  ,                                        !- Apply Tuesday
  ,                                        !- Apply Wednesday
  ,                                        !- Apply Thursday
  ,                                        !- Apply Friday
  ,                                        !- Apply Saturday
  DateRange,                               !- Date Specification Type
  1,                                       !- Start Month
  1,                                       !- Start Day
  12,                                      !- End Month
  31;                                      !- End Day

OS:Schedule:Rule,
  {00000000-0000-0000-0039-000000000009},  !- Handle
  Schedule Rule 17,                        !- Name
  {00000000-0000-0000-0040-000000000011},  !- Schedule Ruleset Name
  2,                                       !- Rule Order
  {00000000-0000-0000-0038-000000000023},  !- Day Schedule Name
  ,                                        !- Apply Sunday
  Yes,                                     !- Apply Monday
  Yes,                                     !- Apply Tuesday
  Yes,                                     !- Apply Wednesday
  Yes,                                     !- Apply Thursday
  Yes,                                     !- Apply Friday
  ,                                        !- Apply Saturday
  DateRange,                               !- Date Specification Type
  1,                                       !- Start Month
  1,                                       !- Start Day
  12,                                      !- End Month
  31;                                      !- End Day

OS:Schedule:Rule,
  {00000000-0000-0000-0039-000000000010},  !- Handle
  Schedule Rule 18,                        !- Name
  {00000000-0000-0000-0040-000000000011},  !- Schedule Ruleset Name
  1,                                       !- Rule Order
  {00000000-0000-0000-0038-000000000025},  !- Day Schedule Name
  ,                                        !- Apply Sunday
  ,                                        !- Apply Monday
  ,                                        !- Apply Tuesday
  ,                                        !- Apply Wednesday
  ,                                        !- Apply Thursday
  ,                                        !- Apply Friday
  Yes,                                     !- Apply Saturday
  DateRange,                               !- Date Specification Type
  1,                                       !- Start Month
  1,                                       !- Start Day
  12,                                      !- End Month
  31;                                      !- End Day

OS:Schedule:Rule,
  {00000000-0000-0000-0039-000000000011},  !- Handle
  Schedule Rule 19,                        !- Name
  {00000000-0000-0000-0040-000000000011},  !- Schedule Ruleset Name
  0,                                       !- Rule Order
  {00000000-0000-0000-0038-000000000026},  !- Day Schedule Name
  Yes,                                     !- Apply Sunday
  ,                                        !- Apply Monday
  ,                                        !- Apply Tuesday
  ,                                        !- Apply Wednesday
  ,                                        !- Apply Thursday
  ,                                        !- Apply Friday
  ,                                        !- Apply Saturday
  DateRange,                               !- Date Specification Type
  1,                                       !- Start Month
  1,                                       !- Start Day
  12,                                      !- End Month
  31;                                      !- End Day

OS:Schedule:Rule,
  {00000000-0000-0000-0039-000000000012},  !- Handle
  Schedule Rule 2,                         !- Name
  {00000000-0000-0000-0040-000000000010},  !- Schedule Ruleset Name
  2,                                       !- Rule Order
  {00000000-0000-0000-0038-000000000020},  !- Day Schedule Name
  ,                                        !- Apply Sunday
  Yes,                                     !- Apply Monday
  Yes,                                     !- Apply Tuesday
  Yes,                                     !- Apply Wednesday
  Yes,                                     !- Apply Thursday
  Yes,                                     !- Apply Friday
  ,                                        !- Apply Saturday
  DateRange,                               !- Date Specification Type
  1,                                       !- Start Month
  1,                                       !- Start Day
  12,                                      !- End Month
  31;                                      !- End Day

OS:Schedule:Rule,
  {00000000-0000-0000-0039-000000000013},  !- Handle
  Schedule Rule 20,                        !- Name
  {00000000-0000-0000-0040-000000000012},  !- Schedule Ruleset Name
  2,                                       !- Rule Order
  {00000000-0000-0000-0038-000000000028},  !- Day Schedule Name
  ,                                        !- Apply Sunday
  Yes,                                     !- Apply Monday
  Yes,                                     !- Apply Tuesday
  Yes,                                     !- Apply Wednesday
  Yes,                                     !- Apply Thursday
  Yes,                                     !- Apply Friday
  ,                                        !- Apply Saturday
  DateRange,                               !- Date Specification Type
  1,                                       !- Start Month
  1,                                       !- Start Day
  12,                                      !- End Month
  31;                                      !- End Day

OS:Schedule:Rule,
  {00000000-0000-0000-0039-000000000014},  !- Handle
  Schedule Rule 21,                        !- Name
  {00000000-0000-0000-0040-000000000012},  !- Schedule Ruleset Name
  1,                                       !- Rule Order
  {00000000-0000-0000-0038-000000000029},  !- Day Schedule Name
  ,                                        !- Apply Sunday
  ,                                        !- Apply Monday
  ,                                        !- Apply Tuesday
  ,                                        !- Apply Wednesday
  ,                                        !- Apply Thursday
  ,                                        !- Apply Friday
  Yes,                                     !- Apply Saturday
  DateRange,                               !- Date Specification Type
  1,                                       !- Start Month
  1,                                       !- Start Day
  12,                                      !- End Month
  31;                                      !- End Day

OS:Schedule:Rule,
  {00000000-0000-0000-0039-000000000015},  !- Handle
  Schedule Rule 22,                        !- Name
  {00000000-0000-0000-0040-000000000012},  !- Schedule Ruleset Name
  0,                                       !- Rule Order
  {00000000-0000-0000-0038-000000000030},  !- Day Schedule Name
  Yes,                                     !- Apply Sunday
  ,                                        !- Apply Monday
  ,                                        !- Apply Tuesday
  ,                                        !- Apply Wednesday
  ,                                        !- Apply Thursday
  ,                                        !- Apply Friday
  ,                                        !- Apply Saturday
  DateRange,                               !- Date Specification Type
  1,                                       !- Start Month
  1,                                       !- Start Day
  12,                                      !- End Month
  31;                                      !- End Day

OS:Schedule:Rule,
  {00000000-0000-0000-0039-000000000016},  !- Handle
  Schedule Rule 3,                         !- Name
  {00000000-0000-0000-0040-000000000010},  !- Schedule Ruleset Name
  1,                                       !- Rule Order
  {00000000-0000-0000-0038-000000000021},  !- Day Schedule Name
  ,                                        !- Apply Sunday
  ,                                        !- Apply Monday
  ,                                        !- Apply Tuesday
  ,                                        !- Apply Wednesday
  ,                                        !- Apply Thursday
  ,                                        !- Apply Friday
  Yes,                                     !- Apply Saturday
  DateRange,                               !- Date Specification Type
  1,                                       !- Start Month
  1,                                       !- Start Day
  12,                                      !- End Month
  31;                                      !- End Day

OS:Schedule:Rule,
  {00000000-0000-0000-0039-000000000017},  !- Handle
  Schedule Rule 4,                         !- Name
  {00000000-0000-0000-0040-000000000010},  !- Schedule Ruleset Name
  0,                                       !- Rule Order
  {00000000-0000-0000-0038-000000000022},  !- Day Schedule Name
  Yes,                                     !- Apply Sunday
  ,                                        !- Apply Monday
  ,                                        !- Apply Tuesday
  ,                                        !- Apply Wednesday
  ,                                        !- Apply Thursday
  ,                                        !- Apply Friday
  ,                                        !- Apply Saturday
  DateRange,                               !- Date Specification Type
  1,                                       !- Start Month
  1,                                       !- Start Day
  12,                                      !- End Month
  31;                                      !- End Day

OS:Schedule:Rule,
  {00000000-0000-0000-0039-000000000018},  !- Handle
  Schedule Rule 5,                         !- Name
  {00000000-0000-0000-0040-000000000009},  !- Schedule Ruleset Name
  2,                                       !- Rule Order
  {00000000-0000-0000-0038-000000000016},  !- Day Schedule Name
  ,                                        !- Apply Sunday
  Yes,                                     !- Apply Monday
  Yes,                                     !- Apply Tuesday
  Yes,                                     !- Apply Wednesday
  Yes,                                     !- Apply Thursday
  Yes,                                     !- Apply Friday
  ,                                        !- Apply Saturday
  DateRange,                               !- Date Specification Type
  1,                                       !- Start Month
  1,                                       !- Start Day
  12,                                      !- End Month
  31;                                      !- End Day

OS:Schedule:Rule,
  {00000000-0000-0000-0039-000000000019},  !- Handle
  Schedule Rule 6,                         !- Name
  {00000000-0000-0000-0040-000000000009},  !- Schedule Ruleset Name
  1,                                       !- Rule Order
  {00000000-0000-0000-0038-000000000017},  !- Day Schedule Name
  ,                                        !- Apply Sunday
  ,                                        !- Apply Monday
  ,                                        !- Apply Tuesday
  ,                                        !- Apply Wednesday
  ,                                        !- Apply Thursday
  ,                                        !- Apply Friday
  Yes,                                     !- Apply Saturday
  DateRange,                               !- Date Specification Type
  1,                                       !- Start Month
  1,                                       !- Start Day
  12,                                      !- End Month
  31;                                      !- End Day

OS:Schedule:Rule,
  {00000000-0000-0000-0039-000000000020},  !- Handle
  Schedule Rule 7,                         !- Name
  {00000000-0000-0000-0040-000000000009},  !- Schedule Ruleset Name
  0,                                       !- Rule Order
  {00000000-0000-0000-0038-000000000018},  !- Day Schedule Name
  Yes,                                     !- Apply Sunday
  ,                                        !- Apply Monday
  ,                                        !- Apply Tuesday
  ,                                        !- Apply Wednesday
  ,                                        !- Apply Thursday
  ,                                        !- Apply Friday
  ,                                        !- Apply Saturday
  DateRange,                               !- Date Specification Type
  1,                                       !- Start Month
  1,                                       !- Start Day
  12,                                      !- End Month
  31;                                      !- End Day

OS:Schedule:Rule,
  {00000000-0000-0000-0039-000000000021},  !- Handle
  Schedule Rule 8,                         !- Name
  {00000000-0000-0000-0040-000000000008},  !- Schedule Ruleset Name
  2,                                       !- Rule Order
  {00000000-0000-0000-0038-000000000012},  !- Day Schedule Name
  ,                                        !- Apply Sunday
  Yes,                                     !- Apply Monday
  Yes,                                     !- Apply Tuesday
  Yes,                                     !- Apply Wednesday
  Yes,                                     !- Apply Thursday
  Yes,                                     !- Apply Friday
  ,                                        !- Apply Saturday
  DateRange,                               !- Date Specification Type
  1,                                       !- Start Month
  1,                                       !- Start Day
  12,                                      !- End Month
  31;                                      !- End Day

OS:Schedule:Rule,
  {00000000-0000-0000-0039-000000000022},  !- Handle
  Schedule Rule 9,                         !- Name
  {00000000-0000-0000-0040-000000000008},  !- Schedule Ruleset Name
  1,                                       !- Rule Order
  {00000000-0000-0000-0038-000000000013},  !- Day Schedule Name
  ,                                        !- Apply Sunday
  ,                                        !- Apply Monday
  ,                                        !- Apply Tuesday
  ,                                        !- Apply Wednesday
  ,                                        !- Apply Thursday
  ,                                        !- Apply Friday
  Yes,                                     !- Apply Saturday
  DateRange,                               !- Date Specification Type
  1,                                       !- Start Month
  1,                                       !- Start Day
  12,                                      !- End Month
  31;                                      !- End Day

OS:Schedule:Ruleset,
  {00000000-0000-0000-0040-000000000001},  !- Handle
  Air Velocity Schedule,                   !- Name
  {00000000-0000-0000-0041-000000000007},  !- Schedule Type Limits Name
  {00000000-0000-0000-0038-000000000001};  !- Default Day Schedule Name

OS:Schedule:Ruleset,
  {00000000-0000-0000-0040-000000000002},  !- Handle
  Clothing Schedule,                       !- Name
  {00000000-0000-0000-0041-000000000003},  !- Schedule Type Limits Name
  {00000000-0000-0000-0038-000000000002};  !- Default Day Schedule Name

OS:Schedule:Ruleset,
  {00000000-0000-0000-0040-000000000003},  !- Handle
  Economizer Max OA Fraction 100 pct,      !- Name
  ,                                        !- Schedule Type Limits Name
  {00000000-0000-0000-0038-000000000004};  !- Default Day Schedule Name

OS:Schedule:Ruleset,
  {00000000-0000-0000-0040-000000000004},  !- Handle
  Fraction Latent - 0.05,                  !- Name
  {00000000-0000-0000-0041-000000000004},  !- Schedule Type Limits Name
  {00000000-0000-0000-0038-000000000005};  !- Default Day Schedule Name

OS:Schedule:Ruleset,
  {00000000-0000-0000-0040-000000000005},  !- Handle
  Fraction Sensible - 0.2,                 !- Name
  {00000000-0000-0000-0041-000000000004},  !- Schedule Type Limits Name
  {00000000-0000-0000-0038-000000000006};  !- Default Day Schedule Name

OS:Schedule:Ruleset,
  {00000000-0000-0000-0040-000000000006},  !- Handle
  Mixed Water At Faucet Temp - 140F,       !- Name
  {00000000-0000-0000-0041-000000000006},  !- Schedule Type Limits Name
  {00000000-0000-0000-0038-000000000007};  !- Default Day Schedule Name

OS:Schedule:Ruleset,
  {00000000-0000-0000-0040-000000000007},  !- Handle
  NECB-Activity,                           !- Name
  {00000000-0000-0000-0041-000000000001},  !- Schedule Type Limits Name
  {00000000-0000-0000-0038-000000000008},  !- Default Day Schedule Name
  {00000000-0000-0000-0038-000000000009},  !- Summer Design Day Schedule Name
  {00000000-0000-0000-0038-000000000010};  !- Winter Design Day Schedule Name

OS:Schedule:Ruleset,
  {00000000-0000-0000-0040-000000000008},  !- Handle
  NECB-B-Electric-Equipment,               !- Name
  {00000000-0000-0000-0041-000000000004},  !- Schedule Type Limits Name
  {00000000-0000-0000-0038-000000000011};  !- Default Day Schedule Name

OS:Schedule:Ruleset,
  {00000000-0000-0000-0040-000000000009},  !- Handle
  NECB-B-Lighting,                         !- Name
  {00000000-0000-0000-0041-000000000004},  !- Schedule Type Limits Name
  {00000000-0000-0000-0038-000000000015};  !- Default Day Schedule Name

OS:Schedule:Ruleset,
  {00000000-0000-0000-0040-000000000010},  !- Handle
  NECB-B-Occupancy,                        !- Name
  {00000000-0000-0000-0041-000000000004},  !- Schedule Type Limits Name
  {00000000-0000-0000-0038-000000000019};  !- Default Day Schedule Name

OS:Schedule:Ruleset,
  {00000000-0000-0000-0040-000000000011},  !- Handle
  NECB-B-Occupancy-NECB-B-Lighting-0.0-0.0-0.67-Light Ruleset, !- Name
  {00000000-0000-0000-0041-000000000004},  !- Schedule Type Limits Name
  {00000000-0000-0000-0038-000000000024};  !- Default Day Schedule Name

OS:Schedule:Ruleset,
  {00000000-0000-0000-0040-000000000012},  !- Handle
  NECB-B-Service Water Heating,            !- Name
  {00000000-0000-0000-0041-000000000004},  !- Schedule Type Limits Name
  {00000000-0000-0000-0038-000000000027};  !- Default Day Schedule Name

OS:Schedule:Ruleset,
  {00000000-0000-0000-0040-000000000013},  !- Handle
  NECB-B-Thermostat Setpoint-Cooling,      !- Name
  {00000000-0000-0000-0041-000000000006},  !- Schedule Type Limits Name
  {00000000-0000-0000-0038-000000000031};  !- Default Day Schedule Name

OS:Schedule:Ruleset,
  {00000000-0000-0000-0040-000000000014},  !- Handle
  NECB-B-Thermostat Setpoint-Heating,      !- Name
  {00000000-0000-0000-0041-000000000006},  !- Schedule Type Limits Name
  {00000000-0000-0000-0038-000000000035};  !- Default Day Schedule Name

OS:Schedule:Ruleset,
  {00000000-0000-0000-0040-000000000015},  !- Handle
  Schedule Ruleset 1,                      !- Name
  {00000000-0000-0000-0041-000000000006},  !- Schedule Type Limits Name
  {00000000-0000-0000-0038-000000000041};  !- Default Day Schedule Name

OS:Schedule:Ruleset,
  {00000000-0000-0000-0040-000000000016},  !- Handle
  Schedule Ruleset 2,                      !- Name
  {00000000-0000-0000-0041-000000000006},  !- Schedule Type Limits Name
  {00000000-0000-0000-0038-000000000042};  !- Default Day Schedule Name

OS:Schedule:Ruleset,
  {00000000-0000-0000-0040-000000000017},  !- Handle
  Service Water Loop Temp - 140F,          !- Name
  {00000000-0000-0000-0041-000000000006},  !- Schedule Type Limits Name
  {00000000-0000-0000-0038-000000000043};  !- Default Day Schedule Name

OS:Schedule:Ruleset,
  {00000000-0000-0000-0040-000000000018},  !- Handle
  Water Heater Ambient Temp Schedule 71.6F, !- Name
  {00000000-0000-0000-0041-000000000006},  !- Schedule Type Limits Name
  {00000000-0000-0000-0038-000000000044};  !- Default Day Schedule Name

OS:Schedule:Ruleset,
  {00000000-0000-0000-0040-000000000019},  !- Handle
  Work Efficiency Schedule,                !- Name
  {00000000-0000-0000-0041-000000000004},  !- Schedule Type Limits Name
  {00000000-0000-0000-0038-000000000045};  !- Default Day Schedule Name

OS:ScheduleTypeLimits,
  {00000000-0000-0000-0041-000000000001},  !- Handle
  ActivityLevel,                           !- Name
  0,                                       !- Lower Limit Value
  ,                                        !- Upper Limit Value
  Continuous,                              !- Numeric Type
  ActivityLevel;                           !- Unit Type

OS:ScheduleTypeLimits,
  {00000000-0000-0000-0041-000000000002},  !- Handle
  Always On Discrete Limits,               !- Name
  0,                                       !- Lower Limit Value
  1,                                       !- Upper Limit Value
  Discrete,                                !- Numeric Type
  Availability;                            !- Unit Type

OS:ScheduleTypeLimits,
  {00000000-0000-0000-0041-000000000003},  !- Handle
  ClothingInsulation,                      !- Name
  0,                                       !- Lower Limit Value
  ,                                        !- Upper Limit Value
  Continuous,                              !- Numeric Type
  ClothingInsulation;                      !- Unit Type

OS:ScheduleTypeLimits,
  {00000000-0000-0000-0041-000000000004},  !- Handle
  Fractional,                              !- Name
  0,                                       !- Lower Limit Value
  1,                                       !- Upper Limit Value
  Continuous;                              !- Numeric Type

OS:ScheduleTypeLimits,
  {00000000-0000-0000-0041-000000000005},  !- Handle
  OnOff,                                   !- Name
  0,                                       !- Lower Limit Value
  1,                                       !- Upper Limit Value
  Discrete,                                !- Numeric Type
  Availability;                            !- Unit Type

OS:ScheduleTypeLimits,
  {00000000-0000-0000-0041-000000000006},  !- Handle
  Temperature,                             !- Name
  ,                                        !- Lower Limit Value
  ,                                        !- Upper Limit Value
  Continuous,                              !- Numeric Type
  Temperature;                             !- Unit Type

OS:ScheduleTypeLimits,
  {00000000-0000-0000-0041-000000000007},  !- Handle
  Velocity,                                !- Name
  0,                                       !- Lower Limit Value
  ,                                        !- Upper Limit Value
  Continuous,                              !- Numeric Type
  Velocity;                                !- Unit Type

OS:SetpointManager:Scheduled,
  {00000000-0000-0000-0042-000000000001},  !- Handle
  Service hot water setpoint manager,      !- Name
  Temperature,                             !- Control Variable
  {00000000-0000-0000-0040-000000000017},  !- Schedule Name
  {00000000-0000-0000-0026-000000000014};  !- Setpoint Node or NodeList Name

OS:ShadowCalculation,
  {00000000-0000-0000-0043-000000000001},  !- Handle
  PolygonClipping,                         !- Shading Calculation Method
  ,                                        !- Shading Calculation Update Frequency Method
  7,                                       !- Shading Calculation Update Frequency
  15000,                                   !- Maximum Figures in Shadow Overlap Calculations
  ,                                        !- Polygon Clipping Algorithm
  512,                                     !- Pixel Counting Resolution
  ,                                        !- Sky Diffuse Modeling Algorithm
  No,                                      !- Output External Shading Calculation Results
  No,                                      !- Disable Self-Shading Within Shading Zone Groups
  No;                                      !- Disable Self-Shading From Shading Zone Groups to Other Zones

OS:SimulationControl,
  {00000000-0000-0000-0044-000000000001},  !- Handle
  Yes,                                     !- Do Zone Sizing Calculation
  Yes,                                     !- Do System Sizing Calculation
  Yes,                                     !- Do Plant Sizing Calculation
  No,                                      !- Run Simulation for Sizing Periods
  Yes,                                     !- Run Simulation for Weather File Run Periods
  0.04,                                    !- Loads Convergence Tolerance Value {W}
  0.2,                                     !- Temperature Convergence Tolerance Value {deltaC}
  FullInteriorAndExterior,                 !- Solar Distribution
  25,                                      !- Maximum Number of Warmup Days
  6,                                       !- Minimum Number of Warmup Days
  No,                                      !- Do HVAC Sizing Simulation for Sizing Periods
  1;                                       !- Maximum Number of HVAC Sizing Simulation Passes

OS:Site,
  {00000000-0000-0000-0045-000000000001},  !- Handle
  Calgary Intl AP_AB_CAN,                  !- Name
  51.11,                                   !- Latitude {deg}
  -114.02,                                 !- Longitude {deg}
  -7,                                      !- Time Zone {hr}
  1084.1,                                  !- Elevation {m}
  City;                                    !- Terrain

OS:Site:GroundTemperature:BuildingSurface,
  {00000000-0000-0000-0046-000000000001},  !- Handle
  19.527,                                  !- January Ground Temperature {C}
  19.502,                                  !- February Ground Temperature {C}
  19.536,                                  !- March Ground Temperature {C}
  19.598,                                  !- April Ground Temperature {C}
  20.002,                                  !- May Ground Temperature {C}
  21.64,                                   !- June Ground Temperature {C}
  22.225,                                  !- July Ground Temperature {C}
  22.375,                                  !- August Ground Temperature {C}
  21.449,                                  !- September Ground Temperature {C}
  20.121,                                  !- October Ground Temperature {C}
  19.802,                                  !- November Ground Temperature {C}
  19.633;                                  !- December Ground Temperature {C}

OS:Site:GroundTemperature:Deep,
  {00000000-0000-0000-0047-000000000001},  !- Handle
  4,                                       !- January Deep Ground Temperature {C}
  1.3,                                     !- February Deep Ground Temperature {C}
  -0.4,                                    !- March Deep Ground Temperature {C}
  -0.9,                                    !- April Deep Ground Temperature {C}
  0.1,                                     !- May Deep Ground Temperature {C}
  2.3,                                     !- June Deep Ground Temperature {C}
  5.2,                                     !- July Deep Ground Temperature {C}
  8,                                       !- August Deep Ground Temperature {C}
  9.9,                                     !- September Deep Ground Temperature {C}
  10.3,                                    !- October Deep Ground Temperature {C}
  9.2,                                     !- November Deep Ground Temperature {C}
  7;                                       !- December Deep Ground Temperature {C}

OS:Site:GroundTemperature:FCfactorMethod,
  {00000000-0000-0000-0048-000000000001},  !- Handle
  5.5,                                     !- January Ground Temperature {C}
  -2,                                      !- February Ground Temperature {C}
  -7.6,                                    !- March Ground Temperature {C}
  -6.3,                                    !- April Ground Temperature {C}
  -6.6,                                    !- May Ground Temperature {C}
  -0.3,                                    !- June Ground Temperature {C}
  4.9,                                     !- July Ground Temperature {C}
  10.2,                                    !- August Ground Temperature {C}
  13.8,                                    !- September Ground Temperature {C}
  17,                                      !- October Ground Temperature {C}
  16.6,                                    !- November Ground Temperature {C}
  11.1;                                    !- December Ground Temperature {C}

OS:Site:GroundTemperature:Shallow,
  {00000000-0000-0000-0049-000000000001},  !- Handle
  -1.6,                                    !- January Surface Ground Temperature {C}
  -5.4,                                    !- February Surface Ground Temperature {C}
  -6.4,                                    !- March Surface Ground Temperature {C}
  -5.5,                                    !- April Surface Ground Temperature {C}
  -0.4,                                    !- May Surface Ground Temperature {C}
  5.3,                                     !- June Surface Ground Temperature {C}
  10.8,                                    !- July Surface Ground Temperature {C}
  14.7,                                    !- August Surface Ground Temperature {C}
  15.8,                                    !- September Surface Ground Temperature {C}
  14,                                      !- October Surface Ground Temperature {C}
  9.5,                                     !- November Surface Ground Temperature {C}
  4;                                       !- December Surface Ground Temperature {C}

OS:Site:WaterMainsTemperature,
  {00000000-0000-0000-0050-000000000001},  !- Handle
  Correlation,                             !- Calculation Method
  ,                                        !- Temperature Schedule Name
  4.69166666666667,                        !- Annual Average Outdoor Air Temperature {C}
  24.6;                                    !- Maximum Difference In Monthly Average Outdoor Air Temperatures {deltaC}

OS:Sizing:Parameters,
  {00000000-0000-0000-0051-000000000001},  !- Handle
  1.3,                                     !- Heating Sizing Factor
  1.1;                                     !- Cooling Sizing Factor

OS:Sizing:Plant,
  {00000000-0000-0000-0052-000000000001},  !- Handle
  {00000000-0000-0000-0032-000000000001},  !- Plant or Condenser Loop Name
  Heating,                                 !- Loop Type
  60,                                      !- Design Loop Exit Temperature {C}
  5,                                       !- Loop Design Temperature Difference {deltaC}
  NonCoincident,                           !- Sizing Option
  1,                                       !- Zone Timesteps in Averaging Window
  None;                                    !- Coincident Sizing Factor Mode

OS:Sizing:Zone,
  {00000000-0000-0000-0053-000000000001},  !- Handle
  {00000000-0000-0000-0065-000000000001},  !- Zone or ZoneList Name
  SupplyAirTemperature,                    !- Zone Cooling Design Supply Air Temperature Input Method
  14,                                      !- Zone Cooling Design Supply Air Temperature {C}
  11.11,                                   !- Zone Cooling Design Supply Air Temperature Difference {deltaC}
  SupplyAirTemperature,                    !- Zone Heating Design Supply Air Temperature Input Method
  40,                                      !- Zone Heating Design Supply Air Temperature {C}
  11.11,                                   !- Zone Heating Design Supply Air Temperature Difference {deltaC}
  0.0085,                                  !- Zone Cooling Design Supply Air Humidity Ratio {kg-H2O/kg-air}
  0.008,                                   !- Zone Heating Design Supply Air Humidity Ratio {kg-H2O/kg-air}
  ,                                        !- Zone Heating Sizing Factor
  ,                                        !- Zone Cooling Sizing Factor
  DesignDay,                               !- Cooling Design Air Flow Method
  ,                                        !- Cooling Design Air Flow Rate {m3/s}
  ,                                        !- Cooling Minimum Air Flow per Zone Floor Area {m3/s-m2}
  ,                                        !- Cooling Minimum Air Flow {m3/s}
  ,                                        !- Cooling Minimum Air Flow Fraction
  DesignDay,                               !- Heating Design Air Flow Method
  ,                                        !- Heating Design Air Flow Rate {m3/s}
  ,                                        !- Heating Maximum Air Flow per Zone Floor Area {m3/s-m2}
  ,                                        !- Heating Maximum Air Flow {m3/s}
  ,                                        !- Heating Maximum Air Flow Fraction
  No,                                      !- Account for Dedicated Outdoor Air System
  NeutralSupplyAir,                        !- Dedicated Outdoor Air System Control Strategy
  autosize,                                !- Dedicated Outdoor Air Low Setpoint Temperature for Design {C}
  autosize,                                !- Dedicated Outdoor Air High Setpoint Temperature for Design {C}
  Sensible Load Only No Latent Load,       !- Zone Load Sizing Method
  HumidityRatioDifference,                 !- Zone Latent Cooling Design Supply Air Humidity Ratio Input Method
  ,                                        !- Zone Dehumidification Design Supply Air Humidity Ratio {kgWater/kgDryAir}
  0.005,                                   !- Zone Cooling Design Supply Air Humidity Ratio Difference {kgWater/kgDryAir}
  HumidityRatioDifference,                 !- Zone Latent Heating Design Supply Air Humidity Ratio Input Method
  ,                                        !- Zone Humidification Design Supply Air Humidity Ratio {kgWater/kgDryAir}
  0.005,                                   !- Zone Humidification Design Supply Air Humidity Ratio Difference {kgWater/kgDryAir}
  ,                                        !- Zone Humidistat Dehumidification Set Point Schedule Name
  ,                                        !- Zone Humidistat Humidification Set Point Schedule Name
  ,                                        !- Design Zone Air Distribution Effectiveness in Cooling Mode
  ,                                        !- Design Zone Air Distribution Effectiveness in Heating Mode
  ,                                        !- Design Zone Secondary Recirculation Fraction {dimensionless}
  ,                                        !- Design Minimum Zone Ventilation Efficiency {dimensionless}
  Coincident;                              !- Sizing Option

OS:Sizing:Zone,
  {00000000-0000-0000-0053-000000000002},  !- Handle
  {00000000-0000-0000-0065-000000000002},  !- Zone or ZoneList Name
  TemperatureDifference,                   !- Zone Cooling Design Supply Air Temperature Input Method
  14,                                      !- Zone Cooling Design Supply Air Temperature {C}
  11,                                      !- Zone Cooling Design Supply Air Temperature Difference {deltaC}
  TemperatureDifference,                   !- Zone Heating Design Supply Air Temperature Input Method
  40,                                      !- Zone Heating Design Supply Air Temperature {C}
  21,                                      !- Zone Heating Design Supply Air Temperature Difference {deltaC}
  0.0085,                                  !- Zone Cooling Design Supply Air Humidity Ratio {kg-H2O/kg-air}
  0.008,                                   !- Zone Heating Design Supply Air Humidity Ratio {kg-H2O/kg-air}
  1.3,                                     !- Zone Heating Sizing Factor
  1.1,                                     !- Zone Cooling Sizing Factor
  DesignDay,                               !- Cooling Design Air Flow Method
  ,                                        !- Cooling Design Air Flow Rate {m3/s}
  ,                                        !- Cooling Minimum Air Flow per Zone Floor Area {m3/s-m2}
  ,                                        !- Cooling Minimum Air Flow {m3/s}
  ,                                        !- Cooling Minimum Air Flow Fraction
  DesignDay,                               !- Heating Design Air Flow Method
  ,                                        !- Heating Design Air Flow Rate {m3/s}
  ,                                        !- Heating Maximum Air Flow per Zone Floor Area {m3/s-m2}
  ,                                        !- Heating Maximum Air Flow {m3/s}
  ,                                        !- Heating Maximum Air Flow Fraction
  No,                                      !- Account for Dedicated Outdoor Air System
  NeutralSupplyAir,                        !- Dedicated Outdoor Air System Control Strategy
  autosize,                                !- Dedicated Outdoor Air Low Setpoint Temperature for Design {C}
  autosize,                                !- Dedicated Outdoor Air High Setpoint Temperature for Design {C}
  Sensible Load Only No Latent Load,       !- Zone Load Sizing Method
  HumidityRatioDifference,                 !- Zone Latent Cooling Design Supply Air Humidity Ratio Input Method
  ,                                        !- Zone Dehumidification Design Supply Air Humidity Ratio {kgWater/kgDryAir}
  0.005,                                   !- Zone Cooling Design Supply Air Humidity Ratio Difference {kgWater/kgDryAir}
  HumidityRatioDifference,                 !- Zone Latent Heating Design Supply Air Humidity Ratio Input Method
  ,                                        !- Zone Humidification Design Supply Air Humidity Ratio {kgWater/kgDryAir}
  0.005,                                   !- Zone Humidification Design Supply Air Humidity Ratio Difference {kgWater/kgDryAir}
  ,                                        !- Zone Humidistat Dehumidification Set Point Schedule Name
  ,                                        !- Zone Humidistat Humidification Set Point Schedule Name
  ,                                        !- Design Zone Air Distribution Effectiveness in Cooling Mode
  ,                                        !- Design Zone Air Distribution Effectiveness in Heating Mode
  ,                                        !- Design Zone Secondary Recirculation Fraction {dimensionless}
  ,                                        !- Design Minimum Zone Ventilation Efficiency {dimensionless}
  Coincident;                              !- Sizing Option

OS:Sizing:Zone,
  {00000000-0000-0000-0053-000000000003},  !- Handle
  {00000000-0000-0000-0065-000000000003},  !- Zone or ZoneList Name
  TemperatureDifference,                   !- Zone Cooling Design Supply Air Temperature Input Method
  14,                                      !- Zone Cooling Design Supply Air Temperature {C}
  11,                                      !- Zone Cooling Design Supply Air Temperature Difference {deltaC}
  TemperatureDifference,                   !- Zone Heating Design Supply Air Temperature Input Method
  40,                                      !- Zone Heating Design Supply Air Temperature {C}
  21,                                      !- Zone Heating Design Supply Air Temperature Difference {deltaC}
  0.0085,                                  !- Zone Cooling Design Supply Air Humidity Ratio {kg-H2O/kg-air}
  0.008,                                   !- Zone Heating Design Supply Air Humidity Ratio {kg-H2O/kg-air}
  1.3,                                     !- Zone Heating Sizing Factor
  1.1,                                     !- Zone Cooling Sizing Factor
  DesignDay,                               !- Cooling Design Air Flow Method
  ,                                        !- Cooling Design Air Flow Rate {m3/s}
  ,                                        !- Cooling Minimum Air Flow per Zone Floor Area {m3/s-m2}
  ,                                        !- Cooling Minimum Air Flow {m3/s}
  ,                                        !- Cooling Minimum Air Flow Fraction
  DesignDay,                               !- Heating Design Air Flow Method
  ,                                        !- Heating Design Air Flow Rate {m3/s}
  ,                                        !- Heating Maximum Air Flow per Zone Floor Area {m3/s-m2}
  ,                                        !- Heating Maximum Air Flow {m3/s}
  ,                                        !- Heating Maximum Air Flow Fraction
  No,                                      !- Account for Dedicated Outdoor Air System
  NeutralSupplyAir,                        !- Dedicated Outdoor Air System Control Strategy
  autosize,                                !- Dedicated Outdoor Air Low Setpoint Temperature for Design {C}
  autosize,                                !- Dedicated Outdoor Air High Setpoint Temperature for Design {C}
  Sensible Load Only No Latent Load,       !- Zone Load Sizing Method
  HumidityRatioDifference,                 !- Zone Latent Cooling Design Supply Air Humidity Ratio Input Method
  ,                                        !- Zone Dehumidification Design Supply Air Humidity Ratio {kgWater/kgDryAir}
  0.005,                                   !- Zone Cooling Design Supply Air Humidity Ratio Difference {kgWater/kgDryAir}
  HumidityRatioDifference,                 !- Zone Latent Heating Design Supply Air Humidity Ratio Input Method
  ,                                        !- Zone Humidification Design Supply Air Humidity Ratio {kgWater/kgDryAir}
  0.005,                                   !- Zone Humidification Design Supply Air Humidity Ratio Difference {kgWater/kgDryAir}
  ,                                        !- Zone Humidistat Dehumidification Set Point Schedule Name
  ,                                        !- Zone Humidistat Humidification Set Point Schedule Name
  ,                                        !- Design Zone Air Distribution Effectiveness in Cooling Mode
  ,                                        !- Design Zone Air Distribution Effectiveness in Heating Mode
  ,                                        !- Design Zone Secondary Recirculation Fraction {dimensionless}
  ,                                        !- Design Minimum Zone Ventilation Efficiency {dimensionless}
  Coincident;                              !- Sizing Option

OS:SizingPeriod:DesignDay,
  {00000000-0000-0000-0054-000000000001},  !- Handle
  Calgary Intl AP Ann Clg .4% Condns DB=>MWB, !- Name
  28.8,                                    !- Maximum Dry-Bulb Temperature {C}
  12.3,                                    !- Daily Dry-Bulb Temperature Range {deltaC}
  88961,                                   !- Barometric Pressure {Pa}
  4.5,                                     !- Wind Speed {m/s}
  160,                                     !- Wind Direction {deg}
  ,                                        !- Sky Clearness
  No,                                      !- Rain Indicator
  No,                                      !- Snow Indicator
  21,                                      !- Day of Month
  7,                                       !- Month
  SummerDesignDay,                         !- Day Type
  No,                                      !- Daylight Saving Time Indicator
  Wetbulb,                                 !- Humidity Condition Type
  ,                                        !- Humidity Condition Day Schedule Name
  16,                                      !- Wetbulb or DewPoint at Maximum Dry-Bulb {C}
  ,                                        !- Humidity Ratio at Maximum Dry-Bulb {kgWater/kgDryAir}
  ,                                        !- Enthalpy at Maximum Dry-Bulb {J/kg}
  DefaultMultipliers,                      !- Dry-Bulb Temperature Range Modifier Type
  ,                                        !- Dry-Bulb Temperature Range Modifier Day Schedule Name
  ASHRAETau,                               !- Solar Model Indicator
  ,                                        !- Beam Solar Day Schedule Name
  ,                                        !- Diffuse Solar Day Schedule Name
  0.34,                                    !- ASHRAE Clear Sky Optical Depth for Beam Irradiance {dimensionless}
  2.419;                                   !- ASHRAE Clear Sky Optical Depth for Diffuse Irradiance {dimensionless}

OS:SizingPeriod:DesignDay,
  {00000000-0000-0000-0054-000000000002},  !- Handle
  Calgary Intl AP Ann Clg .4% Condns WB=>MDB, !- Name
  25.5,                                    !- Maximum Dry-Bulb Temperature {C}
  12.3,                                    !- Daily Dry-Bulb Temperature Range {deltaC}
  88961,                                   !- Barometric Pressure {Pa}
  4.5,                                     !- Wind Speed {m/s}
  160,                                     !- Wind Direction {deg}
  ,                                        !- Sky Clearness
  No,                                      !- Rain Indicator
  No,                                      !- Snow Indicator
  21,                                      !- Day of Month
  7,                                       !- Month
  SummerDesignDay,                         !- Day Type
  No,                                      !- Daylight Saving Time Indicator
  Wetbulb,                                 !- Humidity Condition Type
  ,                                        !- Humidity Condition Day Schedule Name
  17.8,                                    !- Wetbulb or DewPoint at Maximum Dry-Bulb {C}
  ,                                        !- Humidity Ratio at Maximum Dry-Bulb {kgWater/kgDryAir}
  ,                                        !- Enthalpy at Maximum Dry-Bulb {J/kg}
  DefaultMultipliers,                      !- Dry-Bulb Temperature Range Modifier Type
  ,                                        !- Dry-Bulb Temperature Range Modifier Day Schedule Name
  ASHRAETau,                               !- Solar Model Indicator
  ,                                        !- Beam Solar Day Schedule Name
  ,                                        !- Diffuse Solar Day Schedule Name
  0.34,                                    !- ASHRAE Clear Sky Optical Depth for Beam Irradiance {dimensionless}
  2.419;                                   !- ASHRAE Clear Sky Optical Depth for Diffuse Irradiance {dimensionless}

OS:SizingPeriod:DesignDay,
  {00000000-0000-0000-0054-000000000003},  !- Handle
  Calgary Intl AP Ann Htg 99.6% Condns DB, !- Name
  -27.7,                                   !- Maximum Dry-Bulb Temperature {C}
  0,                                       !- Daily Dry-Bulb Temperature Range {deltaC}
  88961,                                   !- Barometric Pressure {Pa}
  2.7,                                     !- Wind Speed {m/s}
  200,                                     !- Wind Direction {deg}
  0,                                       !- Sky Clearness
  No,                                      !- Rain Indicator
  No,                                      !- Snow Indicator
  21,                                      !- Day of Month
  1,                                       !- Month
  WinterDesignDay,                         !- Day Type
  No,                                      !- Daylight Saving Time Indicator
  Wetbulb,                                 !- Humidity Condition Type
  ,                                        !- Humidity Condition Day Schedule Name
  -27.7,                                   !- Wetbulb or DewPoint at Maximum Dry-Bulb {C}
  ,                                        !- Humidity Ratio at Maximum Dry-Bulb {kgWater/kgDryAir}
  ,                                        !- Enthalpy at Maximum Dry-Bulb {J/kg}
  DefaultMultipliers,                      !- Dry-Bulb Temperature Range Modifier Type
  ,                                        !- Dry-Bulb Temperature Range Modifier Day Schedule Name
  ASHRAEClearSky;                          !- Solar Model Indicator

OS:Space,
  {00000000-0000-0000-0055-000000000001},  !- Handle
  Dining,                                  !- Name
  {00000000-0000-0000-0057-000000000002},  !- Space Type Name
  ,                                        !- Default Construction Set Name
  ,                                        !- Default Schedule Set Name
  0,                                       !- Direction of Relative North {deg}
  0,                                       !- X Origin {m}
  0,                                       !- Y Origin {m}
  0,                                       !- Z Origin {m}
  {00000000-0000-0000-0004-000000000001},  !- Building Story Name
  {00000000-0000-0000-0065-000000000002},  !- Thermal Zone Name
  Yes,                                     !- Part of Total Floor Area
  ,                                        !- Design Specification Outdoor Air Object Name
  ,                                        !- Building Unit Name
  Autocalculate;                           !- Volume {m3}

OS:Space,
  {00000000-0000-0000-0055-000000000002},  !- Handle
  Kitchen,                                 !- Name
  {00000000-0000-0000-0057-000000000003},  !- Space Type Name
  ,                                        !- Default Construction Set Name
  ,                                        !- Default Schedule Set Name
  0,                                       !- Direction of Relative North {deg}
  0,                                       !- X Origin {m}
  0,                                       !- Y Origin {m}
  0,                                       !- Z Origin {m}
  {00000000-0000-0000-0004-000000000001},  !- Building Story Name
  {00000000-0000-0000-0065-000000000003},  !- Thermal Zone Name
  Yes,                                     !- Part of Total Floor Area
  ,                                        !- Design Specification Outdoor Air Object Name
  ,                                        !- Building Unit Name
  Autocalculate;                           !- Volume {m3}

OS:Space,
  {00000000-0000-0000-0055-000000000003},  !- Handle
  attic,                                   !- Name
  {00000000-0000-0000-0057-000000000001},  !- Space Type Name
  ,                                        !- Default Construction Set Name
  ,                                        !- Default Schedule Set Name
  0,                                       !- Direction of Relative North {deg}
  0,                                       !- X Origin {m}
  0,                                       !- Y Origin {m}
  3.0488,                                  !- Z Origin {m}
  {00000000-0000-0000-0004-000000000002},  !- Building Story Name
  {00000000-0000-0000-0065-000000000001},  !- Thermal Zone Name
  No,                                      !- Part of Total Floor Area
  ,                                        !- Design Specification Outdoor Air Object Name
  ,                                        !- Building Unit Name
  Autocalculate;                           !- Volume {m3}

OS:SpaceInfiltration:DesignFlowRate,
  {00000000-0000-0000-0056-000000000001},  !- Handle
  Dining Infiltration,                     !- Name
  {00000000-0000-0000-0055-000000000001},  !- Space or SpaceType Name
  {00000000-0000-0000-0037-000000000001},  !- Schedule Name
  Flow/ExteriorArea,                       !- Design Flow Rate Calculation Method
  ,                                        !- Design Flow Rate {m3/s}
  ,                                        !- Flow per Space Floor Area {m3/s-m2}
  0.000474073119687079,                    !- Flow per Exterior Surface Area {m3/s-m2}
  ,                                        !- Air Changes per Hour {1/hr}
  0,                                       !- Constant Term Coefficient
  0,                                       !- Temperature Term Coefficient
  0.224,                                   !- Velocity Term Coefficient
  0;                                       !- Velocity Squared Term Coefficient

OS:SpaceInfiltration:DesignFlowRate,
  {00000000-0000-0000-0056-000000000002},  !- Handle
  Kitchen Infiltration,                    !- Name
  {00000000-0000-0000-0055-000000000002},  !- Space or SpaceType Name
  {00000000-0000-0000-0037-000000000001},  !- Schedule Name
  Flow/ExteriorArea,                       !- Design Flow Rate Calculation Method
  ,                                        !- Design Flow Rate {m3/s}
  ,                                        !- Flow per Space Floor Area {m3/s-m2}
  0.000474073119687079,                    !- Flow per Exterior Surface Area {m3/s-m2}
  ,                                        !- Air Changes per Hour {1/hr}
  0,                                       !- Constant Term Coefficient
  0,                                       !- Temperature Term Coefficient
  0.224,                                   !- Velocity Term Coefficient
  0;                                       !- Velocity Squared Term Coefficient

OS:SpaceInfiltration:DesignFlowRate,
  {00000000-0000-0000-0056-000000000003},  !- Handle
  attic Infiltration,                      !- Name
  {00000000-0000-0000-0055-000000000003},  !- Space or SpaceType Name
  {00000000-0000-0000-0037-000000000001},  !- Schedule Name
  Flow/ExteriorArea,                       !- Design Flow Rate Calculation Method
  ,                                        !- Design Flow Rate {m3/s}
  ,                                        !- Flow per Space Floor Area {m3/s-m2}
  0.000474073119687079,                    !- Flow per Exterior Surface Area {m3/s-m2}
  ,                                        !- Air Changes per Hour {1/hr}
  0,                                       !- Constant Term Coefficient
  0,                                       !- Temperature Term Coefficient
  0.224,                                   !- Velocity Term Coefficient
  0;                                       !- Velocity Squared Term Coefficient

OS:SpaceType,
  {00000000-0000-0000-0057-000000000001},  !- Handle
  Space Function - undefined -,            !- Name
  ,                                        !- Default Construction Set Name
  {00000000-0000-0000-0012-000000000001},  !- Default Schedule Set Name
  {00000000-0000-0000-0035-000000000005},  !- Group Rendering Name
  {00000000-0000-0000-0015-000000000001},  !- Design Specification Outdoor Air Object Name
  ,                                        !- Standards Template
  Space Function,                          !- Standards Building Type
  - undefined -;                           !- Standards Space Type

OS:SpaceType,
  {00000000-0000-0000-0057-000000000002},  !- Handle
  Space Function Dining area - family dining, !- Name
  ,                                        !- Default Construction Set Name
  {00000000-0000-0000-0012-000000000002},  !- Default Schedule Set Name
  {00000000-0000-0000-0035-000000000008},  !- Group Rendering Name
  {00000000-0000-0000-0015-000000000002},  !- Design Specification Outdoor Air Object Name
  ,                                        !- Standards Template
  Space Function,                          !- Standards Building Type
  Dining area - family dining;             !- Standards Space Type

OS:SpaceType,
  {00000000-0000-0000-0057-000000000003},  !- Handle
  Space Function Food preparation area,    !- Name
  ,                                        !- Default Construction Set Name
  {00000000-0000-0000-0012-000000000003},  !- Default Schedule Set Name
  {00000000-0000-0000-0035-000000000010},  !- Group Rendering Name
  {00000000-0000-0000-0015-000000000003},  !- Design Specification Outdoor Air Object Name
  ,                                        !- Standards Template
  Space Function,                          !- Standards Building Type
  Food preparation area;                   !- Standards Space Type

OS:StandardsInformation:Construction,
  {00000000-0000-0000-0058-000000000001},  !- Handle
  {00000000-0000-0000-0009-000000000031},  !- Construction Name
  InteriorPartition,                       !- Intended Surface Type
  ;                                        !- Standards Construction Type

OS:StandardsInformation:Construction,
  {00000000-0000-0000-0058-000000000002},  !- Handle
  {00000000-0000-0000-0009-000000000009},  !- Construction Name
  ExteriorFloor,                           !- Intended Surface Type
  Mass,                                    !- Standards Construction Type
  0,                                       !- Perturbable Layer
  Insulation,                              !- Perturbable Layer Type
  ;                                        !- Other Perturbable Layer Type

OS:StandardsInformation:Construction,
  {00000000-0000-0000-0058-000000000003},  !- Handle
  {00000000-0000-0000-0009-000000000019},  !- Construction Name
  ExteriorWall,                            !- Intended Surface Type
  Mass,                                    !- Standards Construction Type
  2,                                       !- Perturbable Layer
  Insulation,                              !- Perturbable Layer Type
  ;                                        !- Other Perturbable Layer Type

OS:StandardsInformation:Construction,
  {00000000-0000-0000-0058-000000000004},  !- Handle
  {00000000-0000-0000-0009-000000000015},  !- Construction Name
  ExteriorRoof,                            !- Intended Surface Type
  Metal,                                   !- Standards Construction Type
  1,                                       !- Perturbable Layer
  Insulation,                              !- Perturbable Layer Type
  ;                                        !- Other Perturbable Layer Type

OS:StandardsInformation:Construction,
  {00000000-0000-0000-0058-000000000005},  !- Handle
  {00000000-0000-0000-0009-000000000030},  !- Construction Name
  InteriorFloor,                           !- Intended Surface Type
  ;                                        !- Standards Construction Type

OS:StandardsInformation:Construction,
  {00000000-0000-0000-0058-000000000006},  !- Handle
  {00000000-0000-0000-0009-000000000032},  !- Construction Name
  InteriorWall,                            !- Intended Surface Type
  ;                                        !- Standards Construction Type

OS:StandardsInformation:Construction,
  {00000000-0000-0000-0058-000000000007},  !- Handle
  {00000000-0000-0000-0009-000000000028},  !- Construction Name
  InteriorCeiling,                         !- Intended Surface Type
  ;                                        !- Standards Construction Type

OS:StandardsInformation:Construction,
  {00000000-0000-0000-0058-000000000008},  !- Handle
  {00000000-0000-0000-0009-000000000021},  !- Construction Name
  GroundContactFloor,                      !- Intended Surface Type
  Mass,                                    !- Standards Construction Type
  1,                                       !- Perturbable Layer
  Insulation,                              !- Perturbable Layer Type
  ;                                        !- Other Perturbable Layer Type

OS:StandardsInformation:Construction,
  {00000000-0000-0000-0058-000000000009},  !- Handle
  {00000000-0000-0000-0009-000000000026},  !- Construction Name
  GroundContactWall,                       !- Intended Surface Type
  Mass,                                    !- Standards Construction Type
  1,                                       !- Perturbable Layer
  Insulation,                              !- Perturbable Layer Type
  ;                                        !- Other Perturbable Layer Type

OS:StandardsInformation:Construction,
  {00000000-0000-0000-0058-000000000010},  !- Handle
  {00000000-0000-0000-0009-000000000024},  !- Construction Name
  GroundContactRoof,                       !- Intended Surface Type
  Mass,                                    !- Standards Construction Type
  1,                                       !- Perturbable Layer
  Insulation,                              !- Perturbable Layer Type
  ;                                        !- Other Perturbable Layer Type

OS:StandardsInformation:Construction,
  {00000000-0000-0000-0058-000000000011},  !- Handle
  {00000000-0000-0000-0009-000000000007},  !- Construction Name
  ExteriorWindow;                          !- Intended Surface Type

OS:StandardsInformation:Construction,
  {00000000-0000-0000-0058-000000000012},  !- Handle
  {00000000-0000-0000-0009-000000000005},  !- Construction Name
  ExteriorDoor,                            !- Intended Surface Type
  ,                                        !- Standards Construction Type
  1,                                       !- Perturbable Layer
  Insulation,                              !- Perturbable Layer Type
  ;                                        !- Other Perturbable Layer Type

OS:StandardsInformation:Construction,
  {00000000-0000-0000-0058-000000000013},  !- Handle
  {00000000-0000-0000-0009-000000000011},  !- Construction Name
  GlassDoor;                               !- Intended Surface Type

OS:StandardsInformation:Construction,
  {00000000-0000-0000-0058-000000000014},  !- Handle
  {00000000-0000-0000-0009-000000000013},  !- Construction Name
  ExteriorDoor,                            !- Intended Surface Type
  RollUp,                                  !- Standards Construction Type
  0,                                       !- Perturbable Layer
  Insulation,                              !- Perturbable Layer Type
  ;                                        !- Other Perturbable Layer Type

OS:StandardsInformation:Construction,
  {00000000-0000-0000-0058-000000000015},  !- Handle
  {00000000-0000-0000-0009-000000000017},  !- Construction Name
  Skylight;                                !- Intended Surface Type

OS:StandardsInformation:Construction,
  {00000000-0000-0000-0058-000000000016},  !- Handle
  {00000000-0000-0000-0009-000000000003},  !- Construction Name
  TubularDaylightDome;                     !- Intended Surface Type

OS:StandardsInformation:Construction,
  {00000000-0000-0000-0058-000000000017},  !- Handle
  {00000000-0000-0000-0009-000000000001},  !- Construction Name
  TubularDaylightDiffuser;                 !- Intended Surface Type

OS:StandardsInformation:Construction,
  {00000000-0000-0000-0058-000000000018},  !- Handle
  {00000000-0000-0000-0009-000000000033},  !- Construction Name
  InteriorWindow,                          !- Intended Surface Type
  ;                                        !- Standards Construction Type

OS:StandardsInformation:Construction,
  {00000000-0000-0000-0058-000000000019},  !- Handle
  {00000000-0000-0000-0009-000000000029},  !- Construction Name
  InteriorDoor,                            !- Intended Surface Type
  ;                                        !- Standards Construction Type

OS:StandardsInformation:Construction,
  {00000000-0000-0000-0058-000000000020},  !- Handle
  {00000000-0000-0000-0009-000000000010},  !- Construction Name
  ExteriorFloor,                           !- Intended Surface Type
  Mass,                                    !- Standards Construction Type
  0,                                       !- Perturbable Layer
  Insulation,                              !- Perturbable Layer Type
  ;                                        !- Other Perturbable Layer Type

OS:StandardsInformation:Construction,
  {00000000-0000-0000-0058-000000000021},  !- Handle
  {00000000-0000-0000-0009-000000000020},  !- Construction Name
  ExteriorWall,                            !- Intended Surface Type
  Mass,                                    !- Standards Construction Type
  2,                                       !- Perturbable Layer
  Insulation,                              !- Perturbable Layer Type
  ;                                        !- Other Perturbable Layer Type

OS:StandardsInformation:Construction,
  {00000000-0000-0000-0058-000000000022},  !- Handle
  {00000000-0000-0000-0009-000000000016},  !- Construction Name
  ExteriorRoof,                            !- Intended Surface Type
  Metal,                                   !- Standards Construction Type
  1,                                       !- Perturbable Layer
  Insulation,                              !- Perturbable Layer Type
  ;                                        !- Other Perturbable Layer Type

OS:StandardsInformation:Construction,
  {00000000-0000-0000-0058-000000000023},  !- Handle
  {00000000-0000-0000-0009-000000000022},  !- Construction Name
  GroundContactFloor,                      !- Intended Surface Type
  Mass,                                    !- Standards Construction Type
  1,                                       !- Perturbable Layer
  Insulation,                              !- Perturbable Layer Type
  ;                                        !- Other Perturbable Layer Type

OS:StandardsInformation:Construction,
  {00000000-0000-0000-0058-000000000024},  !- Handle
  {00000000-0000-0000-0009-000000000027},  !- Construction Name
  GroundContactWall,                       !- Intended Surface Type
  Mass,                                    !- Standards Construction Type
  1,                                       !- Perturbable Layer
  Insulation,                              !- Perturbable Layer Type
  ;                                        !- Other Perturbable Layer Type

OS:StandardsInformation:Construction,
  {00000000-0000-0000-0058-000000000025},  !- Handle
  {00000000-0000-0000-0009-000000000025},  !- Construction Name
  GroundContactRoof,                       !- Intended Surface Type
  Mass,                                    !- Standards Construction Type
  1,                                       !- Perturbable Layer
  Insulation,                              !- Perturbable Layer Type
  ;                                        !- Other Perturbable Layer Type

OS:StandardsInformation:Construction,
  {00000000-0000-0000-0058-000000000026},  !- Handle
  {00000000-0000-0000-0009-000000000006},  !- Construction Name
  ExteriorDoor,                            !- Intended Surface Type
  ,                                        !- Standards Construction Type
  1,                                       !- Perturbable Layer
  Insulation,                              !- Perturbable Layer Type
  ;                                        !- Other Perturbable Layer Type

OS:StandardsInformation:Construction,
  {00000000-0000-0000-0058-000000000027},  !- Handle
  {00000000-0000-0000-0009-000000000014},  !- Construction Name
  ExteriorDoor,                            !- Intended Surface Type
  RollUp,                                  !- Standards Construction Type
  0,                                       !- Perturbable Layer
  Insulation,                              !- Perturbable Layer Type
  ;                                        !- Other Perturbable Layer Type

OS:StandardsInformation:Material,
  {00000000-0000-0000-0059-000000000001},  !- Handle
  {00000000-0000-0000-0024-000000000020};  !- Material Name

OS:StandardsInformation:Material,
  {00000000-0000-0000-0059-000000000002},  !- Handle
  {00000000-0000-0000-0025-000000000013};  !- Material Name

OS:StandardsInformation:Material,
  {00000000-0000-0000-0059-000000000003},  !- Handle
  {00000000-0000-0000-0024-000000000008};  !- Material Name

OS:StandardsInformation:Material,
  {00000000-0000-0000-0059-000000000004},  !- Handle
  {00000000-0000-0000-0025-000000000007};  !- Material Name

OS:StandardsInformation:Material,
  {00000000-0000-0000-0059-000000000005},  !- Handle
  {00000000-0000-0000-0024-000000000006};  !- Material Name

OS:StandardsInformation:Material,
  {00000000-0000-0000-0059-000000000006},  !- Handle
  {00000000-0000-0000-0024-000000000014};  !- Material Name

OS:StandardsInformation:Material,
  {00000000-0000-0000-0059-000000000007},  !- Handle
  {00000000-0000-0000-0024-000000000002};  !- Material Name

OS:StandardsInformation:Material,
  {00000000-0000-0000-0059-000000000008},  !- Handle
  {00000000-0000-0000-0024-000000000023};  !- Material Name

OS:StandardsInformation:Material,
  {00000000-0000-0000-0059-000000000009},  !- Handle
  {00000000-0000-0000-0024-000000000003};  !- Material Name

OS:StandardsInformation:Material,
  {00000000-0000-0000-0059-000000000010},  !- Handle
  {00000000-0000-0000-0024-000000000018};  !- Material Name

OS:StandardsInformation:Material,
  {00000000-0000-0000-0059-000000000011},  !- Handle
  {00000000-0000-0000-0024-000000000012};  !- Material Name

OS:StandardsInformation:Material,
  {00000000-0000-0000-0059-000000000012},  !- Handle
  {00000000-0000-0000-0075-000000000001};  !- Material Name

OS:StandardsInformation:Material,
  {00000000-0000-0000-0059-000000000013},  !- Handle
  {00000000-0000-0000-0024-000000000017};  !- Material Name

OS:StandardsInformation:Material,
  {00000000-0000-0000-0059-000000000014},  !- Handle
  {00000000-0000-0000-0025-000000000008};  !- Material Name

OS:StandardsInformation:Material,
  {00000000-0000-0000-0059-000000000015},  !- Handle
  {00000000-0000-0000-0024-000000000007};  !- Material Name

OS:StandardsInformation:Material,
  {00000000-0000-0000-0059-000000000016},  !- Handle
  {00000000-0000-0000-0025-000000000003};  !- Material Name

OS:StandardsInformation:Material,
  {00000000-0000-0000-0059-000000000017},  !- Handle
  {00000000-0000-0000-0024-000000000005};  !- Material Name

OS:StandardsInformation:Material,
  {00000000-0000-0000-0059-000000000018},  !- Handle
  {00000000-0000-0000-0024-000000000013};  !- Material Name

OS:StandardsInformation:Material,
  {00000000-0000-0000-0059-000000000019},  !- Handle
  {00000000-0000-0000-0025-000000000009};  !- Material Name

OS:StandardsInformation:Material,
  {00000000-0000-0000-0059-000000000020},  !- Handle
  {00000000-0000-0000-0024-000000000001};  !- Material Name

OS:StandardsInformation:Material,
  {00000000-0000-0000-0059-000000000021},  !- Handle
  {00000000-0000-0000-0024-000000000022};  !- Material Name

OS:StandardsInformation:Material,
  {00000000-0000-0000-0059-000000000022},  !- Handle
  {00000000-0000-0000-0025-000000000010};  !- Material Name

OS:StandardsInformation:Material,
  {00000000-0000-0000-0059-000000000023},  !- Handle
  {00000000-0000-0000-0024-000000000009};  !- Material Name

OS:StandardsInformation:Material,
  {00000000-0000-0000-0059-000000000024},  !- Handle
  {00000000-0000-0000-0025-000000000004};  !- Material Name

OS:StandardsInformation:Material,
  {00000000-0000-0000-0059-000000000025},  !- Handle
  {00000000-0000-0000-0024-000000000010};  !- Material Name

OS:StandardsInformation:Material,
  {00000000-0000-0000-0059-000000000026},  !- Handle
  {00000000-0000-0000-0025-000000000005};  !- Material Name

OS:StandardsInformation:Material,
  {00000000-0000-0000-0059-000000000027},  !- Handle
  {00000000-0000-0000-0024-000000000011};  !- Material Name

OS:StandardsInformation:Material,
  {00000000-0000-0000-0059-000000000028},  !- Handle
  {00000000-0000-0000-0025-000000000006};  !- Material Name

OS:StandardsInformation:Material,
  {00000000-0000-0000-0059-000000000029},  !- Handle
  {00000000-0000-0000-0024-000000000016};  !- Material Name

OS:StandardsInformation:Material,
  {00000000-0000-0000-0059-000000000030},  !- Handle
  {00000000-0000-0000-0025-000000000011};  !- Material Name

OS:StandardsInformation:Material,
  {00000000-0000-0000-0059-000000000031},  !- Handle
  {00000000-0000-0000-0025-000000000012};  !- Material Name

OS:SubSurface,
  {00000000-0000-0000-0060-000000000001},  !- Handle
  Dining_Wall_East_FixedWindow,            !- Name
  FixedWindow,                             !- Sub Surface Type
  {00000000-0000-0000-0009-000000000008},  !- Construction Name
  {00000000-0000-0000-0061-000000000003},  !- Surface Name
  ,                                        !- Outside Boundary Condition Object
  ,                                        !- View Factor to Ground
  ,                                        !- Frame and Divider Name
  ,                                        !- Multiplier
  ,                                        !- Number of Vertices
  22.6087, 0.0254, 1.78039675401143,       !- X,Y,Z Vertex 1 {m}
  22.6087, 0.0254, 0.762,                  !- X,Y,Z Vertex 2 {m}
  22.6087, 16.4173, 0.762,                 !- X,Y,Z Vertex 3 {m}
  22.6087, 16.4173, 1.78039675401143;      !- X,Y,Z Vertex 4 {m}

OS:SubSurface,
  {00000000-0000-0000-0060-000000000002},  !- Handle
  Dining_Wall_South_FixedWindow,           !- Name
  FixedWindow,                             !- Sub Surface Type
  {00000000-0000-0000-0009-000000000008},  !- Construction Name
  {00000000-0000-0000-0061-000000000006},  !- Surface Name
  ,                                        !- Outside Boundary Condition Object
  ,                                        !- View Factor to Ground
  ,                                        !- Frame and Divider Name
  ,                                        !- Multiplier
  ,                                        !- Number of Vertices
  0.0254, 0, 1.77953672631229,             !- X,Y,Z Vertex 1 {m}
  0.0254, 0, 0.762,                        !- X,Y,Z Vertex 2 {m}
  22.5833, 0, 0.762,                       !- X,Y,Z Vertex 3 {m}
  22.5833, 0, 1.77953672631229;            !- X,Y,Z Vertex 4 {m}

OS:SubSurface,
  {00000000-0000-0000-0060-000000000003},  !- Handle
  Dining_Wall_West_FixedWindow,            !- Name
  FixedWindow,                             !- Sub Surface Type
  {00000000-0000-0000-0009-000000000008},  !- Construction Name
  {00000000-0000-0000-0061-000000000007},  !- Surface Name
  ,                                        !- Outside Boundary Condition Object
  ,                                        !- View Factor to Ground
  ,                                        !- Frame and Divider Name
  ,                                        !- Multiplier
  ,                                        !- Number of Vertices
  0, 16.4173, 1.78039675401143,            !- X,Y,Z Vertex 1 {m}
  0, 16.4173, 0.762,                       !- X,Y,Z Vertex 2 {m}
  0, 0.0253999999999976, 0.762,            !- X,Y,Z Vertex 3 {m}
  0, 0.0253999999999976, 1.78039675401143; !- X,Y,Z Vertex 4 {m}

OS:SubSurface,
  {00000000-0000-0000-0060-000000000004},  !- Handle
  Kitchen_Wall_East_FixedWindow,           !- Name
  FixedWindow,                             !- Sub Surface Type
  {00000000-0000-0000-0009-000000000008},  !- Construction Name
  {00000000-0000-0000-0061-000000000010},  !- Surface Name
  ,                                        !- Outside Boundary Condition Object
  ,                                        !- View Factor to Ground
  ,                                        !- Frame and Divider Name
  ,                                        !- Multiplier
  ,                                        !- Number of Vertices
  22.6087, 16.4681, 1.7856842566719,       !- X,Y,Z Vertex 1 {m}
  22.6087, 16.4681, 0.762,                 !- X,Y,Z Vertex 2 {m}
  22.6087, 22.5833, 0.762,                 !- X,Y,Z Vertex 3 {m}
  22.6087, 22.5833, 1.7856842566719;       !- X,Y,Z Vertex 4 {m}

OS:SubSurface,
  {00000000-0000-0000-0060-000000000005},  !- Handle
  Kitchen_Wall_North_FixedWindow,          !- Name
  FixedWindow,                             !- Sub Surface Type
  {00000000-0000-0000-0009-000000000008},  !- Construction Name
  {00000000-0000-0000-0061-000000000011},  !- Surface Name
  ,                                        !- Outside Boundary Condition Object
  ,                                        !- View Factor to Ground
  ,                                        !- Frame and Divider Name
  ,                                        !- Multiplier
  ,                                        !- Number of Vertices
  22.5833, 22.6087, 1.77953672631229,      !- X,Y,Z Vertex 1 {m}
  22.5833, 22.6087, 0.762,                 !- X,Y,Z Vertex 2 {m}
  0.0253999999999976, 22.6087, 0.762,      !- X,Y,Z Vertex 3 {m}
  0.0253999999999976, 22.6087, 1.77953672631229; !- X,Y,Z Vertex 4 {m}

OS:SubSurface,
  {00000000-0000-0000-0060-000000000006},  !- Handle
  Kitchen_Wall_West_FixedWindow,           !- Name
  FixedWindow,                             !- Sub Surface Type
  {00000000-0000-0000-0009-000000000008},  !- Construction Name
  {00000000-0000-0000-0061-000000000012},  !- Surface Name
  ,                                        !- Outside Boundary Condition Object
  ,                                        !- View Factor to Ground
  ,                                        !- Frame and Divider Name
  ,                                        !- Multiplier
  ,                                        !- Number of Vertices
  0, 22.5833, 1.7856842566719,             !- X,Y,Z Vertex 1 {m}
  0, 22.5833, 0.762,                       !- X,Y,Z Vertex 2 {m}
  0, 16.4681, 0.762,                       !- X,Y,Z Vertex 3 {m}
  0, 16.4681, 1.7856842566719;             !- X,Y,Z Vertex 4 {m}

OS:Surface,
  {00000000-0000-0000-0061-000000000001},  !- Handle
  Dining_Ceiling,                          !- Name
  RoofCeiling,                             !- Surface Type
  ,                                        !- Construction Name
  {00000000-0000-0000-0055-000000000001},  !- Space Name
  Surface,                                 !- Outside Boundary Condition
  {00000000-0000-0000-0061-000000000013},  !- Outside Boundary Condition Object
  NoSun,                                   !- Sun Exposure
  NoWind,                                  !- Wind Exposure
  ,                                        !- View Factor to Ground
  ,                                        !- Number of Vertices
  22.6087, 0, 3.0488,                      !- X,Y,Z Vertex 1 {m}
  22.6087, 16.4427, 3.0488,                !- X,Y,Z Vertex 2 {m}
  0, 16.4427, 3.0488,                      !- X,Y,Z Vertex 3 {m}
  0, 0, 3.0488;                            !- X,Y,Z Vertex 4 {m}

OS:Surface,
  {00000000-0000-0000-0061-000000000002},  !- Handle
  Dining_Floor,                            !- Name
  Floor,                                   !- Surface Type
  {00000000-0000-0000-0009-000000000023},  !- Construction Name
  {00000000-0000-0000-0055-000000000001},  !- Space Name
  Foundation,                              !- Outside Boundary Condition
  {00000000-0000-0000-0019-000000000001},  !- Outside Boundary Condition Object
  NoSun,                                   !- Sun Exposure
  NoWind,                                  !- Wind Exposure
  ,                                        !- View Factor to Ground
  ,                                        !- Number of Vertices
  22.6087, 16.4427, 0,                     !- X,Y,Z Vertex 1 {m}
  22.6087, 0, 0,                           !- X,Y,Z Vertex 2 {m}
  0, 0, 0,                                 !- X,Y,Z Vertex 3 {m}
  0, 16.4427, 0;                           !- X,Y,Z Vertex 4 {m}

OS:Surface,
  {00000000-0000-0000-0061-000000000003},  !- Handle
  Dining_Wall_East,                        !- Name
  Wall,                                    !- Surface Type
  ,                                        !- Construction Name
  {00000000-0000-0000-0055-000000000001},  !- Space Name
  Outdoors,                                !- Outside Boundary Condition
  ,                                        !- Outside Boundary Condition Object
  SunExposed,                              !- Sun Exposure
  WindExposed,                             !- Wind Exposure
  ,                                        !- View Factor to Ground
  ,                                        !- Number of Vertices
  22.6087, 0, 3.0488,                      !- X,Y,Z Vertex 1 {m}
  22.6087, 0, 0,                           !- X,Y,Z Vertex 2 {m}
  22.6087, 16.4427, 0,                     !- X,Y,Z Vertex 3 {m}
  22.6087, 16.4427, 3.0488;                !- X,Y,Z Vertex 4 {m}

OS:Surface,
  {00000000-0000-0000-0061-000000000004},  !- Handle
  Dining_Wall_North,                       !- Name
  Wall,                                    !- Surface Type
  ,                                        !- Construction Name
  {00000000-0000-0000-0055-000000000001},  !- Space Name
  Surface,                                 !- Outside Boundary Condition
  {00000000-0000-0000-0061-000000000005},  !- Outside Boundary Condition Object
  NoSun,                                   !- Sun Exposure
  NoWind,                                  !- Wind Exposure
  ,                                        !- View Factor to Ground
  ,                                        !- Number of Vertices
  22.6087, 16.4427, 3.0488,                !- X,Y,Z Vertex 1 {m}
  22.6087, 16.4427, 0,                     !- X,Y,Z Vertex 2 {m}
  0, 16.4427, 0,                           !- X,Y,Z Vertex 3 {m}
  0, 16.4427, 3.0488;                      !- X,Y,Z Vertex 4 {m}

OS:Surface,
  {00000000-0000-0000-0061-000000000005},  !- Handle
  Dining_Wall_North-PPAutoCreateOther,     !- Name
  Wall,                                    !- Surface Type
  ,                                        !- Construction Name
  {00000000-0000-0000-0055-000000000002},  !- Space Name
  Surface,                                 !- Outside Boundary Condition
  {00000000-0000-0000-0061-000000000004},  !- Outside Boundary Condition Object
  NoSun,                                   !- Sun Exposure
  NoWind,                                  !- Wind Exposure
  ,                                        !- View Factor to Ground
  ,                                        !- Number of Vertices
  0, 16.4427, 3.0488,                      !- X,Y,Z Vertex 1 {m}
  0, 16.4427, 0,                           !- X,Y,Z Vertex 2 {m}
  22.6087, 16.4427, 0,                     !- X,Y,Z Vertex 3 {m}
  22.6087, 16.4427, 3.0488;                !- X,Y,Z Vertex 4 {m}

OS:Surface,
  {00000000-0000-0000-0061-000000000006},  !- Handle
  Dining_Wall_South,                       !- Name
  Wall,                                    !- Surface Type
  ,                                        !- Construction Name
  {00000000-0000-0000-0055-000000000001},  !- Space Name
  Outdoors,                                !- Outside Boundary Condition
  ,                                        !- Outside Boundary Condition Object
  SunExposed,                              !- Sun Exposure
  WindExposed,                             !- Wind Exposure
  ,                                        !- View Factor to Ground
  ,                                        !- Number of Vertices
  0, 0, 3.0488,                            !- X,Y,Z Vertex 1 {m}
  0, 0, 0,                                 !- X,Y,Z Vertex 2 {m}
  22.6087, 0, 0,                           !- X,Y,Z Vertex 3 {m}
  22.6087, 0, 3.0488;                      !- X,Y,Z Vertex 4 {m}

OS:Surface,
  {00000000-0000-0000-0061-000000000007},  !- Handle
  Dining_Wall_West,                        !- Name
  Wall,                                    !- Surface Type
  ,                                        !- Construction Name
  {00000000-0000-0000-0055-000000000001},  !- Space Name
  Outdoors,                                !- Outside Boundary Condition
  ,                                        !- Outside Boundary Condition Object
  SunExposed,                              !- Sun Exposure
  WindExposed,                             !- Wind Exposure
  ,                                        !- View Factor to Ground
  ,                                        !- Number of Vertices
  0, 16.4427, 3.0488,                      !- X,Y,Z Vertex 1 {m}
  0, 16.4427, 0,                           !- X,Y,Z Vertex 2 {m}
  0, 0, 0,                                 !- X,Y,Z Vertex 3 {m}
  0, 0, 3.0488;                            !- X,Y,Z Vertex 4 {m}

OS:Surface,
  {00000000-0000-0000-0061-000000000008},  !- Handle
  Kitchen_Ceiling,                         !- Name
  RoofCeiling,                             !- Surface Type
  ,                                        !- Construction Name
  {00000000-0000-0000-0055-000000000002},  !- Space Name
  Surface,                                 !- Outside Boundary Condition
  {00000000-0000-0000-0061-000000000014},  !- Outside Boundary Condition Object
  NoSun,                                   !- Sun Exposure
  NoWind,                                  !- Wind Exposure
  ,                                        !- View Factor to Ground
  ,                                        !- Number of Vertices
  22.6087, 16.4427, 3.0488,                !- X,Y,Z Vertex 1 {m}
  22.6087, 22.6087, 3.0488,                !- X,Y,Z Vertex 2 {m}
  0, 22.6087, 3.0488,                      !- X,Y,Z Vertex 3 {m}
  0, 16.4427, 3.0488;                      !- X,Y,Z Vertex 4 {m}

OS:Surface,
  {00000000-0000-0000-0061-000000000009},  !- Handle
  Kitchen_Floor,                           !- Name
  Floor,                                   !- Surface Type
  {00000000-0000-0000-0009-000000000023},  !- Construction Name
  {00000000-0000-0000-0055-000000000002},  !- Space Name
  Foundation,                              !- Outside Boundary Condition
  {00000000-0000-0000-0019-000000000001},  !- Outside Boundary Condition Object
  NoSun,                                   !- Sun Exposure
  NoWind,                                  !- Wind Exposure
  ,                                        !- View Factor to Ground
  ,                                        !- Number of Vertices
  22.6087, 22.6087, 0,                     !- X,Y,Z Vertex 1 {m}
  22.6087, 16.4427, 0,                     !- X,Y,Z Vertex 2 {m}
  0, 16.4427, 0,                           !- X,Y,Z Vertex 3 {m}
  0, 22.6087, 0;                           !- X,Y,Z Vertex 4 {m}

OS:Surface,
  {00000000-0000-0000-0061-000000000010},  !- Handle
  Kitchen_Wall_East,                       !- Name
  Wall,                                    !- Surface Type
  ,                                        !- Construction Name
  {00000000-0000-0000-0055-000000000002},  !- Space Name
  Outdoors,                                !- Outside Boundary Condition
  ,                                        !- Outside Boundary Condition Object
  SunExposed,                              !- Sun Exposure
  WindExposed,                             !- Wind Exposure
  ,                                        !- View Factor to Ground
  ,                                        !- Number of Vertices
  22.6087, 16.4427, 3.0488,                !- X,Y,Z Vertex 1 {m}
  22.6087, 16.4427, 0,                     !- X,Y,Z Vertex 2 {m}
  22.6087, 22.6087, 0,                     !- X,Y,Z Vertex 3 {m}
  22.6087, 22.6087, 3.0488;                !- X,Y,Z Vertex 4 {m}

OS:Surface,
  {00000000-0000-0000-0061-000000000011},  !- Handle
  Kitchen_Wall_North,                      !- Name
  Wall,                                    !- Surface Type
  ,                                        !- Construction Name
  {00000000-0000-0000-0055-000000000002},  !- Space Name
  Outdoors,                                !- Outside Boundary Condition
  ,                                        !- Outside Boundary Condition Object
  SunExposed,                              !- Sun Exposure
  WindExposed,                             !- Wind Exposure
  ,                                        !- View Factor to Ground
  ,                                        !- Number of Vertices
  22.6087, 22.6087, 3.0488,                !- X,Y,Z Vertex 1 {m}
  22.6087, 22.6087, 0,                     !- X,Y,Z Vertex 2 {m}
  0, 22.6087, 0,                           !- X,Y,Z Vertex 3 {m}
  0, 22.6087, 3.0488;                      !- X,Y,Z Vertex 4 {m}

OS:Surface,
  {00000000-0000-0000-0061-000000000012},  !- Handle
  Kitchen_Wall_West,                       !- Name
  Wall,                                    !- Surface Type
  ,                                        !- Construction Name
  {00000000-0000-0000-0055-000000000002},  !- Space Name
  Outdoors,                                !- Outside Boundary Condition
  ,                                        !- Outside Boundary Condition Object
  SunExposed,                              !- Sun Exposure
  WindExposed,                             !- Wind Exposure
  ,                                        !- View Factor to Ground
  ,                                        !- Number of Vertices
  0, 22.6087, 3.0488,                      !- X,Y,Z Vertex 1 {m}
  0, 22.6087, 0,                           !- X,Y,Z Vertex 2 {m}
  0, 16.4427, 0,                           !- X,Y,Z Vertex 3 {m}
  0, 16.4427, 3.0488;                      !- X,Y,Z Vertex 4 {m}

OS:Surface,
  {00000000-0000-0000-0061-000000000013},  !- Handle
  attic-floor-dinning,                     !- Name
  Floor,                                   !- Surface Type
  ,                                        !- Construction Name
  {00000000-0000-0000-0055-000000000003},  !- Space Name
  Surface,                                 !- Outside Boundary Condition
  {00000000-0000-0000-0061-000000000001},  !- Outside Boundary Condition Object
  NoSun,                                   !- Sun Exposure
  NoWind,                                  !- Wind Exposure
  ,                                        !- View Factor to Ground
  ,                                        !- Number of Vertices
  22.6087, 16.4427, 0,                     !- X,Y,Z Vertex 1 {m}
  22.6087, 0, 0,                           !- X,Y,Z Vertex 2 {m}
  0, 0, 0,                                 !- X,Y,Z Vertex 3 {m}
  0, 16.4427, 0;                           !- X,Y,Z Vertex 4 {m}

OS:Surface,
  {00000000-0000-0000-0061-000000000014},  !- Handle
  attic-floor-kitchen,                     !- Name
  Floor,                                   !- Surface Type
  ,                                        !- Construction Name
  {00000000-0000-0000-0055-000000000003},  !- Space Name
  Surface,                                 !- Outside Boundary Condition
  {00000000-0000-0000-0061-000000000008},  !- Outside Boundary Condition Object
  NoSun,                                   !- Sun Exposure
  NoWind,                                  !- Wind Exposure
  ,                                        !- View Factor to Ground
  ,                                        !- Number of Vertices
  22.6087, 22.6087, 0,                     !- X,Y,Z Vertex 1 {m}
  22.6087, 16.4427, 0,                     !- X,Y,Z Vertex 2 {m}
  0, 16.4427, 0,                           !- X,Y,Z Vertex 3 {m}
  0, 22.6087, 0;                           !- X,Y,Z Vertex 4 {m}

OS:Surface,
  {00000000-0000-0000-0061-000000000015},  !- Handle
  east-roof,                               !- Name
  RoofCeiling,                             !- Surface Type
  ,                                        !- Construction Name
  {00000000-0000-0000-0055-000000000003},  !- Space Name
  Outdoors,                                !- Outside Boundary Condition
  ,                                        !- Outside Boundary Condition Object
  SunExposed,                              !- Sun Exposure
  WindExposed,                             !- Wind Exposure
  ,                                        !- View Factor to Ground
  ,                                        !- Number of Vertices
  11.3044, 3.769, 3.7692,                  !- X,Y,Z Vertex 1 {m}
  22.6087, 0, 0,                           !- X,Y,Z Vertex 2 {m}
  22.6087, 22.6087, 0,                     !- X,Y,Z Vertex 3 {m}
  11.3044, 18.8397, 3.7692;                !- X,Y,Z Vertex 4 {m}

OS:Surface,
  {00000000-0000-0000-0061-000000000016},  !- Handle
  north-roof,                              !- Name
  RoofCeiling,                             !- Surface Type
  ,                                        !- Construction Name
  {00000000-0000-0000-0055-000000000003},  !- Space Name
  Outdoors,                                !- Outside Boundary Condition
  ,                                        !- Outside Boundary Condition Object
  SunExposed,                              !- Sun Exposure
  WindExposed,                             !- Wind Exposure
  ,                                        !- View Factor to Ground
  ,                                        !- Number of Vertices
  11.3044, 18.8397, 3.7692,                !- X,Y,Z Vertex 1 {m}
  22.6087, 22.6087, 0,                     !- X,Y,Z Vertex 2 {m}
  0, 22.6087, 0;                           !- X,Y,Z Vertex 3 {m}

OS:Surface,
  {00000000-0000-0000-0061-000000000017},  !- Handle
  south-roof,                              !- Name
  RoofCeiling,                             !- Surface Type
  ,                                        !- Construction Name
  {00000000-0000-0000-0055-000000000003},  !- Space Name
  Outdoors,                                !- Outside Boundary Condition
  ,                                        !- Outside Boundary Condition Object
  SunExposed,                              !- Sun Exposure
  WindExposed,                             !- Wind Exposure
  ,                                        !- View Factor to Ground
  ,                                        !- Number of Vertices
  11.3044, 3.769, 3.7692,                  !- X,Y,Z Vertex 1 {m}
  -1.73917179908584e-034, -6.74580236774689e-017, 6.7454444242911e-017, !- X,Y,Z Vertex 2 {m}
  22.6087, -9.66039263974126e-017, 9.65988004329428e-017; !- X,Y,Z Vertex 3 {m}

OS:Surface,
  {00000000-0000-0000-0061-000000000018},  !- Handle
  west-roof,                               !- Name
  RoofCeiling,                             !- Surface Type
  ,                                        !- Construction Name
  {00000000-0000-0000-0055-000000000003},  !- Space Name
  Outdoors,                                !- Outside Boundary Condition
  ,                                        !- Outside Boundary Condition Object
  SunExposed,                              !- Sun Exposure
  WindExposed,                             !- Wind Exposure
  ,                                        !- View Factor to Ground
  ,                                        !- Number of Vertices
  11.3044, 18.8397, 3.7692,                !- X,Y,Z Vertex 1 {m}
  -1.57308521999447e-016, 22.6087, 4.71792013183315e-016, !- X,Y,Z Vertex 2 {m}
  -1.1417329679585e-016, -2.17720723655857e-033, 3.42422958797359e-016, !- X,Y,Z Vertex 3 {m}
  11.3044, 3.769, 3.7692;                  !- X,Y,Z Vertex 4 {m}

OS:SurfaceConvectionAlgorithm:Inside,
  {00000000-0000-0000-0062-000000000001},  !- Handle
  TARP;                                    !- Algorithm

OS:SurfaceConvectionAlgorithm:Outside,
  {00000000-0000-0000-0063-000000000001},  !- Handle
  TARP;                                    !- Algorithm

OS:SurfaceProperty:ExposedFoundationPerimeter,
  {00000000-0000-0000-0064-000000000001},  !- Handle
  {00000000-0000-0000-0061-000000000002},  !- Surface Name
  TotalExposedPerimeter,                   !- Exposed Perimeter Calculation Method
  55.4941;                                 !- Total Exposed Perimeter {m}

OS:SurfaceProperty:ExposedFoundationPerimeter,
  {00000000-0000-0000-0064-000000000002},  !- Handle
  {00000000-0000-0000-0061-000000000009},  !- Surface Name
  TotalExposedPerimeter,                   !- Exposed Perimeter Calculation Method
  34.9407;                                 !- Total Exposed Perimeter {m}

OS:ThermalZone,
  {00000000-0000-0000-0065-000000000001},  !- Handle
  ALL_ST=- undefined -_FL=Building Story 2_SCH=A, !- Name
  ,                                        !- Multiplier
  ,                                        !- Ceiling Height {m}
  ,                                        !- Volume {m3}
  ,                                        !- Floor Area {m2}
  ,                                        !- Zone Inside Convection Algorithm
  ,                                        !- Zone Outside Convection Algorithm
  ,                                        !- Zone Conditioning Equipment List Name
  {00000000-0000-0000-0033-000000000001},  !- Zone Air Inlet Port List
  {00000000-0000-0000-0033-000000000002},  !- Zone Air Exhaust Port List
  {00000000-0000-0000-0006-000000000001},  !- Zone Air Node Name
  {00000000-0000-0000-0033-000000000003},  !- Zone Return Air Port List
  ,                                        !- Primary Daylighting Control Name
  ,                                        !- Fraction of Zone Controlled by Primary Daylighting Control
  ,                                        !- Secondary Daylighting Control Name
  ,                                        !- Fraction of Zone Controlled by Secondary Daylighting Control
  ,                                        !- Illuminance Map Name
  {00000000-0000-0000-0035-000000000001},  !- Group Rendering Name
  {00000000-0000-0000-0066-000000000003},  !- Thermostat Name
  No;                                      !- Use Ideal Air Loads

OS:ThermalZone,
  {00000000-0000-0000-0065-000000000002},  !- Handle
  ALL_ST=Dining area - family dining_FL=Building Story 1_SCH=B, !- Name
  ,                                        !- Multiplier
  ,                                        !- Ceiling Height {m}
  ,                                        !- Volume {m3}
  ,                                        !- Floor Area {m2}
  ,                                        !- Zone Inside Convection Algorithm
  ,                                        !- Zone Outside Convection Algorithm
  ,                                        !- Zone Conditioning Equipment List Name
  {00000000-0000-0000-0033-000000000004},  !- Zone Air Inlet Port List
  {00000000-0000-0000-0033-000000000005},  !- Zone Air Exhaust Port List
  {00000000-0000-0000-0006-000000000002},  !- Zone Air Node Name
  {00000000-0000-0000-0033-000000000006},  !- Zone Return Air Port List
  ,                                        !- Primary Daylighting Control Name
  ,                                        !- Fraction of Zone Controlled by Primary Daylighting Control
  ,                                        !- Secondary Daylighting Control Name
  ,                                        !- Fraction of Zone Controlled by Secondary Daylighting Control
  ,                                        !- Illuminance Map Name
  {00000000-0000-0000-0035-000000000002},  !- Group Rendering Name
  {00000000-0000-0000-0066-000000000007},  !- Thermostat Name
  No;                                      !- Use Ideal Air Loads

OS:ThermalZone,
  {00000000-0000-0000-0065-000000000003},  !- Handle
  ALL_ST=Food preparation area_FL=Building Story 1_SCH=B, !- Name
  ,                                        !- Multiplier
  ,                                        !- Ceiling Height {m}
  ,                                        !- Volume {m3}
  ,                                        !- Floor Area {m2}
  ,                                        !- Zone Inside Convection Algorithm
  ,                                        !- Zone Outside Convection Algorithm
  ,                                        !- Zone Conditioning Equipment List Name
  {00000000-0000-0000-0033-000000000007},  !- Zone Air Inlet Port List
  {00000000-0000-0000-0033-000000000008},  !- Zone Air Exhaust Port List
  {00000000-0000-0000-0006-000000000003},  !- Zone Air Node Name
  {00000000-0000-0000-0033-000000000009},  !- Zone Return Air Port List
  ,                                        !- Primary Daylighting Control Name
  ,                                        !- Fraction of Zone Controlled by Primary Daylighting Control
  ,                                        !- Secondary Daylighting Control Name
  ,                                        !- Fraction of Zone Controlled by Secondary Daylighting Control
  ,                                        !- Illuminance Map Name
  {00000000-0000-0000-0035-000000000003},  !- Group Rendering Name
  {00000000-0000-0000-0066-000000000011},  !- Thermostat Name
  No;                                      !- Use Ideal Air Loads

OS:ThermostatSetpoint:DualSetpoint,
  {00000000-0000-0000-0066-000000000001},  !- Handle
  Space Function - undefined - Thermostat 1; !- Name

OS:ThermostatSetpoint:DualSetpoint,
  {00000000-0000-0000-0066-000000000002},  !- Handle
  Space Function - undefined - Thermostat 2; !- Name

OS:ThermostatSetpoint:DualSetpoint,
  {00000000-0000-0000-0066-000000000003},  !- Handle
  Space Function - undefined - Thermostat 3; !- Name

OS:ThermostatSetpoint:DualSetpoint,
  {00000000-0000-0000-0066-000000000004},  !- Handle
  Space Function - undefined - Thermostat; !- Name

OS:ThermostatSetpoint:DualSetpoint,
  {00000000-0000-0000-0066-000000000005},  !- Handle
  Space Function Dining area - family dining Thermostat 1, !- Name
  {00000000-0000-0000-0040-000000000014},  !- Heating Setpoint Temperature Schedule Name
  {00000000-0000-0000-0040-000000000013};  !- Cooling Setpoint Temperature Schedule Name

OS:ThermostatSetpoint:DualSetpoint,
  {00000000-0000-0000-0066-000000000006},  !- Handle
  Space Function Dining area - family dining Thermostat 2, !- Name
  {00000000-0000-0000-0040-000000000014},  !- Heating Setpoint Temperature Schedule Name
  {00000000-0000-0000-0040-000000000013};  !- Cooling Setpoint Temperature Schedule Name

OS:ThermostatSetpoint:DualSetpoint,
  {00000000-0000-0000-0066-000000000007},  !- Handle
  Space Function Dining area - family dining Thermostat 3, !- Name
  {00000000-0000-0000-0040-000000000014},  !- Heating Setpoint Temperature Schedule Name
  {00000000-0000-0000-0040-000000000013};  !- Cooling Setpoint Temperature Schedule Name

OS:ThermostatSetpoint:DualSetpoint,
  {00000000-0000-0000-0066-000000000008},  !- Handle
  Space Function Dining area - family dining Thermostat, !- Name
  {00000000-0000-0000-0040-000000000014},  !- Heating Setpoint Temperature Schedule Name
  {00000000-0000-0000-0040-000000000013};  !- Cooling Setpoint Temperature Schedule Name

OS:ThermostatSetpoint:DualSetpoint,
  {00000000-0000-0000-0066-000000000009},  !- Handle
  Space Function Food preparation area Thermostat 1, !- Name
  {00000000-0000-0000-0040-000000000014},  !- Heating Setpoint Temperature Schedule Name
  {00000000-0000-0000-0040-000000000013};  !- Cooling Setpoint Temperature Schedule Name

OS:ThermostatSetpoint:DualSetpoint,
  {00000000-0000-0000-0066-000000000010},  !- Handle
  Space Function Food preparation area Thermostat 2, !- Name
  {00000000-0000-0000-0040-000000000014},  !- Heating Setpoint Temperature Schedule Name
  {00000000-0000-0000-0040-000000000013};  !- Cooling Setpoint Temperature Schedule Name

OS:ThermostatSetpoint:DualSetpoint,
  {00000000-0000-0000-0066-000000000011},  !- Handle
  Space Function Food preparation area Thermostat 3, !- Name
  {00000000-0000-0000-0040-000000000014},  !- Heating Setpoint Temperature Schedule Name
  {00000000-0000-0000-0040-000000000013};  !- Cooling Setpoint Temperature Schedule Name

OS:ThermostatSetpoint:DualSetpoint,
  {00000000-0000-0000-0066-000000000012},  !- Handle
  Space Function Food preparation area Thermostat, !- Name
  {00000000-0000-0000-0040-000000000014},  !- Heating Setpoint Temperature Schedule Name
  {00000000-0000-0000-0040-000000000013};  !- Cooling Setpoint Temperature Schedule Name

OS:Timestep,
  {00000000-0000-0000-0067-000000000001},  !- Handle
  6;                                       !- Number of Timesteps per Hour

OS:Version,
<<<<<<< HEAD
  {00000000-0000-0000-0068-000000000001},  !- Handle
  3.7.0;                                   !- Version Identifier
=======
  {00000000-0000-0000-0067-000000000001},  !- Handle
  3.9.0;                                   !- Version Identifier
>>>>>>> 792ffd62

OS:WaterHeater:Mixed,
  {00000000-0000-0000-0069-000000000001},  !- Handle
  48gal Electricity Water Heater - 33kBtu/hr 1 Therm Eff, !- Name
  0.182319801786776,                       !- Tank Volume {m3}
  {00000000-0000-0000-0040-000000000017},  !- Setpoint Temperature Schedule Name
  2,                                       !- Deadband Temperature Difference {deltaC}
  60,                                      !- Maximum Temperature Limit {C}
  Cycle,                                   !- Heater Control Type
  9526.20964335905,                        !- Heater Maximum Capacity {W}
  ,                                        !- Heater Minimum Capacity {W}
  ,                                        !- Heater Ignition Minimum Flow Rate {m3/s}
  ,                                        !- Heater Ignition Delay {s}
  Electricity,                             !- Heater Fuel Type
  1,                                       !- Heater Thermal Efficiency
  ,                                        !- Part Load Factor Curve Name
  31.148835811966,                         !- Off Cycle Parasitic Fuel Consumption Rate {W}
  Electricity,                             !- Off Cycle Parasitic Fuel Type
  0.8,                                     !- Off Cycle Parasitic Heat Fraction to Tank
  31.148835811966,                         !- On Cycle Parasitic Fuel Consumption Rate {W}
  Electricity,                             !- On Cycle Parasitic Fuel Type
  0,                                       !- On Cycle Parasitic Heat Fraction to Tank
  Schedule,                                !- Ambient Temperature Indicator
  {00000000-0000-0000-0040-000000000018},  !- Ambient Temperature Schedule Name
  ,                                        !- Ambient Temperature Thermal Zone Name
  ,                                        !- Ambient Temperature Outdoor Air Node Name
  1.96621612347485,                        !- Off Cycle Loss Coefficient to Ambient Temperature {W/K}
  ,                                        !- Off Cycle Loss Fraction to Thermal Zone
  1.96621612347485,                        !- On Cycle Loss Coefficient to Ambient Temperature {W/K}
  ,                                        !- On Cycle Loss Fraction to Thermal Zone
  ,                                        !- Peak Use Flow Rate {m3/s}
  ,                                        !- Use Flow Rate Fraction Schedule Name
  ,                                        !- Cold Water Supply Temperature Schedule Name
  {00000000-0000-0000-0006-000000000018},  !- Use Side Inlet Node Name
  {00000000-0000-0000-0006-000000000019},  !- Use Side Outlet Node Name
  1,                                       !- Use Side Effectiveness
  ,                                        !- Source Side Inlet Node Name
  ,                                        !- Source Side Outlet Node Name
  1,                                       !- Source Side Effectiveness
  autosize,                                !- Use Side Design Flow Rate {m3/s}
  autosize,                                !- Source Side Design Flow Rate {m3/s}
  1.5,                                     !- Indirect Water Heating Recovery Time {hr}
  IndirectHeatPrimarySetpoint,             !- Source Side Flow Control Mode
  ,                                        !- Indirect Alternate Setpoint Temperature Schedule Name
  General;                                 !- End-Use Subcategory

OS:WaterHeater:Sizing,
  {00000000-0000-0000-0070-000000000001},  !- Handle
  {00000000-0000-0000-0069-000000000001},  !- WaterHeater Name
  PeakDraw,                                !- Design Mode
  0.538503,                                !- Time Storage Can Meet Peak Draw {hr}
  0,                                       !- Time for Tank Recovery {hr}
  1;                                       !- Nominal Tank Volume for Autosizing Plant Connections {m3}

OS:WaterUse:Connections,
  {00000000-0000-0000-0071-000000000001},  !- Handle
  Dining WUC 0.38gpm 140F,                 !- Name
  {00000000-0000-0000-0006-000000000035},  !- Inlet Node Name
  {00000000-0000-0000-0006-000000000036},  !- Outlet Node Name
  ,                                        !- Supply Water Storage Tank Name
  ,                                        !- Reclamation Water Storage Tank Name
  ,                                        !- Hot Water Supply Temperature Schedule Name
  ,                                        !- Cold Water Supply Temperature Schedule Name
  None,                                    !- Drain Water Heat Exchanger Type
  Plant,                                   !- Drain Water Heat Exchanger Destination
  ,                                        !- Drain Water Heat Exchanger U-Factor Times Area {W/K}
  {00000000-0000-0000-0072-000000000001};  !- Water Use Equipment Name 1

OS:WaterUse:Connections,
  {00000000-0000-0000-0071-000000000002},  !- Handle
  Kitchen WUC 0.07gpm 140F,                !- Name
  {00000000-0000-0000-0006-000000000039},  !- Inlet Node Name
  {00000000-0000-0000-0006-000000000040},  !- Outlet Node Name
  ,                                        !- Supply Water Storage Tank Name
  ,                                        !- Reclamation Water Storage Tank Name
  ,                                        !- Hot Water Supply Temperature Schedule Name
  ,                                        !- Cold Water Supply Temperature Schedule Name
  None,                                    !- Drain Water Heat Exchanger Type
  Plant,                                   !- Drain Water Heat Exchanger Destination
  ,                                        !- Drain Water Heat Exchanger U-Factor Times Area {W/K}
  {00000000-0000-0000-0072-000000000002};  !- Water Use Equipment Name 1

OS:WaterUse:Equipment,
  {00000000-0000-0000-0072-000000000001},  !- Handle
  Dining Service Water Use 0.38gpm 140F,   !- Name
  {00000000-0000-0000-0073-000000000001},  !- Water Use Equipment Definition Name
  {00000000-0000-0000-0055-000000000001},  !- Space Name
  {00000000-0000-0000-0040-000000000012};  !- Flow Rate Fraction Schedule Name

OS:WaterUse:Equipment,
  {00000000-0000-0000-0072-000000000002},  !- Handle
  Kitchen Service Water Use 0.07gpm 140F,  !- Name
  {00000000-0000-0000-0073-000000000002},  !- Water Use Equipment Definition Name
  {00000000-0000-0000-0055-000000000002},  !- Space Name
  {00000000-0000-0000-0040-000000000012};  !- Flow Rate Fraction Schedule Name

OS:WaterUse:Equipment:Definition,
  {00000000-0000-0000-0073-000000000001},  !- Handle
  Dining 0.38gpm 140F,                     !- Name
  ,                                        !- End-Use Subcategory
  2.36932898320809e-05,                    !- Peak Flow Rate {m3/s}
  {00000000-0000-0000-0040-000000000006},  !- Target Temperature Schedule Name
  {00000000-0000-0000-0040-000000000005},  !- Sensible Fraction Schedule Name
  {00000000-0000-0000-0040-000000000004};  !- Latent Fraction Schedule Name

OS:WaterUse:Equipment:Definition,
  {00000000-0000-0000-0073-000000000002},  !- Handle
  Kitchen 0.07gpm 140F,                    !- Name
  ,                                        !- End-Use Subcategory
  4.44248204859448e-06,                    !- Peak Flow Rate {m3/s}
  {00000000-0000-0000-0040-000000000006},  !- Target Temperature Schedule Name
  {00000000-0000-0000-0040-000000000005},  !- Sensible Fraction Schedule Name
  {00000000-0000-0000-0040-000000000004};  !- Latent Fraction Schedule Name

OS:WeatherFile,
  {00000000-0000-0000-0074-000000000001},  !- Handle
  Calgary Intl AP,                         !- City
  AB,                                      !- State Province Region
  CAN,                                     !- Country
  CWEC2020,                                !- Data Source
  718770,                                  !- WMO Number
  51.11,                                   !- Latitude {deg}
  -114.02,                                 !- Longitude {deg}
  -7,                                      !- Time Zone {hr}
  1084.1,                                  !- Elevation {m}
  CAN_AB_Calgary.Intl.AP.718770_CWEC2020.epw, !- Url
  1F2D03BB,                                !- Checksum
  ,                                        !- Start Date Actual Year
  Sunday;                                  !- Start Day of Week

OS:WindowMaterial:SimpleGlazingSystem,
  {00000000-0000-0000-0075-000000000001},  !- Handle
  SimpleGlazing,                           !- Name
  2.2,                                     !- U-Factor {W/m2-K}
  0.6,                                     !- Solar Heat Gain Coefficient
  0.21;                                    !- Visible Transmittance

OS:WindowMaterial:SimpleGlazingSystem,
  {00000000-0000-0000-0075-000000000002},  !- Handle
  SimpleGlazing:U=0.173 SHGC=0.600,        !- Name
  1.73,                                    !- U-Factor {W/m2-K}
  0.6,                                     !- Solar Heat Gain Coefficient
  0.21;                                    !- Visible Transmittance

OS:WindowMaterial:SimpleGlazingSystem,
  {00000000-0000-0000-0075-000000000003},  !- Handle
  SimpleGlazing:U=0.241 SHGC=0.600,        !- Name
  2.41,                                    !- U-Factor {W/m2-K}
  0.6,                                     !- Solar Heat Gain Coefficient
  0.21;                                    !- Visible Transmittance

OS:YearDescription,
  {00000000-0000-0000-0076-000000000001},  !- Handle
  ,                                        !- Calendar Year
  Sunday;                                  !- Day of Week for Start Day

OS:ZoneHVAC:Baseboard:Convective:Electric,
  {00000000-0000-0000-0077-000000000001},  !- Handle
  Zone HVAC Baseboard Convective Electric 1, !- Name
  {00000000-0000-0000-0037-000000000001},  !- Availability Schedule
  autosize,                                !- Nominal Capacity {W}
  1;                                       !- Efficiency

OS:ZoneHVAC:Baseboard:Convective:Electric,
  {00000000-0000-0000-0077-000000000002},  !- Handle
  Zone HVAC Baseboard Convective Electric 2, !- Name
  {00000000-0000-0000-0037-000000000001},  !- Availability Schedule
  autosize,                                !- Nominal Capacity {W}
  1;                                       !- Efficiency

OS:ZoneHVAC:EquipmentList,
  {00000000-0000-0000-0078-000000000001},  !- Handle
  ALL_ST=- undefined -_FL=Building Story 2_SCH=A Zone HVAC Equipment List, !- Name
  {00000000-0000-0000-0065-000000000001},  !- Thermal Zone
  ;                                        !- Load Distribution Scheme

OS:ZoneHVAC:EquipmentList,
  {00000000-0000-0000-0078-000000000002},  !- Handle
  ALL_ST=Dining area - family dining_FL=Building Story 1_SCH=B Zone HVAC Equipment List, !- Name
  {00000000-0000-0000-0065-000000000002},  !- Thermal Zone
  ,                                        !- Load Distribution Scheme
  {00000000-0000-0000-0077-000000000001},  !- Zone Equipment 1
  1,                                       !- Zone Equipment Cooling Sequence 1
  1,                                       !- Zone Equipment Heating or No-Load Sequence 1
  ,                                        !- Zone Equipment Sequential Cooling Fraction Schedule Name 1
  ;                                        !- Zone Equipment Sequential Heating Fraction Schedule Name 1

OS:ZoneHVAC:EquipmentList,
  {00000000-0000-0000-0078-000000000003},  !- Handle
  ALL_ST=Food preparation area_FL=Building Story 1_SCH=B Zone HVAC Equipment List, !- Name
  {00000000-0000-0000-0065-000000000003},  !- Thermal Zone
  ,                                        !- Load Distribution Scheme
  {00000000-0000-0000-0077-000000000002},  !- Zone Equipment 1
  1,                                       !- Zone Equipment Cooling Sequence 1
  1,                                       !- Zone Equipment Heating or No-Load Sequence 1
  ,                                        !- Zone Equipment Sequential Cooling Fraction Schedule Name 1
  ;                                        !- Zone Equipment Sequential Heating Fraction Schedule Name 1
<|MERGE_RESOLUTION|>--- conflicted
+++ resolved
@@ -4610,13 +4610,8 @@
   6;                                       !- Number of Timesteps per Hour
 
 OS:Version,
-<<<<<<< HEAD
-  {00000000-0000-0000-0068-000000000001},  !- Handle
-  3.7.0;                                   !- Version Identifier
-=======
   {00000000-0000-0000-0067-000000000001},  !- Handle
   3.9.0;                                   !- Version Identifier
->>>>>>> 792ffd62
 
 OS:WaterHeater:Mixed,
   {00000000-0000-0000-0069-000000000001},  !- Handle
