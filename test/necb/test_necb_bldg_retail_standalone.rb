require_relative '../helpers/minitest_helper'
require_relative '../helpers/create_doe_prototype_helper'
require_relative '../helpers/compare_models_helper'
require_relative './regression_helper'

class TestNECBRetailStandalone < Minitest::Test

  def setup()
    @building_type = 'RetailStandalone'
    @gas_location = 'CAN_AB_Calgary.Intl.AP.718770_CWEC2016.epw'
    @electric_location = 'CAN_QC_Kuujjuaq.AP.719060_CWEC2016.epw'
  end

  def test_regression_natural_gas()
    result, msg = create_model_and_regression_test(@building_type,
                                                   @gas_location,
<<<<<<< HEAD
                                                   'NECB 2011'
=======
                                                   'NECB2011'
>>>>>>> 76fa2520
    )
    assert(result, msg)
  end

  def test_regression_electric()
    result, msg = create_model_and_regression_test(@building_type,
                                                   @electric_location,
<<<<<<< HEAD
                                                   'NECB 2011'
=======
                                                   'NECB2011'
>>>>>>> 76fa2520
    )
    assert(result, msg)
  end
end

<|MERGE_RESOLUTION|>--- conflicted
+++ resolved
@@ -14,11 +14,7 @@
   def test_regression_natural_gas()
     result, msg = create_model_and_regression_test(@building_type,
                                                    @gas_location,
-<<<<<<< HEAD
-                                                   'NECB 2011'
-=======
                                                    'NECB2011'
->>>>>>> 76fa2520
     )
     assert(result, msg)
   end
@@ -26,11 +22,7 @@
   def test_regression_electric()
     result, msg = create_model_and_regression_test(@building_type,
                                                    @electric_location,
-<<<<<<< HEAD
-                                                   'NECB 2011'
-=======
                                                    'NECB2011'
->>>>>>> 76fa2520
     )
     assert(result, msg)
   end
