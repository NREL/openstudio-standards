require 'minitest/unit'

<<<<<<< HEAD
def create_model_and_regression_test(building_type, epw_file, template)
  diffs = []
  begin
    test_dir = "#{File.dirname(__FILE__)}/output"
    if !Dir.exists?(test_dir)
      Dir.mkdir(test_dir)
    end
    model_name = "#{building_type}-#{template}-#{File.basename(epw_file, '.epw')}"
    run_dir = "#{test_dir}/#{model_name}"
    if !Dir.exists?(run_dir)
      Dir.mkdir(run_dir)
    end
=======
>>>>>>> 10468b02

class NECBRegressionHelper < Minitest::Test
  def setup()
    @building_type = nil
    @gas_location = 'CAN_AB_Calgary.Intl.AP.718770_CWEC2016.epw'
    @electric_location = 'CAN_QC_Kuujjuaq.AP.719060_CWEC2016.epw'
  end

<<<<<<< HEAD
    #Save osm file.
    filename = "#{run_dir}/#{model_name}.osm"
    FileUtils.mkdir_p(File.dirname(filename))
    File.delete(filename) if File.exist?(filename)
    puts "Saving osm file to : #{filename}"
    model.save(filename)

    #old models
    # Load the geometry .osm
    osm_file = "#{File.dirname(__FILE__)}/regression_models/#{model_name}_expected_result.osm"
    unless File.exist?(osm_file)
      raise("The initial osm path: #{osm_file} does not exist.")
    end
    osm_model_path = OpenStudio::Path.new(osm_file.to_s)
    # Upgrade version if required.
    version_translator = OpenStudio::OSVersion::VersionTranslator.new
    old_model = version_translator.loadModel(osm_model_path).get

    # Compare the two models.
    diffs = compare_osm_files(old_model, model)
  rescue => exception
    # Log error/exception and then keep going.
    error = "#{exception.backtrace.first}: #{exception.message} (#{exception.class})"
    exception.backtrace.drop(1).map {|s| "\n#{s}"}.each {|bt| error << bt.to_s}
    diffs << "#{model_name}: Error \n#{error}"
=======

  def create_model_and_regression_test(building_type, epw_file, template, performQAQC = false)
    begin
      diffs = []
      test_dir = "#{File.dirname(__FILE__)}/output"
      if !Dir.exists?(test_dir)
        Dir.mkdir(test_dir)
      end
      model_name = "#{building_type}-#{template}-#{File.basename(epw_file, '.epw')}"
      run_dir = "#{test_dir}/#{model_name}"
      if !Dir.exists?(run_dir)
        Dir.mkdir(run_dir)
      end
>>>>>>> 10468b02

      model = Standard.build("#{template}_#{building_type}").model_create_prototype_model('NECB HDD Method', epw_file, run_dir)

      #Save osm file.
      filename = "#{File.dirname(__FILE__)}/regression_models/#{model_name}_test_result.osm"
      FileUtils.mkdir_p(File.dirname(filename))
      File.delete(filename) if File.exist?(filename)
      puts "Saving osm file to : #{filename}"
      model.save(filename)

      #old models
      # Load the geometry .osm
      osm_file = "#{File.dirname(__FILE__)}/regression_models/#{model_name}_expected_result.osm"
      unless File.exist?(osm_file)
        raise("The initial osm path: #{osm_file} does not exist.")
      end
      osm_model_path = OpenStudio::Path.new(osm_file.to_s)
      # Upgrade version if required.
      version_translator = OpenStudio::OSVersion::VersionTranslator.new
      old_model = version_translator.loadModel(osm_model_path).get


      # Compare the two models.
      diffs = compare_osm_files(old_model, model)
    rescue => exception
      # Log error/exception and then keep going.
      error = "#{exception.backtrace.first}: #{exception.message} (#{exception.class})"
      exception.backtrace.drop(1).map {|s| "\n#{s}"}.each {|bt| error << bt.to_s}
      diffs << "#{model_name}: Error \n#{error}"

    end
    #Write out diff or error message
    diff_file = "#{File.dirname(__FILE__)}/regression_models/#{model_name}_diffs.json"
    FileUtils.rm(diff_file) if File.exists?(diff_file)
    if diffs.size > 0
      File.write(diff_file, JSON.pretty_generate(diffs))
      msg = "There were #{diffs.size} differences/errors in #{building_type} #{template} #{epw_file} :\n#{diffs.join("\n")}"
      return false, msg
    else
      return true, nil
    end
  end

<<<<<<< HEAD
  # Write out the openstudio-standards log messages for debugging
  log_file_path = "#{run_dir}/openstudio-standards.log"
  log_messages_to_file(log_file_path, false)

  #Write out diff or error message
  diff_file = "#{run_dir}/#{model_name}_diffs.json"
  FileUtils.rm(diff_file) if File.exists?(diff_file)
  if diffs.size > 0
    File.write(diff_file, JSON.pretty_generate(diffs))
    msg = "There were #{diffs.size} differences/errors in #{building_type} #{template} #{epw_file} :\n#{diffs.join("\n")}"
    return false, msg
  else
    return true, nil
  end
end
=======
end
>>>>>>> 10468b02
<|MERGE_RESOLUTION|>--- conflicted
+++ resolved
@@ -1,20 +1,5 @@
 require 'minitest/unit'
 
-<<<<<<< HEAD
-def create_model_and_regression_test(building_type, epw_file, template)
-  diffs = []
-  begin
-    test_dir = "#{File.dirname(__FILE__)}/output"
-    if !Dir.exists?(test_dir)
-      Dir.mkdir(test_dir)
-    end
-    model_name = "#{building_type}-#{template}-#{File.basename(epw_file, '.epw')}"
-    run_dir = "#{test_dir}/#{model_name}"
-    if !Dir.exists?(run_dir)
-      Dir.mkdir(run_dir)
-    end
-=======
->>>>>>> 10468b02
 
 class NECBRegressionHelper < Minitest::Test
   def setup()
@@ -23,33 +8,6 @@
     @electric_location = 'CAN_QC_Kuujjuaq.AP.719060_CWEC2016.epw'
   end
 
-<<<<<<< HEAD
-    #Save osm file.
-    filename = "#{run_dir}/#{model_name}.osm"
-    FileUtils.mkdir_p(File.dirname(filename))
-    File.delete(filename) if File.exist?(filename)
-    puts "Saving osm file to : #{filename}"
-    model.save(filename)
-
-    #old models
-    # Load the geometry .osm
-    osm_file = "#{File.dirname(__FILE__)}/regression_models/#{model_name}_expected_result.osm"
-    unless File.exist?(osm_file)
-      raise("The initial osm path: #{osm_file} does not exist.")
-    end
-    osm_model_path = OpenStudio::Path.new(osm_file.to_s)
-    # Upgrade version if required.
-    version_translator = OpenStudio::OSVersion::VersionTranslator.new
-    old_model = version_translator.loadModel(osm_model_path).get
-
-    # Compare the two models.
-    diffs = compare_osm_files(old_model, model)
-  rescue => exception
-    # Log error/exception and then keep going.
-    error = "#{exception.backtrace.first}: #{exception.message} (#{exception.class})"
-    exception.backtrace.drop(1).map {|s| "\n#{s}"}.each {|bt| error << bt.to_s}
-    diffs << "#{model_name}: Error \n#{error}"
-=======
 
   def create_model_and_regression_test(building_type, epw_file, template, performQAQC = false)
     begin
@@ -63,7 +21,6 @@
       if !Dir.exists?(run_dir)
         Dir.mkdir(run_dir)
       end
->>>>>>> 10468b02
 
       model = Standard.build("#{template}_#{building_type}").model_create_prototype_model('NECB HDD Method', epw_file, run_dir)
 
@@ -107,22 +64,4 @@
     end
   end
 
-<<<<<<< HEAD
-  # Write out the openstudio-standards log messages for debugging
-  log_file_path = "#{run_dir}/openstudio-standards.log"
-  log_messages_to_file(log_file_path, false)
-
-  #Write out diff or error message
-  diff_file = "#{run_dir}/#{model_name}_diffs.json"
-  FileUtils.rm(diff_file) if File.exists?(diff_file)
-  if diffs.size > 0
-    File.write(diff_file, JSON.pretty_generate(diffs))
-    msg = "There were #{diffs.size} differences/errors in #{building_type} #{template} #{epw_file} :\n#{diffs.join("\n")}"
-    return false, msg
-  else
-    return true, nil
-  end
-end
-=======
-end
->>>>>>> 10468b02
+end