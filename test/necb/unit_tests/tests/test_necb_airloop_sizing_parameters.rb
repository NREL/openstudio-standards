require_relative '../../../helpers/minitest_helper'
require_relative '../../../helpers/create_doe_prototype_helper'
require_relative '../../../helpers/necb_helper'
include(NecbHelper)

class NECB_Airloop_Sizing_Parameters_Tests < Minitest::Test

  def setup()
    define_folders(__dir__)
    define_std_ranges
  end

  # Test to validate sizing rules for air loop
  def test_airloop_sizing_rules_vav
    logger.info "Starting suite of tests for: #{__method__}"

    # Define test parameters that apply to all tests.
    test_parameters = {
      test_method: __method__,
      save_intermediate_models: true,
      baseboard_type: 'Hot Water',
      chiller_type: 'Reciprocating',
      heating_coil_type: 'Electric',
      fan_type: 'AF_or_BI_rdg_fancurve'
    }

    # Define test cases.
    test_cases = {}
    # Define references (per vintage in this case).
    test_cases[:NECB2011] = { :Reference => "NECB 2011 p3:8.4.4.9.(1b,2b), 8.4.4.19.(2a,2b)" }
    test_cases[:NECB2015] = { :Reference => "NECB 2015 p1:8.4.4.8.(1b,2b), 8.4.4.18.(2a,2b)" }
    test_cases[:NECB2017] = { :Reference => "NECB 2017 p2:8.4.4.8.(1b,2b), 8.4.4.18.(2a,2b)" }
    test_cases[:NECB2020] = { :Reference => "NECB 2020 p1:8.4.4.8.(1b,2b), 8.4.4.18.(2a,2b)" }

    # Results and name are tbd here as they will be calculated in the test.
    test_cases_hash = { :Vintage => @AllTemplates,
                        :FuelType => ["Electricity"],
                        :TestCase => ["case-1"],
                        :TestPars => { :name => "tbd" } }
    new_test_cases = make_test_cases_json(test_cases_hash)
    merge_test_cases!(test_cases, new_test_cases)

    # Create empty results hash and call the template method that runs the individual test cases.
    test_results = do_test_cases(test_cases: test_cases, test_pars: test_parameters)

    # Write test results.
    file_root = "#{self.class.name}-#{__method__}".downcase
    test_result_file = File.join(@test_results_folder, "#{file_root}-test_results.json")
    File.write(test_result_file, JSON.pretty_generate(test_results))

    # Read expected results.
    file_name = File.join(@expected_results_folder, "#{file_root}-expected_results.json")
    expected_results = JSON.parse(File.read(file_name), { symbolize_names: true })
    # Check if test results match expected.
    msg = "Sizing parameters test results do not match what is expected in test"
    compare_results(expected_results: expected_results, test_results: test_results, msg: msg, type: 'json_data')
    logger.info "Finished suite of tests for: #{__method__}"
  end

  # @param test_pars [Hash] has the static parameters.
  # @param test_case [Hash] has the specific test parameters.
  # @return results of this case.
  def do_test_airloop_sizing_rules_vav(test_pars:, test_case:)
    # Debug.
    logger.debug "test_pars: #{JSON.pretty_generate(test_pars)}"
    logger.debug "test_case: #{JSON.pretty_generate(test_case)}"

<<<<<<< HEAD
    # Define local variables. These are extracted from the supplied hashes.
    # General inputs.
    test_name = test_pars[:test_method]
    baseboard_type = test_pars[:baseboard_type]
    heating_coil_type = test_pars[:heating_coil_type]
    fan_type = test_pars[:fan_type]
    chiller_type = test_pars[:chiller_type]
    save_intermediate_models = test_pars[:save_intermediate_models]
    fueltype = test_pars[:FuelType]
    vintage = test_pars[:Vintage]

    # Define the test name.
    name = "#{vintage}_#{fueltype}_sys6"
    name_short = "#{vintage}_#{fueltype}"
    output_folder = method_output_folder("#{test_name}/#{name_short}")
    standard = get_standard(vintage)
    logger.info "Starting individual test: #{name}"

    # Wrap test in begin/rescue/ensure.
    begin
      # Load model and set climate file.
      model = BTAP::FileIO.load_osm(File.join(@resources_folder, "5ZoneNoHVAC.osm"))
      BTAP::Environment::WeatherFile.new('CAN_ON_Toronto.Pearson.Intl.AP.716240_CWEC2016.epw').set_weather_file(model)
      BTAP::FileIO.save_osm(model, "#{output_folder}/#{name}-baseline.osm") if save_intermediate_models

      hw_loop = OpenStudio::Model::PlantLoop.new(model)
      always_on = model.alwaysOnDiscreteSchedule
      standard.setup_hw_loop_with_components(model, hw_loop, fueltype, always_on)
      standard.add_sys6_multi_zone_built_up_system_with_baseboard_heating(
        model: model,
        zones: model.getThermalZones,
        heating_coil_type: heating_coil_type,
        baseboard_type: baseboard_type,
        chiller_type: chiller_type,
        fan_type: fan_type,
        hw_loop: hw_loop)

      # Run sizing.
      run_sizing(model: model, template: vintage, test_name: name, save_model_versions: save_intermediate_models) if PERFORM_STANDARDS

    rescue => error
      logger.error "#{__FILE__}::#{__method__} #{error.message}"
    end
=======
    # Set up remaining parameters for test.
    output_folder = method_output_folder
    template="NECB2011"
    standard = get_standard(template)
    save_intermediate_models = false

    boiler_fueltype = 'Electricity'
    baseboard_type = 'Hot Water'
    chiller_type = 'Reciprocating'
    heating_coil_type = 'Electric'
    vavfan_type = 'AF_or_BI_rdg_fancurve'

    tol = 1.0e-3
    name = 'sys6'
    name.gsub!(/\s+/, "-")
    puts "***************#{name}***************\n"

    # Load model and set climate file.
    model = BTAP::FileIO.load_osm(File.join(@resources_folder,"5ZoneNoHVAC.osm"))
    weather_file_path = OpenstudioStandards::Weather.get_standards_weather_file_path('CAN_ON_Toronto.Intl.AP.716240_CWEC2020.epw')
    OpenstudioStandards::Weather.model_set_building_location(model, weather_file_path: weather_file_path)
    BTAP::FileIO.save_osm(model, "#{output_folder}/#{name}-baseline.osm") if save_intermediate_models

    hw_loop = OpenStudio::Model::PlantLoop.new(model)
    always_on = model.alwaysOnDiscreteSchedule
    standard.setup_hw_loop_with_components(model,hw_loop, boiler_fueltype, always_on)
    standard.add_sys6_multi_zone_built_up_system_with_baseboard_heating(
      model: model,
      zones: model.getThermalZones,
      heating_coil_type: heating_coil_type,
      baseboard_type: baseboard_type,
      chiller_type: chiller_type,
      fan_type: vavfan_type,
      hw_loop: hw_loop)

    # Run sizing.
    run_sizing(model: model, template: template, test_name: name, save_model_versions: save_intermediate_models)
>>>>>>> a24f6939

    airloops = model.getAirLoopHVACs
    results = Hash.new
    airloops.each do |iloop|
      iloop_name = iloop.name.get
      # Initialize an array to store thermal zone results for this air loop
      thermal_zone_results = []
      thermal_zones = iloop.thermalZones
      tot_floor_area = 0.0
      thermal_zones.each do |izone|
        izone_name = izone.name.get
        sizing_zone = izone.sizingZone

        # check sizing factors
        heating_sizing_factor = sizing_zone.zoneHeatingSizingFactor
        cooling_sizing_factor = sizing_zone.zoneCoolingSizingFactor

        # check supply temperature diffs and method
        design_clg_supply_temp_input_method = sizing_zone.zoneCoolingDesignSupplyAirTemperatureInputMethod.to_s
        design_htg_supply_temp_input_method = sizing_zone.zoneHeatingDesignSupplyAirTemperatureInputMethod.to_s
        heating_sizing_temp_diff = sizing_zone.zoneHeatingDesignSupplyAirTemperatureDifference
        cooling_sizing_temp_diff = sizing_zone.zoneCoolingDesignSupplyAirTemperatureDifference
        tot_floor_area += izone.floorArea

        # Add this test case to results and return the hash.
        thermal_zone_results << {
          thermal_zone_name: izone_name,
          heating_sizing_factor: heating_sizing_factor.to_f.signif(2),
          cooling_sizing_factor: cooling_sizing_factor.to_f.signif(2),
          design_clg_supply_temp_input_method: design_clg_supply_temp_input_method,
          design_htg_supply_temp_input_method: design_htg_supply_temp_input_method,
          heating_sizing_temp_diff: heating_sizing_temp_diff,
          cooling_sizing_temp_diff: cooling_sizing_temp_diff
        }
      end
      results[iloop_name] = thermal_zone_results
    end
    return results
    # necb_min_flow_rate = 0.002 * tot_floor_area
    # demand_comps = iloop.demandComponents
    # tot_min_flow_rate = 0.0
    # demand_comps.each do |icomp|
    # if icomp.to_AirTerminalSingleDuctVAVReheat.is_initialized
    # vav_box = icomp.to_AirTerminalSingleDuctVAVReheat.get
    # tot_min_flow_rate += vav_box.fixedMinimumAirFlowRate
    # end
    # end
    # diff = (tot_min_flow_rate - necb_min_flow_rate).abs / necb_min_flow_rate
    # min_flow_rate_set_correctly = true
    # if diff > tol then min_flow_rate_set_correctly = false end
    # assert(min_flow_rate_set_correctly, "test_airloop_sizing_rules_vav: Minimum vav box flow rate does not match necb requirement #{name}")
    logger.info "Completed individual test: #{name}"
  end
<<<<<<< HEAD

=======
end

begin
>>>>>>> a24f6939
  # Test to validate sizing rules for air loop
  def test_airloop_sizing_rules_heatpump
    logger.info "Starting suite of tests for: #{__method__}"

    # Define test parameters that apply to all tests.
    test_parameters = {
      test_method: __method__,
      save_intermediate_models: true,
      baseboard_type: 'Hot Water',
      heating_coil_type: 'DX'
    }

    # Define test cases.
    test_cases = {}
    # Define references (per vintage in this case).
    test_cases[:NECB2011] = { :Reference => "NECB 2011 p3:8.4.4.9.(1b), 8.4.4.14.(2b), 8.4.4.19.(2a,2b)" }
    test_cases[:NECB2015] = { :Reference => "NECB 2015 p1:8.4.4.8.(1b), 8.4.4.13.(2b), 8.4.4.18.(2a,2b)" }
    test_cases[:NECB2017] = { :Reference => "NECB 2017 p2:8.4.4.8.(1b), 8.4.4.13.(2b), 8.4.4.18.(2a,2b)" }
    test_cases[:NECB2020] = { :Reference => "NECB 2020 p1:8.4.4.8.(1b), 8.4.4.13.(2b), 8.4.4.18.(2a,2b)" }

    # Results and name are tbd here as they will be calculated in the test.
    test_cases_hash = { :Vintage => @AllTemplates,
                        :FuelType => ["NaturalGas"],
                        :TestCase => ["case-1"],
                        :TestPars => { :name => "tbd" } }
    new_test_cases = make_test_cases_json(test_cases_hash)
    merge_test_cases!(test_cases, new_test_cases)

    # Create empty results hash and call the template method that runs the individual test cases.
    test_results = do_test_cases(test_cases: test_cases, test_pars: test_parameters)

    # Write test results.
    file_root = "#{self.class.name}-#{__method__}".downcase
    test_result_file = File.join(@test_results_folder, "#{file_root}-test_results.json")
    File.write(test_result_file, JSON.pretty_generate(test_results))

    # Read expected results.
    file_name = File.join(@expected_results_folder, "#{file_root}-expected_results.json")
    expected_results = JSON.parse(File.read(file_name), { symbolize_names: true })
    # Check if test results match expected.
    msg = "Sizing parameters test results do not match what is expected in test"
    compare_results(expected_results: expected_results, test_results: test_results, msg: msg, type: 'json_data')
    logger.info "Finished suite of tests for: #{__method__}"
  end

  # @param test_pars [Hash] has the static parameters.
  # @param test_case [Hash] has the specific test parameters.
  # @return results of this case.
  def do_test_airloop_sizing_rules_heatpump(test_pars:, test_case:)
    # Debug.
    logger.debug "test_pars: #{JSON.pretty_generate(test_pars)}"
    logger.debug "test_case: #{JSON.pretty_generate(test_case)}"

<<<<<<< HEAD
    # Define local variables. These are extracted from the supplied hashes.
    # General inputs.
    test_name = test_pars[:test_method]
    baseboard_type = test_pars[:baseboard_type]
    heating_coil_type = test_pars[:heating_coil_type]
    save_intermediate_models = test_pars[:save_intermediate_models]
    fueltype = test_pars[:FuelType]
    vintage = test_pars[:Vintage]

    # Define the test name.
    name = "#{vintage}_#{fueltype}_sys3"
    name_short = "#{vintage}_#{fueltype}"
    output_folder = method_output_folder("#{test_name}/#{name_short}")
    standard = get_standard(vintage)
    logger.info "Starting individual test: #{name}"

    # Wrap test in begin/rescue/ensure.
    begin
      # Load model and set climate file.
      model = BTAP::FileIO.load_osm(File.join(@resources_folder, "5ZoneNoHVAC.osm"))
      BTAP::Environment::WeatherFile.new('CAN_ON_Toronto.Pearson.Intl.AP.716240_CWEC2016.epw').set_weather_file(model)
      BTAP::FileIO.save_osm(model, "#{output_folder}/#{name}-baseline.osm") if save_intermediate_models

      hw_loop = OpenStudio::Model::PlantLoop.new(model)
      always_on = model.alwaysOnDiscreteSchedule
      standard.setup_hw_loop_with_components(model, hw_loop, fueltype, always_on)
      standard.add_sys3and8_single_zone_packaged_rooftop_unit_with_baseboard_heating_single_speed(
        model: model,
        zones: model.getThermalZones,
        heating_coil_type: heating_coil_type,
        baseboard_type: baseboard_type,
        hw_loop: hw_loop,
        new_auto_zoner: false)

      # Run sizing.
      run_sizing(model: model, template: vintage, test_name: name, save_model_versions: save_intermediate_models) if PERFORM_STANDARDS

    rescue => error
      logger.error "#{__FILE__}::#{__method__} #{error.message}"
    end
=======
    # Set up remaining parameters for test.
    output_folder = method_output_folder
    template="NECB2011"
    standard = get_standard(template)
    save_intermediate_models = false

    boiler_fueltype = 'NaturalGas'
    baseboard_type = 'Hot Water'
    heating_coil_type = 'DX'

    tol = 1.0e-3
    name = 'sys3'
    name.gsub!(/\s+/, "-")
    puts "***************#{name}***************\n"

    # Load model and set climate file.
    model = BTAP::FileIO.load_osm(File.join(@resources_folder,"5ZoneNoHVAC.osm"))
    weather_file_path = OpenstudioStandards::Weather.get_standards_weather_file_path('CAN_ON_Toronto.Intl.AP.716240_CWEC2020.epw')
    OpenstudioStandards::Weather.model_set_building_location(model, weather_file_path: weather_file_path)
    BTAP::FileIO.save_osm(model, "#{output_folder}/#{name}-baseline.osm") if save_intermediate_models

    hw_loop = OpenStudio::Model::PlantLoop.new(model)
    always_on = model.alwaysOnDiscreteSchedule
    standard.setup_hw_loop_with_components(model,hw_loop, boiler_fueltype, always_on)
    standard.add_sys3and8_single_zone_packaged_rooftop_unit_with_baseboard_heating_single_speed(
      model: model,
      zones: model.getThermalZones,
      heating_coil_type: heating_coil_type,
      baseboard_type: baseboard_type,
      hw_loop: hw_loop,
      new_auto_zoner: false)

    # Run sizing.
    run_sizing(model: model, template: template, test_name: name, save_model_versions: save_intermediate_models)
>>>>>>> a24f6939

    airloops = model.getAirLoopHVACs
    results = Hash.new
    airloops.each do |iloop|
      iloop_name = iloop.name.get
      # Initialize an array to store thermal zone results for this air loop
      thermal_zone_results = []
      thermal_zones = iloop.thermalZones
      tot_floor_area = 0.0
      thermal_zones.each do |izone|
        izone_name = izone.name.get
        sizing_zone = izone.sizingZone

        # check sizing factors
        heating_sizing_factor = sizing_zone.zoneHeatingSizingFactor
        cooling_sizing_factor = sizing_zone.zoneCoolingSizingFactor
        heating_sizing_temp_diff = sizing_zone.zoneHeatingDesignSupplyAirTemperatureDifference
        cooling_sizing_temp_diff = sizing_zone.zoneCoolingDesignSupplyAirTemperatureDifference
<<<<<<< HEAD
=======
        necb_heating_sizing_temp_diff = 21.0
        necb_cooling_sizing_temp_diff = 11.0
        diff = (heating_sizing_temp_diff.to_f - necb_heating_sizing_temp_diff).abs / necb_heating_sizing_temp_diff
        heating_sizing_temp_diff_set_correctly = true
        if diff > tol then heating_sizing_temp_diff_set_correctly = false end
        assert(heating_sizing_temp_diff_set_correctly, "test_airloop_sizing_rules_heatpump: Heating sizing supply temperature difference does not match necb requirement #{name}")

        diff = (heating_sizing_temp_diff.to_f - necb_heating_sizing_temp_diff).abs / necb_heating_sizing_temp_diff
        cooling_sizing_temp_diff_set_correctly = true
        if diff > tol then cooling_sizing_temp_diff_set_correctly = false end
        assert(cooling_sizing_temp_diff_set_correctly, "test_airloop_sizing_rules_heatpump: Cooling sizing supply temperature difference does not match necb requirement #{name}")
>>>>>>> a24f6939
        tot_floor_area += izone.floorArea

        # Add this test case to results and return the hash.
        thermal_zone_results << {
          thermal_zone_name: izone_name,
          heating_sizing_factor: heating_sizing_factor.to_f.signif(2),
          cooling_sizing_factor: cooling_sizing_factor.to_f.signif(2),
          heating_sizing_temp_diff: heating_sizing_temp_diff,
          cooling_sizing_temp_diff: cooling_sizing_temp_diff
        }
      end
      results[iloop_name] = thermal_zone_results
    end
    return results
  end
<<<<<<< HEAD
=======
end

>>>>>>> a24f6939
end<|MERGE_RESOLUTION|>--- conflicted
+++ resolved
@@ -65,7 +65,6 @@
     logger.debug "test_pars: #{JSON.pretty_generate(test_pars)}"
     logger.debug "test_case: #{JSON.pretty_generate(test_case)}"
 
-<<<<<<< HEAD
     # Define local variables. These are extracted from the supplied hashes.
     # General inputs.
     test_name = test_pars[:test_method]
@@ -88,7 +87,8 @@
     begin
       # Load model and set climate file.
       model = BTAP::FileIO.load_osm(File.join(@resources_folder, "5ZoneNoHVAC.osm"))
-      BTAP::Environment::WeatherFile.new('CAN_ON_Toronto.Pearson.Intl.AP.716240_CWEC2016.epw').set_weather_file(model)
+      weather_file_path = OpenstudioStandards::Weather.get_standards_weather_file_path('CAN_ON_Toronto.Intl.AP.716240_CWEC2020.epw')
+      OpenstudioStandards::Weather.model_set_building_location(model, weather_file_path: weather_file_path)
       BTAP::FileIO.save_osm(model, "#{output_folder}/#{name}-baseline.osm") if save_intermediate_models
 
       hw_loop = OpenStudio::Model::PlantLoop.new(model)
@@ -109,45 +109,6 @@
     rescue => error
       logger.error "#{__FILE__}::#{__method__} #{error.message}"
     end
-=======
-    # Set up remaining parameters for test.
-    output_folder = method_output_folder
-    template="NECB2011"
-    standard = get_standard(template)
-    save_intermediate_models = false
-
-    boiler_fueltype = 'Electricity'
-    baseboard_type = 'Hot Water'
-    chiller_type = 'Reciprocating'
-    heating_coil_type = 'Electric'
-    vavfan_type = 'AF_or_BI_rdg_fancurve'
-
-    tol = 1.0e-3
-    name = 'sys6'
-    name.gsub!(/\s+/, "-")
-    puts "***************#{name}***************\n"
-
-    # Load model and set climate file.
-    model = BTAP::FileIO.load_osm(File.join(@resources_folder,"5ZoneNoHVAC.osm"))
-    weather_file_path = OpenstudioStandards::Weather.get_standards_weather_file_path('CAN_ON_Toronto.Intl.AP.716240_CWEC2020.epw')
-    OpenstudioStandards::Weather.model_set_building_location(model, weather_file_path: weather_file_path)
-    BTAP::FileIO.save_osm(model, "#{output_folder}/#{name}-baseline.osm") if save_intermediate_models
-
-    hw_loop = OpenStudio::Model::PlantLoop.new(model)
-    always_on = model.alwaysOnDiscreteSchedule
-    standard.setup_hw_loop_with_components(model,hw_loop, boiler_fueltype, always_on)
-    standard.add_sys6_multi_zone_built_up_system_with_baseboard_heating(
-      model: model,
-      zones: model.getThermalZones,
-      heating_coil_type: heating_coil_type,
-      baseboard_type: baseboard_type,
-      chiller_type: chiller_type,
-      fan_type: vavfan_type,
-      hw_loop: hw_loop)
-
-    # Run sizing.
-    run_sizing(model: model, template: template, test_name: name, save_model_versions: save_intermediate_models)
->>>>>>> a24f6939
 
     airloops = model.getAirLoopHVACs
     results = Hash.new
@@ -201,13 +162,6 @@
     # assert(min_flow_rate_set_correctly, "test_airloop_sizing_rules_vav: Minimum vav box flow rate does not match necb requirement #{name}")
     logger.info "Completed individual test: #{name}"
   end
-<<<<<<< HEAD
-
-=======
-end
-
-begin
->>>>>>> a24f6939
   # Test to validate sizing rules for air loop
   def test_airloop_sizing_rules_heatpump
     logger.info "Starting suite of tests for: #{__method__}"
@@ -261,7 +215,6 @@
     logger.debug "test_pars: #{JSON.pretty_generate(test_pars)}"
     logger.debug "test_case: #{JSON.pretty_generate(test_case)}"
 
-<<<<<<< HEAD
     # Define local variables. These are extracted from the supplied hashes.
     # General inputs.
     test_name = test_pars[:test_method]
@@ -282,7 +235,8 @@
     begin
       # Load model and set climate file.
       model = BTAP::FileIO.load_osm(File.join(@resources_folder, "5ZoneNoHVAC.osm"))
-      BTAP::Environment::WeatherFile.new('CAN_ON_Toronto.Pearson.Intl.AP.716240_CWEC2016.epw').set_weather_file(model)
+      weather_file_path = OpenstudioStandards::Weather.get_standards_weather_file_path('CAN_ON_Toronto.Intl.AP.716240_CWEC2020.epw')
+      OpenstudioStandards::Weather.model_set_building_location(model, weather_file_path: weather_file_path)
       BTAP::FileIO.save_osm(model, "#{output_folder}/#{name}-baseline.osm") if save_intermediate_models
 
       hw_loop = OpenStudio::Model::PlantLoop.new(model)
@@ -302,42 +256,6 @@
     rescue => error
       logger.error "#{__FILE__}::#{__method__} #{error.message}"
     end
-=======
-    # Set up remaining parameters for test.
-    output_folder = method_output_folder
-    template="NECB2011"
-    standard = get_standard(template)
-    save_intermediate_models = false
-
-    boiler_fueltype = 'NaturalGas'
-    baseboard_type = 'Hot Water'
-    heating_coil_type = 'DX'
-
-    tol = 1.0e-3
-    name = 'sys3'
-    name.gsub!(/\s+/, "-")
-    puts "***************#{name}***************\n"
-
-    # Load model and set climate file.
-    model = BTAP::FileIO.load_osm(File.join(@resources_folder,"5ZoneNoHVAC.osm"))
-    weather_file_path = OpenstudioStandards::Weather.get_standards_weather_file_path('CAN_ON_Toronto.Intl.AP.716240_CWEC2020.epw')
-    OpenstudioStandards::Weather.model_set_building_location(model, weather_file_path: weather_file_path)
-    BTAP::FileIO.save_osm(model, "#{output_folder}/#{name}-baseline.osm") if save_intermediate_models
-
-    hw_loop = OpenStudio::Model::PlantLoop.new(model)
-    always_on = model.alwaysOnDiscreteSchedule
-    standard.setup_hw_loop_with_components(model,hw_loop, boiler_fueltype, always_on)
-    standard.add_sys3and8_single_zone_packaged_rooftop_unit_with_baseboard_heating_single_speed(
-      model: model,
-      zones: model.getThermalZones,
-      heating_coil_type: heating_coil_type,
-      baseboard_type: baseboard_type,
-      hw_loop: hw_loop,
-      new_auto_zoner: false)
-
-    # Run sizing.
-    run_sizing(model: model, template: template, test_name: name, save_model_versions: save_intermediate_models)
->>>>>>> a24f6939
 
     airloops = model.getAirLoopHVACs
     results = Hash.new
@@ -356,20 +274,6 @@
         cooling_sizing_factor = sizing_zone.zoneCoolingSizingFactor
         heating_sizing_temp_diff = sizing_zone.zoneHeatingDesignSupplyAirTemperatureDifference
         cooling_sizing_temp_diff = sizing_zone.zoneCoolingDesignSupplyAirTemperatureDifference
-<<<<<<< HEAD
-=======
-        necb_heating_sizing_temp_diff = 21.0
-        necb_cooling_sizing_temp_diff = 11.0
-        diff = (heating_sizing_temp_diff.to_f - necb_heating_sizing_temp_diff).abs / necb_heating_sizing_temp_diff
-        heating_sizing_temp_diff_set_correctly = true
-        if diff > tol then heating_sizing_temp_diff_set_correctly = false end
-        assert(heating_sizing_temp_diff_set_correctly, "test_airloop_sizing_rules_heatpump: Heating sizing supply temperature difference does not match necb requirement #{name}")
-
-        diff = (heating_sizing_temp_diff.to_f - necb_heating_sizing_temp_diff).abs / necb_heating_sizing_temp_diff
-        cooling_sizing_temp_diff_set_correctly = true
-        if diff > tol then cooling_sizing_temp_diff_set_correctly = false end
-        assert(cooling_sizing_temp_diff_set_correctly, "test_airloop_sizing_rules_heatpump: Cooling sizing supply temperature difference does not match necb requirement #{name}")
->>>>>>> a24f6939
         tot_floor_area += izone.floorArea
 
         # Add this test case to results and return the hash.
@@ -385,9 +289,4 @@
     end
     return results
   end
-<<<<<<< HEAD
-=======
-end
-
->>>>>>> a24f6939
 end