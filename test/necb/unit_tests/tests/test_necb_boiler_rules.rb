--- conflicted
+++ resolved
@@ -77,55 +77,11 @@
     file_name = File.join(@expected_results_folder, "#{file_root}-expected_results.json")
     expected_results = JSON.parse(File.read(file_name), {symbolize_names: true})
 
-<<<<<<< HEAD
     # Check if test results match expected.
     msg = "Boiler efficiencies test results do not match what is expected in test"
     compare_results(expected_results: expected_results, test_results: test_results, msg: msg, type: 'json_data')
     logger.info "Finished suite of tests for: #{__method__}"
   end
-=======
-      actual_boiler_thermal_eff = {}
-      actual_boiler_thermal_eff['Electricity'] = []
-      actual_boiler_thermal_eff['NaturalGas'] = []
-      actual_boiler_thermal_eff['FuelOilNo2'] = []
-      boiler_fueltypes.each do |boiler_fueltype|
-        fuel_type_cap[boiler_fueltype].each do |boiler_cap|
-          name = "#{template}_sys1_Boiler-#{boiler_fueltype}_cap-#{boiler_cap.to_int}W_MAU-#{mau_type}_MauCoil-#{mau_heating_coil_type}_Baseboard-#{baseboard_type}"
-          name.gsub!(/\s+/, "-")
-          puts "***************#{name}***************\n"
-
-          # Load model and set climate file.
-          model = BTAP::FileIO.load_osm(File.join(@resources_folder,"5ZoneNoHVAC.osm"))
-          weather_file_path = OpenstudioStandards::Weather.get_standards_weather_file_path('CAN_ON_Toronto.Intl.AP.716240_CWEC2020.epw')
-          OpenstudioStandards::Weather.model_set_building_location(model, weather_file_path: weather_file_path)
-          BTAP::FileIO.save_osm(model, "#{output_folder}/#{name}-baseline.osm") if save_intermediate_models
-
-          hw_loop = OpenStudio::Model::PlantLoop.new(model)
-          always_on = model.alwaysOnDiscreteSchedule
-          standard.setup_hw_loop_with_components(model, hw_loop, boiler_fueltype, boiler_fueltype, always_on)
-          standard.add_sys1_unitary_ac_baseboard_heating(model: model,
-                                                         zones: model.getThermalZones,
-                                                         mau_type: mau_type,
-                                                         mau_heating_coil_type: mau_heating_coil_type,
-                                                         baseboard_type: baseboard_type,
-                                                         hw_loop: hw_loop)
-
-          # Set the boiler capacity.
-          model.getBoilerHotWaters.each {|iboiler| iboiler.setNominalCapacity(boiler_cap)}
-
-          # Run sizing.
-          run_sizing(model: model, template: template, test_name: name, save_model_versions: save_intermediate_models)
-
-          # Recover the thermal efficiency set in the measure for checking below.
-          model.getBoilerHotWaters.each do |iboiler|
-            if iboiler.nominalCapacity.to_f > 1
-              actual_boiler_thermal_eff[boiler_fueltype] << iboiler.nominalThermalEfficiency
-              break
-            end
-          end
-        end
-      end
->>>>>>> 0488bdf1
 
   # @param test_pars [Hash] has the static parameters.
   # @param test_case [Hash] has the specific test parameters.
@@ -170,7 +126,7 @@
       hw_loop = OpenStudio::Model::PlantLoop.new(model)
       always_on = model.alwaysOnDiscreteSchedule
       standard = get_standard(vintage)
-      standard.setup_hw_loop_with_components(model, hw_loop, fuel_type, always_on)
+      standard.setup_hw_loop_with_components(model, hw_loop, fuel_type, fuel_type, always_on)
       standard.add_sys1_unitary_ac_baseboard_heating(model: model,
                                                     zones: model.getThermalZones,
                                                     mau_type: mau_type,
@@ -323,9 +279,8 @@
 
       hw_loop = OpenStudio::Model::PlantLoop.new(model)
       always_on = model.alwaysOnDiscreteSchedule
-<<<<<<< HEAD
       standard = get_standard(vintage)
-      standard.setup_hw_loop_with_components(model, hw_loop, fuel_type, always_on)
+      standard.setup_hw_loop_with_components(model, hw_loop, fuel_type, fuel_type, always_on)
       standard.add_sys3and8_single_zone_packaged_rooftop_unit_with_baseboard_heating_single_speed(model: model,
                                                                                                   zones: model.getThermalZones,
                                                                                                   heating_coil_type: heating_coil_type,
@@ -370,17 +325,6 @@
     logger.info "Completed individual test: #{name}"
     return results
   end
-=======
-      standard.setup_hw_loop_with_components(model, hw_loop, boiler_fueltype, boiler_fueltype, always_on)
-      standard.add_sys3and8_single_zone_packaged_rooftop_unit_with_baseboard_heating_single_speed(
-          model: model,
-          zones: model.getThermalZones,
-          heating_coil_type: heating_coil_type,
-          baseboard_type: baseboard_type,
-          hw_loop: hw_loop,
-          new_auto_zoner: false)
-      model.getBoilerHotWaters.each {|iboiler| iboiler.setNominalCapacity(boiler_cap)}
->>>>>>> 0488bdf1
 
   # Test to validate the boiler part load performance curve.
   def test_boiler_plf_vs_plr_curve
@@ -426,7 +370,6 @@
     logger.info "Finished suite of tests for: #{__method__}"
   end
 
-<<<<<<< HEAD
   # @param test_pars [Hash] has the static parameters.
   # @param test_case [Hash] has the specific test parameters.
   # @return results of this case.
@@ -455,46 +398,6 @@
 
     # Wrap test in begin/rescue/ensure.
     begin
-=======
-  # Test to validate the boiler part load performance curve
-  def test_NECB2011_boiler_plf_vs_plr_curve
-
-    # Set up remaining parameters for test.
-    output_folder = method_output_folder(__method__)
-    template = 'NECB2011'
-    standard = get_standard(template)
-    save_intermediate_models = false
-
-    # Generate the osm files for all relevant cases to generate the test data for system 1.
-    boiler_res_file_output_text = "Name,Type,coeff1,coeff2,coeff3,coeff4,min_x,max_x\n"
-    boiler_fueltype = 'NaturalGas'
-    mau_type = true
-    mau_heating_coil_type = 'Hot Water'
-    baseboard_type = 'Hot Water'
-
-    name = "#{template}_sys1_Boiler-#{boiler_fueltype}_Mau-#{mau_type}_MauCoil-#{mau_heating_coil_type}_Baseboard-#{baseboard_type}"
-    name.gsub!(/\s+/, "-")
-    puts "***************#{name}***************\n"
-
-    # Load model and set climate file.
-    model = BTAP::FileIO.load_osm(File.join(@resources_folder,"5ZoneNoHVAC.osm"))
-    weather_file_path = OpenstudioStandards::Weather.get_standards_weather_file_path('CAN_ON_Toronto.Intl.AP.716240_CWEC2020.epw')
-    OpenstudioStandards::Weather.model_set_building_location(model, weather_file_path: weather_file_path)
-    BTAP::FileIO.save_osm(model, "#{output_folder}/#{name}-baseline.osm") if save_intermediate_models
-
-    hw_loop = OpenStudio::Model::PlantLoop.new(model)
-    always_on = model.alwaysOnDiscreteSchedule
-    standard.setup_hw_loop_with_components(model, hw_loop, boiler_fueltype, boiler_fueltype, always_on)
-    standard.add_sys1_unitary_ac_baseboard_heating(model: model,
-                                                   zones: model.getThermalZones,
-                                                   mau_type: mau_type,
-                                                   mau_heating_coil_type: mau_heating_coil_type,
-                                                   baseboard_type: baseboard_type,
-                                                   hw_loop: hw_loop)
-
-    # Run sizing.
-    run_sizing(model: model, template: template, test_name: name, save_model_versions: save_intermediate_models)
->>>>>>> 0488bdf1
 
       # Load model and set climate file.
       model = BTAP::FileIO.load_osm(File.join(@resources_folder,"5ZoneNoHVAC.osm"))
@@ -505,7 +408,7 @@
       hw_loop = OpenStudio::Model::PlantLoop.new(model)
       always_on = model.alwaysOnDiscreteSchedule
       standard = get_standard(vintage)
-      standard.setup_hw_loop_with_components(model, hw_loop, fuel_type, always_on)
+      standard.setup_hw_loop_with_components(model, hw_loop, fuel_type, fuel_type, always_on)
       standard.add_sys1_unitary_ac_baseboard_heating(model: model,
                                                     zones: model.getThermalZones,
                                                     mau_type: mau_type,
@@ -621,119 +524,6 @@
     begin
       standard = get_standard(vintage)
       standard_ecms = get_standard("ECMS")
-<<<<<<< HEAD
-=======
-      boiler_fueltype = 'NaturalGas'
-      boiler_cap = 1500000
-      standard_ecms.standards_data["tables"]["boiler_eff_ecm"]["table"].each do |cust_eff_test|
-        name = "#{template}_sys1_Boiler-#{boiler_fueltype}_cap-#{boiler_cap.to_int}W_MAU-#{mau_type}_MauCoil-#{mau_heating_coil_type}_Baseboard-#{baseboard_type}_efficiency-#{cust_eff_test["name"].to_s}"
-        name.gsub!(/\s+/, "-")
-        puts "***************#{name}***************\n"
-
-        # Load model and set climate file.
-        model = BTAP::FileIO.load_osm(File.join(@resources_folder,"5ZoneNoHVAC.osm"))
-        weather_file_path = OpenstudioStandards::Weather.get_standards_weather_file_path('CAN_ON_Toronto.Intl.AP.716240_CWEC2020.epw')
-        OpenstudioStandards::Weather.model_set_building_location(model, weather_file_path: weather_file_path)
-        BTAP::FileIO.save_osm(model, "#{output_folder}/#{name}-baseline.osm") if save_intermediate_models
-
-        hw_loop = OpenStudio::Model::PlantLoop.new(model)
-        always_on = model.alwaysOnDiscreteSchedule
-        standard.setup_hw_loop_with_components(model, hw_loop, boiler_fueltype, boiler_fueltype, always_on)
-        standard.add_sys1_unitary_ac_baseboard_heating(model: model,
-                                                       zones: model.getThermalZones,
-                                                       mau_type: mau_type,
-                                                       mau_heating_coil_type: mau_heating_coil_type,
-                                                       baseboard_type: baseboard_type,
-                                                       hw_loop: hw_loop)
-        model.getBoilerHotWaters.each {|iboiler| iboiler.setNominalCapacity(boiler_cap)}
-
-        # Run sizing.
-        run_sizing(model: model, template: template, test_name: name, save_model_versions: save_intermediate_models)
-
-        # Customize the efficiency.
-        standard_ecms.modify_boiler_efficiency(model: model, boiler_eff: cust_eff_test)
-
-        boilers = model.getBoilerHotWaters
-        boilers.each do |boiler|
-          corr_coeff = []
-          eff_curve = nil
-          eff_curve_type = boiler.normalizedBoilerEfficiencyCurve.get.iddObjectType.valueName.to_s
-          case eff_curve_type
-          when "OS_Curve_Bicubic"
-            eff_curve = boiler.normalizedBoilerEfficiencyCurve.get.to_CurveBicubic.get
-            corr_coeff << eff_curve.coefficient1Constant
-            corr_coeff << eff_curve.coefficient2x
-            corr_coeff << eff_curve.coefficient3xPOW2
-            corr_coeff << eff_curve.coefficient4y
-            corr_coeff << eff_curve.coefficient5yPOW2
-            corr_coeff << eff_curve.coefficient6xTIMESY
-            corr_coeff << eff_curve.coefficient7xPOW3
-            corr_coeff << eff_curve.coefficient8yPOW3
-            corr_coeff << eff_curve.coefficient9xPOW2TIMESY
-            corr_coeff << eff_curve.coefficient10xTIMESYPOW2
-            corr_coeff << eff_curve.minimumValueofx
-            corr_coeff << eff_curve.maximumValueofx
-            corr_coeff << eff_curve.minimumValueofy
-            corr_coeff << eff_curve.maximumValueofy
-          when "OS_Curve_Biquadratic"
-            eff_curve = boiler.normalizedBoilerEfficiencyCurve.get.to_CurveBiquadratic.get
-            corr_coeff << eff_curve.coefficient1Constant
-            corr_coeff << eff_curve.coefficient2x
-            corr_coeff << eff_curve.coefficient3xPOW2
-            corr_coeff << eff_curve.coefficient4y
-            corr_coeff << eff_curve.coefficient5yPOW2
-            corr_coeff << eff_curve.coefficient6xTIMESY
-            corr_coeff << eff_curve.minimumValueofx
-            corr_coeff << eff_curve.maximumValueofx
-            corr_coeff << eff_curve.minimumValueofy
-            corr_coeff << eff_curve.maximumValueofy
-          when "OS_Curve_Cubic"
-            eff_curve = boiler.normalizedBoilerEfficiencyCurve.get.to_CurveCubic.get
-            corr_coeff << eff_curve.coefficient1Constant
-            corr_coeff << eff_curve.coefficient2x
-            corr_coeff << eff_curve.coefficient3xPOW2
-            corr_coeff << eff_curve.coefficient4xPOW3
-            corr_coeff << eff_curve.minimumValueofx
-            corr_coeff << eff_curve.maximumValueofx
-          when "OS_Curve_Linear"
-            eff_curve = boiler.normalizedBoilerEfficiencyCurve.get.to_CurveLinear.get
-            corr_coeff << eff_curve.coefficient1Constant
-            corr_coeff << eff_curve.coefficient2x
-            corr_coeff << eff_curve.minimumValueofx
-            corr_coeff << eff_curve.maximumValueofx
-          when "OS_Curve_Quadratic"
-            eff_curve = boiler.normalizedBoilerEfficiencyCurve.get.to_CurveQuadratic.get
-            corr_coeff << eff_curve.coefficient1Constant
-            corr_coeff << eff_curve.coefficient2x
-            corr_coeff << eff_curve.coefficient3xPOW2
-            corr_coeff << eff_curve.minimumValueofx
-            corr_coeff << eff_curve.maximumValueofx
-          when "OS_Curve_QuadraticLinear"
-            eff_curve = boiler.normalizedBoilerEfficiencyCurve.get.to_CurveQuadraticLinear.get
-            corr_coeff << eff_curve.coefficient1Constant
-            corr_coeff << eff_curve.coefficient2x
-            corr_coeff << eff_curve.coefficient3xPOW2
-            corr_coeff << eff_curve.coefficient4y
-            corr_coeff << eff_curve.coefficient5xTIMESY
-            corr_coeff << eff_curve.coefficient6xPOW2TIMESY
-            corr_coeff << eff_curve.minimumValueofx
-            corr_coeff << eff_curve.maximumValueofx
-            corr_coeff << eff_curve.minimumValueofy
-            corr_coeff << eff_curve.maximumValueofy
-          end
-          eff_curve_name = eff_curve.name
-          boiler_eff = boiler.nominalThermalEfficiency
-          test_res << {
-              template: template,
-              boiler_name: boiler.name,
-              boiler_eff: boiler_eff,
-              eff_curve_name: eff_curve_name,
-              curve_coefficients: corr_coeff
-          }
-        end
-      end
-    end
->>>>>>> 0488bdf1
 
       # Load model and set climate file.
       model = BTAP::FileIO.load_osm(File.join(@resources_folder,"5ZoneNoHVAC.osm"))
@@ -743,7 +533,7 @@
       
       hw_loop = OpenStudio::Model::PlantLoop.new(model)
       always_on = model.alwaysOnDiscreteSchedule
-      standard.setup_hw_loop_with_components(model, hw_loop, fuel_type, always_on)
+      standard.setup_hw_loop_with_components(model, hw_loop, fuel_type, fuel_type, always_on)
       standard.add_sys1_unitary_ac_baseboard_heating(model: model,
                                                       zones: model.getThermalZones,
                                                       mau_type: mau_type,
