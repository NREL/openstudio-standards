--- conflicted
+++ resolved
@@ -3,14 +3,9 @@
 include(NecbHelper)
 
 
-<<<<<<< HEAD
-class NECB_HVAC_Boiler_Tests < MiniTest::Test
+class NECB_HVAC_Boiler_Tests < Minitest::Test
 
   # Set to true to run the standards in the test.
-=======
-class NECB_HVAC_Boiler_Tests < Minitest::Test
-  # set to true to run the standards in the test.
->>>>>>> b3fe4560
   PERFORM_STANDARDS = true
 
   def setup()
@@ -21,17 +16,10 @@
 
   # Test to validate the boiler thermal efficiency generated against expected values stored in the file:
   # 'compliance_boiler_efficiencies_expected_results.csv
-<<<<<<< HEAD
   def test_boiler_efficiency
 
     # Set up remaining parameters for test.
     output_folder = method_output_folder(__method__)
-=======
-  def test_NECB_boiler_efficiency
-    output_folder = File.join(@top_output_folder,__method__.to_s.downcase)
-    FileUtils.rm_rf(output_folder)
-    FileUtils.mkdir_p(output_folder)
->>>>>>> b3fe4560
 
     # Generate the osm files for all relevant cases to generate the test data for system 1
     boiler_fueltypes = ['Electricity','NaturalGas','FuelOilNo2']
