--- conflicted
+++ resolved
@@ -23,11 +23,9 @@
     #todo Must deal with ground temperatures..They are currently not correct for NECB.
     test_results = File.join(@test_results_folder,'weather_test_results.json')
     expected_results = File.join(@expected_results_folder,'weather_expected_results.json')
-<<<<<<< HEAD
+    expected_results_download = File.join(@expected_results_folder,'weather_expected_results_download.json')
 
-=======
-    expected_results_download = File.join(@expected_results_folder,'weather_expected_results_download.json')
->>>>>>> b3fe4560
+
     weather_file_folder = File.join(@root_folder,'data','weather')
     puts weather_file_folder
     
@@ -35,23 +33,17 @@
         weather_file_folder,
         test_results
     )
-<<<<<<< HEAD
- 
-    # Check if test results match expected.
-    msg = "Weather output does not match what is expected in test"
-    file_compare(expected_results_file: expected_results, test_results_file: test_results, msg: msg)
-=======
 
     # If the test_necb_weather_file_download.rb test is run before this test then this test will read additional weather
     # files changing the test result output file and causing this test to fail.  Adding two sets of test results.  One
     # that include the download test results and another that does not include the download test results.
+    # This is not good as it relies on another test. WOuld be good to decouple and use the standard file_compare method in the helper.
     test = FileUtils.compare_file(expected_results, test_results)
     if test
       assert(test, "Weather output from test does not match what is expected. Compare #{expected_results} with #{test_results}")
     else
       test = FileUtils.compare_file(expected_results_download, test_results)
-      assert(test, "Weather output from test does not match what is expected. Compare #{expected_results_download} with #{test_results}")
+      assert(test, "Weather output from test does not match what is expected from downloaded file. Compare #{expected_results_download} with #{test_results}")
     end
->>>>>>> b3fe4560
   end
 end