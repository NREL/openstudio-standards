require_relative '../../../helpers/minitest_helper'
require_relative '../../../helpers/necb_helper'
include(NecbHelper)

class NECB_HVAC_Furnace_Tests < Minitest::Test

  def setup()
    define_folders(__dir__)
    define_std_ranges
  end

  # Test to validate the furnace efficiency generated against expected values.
  #  Makes use of the template design pattern with the work done by the do_* method below (i.e. 'do_' prepended to the current method name)
  def test_furnace_efficiency
<<<<<<< HEAD
    logger.info "Starting suite of tests for: #{__method__}"

    # Define test parameters that apply to all tests.
    test_parameters = { TestMethod: __method__,
                        SaveIntermediateModels: false,
                        stage_types: 'single' }

    # Define test cases.
    test_cases = {}
    # Define references (per vintage in this case).
    test_cases[:NECB2011] = { Reference: "NECB 2011 p3 Table 5.2.12.1" }
    test_cases[:NECB2015] = { Reference: "NECB 2015 p1 Table 5.2.12.1" }
    test_cases[:NECB2017] = { Reference: "NECB 2017 p2 Table 5.2.12.1" }
    test_cases[:NECB2020] = { Reference: "NECB 2020 p1 Table 5.2.12.1.-O" }

    # Test cases. Two cases for NG and one for Electric.
    # Results and name are tbd here as they will be calculated in the test.
    test_cases_hash = { vintage: @AllTemplates,
                        :heating_coil_types => ['Electric'],
                        TestCase: ["case-1"],
                        TestPars: { :tested_capacity_kW => 10.0,
                                       :baseboard_type => "Electric",
                                       :efficiency_metric => "thermal efficiency" } }
    new_test_cases = make_test_cases_json(test_cases_hash)
    merge_test_cases!(test_cases, new_test_cases)

    # AFUE : Testing the capacity of 58.65 kW lies within the range of 0-117.23 kW for NECB2011, 0-66 kW for NECB2015 and NECB2017, also 0-66 kW for NECB2020
    # Thermal efficiency : Testing the capacity of 127.3 kW lies within the range of 117.3-2930 kW for NECB2011, 66.1-2930 kW for NECB2015 and NECB2017, also 66.1-2930 kW for NECB2020
    test_cases_hash = { vintage: @AllTemplates,
                        :heating_coil_types => ["NaturalGas"],
                        TestCase: ["case-1"],
                        TestPars: { :tested_capacity_kW => 58.65,
                                       :baseboard_type => "Hot Water",
                                       :efficiency_metric => "annual fuel utilization efficiency" } }
    new_test_cases = make_test_cases_json(test_cases_hash)
    merge_test_cases!(test_cases, new_test_cases)

    test_cases_hash = { vintage: @AllTemplates,
                        :heating_coil_types => ["NaturalGas"],
                        TestCase: ["case-2"],
                        TestPars: { :tested_capacity_kW => 127.3,
                                       :baseboard_type => "Hot Water",
                                       :efficiency_metric => "thermal efficiency" } }
    new_test_cases = make_test_cases_json(test_cases_hash)
    merge_test_cases!(test_cases, new_test_cases)

    # Create empty results hash and call the template method that runs the individual test cases.
    test_results = do_test_cases(test_cases: test_cases, test_pars: test_parameters)

    # Write test results.
    file_root = "#{self.class.name}-#{__method__}".downcase
    test_result_file = File.join(@test_results_folder, "#{file_root}-test_results.json")
    File.write(test_result_file, JSON.pretty_generate(test_results))

    # Read expected results.
    file_name = File.join(@expected_results_folder, "#{file_root}-expected_results.json")
    expected_results = JSON.parse(File.read(file_name), { symbolize_names: true })
    # Check if test results match expected.
    msg = "furnace efficiencies test results do not match what is expected in test"
    compare_results(expected_results: expected_results, test_results: test_results, msg: msg, type: 'json_data')
    logger.info "Finished suite of tests for: #{__method__}"
  end
=======
    output_folder = method_output_folder(__method__)
    save_intermediate_models = false

    # Generate the osm files for all relevant cases to generate the test data for system 3.
    heating_coil_types = ['Electric', 'NaturalGas']
    baseboard_types = ['Electric', 'Hot Water']
    #stage_types = ['single', 'multi']
    stage_types = ['single'] # Multi stage failing
    templates = ['NECB2011', 'NECB2015', 'NECB2020']

    templates.each do |template|
      standard = get_standard(template)
      furnace_res_file_output_text = "Fuel,Min Capacity (kW),Max Capacity (kW),Tested Capacity (kW),Stage Type,Number of Stages,Annual Fuel Utilization Efficiency (AFUE),Thermal Efficiency,Combustion Efficiency\n"
      expected_result_file = File.join(@expected_results_folder, "#{template.downcase}_compliance_furnace_efficiencies_expected_results.csv")

      # Initialize hashes for storing expected furnace efficiency data from file.
      fuel_type_min_cap = {}
      fuel_type_min_cap['Electric'] = []
      fuel_type_min_cap['NaturalGas'] = []
      fuel_type_max_cap = {}
      fuel_type_max_cap['Electric'] = []
      fuel_type_max_cap['NaturalGas'] = []
      efficiency_type = {}
      efficiency_type['Electric'] = []
      efficiency_type['NaturalGas'] = []

      # Read the file for the expected furnace efficiency values for different fuels and equipment capacity ranges.
      CSV.foreach(expected_result_file, headers: true) do |data|
        if data['Stage Type'] == 'single' # So it won't double the minimum capacities by adding the multi stage too.
          fuel_type_min_cap[data['Fuel']] << data['Min Capacity (kW)']
        end
        fuel_type_max_cap[data['Fuel']] << data['Max Capacity (kW)']
        if data['Annual Fuel Utilization Efficiency (AFUE)'].to_f > 0.0
          efficiency_type[data['Fuel']] << 'Annual Fuel Utilization Efficiency (AFUE)'
        elsif data['Thermal Efficiency'].to_f > 0.0
          efficiency_type[data['Fuel']] << 'Thermal Efficiency'
        elsif data['Combustion Efficiency'].to_f > 0.0
          efficiency_type[data['Fuel']] << 'Combustion Efficiency'
        end
      end

      # Use the expected furnace efficiency data to generate suitable equipment capacities for the test to cover all
      # the relevant equipment capacity ranges
      fuel_type_cap = {}
      fuel_type_min_cap.each do |fuel, cap|
        unless fuel_type_cap.key? fuel then
          fuel_type_cap[fuel] = []
        end
        if cap.size == 1
          fuel_type_cap[fuel] << 50.0
        else
          fuel_type_cap[fuel] << 0.5 * (fuel_type_min_cap[fuel][0].to_f + fuel_type_min_cap[fuel][1].to_f)
          if cap.size == 2
            fuel_type_cap[fuel] << (fuel_type_min_cap[fuel][1].to_f + 10.0)
          else
            fuel_type_cap[fuel] << 0.5 * (fuel_type_min_cap[fuel][1].to_f + fuel_type_min_cap[fuel][2].to_f)
            fuel_type_cap[fuel] << (fuel_type_min_cap[fuel][2].to_f + 10.0)
          end
        end
      end
      stage_types.each do |stage_type|
        index = 0
        #n_stages = 0
        actual_furnace_thermal_eff = {}
        actual_furnace_thermal_eff['Electric'] = []
        actual_furnace_thermal_eff['NaturalGas'] = []
        heating_coil_types.each do |heating_coil_type|
          test_stage_index = 0
          fuel_type_cap[heating_coil_type].each do |furnace_cap|
            name = "#{template}_sys3_Furnace-#{heating_coil_type}_stages-#{stage_type}_cap-#{furnace_cap.to_int}kW_Baseboard-#{baseboard_types[index]}"
            name.gsub!(/\s+/, "-")
            puts "***************#{name}***************\n"

            # Load model and set climate file.
            model = BTAP::FileIO.load_osm(File.join(@resources_folder, "5ZoneNoHVAC.osm"))
            weather_file_path = OpenstudioStandards::Weather.get_standards_weather_file_path('CAN_ON_Toronto.Intl.AP.716240_CWEC2020.epw')
            OpenstudioStandards::Weather.model_set_building_location(model, weather_file_path: weather_file_path)
            BTAP::FileIO.save_osm(model, "#{output_folder}/#{name}-baseline.osm") if save_intermediate_models

            always_on = model.alwaysOnDiscreteSchedule
            hw_loop = nil
            if baseboard_types[index] == 'Hot Water'
              hw_loop = OpenStudio::Model::PlantLoop.new(model)
              standard.setup_hw_loop_with_components(model, hw_loop, heating_coil_type, heating_coil_type, always_on)
            end
            sys3_heating_coil_type = 'Electric'
            sys3_heating_coil_type = 'Gas' if heating_coil_type == 'NaturalGas'
            if stage_type == 'single'
              standard.add_sys3and8_single_zone_packaged_rooftop_unit_with_baseboard_heating_single_speed(model: model,
                                                                                                          zones: model.getThermalZones,
                                                                                                          heating_coil_type: sys3_heating_coil_type,
                                                                                                          baseboard_type: baseboard_types[index],
                                                                                                          hw_loop: hw_loop,
                                                                                                          new_auto_zoner: false)
            elsif stage_type == 'multi'
              standard.add_sys3and8_single_zone_packaged_rooftop_unit_with_baseboard_heating_multi_speed(model: model,
                                                                                                         zones: model.getThermalZones,
                                                                                                         heating_coil_type: sys3_heating_coil_type,
                                                                                                         baseboard_type: baseboard_types[index],
                                                                                                         hw_loop: hw_loop,
                                                                                                         new_auto_zoner: false)
            end

            if stage_type == 'single'
              model.getCoilHeatingGass.each { |coil| coil.setNominalCapacity(furnace_cap * 1000) }
            elsif stage_type == 'multi'
              model.getCoilHeatingGasMultiStages.each do |coil|
                stage_cap = furnace_cap * 1000
                coil.stages.each do |istage|
                  istage.setNominalCapacity(stage_cap)
                  stage_cap += 10.0
                end
              end
            end

            # Run sizing.
            run_sizing(model: model, template: template, test_name: name, save_model_versions: save_intermediate_models)

            if stage_type == 'single'
              if heating_coil_type == 'NaturalGas'
                actual_furnace_thermal_eff[heating_coil_type] << model.getCoilHeatingGass[0].gasBurnerEfficiency
              elsif heating_coil_type == 'Electric'
                actual_furnace_thermal_eff[heating_coil_type] << model.getCoilHeatingElectrics[0].efficiency
              end

            elsif stage_type == 'multi'
              if heating_coil_type == 'NaturalGas'
                test_stage_index = model.getCoilHeatingGasMultiStages[0].stages.size - 1 if test_stage_index == 0
                actual_furnace_thermal_eff[heating_coil_type] << model.getCoilHeatingGasMultiStages[0].stages[test_stage_index].gasBurnerEfficiency
              elsif heating_coil_type == 'Electric'
                actual_furnace_thermal_eff[heating_coil_type] << model.getCoilHeatingElectrics[0].efficiency
              end
            end
          end
          index += 1
        end

        # Generate table of test furnace efficiencies
        actual_furnace_eff = {}
        actual_furnace_eff['Electric'] = []
        actual_furnace_eff['NaturalGas'] = []
        heating_coil_types.each do |heating_coil_type|
          output_line_text = ''

          for int in 0..fuel_type_cap[heating_coil_type].size - 1
           # Get the number of stages
            if stage_type == "single"
              num_stages = 1
            else
              num_stages = ((fuel_type_cap[heating_coil_type][int]) / (66.0) + 0.5).round
            end
            output_line_text += "#{heating_coil_type},#{fuel_type_min_cap[heating_coil_type][int]},#{(fuel_type_max_cap[heating_coil_type][int])},#{fuel_type_cap[heating_coil_type][int]},#{stage_type},#{num_stages},"

            if efficiency_type[heating_coil_type][int] == 'Annual Fuel Utilization Efficiency (AFUE)'
              actual_furnace_eff[heating_coil_type][int] = (standard.thermal_eff_to_afue(actual_furnace_thermal_eff[heating_coil_type][int]) + 0.0001).round(3)
              output_line_text += "#{actual_furnace_eff[heating_coil_type][int]},,\n"
            elsif efficiency_type[heating_coil_type][int] == 'Combustion Efficiency'
              actual_furnace_eff[heating_coil_type][int] = (standard.thermal_eff_to_comb_eff(actual_furnace_thermal_eff[heating_coil_type][int]) + 0.0001).round(3)
              output_line_text += ",,#{actual_furnace_eff[heating_coil_type][int]}\n"
            elsif efficiency_type[heating_coil_type][int] == 'Thermal Efficiency'
              actual_furnace_eff[heating_coil_type][int] = (actual_furnace_thermal_eff[heating_coil_type][int] + 0.0001).round(3)
              output_line_text += ",#{actual_furnace_eff[heating_coil_type][int]},\n"
            end
          end
          furnace_res_file_output_text += output_line_text
        end
>>>>>>> 0488bdf1

  # @param test_pars [Hash] has the static parameters.
  # @param test_case [Hash] has the specific test parameters.
  # @return results of this case.
  # @note Companion method to test_furnace_efficiency that runs a specific test. Called by do_test_cases in necb_helper.rb.
  def do_test_furnace_efficiency(test_pars:, test_case:)

    # Debug.
    logger.debug "test_pars: #{JSON.pretty_generate(test_pars)}"
    logger.debug "test_case: #{JSON.pretty_generate(test_case)}"

    # Define local variables. These are extracted from the supplied hashes.
    test_name = test_pars[:TestMethod]
    save_intermediate_models = test_pars[:SaveIntermediateModels]
    heating_coil_type = test_pars[:heating_coil_types]
    baseboard_type = test_case[:baseboard_type]
    vintage = test_pars[:vintage]

    # Test specific inputs.
    furnace_cap = test_case[:tested_capacity_kW]
    efficiency_metric = test_case[:efficiency_metric]

    name = "#{vintage}_sys3_Furnace-#{heating_coil_type}_cap-#{furnace_cap}kW_Baseboard-#{baseboard_type}"
    name_short = "#{vintage}_#{furnace_cap}_sys3_Furnace"
    output_folder = method_output_folder("#{test_name}/#{name_short}")
    logger.info "Starting individual test: #{name}"
    results = Array.new

    # Wrap test in begin/rescue/ensure.
    begin
      # Load model and set climate file.
      model = BTAP::FileIO.load_osm(File.join(@resources_folder, "5ZoneNoHVAC.osm"))
      weather_file_path = OpenstudioStandards::Weather.get_standards_weather_file_path('CAN_ON_Toronto.Intl.AP.716240_CWEC2020.epw')
      OpenstudioStandards::Weather.model_set_building_location(model, weather_file_path: weather_file_path)
      BTAP::FileIO.save_osm(model, "#{output_folder}/baseline.osm") if save_intermediate_models
      standard = get_standard(vintage)
      always_on = model.alwaysOnDiscreteSchedule
      hw_loop = nil
      if baseboard_type == 'Hot Water'
        hw_loop = OpenStudio::Model::PlantLoop.new(model)
        standard.setup_hw_loop_with_components(model, hw_loop, heating_coil_type, always_on)
      end
      sys3_heating_coil_type = 'Electric'
      sys3_heating_coil_type = 'Gas' if heating_coil_type == 'NaturalGas'

      # Single stage furnace.
      standard.add_sys3and8_single_zone_packaged_rooftop_unit_with_baseboard_heating_single_speed(model: model,
                                                                                                  zones: model.getThermalZones,
                                                                                                  heating_coil_type: sys3_heating_coil_type,
                                                                                                  baseboard_type: baseboard_type,
                                                                                                  hw_loop: hw_loop,
                                                                                                  new_auto_zoner: false)
      model.getCoilHeatingGass.each { |coil| coil.setNominalCapacity(furnace_cap * 1000.0) }

      # Run sizing.
      run_sizing(model: model, template: vintage, save_model_versions: save_intermediate_models, output_dir: output_folder) if PERFORM_STANDARDS
    rescue => error
      msg = "#{__FILE__}::#{__method__}\n#{error.full_message}"
      logger.error(msg)
      return {ERROR: msg}
    end

    # Extract the results for checking.
    test_efficiency_value = 0
    if heating_coil_type == 'NaturalGas'
      test_efficiency_value = model.getCoilHeatingGass[0].gasBurnerEfficiency
    elsif heating_coil_type == 'Electric'
      test_efficiency_value = model.getCoilHeatingElectrics[0].efficiency
    end
    # Convert efficiency depending on the metric being used.
    if efficiency_metric == 'annual fuel utilization efficiency'
      test_efficiency_value = standard.thermal_eff_to_afue(test_efficiency_value)
    elsif efficiency_metric == 'thermal efficiency'
      test_efficiency_value = test_efficiency_value
    end

    # Convert capacity to Btu/hr
    capacity_btu_per_hr = OpenStudio.convert(furnace_cap, 'kW', 'Btu/hr').get
    # Add this test case to results and return the hash.
    results = {
      name: name,
      baseboard_type: baseboard_type,
      heating_coil_type: heating_coil_type,
      tested_capacity_kW: furnace_cap.signif,
      tested_capacity_Btu_per_hr: capacity_btu_per_hr.signif,
      efficiency_metric: efficiency_metric,
      efficiency_value: test_efficiency_value.signif(3)
    }

    logger.info "Completed individual test: #{name}"
    return results
  end

  # Test to validate the furnace part load performance curve.
  def test_furnace_plf_vs_plr_curve
    logger.info "Starting suite of tests for: #{__method__}"

    # Define test parameters that apply to all tests.
    test_parameters = { TestMethod: __method__,
                        SaveIntermediateModels: false,
                        heating_coil_type: 'Gas',
                        baseboard_type: 'Hot Water' }

    # Define test cases.
    test_cases = Hash.new

    # Define references (per vintage in this case).
    test_cases[:NECB2011] = { Reference: "NECB 2011 p3 Table 8.4.4.22.A" }
    test_cases[:NECB2015] = { Reference: "NECB 2015 p1 Table 8.4.4.21.-A" }
    test_cases[:NECB2017] = { Reference: "NECB 2017 p2 Table 8.4.4.21.-A" }
    test_cases[:NECB2020] = { Reference: "NECB 2020 p1 Table 8.4.5.3" }

    # Results and name are tbd here as they will be calculated in the test.
    test_cases_hash = { vintage: @AllTemplates,
                        fuel_type: ["NaturalGas"],
                        TestCase: ["SingleStage"],
                        TestPars: { :stage => "Single" } }
    new_test_cases = make_test_cases_json(test_cases_hash)
    merge_test_cases!(test_cases, new_test_cases)

    # Create empty results hash and call the template method that runs the individual test cases.
    test_results = do_test_cases(test_cases: test_cases, test_pars: test_parameters)

    # Write test results.
    file_root = "#{self.class.name}-#{__method__}".downcase
    test_result_file = File.join(@test_results_folder, "#{file_root}-test_results.json")
    File.write(test_result_file, JSON.pretty_generate(test_results))

    # Read expected results.
    file_name = File.join(@expected_results_folder, "#{file_root}-expected_results.json")
    expected_results = JSON.parse(File.read(file_name), {symbolize_names: true})

    # Check if test results match expected.
    msg = "Furnace plf vs plr curve coeffs test results do not match what is expected in test"
    compare_results(expected_results: expected_results, test_results: test_results, msg: msg, type: 'json_data')
    logger.info "Finished suite of tests for: #{__method__}"
  end

  # @param test_pars [Hash] has the static parameters.
  # @param test_case [Hash] has the specific test parameters.
  # @return results of this case.
  # @note Companion method to test_furnace_plf_vs_plr_curve that runs a specific test. Called by do_test_cases in necb_helper.rb.
  def do_test_furnace_plf_vs_plr_curve(test_pars:, test_case:)

    # Debug.
    logger.debug "test_pars: #{JSON.pretty_generate(test_pars)}"
    logger.debug "test_case: #{JSON.pretty_generate(test_case)}"

    # Define local variables. These are extracted from the supplied hashes.
    # General inputs.
    test_name = test_pars[:TestMethod]
    save_intermediate_models = test_pars[:SaveIntermediateModels]
    heating_coil_type = test_pars[:heating_coil_type]
    baseboard_type = test_pars[:baseboard_type]
    furnace_fuel_type = test_pars[:fuel_type]
    vintage = test_pars[:vintage]
    stage_type = test_case[:stage]

    name = "#{vintage}_sys3_Furnace-#{furnace_fuel_type}_#{heating_coil_type}_Baseboard-#{baseboard_type}"
    name_short = "#{vintage}_sys3_Furnace"
    output_folder = method_output_folder("#{test_name}/#{name_short}")

    logger.info "Starting individual test: #{name}"
    results = Array.new

    # Wrap test in begin/rescue/ensure.
    begin
      # Load model and set climate file.
      model = BTAP::FileIO.load_osm(File.join(@resources_folder, "5ZoneNoHVAC.osm"))
      weather_file_path = OpenstudioStandards::Weather.get_standards_weather_file_path('CAN_ON_Toronto.Intl.AP.716240_CWEC2020.epw')
      OpenstudioStandards::Weather.model_set_building_location(model, weather_file_path: weather_file_path)
      BTAP::FileIO.save_osm(model, "#{output_folder}/baseline.osm") if save_intermediate_models
      hw_loop = OpenStudio::Model::PlantLoop.new(model)
      always_on = model.alwaysOnDiscreteSchedule
<<<<<<< HEAD
      standard = get_standard(vintage)
      standard.setup_hw_loop_with_components(model, hw_loop, furnace_fuel_type, always_on)
      # Single stage furnace.
      standard.add_sys3and8_single_zone_packaged_rooftop_unit_with_baseboard_heating_single_speed(model: model,
                                                                                                  zones: model.getThermalZones,
                                                                                                  heating_coil_type: heating_coil_type,
                                                                                                  baseboard_type: baseboard_type,
                                                                                                  hw_loop: hw_loop,
                                                                                                  new_auto_zoner: false)
=======
      standard.setup_hw_loop_with_components(model, hw_loop, boiler_fueltype, boiler_fueltype, always_on)
      if stage_type == 'single'
        standard.add_sys3and8_single_zone_packaged_rooftop_unit_with_baseboard_heating_single_speed(model: model,
                                                                                                    zones: model.getThermalZones,
                                                                                                    heating_coil_type: heating_coil_type,
                                                                                                    baseboard_type: baseboard_type,
                                                                                                    hw_loop: hw_loop,
                                                                                                    new_auto_zoner: false)
      elsif stage_type == 'multi'
        standard.add_sys3and8_single_zone_packaged_rooftop_unit_with_baseboard_heating_multi_speed(model: model,
                                                                                                   zones: model.getThermalZones,
                                                                                                   heating_coil_type: heating_coil_type,
                                                                                                   baseboard_type: baseboard_type,
                                                                                                   hw_loop: hw_loop,
                                                                                                   new_auto_zoner: false)
      end
>>>>>>> 0488bdf1

      # Run sizing.
      run_sizing(model: model, template: vintage, save_model_versions: save_intermediate_models, output_dir: output_folder) if PERFORM_STANDARDS

    rescue => error
      msg = "#{__FILE__}::#{__method__}\n#{error.full_message}"
      logger.error(msg)
      return {ERROR: msg}
    end

    # Extract the results for checking.
    model.getCoilHeatingGass.sort.each do |mod_furnace|
      heatingCoil_name = mod_furnace.name.get
      furnace_curve = mod_furnace.partLoadFractionCorrelationCurve.get.to_CurveCubic.get
      furnace_curve_name = furnace_curve.name.get
      results << {
        name: heatingCoil_name.to_sym,
        curve_name: furnace_curve_name,
        type: "cubic",
        coeff1: furnace_curve.coefficient1Constant,
        coeff2: furnace_curve.coefficient2x,
        coeff3: furnace_curve.coefficient3xPOW2,
        coeff4: furnace_curve.coefficient4xPOW3,
        min_x: furnace_curve.minimumValueofx,
        max_x: furnace_curve.maximumValueofx
      }
    end
    logger.info "Completed individual test: #{name}"
    return results
  end

  # Test to validate number of stages for multi furnaces
  # *** Method re-named so that test not run as multi stage fails ***
  # Test fail with error : NoMethodError: undefined method
  # `autosizedSpeed2GrossRatedTotalCoolingCapacity|' for #<OpenStudio::Model::CoilCoolingDXMultiSpeed:0x0000000009476978>|n
  # lib/openstudio-standards/standards/Standards.CoilCoolingDXMultiSpeed.rb:232:in
  # `coil_cooling_dx_multi_speed_find_capacity|'
  # *** Not active as multi_stage coils do not work ***
  def donot_test_furnace_num_stages
    logger.info "Starting suite of tests for: #{__method__}"

    # Define test parameters that apply to all tests.
    test_parameters = { TestMethod: __method__,
                        SaveIntermediateModels: false,
                        furnace_fuel_type: 'NaturalGas',
                        heating_coil_type: 'Gas',
                        baseboard_type: 'Hot Water' }

    # Define test cases.
    test_cases = Hash.new

    # Define references (per vintage in this case).
    test_cases[:NECB2011] = { Reference: "NECB 2011 p3 " }
    test_cases[:NECB2015] = { Reference: "NECB 2015 p1 " }
    test_cases[:NECB2017] = { Reference: "NECB 2017 p2 " }
    test_cases[:NECB2020] = { Reference: "NECB 2020 p1 " }

    # Test cases.
    test_cases_hash = { vintage: @AllTemplates,
                        TestCase: ["Test-small"],
                        TestPars: { :capacity_kW => 33.0 } }
    new_test_cases = make_test_cases_json(test_cases_hash)
    merge_test_cases!(test_cases, new_test_cases)
    test_cases_hash = { vintage: @AllTemplates,
                        TestCase: ["Test-medium"],
                        TestPars: { :capacity_kW => 67.0  } }
    new_test_cases = make_test_cases_json(test_cases_hash)
    merge_test_cases!(test_cases, new_test_cases)
    test_cases_hash = { vintage: @AllTemplates,
                        TestCase: ["Test-large"],
                        TestPars: { :capacity_kW => 133.0 } }
    new_test_cases = make_test_cases_json(test_cases_hash)
    merge_test_cases!(test_cases, new_test_cases)
    test_cases_hash = { vintage: @AllTemplates,
                        TestCase: ["Test-xlarge"],
                        TestPars: { :capacity_kW => 199.0 } }
    new_test_cases = make_test_cases_json(test_cases_hash)
    merge_test_cases!(test_cases, new_test_cases)

    # Create empty results hash and call the template method that runs the individual test cases.
    test_results = do_test_cases(test_cases: test_cases, test_pars: test_parameters)

    # Write test results.
    file_root = "#{self.class.name}-#{__method__}".downcase
    test_result_file = File.join(@test_results_folder, "#{file_root}-test_results.json")
    File.write(test_result_file, JSON.pretty_generate(test_results))

    # Read expected results.
    file_name = File.join(@expected_results_folder, "#{file_root}-expected_results.json")
    expected_results = JSON.parse(File.read(file_name), {symbolize_names: true})

    # Check if test results match expected.
    msg = "Furnace number of stages test results do not match what is expected in test"
    compare_results(expected_results: expected_results, test_results: test_results, msg: msg, type: 'json_data')
    logger.info "Finished suite of tests for: #{__method__}"
  end

  # @param test_pars [Hash] has the static parameters.
  # @param test_case [Hash] has the specific test parameters.
  # @return results of this case.
  # @note Companion method to test_furnace_num_stages that runs a specific test. Called by do_test_cases in necb_helper.rb.
  def do_test_furnace_num_stages(test_pars:, test_case:)

    # Debug.
    logger.debug "test_pars: #{JSON.pretty_generate(test_pars)}"
    logger.debug "test_case: #{JSON.pretty_generate(test_case)}"

    # Define local variables. These are extracted from the supplied hashes.
    # General inputs.
    test_name = test_pars[:TestMethod]
    save_intermediate_models = test_pars[:SaveIntermediateModels]
    furnace_fuel_type = test_pars[:furnace_fuel_type]
    heating_coil_type = test_pars[:heating_coil_type]
    baseboard_type = test_pars[:baseboard_type]
    vintage = test_pars[:vintage]
 
    # Test specific values.
    cap = test_case[:capacity_kW]

    # Set up remaining parameters for test.
    
    name = "#{vintage}_sys3_Furnace-#{heating_coil_type}_cap-#{cap}kW_Baseboard-#{baseboard_type}"
    name_short = "Furnace-#{cap}kW"
    output_folder = method_output_folder("#{test_name}/#{name_short}")

    logger.info "Starting individual test: #{name}"
    results = Array.new
    begin
    
      # Load model and set climate file.
      model = BTAP::FileIO.load_osm(File.join(@resources_folder, "5ZoneNoHVAC.osm"))
      weather_file_path = OpenstudioStandards::Weather.get_standards_weather_file_path('CAN_ON_Toronto.Intl.AP.716240_CWEC2020.epw')
      OpenstudioStandards::Weather.model_set_building_location(model, weather_file_path: weather_file_path)
      BTAP::FileIO.save_osm(model, "#{output_folder}/baseline.osm") if save_intermediate_models

      hw_loop = OpenStudio::Model::PlantLoop.new(model)
      always_on = model.alwaysOnDiscreteSchedule
<<<<<<< HEAD
      standard = get_standard(vintage)
      standard.setup_hw_loop_with_components(model, hw_loop, furnace_fuel_type, always_on)
=======
      standard.setup_hw_loop_with_components(model, hw_loop, boiler_fueltype, boiler_fueltype, always_on)
>>>>>>> 0488bdf1
      standard.add_sys3and8_single_zone_packaged_rooftop_unit_with_baseboard_heating_multi_speed(model: model,
                                                                                                 zones: model.getThermalZones,
                                                                                                 heating_coil_type: heating_coil_type,
                                                                                                 baseboard_type: baseboard_type,
                                                                                                 hw_loop: hw_loop,
                                                                                                 new_auto_zoner: true)
      model.getCoilHeatingGasMultiStages.each { |coil| coil.stages.last.setNominalCapacity(cap*1000.0) }

      # Run sizing.
      run_sizing(model: model, template: vintage, save_model_versions: save_intermediate_models, output_dir: output_folder) if PERFORM_STANDARDS

    rescue => error
      msg = "#{__FILE__}::#{__method__}\n#{error.full_message}"
      logger.error(msg)
      return {ERROR: msg}
    end

    # Generate the osm files for all relevant cases to generate the test data for system 3. 2011 results:
    #caps = [33000.0, 66001.0, 132001.0, 198001.0]
    #num_stages_needed = {}
    #num_stages_needed[33000.0] = 2
    #num_stages_needed[66001.0] = 2
    #num_stages_needed[132001.0] = 3
    #num_stages_needed[198001.0] = 4
    # Extract the results for checking.  *** This needs to be checked for completion once multi stage furnace working ***
    coils = model.getCoilHeatingGasMultiStages
    stages = []
    coils.each do |coil|
      stages << coil.stages.size
    end
    results = {
      furnace_capacity_kW: cap,
      number_of_stages: stages
    }
    logger.info "Completed individual test: #{name}"
    return results
  end
end<|MERGE_RESOLUTION|>--- conflicted
+++ resolved
@@ -12,7 +12,6 @@
   # Test to validate the furnace efficiency generated against expected values.
   #  Makes use of the template design pattern with the work done by the do_* method below (i.e. 'do_' prepended to the current method name)
   def test_furnace_efficiency
-<<<<<<< HEAD
     logger.info "Starting suite of tests for: #{__method__}"
 
     # Define test parameters that apply to all tests.
@@ -75,174 +74,6 @@
     compare_results(expected_results: expected_results, test_results: test_results, msg: msg, type: 'json_data')
     logger.info "Finished suite of tests for: #{__method__}"
   end
-=======
-    output_folder = method_output_folder(__method__)
-    save_intermediate_models = false
-
-    # Generate the osm files for all relevant cases to generate the test data for system 3.
-    heating_coil_types = ['Electric', 'NaturalGas']
-    baseboard_types = ['Electric', 'Hot Water']
-    #stage_types = ['single', 'multi']
-    stage_types = ['single'] # Multi stage failing
-    templates = ['NECB2011', 'NECB2015', 'NECB2020']
-
-    templates.each do |template|
-      standard = get_standard(template)
-      furnace_res_file_output_text = "Fuel,Min Capacity (kW),Max Capacity (kW),Tested Capacity (kW),Stage Type,Number of Stages,Annual Fuel Utilization Efficiency (AFUE),Thermal Efficiency,Combustion Efficiency\n"
-      expected_result_file = File.join(@expected_results_folder, "#{template.downcase}_compliance_furnace_efficiencies_expected_results.csv")
-
-      # Initialize hashes for storing expected furnace efficiency data from file.
-      fuel_type_min_cap = {}
-      fuel_type_min_cap['Electric'] = []
-      fuel_type_min_cap['NaturalGas'] = []
-      fuel_type_max_cap = {}
-      fuel_type_max_cap['Electric'] = []
-      fuel_type_max_cap['NaturalGas'] = []
-      efficiency_type = {}
-      efficiency_type['Electric'] = []
-      efficiency_type['NaturalGas'] = []
-
-      # Read the file for the expected furnace efficiency values for different fuels and equipment capacity ranges.
-      CSV.foreach(expected_result_file, headers: true) do |data|
-        if data['Stage Type'] == 'single' # So it won't double the minimum capacities by adding the multi stage too.
-          fuel_type_min_cap[data['Fuel']] << data['Min Capacity (kW)']
-        end
-        fuel_type_max_cap[data['Fuel']] << data['Max Capacity (kW)']
-        if data['Annual Fuel Utilization Efficiency (AFUE)'].to_f > 0.0
-          efficiency_type[data['Fuel']] << 'Annual Fuel Utilization Efficiency (AFUE)'
-        elsif data['Thermal Efficiency'].to_f > 0.0
-          efficiency_type[data['Fuel']] << 'Thermal Efficiency'
-        elsif data['Combustion Efficiency'].to_f > 0.0
-          efficiency_type[data['Fuel']] << 'Combustion Efficiency'
-        end
-      end
-
-      # Use the expected furnace efficiency data to generate suitable equipment capacities for the test to cover all
-      # the relevant equipment capacity ranges
-      fuel_type_cap = {}
-      fuel_type_min_cap.each do |fuel, cap|
-        unless fuel_type_cap.key? fuel then
-          fuel_type_cap[fuel] = []
-        end
-        if cap.size == 1
-          fuel_type_cap[fuel] << 50.0
-        else
-          fuel_type_cap[fuel] << 0.5 * (fuel_type_min_cap[fuel][0].to_f + fuel_type_min_cap[fuel][1].to_f)
-          if cap.size == 2
-            fuel_type_cap[fuel] << (fuel_type_min_cap[fuel][1].to_f + 10.0)
-          else
-            fuel_type_cap[fuel] << 0.5 * (fuel_type_min_cap[fuel][1].to_f + fuel_type_min_cap[fuel][2].to_f)
-            fuel_type_cap[fuel] << (fuel_type_min_cap[fuel][2].to_f + 10.0)
-          end
-        end
-      end
-      stage_types.each do |stage_type|
-        index = 0
-        #n_stages = 0
-        actual_furnace_thermal_eff = {}
-        actual_furnace_thermal_eff['Electric'] = []
-        actual_furnace_thermal_eff['NaturalGas'] = []
-        heating_coil_types.each do |heating_coil_type|
-          test_stage_index = 0
-          fuel_type_cap[heating_coil_type].each do |furnace_cap|
-            name = "#{template}_sys3_Furnace-#{heating_coil_type}_stages-#{stage_type}_cap-#{furnace_cap.to_int}kW_Baseboard-#{baseboard_types[index]}"
-            name.gsub!(/\s+/, "-")
-            puts "***************#{name}***************\n"
-
-            # Load model and set climate file.
-            model = BTAP::FileIO.load_osm(File.join(@resources_folder, "5ZoneNoHVAC.osm"))
-            weather_file_path = OpenstudioStandards::Weather.get_standards_weather_file_path('CAN_ON_Toronto.Intl.AP.716240_CWEC2020.epw')
-            OpenstudioStandards::Weather.model_set_building_location(model, weather_file_path: weather_file_path)
-            BTAP::FileIO.save_osm(model, "#{output_folder}/#{name}-baseline.osm") if save_intermediate_models
-
-            always_on = model.alwaysOnDiscreteSchedule
-            hw_loop = nil
-            if baseboard_types[index] == 'Hot Water'
-              hw_loop = OpenStudio::Model::PlantLoop.new(model)
-              standard.setup_hw_loop_with_components(model, hw_loop, heating_coil_type, heating_coil_type, always_on)
-            end
-            sys3_heating_coil_type = 'Electric'
-            sys3_heating_coil_type = 'Gas' if heating_coil_type == 'NaturalGas'
-            if stage_type == 'single'
-              standard.add_sys3and8_single_zone_packaged_rooftop_unit_with_baseboard_heating_single_speed(model: model,
-                                                                                                          zones: model.getThermalZones,
-                                                                                                          heating_coil_type: sys3_heating_coil_type,
-                                                                                                          baseboard_type: baseboard_types[index],
-                                                                                                          hw_loop: hw_loop,
-                                                                                                          new_auto_zoner: false)
-            elsif stage_type == 'multi'
-              standard.add_sys3and8_single_zone_packaged_rooftop_unit_with_baseboard_heating_multi_speed(model: model,
-                                                                                                         zones: model.getThermalZones,
-                                                                                                         heating_coil_type: sys3_heating_coil_type,
-                                                                                                         baseboard_type: baseboard_types[index],
-                                                                                                         hw_loop: hw_loop,
-                                                                                                         new_auto_zoner: false)
-            end
-
-            if stage_type == 'single'
-              model.getCoilHeatingGass.each { |coil| coil.setNominalCapacity(furnace_cap * 1000) }
-            elsif stage_type == 'multi'
-              model.getCoilHeatingGasMultiStages.each do |coil|
-                stage_cap = furnace_cap * 1000
-                coil.stages.each do |istage|
-                  istage.setNominalCapacity(stage_cap)
-                  stage_cap += 10.0
-                end
-              end
-            end
-
-            # Run sizing.
-            run_sizing(model: model, template: template, test_name: name, save_model_versions: save_intermediate_models)
-
-            if stage_type == 'single'
-              if heating_coil_type == 'NaturalGas'
-                actual_furnace_thermal_eff[heating_coil_type] << model.getCoilHeatingGass[0].gasBurnerEfficiency
-              elsif heating_coil_type == 'Electric'
-                actual_furnace_thermal_eff[heating_coil_type] << model.getCoilHeatingElectrics[0].efficiency
-              end
-
-            elsif stage_type == 'multi'
-              if heating_coil_type == 'NaturalGas'
-                test_stage_index = model.getCoilHeatingGasMultiStages[0].stages.size - 1 if test_stage_index == 0
-                actual_furnace_thermal_eff[heating_coil_type] << model.getCoilHeatingGasMultiStages[0].stages[test_stage_index].gasBurnerEfficiency
-              elsif heating_coil_type == 'Electric'
-                actual_furnace_thermal_eff[heating_coil_type] << model.getCoilHeatingElectrics[0].efficiency
-              end
-            end
-          end
-          index += 1
-        end
-
-        # Generate table of test furnace efficiencies
-        actual_furnace_eff = {}
-        actual_furnace_eff['Electric'] = []
-        actual_furnace_eff['NaturalGas'] = []
-        heating_coil_types.each do |heating_coil_type|
-          output_line_text = ''
-
-          for int in 0..fuel_type_cap[heating_coil_type].size - 1
-           # Get the number of stages
-            if stage_type == "single"
-              num_stages = 1
-            else
-              num_stages = ((fuel_type_cap[heating_coil_type][int]) / (66.0) + 0.5).round
-            end
-            output_line_text += "#{heating_coil_type},#{fuel_type_min_cap[heating_coil_type][int]},#{(fuel_type_max_cap[heating_coil_type][int])},#{fuel_type_cap[heating_coil_type][int]},#{stage_type},#{num_stages},"
-
-            if efficiency_type[heating_coil_type][int] == 'Annual Fuel Utilization Efficiency (AFUE)'
-              actual_furnace_eff[heating_coil_type][int] = (standard.thermal_eff_to_afue(actual_furnace_thermal_eff[heating_coil_type][int]) + 0.0001).round(3)
-              output_line_text += "#{actual_furnace_eff[heating_coil_type][int]},,\n"
-            elsif efficiency_type[heating_coil_type][int] == 'Combustion Efficiency'
-              actual_furnace_eff[heating_coil_type][int] = (standard.thermal_eff_to_comb_eff(actual_furnace_thermal_eff[heating_coil_type][int]) + 0.0001).round(3)
-              output_line_text += ",,#{actual_furnace_eff[heating_coil_type][int]}\n"
-            elsif efficiency_type[heating_coil_type][int] == 'Thermal Efficiency'
-              actual_furnace_eff[heating_coil_type][int] = (actual_furnace_thermal_eff[heating_coil_type][int] + 0.0001).round(3)
-              output_line_text += ",#{actual_furnace_eff[heating_coil_type][int]},\n"
-            end
-          end
-          furnace_res_file_output_text += output_line_text
-        end
->>>>>>> 0488bdf1
 
   # @param test_pars [Hash] has the static parameters.
   # @param test_case [Hash] has the specific test parameters.
@@ -283,7 +114,7 @@
       hw_loop = nil
       if baseboard_type == 'Hot Water'
         hw_loop = OpenStudio::Model::PlantLoop.new(model)
-        standard.setup_hw_loop_with_components(model, hw_loop, heating_coil_type, always_on)
+        standard.setup_hw_loop_with_components(model, hw_loop, heating_coil_type, heating_coil_type, always_on)
       end
       sys3_heating_coil_type = 'Electric'
       sys3_heating_coil_type = 'Gas' if heating_coil_type == 'NaturalGas'
@@ -417,7 +248,6 @@
       BTAP::FileIO.save_osm(model, "#{output_folder}/baseline.osm") if save_intermediate_models
       hw_loop = OpenStudio::Model::PlantLoop.new(model)
       always_on = model.alwaysOnDiscreteSchedule
-<<<<<<< HEAD
       standard = get_standard(vintage)
       standard.setup_hw_loop_with_components(model, hw_loop, furnace_fuel_type, always_on)
       # Single stage furnace.
@@ -427,24 +257,6 @@
                                                                                                   baseboard_type: baseboard_type,
                                                                                                   hw_loop: hw_loop,
                                                                                                   new_auto_zoner: false)
-=======
-      standard.setup_hw_loop_with_components(model, hw_loop, boiler_fueltype, boiler_fueltype, always_on)
-      if stage_type == 'single'
-        standard.add_sys3and8_single_zone_packaged_rooftop_unit_with_baseboard_heating_single_speed(model: model,
-                                                                                                    zones: model.getThermalZones,
-                                                                                                    heating_coil_type: heating_coil_type,
-                                                                                                    baseboard_type: baseboard_type,
-                                                                                                    hw_loop: hw_loop,
-                                                                                                    new_auto_zoner: false)
-      elsif stage_type == 'multi'
-        standard.add_sys3and8_single_zone_packaged_rooftop_unit_with_baseboard_heating_multi_speed(model: model,
-                                                                                                   zones: model.getThermalZones,
-                                                                                                   heating_coil_type: heating_coil_type,
-                                                                                                   baseboard_type: baseboard_type,
-                                                                                                   hw_loop: hw_loop,
-                                                                                                   new_auto_zoner: false)
-      end
->>>>>>> 0488bdf1
 
       # Run sizing.
       run_sizing(model: model, template: vintage, save_model_versions: save_intermediate_models, output_dir: output_folder) if PERFORM_STANDARDS
@@ -582,12 +394,8 @@
 
       hw_loop = OpenStudio::Model::PlantLoop.new(model)
       always_on = model.alwaysOnDiscreteSchedule
-<<<<<<< HEAD
       standard = get_standard(vintage)
-      standard.setup_hw_loop_with_components(model, hw_loop, furnace_fuel_type, always_on)
-=======
-      standard.setup_hw_loop_with_components(model, hw_loop, boiler_fueltype, boiler_fueltype, always_on)
->>>>>>> 0488bdf1
+      standard.setup_hw_loop_with_components(model, hw_loop, furnace_fuel_type, furnace_fuel_type, always_on)
       standard.add_sys3and8_single_zone_packaged_rooftop_unit_with_baseboard_heating_multi_speed(model: model,
                                                                                                  zones: model.getThermalZones,
                                                                                                  heating_coil_type: heating_coil_type,
