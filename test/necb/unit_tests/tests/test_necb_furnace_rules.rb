require_relative '../../../helpers/minitest_helper'
require_relative '../../../helpers/necb_helper'
include(NecbHelper)

<<<<<<< HEAD
class NECB_HVAC_Furnace_Tests < MiniTest::Test

  # Set to true to run the standards in the test.
=======
class NECB_HVAC_Furnace_Tests < Minitest::Test
  # set to true to run the standards in the test.
>>>>>>> b3fe4560
  PERFORM_STANDARDS = true

  def setup()
    define_folders(__dir__)
    define_std_ranges
  end

  # Test to validate the furnace thermal efficiency generated against expected values stored in the file:
  # 'compliance_furnace_efficiencies_expected_results.csv
<<<<<<< HEAD
  def test_furnace_efficiency
    output_folder = method_output_folder(__method__)
=======
  def test_NECB_furnace_efficiency
    output_folder = File.join(@top_output_folder, __method__.to_s.downcase)
    FileUtils.rm_rf(output_folder)
    FileUtils.mkdir_p(output_folder)
>>>>>>> b3fe4560

    # Generate the osm files for all relevant cases to generate the test data for system 3
    heating_coil_types = ['Electric', 'NaturalGas']
    baseboard_types = ['Electric', 'HotWater']

    # Generate the osm files for all relevant cases to generate the test data for single and multi stages
    stage_types = ['single', 'multi']

    model = BTAP::FileIO.load_osm(File.join(@resources_folder, "5ZoneNoHVAC.osm"))
    BTAP::Environment::WeatherFile.new('CAN_ON_Toronto.Pearson.Intl.AP.716240_CWEC2016.epw').set_weather_file(model)
    templates = ['NECB2011', 'NECB2015', 'NECB2020']
    templates.each do |template|
<<<<<<< HEAD
      standard = get_standard(template)
=======
      standard = Standard.build(template)
      furnace_res_file_output_text = "Fuel,Min Capacity (kW),Max Capacity (kW),Tested Capacity (kW),Stage Type,Number of Stages,Annual Fuel Utilization Efficiency (AFUE),Thermal Efficiency,Combustion Efficiency\n"
>>>>>>> b3fe4560
      furnace_expected_result_file = File.join(@expected_results_folder, "#{template.downcase}_compliance_furnace_efficiencies_expected_results.csv")

      # Initialize hashes for storing expected furnace efficiency data from file
      fuel_type_min_cap = {}
      fuel_type_min_cap['Electric'] = []
      fuel_type_min_cap['NaturalGas'] = []
      fuel_type_max_cap = {}
      fuel_type_max_cap['Electric'] = []
      fuel_type_max_cap['NaturalGas'] = []
      efficiency_type = {}
      efficiency_type['Electric'] = []
      efficiency_type['NaturalGas'] = []

      # read the file for the expected furnace efficiency values for different fuels and equipment capacity ranges
      CSV.foreach(furnace_expected_result_file, headers: true) do |data|
        if data['Stage Type'] == 'single' # So it won't double the minimum capacities by adding the multi stage too
          fuel_type_min_cap[data['Fuel']] << data['Min Capacity (kW)']
        end
        fuel_type_max_cap[data['Fuel']] << data['Max Capacity (kW)']
        if data['Annual Fuel Utilization Efficiency (AFUE)'].to_f > 0.0
          efficiency_type[data['Fuel']] << 'Annual Fuel Utilization Efficiency (AFUE)'
        elsif data['Thermal Efficiency'].to_f > 0.0
          efficiency_type[data['Fuel']] << 'Thermal Efficiency'
        elsif data['Combustion Efficiency'].to_f > 0.0
          efficiency_type[data['Fuel']] << 'Combustion Efficiency'
        end
      end
      # Use the expected furnace efficiency data to generate suitable equipment capacities for the test to cover all
      # the relevant equipment capacity ranges
      fuel_type_cap = {}
      fuel_type_min_cap.each do |fuel, cap|
        unless fuel_type_cap.key? fuel then
          fuel_type_cap[fuel] = []
        end
        if cap.size == 1
          fuel_type_cap[fuel] << 50.0
        else
          fuel_type_cap[fuel] << 0.5 * (fuel_type_min_cap[fuel][0].to_f + fuel_type_min_cap[fuel][1].to_f)
          if cap.size == 2
            fuel_type_cap[fuel] << (fuel_type_min_cap[fuel][1].to_f + 10.0)
          else
            fuel_type_cap[fuel] << 0.5 * (fuel_type_min_cap[fuel][1].to_f + fuel_type_min_cap[fuel][2].to_f)
            fuel_type_cap[fuel] << (fuel_type_min_cap[fuel][2].to_f + 10.0)
          end
        end
      end
      stage_types.each do |stage_type|
        index = 0
        n_stages = 0
        actual_furnace_thermal_eff = {}
        actual_furnace_thermal_eff['Electric'] = []
        actual_furnace_thermal_eff['NaturalGas'] = []
        heating_coil_types.each do |heating_coil_type|
          test_stage_index = 0
          fuel_type_cap[heating_coil_type].each do |furnace_cap|
            name = "#{template}_sys3_Furnace-#{heating_coil_type}_stages-#{stage_type}_cap-#{furnace_cap.to_int}kW_Baseboard-#{baseboard_types[index]}"
            puts "***************************************#{name}*******************************************************\n"
            model = BTAP::FileIO.load_osm(File.join(@resources_folder, "5ZoneNoHVAC.osm"))
            BTAP::Environment::WeatherFile.new('CAN_ON_Toronto.Pearson.Intl.AP.716240_CWEC2016.epw').set_weather_file(model)
            always_on = model.alwaysOnDiscreteSchedule
            hw_loop = nil
            if baseboard_types[index] == 'HotWater'
              hw_loop = OpenStudio::Model::PlantLoop.new(model)
              standard.setup_hw_loop_with_components(model, hw_loop, heating_coil_type, always_on)
            end
            sys3_heating_coil_type = 'Electric'
            sys3_heating_coil_type = 'Gas' if heating_coil_type == 'NaturalGas'
            if stage_type == 'single'
              standard.add_sys3and8_single_zone_packaged_rooftop_unit_with_baseboard_heating_single_speed(model: model,
                                                                                                          zones: model.getThermalZones,
                                                                                                          heating_coil_type: sys3_heating_coil_type,
                                                                                                          baseboard_type: baseboard_types[index],
                                                                                                          hw_loop: hw_loop,
                                                                                                          new_auto_zoner: false)
            elsif stage_type == 'multi'
              standard.add_sys3and8_single_zone_packaged_rooftop_unit_with_baseboard_heating_multi_speed(model: model,
                                                                                                         zones: model.getThermalZones,
                                                                                                         heating_coil_type: sys3_heating_coil_type,
                                                                                                         baseboard_type: baseboard_types[index],
                                                                                                         hw_loop: hw_loop,
                                                                                                         new_auto_zoner: false)
            end
            # Save the model after btap hvac.
            BTAP::FileIO.save_osm(model, "#{output_folder}/#{template}/#{name}.hvacrb")
            if stage_type == 'single'
              model.getCoilHeatingGass.each { |coil| coil.setNominalCapacity(furnace_cap * 1000) }
            elsif stage_type == 'multi'
              model.getCoilHeatingGasMultiStages.each do |coil|
                stage_cap = furnace_cap * 1000
                coil.stages.each do |istage|
                  istage.setNominalCapacity(stage_cap)
                  stage_cap += 10.0
                end
              end
            end

<<<<<<< HEAD
            # Run the measure.
            run_the_measure(model: model, test_name: name, template: template) if PERFORM_STANDARDS

=======
            # run the standards
            result = run_the_measure(model, template, "#{output_folder}/#{template}/#{name}/sizing")

            # Save the model
            BTAP::FileIO.save_osm(model, "#{output_folder}/#{template}/#{name}.osm")
            assert_equal(true, result, "test_furnace_efficiency: Failure in Standards for #{name}")
>>>>>>> b3fe4560
            if stage_type == 'single'
              if heating_coil_type == 'NaturalGas'
                actual_furnace_thermal_eff[heating_coil_type] << model.getCoilHeatingGass[0].gasBurnerEfficiency
              elsif heating_coil_type == 'Electric'
                actual_furnace_thermal_eff[heating_coil_type] << model.getCoilHeatingElectrics[0].efficiency
              end

            elsif stage_type == 'multi'
              if heating_coil_type == 'NaturalGas'
                test_stage_index = model.getCoilHeatingGasMultiStages[0].stages.size - 1 if test_stage_index == 0
                actual_furnace_thermal_eff[heating_coil_type] << model.getCoilHeatingGasMultiStages[0].stages[test_stage_index].gasBurnerEfficiency
              elsif heating_coil_type == 'Electric'
                actual_furnace_thermal_eff[heating_coil_type] << model.getCoilHeatingElectrics[0].efficiency
              end
            end
          end
          index += 1
        end

        # Generate table of test furnace efficiencies
        actual_furnace_eff = {}
        actual_furnace_eff['Electric'] = []
        actual_furnace_eff['NaturalGas'] = []
        heating_coil_types.each do |heating_coil_type|
          output_line_text = ''

          for int in 0..fuel_type_cap[heating_coil_type].size - 1
           # Get the number of stages
            if stage_type == "single"
              num_stages = 1
            else
              num_stages = ((fuel_type_cap[heating_coil_type][int]) / (66.0) + 0.5).round
            end
            output_line_text += "#{heating_coil_type},#{fuel_type_min_cap[heating_coil_type][int]},#{(fuel_type_max_cap[heating_coil_type][int])},#{fuel_type_cap[heating_coil_type][int]},#{stage_type},#{num_stages},"

            if efficiency_type[heating_coil_type][int] == 'Annual Fuel Utilization Efficiency (AFUE)'
              actual_furnace_eff[heating_coil_type][int] = (standard.thermal_eff_to_afue(actual_furnace_thermal_eff[heating_coil_type][int]) + 0.0001).round(3)
              output_line_text += "#{actual_furnace_eff[heating_coil_type][int]},,\n"
            elsif efficiency_type[heating_coil_type][int] == 'Combustion Efficiency'
              actual_furnace_eff[heating_coil_type][int] = (standard.thermal_eff_to_comb_eff(actual_furnace_thermal_eff[heating_coil_type][int]) + 0.0001).round(3)
              output_line_text += ",,#{actual_furnace_eff[heating_coil_type][int]}\n"
            elsif efficiency_type[heating_coil_type][int] == 'Thermal Efficiency'
              actual_furnace_eff[heating_coil_type][int] = (actual_furnace_thermal_eff[heating_coil_type][int] + 0.0001).round(3)
              output_line_text += ",#{actual_furnace_eff[heating_coil_type][int]},\n"
            end
          end
          furnace_res_file_output_text += output_line_text

<<<<<<< HEAD

       # Write test results file.
        test_result_file = File.join(@test_results_folder, "#{template.downcase}_compliance_furnace_efficiencies_test_results.csv")
        File.open(test_result_file, 'w') { |f| f.write(furnace_res_file_output_text) }

        # Test that the values are correct by doing a file compare.
        expected_result_file = File.join(@expected_results_folder, "#{template.downcase}_compliance_furnace_efficiencies_expected_results.csv")

        # Check if test results match expected.
        msg = "Furnace efficiencies test results do not match what is expected in test"
        file_compare(expected_results_file: expected_result_file, test_results_file: test_result_file, msg: msg)
=======
        end
>>>>>>> b3fe4560
      end
      # Write actual results file
      test_result_file = File.join(@test_results_folder, "#{template.downcase}_compliance_furnace_efficiencies_test_results.csv")
      File.open(test_result_file, 'w') { |f| f.write(furnace_res_file_output_text) }
      # Test that the values are correct by doing a file compare.
      expected_result_file = File.join(@expected_results_folder, "#{template.downcase}_compliance_furnace_efficiencies_expected_results.csv")
      b_result = FileUtils.compare_file(expected_result_file, test_result_file)
      assert(b_result,
             "test_furnace_efficiency: Furnace efficiencies test results do not match expected results! Compare/diff the output with the stored values here #{expected_result_file} and #{test_result_file}")
    end
  end

  # Test to validate the furnace part load performance curve
  def test_NECB2011_furnace_plf_vs_plr_curve
<<<<<<< HEAD

    # Set up remaining parameters for test.
    output_folder = method_output_folder(__method__)
    template = 'NECB2011'
    standard = get_standard(template)
=======
    setup()
    output_folder = File.join(@top_output_folder, __method__.to_s.downcase)
    FileUtils.rm_rf(output_folder)
    FileUtils.mkdir_p(output_folder)
    FileUtils.rm_rf(output_folder)
    FileUtils.mkdir_p(output_folder)
    standard = Standard.build('NECB2011')
>>>>>>> b3fe4560

    # Generate the osm files for all relevant cases to generate the test data for system 3
    boiler_fueltype = 'NaturalGas'
    heating_coil_type = 'Gas'
    baseboard_type = 'Hot Water'
<<<<<<< HEAD
    stage_types = ['single','multi']
=======
    template = 'NECB2011'
    stage_types = ['single', 'multi']
>>>>>>> b3fe4560
    stage_types.each do |stage_type|
      furnace_res_file_output_text = "Name,Type,coeff1,coeff2,coeff3,coeff4,min_x,max_x\n"
      model = BTAP::FileIO.load_osm(File.join(@resources_folder, "5ZoneNoHVAC.osm"))
      BTAP::Environment::WeatherFile.new('CAN_ON_Toronto.Pearson.Intl.AP.716240_CWEC2016.epw').set_weather_file(model)
      # save baseline
      BTAP::FileIO.save_osm(model, "#{output_folder}/baseline.osm")
      name = "#{template}_sys3_Furnace-#{heating_coil_type}_Stages-#{stage_type}_Baseboard-#{baseboard_type}"
      puts "***************************************#{name}*******************************************************\n"
      hw_loop = OpenStudio::Model::PlantLoop.new(model)
      always_on = model.alwaysOnDiscreteSchedule
      standard.setup_hw_loop_with_components(model, hw_loop, boiler_fueltype, always_on)
      if stage_type == 'single'
        standard.add_sys3and8_single_zone_packaged_rooftop_unit_with_baseboard_heating_single_speed(model: model,
                                                                                                    zones: model.getThermalZones,
                                                                                                    heating_coil_type: heating_coil_type,
                                                                                                    baseboard_type: baseboard_type,
                                                                                                    hw_loop: hw_loop,
                                                                                                    new_auto_zoner: false)
      elsif stage_type == 'multi'
        standard.add_sys3and8_single_zone_packaged_rooftop_unit_with_baseboard_heating_multi_speed(model: model,
                                                                                                   zones: model.getThermalZones,
                                                                                                   heating_coil_type: heating_coil_type,
                                                                                                   baseboard_type: baseboard_type,
                                                                                                   hw_loop: hw_loop,
                                                                                                   new_auto_zoner: false)
      end
      # Save the model after btap hvac.
      BTAP::FileIO.save_osm(model, "#{output_folder}/#{name}.hvacrb")

      # Run the measure.
      run_the_measure(model: model, test_name: name, template: template) if PERFORM_STANDARDS

      if stage_type == 'single'
        furnace_curve = model.getCoilHeatingGass[0].partLoadFractionCorrelationCurve.get.to_CurveCubic.get
      elsif stage_type == 'multi'
        furnace_curve = model.getCoilHeatingGasMultiStages[0].partLoadFractionCorrelationCurve.get.to_CurveCubic.get
      end
      furnace_res_file_output_text += "Furnace-EFFFPLR-NECB2011,cubic,#{furnace_curve.coefficient1Constant},#{furnace_curve.coefficient2x},#{furnace_curve.coefficient3xPOW2}," +
        "#{furnace_curve.coefficient4xPOW3},#{furnace_curve.minimumValueofx},#{furnace_curve.maximumValueofx}"

<<<<<<< HEAD
      # Write test results file.
      test_result_file = File.join(@test_results_folder, "#{template.downcase}_compliance_furnace_#{stage_type}_plfvsplr_curve_test_results.csv")
      File.open(test_result_file, 'w') { |f| f.write(furnace_res_file_output_text) }

      # Test that the values are correct by doing a file compare.
      expected_result_file = File.join(@expected_results_folder, "#{template.downcase}_compliance_furnace_plfvsplr_curve_expected_results.csv")

      # Check if test results match expected.
      msg = "Furnace plf vs plr curve coeffs test results do not match what is expected in test"
      file_compare(expected_results_file: expected_result_file, test_results_file: test_result_file, msg: msg)
=======
      # Write actual results file
      test_result_file = File.join(@test_results_folder, "#{template.downcase}_compliance_furnace_#{stage_type}_plfvsplr_curve_test_results.csv")
      File.open(test_result_file, 'w') { |f| f.write(furnace_res_file_output_text) }
      # Test that the values are correct by doing a file compare.
      expected_result_file = File.join(@expected_results_folder, "#{template.downcase}_compliance_furnace_plfvsplr_curve_expected_results.csv")
      b_result = FileUtils.compare_file(expected_result_file, test_result_file)
      assert(b_result,
             "test_furnace_plf_vs_plr_curve: Furnace plf vs plr curve coeffs test results do not match expected results! Compare/diff the output with the stored values here #{expected_result_file} and #{test_result_file}")
>>>>>>> b3fe4560
    end
  end

  # Test to validate number of stages for multi furnaces
  def test_NECB2011_furnace_num_stages
<<<<<<< HEAD

    # Set up remaining parameters for test.
    output_folder = method_output_folder(__method__)
    template = 'NECB2011'
    standard = get_standard(template)
=======
    setup()
    output_folder = File.join(@top_output_folder, __method__.to_s.downcase)
    FileUtils.rm_rf(output_folder)
    FileUtils.mkdir_p(output_folder)
    FileUtils.rm_rf(output_folder)
    FileUtils.mkdir_p(output_folder)
    standard = Standard.build('NECB2011')
>>>>>>> b3fe4560

    # Generate the osm files for all relevant cases to generate the test data for system 3
    boiler_fueltype = 'NaturalGas'
    heating_coil_type = 'Gas'
    baseboard_type = 'Hot Water'
    template = 'NECB2011'
    caps = [33000.0, 66001.0, 132001.0, 198001.0]
    num_stages_needed = {}
    num_stages_needed[33000.0] = 2
    num_stages_needed[66001.0] = 2
    num_stages_needed[132001.0] = 3
    num_stages_needed[198001.0] = 4
    caps.each do |cap|
      model = BTAP::FileIO.load_osm(File.join(@resources_folder, "5ZoneNoHVAC.osm"))
      BTAP::Environment::WeatherFile.new('CAN_ON_Toronto.Pearson.Intl.AP.716240_CWEC2016.epw').set_weather_file(model)
      # save baseline
      BTAP::FileIO.save_osm(model, "#{output_folder}/baseline.osm")
      name = "#{template}_sys3_Furnace-#{heating_coil_type}_cap-#{cap}W_Baseboard-#{baseboard_type}"
      puts "***************************************#{name}*******************************************************\n"
      hw_loop = OpenStudio::Model::PlantLoop.new(model)
      always_on = model.alwaysOnDiscreteSchedule
      standard.setup_hw_loop_with_components(model, hw_loop, boiler_fueltype, always_on)
      standard.add_sys3and8_single_zone_packaged_rooftop_unit_with_baseboard_heating_multi_speed(model: model,
                                                                                                 zones: model.getThermalZones,
                                                                                                 heating_coil_type: heating_coil_type,
                                                                                                 baseboard_type: baseboard_type,
                                                                                                 hw_loop: hw_loop,
                                                                                                 new_auto_zoner: false)
      model.getCoilHeatingGasMultiStages.each { |coil| coil.stages.last.setNominalCapacity(cap) }
      # Save the model after btap hvac.
      BTAP::FileIO.save_osm(model, "#{output_folder}/#{name}.hvacrb")
<<<<<<< HEAD
=======
      # run the standards
      result = run_the_measure(model, template, "#{output_folder}/#{template}/#{name}/sizing")
      # Save the model
      BTAP::FileIO.save_osm(model, "#{output_folder}/#{name}.osm")
      assert_equal(true, result, "test_furnace_plf_vs_plr_curve: Failure in Standards for #{name}")
      actual_num_stages = model.getCoilHeatingGasMultiStages[0].stages.size
      assert(actual_num_stages == num_stages_needed[cap], "The actual number of stages for capacity #{cap} W is not #{num_stages_needed[cap]}")
    end
  end

  def run_the_measure(model, template, sizing_dir)
    if PERFORM_STANDARDS
      # Hard-code the building vintage
      building_vintage = template
      building_type = 'NECB'
      climate_zone = 'NECB'
      standard = Standard.build(building_vintage)

      # Make a directory to run the sizing run in
      unless Dir.exist? sizing_dir
        FileUtils.mkdir_p(sizing_dir)
      end

      # Perform a sizing run
      if standard.model_run_sizing_run(model, "#{sizing_dir}/SizingRun1") == false
        puts "could not find sizing run #{sizing_dir}/SizingRun1"
        raise("could not find sizing run #{sizing_dir}/SizingRun1")
        return false
      else
        puts "found sizing run #{sizing_dir}/SizingRun1"
      end

      # BTAP::FileIO.save_osm(model, "#{File.dirname(__FILE__)}/before.osm")
>>>>>>> b3fe4560

      # Run the measure.
      run_the_measure(model: model, test_name: name, template: template) if PERFORM_STANDARDS

      actual_num_stages = model.getCoilHeatingGasMultiStages[0].stages.size
      assert(actual_num_stages == num_stages_needed[cap],"The actual number of stages for capacity #{cap} W is not #{num_stages_needed[cap]}")
    end
  end
end<|MERGE_RESOLUTION|>--- conflicted
+++ resolved
@@ -2,14 +2,10 @@
 require_relative '../../../helpers/necb_helper'
 include(NecbHelper)
 
-<<<<<<< HEAD
-class NECB_HVAC_Furnace_Tests < MiniTest::Test
+
+class NECB_HVAC_Furnace_Tests < Minitest::Test
 
   # Set to true to run the standards in the test.
-=======
-class NECB_HVAC_Furnace_Tests < Minitest::Test
-  # set to true to run the standards in the test.
->>>>>>> b3fe4560
   PERFORM_STANDARDS = true
 
   def setup()
@@ -19,15 +15,8 @@
 
   # Test to validate the furnace thermal efficiency generated against expected values stored in the file:
   # 'compliance_furnace_efficiencies_expected_results.csv
-<<<<<<< HEAD
   def test_furnace_efficiency
     output_folder = method_output_folder(__method__)
-=======
-  def test_NECB_furnace_efficiency
-    output_folder = File.join(@top_output_folder, __method__.to_s.downcase)
-    FileUtils.rm_rf(output_folder)
-    FileUtils.mkdir_p(output_folder)
->>>>>>> b3fe4560
 
     # Generate the osm files for all relevant cases to generate the test data for system 3
     heating_coil_types = ['Electric', 'NaturalGas']
@@ -40,12 +29,8 @@
     BTAP::Environment::WeatherFile.new('CAN_ON_Toronto.Pearson.Intl.AP.716240_CWEC2016.epw').set_weather_file(model)
     templates = ['NECB2011', 'NECB2015', 'NECB2020']
     templates.each do |template|
-<<<<<<< HEAD
       standard = get_standard(template)
-=======
-      standard = Standard.build(template)
-      furnace_res_file_output_text = "Fuel,Min Capacity (kW),Max Capacity (kW),Tested Capacity (kW),Stage Type,Number of Stages,Annual Fuel Utilization Efficiency (AFUE),Thermal Efficiency,Combustion Efficiency\n"
->>>>>>> b3fe4560
+      #furnace_res_file_output_text = "Fuel,Min Capacity (kW),Max Capacity (kW),Tested Capacity (kW),Stage Type,Number of Stages,Annual Fuel Utilization Efficiency (AFUE),Thermal Efficiency,Combustion Efficiency\n"
       furnace_expected_result_file = File.join(@expected_results_folder, "#{template.downcase}_compliance_furnace_efficiencies_expected_results.csv")
 
       # Initialize hashes for storing expected furnace efficiency data from file
@@ -142,18 +127,9 @@
               end
             end
 
-<<<<<<< HEAD
             # Run the measure.
             run_the_measure(model: model, test_name: name, template: template) if PERFORM_STANDARDS
 
-=======
-            # run the standards
-            result = run_the_measure(model, template, "#{output_folder}/#{template}/#{name}/sizing")
-
-            # Save the model
-            BTAP::FileIO.save_osm(model, "#{output_folder}/#{template}/#{name}.osm")
-            assert_equal(true, result, "test_furnace_efficiency: Failure in Standards for #{name}")
->>>>>>> b3fe4560
             if stage_type == 'single'
               if heating_coil_type == 'NaturalGas'
                 actual_furnace_thermal_eff[heating_coil_type] << model.getCoilHeatingGass[0].gasBurnerEfficiency
@@ -202,9 +178,7 @@
           end
           furnace_res_file_output_text += output_line_text
 
-<<<<<<< HEAD
-
-       # Write test results file.
+        # Write test results file.
         test_result_file = File.join(@test_results_folder, "#{template.downcase}_compliance_furnace_efficiencies_test_results.csv")
         File.open(test_result_file, 'w') { |f| f.write(furnace_res_file_output_text) }
 
@@ -214,13 +188,12 @@
         # Check if test results match expected.
         msg = "Furnace efficiencies test results do not match what is expected in test"
         file_compare(expected_results_file: expected_result_file, test_results_file: test_result_file, msg: msg)
-=======
-        end
->>>>>>> b3fe4560
-      end
-      # Write actual results file
+      end
+
+      # Write actual results file.
       test_result_file = File.join(@test_results_folder, "#{template.downcase}_compliance_furnace_efficiencies_test_results.csv")
       File.open(test_result_file, 'w') { |f| f.write(furnace_res_file_output_text) }
+      
       # Test that the values are correct by doing a file compare.
       expected_result_file = File.join(@expected_results_folder, "#{template.downcase}_compliance_furnace_efficiencies_expected_results.csv")
       b_result = FileUtils.compare_file(expected_result_file, test_result_file)
@@ -231,32 +204,17 @@
 
   # Test to validate the furnace part load performance curve
   def test_NECB2011_furnace_plf_vs_plr_curve
-<<<<<<< HEAD
 
     # Set up remaining parameters for test.
     output_folder = method_output_folder(__method__)
     template = 'NECB2011'
     standard = get_standard(template)
-=======
-    setup()
-    output_folder = File.join(@top_output_folder, __method__.to_s.downcase)
-    FileUtils.rm_rf(output_folder)
-    FileUtils.mkdir_p(output_folder)
-    FileUtils.rm_rf(output_folder)
-    FileUtils.mkdir_p(output_folder)
-    standard = Standard.build('NECB2011')
->>>>>>> b3fe4560
 
     # Generate the osm files for all relevant cases to generate the test data for system 3
     boiler_fueltype = 'NaturalGas'
     heating_coil_type = 'Gas'
     baseboard_type = 'Hot Water'
-<<<<<<< HEAD
     stage_types = ['single','multi']
-=======
-    template = 'NECB2011'
-    stage_types = ['single', 'multi']
->>>>>>> b3fe4560
     stage_types.each do |stage_type|
       furnace_res_file_output_text = "Name,Type,coeff1,coeff2,coeff3,coeff4,min_x,max_x\n"
       model = BTAP::FileIO.load_osm(File.join(@resources_folder, "5ZoneNoHVAC.osm"))
@@ -297,7 +255,6 @@
       furnace_res_file_output_text += "Furnace-EFFFPLR-NECB2011,cubic,#{furnace_curve.coefficient1Constant},#{furnace_curve.coefficient2x},#{furnace_curve.coefficient3xPOW2}," +
         "#{furnace_curve.coefficient4xPOW3},#{furnace_curve.minimumValueofx},#{furnace_curve.maximumValueofx}"
 
-<<<<<<< HEAD
       # Write test results file.
       test_result_file = File.join(@test_results_folder, "#{template.downcase}_compliance_furnace_#{stage_type}_plfvsplr_curve_test_results.csv")
       File.open(test_result_file, 'w') { |f| f.write(furnace_res_file_output_text) }
@@ -308,36 +265,16 @@
       # Check if test results match expected.
       msg = "Furnace plf vs plr curve coeffs test results do not match what is expected in test"
       file_compare(expected_results_file: expected_result_file, test_results_file: test_result_file, msg: msg)
-=======
-      # Write actual results file
-      test_result_file = File.join(@test_results_folder, "#{template.downcase}_compliance_furnace_#{stage_type}_plfvsplr_curve_test_results.csv")
-      File.open(test_result_file, 'w') { |f| f.write(furnace_res_file_output_text) }
-      # Test that the values are correct by doing a file compare.
-      expected_result_file = File.join(@expected_results_folder, "#{template.downcase}_compliance_furnace_plfvsplr_curve_expected_results.csv")
-      b_result = FileUtils.compare_file(expected_result_file, test_result_file)
-      assert(b_result,
-             "test_furnace_plf_vs_plr_curve: Furnace plf vs plr curve coeffs test results do not match expected results! Compare/diff the output with the stored values here #{expected_result_file} and #{test_result_file}")
->>>>>>> b3fe4560
     end
   end
 
   # Test to validate number of stages for multi furnaces
   def test_NECB2011_furnace_num_stages
-<<<<<<< HEAD
 
     # Set up remaining parameters for test.
     output_folder = method_output_folder(__method__)
     template = 'NECB2011'
     standard = get_standard(template)
-=======
-    setup()
-    output_folder = File.join(@top_output_folder, __method__.to_s.downcase)
-    FileUtils.rm_rf(output_folder)
-    FileUtils.mkdir_p(output_folder)
-    FileUtils.rm_rf(output_folder)
-    FileUtils.mkdir_p(output_folder)
-    standard = Standard.build('NECB2011')
->>>>>>> b3fe4560
 
     # Generate the osm files for all relevant cases to generate the test data for system 3
     boiler_fueltype = 'NaturalGas'
@@ -369,48 +306,12 @@
       model.getCoilHeatingGasMultiStages.each { |coil| coil.stages.last.setNominalCapacity(cap) }
       # Save the model after btap hvac.
       BTAP::FileIO.save_osm(model, "#{output_folder}/#{name}.hvacrb")
-<<<<<<< HEAD
-=======
-      # run the standards
-      result = run_the_measure(model, template, "#{output_folder}/#{template}/#{name}/sizing")
-      # Save the model
-      BTAP::FileIO.save_osm(model, "#{output_folder}/#{name}.osm")
-      assert_equal(true, result, "test_furnace_plf_vs_plr_curve: Failure in Standards for #{name}")
+
+      # Run the measure.
+      run_the_measure(model: model, test_name: name, template: template) if PERFORM_STANDARDS
+
       actual_num_stages = model.getCoilHeatingGasMultiStages[0].stages.size
       assert(actual_num_stages == num_stages_needed[cap], "The actual number of stages for capacity #{cap} W is not #{num_stages_needed[cap]}")
     end
   end
-
-  def run_the_measure(model, template, sizing_dir)
-    if PERFORM_STANDARDS
-      # Hard-code the building vintage
-      building_vintage = template
-      building_type = 'NECB'
-      climate_zone = 'NECB'
-      standard = Standard.build(building_vintage)
-
-      # Make a directory to run the sizing run in
-      unless Dir.exist? sizing_dir
-        FileUtils.mkdir_p(sizing_dir)
-      end
-
-      # Perform a sizing run
-      if standard.model_run_sizing_run(model, "#{sizing_dir}/SizingRun1") == false
-        puts "could not find sizing run #{sizing_dir}/SizingRun1"
-        raise("could not find sizing run #{sizing_dir}/SizingRun1")
-        return false
-      else
-        puts "found sizing run #{sizing_dir}/SizingRun1"
-      end
-
-      # BTAP::FileIO.save_osm(model, "#{File.dirname(__FILE__)}/before.osm")
->>>>>>> b3fe4560
-
-      # Run the measure.
-      run_the_measure(model: model, test_name: name, template: template) if PERFORM_STANDARDS
-
-      actual_num_stages = model.getCoilHeatingGasMultiStages[0].stages.size
-      assert(actual_num_stages == num_stages_needed[cap],"The actual number of stages for capacity #{cap} W is not #{num_stages_needed[cap]}")
-    end
-  end
 end