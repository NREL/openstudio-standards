--- conflicted
+++ resolved
@@ -15,14 +15,14 @@
   # Consequently i've updated the expected results for all chiller types except the centrifugal chillers that are more then 2110 kW (7,200,000 btu/hr) to be 5.633 not 6.018
   def test_NECB_chiller_cop
     logger.info "Starting suite of tests for: #{__method__}"
-    
+
     # Define test parameters that apply to all tests.
     test_parameters = {TestMethod: __method__,
                        SaveIntermediateModels: false,
                        fuel_type: 'Electricity',
                        mau_cooling_type: 'Hydronic'}
 
-    # Define test cases. 
+    # Define test cases.
     test_cases = Hash.new
 
     # Define references (per vintage in this case).
@@ -30,35 +30,35 @@
     test_cases[:NECB2015] = {Reference: "NECB 2015 p1 Table 5.2.12.1. Points to CSA-C743-09"}
     test_cases[:NECB2017] = {Reference: "NECB 2017 p2 Table 5.2.12.1. Points to CSA-C743-09"}
     test_cases[:NECB2020] = {Reference: "NECB 2020 p1 Table 5.2.12.1.-K (Path B)"}
-    
+
     # Test cases. Define each case seperately as they have unique kW values to test accross the vintages/chiller types.
-    test_cases_hash = {vintage: ['NECB2011', 'NECB2015', 'NECB2017', 'NECB2020'], 
-                       chiller_type: ["Scroll", "Centrifugal", "Rotary Screw", "Reciprocating"],
-                       TestCase: ["small"], 
+    test_cases_hash = {vintage: ['NECB2011', 'NECB2015', 'NECB2017', 'NECB2020'],
+                       chiller_type: ["Scroll", "Centrifugal", "Rotary Screw", "Reciprocating"],
+                       TestCase: ["small"],
                        TestPars: {:tested_capacity_kW => 132}}
     new_test_cases = make_test_cases_json(test_cases_hash)
     merge_test_cases!(test_cases, new_test_cases)
-    test_cases_hash = {vintage: ['NECB2011', 'NECB2015', 'NECB2017', 'NECB2020'], 
-                       chiller_type: ["Scroll", "Centrifugal", "Rotary Screw", "Reciprocating"],
-                       TestCase: ["medium"], 
+    test_cases_hash = {vintage: ['NECB2011', 'NECB2015', 'NECB2017', 'NECB2020'],
+                       chiller_type: ["Scroll", "Centrifugal", "Rotary Screw", "Reciprocating"],
+                       TestCase: ["medium"],
                        TestPars: {:tested_capacity_kW => 396}}
     new_test_cases = make_test_cases_json(test_cases_hash)
     merge_test_cases!(test_cases, new_test_cases)
-    test_cases_hash = {vintage: ['NECB2011', 'NECB2015', 'NECB2017', 'NECB2020'], 
-                       chiller_type: ["Scroll", "Centrifugal", "Rotary Screw", "Reciprocating"],
-                       TestCase: ["large"], 
+    test_cases_hash = {vintage: ['NECB2011', 'NECB2015', 'NECB2017', 'NECB2020'],
+                       chiller_type: ["Scroll", "Centrifugal", "Rotary Screw", "Reciprocating"],
+                       TestCase: ["large"],
                        TestPars: {:tested_capacity_kW => 791}}
     new_test_cases = make_test_cases_json(test_cases_hash)
     merge_test_cases!(test_cases, new_test_cases)
-    test_cases_hash = {vintage: ['NECB2011', 'NECB2015', 'NECB2017', 'NECB2020'], 
-                       chiller_type: ["Scroll", "Centrifugal", "Rotary Screw", "Reciprocating"],
-                       TestCase: ["x-large"], 
+    test_cases_hash = {vintage: ['NECB2011', 'NECB2015', 'NECB2017', 'NECB2020'],
+                       chiller_type: ["Scroll", "Centrifugal", "Rotary Screw", "Reciprocating"],
+                       TestCase: ["x-large"],
                        TestPars: {:tested_capacity_kW => 1200}}
     new_test_cases = make_test_cases_json(test_cases_hash)
     merge_test_cases!(test_cases, new_test_cases)
-    test_cases_hash = {vintage: ['NECB2020'], 
+    test_cases_hash = {vintage: ['NECB2020'],
                        chiller_type: ["Scroll", "Rotary Screw", "Reciprocating"],
-                       TestCase: ["xx-large"], 
+                       TestCase: ["xx-large"],
                        TestPars: {:tested_capacity_kW => 2200}}
     new_test_cases = make_test_cases_json(test_cases_hash)
     merge_test_cases!(test_cases, new_test_cases)
@@ -71,11 +71,10 @@
     test_result_file = File.join(@test_results_folder, "#{file_root}-test_results.json")
     File.write(test_result_file, JSON.pretty_generate(test_results))
 
-    # Read expected results. 
+    # Read expected results.
     file_name = File.join(@expected_results_folder, "#{file_root}-expected_results.json")
     expected_results = JSON.parse(File.read(file_name), {symbolize_names: true})
 
-<<<<<<< HEAD
     # Check if test results match expected.
     msg = "Chiller COP test results do not match what is expected in test"
     compare_results(expected_results: expected_results, test_results: test_results, msg: msg, type: 'json_data')
@@ -104,7 +103,7 @@
     # Test specific inputs.
     chiller_cap = test_case[:tested_capacity_kW]
 
-    # Define the test name. 
+    # Define the test name.
     name = "#{vintage}_sys2_ChillerType-#{chiller_type}_Chiller_cap-#{chiller_cap}kW"
     name_short = "#{vintage}_sys2_Chiller-#{chiller_type}_cap-#{chiller_cap}kW"
     output_folder = method_output_folder("#{test_name}/#{name_short}")
@@ -138,7 +137,7 @@
       return {ERROR: msg}
     end
 
-    # Recover the COP for checking. 
+    # Recover the COP for checking.
     results = Hash.new
     chiller_count = 0
     total_capacity = 0.0
@@ -158,127 +157,10 @@
         COP_kW_kW: chiller.referenceCOP.to_f.signif(3),
         COP_kW_ton: OpenStudio.convert((1.0/chiller.referenceCOP.to_f), '1/kW', '1/ton').get.signif
       }
-=======
-    # Set up remaining parameters for test.
-    output_folder = method_output_folder(__method__)
-    templates = ['NECB2011', 'NECB2020']
-    save_intermediate_models = false
-
-    templates.each do |template|
-      standard = get_standard(template)
-      primary_heating_fuel = "Electricity"
-      standard.fuel_type_set = SystemFuels.new()
-      standard.fuel_type_set.set_defaults(standards_data: standard.standards_data, primary_heating_fuel: primary_heating_fuel)
-      expected_result_file = File.join(@expected_results_folder, "#{template.downcase}_compliance_chiller_cop_expected_results.csv")
-
-      # Initialize hashes for storing expected chiller cop data from file.
-      chiller_type_min_cap = {}
-      chiller_type_min_cap['Rotary Screw'] = []
-      chiller_type_min_cap['Reciprocating'] = []
-      chiller_type_min_cap['Scroll'] = []
-      chiller_type_min_cap['Centrifugal'] = []
-      chiller_type_max_cap = {}
-      chiller_type_max_cap['Rotary Screw'] = []
-      chiller_type_max_cap['Reciprocating'] = []
-      chiller_type_max_cap['Scroll'] = []
-      chiller_type_max_cap['Centrifugal'] = []
-
-      # Read the file for the cutoff min and max capacities for various chiller types.
-      CSV.foreach(expected_result_file, headers: true) do |data|
-        chiller_type_min_cap[data['Type']] << data['Min Capacity (Btu per hr)']
-        chiller_type_max_cap[data['Type']] << data['Max Capacity (Btu per hr)']
-      end
-
-      # Use the expected chiller cop data to generate suitable equipment capacities for the test to cover all
-      # the relevant equipment capacity ranges
-      # This implementation assumed a max of 3 capacity intervals for chillers where in reality only one range is needed
-      # for NECB2011/NECB2020
-      chiller_type_cap = {}
-      chiller_type_cap['Rotary Screw'] = []
-      chiller_type_cap['Reciprocating'] = []
-      chiller_type_cap['Scroll'] = []
-      chiller_type_cap['Centrifugal'] = []
-
-      # Create a Loop to set the capacity test values
-      chiller_type_min_cap.each do |type, min_caps|
-        last_cap = 0.0 # Get last minimum capacity
-        min_caps.each_cons(2) do |min, max|
-          min_w = (OpenStudio.convert(min.to_f, 'Btu/hr', 'W')).to_f
-          max_w = (OpenStudio.convert(max.to_f, 'Btu/hr', 'W')).to_f
-          ave = (min_w + max_w) / 2
-          chiller_type_cap[type] << ave
-          last_cap = max_w
-        end
-        chiller_type_cap[type] << last_cap + 10000
-      end
-
-      # Generate the osm files for all relevant cases to generate the test data for system 2
-      actual_chiller_cop = {}
-
-      actual_chiller_cop['Rotary Screw'] = []
-      actual_chiller_cop['Reciprocating'] = []
-      actual_chiller_cop['Scroll'] = []
-      actual_chiller_cop['Centrifugal'] = []
-      chiller_res_file_output_text = "Type,Min Capacity (Btu per hr),Max Capacity (Btu per hr),COP\n"
-      boiler_fueltype = 'Electricity'
-      chiller_types = ['Scroll', 'Centrifugal', 'Rotary Screw', 'Reciprocating']
-      mua_cooling_type = 'Hydronic'
-
-      chiller_types.each do |chiller_type|
-        chiller_type_cap[chiller_type].each do |chiller_cap|
-          name = "#{template}_sys2_ChillerType-#{chiller_type}_Chiller_cap-#{chiller_cap}watts"
-          name.gsub!(/\s+/, "-")
-          puts "***************#{name}***************\n"
-
-          # Load model and set climate file.
-          model = BTAP::FileIO::load_osm("#{File.dirname(__FILE__)}/../resources/5ZoneNoHVAC.osm")
-          weather_file_path = OpenstudioStandards::Weather.get_standards_weather_file_path('CAN_ON_Toronto.Intl.AP.716240_CWEC2020.epw')
-          OpenstudioStandards::Weather.model_set_building_location(model, weather_file_path: weather_file_path)
-          BTAP::FileIO.save_osm(model, "#{output_folder}/#{name}-baseline.osm") if save_intermediate_models
-
-          hw_loop = OpenStudio::Model::PlantLoop.new(model)
-          always_on = model.alwaysOnDiscreteSchedule
-          standard.setup_hw_loop_with_components(model, hw_loop, boiler_fueltype, boiler_fueltype, always_on)
-          standard.add_sys2_FPFC_sys5_TPFC(model: model,
-                                           zones: model.getThermalZones,
-                                           chiller_type: chiller_type,
-                                           fan_coil_type: 'FPFC',
-                                           mau_cooling_type: mua_cooling_type,
-                                           hw_loop: hw_loop)
-          model.getChillerElectricEIRs.each {|ichiller| ichiller.setReferenceCapacity(chiller_cap)}
-
-          # Run sizing.
-          run_sizing(model: model,  template: template, test_name: name,save_model_versions: save_intermediate_models)
-
-          model.getChillerElectricEIRs.each do |ichiller|
-            if ichiller.referenceCapacity.to_f > 1
-              actual_chiller_cop[chiller_type] << ichiller.referenceCOP.round(3)
-              break
-            end
-          end
-        end
-      end
-
-      # Generate table of test chiller cop
-      chiller_types.each do |type|
-        for int in 0..chiller_type_cap[type].size - 1
-          output_line_text = "#{type},#{chiller_type_min_cap[type][int]},#{chiller_type_max_cap[type][int]},#{actual_chiller_cop[type][int]}\n"
-          chiller_res_file_output_text += output_line_text
-        end
-      end
-
-      # Write actual results file.
-      test_result_file = File.join(@test_results_folder, "#{template.downcase}_compliance_chiller_cop_test_results.csv")
-      File.open(test_result_file, 'w') { |f| f.write(chiller_res_file_output_text) }
-
-      # Check if test results match expected.
-      msg = "Chiller COP test results do not match what is expected in test"
-      file_compare(expected_results_file: expected_result_file, test_results_file: test_result_file, msg: msg)
->>>>>>> f226c94a
     end
     results[:All] = {
-      tested_capacity_kW: (chiller_cap.to_f).signif(3), 
-      total_capacity_kW: (total_capacity).signif(3), 
+      tested_capacity_kW: (chiller_cap.to_f).signif(3),
+      total_capacity_kW: (total_capacity).signif(3),
       number_of_chillers: chiller_count,
     }
 
@@ -292,7 +174,7 @@
   # if capacity > 2100 kW ---> 2 chillers with half the capacity each"
   def test_number_of_chillers
     logger.info "Starting suite of tests for: #{__method__}"
-    
+
     # Define test parameters that apply to all tests.
     test_parameters = {TestMethod: __method__,
                        SaveIntermediateModels: false,
@@ -301,7 +183,7 @@
                        heating_coil_type: 'Hot Water',
                        fan_type: 'AF_or_BI_rdg_fancurve'}
 
-    # Define test cases. 
+    # Define test cases.
     test_cases = Hash.new
 
     # Define references (per vintage in this case).
@@ -309,17 +191,17 @@
     test_cases[:NECB2015] = {Reference: "xx"}
     test_cases[:NECB2017] = {Reference: "xx"}
     test_cases[:NECB2020] = {Reference: "NECB 2011 p3 8.4.4.10.(6)"}
-    
+
     # Test cases. Define each case seperately as they have unique kW values to test accross the vintages/chiller types.
-    test_cases_hash = {vintage: ['NECB2011', 'NECB2015', 'NECB2017', 'NECB2020'], 
-                       chiller_type: ["Scroll", "Centrifugal", "Rotary Screw", "Reciprocating"],
-                       TestCase: ["single"], 
+    test_cases_hash = {vintage: ['NECB2011', 'NECB2015', 'NECB2017', 'NECB2020'],
+                       chiller_type: ["Scroll", "Centrifugal", "Rotary Screw", "Reciprocating"],
+                       TestCase: ["single"],
                        TestPars: {:tested_capacity_kW => 800}}
     new_test_cases = make_test_cases_json(test_cases_hash)
     merge_test_cases!(test_cases, new_test_cases)
-    test_cases_hash = {vintage: ['NECB2011', 'NECB2015', 'NECB2017', 'NECB2020'], 
-                       chiller_type: ["Scroll", "Centrifugal", "Rotary Screw", "Reciprocating"],
-                       TestCase: ["twin"], 
+    test_cases_hash = {vintage: ['NECB2011', 'NECB2015', 'NECB2017', 'NECB2020'],
+                       chiller_type: ["Scroll", "Centrifugal", "Rotary Screw", "Reciprocating"],
+                       TestCase: ["twin"],
                        TestPars: {:tested_capacity_kW => 3200}}
     new_test_cases = make_test_cases_json(test_cases_hash)
     merge_test_cases!(test_cases, new_test_cases)
@@ -332,109 +214,14 @@
     test_result_file = File.join(@test_results_folder, "#{file_root}-test_results.json")
     File.write(test_result_file, JSON.pretty_generate(test_results))
 
-    # Read expected results. 
+    # Read expected results.
     file_name = File.join(@expected_results_folder, "#{file_root}-expected_results.json")
     expected_results = JSON.parse(File.read(file_name), {symbolize_names: true})
 
-<<<<<<< HEAD
     # Check if test results match expected.
     msg = "Number of chillers and capacity test results do not match what is expected in test"
     compare_results(expected_results: expected_results, test_results: test_results, msg: msg, type: 'json_data')
     logger.info "Finished suite of tests for: #{__method__}"
-=======
-    # Set up remaining parameters for test.
-    output_folder = method_output_folder(__method__)
-    template = 'NECB2011'
-    standard = get_standard(template)
-    save_intermediate_models = false
-
-    first_cutoff_chlr_cap = 2100000.0
-    tol = 1.0e-3
-
-    # Generate the osm files for all relevant cases to generate the test data for system 6.
-    boiler_fueltype = 'Electricity'
-    baseboard_type = 'Hot Water'
-    chiller_types = ['Scroll', 'Centrifugal', 'Rotary Screw', 'Reciprocating']
-    heating_coil_type = 'Hot Water'
-    fan_type = 'AF_or_BI_rdg_fancurve'
-    test_chiller_cap = [1000000.0, 3000000.0]
-
-    primary_heating_fuel = boiler_fueltype
-    standard.fuel_type_set = SystemFuels.new()
-    standard.fuel_type_set.set_defaults(standards_data: standard.standards_data, primary_heating_fuel: primary_heating_fuel)
-
-    chiller_types.each do |chiller_type|
-      test_chiller_cap.each do |chiller_cap|
-        name = "sys6_ChillerType_#{chiller_type}-Chiller_cap-#{chiller_cap}watts"
-        name.gsub!(/\s+/, "-")
-        puts "***************#{name}***************\n"
-
-        # Load model and set climate file.
-        model = BTAP::FileIO.load_osm(File.join(@resources_folder, "5ZoneNoHVAC.osm"))
-        weather_file_path = OpenstudioStandards::Weather.get_standards_weather_file_path('CAN_ON_Toronto.Intl.AP.716240_CWEC2020.epw')
-        OpenstudioStandards::Weather.model_set_building_location(model, weather_file_path: weather_file_path)
-        BTAP::FileIO.save_osm(model, "#{output_folder}/#{name}-baseline.osm") if save_intermediate_models
-
-        hw_loop = OpenStudio::Model::PlantLoop.new(model)
-        always_on = model.alwaysOnDiscreteSchedule
-        standard.setup_hw_loop_with_components(model, hw_loop, boiler_fueltype, boiler_fueltype, always_on)
-        standard.add_sys6_multi_zone_built_up_system_with_baseboard_heating(model: model,
-                                                                            zones: model.getThermalZones,
-                                                                            heating_coil_type: heating_coil_type,
-                                                                            baseboard_type: baseboard_type,
-                                                                            chiller_type: chiller_type,
-                                                                            fan_type: fan_type,
-                                                                            hw_loop: hw_loop)
-        model.getChillerElectricEIRs.each {|ichiller| ichiller.setReferenceCapacity(chiller_cap)}
-
-        # Run the standards.
-        run_sizing(model: model, template: template, test_name: name, save_model_versions: save_intermediate_models)
-
-        # Check that there are two chillers in the model.
-        chillers = model.getChillerElectricEIRs
-        num_of_chillers_is_correct = false
-        if chillers.size == 2 then
-          num_of_chillers_is_correct = true
-        end
-        assert(num_of_chillers_is_correct, 'Number of chillers is not 2 in test #{self.class}.')
-        this_is_the_first_cap_range = false
-        this_is_the_second_cap_range = false
-        if chiller_cap < first_cutoff_chlr_cap
-          this_is_the_first_cap_range = true
-        else
-          this_is_the_second_cap_range = true
-        end
-
-        # Compare chiller capacities to expected values.
-        chillers.each do |ichiller|
-          if ichiller.name.to_s.include? 'Primary Chiller'
-            chiller_cap_is_correct = false
-            if this_is_the_first_cap_range
-              cap_diff = (chiller_cap - ichiller.referenceCapacity.to_f).abs / chiller_cap
-            elsif this_is_the_second_cap_range
-              cap_diff = (0.5 * chiller_cap - ichiller.referenceCapacity.to_f).abs / (0.5 * chiller_cap)
-            end
-            if cap_diff < tol then
-              chiller_cap_is_correct = true
-            end
-            assert(chiller_cap_is_correct, 'Primary chiller capacity is not correct in test #{self.class}.')
-          end
-          if ichiller.name.to_s.include? 'Secondary Chiller'
-            chiller_cap_is_correct = false
-            if this_is_the_first_cap_range
-              cap_diff = (ichiller.referenceCapacity.to_f - 0.001).abs
-            elsif this_is_the_second_cap_range
-              cap_diff = (0.5 * chiller_cap - ichiller.referenceCapacity.to_f).abs / (0.5 * chiller_cap)
-            end
-            if cap_diff < tol then
-              chiller_cap_is_correct = true
-            end
-            assert(chiller_cap_is_correct, 'Secondary chiller capacity is not correct in test #{self.class}.')
-          end
-        end
-      end
-    end
->>>>>>> f226c94a
   end
 
   # @param test_pars [Hash] has the static parameters.
@@ -460,11 +247,11 @@
 
     # Test specific inputs.
     chiller_cap = test_case[:tested_capacity_kW]
-      
+
     # Wrap test in begin/rescue/ensure.
     begin
 
-      # Define the test name. 
+      # Define the test name.
       name = "#{vintage}_sys6_ChillerType_#{chiller_type}-Chiller_cap-#{chiller_cap}kW"
       name_short = "#{vintage}_sys6_Chiller-#{chiller_type}_cap-#{chiller_cap}kW"
       output_folder = method_output_folder("#{test_name}/#{name_short}")
@@ -497,8 +284,7 @@
       return {ERROR: msg}
     end
 
-<<<<<<< HEAD
-    # Recover the chillers for checking. 
+    # Recover the chillers for checking.
     results = Hash.new
     chiller_count = 0
     total_capacity = 0.0
@@ -517,31 +303,10 @@
         capacity_BTUh: OpenStudio.convert(chiller_capacity, 'kW', 'kBtu/hr').get.signif(3),
         minimum_part_load_ratio: chiller.minimumPartLoadRatio.signif(3)
       }
-=======
-    # Set up remaining parameters for test.
-    output_folder = method_output_folder(__method__)
-    template = 'NECB2011'
-    standard = get_standard(template)
-    save_intermediate_models = false
-
-    expected_result_file = File.join(@expected_results_folder, "#{template.downcase}_compliance_chiller_curves_expected_results.csv")
-
-    primary_heating_fuel = 'Electricity'
-    standard.fuel_type_set = SystemFuels.new()
-    standard.fuel_type_set.set_defaults(standards_data: standard.standards_data, primary_heating_fuel: primary_heating_fuel)
-
-    chiller_curve_names = {}
-    chiller_curve_names['Scroll'] = []
-    chiller_curve_names['Reciprocating'] = []
-    chiller_curve_names['Rotary Screw'] = []
-    chiller_curve_names['Centrifugal'] = []
-    CSV.foreach(expected_result_file, headers: true) do |data|
-      chiller_curve_names[data['Chiller Type']] << data['Curve Name']
->>>>>>> f226c94a
     end
     results[:All] = {
-      tested_capacity_kW: (chiller_cap.to_f).signif(3), 
-      total_capacity_kW: (total_capacity).signif(3), 
+      tested_capacity_kW: (chiller_cap.to_f).signif(3),
+      total_capacity_kW: (total_capacity).signif(3),
       number_of_chillers: chiller_count,
     }
 
@@ -552,18 +317,18 @@
   # Test to validate the chiller performance curves.
   def test_chiller_curves
     logger.info "Starting suite of tests for: #{__method__}"
-    
+
     # Define test parameters that apply to all tests.
     test_parameters = {TestMethod: __method__,
                        SaveIntermediateModels: false,
                        fuel_type: 'NaturalGas',
                        mau_cooling_type: 'Hydronic',
-                       
+
                        baseboard_type: 'Hot Water',
                        heating_coil_type: 'Hot Water',
                        fan_type: 'AF_or_BI_rdg_fancurve'}
 
-    # Define test cases. 
+    # Define test cases.
     test_cases = Hash.new
 
     # Define references (per vintage in this case).
@@ -571,12 +336,12 @@
     test_cases[:NECB2015] = {Reference: "xx"}
     test_cases[:NECB2017] = {Reference: "xx"}
     test_cases[:NECB2020] = {Reference: "xx"}
-    
+
     # Test cases. Define each case seperately as they have unique kW values to test accross the vintages/chiller types.
-    test_cases_hash = {vintage: ['NECB2011', 'NECB2015', 'NECB2017', 'NECB2020'], 
-    #test_cases_hash = {vintage: ['NECB2011'], 
-                       chiller_type: ["Scroll", "Centrifugal", "Rotary Screw", "Reciprocating"],
-                       TestCase: ["small"], 
+    test_cases_hash = {vintage: ['NECB2011', 'NECB2015', 'NECB2017', 'NECB2020'],
+    #test_cases_hash = {vintage: ['NECB2011'],
+                       chiller_type: ["Scroll", "Centrifugal", "Rotary Screw", "Reciprocating"],
+                       TestCase: ["small"],
                        TestPars: {:tested_capacity_kW => 800}}
     new_test_cases = make_test_cases_json(test_cases_hash)
     merge_test_cases!(test_cases, new_test_cases)
@@ -589,7 +354,7 @@
     test_result_file = File.join(@test_results_folder, "#{file_root}-test_results.json")
     File.write(test_result_file, JSON.pretty_generate(test_results))
 
-    # Read expected results. 
+    # Read expected results.
     file_name = File.join(@expected_results_folder, "#{file_root}-expected_results.json")
     expected_results = JSON.parse(File.read(file_name), {symbolize_names: true})
 
@@ -624,11 +389,11 @@
 
     # Test specific inputs.
     chiller_cap = test_case[:tested_capacity_kW]
-      
+
     # Wrap test in begin/rescue/ensure.
     begin
 
-      # Define the test name. 
+      # Define the test name.
       name = "#{vintage}_sys5_ChillerType_#{chiller_type}"
       name_short = "#{vintage}_sys5_ChillerType_#{chiller_type}"
       output_folder = method_output_folder("#{test_name}/#{name_short}")
