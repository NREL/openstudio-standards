require_relative '../../../helpers/minitest_helper'
require_relative '../../../helpers/necb_helper'
include(NecbHelper)


class NECB_HVAC_Chiller_Test < Minitest::Test

  def setup()
    define_folders(__dir__)
    define_std_ranges
  end

  # For NECB 2020 testing, for all chiller types except the centrifugal chillers, I don't think we can test the last row of NECB2020 code of capacities more than 2110 kw, as it will be divided into 2 chillers,
  # each chiller will have 1055 kW and that would move it to the upper row of NECB2020 code and COP will be always 5.633 not 6.018 (Mariana)
  # Consequently i've updated the expected results for all chiller types except the centrifugal chillers that are more then 2110 kW (7,200,000 btu/hr) to be 5.633 not 6.018
  def test_NECB_chiller_cop
    logger.info "Starting suite of tests for: #{__method__}"

    # Define test parameters that apply to all tests.
    test_parameters = {TestMethod: __method__,
                       SaveIntermediateModels: false,
                       fuel_type: 'Electricity',
                       mau_cooling_type: 'Hydronic'}

    # Define test cases.
    test_cases = Hash.new

    # Define references (per vintage in this case).
    test_cases[:NECB2011] = {Reference: "NECB 2011 p3 Table 5.2.12.1. Points to CSA-C743-09"}
    test_cases[:NECB2015] = {Reference: "NECB 2015 p1 Table 5.2.12.1. Points to CSA-C743-09"}
    test_cases[:NECB2017] = {Reference: "NECB 2017 p2 Table 5.2.12.1. Points to CSA-C743-09"}
    test_cases[:NECB2020] = {Reference: "NECB 2020 p1 Table 5.2.12.1.-K (Path B)"}

    # Test cases. Define each case seperately as they have unique kW values to test accross the vintages/chiller types.
    test_cases_hash = {vintage: ['NECB2011', 'NECB2015', 'NECB2017', 'NECB2020'],
                       chiller_type: ["Scroll", "Centrifugal", "Rotary Screw", "Reciprocating"],
                       TestCase: ["small"],
                       TestPars: {:tested_capacity_kW => 132}}
    new_test_cases = make_test_cases_json(test_cases_hash)
    merge_test_cases!(test_cases, new_test_cases)
    test_cases_hash = {vintage: ['NECB2011', 'NECB2015', 'NECB2017', 'NECB2020'],
                       chiller_type: ["Scroll", "Centrifugal", "Rotary Screw", "Reciprocating"],
                       TestCase: ["medium"],
                       TestPars: {:tested_capacity_kW => 396}}
    new_test_cases = make_test_cases_json(test_cases_hash)
    merge_test_cases!(test_cases, new_test_cases)
    test_cases_hash = {vintage: ['NECB2011', 'NECB2015', 'NECB2017', 'NECB2020'],
                       chiller_type: ["Scroll", "Centrifugal", "Rotary Screw", "Reciprocating"],
                       TestCase: ["large"],
                       TestPars: {:tested_capacity_kW => 791}}
    new_test_cases = make_test_cases_json(test_cases_hash)
    merge_test_cases!(test_cases, new_test_cases)
    test_cases_hash = {vintage: ['NECB2011', 'NECB2015', 'NECB2017', 'NECB2020'],
                       chiller_type: ["Scroll", "Centrifugal", "Rotary Screw", "Reciprocating"],
                       TestCase: ["x-large"],
                       TestPars: {:tested_capacity_kW => 1200}}
    new_test_cases = make_test_cases_json(test_cases_hash)
    merge_test_cases!(test_cases, new_test_cases)
    test_cases_hash = {vintage: ['NECB2020'],
                       chiller_type: ["Scroll", "Rotary Screw", "Reciprocating"],
                       TestCase: ["xx-large"],
                       TestPars: {:tested_capacity_kW => 2200}}
    new_test_cases = make_test_cases_json(test_cases_hash)
    merge_test_cases!(test_cases, new_test_cases)

    # Create empty results hash and call the template method that runs the individual test cases.
    test_results = do_test_cases(test_cases: test_cases, test_pars: test_parameters)

    # Write test results.
    file_root = "#{self.class.name}-#{__method__}".downcase
    test_result_file = File.join(@test_results_folder, "#{file_root}-test_results.json")
    File.write(test_result_file, JSON.pretty_generate(test_results))

    # Read expected results.
    file_name = File.join(@expected_results_folder, "#{file_root}-expected_results.json")
    expected_results = JSON.parse(File.read(file_name), {symbolize_names: true})

    # Check if test results match expected.
    msg = "Chiller COP test results do not match what is expected in test"
    compare_results(expected_results: expected_results, test_results: test_results, msg: msg, type: 'json_data')
    logger.info "Finished suite of tests for: #{__method__}"
  end

  # @param test_pars [Hash] has the static parameters.
  # @param test_case [Hash] has the specific test parameters.
  # @return results of this case.
  # @note Companion method to test_NECB_chiller_cop that runs a specific test. Called by do_test_cases in necb_helper.rb.
  def do_test_NECB_chiller_cop(test_pars:, test_case:)

    # Debug.
    logger.debug "test_pars: #{JSON.pretty_generate(test_pars)}"
    logger.debug "test_case: #{JSON.pretty_generate(test_case)}"

    # Define local variables. These are extracted from the supplied hashes.
    # General inputs.
    test_name = test_pars[:TestMethod]
    save_intermediate_models = test_pars[:SaveIntermediateModels]
    mau_cooling_type = test_pars[:mau_cooling_type]
    fuel_type = test_pars[:fuel_type]
    vintage = test_pars[:vintage]
    chiller_type = test_pars[:chiller_type]

    # Test specific inputs.
    chiller_cap = test_case[:tested_capacity_kW]

    # Define the test name.
    name = "#{vintage}_sys2_ChillerType-#{chiller_type}_Chiller_cap-#{chiller_cap}kW"
    name_short = "#{vintage}_sys2_Chiller-#{chiller_type}_cap-#{chiller_cap}kW"
    output_folder = method_output_folder("#{test_name}/#{name_short}")
    logger.info "Starting individual test: #{name}"

    # Wrap test in begin/rescue/ensure.
    begin
      # Load model and set climate file.
      model = BTAP::FileIO.load_osm(File.join(@resources_folder,"5ZoneNoHVAC.osm"))
      weather_file_path = OpenstudioStandards::Weather.get_standards_weather_file_path('CAN_ON_Toronto.Intl.AP.716240_CWEC2020.epw')
      OpenstudioStandards::Weather.model_set_building_location(model, weather_file_path: weather_file_path)
      BTAP::FileIO.save_osm(model, "#{output_folder}/baseline.osm") if save_intermediate_models

      hw_loop = OpenStudio::Model::PlantLoop.new(model)
      always_on = model.alwaysOnDiscreteSchedule
      standard = get_standard(vintage)
      standard.fuel_type_set = SystemFuels.new()
      standard.fuel_type_set.set_defaults(standards_data: standard.standards_data, primary_heating_fuel: fuel_type)
<<<<<<< HEAD

=======
>>>>>>> a07b949b
      standard.setup_hw_loop_with_components(model, hw_loop, fuel_type, fuel_type, always_on)
      standard.add_sys2_FPFC_sys5_TPFC(model: model,
                                      zones: model.getThermalZones,
                                      chiller_type: chiller_type,
                                      fan_coil_type: 'FPFC',
                                      mau_cooling_type: mau_cooling_type,
                                      hw_loop: hw_loop)
      model.getChillerElectricEIRs.each {|chiller| chiller.setReferenceCapacity(chiller_cap*1000.0)}

      # Run sizing.
      run_sizing(model: model, template: vintage, save_model_versions: save_intermediate_models, output_dir: output_folder) if PERFORM_STANDARDS
    rescue => error
      msg = "#{__FILE__}::#{__method__}\n#{error.full_message}"
      logger.error(msg)
      return {ERROR: msg}
    end

    # Recover the COP for checking.
    results = Hash.new
    chiller_count = 0
    total_capacity = 0.0
    model.getChillerElectricEIRs.each do |chiller|
      next if chiller.referenceCapacity.to_f < 0.1

      # Add this test case to results.
      chiller_count += 1
      chiller_capacity = (chiller.referenceCapacity.to_f)/1000.0
      total_capacity += chiller_capacity
      chillerID = "Chiller-#{chiller_count}"
      results[chillerID.to_sym] = {
        name: chiller.name.to_s,
        capacity_kW: chiller_capacity.signif(3),
        capacity_ton: OpenStudio.convert(chiller_capacity, 'kW', 'ton').get.signif,
        capacity_BTUh: OpenStudio.convert(chiller_capacity, 'kW', 'kBtu/hr').get.signif,
        COP_kW_kW: chiller.referenceCOP.to_f.signif(3),
        COP_kW_ton: OpenStudio.convert((1.0/chiller.referenceCOP.to_f), '1/kW', '1/ton').get.signif
      }
    end
    results[:All] = {
      tested_capacity_kW: (chiller_cap.to_f).signif(3),
      total_capacity_kW: (total_capacity).signif(3),
      number_of_chillers: chiller_count,
    }

    logger.info "Completed individual test: #{name}"
    return results
  end

  # Test to validate the number of chillers used and their capacities depending on total cooling capacity.
  # NECB2011 rule for number of chillers is:
  # "if capacity <= 2100 kW ---> one chiller
  # if capacity > 2100 kW ---> 2 chillers with half the capacity each"
  def test_number_of_chillers
    logger.info "Starting suite of tests for: #{__method__}"

    # Define test parameters that apply to all tests.
    test_parameters = {TestMethod: __method__,
                       SaveIntermediateModels: false,
                       fuel_type: 'Electricity',
                       baseboard_type: 'Hot Water',
                       heating_coil_type: 'Hot Water',
                       fan_type: 'AF_or_BI_rdg_fancurve'}

    # Define test cases.
    test_cases = Hash.new

    # Define references (per vintage in this case).
    test_cases[:NECB2011] = {Reference: "NECB 2011 p3 8.4.4.11.(6)"}
    test_cases[:NECB2015] = {Reference: "xx"}
    test_cases[:NECB2017] = {Reference: "xx"}
    test_cases[:NECB2020] = {Reference: "NECB 2011 p3 8.4.4.10.(6)"}

    # Test cases. Define each case seperately as they have unique kW values to test accross the vintages/chiller types.
    test_cases_hash = {vintage: ['NECB2011', 'NECB2015', 'NECB2017', 'NECB2020'],
                       chiller_type: ["Scroll", "Centrifugal", "Rotary Screw", "Reciprocating"],
                       TestCase: ["single"],
                       TestPars: {:tested_capacity_kW => 800}}
    new_test_cases = make_test_cases_json(test_cases_hash)
    merge_test_cases!(test_cases, new_test_cases)
    test_cases_hash = {vintage: ['NECB2011', 'NECB2015', 'NECB2017', 'NECB2020'],
                       chiller_type: ["Scroll", "Centrifugal", "Rotary Screw", "Reciprocating"],
                       TestCase: ["twin"],
                       TestPars: {:tested_capacity_kW => 3200}}
    new_test_cases = make_test_cases_json(test_cases_hash)
    merge_test_cases!(test_cases, new_test_cases)

    # Create empty results hash and call the template method that runs the individual test cases.
    test_results = do_test_cases(test_cases: test_cases, test_pars: test_parameters)

    # Write test results.
    file_root = "#{self.class.name}-#{__method__}".downcase
    test_result_file = File.join(@test_results_folder, "#{file_root}-test_results.json")
    File.write(test_result_file, JSON.pretty_generate(test_results))

    # Read expected results.
    file_name = File.join(@expected_results_folder, "#{file_root}-expected_results.json")
    expected_results = JSON.parse(File.read(file_name), {symbolize_names: true})

    # Check if test results match expected.
    msg = "Number of chillers and capacity test results do not match what is expected in test"
    compare_results(expected_results: expected_results, test_results: test_results, msg: msg, type: 'json_data')
    logger.info "Finished suite of tests for: #{__method__}"
  end

  # @param test_pars [Hash] has the static parameters.
  # @param test_case [Hash] has the specific test parameters.
  # @return results of this case.
  # @note Companion method to test_number_of_chillers that runs a specific test. Called by do_test_cases in necb_helper.rb.
  def do_test_number_of_chillers (test_pars:, test_case:)

    # Debug.
    logger.debug "test_pars: #{JSON.pretty_generate(test_pars)}"
    logger.debug "test_case: #{JSON.pretty_generate(test_case)}"

    # Define local variables. These are extracted from the supplied hashes.
    # General inputs.
    test_name = test_pars[:TestMethod]
    save_intermediate_models = test_pars[:SaveIntermediateModels]
    fuel_type = test_pars[:fuel_type]
    baseboard_type = test_pars[:baseboard_type]
    heating_coil_type = test_pars[:heating_coil_type]
    fan_type = test_pars[:fan_type]
    vintage = test_pars[:vintage]
    chiller_type = test_pars[:chiller_type]

    # Test specific inputs.
    chiller_cap = test_case[:tested_capacity_kW]

    # Wrap test in begin/rescue/ensure.
    begin

      # Define the test name.
      name = "#{vintage}_sys6_ChillerType_#{chiller_type}-Chiller_cap-#{chiller_cap}kW"
      name_short = "#{vintage}_sys6_Chiller-#{chiller_type}_cap-#{chiller_cap}kW"
      output_folder = method_output_folder("#{test_name}/#{name_short}")
      logger.info "Starting individual test: #{name}"

      # Load model and set climate file.
      model = BTAP::FileIO.load_osm(File.join(@resources_folder, "5ZoneNoHVAC.osm"))
      weather_file_path = OpenstudioStandards::Weather.get_standards_weather_file_path('CAN_ON_Toronto.Intl.AP.716240_CWEC2020.epw')
      OpenstudioStandards::Weather.model_set_building_location(model, weather_file_path: weather_file_path)
      BTAP::FileIO.save_osm(model, "#{output_folder}/baseline.osm") if save_intermediate_models

      hw_loop = OpenStudio::Model::PlantLoop.new(model)
      always_on = model.alwaysOnDiscreteSchedule
      standard = get_standard(vintage)
<<<<<<< HEAD

      standard.fuel_type_set = SystemFuels.new()
      standard.fuel_type_set.set_defaults(standards_data: standard.standards_data, primary_heating_fuel: fuel_type)

=======
      standard.fuel_type_set = SystemFuels.new()
      standard.fuel_type_set.set_defaults(standards_data: standard.standards_data, primary_heating_fuel: fuel_type)
>>>>>>> a07b949b
      standard.setup_hw_loop_with_components(model, hw_loop, fuel_type, fuel_type, always_on)
      standard.add_sys6_multi_zone_built_up_system_with_baseboard_heating(model: model,
                                                                          zones: model.getThermalZones,
                                                                          heating_coil_type: heating_coil_type,
                                                                          baseboard_type: baseboard_type,
                                                                          chiller_type: chiller_type,
                                                                          fan_type: fan_type,
                                                                          hw_loop: hw_loop)
      model.getChillerElectricEIRs.each {|ichiller| ichiller.setReferenceCapacity(chiller_cap*1000.0)}

      # Run the standards.
      run_sizing(model: model, template: vintage, save_model_versions: save_intermediate_models, output_dir: output_folder) if PERFORM_STANDARDS
    rescue => error
      msg = "#{__FILE__}::#{__method__}\n#{error.full_message}"
      logger.error(msg)
      return {ERROR: msg}
    end

    # Recover the chillers for checking.
    results = Hash.new
    chiller_count = 0
    total_capacity = 0.0
    model.getChillerElectricEIRs.each do |chiller|
      next if chiller.referenceCapacity.to_f < 0.1

      # Add this test case to results.
      chiller_count += 1
      chiller_capacity = (chiller.referenceCapacity.to_f)/1000.0
      total_capacity += chiller_capacity
      chillerID = "Chiller-#{chiller_count}"
      results[chillerID.to_sym] = {
        name: chiller.name.to_s,
        capacity_kW: chiller_capacity.signif(3),
        capacity_ton: OpenStudio.convert(chiller_capacity, 'kW', 'ton').get.signif(3),
        capacity_BTUh: OpenStudio.convert(chiller_capacity, 'kW', 'kBtu/hr').get.signif(3),
        minimum_part_load_ratio: chiller.minimumPartLoadRatio.signif(3)
      }
    end
    results[:All] = {
      tested_capacity_kW: (chiller_cap.to_f).signif(3),
      total_capacity_kW: (total_capacity).signif(3),
      number_of_chillers: chiller_count,
    }

    logger.info "Completed individual test: #{name}"
    return results
  end

  # Test to validate the chiller performance curves.
  def test_chiller_curves
    logger.info "Starting suite of tests for: #{__method__}"

    # Define test parameters that apply to all tests.
    test_parameters = {TestMethod: __method__,
                       SaveIntermediateModels: false,
                       fuel_type: 'NaturalGas',
                       mau_cooling_type: 'Hydronic',

                       baseboard_type: 'Hot Water',
                       heating_coil_type: 'Hot Water',
                       fan_type: 'AF_or_BI_rdg_fancurve'}

    # Define test cases.
    test_cases = Hash.new

    # Define references (per vintage in this case).
    test_cases[:NECB2011] = {Reference: "NECB 2011 p3 Table 8.4.4.22.C"}
    test_cases[:NECB2015] = {Reference: "xx"}
    test_cases[:NECB2017] = {Reference: "xx"}
    test_cases[:NECB2020] = {Reference: "xx"}

    # Test cases. Define each case seperately as they have unique kW values to test accross the vintages/chiller types.
    test_cases_hash = {vintage: ['NECB2011', 'NECB2015', 'NECB2017', 'NECB2020'],
    #test_cases_hash = {vintage: ['NECB2011'],
                       chiller_type: ["Scroll", "Centrifugal", "Rotary Screw", "Reciprocating"],
                       TestCase: ["small"],
                       TestPars: {:tested_capacity_kW => 800}}
    new_test_cases = make_test_cases_json(test_cases_hash)
    merge_test_cases!(test_cases, new_test_cases)

    # Create empty results hash and call the template method that runs the individual test cases.
    test_results = do_test_cases(test_cases: test_cases, test_pars: test_parameters)

    # Write test results.
    file_root = "#{self.class.name}-#{__method__}".downcase
    test_result_file = File.join(@test_results_folder, "#{file_root}-test_results.json")
    File.write(test_result_file, JSON.pretty_generate(test_results))

    # Read expected results.
    file_name = File.join(@expected_results_folder, "#{file_root}-expected_results.json")
    expected_results = JSON.parse(File.read(file_name), {symbolize_names: true})

    # Check if test results match expected.
    msg = "Chiller performance curve coeffs test results do not match expected in test"
    compare_results(expected_results: expected_results, test_results: test_results, msg: msg, type: 'json_data')
    logger.info "Finished suite of tests for: #{__method__}"
  end

  # @param test_pars [Hash] has the static parameters.
  # @param test_case [Hash] has the specific test parameters.
  # @return results of this case.
  # @note Companion method to test_chiller_curves that runs a specific test. Called by do_test_cases in necb_helper.rb.
  def do_test_chiller_curves (test_pars:, test_case:)

    # Debug.
    logger.debug "test_pars: #{JSON.pretty_generate(test_pars)}"
    logger.debug "test_case: #{JSON.pretty_generate(test_case)}"

    # Define local variables. These are extracted from the supplied hashes.
    # General inputs.
    test_name = test_pars[:TestMethod]
    save_intermediate_models = test_pars[:SaveIntermediateModels]
    fuel_type = test_pars[:fuel_type]
    mau_cooling_type = test_pars[:mau_cooling_type]

    baseboard_type = test_pars[:baseboard_type]
    heating_coil_type = test_pars[:heating_coil_type]
    fan_type = test_pars[:fan_type]
    vintage = test_pars[:vintage]
    chiller_type = test_pars[:chiller_type]

    # Test specific inputs.
    chiller_cap = test_case[:tested_capacity_kW]

    # Wrap test in begin/rescue/ensure.
    begin

      # Define the test name.
      name = "#{vintage}_sys5_ChillerType_#{chiller_type}"
      name_short = "#{vintage}_sys5_ChillerType_#{chiller_type}"
      output_folder = method_output_folder("#{test_name}/#{name_short}")
      logger.info "Starting individual test: #{name}"

      # Load model and set climate file.
      model = BTAP::FileIO.load_osm(File.join(@resources_folder, "5ZoneNoHVAC.osm"))
      weather_file_path = OpenstudioStandards::Weather.get_standards_weather_file_path('CAN_ON_Toronto.Intl.AP.716240_CWEC2020.epw')
      OpenstudioStandards::Weather.model_set_building_location(model, weather_file_path: weather_file_path)
      BTAP::FileIO.save_osm(model, "#{output_folder}/#{name}-baseline.osm") if save_intermediate_models

      hw_loop = OpenStudio::Model::PlantLoop.new(model)
      always_on = model.alwaysOnDiscreteSchedule
      standard = get_standard(vintage)
<<<<<<< HEAD

      standard.fuel_type_set = SystemFuels.new()
      standard.fuel_type_set.set_defaults(standards_data: standard.standards_data, primary_heating_fuel: fuel_type)

=======
      standard.fuel_type_set = SystemFuels.new()
      standard.fuel_type_set.set_defaults(standards_data: standard.standards_data, primary_heating_fuel: fuel_type)
>>>>>>> a07b949b
      standard.setup_hw_loop_with_components(model, hw_loop, fuel_type, fuel_type, always_on)
      standard.add_sys2_FPFC_sys5_TPFC(model: model,
                                       zones: model.getThermalZones,
                                       chiller_type: chiller_type,
                                       fan_coil_type: 'FPFC',
                                       mau_cooling_type: mau_cooling_type,
                                       hw_loop: hw_loop)

      # Run sizing.
      run_sizing(model: model, template: vintage, save_model_versions: save_intermediate_models, output_dir: output_folder) if PERFORM_STANDARDS
    rescue => error
      msg = "#{__FILE__}::#{__method__}\n#{error.full_message}"
      logger.error(msg)
      return {ERROR: msg}
    end

    # Extract the results for checking. There are sometimes two chillers.
    results = Hash.new
    chillers = model.getChillerElectricEIRs
    chillers.each do |chiller|

      # Skip chillers that are sized zero.
      next if chiller.referenceCapacity.to_f < 0.1

      eff_curve_name, eff_curve_type, corr_coeff = get_curve_info(chiller.coolingCapacityFunctionOfTemperature)
      chiller_capacity = (chiller.referenceCapacity.to_f)/1000.0
      capacity_kW = chiller_capacity
      chiller_name = chiller.name.get
      results[chiller_name.to_sym] = {
          chiller_name: chiller_name,
          capacity_kW: capacity_kW.signif(3),
          eff_curve_name: eff_curve_name,
          eff_curve_type: eff_curve_type,
          curve_coefficients: corr_coeff
      }
    end

    logger.info "Completed individual test: #{name}"
    return results
  end
end<|MERGE_RESOLUTION|>--- conflicted
+++ resolved
@@ -122,10 +122,6 @@
       standard = get_standard(vintage)
       standard.fuel_type_set = SystemFuels.new()
       standard.fuel_type_set.set_defaults(standards_data: standard.standards_data, primary_heating_fuel: fuel_type)
-<<<<<<< HEAD
-
-=======
->>>>>>> a07b949b
       standard.setup_hw_loop_with_components(model, hw_loop, fuel_type, fuel_type, always_on)
       standard.add_sys2_FPFC_sys5_TPFC(model: model,
                                       zones: model.getThermalZones,
@@ -272,15 +268,8 @@
       hw_loop = OpenStudio::Model::PlantLoop.new(model)
       always_on = model.alwaysOnDiscreteSchedule
       standard = get_standard(vintage)
-<<<<<<< HEAD
-
       standard.fuel_type_set = SystemFuels.new()
       standard.fuel_type_set.set_defaults(standards_data: standard.standards_data, primary_heating_fuel: fuel_type)
-
-=======
-      standard.fuel_type_set = SystemFuels.new()
-      standard.fuel_type_set.set_defaults(standards_data: standard.standards_data, primary_heating_fuel: fuel_type)
->>>>>>> a07b949b
       standard.setup_hw_loop_with_components(model, hw_loop, fuel_type, fuel_type, always_on)
       standard.add_sys6_multi_zone_built_up_system_with_baseboard_heating(model: model,
                                                                           zones: model.getThermalZones,
@@ -423,15 +412,8 @@
       hw_loop = OpenStudio::Model::PlantLoop.new(model)
       always_on = model.alwaysOnDiscreteSchedule
       standard = get_standard(vintage)
-<<<<<<< HEAD
-
       standard.fuel_type_set = SystemFuels.new()
       standard.fuel_type_set.set_defaults(standards_data: standard.standards_data, primary_heating_fuel: fuel_type)
-
-=======
-      standard.fuel_type_set = SystemFuels.new()
-      standard.fuel_type_set.set_defaults(standards_data: standard.standards_data, primary_heating_fuel: fuel_type)
->>>>>>> a07b949b
       standard.setup_hw_loop_with_components(model, hw_loop, fuel_type, fuel_type, always_on)
       standard.add_sys2_FPFC_sys5_TPFC(model: model,
                                        zones: model.getThermalZones,
