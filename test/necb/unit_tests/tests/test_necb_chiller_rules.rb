require_relative '../../../helpers/minitest_helper'
<<<<<<< HEAD
require_relative '../../../helpers/necb_helper'
include(NecbHelper)

class NECB_HVAC_Chiller_Test < MiniTest::Test

  # Set to true to run the standards in the test.
=======
require_relative '../../../helpers/create_doe_prototype_helper'

class NECB_HVAC_Chiller_Test < Minitest::Test
  #set to true to run the standards in the test.
>>>>>>> b3fe4560
  PERFORM_STANDARDS = true

  def setup()
    define_folders(__dir__)
    define_std_ranges
  end

  # Test to validate the chiller COP generated against expected values stored in the file:
  # 'compliance_chiller_cop_expected_results.csv
<<<<<<< HEAD
  def test_chiller_cop

    # Set up remaining parameters for test.
    output_folder = method_output_folder(__method__)
    template = 'NECB2011'
    standard = get_standard(template)

    expected_result_file = File.join(@expected_results_folder, "#{template.downcase}_compliance_chiller_cop_expected_results.csv")

    # Initialize hashes for storing expected chiller cop data from file.
    chiller_type_min_cap = {}
    chiller_type_min_cap['Rotary Screw'] = []
    chiller_type_min_cap['Reciprocating'] = []
    chiller_type_min_cap['Scroll'] = []
    chiller_type_min_cap['Centrifugal'] = []
    chiller_type_max_cap = {}
    chiller_type_max_cap['Rotary Screw'] = []
    chiller_type_max_cap['Reciprocating'] = []
    chiller_type_max_cap['Scroll'] = []
    chiller_type_max_cap['Centrifugal'] = []

    # Read the file for the cutoff min and max capacities for various chiller types.
    CSV.foreach(expected_result_file, headers: true) do |data|
      chiller_type_min_cap[data['Type']] << data['Min Capacity (Btu per hr)']
      chiller_type_max_cap[data['Type']] << data['Max Capacity (Btu per hr)']
    end

    # Use the expected chiller cop data to generate suitable equipment capacities for the test to cover all
    # the relevant equipment capacity ranges.
    # This implementation assumed a max of 3 capacity intervals for chillers where in reality only one range is needed
    # for NECB2011.
    chiller_type_cap = {}
    chiller_type_cap['Rotary Screw'] = []
    chiller_type_cap['Reciprocating'] = []
    chiller_type_cap['Scroll'] = []
    chiller_type_cap['Centrifugal'] = []
    chiller_type_min_cap.each do |type, min_caps|
      if min_caps.size == 1
        chiller_type_cap[type] << 10000.0
      else
        chiller_type_cap[type] << 0.5 * (OpenStudio.convert(chiller_type_min_cap[type][0].to_f, 'Btu/hr', 'W').to_f + OpenStudio.convert(chiller_type_min_cap[type][1].to_f, 'Btu/h', 'W').to_f)
        if min_caps.size == 2
          chiller_type_cap[type] << (OpenStudio.convert(chiller_type_min_cap[type][1].to_f, 'Btu/hr', 'W').to_f + 10000.0)
        else
          chiller_type_cap[type] << 0.5 * (OpenStudio.convert(chiller_type_min_cap[type][1].to_f, 'Btu/hr', 'W').to_f + OpenStudio.convert(chiller_type_min_cap[type][2].to_f, 'Btu/hr', 'W').to_f)
          if min_caps.size == 3
            chiller_type_cap[type] << (OpenStudio.convert(chiller_type_min_cap[type][2].to_f, 'Btu/hr', 'W').to_f + 10000.0)
          else
            chiller_type_cap[type] << 0.5 * (OpenStudio.convert(chiller_type_min_cap[type][2].to_f, 'Btu/hr', 'W').to_f + OpenStudio.convert(chiller_type_min_cap[type][3].to_f, 'Btu/hr', 'W').to_f)
            chiller_type_cap[type] << (OpenStudio.convert(chiller_type_min_cap[type][3].to_f, 'Btu/hr', 'W').to_f + 10000.0)
          end
=======
  # For NECB 2020 testing, for all chiller types except the centrifugal chillers, I don't think we can test the last row of NECB2020 code of capacities more than 2110 kw, as it will be divided into 2 chillers,
  # each chiller will have 1055 kW and that would move it to the upper row of NECB2020 code and COP will be always 5.633 not 6.018 (Mariana)
  # Consequently i've updated the expected results for all chiller types except the centrifugal chillers that are more then 2110 kW (7,200,000 btu/hr) to be 5.633 not 6.018
  def test_NECB_chiller_cop
    output_folder = File.join(@top_output_folder, __method__.to_s.downcase)
    FileUtils.rm_rf(output_folder)
    FileUtils.mkdir_p(output_folder)
    templates = ['NECB2011', 'NECB2020']
    templates.each do |template|
      standard = Standard.build(template)
      chiller_expected_result_file = File.join(@expected_results_folder, "#{template.downcase}_compliance_chiller_cop_expected_results.csv")

      # Initialize hashes for storing expected chiller cop data from file
      chiller_type_min_cap = {}
      chiller_type_min_cap['Rotary Screw'] = []
      chiller_type_min_cap['Reciprocating'] = []
      chiller_type_min_cap['Scroll'] = []
      chiller_type_min_cap['Centrifugal'] = []
      chiller_type_max_cap = {}
      chiller_type_max_cap['Rotary Screw'] = []
      chiller_type_max_cap['Reciprocating'] = []
      chiller_type_max_cap['Scroll'] = []
      chiller_type_max_cap['Centrifugal'] = []

      # read the file for the cutoff min and max capacities for various chiller types
      CSV.foreach(chiller_expected_result_file, headers: true) do |data|
        chiller_type_min_cap[data['Type']] << data['Min Capacity (Btu per hr)']
        chiller_type_max_cap[data['Type']] << data['Max Capacity (Btu per hr)']
      end

      # Use the expected chiller cop data to generate suitable equipment capacities for the test to cover all
      # the relevant equipment capacity ranges
      # This implementation assumed a max of 3 capacity intervals for chillers where in reality only one range is needed
      # for NECB2011/NECB2020
      chiller_type_cap = {}
      chiller_type_cap['Rotary Screw'] = []
      chiller_type_cap['Reciprocating'] = []
      chiller_type_cap['Scroll'] = []
      chiller_type_cap['Centrifugal'] = []

      # Create a Loop to set the capacity test values
      chiller_type_min_cap.each do |type, min_caps|
        last_cap = 0.0 # Get last minimum capacity
        min_caps.each_cons(2) do |min, max|
          min_w = (OpenStudio.convert(min.to_f, 'Btu/hr', 'W')).to_f
          max_w = (OpenStudio.convert(max.to_f, 'Btu/hr', 'W')).to_f
          ave = (min_w + max_w) / 2
          chiller_type_cap[type] << ave
          last_cap = max_w
>>>>>>> b3fe4560
        end
        chiller_type_cap[type] << last_cap + 10000
      end

<<<<<<< HEAD
    # Generate the osm files for all relevant cases to generate the test data for system 2.
    actual_chiller_cop = {}
    actual_chiller_cop['Rotary Screw'] = []
    actual_chiller_cop['Reciprocating'] = []
    actual_chiller_cop['Scroll'] = []
    actual_chiller_cop['Centrifugal'] = []
    chiller_res_file_output_text = "Type,Min Capacity (Btu per hr),Max Capacity (Btu per hr),COP\n"
    boiler_fueltype = 'Electricity'
    chiller_types = ['Scroll', 'Centrifugal', 'Rotary Screw', 'Reciprocating']
    mua_cooling_type = 'Hydronic'
    model = BTAP::FileIO.load_osm(File.join(@resources_folder,"5ZoneNoHVAC.osm"))
    BTAP::Environment::WeatherFile.new('CAN_ON_Toronto.Pearson.Intl.AP.716240_CWEC2016.epw').set_weather_file(model)
    
    # Save baseline.
    BTAP::FileIO.save_osm(model, "#{output_folder}/baseline.osm")
    chiller_types.each do |chiller_type|
      chiller_type_cap[chiller_type].each do |chiller_cap|
        name = "sys2_ChillerType~#{chiller_type}_Chiller_cap~#{chiller_cap}watts"
        puts "***************#{name}***************\n"
        model = BTAP::FileIO.load_osm(File.join(@resources_folder,"5ZoneNoHVAC.osm"))
        BTAP::Environment::WeatherFile.new("CAN_ON_Toronto.Pearson.Intl.AP.716240_CWEC2016.epw").set_weather_file(model)
        hw_loop = OpenStudio::Model::PlantLoop.new(model)
        always_on = model.alwaysOnDiscreteSchedule
        standard.setup_hw_loop_with_components(model, hw_loop, boiler_fueltype, always_on)
        standard.add_sys2_FPFC_sys5_TPFC(model: model,
                                         zones: model.getThermalZones,
                                         chiller_type: chiller_type,
                                         fan_coil_type: 'FPFC',
                                         mau_cooling_type: mua_cooling_type,
                                         hw_loop: hw_loop)
=======
      # Generate the osm files for all relevant cases to generate the test data for system 2
      actual_chiller_cop = {}
>>>>>>> b3fe4560

      actual_chiller_cop['Rotary Screw'] = []
      actual_chiller_cop['Reciprocating'] = []
      actual_chiller_cop['Scroll'] = []
      actual_chiller_cop['Centrifugal'] = []
      chiller_res_file_output_text = "Type,Min Capacity (Btu per hr),Max Capacity (Btu per hr),COP\n"
      boiler_fueltype = 'Electricity'
      chiller_types = ['Scroll', 'Centrifugal', 'Rotary Screw', 'Reciprocating']
      mua_cooling_type = 'Hydronic'
      model = BTAP::FileIO.load_osm(File.join(@resources_folder, "5ZoneNoHVAC.osm"))
      BTAP::Environment::WeatherFile.new('CAN_ON_Toronto.Pearson.Intl.AP.716240_CWEC2016.epw').set_weather_file(model)
      # save baseline
      BTAP::FileIO.save_osm(model, "#{output_folder}/baseline.osm")
      chiller_types.each do |chiller_type|
        chiller_type_cap[chiller_type].each do |chiller_cap|
          name = "#{template}_sys2_ChillerType~#{chiller_type}_Chiller_cap~#{chiller_cap}watts"
          puts "***************************************#{name}*******************************************************\n"
          model = BTAP::FileIO::load_osm("#{File.dirname(__FILE__)}/../resources/5ZoneNoHVAC.osm")
          BTAP::Environment::WeatherFile.new("CAN_ON_Toronto.Pearson.Intl.AP.716240_CWEC2016.epw").set_weather_file(model)
          hw_loop = OpenStudio::Model::PlantLoop.new(model)
          always_on = model.alwaysOnDiscreteSchedule
          standard.setup_hw_loop_with_components(model, hw_loop, boiler_fueltype, always_on)
          standard.add_sys2_FPFC_sys5_TPFC(model: model,
                                           zones: model.getThermalZones,
                                           chiller_type: chiller_type,
                                           fan_coil_type: 'FPFC',
                                           mau_cooling_type: mua_cooling_type,
                                           hw_loop: hw_loop)

<<<<<<< HEAD
        # Save the model after btap hvac. 
        BTAP::FileIO.save_osm(model, "#{output_folder}/#{name}.hvacrb")
        model.getChillerElectricEIRs.each {|ichiller| ichiller.setReferenceCapacity(chiller_cap)}
        
        # Run the standards.
        run_the_measure(model: model, test_name: name, template: template) if PERFORM_STANDARDS

        model.getChillerElectricEIRs.each do |ichiller|
          if ichiller.referenceCapacity.to_f > 1
            actual_chiller_cop[chiller_type] << ichiller.referenceCOP.round(3)
            break
          end
        end
      end

      # Write actual results file.
      #test_result_file = File.join(@test_results_folder, "#{template.downcase}_compliance_chiller_cop_test_results.csv")
      #File.open(test_result_file, 'w') { |f| f.write(chiller_res_file_output_text.chomp) }
      
      # Test that the values are correct by doing a file compare.
      #expected_result_file = File.join(@expected_results_folder, "#{template.downcase}_compliance_chiller_cop_expected_results.csv")

      # Check if test results match expected.
      #msg = "Chiller COP test results do not match expected in test"
      #file_compare(expected_results_file: expected_result_file, test_results_file: test_result_file, msg: msg)
    end

    # Generate table of test chiller cop.
    chiller_types.each do |type|
      for int in 0..chiller_type_cap[type].size - 1
        output_line_text = "#{type},#{chiller_type_min_cap[type][int]},#{chiller_type_max_cap[type][int]},#{actual_chiller_cop[type][int]}\n"
        chiller_res_file_output_text += output_line_text
=======
          # Save the model after btap hvac.
          BTAP::FileIO.save_osm(model, "#{output_folder}/#{name}.hvacrb")
          model.getChillerElectricEIRs.each { |ichiller| ichiller.setReferenceCapacity(chiller_cap) }
          # run the standards
          result = run_the_measure(model, template, "#{output_folder}/#{name}/sizing")
          # Save the model
          BTAP::FileIO.save_osm(model, "#{output_folder}/#{name}.osm")
          assert_equal(true, result, "Failure in Standards for #{name}")
          model.getChillerElectricEIRs.each do |ichiller|
            if ichiller.referenceCapacity.to_f > 1
              actual_chiller_cop[chiller_type] << ichiller.referenceCOP.round(3)
              break
            end
          end
        end
      end

      # Generate table of test chiller cop
      chiller_types.each do |type|
        for int in 0..chiller_type_cap[type].size - 1
          output_line_text = "#{type},#{chiller_type_min_cap[type][int]},#{chiller_type_max_cap[type][int]},#{actual_chiller_cop[type][int]}\n"
          chiller_res_file_output_text += output_line_text
        end
>>>>>>> b3fe4560
      end

<<<<<<< HEAD
    # Write actual results file.
    test_result_file = File.join(@test_results_folder, "#{template.downcase}_compliance_chiller_cop_test_results.csv")
    File.open(test_result_file, 'w') {|f| f.write(chiller_res_file_output_text.chomp)}

    # Check if test results match expected.
    msg = "Chiller COP test results do not match what is expected in test"
    file_compare(expected_results_file: expected_result_file, test_results_file: test_result_file, msg: msg)
=======
      # Write actual results file
      test_result_file = File.join(@test_results_folder, "#{template.downcase}_compliance_chiller_cop_test_results.csv")
      File.open(test_result_file, 'w') { |f| f.write(chiller_res_file_output_text) }
      # Test that the values are correct by doing a file compare.
      expected_result_file = File.join(@expected_results_folder, "#{template.downcase}_compliance_chiller_cop_expected_results.csv")
      b_result = FileUtils.compare_file(expected_result_file, test_result_file)
      assert(b_result,
             "Chiller COP test results do not match expected results! Compare/diff the output with the stored values here #{expected_result_file} and #{test_result_file}")
    end
>>>>>>> b3fe4560
  end

  # Test to validate the number of chillers used and their capacities depending on total cooling capacity.
  # NECB2011 rule for number of chillers is:
  # "if capacity <= 2100 kW ---> one chiller
  # if capacity > 2100 kW ---> 2 chillers with half the capacity each"
<<<<<<< HEAD
  def test_number_of_chillers

    # Set up remaining parameters for test.
    output_folder = method_output_folder(__method__)
    template = 'NECB2011'
    standard = get_standard(template)

=======
  def test_NECB2011_number_of_chillers
    output_folder = File.join(@top_output_folder, __method__.to_s.downcase)
    FileUtils.rm_rf(output_folder)
    FileUtils.mkdir_p(output_folder)
    standard = Standard.build('NECB2011')
    template = 'NECB2011'
>>>>>>> b3fe4560
    first_cutoff_chlr_cap = 2100000.0
    tol = 1.0e-3

    # Generate the osm files for all relevant cases to generate the test data for system 6.
    boiler_fueltype = 'Electricity'
    baseboard_type = 'Hot Water'
    chiller_types = ['Scroll', 'Centrifugal', 'Rotary Screw', 'Reciprocating']
    heating_coil_type = 'Hot Water'
    fan_type = 'AF_or_BI_rdg_fancurve'
    test_chiller_cap = [1000000.0, 3000000.0]
    model = BTAP::FileIO.load_osm(File.join(@resources_folder, "5ZoneNoHVAC.osm"))
    BTAP::Environment::WeatherFile.new('CAN_ON_Toronto.Pearson.Intl.AP.716240_CWEC2016.epw').set_weather_file(model)
    
    # Save baseline.
    BTAP::FileIO.save_osm(model, "#{output_folder}/baseline.osm")
    chiller_types.each do |chiller_type|
      test_chiller_cap.each do |chiller_cap|
        name = "sys6_ChillerType_#{chiller_type}~Chiller_cap~#{chiller_cap}watts"
<<<<<<< HEAD
        puts "***************#{name}***************\n"
        model = BTAP::FileIO.load_osm(File.join(@resources_folder,"5ZoneNoHVAC.osm"))
=======
        puts "***************************************#{name}*******************************************************\n"
        model = BTAP::FileIO.load_osm(File.join(@resources_folder, "5ZoneNoHVAC.osm"))
>>>>>>> b3fe4560
        BTAP::Environment::WeatherFile.new('CAN_ON_Toronto.Pearson.Intl.AP.716240_CWEC2016.epw').set_weather_file(model)
        hw_loop = OpenStudio::Model::PlantLoop.new(model)
        always_on = model.alwaysOnDiscreteSchedule
        standard.setup_hw_loop_with_components(model, hw_loop, boiler_fueltype, always_on)
        standard.add_sys6_multi_zone_built_up_system_with_baseboard_heating(model: model,
                                                                            zones: model.getThermalZones,
                                                                            heating_coil_type: heating_coil_type,
                                                                            baseboard_type: baseboard_type,
                                                                            chiller_type: chiller_type,
                                                                            fan_type: fan_type,
                                                                            hw_loop: hw_loop)
        
        # Save the model after btap hvac.
        BTAP::FileIO.save_osm(model, "#{output_folder}/#{name}.hvacrb")
<<<<<<< HEAD
        model.getChillerElectricEIRs.each {|ichiller| ichiller.setReferenceCapacity(chiller_cap)}

        # Run the standards.
        run_the_measure(model: model, test_name: name, template: template) if PERFORM_STANDARDS

=======
        model.getChillerElectricEIRs.each { |ichiller| ichiller.setReferenceCapacity(chiller_cap) }
        # run the standards
        result = run_the_measure(model, template, "#{output_folder}/#{name}/sizing")
        # Save the model
        BTAP::FileIO.save_osm(model, "#{output_folder}/#{name}.osm")
        assert_equal(true, result, "Failure in Standards for #{name}")
>>>>>>> b3fe4560
        chillers = model.getChillerElectricEIRs
        
        # Check that there are two chillers in the model.
        num_of_chillers_is_correct = false
        if chillers.size == 2 then
          num_of_chillers_is_correct = true
        end
        assert(num_of_chillers_is_correct, 'Number of chillers is not 2 in test #{self.class}.')
        this_is_the_first_cap_range = false
        this_is_the_second_cap_range = false
        if chiller_cap < first_cutoff_chlr_cap
          this_is_the_first_cap_range = true
        else
          this_is_the_second_cap_range = true
        end
        
        # Compare chiller capacities to expected values.
        chillers.each do |ichiller|
          if ichiller.name.to_s.include? 'Primary Chiller'
            chiller_cap_is_correct = false
            if this_is_the_first_cap_range
              cap_diff = (chiller_cap - ichiller.referenceCapacity.to_f).abs / chiller_cap
            elsif this_is_the_second_cap_range
              cap_diff = (0.5 * chiller_cap - ichiller.referenceCapacity.to_f).abs / (0.5 * chiller_cap)
            end
            if cap_diff < tol then
              chiller_cap_is_correct = true
            end
            assert(chiller_cap_is_correct, 'Primary chiller capacity is not correct in test #{self.class}.')
          end
          if ichiller.name.to_s.include? 'Secondary Chiller'
            chiller_cap_is_correct = false
            if this_is_the_first_cap_range
              cap_diff = (ichiller.referenceCapacity.to_f - 0.001).abs
            elsif this_is_the_second_cap_range
              cap_diff = (0.5 * chiller_cap - ichiller.referenceCapacity.to_f).abs / (0.5 * chiller_cap)
            end
            if cap_diff < tol then
              chiller_cap_is_correct = true
            end
            assert(chiller_cap_is_correct, 'Secondary chiller capacity is not correct in test #{self.class}.')
          end
        end
      end
    end
  end

  # Test to validate the chiller performance curves
<<<<<<< HEAD
  def test_chiller_curves
    output_folder = method_output_folder(__method__)
    template = 'NECB2011'
    standard = get_standard(template)

    expected_result_file = File.join(@expected_results_folder, "#{template.downcase}_compliance_chiller_curves_expected_results.csv")
=======
  def test_NECB2011_chiller_curves
    output_folder = File.join(@top_output_folder, __method__.to_s.downcase)
    FileUtils.rm_rf(output_folder)
    FileUtils.mkdir_p(output_folder)
    standard = Standard.build('NECB2011')
    template = 'NECB2011'
    chiller_expected_result_file = File.join(@expected_results_folder, 'compliance_chiller_curves_expected_results.csv')
>>>>>>> b3fe4560
    chiller_curve_names = {}
    chiller_curve_names['Scroll'] = []
    chiller_curve_names['Reciprocating'] = []
    chiller_curve_names['Rotary Screw'] = []
    chiller_curve_names['Centrifugal'] = []
    CSV.foreach(expected_result_file, headers: true) do |data|
      chiller_curve_names[data['Chiller Type']] << data['Curve Name']
    end
    # Generate the osm files for all relevant cases to generate the test data for system 5
    chiller_res_file_output_text = "Chiller Type,Curve Name,Curve Type,coeff1,coeff2,coeff3,coeff4,coeff5,coeff6,min_x,max_x,min_y,max_y\n"
    boiler_fueltype = 'NaturalGas'
    chiller_types = ['Scroll', 'Reciprocating', 'Rotary Screw', 'Centrifugal']
    mua_cooling_type = 'Hydronic'
    model = BTAP::FileIO.load_osm(File.join(@resources_folder, "5ZoneNoHVAC.osm"))
    BTAP::Environment::WeatherFile.new('CAN_ON_Toronto.Pearson.Intl.AP.716240_CWEC2016.epw').set_weather_file(model)
    # save baseline
    BTAP::FileIO.save_osm(model, "#{output_folder}/baseline.osm")
    chiller_types.each do |chiller_type|
      name = "sys5_ChillerType_#{chiller_type}"
<<<<<<< HEAD
      puts "***************#{name}***************\n"
      model = BTAP::FileIO.load_osm(File.join(@resources_folder,"5ZoneNoHVAC.osm"))
=======
      puts "***************************************#{name}*******************************************************\n"
      model = BTAP::FileIO.load_osm(File.join(@resources_folder, "5ZoneNoHVAC.osm"))
>>>>>>> b3fe4560
      BTAP::Environment::WeatherFile.new('CAN_ON_Toronto.Pearson.Intl.AP.716240_CWEC2016.epw').set_weather_file(model)
      hw_loop = OpenStudio::Model::PlantLoop.new(model)
      always_on = model.alwaysOnDiscreteSchedule
      standard.setup_hw_loop_with_components(model, hw_loop, boiler_fueltype, always_on)
      standard.add_sys2_FPFC_sys5_TPFC(model: model,
                                       zones: model.getThermalZones,
                                       chiller_type: chiller_type,
                                       fan_coil_type: 'FPFC',
                                       mau_cooling_type: mua_cooling_type,
                                       hw_loop: hw_loop)
      # Save the model after btap hvac.
      BTAP::FileIO.save_osm(model, "#{output_folder}/#{name}.hvacrb")
<<<<<<< HEAD

      # Run the standards.
      run_the_measure(model: model, test_name: name, template: template) if PERFORM_STANDARDS

=======
      # run the standards
      result = run_the_measure(model, template, "#{output_folder}/#{name}/sizing")
      # Save the model
      BTAP::FileIO.save_osm(model, "#{output_folder}/#{name}.osm")
      assert_equal(true, result, "test_chiller_curves: Failure in Standards for #{name}")
>>>>>>> b3fe4560
      chillers = model.getChillerElectricEIRs
      chiller_cap_ft_curve = chillers[0].coolingCapacityFunctionOfTemperature.to_CurveBiquadratic.get
      chiller_res_file_output_text +=
        "#{chiller_type},#{chiller_curve_names[chiller_type][0]},biquadratic,#{'%.5E' % chiller_cap_ft_curve.coefficient1Constant},#{'%.5E' % chiller_cap_ft_curve.coefficient2x}," +
          "#{'%.5E' % chiller_cap_ft_curve.coefficient3xPOW2},#{'%.5E' % chiller_cap_ft_curve.coefficient4y},#{'%.5E' % chiller_cap_ft_curve.coefficient5yPOW2}," +
          "#{'%.5E' % chiller_cap_ft_curve.coefficient6xTIMESY},#{'%.5E' % chiller_cap_ft_curve.minimumValueofx},#{'%.5E' % chiller_cap_ft_curve.maximumValueofx}," +
          "#{'%.5E' % chiller_cap_ft_curve.minimumValueofy},#{'%.5E' % chiller_cap_ft_curve.maximumValueofy}\n"
      chiller_eir_ft_curve = chillers[0].electricInputToCoolingOutputRatioFunctionOfTemperature.to_CurveBiquadratic.get
      chiller_res_file_output_text +=
        "#{chiller_type},#{chiller_curve_names[chiller_type][1]},biquadratic,#{'%.5E' % chiller_eir_ft_curve.coefficient1Constant},#{'%.5E' % chiller_eir_ft_curve.coefficient2x}," +
          "#{'%.5E' % chiller_eir_ft_curve.coefficient3xPOW2},#{'%.5E' % chiller_eir_ft_curve.coefficient4y},#{'%.5E' % chiller_eir_ft_curve.coefficient5yPOW2}," +
          "#{'%.5E' % chiller_eir_ft_curve.coefficient6xTIMESY},#{'%.5E' % chiller_eir_ft_curve.minimumValueofx},#{'%.5E' % chiller_eir_ft_curve.maximumValueofx}," +
          "#{'%.5E' % chiller_eir_ft_curve.minimumValueofy},#{'%.5E' % chiller_eir_ft_curve.maximumValueofy}\n"
      chiller_eir_plr_curve = chillers[0].electricInputToCoolingOutputRatioFunctionOfPLR.to_CurveQuadratic.get
      chiller_res_file_output_text +=
        "#{chiller_type},#{chiller_curve_names[chiller_type][2]},quadratic,#{'%.5E' % chiller_eir_plr_curve.coefficient1Constant},#{'%.5E' % chiller_eir_plr_curve.coefficient2x}," +
          "#{'%.5E' % chiller_eir_plr_curve.coefficient3xPOW2},#{'%.5E' % chiller_eir_plr_curve.minimumValueofx},#{'%.5E' % chiller_eir_plr_curve.maximumValueofx}\n"
    end

<<<<<<< HEAD
    # Write actual results file.
    test_result_file = File.join(@test_results_folder, "#{template.downcase}_compliance_chiller_curves_test_results.csv")
    File.open(test_result_file, 'w') {|f| f.write(chiller_res_file_output_text.chomp)}

    # Check if test results match expected.
    msg = "Chiller performance curve coeffs test results do not match expected in test"
    file_compare(expected_results_file: expected_result_file, test_results_file: test_result_file, msg: msg)
=======
    # Write actual results file
    test_result_file = File.join(@test_results_folder, 'compliance_chiller_curves_test_results.csv')
    File.open(test_result_file, 'w') { |f| f.write(chiller_res_file_output_text) }
    # Test that the values are correct by doing a file compare.
    expected_result_file = File.join(@expected_results_folder, 'compliance_chiller_curves_expected_results.csv')
    b_result = FileUtils.compare_file(expected_result_file, test_result_file)
    assert(b_result,
           "Chiller performance curve coeffs test results do not match expected results! Compare/diff the output with the stored values here #{expected_result_file} and #{test_result_file}")
  end

  def run_simulations(output_folder)
    if FULL_SIMULATIONS == true
      file_array = []
      BTAP::FileIO.get_find_files_from_folder_by_extension(output_folder, '.osm').each do |file|
        # skip any sizing.osm file.
        unless file.to_s.include? 'sizing.osm'
          file_array << file
        end
      end
      BTAP::SimManager.simulate_files(output_folder, file_array)
      BTAP::Reporting.get_all_annual_results_from_runmanger_by_files(output_folder, file_array)

      are_there_no_severe_errors = File.zero?("#{output_folder}/failed simulations.txt")
      assert_equal(true, are_there_no_severe_errors, "Simulations had severe errors. Check #{output_folder}/failed simulations.txt")
    end
  end

  def run_the_measure(model, template, sizing_dir)
    if PERFORM_STANDARDS
      # Hard-code the building vintage
      building_vintage = template
      building_type = 'NECB'
      climate_zone = 'NECB'
      standard = Standard.build(building_vintage)

      # Make a directory to run the sizing run in
      unless Dir.exist? sizing_dir
        FileUtils.mkdir_p(sizing_dir)
      end

      # Perform a sizing run
      if standard.model_run_sizing_run(model, "#{sizing_dir}/SizingRun1") == false
        puts "could not find sizing run #{sizing_dir}/SizingRun1"
        raise("could not find sizing run #{sizing_dir}/SizingRun1")
        return false
      else
        puts "found sizing run #{sizing_dir}/SizingRun1"
      end

      # BTAP::FileIO.save_osm(model, "#{File.dirname(__FILE__)}/before.osm")

      # need to set prototype assumptions so that HRV added
      standard.model_apply_prototype_hvac_assumptions(model, building_type, climate_zone)
      # Apply the HVAC efficiency standard
      standard.model_apply_hvac_efficiency_standard(model, climate_zone)
      # self.getCoilCoolingDXSingleSpeeds.sort.each {|obj| obj.setStandardEfficiencyAndCurves(self.template, self.standards)}

      # BTAP::FileIO.save_osm(model, "#{File.dirname(__FILE__)}/after.osm")

      return true
    end
>>>>>>> b3fe4560
  end
end<|MERGE_RESOLUTION|>--- conflicted
+++ resolved
@@ -1,17 +1,11 @@
 require_relative '../../../helpers/minitest_helper'
-<<<<<<< HEAD
 require_relative '../../../helpers/necb_helper'
 include(NecbHelper)
 
-class NECB_HVAC_Chiller_Test < MiniTest::Test
+
+class NECB_HVAC_Chiller_Test < Minitest::Test
 
   # Set to true to run the standards in the test.
-=======
-require_relative '../../../helpers/create_doe_prototype_helper'
-
-class NECB_HVAC_Chiller_Test < Minitest::Test
-  #set to true to run the standards in the test.
->>>>>>> b3fe4560
   PERFORM_STANDARDS = true
 
   def setup()
@@ -21,70 +15,19 @@
 
   # Test to validate the chiller COP generated against expected values stored in the file:
   # 'compliance_chiller_cop_expected_results.csv
-<<<<<<< HEAD
-  def test_chiller_cop
-
-    # Set up remaining parameters for test.
-    output_folder = method_output_folder(__method__)
-    template = 'NECB2011'
-    standard = get_standard(template)
-
-    expected_result_file = File.join(@expected_results_folder, "#{template.downcase}_compliance_chiller_cop_expected_results.csv")
-
-    # Initialize hashes for storing expected chiller cop data from file.
-    chiller_type_min_cap = {}
-    chiller_type_min_cap['Rotary Screw'] = []
-    chiller_type_min_cap['Reciprocating'] = []
-    chiller_type_min_cap['Scroll'] = []
-    chiller_type_min_cap['Centrifugal'] = []
-    chiller_type_max_cap = {}
-    chiller_type_max_cap['Rotary Screw'] = []
-    chiller_type_max_cap['Reciprocating'] = []
-    chiller_type_max_cap['Scroll'] = []
-    chiller_type_max_cap['Centrifugal'] = []
-
-    # Read the file for the cutoff min and max capacities for various chiller types.
-    CSV.foreach(expected_result_file, headers: true) do |data|
-      chiller_type_min_cap[data['Type']] << data['Min Capacity (Btu per hr)']
-      chiller_type_max_cap[data['Type']] << data['Max Capacity (Btu per hr)']
-    end
-
-    # Use the expected chiller cop data to generate suitable equipment capacities for the test to cover all
-    # the relevant equipment capacity ranges.
-    # This implementation assumed a max of 3 capacity intervals for chillers where in reality only one range is needed
-    # for NECB2011.
-    chiller_type_cap = {}
-    chiller_type_cap['Rotary Screw'] = []
-    chiller_type_cap['Reciprocating'] = []
-    chiller_type_cap['Scroll'] = []
-    chiller_type_cap['Centrifugal'] = []
-    chiller_type_min_cap.each do |type, min_caps|
-      if min_caps.size == 1
-        chiller_type_cap[type] << 10000.0
-      else
-        chiller_type_cap[type] << 0.5 * (OpenStudio.convert(chiller_type_min_cap[type][0].to_f, 'Btu/hr', 'W').to_f + OpenStudio.convert(chiller_type_min_cap[type][1].to_f, 'Btu/h', 'W').to_f)
-        if min_caps.size == 2
-          chiller_type_cap[type] << (OpenStudio.convert(chiller_type_min_cap[type][1].to_f, 'Btu/hr', 'W').to_f + 10000.0)
-        else
-          chiller_type_cap[type] << 0.5 * (OpenStudio.convert(chiller_type_min_cap[type][1].to_f, 'Btu/hr', 'W').to_f + OpenStudio.convert(chiller_type_min_cap[type][2].to_f, 'Btu/hr', 'W').to_f)
-          if min_caps.size == 3
-            chiller_type_cap[type] << (OpenStudio.convert(chiller_type_min_cap[type][2].to_f, 'Btu/hr', 'W').to_f + 10000.0)
-          else
-            chiller_type_cap[type] << 0.5 * (OpenStudio.convert(chiller_type_min_cap[type][2].to_f, 'Btu/hr', 'W').to_f + OpenStudio.convert(chiller_type_min_cap[type][3].to_f, 'Btu/hr', 'W').to_f)
-            chiller_type_cap[type] << (OpenStudio.convert(chiller_type_min_cap[type][3].to_f, 'Btu/hr', 'W').to_f + 10000.0)
-          end
-=======
   # For NECB 2020 testing, for all chiller types except the centrifugal chillers, I don't think we can test the last row of NECB2020 code of capacities more than 2110 kw, as it will be divided into 2 chillers,
   # each chiller will have 1055 kW and that would move it to the upper row of NECB2020 code and COP will be always 5.633 not 6.018 (Mariana)
   # Consequently i've updated the expected results for all chiller types except the centrifugal chillers that are more then 2110 kW (7,200,000 btu/hr) to be 5.633 not 6.018
   def test_NECB_chiller_cop
-    output_folder = File.join(@top_output_folder, __method__.to_s.downcase)
-    FileUtils.rm_rf(output_folder)
-    FileUtils.mkdir_p(output_folder)
+
+    # Set up remaining parameters for test.
+    output_folder = method_output_folder(__method__)
     templates = ['NECB2011', 'NECB2020']
+    standard = get_standard(template)
+
     templates.each do |template|
       standard = Standard.build(template)
-      chiller_expected_result_file = File.join(@expected_results_folder, "#{template.downcase}_compliance_chiller_cop_expected_results.csv")
+      expected_result_file = File.join(@expected_results_folder, "#{template.downcase}_compliance_chiller_cop_expected_results.csv")
 
       # Initialize hashes for storing expected chiller cop data from file
       chiller_type_min_cap = {}
@@ -123,46 +66,12 @@
           ave = (min_w + max_w) / 2
           chiller_type_cap[type] << ave
           last_cap = max_w
->>>>>>> b3fe4560
         end
         chiller_type_cap[type] << last_cap + 10000
       end
 
-<<<<<<< HEAD
-    # Generate the osm files for all relevant cases to generate the test data for system 2.
-    actual_chiller_cop = {}
-    actual_chiller_cop['Rotary Screw'] = []
-    actual_chiller_cop['Reciprocating'] = []
-    actual_chiller_cop['Scroll'] = []
-    actual_chiller_cop['Centrifugal'] = []
-    chiller_res_file_output_text = "Type,Min Capacity (Btu per hr),Max Capacity (Btu per hr),COP\n"
-    boiler_fueltype = 'Electricity'
-    chiller_types = ['Scroll', 'Centrifugal', 'Rotary Screw', 'Reciprocating']
-    mua_cooling_type = 'Hydronic'
-    model = BTAP::FileIO.load_osm(File.join(@resources_folder,"5ZoneNoHVAC.osm"))
-    BTAP::Environment::WeatherFile.new('CAN_ON_Toronto.Pearson.Intl.AP.716240_CWEC2016.epw').set_weather_file(model)
-    
-    # Save baseline.
-    BTAP::FileIO.save_osm(model, "#{output_folder}/baseline.osm")
-    chiller_types.each do |chiller_type|
-      chiller_type_cap[chiller_type].each do |chiller_cap|
-        name = "sys2_ChillerType~#{chiller_type}_Chiller_cap~#{chiller_cap}watts"
-        puts "***************#{name}***************\n"
-        model = BTAP::FileIO.load_osm(File.join(@resources_folder,"5ZoneNoHVAC.osm"))
-        BTAP::Environment::WeatherFile.new("CAN_ON_Toronto.Pearson.Intl.AP.716240_CWEC2016.epw").set_weather_file(model)
-        hw_loop = OpenStudio::Model::PlantLoop.new(model)
-        always_on = model.alwaysOnDiscreteSchedule
-        standard.setup_hw_loop_with_components(model, hw_loop, boiler_fueltype, always_on)
-        standard.add_sys2_FPFC_sys5_TPFC(model: model,
-                                         zones: model.getThermalZones,
-                                         chiller_type: chiller_type,
-                                         fan_coil_type: 'FPFC',
-                                         mau_cooling_type: mua_cooling_type,
-                                         hw_loop: hw_loop)
-=======
       # Generate the osm files for all relevant cases to generate the test data for system 2
       actual_chiller_cop = {}
->>>>>>> b3fe4560
 
       actual_chiller_cop['Rotary Screw'] = []
       actual_chiller_cop['Reciprocating'] = []
@@ -192,40 +101,6 @@
                                            mau_cooling_type: mua_cooling_type,
                                            hw_loop: hw_loop)
 
-<<<<<<< HEAD
-        # Save the model after btap hvac. 
-        BTAP::FileIO.save_osm(model, "#{output_folder}/#{name}.hvacrb")
-        model.getChillerElectricEIRs.each {|ichiller| ichiller.setReferenceCapacity(chiller_cap)}
-        
-        # Run the standards.
-        run_the_measure(model: model, test_name: name, template: template) if PERFORM_STANDARDS
-
-        model.getChillerElectricEIRs.each do |ichiller|
-          if ichiller.referenceCapacity.to_f > 1
-            actual_chiller_cop[chiller_type] << ichiller.referenceCOP.round(3)
-            break
-          end
-        end
-      end
-
-      # Write actual results file.
-      #test_result_file = File.join(@test_results_folder, "#{template.downcase}_compliance_chiller_cop_test_results.csv")
-      #File.open(test_result_file, 'w') { |f| f.write(chiller_res_file_output_text.chomp) }
-      
-      # Test that the values are correct by doing a file compare.
-      #expected_result_file = File.join(@expected_results_folder, "#{template.downcase}_compliance_chiller_cop_expected_results.csv")
-
-      # Check if test results match expected.
-      #msg = "Chiller COP test results do not match expected in test"
-      #file_compare(expected_results_file: expected_result_file, test_results_file: test_result_file, msg: msg)
-    end
-
-    # Generate table of test chiller cop.
-    chiller_types.each do |type|
-      for int in 0..chiller_type_cap[type].size - 1
-        output_line_text = "#{type},#{chiller_type_min_cap[type][int]},#{chiller_type_max_cap[type][int]},#{actual_chiller_cop[type][int]}\n"
-        chiller_res_file_output_text += output_line_text
-=======
           # Save the model after btap hvac.
           BTAP::FileIO.save_osm(model, "#{output_folder}/#{name}.hvacrb")
           model.getChillerElectricEIRs.each { |ichiller| ichiller.setReferenceCapacity(chiller_cap) }
@@ -249,35 +124,22 @@
           output_line_text = "#{type},#{chiller_type_min_cap[type][int]},#{chiller_type_max_cap[type][int]},#{actual_chiller_cop[type][int]}\n"
           chiller_res_file_output_text += output_line_text
         end
->>>>>>> b3fe4560
-      end
-
-<<<<<<< HEAD
-    # Write actual results file.
-    test_result_file = File.join(@test_results_folder, "#{template.downcase}_compliance_chiller_cop_test_results.csv")
-    File.open(test_result_file, 'w') {|f| f.write(chiller_res_file_output_text.chomp)}
-
-    # Check if test results match expected.
-    msg = "Chiller COP test results do not match what is expected in test"
-    file_compare(expected_results_file: expected_result_file, test_results_file: test_result_file, msg: msg)
-=======
-      # Write actual results file
+      end
+
+      # Write actual results file.
       test_result_file = File.join(@test_results_folder, "#{template.downcase}_compliance_chiller_cop_test_results.csv")
       File.open(test_result_file, 'w') { |f| f.write(chiller_res_file_output_text) }
-      # Test that the values are correct by doing a file compare.
-      expected_result_file = File.join(@expected_results_folder, "#{template.downcase}_compliance_chiller_cop_expected_results.csv")
-      b_result = FileUtils.compare_file(expected_result_file, test_result_file)
-      assert(b_result,
-             "Chiller COP test results do not match expected results! Compare/diff the output with the stored values here #{expected_result_file} and #{test_result_file}")
+    
+      # Check if test results match expected.
+      msg = "Chiller COP test results do not match what is expected in test"
+      file_compare(expected_results_file: expected_result_file, test_results_file: test_result_file, msg: msg)
     end
->>>>>>> b3fe4560
   end
 
   # Test to validate the number of chillers used and their capacities depending on total cooling capacity.
   # NECB2011 rule for number of chillers is:
   # "if capacity <= 2100 kW ---> one chiller
   # if capacity > 2100 kW ---> 2 chillers with half the capacity each"
-<<<<<<< HEAD
   def test_number_of_chillers
 
     # Set up remaining parameters for test.
@@ -285,14 +147,6 @@
     template = 'NECB2011'
     standard = get_standard(template)
 
-=======
-  def test_NECB2011_number_of_chillers
-    output_folder = File.join(@top_output_folder, __method__.to_s.downcase)
-    FileUtils.rm_rf(output_folder)
-    FileUtils.mkdir_p(output_folder)
-    standard = Standard.build('NECB2011')
-    template = 'NECB2011'
->>>>>>> b3fe4560
     first_cutoff_chlr_cap = 2100000.0
     tol = 1.0e-3
 
@@ -311,13 +165,8 @@
     chiller_types.each do |chiller_type|
       test_chiller_cap.each do |chiller_cap|
         name = "sys6_ChillerType_#{chiller_type}~Chiller_cap~#{chiller_cap}watts"
-<<<<<<< HEAD
         puts "***************#{name}***************\n"
-        model = BTAP::FileIO.load_osm(File.join(@resources_folder,"5ZoneNoHVAC.osm"))
-=======
-        puts "***************************************#{name}*******************************************************\n"
         model = BTAP::FileIO.load_osm(File.join(@resources_folder, "5ZoneNoHVAC.osm"))
->>>>>>> b3fe4560
         BTAP::Environment::WeatherFile.new('CAN_ON_Toronto.Pearson.Intl.AP.716240_CWEC2016.epw').set_weather_file(model)
         hw_loop = OpenStudio::Model::PlantLoop.new(model)
         always_on = model.alwaysOnDiscreteSchedule
@@ -332,23 +181,13 @@
         
         # Save the model after btap hvac.
         BTAP::FileIO.save_osm(model, "#{output_folder}/#{name}.hvacrb")
-<<<<<<< HEAD
         model.getChillerElectricEIRs.each {|ichiller| ichiller.setReferenceCapacity(chiller_cap)}
 
         # Run the standards.
         run_the_measure(model: model, test_name: name, template: template) if PERFORM_STANDARDS
-
-=======
-        model.getChillerElectricEIRs.each { |ichiller| ichiller.setReferenceCapacity(chiller_cap) }
-        # run the standards
-        result = run_the_measure(model, template, "#{output_folder}/#{name}/sizing")
-        # Save the model
-        BTAP::FileIO.save_osm(model, "#{output_folder}/#{name}.osm")
-        assert_equal(true, result, "Failure in Standards for #{name}")
->>>>>>> b3fe4560
-        chillers = model.getChillerElectricEIRs
         
         # Check that there are two chillers in the model.
+        chillers = model.getChillerElectricEIRs
         num_of_chillers_is_correct = false
         if chillers.size == 2 then
           num_of_chillers_is_correct = true
@@ -393,23 +232,14 @@
     end
   end
 
-  # Test to validate the chiller performance curves
-<<<<<<< HEAD
+  # Test to validate the chiller performance curves.
   def test_chiller_curves
     output_folder = method_output_folder(__method__)
     template = 'NECB2011'
     standard = get_standard(template)
 
     expected_result_file = File.join(@expected_results_folder, "#{template.downcase}_compliance_chiller_curves_expected_results.csv")
-=======
-  def test_NECB2011_chiller_curves
-    output_folder = File.join(@top_output_folder, __method__.to_s.downcase)
-    FileUtils.rm_rf(output_folder)
-    FileUtils.mkdir_p(output_folder)
-    standard = Standard.build('NECB2011')
-    template = 'NECB2011'
-    chiller_expected_result_file = File.join(@expected_results_folder, 'compliance_chiller_curves_expected_results.csv')
->>>>>>> b3fe4560
+
     chiller_curve_names = {}
     chiller_curve_names['Scroll'] = []
     chiller_curve_names['Reciprocating'] = []
@@ -429,13 +259,8 @@
     BTAP::FileIO.save_osm(model, "#{output_folder}/baseline.osm")
     chiller_types.each do |chiller_type|
       name = "sys5_ChillerType_#{chiller_type}"
-<<<<<<< HEAD
       puts "***************#{name}***************\n"
-      model = BTAP::FileIO.load_osm(File.join(@resources_folder,"5ZoneNoHVAC.osm"))
-=======
-      puts "***************************************#{name}*******************************************************\n"
       model = BTAP::FileIO.load_osm(File.join(@resources_folder, "5ZoneNoHVAC.osm"))
->>>>>>> b3fe4560
       BTAP::Environment::WeatherFile.new('CAN_ON_Toronto.Pearson.Intl.AP.716240_CWEC2016.epw').set_weather_file(model)
       hw_loop = OpenStudio::Model::PlantLoop.new(model)
       always_on = model.alwaysOnDiscreteSchedule
@@ -448,18 +273,10 @@
                                        hw_loop: hw_loop)
       # Save the model after btap hvac.
       BTAP::FileIO.save_osm(model, "#{output_folder}/#{name}.hvacrb")
-<<<<<<< HEAD
 
       # Run the standards.
       run_the_measure(model: model, test_name: name, template: template) if PERFORM_STANDARDS
 
-=======
-      # run the standards
-      result = run_the_measure(model, template, "#{output_folder}/#{name}/sizing")
-      # Save the model
-      BTAP::FileIO.save_osm(model, "#{output_folder}/#{name}.osm")
-      assert_equal(true, result, "test_chiller_curves: Failure in Standards for #{name}")
->>>>>>> b3fe4560
       chillers = model.getChillerElectricEIRs
       chiller_cap_ft_curve = chillers[0].coolingCapacityFunctionOfTemperature.to_CurveBiquadratic.get
       chiller_res_file_output_text +=
@@ -479,7 +296,6 @@
           "#{'%.5E' % chiller_eir_plr_curve.coefficient3xPOW2},#{'%.5E' % chiller_eir_plr_curve.minimumValueofx},#{'%.5E' % chiller_eir_plr_curve.maximumValueofx}\n"
     end
 
-<<<<<<< HEAD
     # Write actual results file.
     test_result_file = File.join(@test_results_folder, "#{template.downcase}_compliance_chiller_curves_test_results.csv")
     File.open(test_result_file, 'w') {|f| f.write(chiller_res_file_output_text.chomp)}
@@ -487,68 +303,5 @@
     # Check if test results match expected.
     msg = "Chiller performance curve coeffs test results do not match expected in test"
     file_compare(expected_results_file: expected_result_file, test_results_file: test_result_file, msg: msg)
-=======
-    # Write actual results file
-    test_result_file = File.join(@test_results_folder, 'compliance_chiller_curves_test_results.csv')
-    File.open(test_result_file, 'w') { |f| f.write(chiller_res_file_output_text) }
-    # Test that the values are correct by doing a file compare.
-    expected_result_file = File.join(@expected_results_folder, 'compliance_chiller_curves_expected_results.csv')
-    b_result = FileUtils.compare_file(expected_result_file, test_result_file)
-    assert(b_result,
-           "Chiller performance curve coeffs test results do not match expected results! Compare/diff the output with the stored values here #{expected_result_file} and #{test_result_file}")
-  end
-
-  def run_simulations(output_folder)
-    if FULL_SIMULATIONS == true
-      file_array = []
-      BTAP::FileIO.get_find_files_from_folder_by_extension(output_folder, '.osm').each do |file|
-        # skip any sizing.osm file.
-        unless file.to_s.include? 'sizing.osm'
-          file_array << file
-        end
-      end
-      BTAP::SimManager.simulate_files(output_folder, file_array)
-      BTAP::Reporting.get_all_annual_results_from_runmanger_by_files(output_folder, file_array)
-
-      are_there_no_severe_errors = File.zero?("#{output_folder}/failed simulations.txt")
-      assert_equal(true, are_there_no_severe_errors, "Simulations had severe errors. Check #{output_folder}/failed simulations.txt")
-    end
-  end
-
-  def run_the_measure(model, template, sizing_dir)
-    if PERFORM_STANDARDS
-      # Hard-code the building vintage
-      building_vintage = template
-      building_type = 'NECB'
-      climate_zone = 'NECB'
-      standard = Standard.build(building_vintage)
-
-      # Make a directory to run the sizing run in
-      unless Dir.exist? sizing_dir
-        FileUtils.mkdir_p(sizing_dir)
-      end
-
-      # Perform a sizing run
-      if standard.model_run_sizing_run(model, "#{sizing_dir}/SizingRun1") == false
-        puts "could not find sizing run #{sizing_dir}/SizingRun1"
-        raise("could not find sizing run #{sizing_dir}/SizingRun1")
-        return false
-      else
-        puts "found sizing run #{sizing_dir}/SizingRun1"
-      end
-
-      # BTAP::FileIO.save_osm(model, "#{File.dirname(__FILE__)}/before.osm")
-
-      # need to set prototype assumptions so that HRV added
-      standard.model_apply_prototype_hvac_assumptions(model, building_type, climate_zone)
-      # Apply the HVAC efficiency standard
-      standard.model_apply_hvac_efficiency_standard(model, climate_zone)
-      # self.getCoilCoolingDXSingleSpeeds.sort.each {|obj| obj.setStandardEfficiencyAndCurves(self.template, self.standards)}
-
-      # BTAP::FileIO.save_osm(model, "#{File.dirname(__FILE__)}/after.osm")
-
-      return true
-    end
->>>>>>> b3fe4560
   end
 end