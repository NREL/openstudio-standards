--- conflicted
+++ resolved
@@ -15,22 +15,14 @@
   # Consequently i've updated the expected results for all chiller types except the centrifugal chillers that are more then 2110 kW (7,200,000 btu/hr) to be 5.633 not 6.018
   def test_NECB_chiller_cop
     logger.info "Starting suite of tests for: #{__method__}"
-<<<<<<< HEAD
-    
-=======
-
->>>>>>> 3788e1d6
+    
     # Define test parameters that apply to all tests.
     test_parameters = {TestMethod: __method__,
                        SaveIntermediateModels: false,
                        fuel_type: 'Electricity',
                        mau_cooling_type: 'Hydronic'}
 
-<<<<<<< HEAD
     # Define test cases. 
-=======
-    # Define test cases.
->>>>>>> 3788e1d6
     test_cases = Hash.new
 
     # Define references (per vintage in this case).
@@ -38,7 +30,6 @@
     test_cases[:NECB2015] = {Reference: "NECB 2015 p1 Table 5.2.12.1. Points to CSA-C743-09"}
     test_cases[:NECB2017] = {Reference: "NECB 2017 p2 Table 5.2.12.1. Points to CSA-C743-09"}
     test_cases[:NECB2020] = {Reference: "NECB 2020 p1 Table 5.2.12.1.-K (Path B)"}
-<<<<<<< HEAD
     
     # Test cases. Define each case seperately as they have unique kW values to test accross the vintages/chiller types.
     test_cases_hash = {vintage: ['NECB2011', 'NECB2015', 'NECB2017', 'NECB2020'], 
@@ -68,37 +59,6 @@
     test_cases_hash = {vintage: ['NECB2020'], 
                        chiller_type: ["Scroll", "Rotary Screw", "Reciprocating"],
                        TestCase: ["xx-large"], 
-=======
-
-    # Test cases. Define each case seperately as they have unique kW values to test accross the vintages/chiller types.
-    test_cases_hash = {vintage: ['NECB2011', 'NECB2015', 'NECB2017', 'NECB2020'],
-                       chiller_type: ["Scroll", "Centrifugal", "Rotary Screw", "Reciprocating"],
-                       TestCase: ["small"],
-                       TestPars: {:tested_capacity_kW => 132}}
-    new_test_cases = make_test_cases_json(test_cases_hash)
-    merge_test_cases!(test_cases, new_test_cases)
-    test_cases_hash = {vintage: ['NECB2011', 'NECB2015', 'NECB2017', 'NECB2020'],
-                       chiller_type: ["Scroll", "Centrifugal", "Rotary Screw", "Reciprocating"],
-                       TestCase: ["medium"],
-                       TestPars: {:tested_capacity_kW => 396}}
-    new_test_cases = make_test_cases_json(test_cases_hash)
-    merge_test_cases!(test_cases, new_test_cases)
-    test_cases_hash = {vintage: ['NECB2011', 'NECB2015', 'NECB2017', 'NECB2020'],
-                       chiller_type: ["Scroll", "Centrifugal", "Rotary Screw", "Reciprocating"],
-                       TestCase: ["large"],
-                       TestPars: {:tested_capacity_kW => 791}}
-    new_test_cases = make_test_cases_json(test_cases_hash)
-    merge_test_cases!(test_cases, new_test_cases)
-    test_cases_hash = {vintage: ['NECB2011', 'NECB2015', 'NECB2017', 'NECB2020'],
-                       chiller_type: ["Scroll", "Centrifugal", "Rotary Screw", "Reciprocating"],
-                       TestCase: ["x-large"],
-                       TestPars: {:tested_capacity_kW => 1200}}
-    new_test_cases = make_test_cases_json(test_cases_hash)
-    merge_test_cases!(test_cases, new_test_cases)
-    test_cases_hash = {vintage: ['NECB2020'],
-                       chiller_type: ["Scroll", "Rotary Screw", "Reciprocating"],
-                       TestCase: ["xx-large"],
->>>>>>> 3788e1d6
                        TestPars: {:tested_capacity_kW => 2200}}
     new_test_cases = make_test_cases_json(test_cases_hash)
     merge_test_cases!(test_cases, new_test_cases)
@@ -111,11 +71,7 @@
     test_result_file = File.join(@test_results_folder, "#{file_root}-test_results.json")
     File.write(test_result_file, JSON.pretty_generate(test_results))
 
-<<<<<<< HEAD
     # Read expected results. 
-=======
-    # Read expected results.
->>>>>>> 3788e1d6
     file_name = File.join(@expected_results_folder, "#{file_root}-expected_results.json")
     expected_results = JSON.parse(File.read(file_name), {symbolize_names: true})
 
@@ -147,11 +103,7 @@
     # Test specific inputs.
     chiller_cap = test_case[:tested_capacity_kW]
 
-<<<<<<< HEAD
     # Define the test name. 
-=======
-    # Define the test name.
->>>>>>> 3788e1d6
     name = "#{vintage}_sys2_ChillerType-#{chiller_type}_Chiller_cap-#{chiller_cap}kW"
     name_short = "#{vintage}_sys2_Chiller-#{chiller_type}_cap-#{chiller_cap}kW"
     output_folder = method_output_folder("#{test_name}/#{name_short}")
@@ -168,11 +120,8 @@
       hw_loop = OpenStudio::Model::PlantLoop.new(model)
       always_on = model.alwaysOnDiscreteSchedule
       standard = get_standard(vintage)
-<<<<<<< HEAD
-=======
       standard.fuel_type_set = SystemFuels.new()
       standard.fuel_type_set.set_defaults(standards_data: standard.standards_data, primary_heating_fuel: fuel_type)
->>>>>>> 3788e1d6
       standard.setup_hw_loop_with_components(model, hw_loop, fuel_type, fuel_type, always_on)
       standard.add_sys2_FPFC_sys5_TPFC(model: model,
                                       zones: model.getThermalZones,
@@ -190,11 +139,7 @@
       return {ERROR: msg}
     end
 
-<<<<<<< HEAD
     # Recover the COP for checking. 
-=======
-    # Recover the COP for checking.
->>>>>>> 3788e1d6
     results = Hash.new
     chiller_count = 0
     total_capacity = 0.0
@@ -216,13 +161,8 @@
       }
     end
     results[:All] = {
-<<<<<<< HEAD
       tested_capacity_kW: (chiller_cap.to_f).signif(3), 
       total_capacity_kW: (total_capacity).signif(3), 
-=======
-      tested_capacity_kW: (chiller_cap.to_f).signif(3),
-      total_capacity_kW: (total_capacity).signif(3),
->>>>>>> 3788e1d6
       number_of_chillers: chiller_count,
     }
 
@@ -236,11 +176,7 @@
   # if capacity > 2100 kW ---> 2 chillers with half the capacity each"
   def test_number_of_chillers
     logger.info "Starting suite of tests for: #{__method__}"
-<<<<<<< HEAD
-    
-=======
-
->>>>>>> 3788e1d6
+    
     # Define test parameters that apply to all tests.
     test_parameters = {TestMethod: __method__,
                        SaveIntermediateModels: false,
@@ -249,11 +185,7 @@
                        heating_coil_type: 'Hot Water',
                        fan_type: 'AF_or_BI_rdg_fancurve'}
 
-<<<<<<< HEAD
     # Define test cases. 
-=======
-    # Define test cases.
->>>>>>> 3788e1d6
     test_cases = Hash.new
 
     # Define references (per vintage in this case).
@@ -261,7 +193,6 @@
     test_cases[:NECB2015] = {Reference: "xx"}
     test_cases[:NECB2017] = {Reference: "xx"}
     test_cases[:NECB2020] = {Reference: "NECB 2011 p3 8.4.4.10.(6)"}
-<<<<<<< HEAD
     
     # Test cases. Define each case seperately as they have unique kW values to test accross the vintages/chiller types.
     test_cases_hash = {vintage: ['NECB2011', 'NECB2015', 'NECB2017', 'NECB2020'], 
@@ -273,19 +204,6 @@
     test_cases_hash = {vintage: ['NECB2011', 'NECB2015', 'NECB2017', 'NECB2020'], 
                        chiller_type: ["Scroll", "Centrifugal", "Rotary Screw", "Reciprocating"],
                        TestCase: ["twin"], 
-=======
-
-    # Test cases. Define each case seperately as they have unique kW values to test accross the vintages/chiller types.
-    test_cases_hash = {vintage: ['NECB2011', 'NECB2015', 'NECB2017', 'NECB2020'],
-                       chiller_type: ["Scroll", "Centrifugal", "Rotary Screw", "Reciprocating"],
-                       TestCase: ["single"],
-                       TestPars: {:tested_capacity_kW => 800}}
-    new_test_cases = make_test_cases_json(test_cases_hash)
-    merge_test_cases!(test_cases, new_test_cases)
-    test_cases_hash = {vintage: ['NECB2011', 'NECB2015', 'NECB2017', 'NECB2020'],
-                       chiller_type: ["Scroll", "Centrifugal", "Rotary Screw", "Reciprocating"],
-                       TestCase: ["twin"],
->>>>>>> 3788e1d6
                        TestPars: {:tested_capacity_kW => 3200}}
     new_test_cases = make_test_cases_json(test_cases_hash)
     merge_test_cases!(test_cases, new_test_cases)
@@ -298,11 +216,7 @@
     test_result_file = File.join(@test_results_folder, "#{file_root}-test_results.json")
     File.write(test_result_file, JSON.pretty_generate(test_results))
 
-<<<<<<< HEAD
     # Read expected results. 
-=======
-    # Read expected results.
->>>>>>> 3788e1d6
     file_name = File.join(@expected_results_folder, "#{file_root}-expected_results.json")
     expected_results = JSON.parse(File.read(file_name), {symbolize_names: true})
 
@@ -335,19 +249,11 @@
 
     # Test specific inputs.
     chiller_cap = test_case[:tested_capacity_kW]
-<<<<<<< HEAD
       
     # Wrap test in begin/rescue/ensure.
     begin
 
       # Define the test name. 
-=======
-
-    # Wrap test in begin/rescue/ensure.
-    begin
-
-      # Define the test name.
->>>>>>> 3788e1d6
       name = "#{vintage}_sys6_ChillerType_#{chiller_type}-Chiller_cap-#{chiller_cap}kW"
       name_short = "#{vintage}_sys6_Chiller-#{chiller_type}_cap-#{chiller_cap}kW"
       output_folder = method_output_folder("#{test_name}/#{name_short}")
@@ -362,11 +268,8 @@
       hw_loop = OpenStudio::Model::PlantLoop.new(model)
       always_on = model.alwaysOnDiscreteSchedule
       standard = get_standard(vintage)
-<<<<<<< HEAD
-=======
       standard.fuel_type_set = SystemFuels.new()
       standard.fuel_type_set.set_defaults(standards_data: standard.standards_data, primary_heating_fuel: fuel_type)
->>>>>>> 3788e1d6
       standard.setup_hw_loop_with_components(model, hw_loop, fuel_type, fuel_type, always_on)
       standard.add_sys6_multi_zone_built_up_system_with_baseboard_heating(model: model,
                                                                           zones: model.getThermalZones,
@@ -385,11 +288,7 @@
       return {ERROR: msg}
     end
 
-<<<<<<< HEAD
     # Recover the chillers for checking. 
-=======
-    # Recover the chillers for checking.
->>>>>>> 3788e1d6
     results = Hash.new
     chiller_count = 0
     total_capacity = 0.0
@@ -410,13 +309,8 @@
       }
     end
     results[:All] = {
-<<<<<<< HEAD
       tested_capacity_kW: (chiller_cap.to_f).signif(3), 
       total_capacity_kW: (total_capacity).signif(3), 
-=======
-      tested_capacity_kW: (chiller_cap.to_f).signif(3),
-      total_capacity_kW: (total_capacity).signif(3),
->>>>>>> 3788e1d6
       number_of_chillers: chiller_count,
     }
 
@@ -427,30 +321,18 @@
   # Test to validate the chiller performance curves.
   def test_chiller_curves
     logger.info "Starting suite of tests for: #{__method__}"
-<<<<<<< HEAD
-    
-=======
-
->>>>>>> 3788e1d6
+    
     # Define test parameters that apply to all tests.
     test_parameters = {TestMethod: __method__,
                        SaveIntermediateModels: false,
                        fuel_type: 'NaturalGas',
                        mau_cooling_type: 'Hydronic',
-<<<<<<< HEAD
                        
-=======
-
->>>>>>> 3788e1d6
                        baseboard_type: 'Hot Water',
                        heating_coil_type: 'Hot Water',
                        fan_type: 'AF_or_BI_rdg_fancurve'}
 
-<<<<<<< HEAD
     # Define test cases. 
-=======
-    # Define test cases.
->>>>>>> 3788e1d6
     test_cases = Hash.new
 
     # Define references (per vintage in this case).
@@ -458,21 +340,12 @@
     test_cases[:NECB2015] = {Reference: "xx"}
     test_cases[:NECB2017] = {Reference: "xx"}
     test_cases[:NECB2020] = {Reference: "xx"}
-<<<<<<< HEAD
     
     # Test cases. Define each case seperately as they have unique kW values to test accross the vintages/chiller types.
     test_cases_hash = {vintage: ['NECB2011', 'NECB2015', 'NECB2017', 'NECB2020'], 
     #test_cases_hash = {vintage: ['NECB2011'], 
                        chiller_type: ["Scroll", "Centrifugal", "Rotary Screw", "Reciprocating"],
                        TestCase: ["small"], 
-=======
-
-    # Test cases. Define each case seperately as they have unique kW values to test accross the vintages/chiller types.
-    test_cases_hash = {vintage: ['NECB2011', 'NECB2015', 'NECB2017', 'NECB2020'],
-    #test_cases_hash = {vintage: ['NECB2011'],
-                       chiller_type: ["Scroll", "Centrifugal", "Rotary Screw", "Reciprocating"],
-                       TestCase: ["small"],
->>>>>>> 3788e1d6
                        TestPars: {:tested_capacity_kW => 800}}
     new_test_cases = make_test_cases_json(test_cases_hash)
     merge_test_cases!(test_cases, new_test_cases)
@@ -485,11 +358,7 @@
     test_result_file = File.join(@test_results_folder, "#{file_root}-test_results.json")
     File.write(test_result_file, JSON.pretty_generate(test_results))
 
-<<<<<<< HEAD
     # Read expected results. 
-=======
-    # Read expected results.
->>>>>>> 3788e1d6
     file_name = File.join(@expected_results_folder, "#{file_root}-expected_results.json")
     expected_results = JSON.parse(File.read(file_name), {symbolize_names: true})
 
@@ -524,19 +393,11 @@
 
     # Test specific inputs.
     chiller_cap = test_case[:tested_capacity_kW]
-<<<<<<< HEAD
       
     # Wrap test in begin/rescue/ensure.
     begin
 
       # Define the test name. 
-=======
-
-    # Wrap test in begin/rescue/ensure.
-    begin
-
-      # Define the test name.
->>>>>>> 3788e1d6
       name = "#{vintage}_sys5_ChillerType_#{chiller_type}"
       name_short = "#{vintage}_sys5_ChillerType_#{chiller_type}"
       output_folder = method_output_folder("#{test_name}/#{name_short}")
@@ -551,11 +412,8 @@
       hw_loop = OpenStudio::Model::PlantLoop.new(model)
       always_on = model.alwaysOnDiscreteSchedule
       standard = get_standard(vintage)
-<<<<<<< HEAD
-=======
       standard.fuel_type_set = SystemFuels.new()
       standard.fuel_type_set.set_defaults(standards_data: standard.standards_data, primary_heating_fuel: fuel_type)
->>>>>>> 3788e1d6
       standard.setup_hw_loop_with_components(model, hw_loop, fuel_type, fuel_type, always_on)
       standard.add_sys2_FPFC_sys5_TPFC(model: model,
                                        zones: model.getThermalZones,
