--- conflicted
+++ resolved
@@ -283,21 +283,13 @@
           "#{'%.5E' % chiller_cap_ft_curve.coefficient3xPOW2},#{'%.5E' % chiller_cap_ft_curve.coefficient4y},#{'%.5E' % chiller_cap_ft_curve.coefficient5yPOW2}," +
           "#{'%.5E' % chiller_cap_ft_curve.coefficient6xTIMESY},#{'%.5E' % chiller_cap_ft_curve.minimumValueofx},#{'%.5E' % chiller_cap_ft_curve.maximumValueofx}," +
           "#{'%.5E' % chiller_cap_ft_curve.minimumValueofy},#{'%.5E' % chiller_cap_ft_curve.maximumValueofy}\n"
-<<<<<<< HEAD
-      chiller_eir_ft_curve = chillers[0].electricInputToCoolingOutputRatioFunctionOfTemperature
-=======
       chiller_eir_ft_curve = chillers[0].electricInputToCoolingOutputRatioFunctionOfTemperature.to_CurveBiquadratic.get
->>>>>>> b949caa5
       chiller_res_file_output_text +=
         "#{chiller_type},#{chiller_curve_names[chiller_type][1]},biquadratic,#{'%.5E' % chiller_eir_ft_curve.coefficient1Constant},#{'%.5E' % chiller_eir_ft_curve.coefficient2x}," +
           "#{'%.5E' % chiller_eir_ft_curve.coefficient3xPOW2},#{'%.5E' % chiller_eir_ft_curve.coefficient4y},#{'%.5E' % chiller_eir_ft_curve.coefficient5yPOW2}," +
           "#{'%.5E' % chiller_eir_ft_curve.coefficient6xTIMESY},#{'%.5E' % chiller_eir_ft_curve.minimumValueofx},#{'%.5E' % chiller_eir_ft_curve.maximumValueofx}," +
           "#{'%.5E' % chiller_eir_ft_curve.minimumValueofy},#{'%.5E' % chiller_eir_ft_curve.maximumValueofy}\n"
-<<<<<<< HEAD
-      chiller_eir_plr_curve = chillers[0].electricInputToCoolingOutputRatioFunctionOfPLR
-=======
       chiller_eir_plr_curve = chillers[0].electricInputToCoolingOutputRatioFunctionOfPLR.to_CurveQuadratic.get
->>>>>>> b949caa5
       chiller_res_file_output_text +=
         "#{chiller_type},#{chiller_curve_names[chiller_type][2]},quadratic,#{'%.5E' % chiller_eir_plr_curve.coefficient1Constant},#{'%.5E' % chiller_eir_plr_curve.coefficient2x}," +
           "#{'%.5E' % chiller_eir_plr_curve.coefficient3xPOW2},#{'%.5E' % chiller_eir_plr_curve.minimumValueofx},#{'%.5E' % chiller_eir_plr_curve.maximumValueofx}\n"
