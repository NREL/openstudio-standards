require_relative '../../../helpers/minitest_helper'
require_relative '../../../helpers/necb_helper'
include(NecbHelper)


class NECB_HVAC_Chiller_Test < Minitest::Test

  def setup()
    define_folders(__dir__)
    define_std_ranges
  end

  # Test to validate the chiller COP generated against expected values stored in the file:
  # 'compliance_chiller_cop_expected_results.csv
  # For NECB 2020 testing, for all chiller types except the centrifugal chillers, I don't think we can test the last row of NECB2020 code of capacities more than 2110 kw, as it will be divided into 2 chillers,
  # each chiller will have 1055 kW and that would move it to the upper row of NECB2020 code and COP will be always 5.633 not 6.018 (Mariana)
  # Consequently i've updated the expected results for all chiller types except the centrifugal chillers that are more then 2110 kW (7,200,000 btu/hr) to be 5.633 not 6.018
  def test_NECB_chiller_cop

    # Set up remaining parameters for test.
    output_folder = method_output_folder(__method__)
    templates = ['NECB2011', 'NECB2020']
    save_intermediate_models = false

    templates.each do |template|
      standard = get_standard(template)
      expected_result_file = File.join(@expected_results_folder, "#{template.downcase}_compliance_chiller_cop_expected_results.csv")

      # Initialize hashes for storing expected chiller cop data from file.
      chiller_type_min_cap = {}
      chiller_type_min_cap['Rotary Screw'] = []
      chiller_type_min_cap['Reciprocating'] = []
      chiller_type_min_cap['Scroll'] = []
      chiller_type_min_cap['Centrifugal'] = []
      chiller_type_max_cap = {}
      chiller_type_max_cap['Rotary Screw'] = []
      chiller_type_max_cap['Reciprocating'] = []
      chiller_type_max_cap['Scroll'] = []
      chiller_type_max_cap['Centrifugal'] = []

      # Read the file for the cutoff min and max capacities for various chiller types.
      CSV.foreach(expected_result_file, headers: true) do |data|
        chiller_type_min_cap[data['Type']] << data['Min Capacity (Btu per hr)']
        chiller_type_max_cap[data['Type']] << data['Max Capacity (Btu per hr)']
      end

      # Use the expected chiller cop data to generate suitable equipment capacities for the test to cover all
      # the relevant equipment capacity ranges
      # This implementation assumed a max of 3 capacity intervals for chillers where in reality only one range is needed
      # for NECB2011/NECB2020
      chiller_type_cap = {}
      chiller_type_cap['Rotary Screw'] = []
      chiller_type_cap['Reciprocating'] = []
      chiller_type_cap['Scroll'] = []
      chiller_type_cap['Centrifugal'] = []

      # Create a Loop to set the capacity test values
      chiller_type_min_cap.each do |type, min_caps|
        last_cap = 0.0 # Get last minimum capacity
        min_caps.each_cons(2) do |min, max|
          min_w = (OpenStudio.convert(min.to_f, 'Btu/hr', 'W')).to_f
          max_w = (OpenStudio.convert(max.to_f, 'Btu/hr', 'W')).to_f
          ave = (min_w + max_w) / 2
          chiller_type_cap[type] << ave
          last_cap = max_w
        end
        chiller_type_cap[type] << last_cap + 10000
      end

      # Generate the osm files for all relevant cases to generate the test data for system 2
      actual_chiller_cop = {}

      actual_chiller_cop['Rotary Screw'] = []
      actual_chiller_cop['Reciprocating'] = []
      actual_chiller_cop['Scroll'] = []
      actual_chiller_cop['Centrifugal'] = []
      chiller_res_file_output_text = "Type,Min Capacity (Btu per hr),Max Capacity (Btu per hr),COP\n"
      boiler_fueltype = 'Electricity'
      chiller_types = ['Scroll', 'Centrifugal', 'Rotary Screw', 'Reciprocating']
      mua_cooling_type = 'Hydronic'

      chiller_types.each do |chiller_type|
        chiller_type_cap[chiller_type].each do |chiller_cap|
          name = "#{template}_sys2_ChillerType-#{chiller_type}_Chiller_cap-#{chiller_cap}watts"
          name.gsub!(/\s+/, "-")
          puts "***************#{name}***************\n"

          # Load model and set climate file.
          model = BTAP::FileIO::load_osm("#{File.dirname(__FILE__)}/../resources/5ZoneNoHVAC.osm")
          weather_file_path = OpenstudioStandards::Weather.get_standards_weather_file_path('CAN_ON_Toronto.Intl.AP.716240_CWEC2020.epw')
          OpenstudioStandards::Weather.model_set_building_location(model, weather_file_path: weather_file_path)
          BTAP::FileIO.save_osm(model, "#{output_folder}/#{name}-baseline.osm") if save_intermediate_models

          hw_loop = OpenStudio::Model::PlantLoop.new(model)
          always_on = model.alwaysOnDiscreteSchedule
          standard.setup_hw_loop_with_components(model, hw_loop, boiler_fueltype, always_on)
          standard.add_sys2_FPFC_sys5_TPFC(model: model,
                                           zones: model.getThermalZones,
                                           chiller_type: chiller_type,
                                           fan_coil_type: 'FPFC',
                                           mau_cooling_type: mua_cooling_type,
                                           hw_loop: hw_loop)
          model.getChillerElectricEIRs.each {|ichiller| ichiller.setReferenceCapacity(chiller_cap)}

          # Run sizing.
          run_sizing(model: model,  template: template, test_name: name,save_model_versions: save_intermediate_models)
<<<<<<< HEAD
          
=======

>>>>>>> 0a7ed5b7
          model.getChillerElectricEIRs.each do |ichiller|
            if ichiller.referenceCapacity.to_f > 1
              actual_chiller_cop[chiller_type] << ichiller.referenceCOP.round(3)
              break
            end
          end
        end
      end

      # Generate table of test chiller cop
      chiller_types.each do |type|
        for int in 0..chiller_type_cap[type].size - 1
          output_line_text = "#{type},#{chiller_type_min_cap[type][int]},#{chiller_type_max_cap[type][int]},#{actual_chiller_cop[type][int]}\n"
          chiller_res_file_output_text += output_line_text
        end
      end

      # Write actual results file.
      test_result_file = File.join(@test_results_folder, "#{template.downcase}_compliance_chiller_cop_test_results.csv")
      File.open(test_result_file, 'w') { |f| f.write(chiller_res_file_output_text) }

      # Check if test results match expected.
      msg = "Chiller COP test results do not match what is expected in test"
      file_compare(expected_results_file: expected_result_file, test_results_file: test_result_file, msg: msg)
    end
  end

  # Test to validate the number of chillers used and their capacities depending on total cooling capacity.
  # NECB2011 rule for number of chillers is:
  # "if capacity <= 2100 kW ---> one chiller
  # if capacity > 2100 kW ---> 2 chillers with half the capacity each"
  def test_number_of_chillers

    # Set up remaining parameters for test.
    output_folder = method_output_folder(__method__)
    template = 'NECB2011'
    standard = get_standard(template)
    save_intermediate_models = false

    first_cutoff_chlr_cap = 2100000.0
    tol = 1.0e-3

    # Generate the osm files for all relevant cases to generate the test data for system 6.
    boiler_fueltype = 'Electricity'
    baseboard_type = 'Hot Water'
    chiller_types = ['Scroll', 'Centrifugal', 'Rotary Screw', 'Reciprocating']
    heating_coil_type = 'Hot Water'
    fan_type = 'AF_or_BI_rdg_fancurve'
    test_chiller_cap = [1000000.0, 3000000.0]

    chiller_types.each do |chiller_type|
      test_chiller_cap.each do |chiller_cap|
        name = "sys6_ChillerType_#{chiller_type}-Chiller_cap-#{chiller_cap}watts"
        name.gsub!(/\s+/, "-")
        puts "***************#{name}***************\n"

        # Load model and set climate file.
        model = BTAP::FileIO.load_osm(File.join(@resources_folder, "5ZoneNoHVAC.osm"))
        weather_file_path = OpenstudioStandards::Weather.get_standards_weather_file_path('CAN_ON_Toronto.Intl.AP.716240_CWEC2020.epw')
        OpenstudioStandards::Weather.model_set_building_location(model, weather_file_path: weather_file_path)
        BTAP::FileIO.save_osm(model, "#{output_folder}/#{name}-baseline.osm") if save_intermediate_models

        hw_loop = OpenStudio::Model::PlantLoop.new(model)
        always_on = model.alwaysOnDiscreteSchedule
        standard.setup_hw_loop_with_components(model, hw_loop, boiler_fueltype, always_on)
        standard.add_sys6_multi_zone_built_up_system_with_baseboard_heating(model: model,
                                                                            zones: model.getThermalZones,
                                                                            heating_coil_type: heating_coil_type,
                                                                            baseboard_type: baseboard_type,
                                                                            chiller_type: chiller_type,
                                                                            fan_type: fan_type,
                                                                            hw_loop: hw_loop)
        model.getChillerElectricEIRs.each {|ichiller| ichiller.setReferenceCapacity(chiller_cap)}

        # Run the standards.
        run_sizing(model: model, template: template, test_name: name, save_model_versions: save_intermediate_models)
<<<<<<< HEAD
        
=======

>>>>>>> 0a7ed5b7
        # Check that there are two chillers in the model.
        chillers = model.getChillerElectricEIRs
        num_of_chillers_is_correct = false
        if chillers.size == 2 then
          num_of_chillers_is_correct = true
        end
        assert(num_of_chillers_is_correct, 'Number of chillers is not 2 in test #{self.class}.')
        this_is_the_first_cap_range = false
        this_is_the_second_cap_range = false
        if chiller_cap < first_cutoff_chlr_cap
          this_is_the_first_cap_range = true
        else
          this_is_the_second_cap_range = true
        end

        # Compare chiller capacities to expected values.
        chillers.each do |ichiller|
          if ichiller.name.to_s.include? 'Primary Chiller'
            chiller_cap_is_correct = false
            if this_is_the_first_cap_range
              cap_diff = (chiller_cap - ichiller.referenceCapacity.to_f).abs / chiller_cap
            elsif this_is_the_second_cap_range
              cap_diff = (0.5 * chiller_cap - ichiller.referenceCapacity.to_f).abs / (0.5 * chiller_cap)
            end
            if cap_diff < tol then
              chiller_cap_is_correct = true
            end
            assert(chiller_cap_is_correct, 'Primary chiller capacity is not correct in test #{self.class}.')
          end
          if ichiller.name.to_s.include? 'Secondary Chiller'
            chiller_cap_is_correct = false
            if this_is_the_first_cap_range
              cap_diff = (ichiller.referenceCapacity.to_f - 0.001).abs
            elsif this_is_the_second_cap_range
              cap_diff = (0.5 * chiller_cap - ichiller.referenceCapacity.to_f).abs / (0.5 * chiller_cap)
            end
            if cap_diff < tol then
              chiller_cap_is_correct = true
            end
            assert(chiller_cap_is_correct, 'Secondary chiller capacity is not correct in test #{self.class}.')
          end
        end
      end
    end
  end

  # Test to validate the chiller performance curves.
  def test_chiller_curves

    # Set up remaining parameters for test.
    output_folder = method_output_folder(__method__)
    template = 'NECB2011'
    standard = get_standard(template)
    save_intermediate_models = false

    expected_result_file = File.join(@expected_results_folder, "#{template.downcase}_compliance_chiller_curves_expected_results.csv")

    chiller_curve_names = {}
    chiller_curve_names['Scroll'] = []
    chiller_curve_names['Reciprocating'] = []
    chiller_curve_names['Rotary Screw'] = []
    chiller_curve_names['Centrifugal'] = []
    CSV.foreach(expected_result_file, headers: true) do |data|
      chiller_curve_names[data['Chiller Type']] << data['Curve Name']
    end

    # Generate the osm files for all relevant cases to generate the test data for system 5.
    chiller_res_file_output_text = "Chiller Type,Curve Name,Curve Type,coeff1,coeff2,coeff3,coeff4,coeff5,coeff6,min_x,max_x,min_y,max_y\n"
    boiler_fueltype = 'NaturalGas'
    chiller_types = ['Scroll', 'Reciprocating', 'Rotary Screw', 'Centrifugal']
    mua_cooling_type = 'Hydronic'

    chiller_types.each do |chiller_type|
      name = "sys5_ChillerType_#{chiller_type}"
      name.gsub!(/\s+/, "-")
      puts "***************#{name}***************\n"

      model = BTAP::FileIO.load_osm(File.join(@resources_folder, "5ZoneNoHVAC.osm"))
      weather_file_path = OpenstudioStandards::Weather.get_standards_weather_file_path('CAN_ON_Toronto.Intl.AP.716240_CWEC2020.epw')
      OpenstudioStandards::Weather.model_set_building_location(model, weather_file_path: weather_file_path)
      BTAP::FileIO.save_osm(model, "#{output_folder}/#{name}-baseline.osm") if save_intermediate_models

      hw_loop = OpenStudio::Model::PlantLoop.new(model)
      always_on = model.alwaysOnDiscreteSchedule
      standard.setup_hw_loop_with_components(model, hw_loop, boiler_fueltype, always_on)
      standard.add_sys2_FPFC_sys5_TPFC(model: model,
                                       zones: model.getThermalZones,
                                       chiller_type: chiller_type,
                                       fan_coil_type: 'FPFC',
                                       mau_cooling_type: mua_cooling_type,
                                       hw_loop: hw_loop)

      # Run sizing.
      run_sizing(model: model, template: template, test_name: name, save_model_versions: save_intermediate_models)

      chillers = model.getChillerElectricEIRs
      chiller_cap_ft_curve = chillers[0].coolingCapacityFunctionOfTemperature.to_CurveBiquadratic.get
      chiller_res_file_output_text +=
        "#{chiller_type},#{chiller_curve_names[chiller_type][0]},biquadratic,#{'%.5E' % chiller_cap_ft_curve.coefficient1Constant},#{'%.5E' % chiller_cap_ft_curve.coefficient2x}," +
          "#{'%.5E' % chiller_cap_ft_curve.coefficient3xPOW2},#{'%.5E' % chiller_cap_ft_curve.coefficient4y},#{'%.5E' % chiller_cap_ft_curve.coefficient5yPOW2}," +
          "#{'%.5E' % chiller_cap_ft_curve.coefficient6xTIMESY},#{'%.5E' % chiller_cap_ft_curve.minimumValueofx},#{'%.5E' % chiller_cap_ft_curve.maximumValueofx}," +
          "#{'%.5E' % chiller_cap_ft_curve.minimumValueofy},#{'%.5E' % chiller_cap_ft_curve.maximumValueofy}\n"
      chiller_eir_ft_curve = chillers[0].electricInputToCoolingOutputRatioFunctionOfTemperature.to_CurveBiquadratic.get
      chiller_res_file_output_text +=
        "#{chiller_type},#{chiller_curve_names[chiller_type][1]},biquadratic,#{'%.5E' % chiller_eir_ft_curve.coefficient1Constant},#{'%.5E' % chiller_eir_ft_curve.coefficient2x}," +
          "#{'%.5E' % chiller_eir_ft_curve.coefficient3xPOW2},#{'%.5E' % chiller_eir_ft_curve.coefficient4y},#{'%.5E' % chiller_eir_ft_curve.coefficient5yPOW2}," +
          "#{'%.5E' % chiller_eir_ft_curve.coefficient6xTIMESY},#{'%.5E' % chiller_eir_ft_curve.minimumValueofx},#{'%.5E' % chiller_eir_ft_curve.maximumValueofx}," +
          "#{'%.5E' % chiller_eir_ft_curve.minimumValueofy},#{'%.5E' % chiller_eir_ft_curve.maximumValueofy}\n"
      chiller_eir_plr_curve = chillers[0].electricInputToCoolingOutputRatioFunctionOfPLR.to_CurveQuadratic.get
      chiller_res_file_output_text +=
        "#{chiller_type},#{chiller_curve_names[chiller_type][2]},quadratic,#{'%.5E' % chiller_eir_plr_curve.coefficient1Constant},#{'%.5E' % chiller_eir_plr_curve.coefficient2x}," +
          "#{'%.5E' % chiller_eir_plr_curve.coefficient3xPOW2},#{'%.5E' % chiller_eir_plr_curve.minimumValueofx},#{'%.5E' % chiller_eir_plr_curve.maximumValueofx}\n"
    end

    # Write actual results file.
    test_result_file = File.join(@test_results_folder, "#{template.downcase}_compliance_chiller_curves_test_results.csv")
    File.open(test_result_file, 'w') {|f| f.write(chiller_res_file_output_text.chomp)}

    # Check if test results match expected.
    msg = "Chiller performance curve coeffs test results do not match expected in test"
    file_compare(expected_results_file: expected_result_file, test_results_file: test_result_file, msg: msg)
  end
end<|MERGE_RESOLUTION|>--- conflicted
+++ resolved
@@ -104,11 +104,7 @@
 
           # Run sizing.
           run_sizing(model: model,  template: template, test_name: name,save_model_versions: save_intermediate_models)
-<<<<<<< HEAD
-          
-=======
-
->>>>>>> 0a7ed5b7
+
           model.getChillerElectricEIRs.each do |ichiller|
             if ichiller.referenceCapacity.to_f > 1
               actual_chiller_cop[chiller_type] << ichiller.referenceCOP.round(3)
@@ -185,11 +181,7 @@
 
         # Run the standards.
         run_sizing(model: model, template: template, test_name: name, save_model_versions: save_intermediate_models)
-<<<<<<< HEAD
-        
-=======
-
->>>>>>> 0a7ed5b7
+
         # Check that there are two chillers in the model.
         chillers = model.getChillerElectricEIRs
         num_of_chillers_is_correct = false
