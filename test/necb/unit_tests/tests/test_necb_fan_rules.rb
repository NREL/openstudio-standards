require_relative '../../../helpers/minitest_helper'
require_relative '../../../helpers/create_doe_prototype_helper'
require_relative '../../../helpers/necb_helper'
include(NecbHelper)


class NECB_HVAC_Fan_Rules_Tests < Minitest::Test

  def setup()
    define_folders(__dir__)
    define_std_ranges
  end

  # Test to validate variable volume fan performance curves and pressure rise.
  def test_vav_fan_rules
    logger.info "Starting suite of tests for: #{__method__}"
    
    # Define test parameters that apply to all tests.
    test_parameters = {TestMethod: __method__,
                       SaveIntermediateModels: true,
                       fuel_type: 'NaturalGas',
                       baseboard_type: 'Hot Water',
                       chiller_type: 'Scroll',
                       heating_coil_type: 'Electric',
                       vavfan_type: 'AF_or_BI_rdg_fancurve'}

    # Define test cases. 
    test_cases = Hash.new

    # Define references (per vintage in this case).
    test_cases[:NECB2011] = {Reference: "NECB 2011 p3: 8.4.4.19.(4); 8.4.4.18."}
    
    # Test cases. Define each case seperately as they have unique kW values to test.
    test_cases_hash = {vintage: ['NECB2011'], 
                       TestCase: ["small"], 
                       TestPars: {:tested_max_flow_L_s => 1000}}
    new_test_cases = make_test_cases_json(test_cases_hash)
    merge_test_cases!(test_cases, new_test_cases)
    test_cases_hash = {vintage: ['NECB2011'], 
                       TestCase: ["medium"], 
                       TestPars: {:tested_max_flow_L_s => 10000}}
    new_test_cases = make_test_cases_json(test_cases_hash)
    merge_test_cases!(test_cases, new_test_cases)
    test_cases_hash = {vintage: ['NECB2011'], 
                       TestCase: ["large"], 
                       TestPars: {:tested_max_flow_L_s => 40000}}
    new_test_cases = make_test_cases_json(test_cases_hash)
    merge_test_cases!(test_cases, new_test_cases)

    # Create empty results hash and call the template method that runs the individual test cases.
    test_results = do_test_cases(test_cases: test_cases, test_pars: test_parameters)

    # Write test results.
    file_root = "#{self.class.name}-#{__method__}".downcase
    test_result_file = File.join(@test_results_folder, "#{file_root}-test_results.json")
    File.write(test_result_file, JSON.pretty_generate(test_results))

    # Read expected results. 
    file_name = File.join(@expected_results_folder, "#{file_root}-expected_results.json")
    expected_results = JSON.parse(File.read(file_name), {symbolize_names: true})

    # Check if test results match expected.
    msg = "VAV fan test results do not match what is expected in test"
    compare_results(expected_results: expected_results, test_results: test_results, msg: msg, type: 'json_data')
    logger.info "Finished suite of tests for: #{__method__}"
  end

  # @param test_pars [Hash] has the static parameters.
  # @param test_case [Hash] has the specific test parameters.
  # @return results of this case.
  # @note Companion method to test_vav_fan_rules that runs a specific test. Called by do_test_cases in necb_helper.rb.
  def do_test_vav_fan_rules(test_pars:, test_case:)

    # Debug.
    logger.debug "test_pars: #{JSON.pretty_generate(test_pars)}"
    logger.debug "test_case: #{JSON.pretty_generate(test_case)}"

    # Define local variables. These are extracted from the supplied hashes.
    # General inputs.
    test_name = test_pars[:TestMethod]
    save_intermediate_models = test_pars[:SaveIntermediateModels]
    fuel_type = test_pars[:fuel_type]
    vintage = test_pars[:vintage]
    chiller_type = test_pars[:chiller_type]
    baseboard_type = test_pars[:baseboard_type]
    heating_coil_type = test_pars[:heating_coil_type]
    vavfan_type = test_pars[:vavfan_type]

    # Test specific inputs.
    fan_flow = test_case[:tested_max_flow_L_s]

    # Define the test name. 
    name = "#{vintage}_sys6_vavfancap-#{fan_flow}L/s"
    name_short = "#{vintage}_VAV-#{fan_flow}"
    output_folder = method_output_folder("#{test_name}/#{name_short}")
    logger.info "Starting individual test: #{name}"

    # Wrap test in begin/rescue/ensure.
    begin
      # Load model and set climate file.
      model = BTAP::FileIO.load_osm(File.join(@resources_folder,"5ZoneNoHVAC.osm"))
      weather_file_path = OpenstudioStandards::Weather.get_standards_weather_file_path('CAN_ON_Toronto.Intl.AP.716240_CWEC2020.epw')
      OpenstudioStandards::Weather.model_set_building_location(model, weather_file_path: weather_file_path)
      BTAP::FileIO.save_osm(model, "#{output_folder}/baseline.osm") if save_intermediate_models

      hw_loop = OpenStudio::Model::PlantLoop.new(model)
      always_on = model.alwaysOnDiscreteSchedule
<<<<<<< HEAD
      standard = get_standard(vintage)
      standard.setup_hw_loop_with_components(model, hw_loop, fuel_type, always_on)
=======
      standard.setup_hw_loop_with_components(model, hw_loop, boiler_fueltype, boiler_fueltype, always_on)
>>>>>>> 0488bdf1
      standard.add_sys6_multi_zone_built_up_system_with_baseboard_heating(model: model,
                                                                          zones: model.getThermalZones,
                                                                          heating_coil_type: heating_coil_type,
                                                                          baseboard_type: baseboard_type,
                                                                          chiller_type: chiller_type,
                                                                          fan_type: vavfan_type,
                                                                          hw_loop: hw_loop)
      
      vavfans = model.getFanVariableVolumes
      vavfans.each do |ifan|
        ifan.setMaximumFlowRate(fan_flow/1000.0) 
      end

      # Run sizing.
      run_sizing(model: model, template: vintage, save_model_versions: save_intermediate_models, output_dir: output_folder) if PERFORM_STANDARDS
    rescue => error
      msg = "#{__FILE__}::#{__method__}\n#{error.full_message}"
      logger.error(msg)
      return {ERROR: msg}
    end

    # The code seems to be assigning the worng curve. See: 
    #  https://github.com/NREL/openstudio-standards/blob/f7d95c1a420d277b836251fd00e55c6a72310a92/lib/openstudio-standards/standards/necb/NECB2011/hvac_systems.rb#L1367
    # Not sure why this is not using the equation in 5.2.3.2

    # Recover the fans for checking. 
    results = Hash.new
    total_power = 0.0
    specific_eff = 0.0
    max_flow = 0.0
    vavfans = model.getFanVariableVolumes
    vavfans.each do |ifan|
      fan_name = ifan.name.to_s
      max_flow = ifan.maximumFlowRate.get
      static_p = ifan.pressureRise
      total_eff = ifan.fanTotalEfficiency
      fan_power = max_flow * static_p / (total_eff * 1000.0)
      total_power += fan_power
      results[fan_name.to_sym] = {
        fan_power_kW: fan_power.signif,
        pressure_rise_Pa: static_p.signif,
        max_flow_L_s: (max_flow * 1000.0).signif,
        min_flow_fraction: ifan.fanPowerMinimumFlowFraction.signif,
        power_min_flow_rate: ifan.fanPowerMinimumAirFlowRate.get.signif,
        motor_efficiency: ifan.motorEfficiency.signif(2),
        total_efficiency: total_eff.signif(2),
        power_coefficients: [
          ifan.fanPowerCoefficient1.get.signif(4),
          ifan.fanPowerCoefficient2.get.signif(4),
          ifan.fanPowerCoefficient3.get.signif(4),
          ifan.fanPowerCoefficient4.get.signif(4)
        ]
      }
    end
    specific_eff = total_power / max_flow
    results[:system] = {
      power_demand_per_flow: specific_eff.signif(3)
    }

    # Check economizer control.
    airloops = model.getAirLoopHVACs
    airloops.each do |iloop|
      loop_name = iloop.name.to_s
      oa_sys = iloop.airLoopHVACOutdoorAirSystem.get
      oa_ctl = oa_sys.getControllerOutdoorAir
      results[loop_name.to_sym] = {
        OA_system: oa_sys.name.to_s,
        OC_control: oa_ctl.name.to_s,
        economizer: oa_ctl.getEconomizerControlType.to_s
      }
    end
    return results
  end

  # Test to validate constant volume fan pressure rise and total efficiency.
  def test_cav_fan_rules
    logger.info "Starting suite of tests for: #{__method__}"
    
    # Define test parameters that apply to all tests.
    test_parameters = {TestMethod: __method__,
                       SaveIntermediateModels: true,
                       fuel_type: 'NaturalGas',
                       mau_type: true,
                       mau_heating_coil_type: 'Hot Water',
                       baseboard_type: 'Hot Water'}

    # Define test cases. 
    test_cases = Hash.new

    # Define references (per vintage in this case).
    test_cases[:NECB2011] = {Reference: "NECB 2011 p3: 8.4.4.19.(3)"}
    
    # Test cases. Define each case seperately as they have unique kW values to test.
    test_cases_hash = {vintage: ['NECB2011'], 
                       TestCase: ["cav_fan"], 
                       TestPars: {:tested_max_flow_L_s => 10000}}
    new_test_cases = make_test_cases_json(test_cases_hash)
    merge_test_cases!(test_cases, new_test_cases)

    # Create empty results hash and call the template method that runs the individual test cases.
    test_results = do_test_cases(test_cases: test_cases, test_pars: test_parameters)

    # Write test results.
    file_root = "#{self.class.name}-#{__method__}".downcase
    test_result_file = File.join(@test_results_folder, "#{file_root}-test_results.json")
    File.write(test_result_file, JSON.pretty_generate(test_results))

    # Read expected results. 
    file_name = File.join(@expected_results_folder, "#{file_root}-expected_results.json")
    expected_results = JSON.parse(File.read(file_name), {symbolize_names: true})

    # Check if test results match expected.
    msg = "CAV fan test results do not match what is expected in test"
    compare_results(expected_results: expected_results, test_results: test_results, msg: msg, type: 'json_data')
    logger.info "Finished suite of tests for: #{__method__}"
  end

<<<<<<< HEAD
  # @param test_pars [Hash] has the static parameters.
  # @param test_case [Hash] has the specific test parameters.
  # @return results of this case.
  # @note Companion method to test_cav_fan_rules that runs a specific test. Called by do_test_cases in necb_helper.rb.
  def do_test_cav_fan_rules(test_pars:, test_case:)

    # Debug.
    logger.debug "test_pars: #{JSON.pretty_generate(test_pars)}"
    logger.debug "test_case: #{JSON.pretty_generate(test_case)}"

    # Define local variables. These are extracted from the supplied hashes.
    # General inputs.
    test_name = test_pars[:TestMethod]
    save_intermediate_models = test_pars[:SaveIntermediateModels]
    fuel_type = test_pars[:fuel_type]
    baseboard_type = test_pars[:baseboard_type]
    mau_type = test_pars[:mau_type]
    mau_heating_coil_type = test_pars[:mau_heating_coil_type]
    vintage = test_pars[:vintage]

    # Test specific inputs.
    fan_flow = test_case[:tested_max_flow_L_s]

    # Define the test name. 
    name = "#{vintage}_sys1"
    name_short = "#{vintage}_sys1"
    output_folder = method_output_folder("#{test_name}/#{name_short}")
    logger.info "Starting individual test: #{name}"

    # Wrap test in begin/rescue/ensure.
    begin

      # Load model and set climate file.
      model = BTAP::FileIO.load_osm(File.join(@resources_folder,"5ZoneNoHVAC.osm"))
      weather_file_path = OpenstudioStandards::Weather.get_standards_weather_file_path('CAN_ON_Toronto.Intl.AP.716240_CWEC2020.epw')
      OpenstudioStandards::Weather.model_set_building_location(model, weather_file_path: weather_file_path)
      BTAP::FileIO.save_osm(model, "#{output_folder}/#{name}-baseline.osm") if save_intermediate_models

      hw_loop = OpenStudio::Model::PlantLoop.new(model)
      always_on = model.alwaysOnDiscreteSchedule
      standard = get_standard(vintage)
      standard.setup_hw_loop_with_components(model, hw_loop, fuel_type, always_on)
      standard.add_sys1_unitary_ac_baseboard_heating(model: model,
                                                              zones: model.getThermalZones,
                                                              mau_type: mau_type,
                                                              mau_heating_coil_type: mau_heating_coil_type,
                                                              baseboard_type: baseboard_type,
                                                              hw_loop: hw_loop)
      
      # Fan is normally autosized but set a flow rate here so we can check the specific power.
      cavfans = model.getFanConstantVolumes
      cavfans.each do |ifan|
        ifan.setMaximumFlowRate(fan_flow/1000.0) 
=======
  # Test to validate constant volume fan pressure rise and total efficiency.
  def test_NECB2011_const_vol_fan_rules

    # Set up remaining parameters for test.
    output_folder = method_output_folder(__method__)
    template = "NECB2011"
    standard = get_standard(template)
    save_intermediate_models = false

    boiler_fueltype = 'NaturalGas'
    mau_type = true
    mau_heating_coil_type = 'Hot Water'
    baseboard_type = 'Hot Water'

    name = 'sys1'
    name.gsub!(/\s+/, "-")
    puts "***************#{name}***************\n"

    # Load model and set climate file.
    model = BTAP::FileIO.load_osm(File.join(@resources_folder,"5ZoneNoHVAC.osm"))
    weather_file_path = OpenstudioStandards::Weather.get_standards_weather_file_path('CAN_ON_Toronto.Intl.AP.716240_CWEC2020.epw')
    OpenstudioStandards::Weather.model_set_building_location(model, weather_file_path: weather_file_path)
    BTAP::FileIO.save_osm(model, "#{output_folder}/#{name}-baseline.osm") if save_intermediate_models

    hw_loop = OpenStudio::Model::PlantLoop.new(model)
    always_on = model.alwaysOnDiscreteSchedule
    standard.setup_hw_loop_with_components(model, hw_loop, boiler_fueltype, boiler_fueltype, always_on)
    standard.add_sys1_unitary_ac_baseboard_heating(model: model,
                                                            zones: model.getThermalZones,
                                                            mau_type: mau_type,
                                                            mau_heating_coil_type: mau_heating_coil_type,
                                                            baseboard_type: baseboard_type,
                                                            hw_loop: hw_loop)

    # Run sizing.
    run_sizing(model: model, template: template, test_name: name, save_model_versions: save_intermediate_models)

    fans = model.getFanConstantVolumes
    tol = 1.0e-3
    fans.each do |ifan|
      deltaP = ifan.pressureRise
      necb_deltaP = 640.0
      diff = (deltaP - necb_deltaP).abs / necb_deltaP
      deltaP_set_properly = true
      if diff > tol then
        deltaP_set_properly = false
      end
      assert(deltaP_set_properly, "test_const_vol_fan_rules: Fan pressure rise does not match necb requirement #{name}")
      necb_tot_eff = 0.4
      tot_eff = ifan.fanEfficiency
      diff = (tot_eff - necb_tot_eff).abs / necb_tot_eff
      tot_eff_set_properly = true
      if diff > tol then
        tot_eff_set_properly = false
>>>>>>> 0488bdf1
      end

      # Run sizing.
      run_sizing(model: model, template: vintage, save_model_versions: save_intermediate_models, output_dir: output_folder) if PERFORM_STANDARDS
    rescue => error
      msg = "#{__FILE__}::#{__method__}\n#{error.full_message}"
      logger.error(msg)
      return {ERROR: msg}
    end
    
    # Recover the fans for checking. 
    results = Hash.new
    total_power = 0.0
    specific_eff = 0.0
    max_flow = 0.0
    cavfans = model.getFanConstantVolumes
    cavfans.each do |ifan|
      fan_name = ifan.name.to_s
      max_flow = ifan.maximumFlowRate.get
      static_p = ifan.pressureRise
      total_eff = ifan.fanTotalEfficiency
      fan_power = max_flow * static_p / (total_eff * 1000.0)
      total_power += fan_power
      results[fan_name.to_sym] = {
        fan_power_kW: fan_power.signif,
        pressure_rise_Pa: static_p.signif,
        max_flow_L_s: (max_flow * 1000.0).signif,
        motor_efficiency: ifan.motorEfficiency.signif(2),
        total_efficiency: total_eff.signif(2)
      }
    end
    specific_eff = total_power / max_flow
    results[:system] = {
      power_demand_per_flow: specific_eff.signif(3)
    }

    # Check economizer control.
    airloops = model.getAirLoopHVACs
    airloops.each do |iloop|
      loop_name = iloop.name.to_s
      oa_sys = iloop.airLoopHVACOutdoorAirSystem.get
      oa_ctl = oa_sys.getControllerOutdoorAir
      results[loop_name.to_sym] = {
        OA_system: oa_sys.name.to_s,
        OC_control: oa_ctl.name.to_s,
        economizer: oa_ctl.getEconomizerControlType.to_s
      }
    end
    return results
  end
end<|MERGE_RESOLUTION|>--- conflicted
+++ resolved
@@ -105,12 +105,8 @@
 
       hw_loop = OpenStudio::Model::PlantLoop.new(model)
       always_on = model.alwaysOnDiscreteSchedule
-<<<<<<< HEAD
       standard = get_standard(vintage)
-      standard.setup_hw_loop_with_components(model, hw_loop, fuel_type, always_on)
-=======
-      standard.setup_hw_loop_with_components(model, hw_loop, boiler_fueltype, boiler_fueltype, always_on)
->>>>>>> 0488bdf1
+      standard.setup_hw_loop_with_components(model, hw_loop, fuel_type, fuel_type, always_on)
       standard.add_sys6_multi_zone_built_up_system_with_baseboard_heating(model: model,
                                                                           zones: model.getThermalZones,
                                                                           heating_coil_type: heating_coil_type,
@@ -228,7 +224,6 @@
     logger.info "Finished suite of tests for: #{__method__}"
   end
 
-<<<<<<< HEAD
   # @param test_pars [Hash] has the static parameters.
   # @param test_case [Hash] has the specific test parameters.
   # @return results of this case.
@@ -270,7 +265,7 @@
       hw_loop = OpenStudio::Model::PlantLoop.new(model)
       always_on = model.alwaysOnDiscreteSchedule
       standard = get_standard(vintage)
-      standard.setup_hw_loop_with_components(model, hw_loop, fuel_type, always_on)
+      standard.setup_hw_loop_with_components(model, hw_loop, fuel_type, fuel_type, always_on)
       standard.add_sys1_unitary_ac_baseboard_heating(model: model,
                                                               zones: model.getThermalZones,
                                                               mau_type: mau_type,
@@ -282,62 +277,6 @@
       cavfans = model.getFanConstantVolumes
       cavfans.each do |ifan|
         ifan.setMaximumFlowRate(fan_flow/1000.0) 
-=======
-  # Test to validate constant volume fan pressure rise and total efficiency.
-  def test_NECB2011_const_vol_fan_rules
-
-    # Set up remaining parameters for test.
-    output_folder = method_output_folder(__method__)
-    template = "NECB2011"
-    standard = get_standard(template)
-    save_intermediate_models = false
-
-    boiler_fueltype = 'NaturalGas'
-    mau_type = true
-    mau_heating_coil_type = 'Hot Water'
-    baseboard_type = 'Hot Water'
-
-    name = 'sys1'
-    name.gsub!(/\s+/, "-")
-    puts "***************#{name}***************\n"
-
-    # Load model and set climate file.
-    model = BTAP::FileIO.load_osm(File.join(@resources_folder,"5ZoneNoHVAC.osm"))
-    weather_file_path = OpenstudioStandards::Weather.get_standards_weather_file_path('CAN_ON_Toronto.Intl.AP.716240_CWEC2020.epw')
-    OpenstudioStandards::Weather.model_set_building_location(model, weather_file_path: weather_file_path)
-    BTAP::FileIO.save_osm(model, "#{output_folder}/#{name}-baseline.osm") if save_intermediate_models
-
-    hw_loop = OpenStudio::Model::PlantLoop.new(model)
-    always_on = model.alwaysOnDiscreteSchedule
-    standard.setup_hw_loop_with_components(model, hw_loop, boiler_fueltype, boiler_fueltype, always_on)
-    standard.add_sys1_unitary_ac_baseboard_heating(model: model,
-                                                            zones: model.getThermalZones,
-                                                            mau_type: mau_type,
-                                                            mau_heating_coil_type: mau_heating_coil_type,
-                                                            baseboard_type: baseboard_type,
-                                                            hw_loop: hw_loop)
-
-    # Run sizing.
-    run_sizing(model: model, template: template, test_name: name, save_model_versions: save_intermediate_models)
-
-    fans = model.getFanConstantVolumes
-    tol = 1.0e-3
-    fans.each do |ifan|
-      deltaP = ifan.pressureRise
-      necb_deltaP = 640.0
-      diff = (deltaP - necb_deltaP).abs / necb_deltaP
-      deltaP_set_properly = true
-      if diff > tol then
-        deltaP_set_properly = false
-      end
-      assert(deltaP_set_properly, "test_const_vol_fan_rules: Fan pressure rise does not match necb requirement #{name}")
-      necb_tot_eff = 0.4
-      tot_eff = ifan.fanEfficiency
-      diff = (tot_eff - necb_tot_eff).abs / necb_tot_eff
-      tot_eff_set_properly = true
-      if diff > tol then
-        tot_eff_set_properly = false
->>>>>>> 0488bdf1
       end
 
       # Run sizing.
