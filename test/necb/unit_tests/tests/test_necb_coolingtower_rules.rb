require_relative '../../../helpers/minitest_helper'
require_relative '../../../helpers/necb_helper'
include(NecbHelper)

class NECB_HVAC_Cooling_Tower_Tests < Minitest::Test

  # Set to true to run the standards in the test.
  PERFORM_STANDARDS = true

  def setup()
    define_folders(__dir__)
    define_std_ranges
  end

  # Test to validate NECB2011 rules for cooling tower:
  # "if capacity <= 1750 kW ---> one cell
  # if capacity > 1750 kW ---> number of cells = capacity/1750 rounded up"
  # power = 0.015 x capacity in kW
<<<<<<< HEAD
  def test_coolingtowers
    logger.info "Starting suite of tests for: #{__method__}"

    # Define static test parameters.
    test_parameters = { TestMethod: __method__,
                        SaveIntermediateModels: true,
                        fuel_type: 'Electricity',
                        heating_coil_type: 'Hot Water',
                        baseboard_type: 'Hot Water',
                        fan_type: 'AF_or_BI_rdg_fancurve' }

    # Define test cases. 
    test_cases = Hash.new

    # Define references (per vintage in this case).
    test_cases[:NECB2011] = { Reference: "NECB 2011 p3: Section 8.4.4.12." }
    test_cases[:NECB2015] = { Reference: "NECB 2015 p3: Section 8.4.4.11. Table 5.2.12.2." }
    test_cases[:NECB2017] = { Reference: "NECB 2017 p2: Section 8.4.4.11. Table 5.2.12.2." }
    test_cases[:NECB2020] = { Reference: "NECB 2020 p1: Section 8.4.4.11. Table 5.2.12.2." }

    # Test cases. Three cases for NG and FuelOil, one for Electric.
    # Results and name are tbd here as they will be calculated in the test.

    # Test cases. Three cases for NG and FuelOil, one for Electric.
    # Results and name are tbd here as they will be calculated in the test.
    test_cases_hash = { vintage: ["BTAPPRE1980", "BTAP1980TO2010", "NECB2011"],
                        :chiller_types => ['Scroll', 'Centrifugal', 'Rotary Screw', 'Reciprocating'],
                        TestCase: ["One Cell"],
                        TestPars: { :tested_capacity_kW => 1000,
                                       :clgtowerFanPowerFr => 0.015 } }
    new_test_cases = make_test_cases_json(test_cases_hash)
    merge_test_cases!(test_cases, new_test_cases)
    test_cases_hash = { vintage: ["BTAPPRE1980", "BTAP1980TO2010", "NECB2011"],
                        :chiller_types => ['Scroll', 'Centrifugal', 'Rotary Screw', 'Reciprocating'],
                        TestCase: ["Three Cells"],
                        TestPars: { :tested_capacity_kW => 4000,
                                       :clgtowerFanPowerFr => 0.015 } }
    new_test_cases = make_test_cases_json(test_cases_hash)
    merge_test_cases!(test_cases, new_test_cases)
    test_cases_hash = { vintage: ["NECB2015", "NECB2017", "NECB2020"],
                        :chiller_types => ['Scroll', 'Centrifugal', 'Rotary Screw', 'Reciprocating'],
                        TestCase: ["One Cell"],
                        TestPars: { :tested_capacity_kW => 1000,
                                       :clgtowerFanPowerFr => 0.013 } }
    new_test_cases = make_test_cases_json(test_cases_hash)
    merge_test_cases!(test_cases, new_test_cases)
    test_cases_hash = { vintage: ["NECB2015", "NECB2017", "NECB2020"],
                        :chiller_types => ['Scroll', 'Centrifugal', 'Rotary Screw', 'Reciprocating'],
                        TestCase: ["Three Cells"],
                        TestPars: { :tested_capacity_kW => 4000,
                                       :clgtowerFanPowerFr => 0.013 } }
    new_test_cases = make_test_cases_json(test_cases_hash)
    merge_test_cases!(test_cases, new_test_cases)

    # Create empty results hash and call the template method that runs the individual test cases.
    test_results = do_test_cases(test_cases: test_cases, test_pars: test_parameters)

    # Write test results.
    file_root = "#{self.class.name}-#{__method__}".downcase
    test_result_file = File.join(@test_results_folder, "#{file_root}-test_results.json")
    File.write(test_result_file, JSON.pretty_generate(test_results))

    # Read expected results. 
    file_root = "#{self.class.name}-#{__method__}".downcase
    file_name = File.join(@expected_results_folder, "#{file_root}-expected_results.json")
    expected_results = JSON.parse(File.read(file_name), { symbolize_names: true })

    # Check if test results match expected.
    msg = "Numbrer of cooling towers do not match what is expected in test"
    compare_results(expected_results: expected_results, test_results: test_results, msg: msg, type: 'json_data')

    logger.info "Finished suite of tests for: #{__method__}"
=======
  def test_NECB2011_coolingtower

    # Set up remaining parameters for test.
    output_folder = method_output_folder(__method__)
    template = "NECB2011"
    standard = get_standard(template)
    save_intermediate_models = false

    first_cutoff_twr_cap = 1750000.0
    tol = 1.0e-3
    # Generate the osm files for all relevant cases to generate the test data for system 6
    boiler_fueltype = 'Electricity'
    baseboard_type = 'Hot Water'
    chiller_types = ['Scroll', 'Centrifugal', 'Rotary Screw', 'Reciprocating']
    heating_coil_type = 'Hot Water'
    fan_type = 'AF_or_BI_rdg_fancurve'
    test_chiller_cap = [1000000.0, 4000000.0]
    clgtowerFanPowerFr = 0.015
    designInletTwb = 24.0
    designApproachTemperature = 5.0
    chiller_types.each do |chiller_type|
      test_chiller_cap.each do |chiller_cap|
        name = "sys6_#{template}_ChillerType_#{chiller_type}-#{chiller_cap}watts"
        name.gsub!(/\s+/, "-")
        puts "***************#{name}***************\n"

        # Load model and set climate file.
        model = BTAP::FileIO.load_osm(File.join(@resources_folder,"5ZoneNoHVAC.osm"))
        weather_file_path = OpenstudioStandards::Weather.get_standards_weather_file_path('CAN_ON_Toronto.Intl.AP.716240_CWEC2020.epw')
        OpenstudioStandards::Weather.model_set_building_location(model, weather_file_path: weather_file_path)
        BTAP::FileIO.save_osm(model, "#{output_folder}/#{name}-baseline.osm") if save_intermediate_models

        hw_loop = OpenStudio::Model::PlantLoop.new(model)
        always_on = model.alwaysOnDiscreteSchedule
        standard.setup_hw_loop_with_components(model,hw_loop, boiler_fueltype, boiler_fueltype, always_on)
        standard.add_sys6_multi_zone_built_up_system_with_baseboard_heating(model: model,
                                                                            zones: model.getThermalZones,
                                                                            heating_coil_type: heating_coil_type,
                                                                            baseboard_type: baseboard_type,
                                                                            chiller_type: chiller_type,
                                                                            fan_type: fan_type,
                                                                            hw_loop: hw_loop)
        # Save the model after btap hvac.
        BTAP::FileIO.save_osm(model, "#{output_folder}/#{name}.hvacrb")
        model.getChillerElectricEIRs.each { |ichiller| ichiller.setReferenceCapacity(chiller_cap) }

        # Run the measure.
        run_sizing(model: model, template: template, test_name: name, save_model_versions: save_intermediate_models)

        necb2011_refCOP = 5.0
        model.getChillerElectricEIRs.each do |ichiller|
          if ichiller.name.to_s.include? 'Primary' then necb2011_refCOP = ichiller.referenceCOP end
        end
        tower_cap = chiller_cap * (1.0 + 1.0/necb2011_refCOP)
        this_is_the_first_cap_range = false
        this_is_the_second_cap_range = false
        if tower_cap < first_cutoff_twr_cap
          this_is_the_first_cap_range = true
        else
          this_is_the_second_cap_range = true
        end

        # Compare tower number of cells to expected value.
        tower = model.getCoolingTowerSingleSpeeds[0]
        num_of_cells_is_correct = false
        if this_is_the_first_cap_range
          necb2011_num_cells = 1
        elsif this_is_the_second_cap_range
          necb2011_num_cells = (tower_cap/first_cutoff_twr_cap + 0.5).round
        end
        if tower.numberofCells == necb2011_num_cells then num_of_cells_is_correct = true end
        assert(num_of_cells_is_correct, "Tower number of cells is not correct based on #{template}")

        # Compare the fan power to expected value.
        fan_power = clgtowerFanPowerFr * tower_cap
        tower_fan_power_is_correct = false
        rel_diff = (fan_power - tower.fanPoweratDesignAirFlowRate.to_f).abs/fan_power
        if rel_diff < tol then tower_fan_power_is_correct = true end
        assert(tower_fan_power_is_correct, "Tower fan power is not correct based on #{template}")

        # Compare design inlet wetbulb to expected value.
        tower_Twb_is_correct = false
        rel_diff = (tower.designInletAirWetBulbTemperature.to_f - designInletTwb).abs/designInletTwb
        if rel_diff < tol then tower_Twb_is_correct = true end
        assert(tower_Twb_is_correct, "Tower inlet wet-bulb is not correct based on #{template}")

        # Compare design approach temperature to expected value.
        tower_appT_is_correct = false
        rel_diff = (tower.designApproachTemperature.to_f - designApproachTemperature).abs/designApproachTemperature
        if rel_diff < tol then tower_appT_is_correct = true end
        assert(tower_appT_is_correct, "Tower approach temperature is not correct based on #{template}")
      end
    end
>>>>>>> 0488bdf1
  end

  # @param test_pars [Hash] has the static parameters.
  # @param test_case [Hash] has the specific test parameters.
  # @return results of this case.
  # @note Companion method to test_number_of_coolingtowers that runs a specific test. Called by do_test_cases in necb_helper.rb.
  def do_test_coolingtowers(test_pars:, test_case:)

    # Debug.
    logger.debug "test_pars: #{JSON.pretty_generate(test_pars)}"
    logger.debug "test_case: #{JSON.pretty_generate(test_case)}"

    # Define local variables. These are extracted from the supplied hashes.
    # General inputs.
    test_name = test_pars[:TestMethod]
    save_intermediate_models = test_pars[:SaveIntermediateModels]
    heating_coil_type = test_pars[:heating_coil_type]
    baseboard_type = test_pars[:baseboard_type]
    fuel_type = test_pars[:fuel_type]
    fan_type = test_pars[:fan_type]
    vintage = test_pars[:vintage]
    chiller_type = test_pars[:chiller_types]

    # Test specific inputs.
    chiller_cap = test_case[:tested_capacity_kW]
    clgtowerFanPowerFr = test_case[:clgtowerFanPowerFr]

    # Define the test name. 
    name = "sys6_#{vintage}_ChillerType_#{chiller_type}-#{chiller_cap}kW_clgtowerFanPowerFr_#{clgtowerFanPowerFr}"
    name_short = "#{chiller_type}_sys6"
    output_folder = method_output_folder("#{test_name}/#{name}")
    logger.info "Starting individual test: #{name}"
    results = Hash.new

    # Wrap test in begin/rescue/ensure.
    begin

      # test_chiller_cap = [1 000 000.0, 4 000 000.0]

      # Load model and set climate file.
      model = BTAP::FileIO.load_osm(File.join(@resources_folder, "5ZoneNoHVAC.osm"))
      weather_file_path = OpenstudioStandards::Weather.get_standards_weather_file_path('CAN_ON_Toronto.Intl.AP.716240_CWEC2020.epw')
      OpenstudioStandards::Weather.model_set_building_location(model, weather_file_path: weather_file_path)
      BTAP::FileIO.save_osm(model, "#{output_folder}/baseline.osm") if save_intermediate_models

      hw_loop = OpenStudio::Model::PlantLoop.new(model)
      always_on = model.alwaysOnDiscreteSchedule
<<<<<<< HEAD
      standard = get_standard(vintage)
      standard.setup_hw_loop_with_components(model, hw_loop, fuel_type, always_on)
=======
      standard.setup_hw_loop_with_components(model,hw_loop, boiler_fueltype, boiler_fueltype, always_on)
>>>>>>> 0488bdf1
      standard.add_sys6_multi_zone_built_up_system_with_baseboard_heating(model: model,
                                                                          zones: model.getThermalZones,
                                                                          heating_coil_type: heating_coil_type,
                                                                          baseboard_type: baseboard_type,
                                                                          chiller_type: chiller_type,
                                                                          fan_type: fan_type,
                                                                          hw_loop: hw_loop)

      # Set the chiller capacity, remember to convert to W.
      model.getChillerElectricEIRs.each { |ichiller| ichiller.setReferenceCapacity(chiller_cap * 1000.0) }

      # Run the measure.
      run_sizing(model: model, template: vintage, save_model_versions: save_intermediate_models, output_dir: output_folder) if PERFORM_STANDARDS
    rescue => error
      msg = "#{__FILE__}::#{__method__}\n#{error.full_message}"
      logger.error(msg)
      return { ERROR: msg }
    end

    # Calculate the tower capacity.
    refCOP = 5.0
    model.getChillerElectricEIRs.each do |ichiller|
      if ichiller.name.to_s.include? 'Primary' then
        refCOP = ichiller.referenceCOP
      end
    end
    tower_cap = chiller_cap * (1.0 + 1.0 / refCOP)
    fan_power = clgtowerFanPowerFr * tower_cap

    # Get the tower(s) and calculate output metrics.
    tower_results = Hash.new
    model.getCoolingTowerSingleSpeeds.each do |tower|
      tower_Twb = tower.designInletAirWetBulbTemperature.to_f
      tower_appT = tower.designApproachTemperature.to_f
      tower_dryBulbT = tower.designInletAirDryBulbTemperature.to_f

      # Add this test case to results and return the hash.
      tower_results[tower.name.to_s.to_sym] = {
        tower_capacity_kW: tower_cap.signif(3),
        number_of_cells: tower.numberofCells,
        fan_power_kW: fan_power.signif(3),
        design_inlet_wet_bulb_degC: tower_Twb.signif(3),
        design_inlet_dry_bulb_degC: tower_dryBulbT.signif(3),
        design_approach_T_degC: tower_appT.signif(3)
      }
    end

    # Retrieve the ScheduleRuleset object by name
    cw_t_sch = model.getScheduleRulesetByName('CW Temp')
    if cw_t_sch.is_initialized
      cw_t_sch = cw_t_sch.get
      # Check the default day schedule
      default_day_schedule = cw_t_sch.defaultDaySchedule
      all_values = default_day_schedule.values
    end

    results = {
      name: name,
      tested_capacity_kW: chiller_cap.signif(3),
      reference_COP: refCOP.signif(3),
      outlet_temp: all_values,
      tower_results: tower_results
    }

    logger.info "Completed individual test: #{name}"
    # Sort results hash
    results = results.sort.to_h
    return results
  end
end<|MERGE_RESOLUTION|>--- conflicted
+++ resolved
@@ -16,7 +16,6 @@
   # "if capacity <= 1750 kW ---> one cell
   # if capacity > 1750 kW ---> number of cells = capacity/1750 rounded up"
   # power = 0.015 x capacity in kW
-<<<<<<< HEAD
   def test_coolingtowers
     logger.info "Starting suite of tests for: #{__method__}"
 
@@ -39,9 +38,6 @@
 
     # Test cases. Three cases for NG and FuelOil, one for Electric.
     # Results and name are tbd here as they will be calculated in the test.
-
-    # Test cases. Three cases for NG and FuelOil, one for Electric.
-    # Results and name are tbd here as they will be calculated in the test.
     test_cases_hash = { vintage: ["BTAPPRE1980", "BTAP1980TO2010", "NECB2011"],
                         :chiller_types => ['Scroll', 'Centrifugal', 'Rotary Screw', 'Reciprocating'],
                         TestCase: ["One Cell"],
@@ -89,101 +85,6 @@
     compare_results(expected_results: expected_results, test_results: test_results, msg: msg, type: 'json_data')
 
     logger.info "Finished suite of tests for: #{__method__}"
-=======
-  def test_NECB2011_coolingtower
-
-    # Set up remaining parameters for test.
-    output_folder = method_output_folder(__method__)
-    template = "NECB2011"
-    standard = get_standard(template)
-    save_intermediate_models = false
-
-    first_cutoff_twr_cap = 1750000.0
-    tol = 1.0e-3
-    # Generate the osm files for all relevant cases to generate the test data for system 6
-    boiler_fueltype = 'Electricity'
-    baseboard_type = 'Hot Water'
-    chiller_types = ['Scroll', 'Centrifugal', 'Rotary Screw', 'Reciprocating']
-    heating_coil_type = 'Hot Water'
-    fan_type = 'AF_or_BI_rdg_fancurve'
-    test_chiller_cap = [1000000.0, 4000000.0]
-    clgtowerFanPowerFr = 0.015
-    designInletTwb = 24.0
-    designApproachTemperature = 5.0
-    chiller_types.each do |chiller_type|
-      test_chiller_cap.each do |chiller_cap|
-        name = "sys6_#{template}_ChillerType_#{chiller_type}-#{chiller_cap}watts"
-        name.gsub!(/\s+/, "-")
-        puts "***************#{name}***************\n"
-
-        # Load model and set climate file.
-        model = BTAP::FileIO.load_osm(File.join(@resources_folder,"5ZoneNoHVAC.osm"))
-        weather_file_path = OpenstudioStandards::Weather.get_standards_weather_file_path('CAN_ON_Toronto.Intl.AP.716240_CWEC2020.epw')
-        OpenstudioStandards::Weather.model_set_building_location(model, weather_file_path: weather_file_path)
-        BTAP::FileIO.save_osm(model, "#{output_folder}/#{name}-baseline.osm") if save_intermediate_models
-
-        hw_loop = OpenStudio::Model::PlantLoop.new(model)
-        always_on = model.alwaysOnDiscreteSchedule
-        standard.setup_hw_loop_with_components(model,hw_loop, boiler_fueltype, boiler_fueltype, always_on)
-        standard.add_sys6_multi_zone_built_up_system_with_baseboard_heating(model: model,
-                                                                            zones: model.getThermalZones,
-                                                                            heating_coil_type: heating_coil_type,
-                                                                            baseboard_type: baseboard_type,
-                                                                            chiller_type: chiller_type,
-                                                                            fan_type: fan_type,
-                                                                            hw_loop: hw_loop)
-        # Save the model after btap hvac.
-        BTAP::FileIO.save_osm(model, "#{output_folder}/#{name}.hvacrb")
-        model.getChillerElectricEIRs.each { |ichiller| ichiller.setReferenceCapacity(chiller_cap) }
-
-        # Run the measure.
-        run_sizing(model: model, template: template, test_name: name, save_model_versions: save_intermediate_models)
-
-        necb2011_refCOP = 5.0
-        model.getChillerElectricEIRs.each do |ichiller|
-          if ichiller.name.to_s.include? 'Primary' then necb2011_refCOP = ichiller.referenceCOP end
-        end
-        tower_cap = chiller_cap * (1.0 + 1.0/necb2011_refCOP)
-        this_is_the_first_cap_range = false
-        this_is_the_second_cap_range = false
-        if tower_cap < first_cutoff_twr_cap
-          this_is_the_first_cap_range = true
-        else
-          this_is_the_second_cap_range = true
-        end
-
-        # Compare tower number of cells to expected value.
-        tower = model.getCoolingTowerSingleSpeeds[0]
-        num_of_cells_is_correct = false
-        if this_is_the_first_cap_range
-          necb2011_num_cells = 1
-        elsif this_is_the_second_cap_range
-          necb2011_num_cells = (tower_cap/first_cutoff_twr_cap + 0.5).round
-        end
-        if tower.numberofCells == necb2011_num_cells then num_of_cells_is_correct = true end
-        assert(num_of_cells_is_correct, "Tower number of cells is not correct based on #{template}")
-
-        # Compare the fan power to expected value.
-        fan_power = clgtowerFanPowerFr * tower_cap
-        tower_fan_power_is_correct = false
-        rel_diff = (fan_power - tower.fanPoweratDesignAirFlowRate.to_f).abs/fan_power
-        if rel_diff < tol then tower_fan_power_is_correct = true end
-        assert(tower_fan_power_is_correct, "Tower fan power is not correct based on #{template}")
-
-        # Compare design inlet wetbulb to expected value.
-        tower_Twb_is_correct = false
-        rel_diff = (tower.designInletAirWetBulbTemperature.to_f - designInletTwb).abs/designInletTwb
-        if rel_diff < tol then tower_Twb_is_correct = true end
-        assert(tower_Twb_is_correct, "Tower inlet wet-bulb is not correct based on #{template}")
-
-        # Compare design approach temperature to expected value.
-        tower_appT_is_correct = false
-        rel_diff = (tower.designApproachTemperature.to_f - designApproachTemperature).abs/designApproachTemperature
-        if rel_diff < tol then tower_appT_is_correct = true end
-        assert(tower_appT_is_correct, "Tower approach temperature is not correct based on #{template}")
-      end
-    end
->>>>>>> 0488bdf1
   end
 
   # @param test_pars [Hash] has the static parameters.
@@ -231,12 +132,8 @@
 
       hw_loop = OpenStudio::Model::PlantLoop.new(model)
       always_on = model.alwaysOnDiscreteSchedule
-<<<<<<< HEAD
       standard = get_standard(vintage)
-      standard.setup_hw_loop_with_components(model, hw_loop, fuel_type, always_on)
-=======
-      standard.setup_hw_loop_with_components(model,hw_loop, boiler_fueltype, boiler_fueltype, always_on)
->>>>>>> 0488bdf1
+      standard.setup_hw_loop_with_components(model,hw_loop, fuel_type, fuel_type, always_on)
       standard.add_sys6_multi_zone_built_up_system_with_baseboard_heating(model: model,
                                                                           zones: model.getThermalZones,
                                                                           heating_coil_type: heating_coil_type,
