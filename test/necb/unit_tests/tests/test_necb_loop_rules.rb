require_relative '../../../helpers/minitest_helper'
require_relative '../../../helpers/create_doe_prototype_helper'
require_relative '../../../helpers/necb_helper'
include(NecbHelper)


class NECB_HVAC_Loop_Rules_Tests < Minitest::Test

  # Set to true to run the standards in the test.
  PERFORM_STANDARDS = true

  def setup()
    define_folders(__dir__)
    define_std_ranges
  end

  # Test to validate hot water loop rules
  def test_hw_loop_rules

    # Set up remaining parameters for test.
    output_folder = method_output_folder(__method__)
    template = 'NECB2011'
    standard = get_standard(template)
    save_intermediate_models = false

    # Generate the osm files for all relevant cases to generate the test data for system 6
    boiler_fueltype = 'NaturalGas'
    baseboard_type = 'Hot Water'
    chiller_type = 'Scroll'
    heating_coil_type = 'Electric'
    fan_type = 'AF_or_BI_rdg_fancurve'
    
    name = "sys6"
    name.gsub!(/\s+/, "-")
    puts "***************#{name}***************\n"

    # Load model and set climate file.
    model = BTAP::FileIO.load_osm(File.join(@resources_folder,"5ZoneNoHVAC.osm"))
    BTAP::Environment::WeatherFile.new('CAN_ON_Toronto.Intl.AP.716240_CWEC2020.epw').set_weather_file(model)
    BTAP::FileIO.save_osm(model, "#{output_folder}/#{name}-baseline.osm") if save_intermediate_models

    hw_loop = OpenStudio::Model::PlantLoop.new(model)
    always_on = model.alwaysOnDiscreteSchedule
    standard.setup_hw_loop_with_components(model,hw_loop, boiler_fueltype, always_on)
    standard.add_sys6_multi_zone_built_up_system_with_baseboard_heating(model: model,
                                                                        zones: model.getThermalZones,
                                                                        heating_coil_type: heating_coil_type,
                                                                        baseboard_type: baseboard_type,
                                                                        chiller_type: chiller_type,
                                                                        fan_type: fan_type,
                                                                        hw_loop: hw_loop)
    
    # Run sizing.
    run_sizing(model: model, template: template, test_name: name, save_model_versions: save_intermediate_models) if PERFORM_STANDARDS

    loops = model.getPlantLoops
    loops.each do |iloop|
      if iloop.name.to_s == 'Hot Water Loop'
        deltaT = iloop.sizingPlant.loopDesignTemperatureDifference
        msg = "#{self.class.name}::#{__method__}. Hot Water Loop deltaT is different from expected value"
        assert_in_delta(16.0, deltaT, 0.01, msg)
        
        supply_comps = iloop.supplyComponents
        supply_comps.each do |icomp|
          if icomp.to_PumpConstantSpeed.is_initialized
            msg = "#{self.class.name}::#{__method__}. Hot Water Loop pump, #{icomp.name}, is not variable speed"
            assert(false, msg)
          end
        end

        supply_out_node = iloop.supplyOutletNode
        set_point_manager = supply_out_node.setpointManagers[0].to_SetpointManagerOutdoorAirReset.get
        msg = "#{self.class.name}::#{__method__}. Outdoor low temperature is different from expected value"
        assert_in_delta(-16.0, set_point_manager.outdoorLowTemperature, 0.01, msg)
        msg = "#{self.class.name}::#{__method__}. Outdoor high temperature is different from expected value"
        assert_in_delta(0.0, set_point_manager.outdoorHighTemperature, 0.01, msg)
        msg = "#{self.class.name}::#{__method__}. Setpoint outdoor low temperature is different from expected value"
        assert_in_delta(82.0, set_point_manager.setpointatOutdoorLowTemperature, 0.01, msg)
        msg = "#{self.class.name}::#{__method__}. Setpoint outdoor high temperature is different from expected value"
        assert_in_delta(60.0, set_point_manager.setpointatOutdoorHighTemperature, 0.01, msg)
      end
    end
  end

  # Test to validate chilled water and condensate water loop rules
  def test_chw_loop_rules

    # Set up remaining parameters for test.
    output_folder = method_output_folder(__method__)
    template = 'NECB2011'
    standard = get_standard(template)
    save_intermediate_models = false

    # Generate the osm files for all relevant cases to generate the test data for system 2
    boiler_fueltype = 'Electricity'
    chiller_type = 'Centrifugal'
    mua_cooling_type = 'DX'

    name = "sys2_chw"
    name.gsub!(/\s+/, "-")
    puts "***************#{name}***************\n"

    # Load model and set climate file.
    model = BTAP::FileIO.load_osm(File.join(@resources_folder,"5ZoneNoHVAC.osm"))
    BTAP::Environment::WeatherFile.new('CAN_ON_Toronto.Intl.AP.716240_CWEC2020.epw').set_weather_file(model)
    BTAP::FileIO.save_osm(model, "#{output_folder}/#{name}-baseline.osm") if save_intermediate_models

    hw_loop = OpenStudio::Model::PlantLoop.new(model)
    always_on = model.alwaysOnDiscreteSchedule	
    standard.setup_hw_loop_with_components(model,hw_loop, boiler_fueltype, always_on)
    standard.add_sys2_FPFC_sys5_TPFC(model: model,
                                     zones: model.getThermalZones,
                                     chiller_type: chiller_type,
                                     fan_coil_type: 'FPFC',
                                     mau_cooling_type: mua_cooling_type,
                                     hw_loop: hw_loop)
    
    # Run sizing.
    run_sizing(model: model, template: template, test_name: name, save_model_versions: save_intermediate_models) if PERFORM_STANDARDS

    loops = model.getPlantLoops
    expected_exitT = 29.0
    expected_deltaT = 6.0
    expected_cw_setpoint = 7.0
    loops.each do |iloop|
      if iloop.name.to_s == 'Chilled Water Loop'
        deltaT = iloop.sizingPlant.loopDesignTemperatureDifference
        msg = "#{self.class.name}::#{__method__}. Chilled Water Loop deltaT is different from expected value"
        assert_in_delta(expected_deltaT, deltaT, 0.01, msg)

        # Check the supply loop. There should be a variable speed pump. Check confirms that we do not have a 
        #  constant speed pump as there is no other easy way to extract just the pump.
        supply_comps = iloop.supplyComponents
        supply_comps.each do |icomp|
          if icomp.to_PumpConstantSpeed.is_initialized
            msg = "#{self.class.name}::#{__method__}. Chilled Water Loop pump, #{icomp.name}, is not variable speed"
            assert(false, msg)
          end
        end
        
        supply_out_node = iloop.supplyOutletNode
        set_point_manager = supply_out_node.setpointManagers[0].to_SetpointManagerScheduled.get
        setpoint_sch = set_point_manager.schedule.to_ScheduleRuleset.get
        sch_rules = setpoint_sch.scheduleRules
        msg = "#{self.class.name}::#{__method__}. Chilled Water Loop supply setpoint temperature is different from expected value"
        sch_rules.each do |rule|
          day_sch = rule.daySchedule
          setpoints = day_sch.values
          setpoints.each do |ivalue|
            assert_in_delta(expected_cw_setpoint, ivalue, 0.01, msg)
          end
        end
<<<<<<< HEAD
        assert(setpoint_set_correctly, "test_chw_loop_rules: Loop supply temperature schedule does not match necb requirement #{name}")
        pars_set_correlctly = true
      end
    end
  end
  
  # Test to validate condenser loop rules
  def test_NECB2011_cw_loop_rules

    # Set up remaining parameters for test.
    output_folder = method_output_folder(__method__)
    template = 'NECB2011'
    standard = get_standard(template)
    save_intermediate_models = false

    # Generate the osm files for all relevant cases to generate the test data for system 2.
    boiler_fueltype = 'Electricity'
    chiller_type = 'Centrifugal'
    mua_cooling_type = 'DX'
    
    name = "sys2_cw"
    name.gsub!(/\s+/, "-")
    puts "***************#{name}***************\n"

    # Load model and set climate file.
    model = BTAP::FileIO.load_osm(File.join(@resources_folder,"5ZoneNoHVAC.osm"))
    BTAP::Environment::WeatherFile.new('CAN_ON_Toronto.Intl.AP.716240_CWEC2020.epw').set_weather_file(model)
    BTAP::FileIO.save_osm(model, "#{output_folder}/#{name}-baseline.osm") if save_intermediate_models

    hw_loop = OpenStudio::Model::PlantLoop.new(model)
    always_on = model.alwaysOnDiscreteSchedule
    standard.setup_hw_loop_with_components(model,hw_loop, boiler_fueltype, always_on)
    standard.add_sys2_FPFC_sys5_TPFC(model: model,
                                     zones: model.getThermalZones,
                                     chiller_type: chiller_type,
                                     fan_coil_type: 'FPFC',
                                     mau_cooling_type: mua_cooling_type,
                                     hw_loop: hw_loop)

    # Run sizing.
    run_sizing(model: model, template: template, test_name: name, save_model_versions: save_intermediate_models) if PERFORM_STANDARDS

    loops = model.getPlantLoops
    tol = 1.0e-3
    loops.each do |iloop|
      if iloop.name.to_s == 'Condenser Water Loop'
        necb_deltaT = 6.0
=======
        
      elsif iloop.name.to_s == 'Condenser Water Loop'
>>>>>>> a930cd57
        deltaT = iloop.sizingPlant.loopDesignTemperatureDifference
        msg = "#{self.class.name}::#{__method__}. Condenser Water Loop deltaT is different from expected value"
        assert_in_delta(expected_deltaT, deltaT, 0.01, msg)

        exitT = iloop.sizingPlant.designLoopExitTemperature
        msg = "#{self.class.name}::#{__method__}. Condenser Water Loop exitT is different from expected value"
        assert_in_delta(expected_exitT, exitT, 0.01, msg)
        
        # Check the supply loop. There should be a variable speed pump. Check confirms that we do not have a 
        #  constant speed pump as there is no other easy way to extract just the pump.
        supply_comps = iloop.supplyComponents
        supply_comps.each do |icomp|
          if icomp.to_PumpConstantSpeed.is_initialized
            msg = "#{self.class.name}::#{__method__}. Condenser Water Loop pump, #{icomp.name}, is not variable speed"
            assert(false, msg)
          end
        end
        
        supply_out_node = iloop.supplyOutletNode
        set_point_manager = supply_out_node.setpointManagers[0].to_SetpointManagerScheduled.get
        setpoint_sch = set_point_manager.schedule.to_ScheduleRuleset.get
        sch_rules = setpoint_sch.scheduleRules
        msg = "#{self.class.name}::#{__method__}. Condenser Water Loop supply setpoint temperature is different from expected value"
        sch_rules.each do |rule|
          day_sch = rule.daySchedule
          setpoints = day_sch.values
          setpoints.each do |ivalue|
            assert_in_delta(expected_exitT, ivalue, 0.01, msg)
          end
        end
      end
    end
  end
end<|MERGE_RESOLUTION|>--- conflicted
+++ resolved
@@ -150,58 +150,8 @@
             assert_in_delta(expected_cw_setpoint, ivalue, 0.01, msg)
           end
         end
-<<<<<<< HEAD
-        assert(setpoint_set_correctly, "test_chw_loop_rules: Loop supply temperature schedule does not match necb requirement #{name}")
-        pars_set_correlctly = true
-      end
-    end
-  end
-  
-  # Test to validate condenser loop rules
-  def test_NECB2011_cw_loop_rules
-
-    # Set up remaining parameters for test.
-    output_folder = method_output_folder(__method__)
-    template = 'NECB2011'
-    standard = get_standard(template)
-    save_intermediate_models = false
-
-    # Generate the osm files for all relevant cases to generate the test data for system 2.
-    boiler_fueltype = 'Electricity'
-    chiller_type = 'Centrifugal'
-    mua_cooling_type = 'DX'
-    
-    name = "sys2_cw"
-    name.gsub!(/\s+/, "-")
-    puts "***************#{name}***************\n"
-
-    # Load model and set climate file.
-    model = BTAP::FileIO.load_osm(File.join(@resources_folder,"5ZoneNoHVAC.osm"))
-    BTAP::Environment::WeatherFile.new('CAN_ON_Toronto.Intl.AP.716240_CWEC2020.epw').set_weather_file(model)
-    BTAP::FileIO.save_osm(model, "#{output_folder}/#{name}-baseline.osm") if save_intermediate_models
-
-    hw_loop = OpenStudio::Model::PlantLoop.new(model)
-    always_on = model.alwaysOnDiscreteSchedule
-    standard.setup_hw_loop_with_components(model,hw_loop, boiler_fueltype, always_on)
-    standard.add_sys2_FPFC_sys5_TPFC(model: model,
-                                     zones: model.getThermalZones,
-                                     chiller_type: chiller_type,
-                                     fan_coil_type: 'FPFC',
-                                     mau_cooling_type: mua_cooling_type,
-                                     hw_loop: hw_loop)
-
-    # Run sizing.
-    run_sizing(model: model, template: template, test_name: name, save_model_versions: save_intermediate_models) if PERFORM_STANDARDS
-
-    loops = model.getPlantLoops
-    tol = 1.0e-3
-    loops.each do |iloop|
-      if iloop.name.to_s == 'Condenser Water Loop'
-        necb_deltaT = 6.0
-=======
         
       elsif iloop.name.to_s == 'Condenser Water Loop'
->>>>>>> a930cd57
         deltaT = iloop.sizingPlant.loopDesignTemperatureDifference
         msg = "#{self.class.name}::#{__method__}. Condenser Water Loop deltaT is different from expected value"
         assert_in_delta(expected_deltaT, deltaT, 0.01, msg)
