require_relative '../../../helpers/minitest_helper'
require_relative '../../../helpers/necb_helper'
include(NecbHelper)

class NECB_HVAC_Loop_Rules_Tests < Minitest::Test

  # Set to true to run the standards in the test.
  PERFORM_STANDARDS = true

  def setup()
    define_folders(__dir__)
    define_std_ranges
  end

  # Test to validate hot water loop rules
  def test_hw_loop_rules
    logger.info "Starting suite of tests for: #{__method__}"

    # Define test parameters that apply to all tests.
    test_parameters = {
      TestMethod: __method__,
      SaveIntermediateModels: true,
      baseboard_type: 'Hot Water',
      chiller_type: 'Scroll',
      heating_coil_type: 'Electric',
      fan_type: 'AF_or_BI_rdg_fancurve'
    }

    # Define test cases.
    test_cases = {}
    # Define references (per vintage in this case).
    test_cases[:NECB2011] = { Reference: "NECB 2011 p3:8.4.4.10.(6h)" }
    test_cases[:NECB2015] = { Reference: "NECB 2015 p1:8.4.4.9.(6h)" }
    test_cases[:NECB2017] = { Reference: "NECB 2017 p2:8.4.4.9.(6h)" }
    test_cases[:NECB2020] = { Reference: "NECB 2020 p1:8.4.4.9.(6h)" }

    # Results and name are tbd here as they will be calculated in the test.
    test_cases_hash = { vintage: @AllTemplates,
                        fuel_type: ["NaturalGas"],
                        TestCase: ["case-1"],
                        TestPars: { :name => "tbd" } }
    new_test_cases = make_test_cases_json(test_cases_hash)
    merge_test_cases!(test_cases, new_test_cases)

    # Create empty results hash and call the template method that runs the individual test cases.
    test_results = do_test_cases(test_cases: test_cases, test_pars: test_parameters)

    # Write test results.
    file_root = "#{self.class.name}-#{__method__}".downcase
    test_result_file = File.join(@test_results_folder, "#{file_root}-test_results.json")
    File.write(test_result_file, JSON.pretty_generate(test_results))

    # Read expected results.
    file_name = File.join(@expected_results_folder, "#{file_root}-expected_results.json")
    expected_results = JSON.parse(File.read(file_name), { symbolize_names: true })
    # Check if test results match expected.
    msg = "Hot water loop rules test results do not match what is expected in test"
    compare_results(expected_results: expected_results, test_results: test_results, msg: msg, type: 'json_data')
    logger.info "Finished suite of tests for: #{__method__}"
  end

  # @param test_pars [Hash] has the static parameters.
  # @param test_case [Hash] has the specific test parameters.
  # @return results of this case.
  # @note Companion method to test_hw_loop_rules that runs a specific test. Called by do_test_cases in necb_helper.rb.
  def do_test_hw_loop_rules(test_pars:, test_case:)
    # Debug.
    logger.debug "test_pars: #{JSON.pretty_generate(test_pars)}"
    logger.debug "test_case: #{JSON.pretty_generate(test_case)}"

    # Define local variables. These are extracted from the supplied hashes.
    # General inputs.
    test_name = test_pars[:TestMethod]
    baseboard_type = test_pars[:baseboard_type]
    heating_coil_type = test_pars[:heating_coil_type]
    fan_type = test_pars[:fan_type]
    chiller_type = test_pars[:chiller_type]
    save_intermediate_models = test_pars[:SaveIntermediateModels]
    fuel_type = test_pars[:fuel_type]
    vintage = test_pars[:vintage]
    hasVariablePump = true
    results = {}
    # Define the test name.
    name = "#{vintage}_#{fuel_type}"
    name_short = "#{vintage}_#{fuel_type}"
    output_folder = method_output_folder("#{test_name}/#{name_short}")
    standard = get_standard(vintage)
    logger.info "Starting individual test: #{name}"

    # Wrap test in begin/rescue/ensure.
    begin
      # Load model and set climate file.
      model = BTAP::FileIO.load_osm(File.join(@resources_folder, "5ZoneNoHVAC5Storeys.osm"))
      weather_file_path = OpenstudioStandards::Weather.get_standards_weather_file_path('CAN_ON_Toronto.Intl.AP.716240_CWEC2020.epw')
      OpenstudioStandards::Weather.model_set_building_location(model, weather_file_path: weather_file_path)
      BTAP::FileIO.save_osm(model, "#{output_folder}/baseline.osm") if save_intermediate_models
      # Generate the osm files for all relevant cases to generate the test data for system 6
      hw_loop = OpenStudio::Model::PlantLoop.new(model)
      always_on = model.alwaysOnDiscreteSchedule
      standard.setup_hw_loop_with_components(model, hw_loop, fuel_type, fuel_type, always_on)
      standard.add_sys6_multi_zone_built_up_system_with_baseboard_heating(model: model,
                                                                          zones: model.getThermalZones,
                                                                          heating_coil_type: heating_coil_type,
                                                                          baseboard_type: baseboard_type,
                                                                          chiller_type: chiller_type,
                                                                          fan_type: fan_type,
                                                                          hw_loop: hw_loop)
      # Run sizing.
      run_sizing(model: model, template: vintage, save_model_versions: save_intermediate_models, output_dir: output_folder) if PERFORM_STANDARDS
    rescue => error
      msg = "#{__FILE__}::#{__method__}\n#{error.full_message}"
      logger.error(msg)
      return {ERROR: msg}
    end
    loops = model.getPlantLoops
    loops.each do |iloop|
      iloop_name = iloop.name.to_s
      if iloop_name == 'Hot Water Loop'
        deltaT = iloop.sizingPlant.loopDesignTemperatureDifference
        supply_comps = iloop.supplyComponents
        supply_comps.each do |icomp|
          hasVariablePump = false if icomp.to_PumpConstantSpeed.is_initialized
        end
        supply_out_node = iloop.supplyOutletNode
        set_point_manager = supply_out_node.setpointManagers[0].to_SetpointManagerOutdoorAirReset.get
        spm_outdoorLowTemperature = set_point_manager.outdoorLowTemperature
        spm_outdoorHighTemperature = set_point_manager.outdoorHighTemperature
        spm_setpointatOutdoorLowTemperature = set_point_manager.setpointatOutdoorLowTemperature
        spm_setpointatOutdoorHighTemperature = set_point_manager.setpointatOutdoorHighTemperature

        # Add this test case to results and return the hash.
        results[iloop_name] = {
          name: iloop_name,
          loopDesignTemperatureDifference: deltaT,
          hasVariablePump: hasVariablePump,
          set_point_manager_outdoorLowTemperature: spm_outdoorLowTemperature,
          set_point_manager_outdoorHighTemperature: spm_outdoorHighTemperature,
          set_point_manager_setpointatOutdoorLowTemperature: spm_setpointatOutdoorLowTemperature,
          set_point_manager_setpointatOutdoorHighTemperature: spm_setpointatOutdoorHighTemperature
        }
      end
    end
    return results
    logger.info "Completed individual test: #{name}"
  end

  # Test to validate chilled water loop rules
  def test_chw_loop_rules
    logger.info "Starting suite of tests for: #{__method__}"
    # Define test parameters that apply to all tests.
    test_parameters = {
      TestMethod: __method__,
      SaveIntermediateModels: true,
      chiller_type: 'Centrifugal',
      mau_cooling_type: 'DX',
      fan_coil_type: 'FPFC'
    }

    # Define test cases.
    test_cases = {}
    test_cases[:NECB2011] = { Reference: "NECB 2011 p3: 8.4.4.11.(6g); 8.4.4.12.(1b,6c)" }
    test_cases[:NECB2015] = { Reference: "NECB 2015 p1: 8.4.4.10.(6g); 8.4.4.11.(1b,6c)" }
    test_cases[:NECB2017] = { Reference: "NECB 2017 p2: 8.4.4.10.(6g); 8.4.4.11.(1b,6c)" }
    test_cases[:NECB2020] = { Reference: "NECB 2020 p1: 8.4.4.10.(6g); 8.4.4.11.(1b,6c)" }

    # Results and name are tbd here as they will be calculated in the test.
    test_cases_hash = { vintage: @AllTemplates,
                        fuel_type: ["Electricity"],
                        TestCase: ["case-1"],
                        TestPars: { :name => "tbd" } }
    new_test_cases = make_test_cases_json(test_cases_hash)
    merge_test_cases!(test_cases, new_test_cases)

    # Create empty results hash and call the template method that runs the individual test cases.
    test_results = do_test_cases(test_cases: test_cases, test_pars: test_parameters)

    # Write test results.
    file_root = "#{self.class.name}-#{__method__}".downcase
    test_result_file = File.join(@test_results_folder, "#{file_root}-test_results.json")
    File.write(test_result_file, JSON.pretty_generate(test_results))

    # Read expected results.
    file_name = File.join(@expected_results_folder, "#{file_root}-expected_results.json")
    expected_results = JSON.parse(File.read(file_name), { symbolize_names: true })
    # Check if test results match expected.
    msg = "Chilled water or condenser loop rules test results do not match what is expected in test"
    compare_results(expected_results: expected_results, test_results: test_results, msg: msg, type: 'json_data')
    logger.info "Finished suite of tests for: #{__method__}"
  end

  # @param test_pars [Hash] has the static parameters.
  # @param test_case [Hash] has the specific test parameters.
  # @return results of this case.
  # @note Companion method to test chilled and condensed water loop rules. Called by do_test_cases in necb_helper.rb.
  def do_test_chw_loop_rules(test_pars:, test_case:)
    # Debug.
    logger.debug "test_pars: #{JSON.pretty_generate(test_pars)}"
    logger.debug "test_case: #{JSON.pretty_generate(test_case)}"

    # Define local variables. These are extracted from the supplied hashes.
    # General inputs.
    test_name = test_pars[:TestMethod]
    save_intermediate_models = test_pars[:SaveIntermediateModels]
    fuel_type = test_pars[:fuel_type]
    vintage = test_pars[:vintage]
    chiller_type = test_pars[:chiller_type]
    mau_cooling_type = test_pars[:mau_cooling_type]
    fan_coil_type = test_pars[:fan_coil_type]
    hasVariablePump = true
    results = {}
    # Define the test name.
    name = "#{vintage}_#{fuel_type}_sys2_chw"
    name_short = "#{vintage}_#{fuel_type}_sys2_chw"
    output_folder = method_output_folder("#{test_name}/#{name_short}")
    standard = get_standard(vintage)
    logger.info "Starting individual test: #{name}"

    # Wrap test in begin/rescue/ensure.
    begin
      # Load model and set climate file.
      model = BTAP::FileIO.load_osm(File.join(@resources_folder, '5ZoneNoHVAC.osm'))
      weather_file_path = OpenstudioStandards::Weather.get_standards_weather_file_path('CAN_ON_Toronto.Intl.AP.716240_CWEC2020.epw')
      OpenstudioStandards::Weather.model_set_building_location(model, weather_file_path: weather_file_path)
      BTAP::FileIO.save_osm(model, "#{output_folder}/baseline.osm") if save_intermediate_models
      # Generate the osm files for all relevant cases to generate the test data for system 6
      hw_loop = OpenStudio::Model::PlantLoop.new(model)
      always_on = model.alwaysOnDiscreteSchedule
<<<<<<< HEAD
=======
      standard.fuel_type_set = SystemFuels.new()
      standard.fuel_type_set.set_defaults(standards_data: standard.standards_data, primary_heating_fuel: fuel_type)
>>>>>>> 3788e1d6
      standard.setup_hw_loop_with_components(model, hw_loop, fuel_type, fuel_type, always_on)
      standard.add_sys2_FPFC_sys5_TPFC(model: model,
                                       zones: model.getThermalZones,
                                       chiller_type: chiller_type,
                                       fan_coil_type: fan_coil_type,
                                       mau_cooling_type: mau_cooling_type,
                                       hw_loop: hw_loop)

      # Run sizing.
      run_sizing(model: model, template: vintage, save_model_versions: save_intermediate_models, output_dir: output_folder) if PERFORM_STANDARDS
    rescue => error
      msg = "#{__FILE__}::#{__method__}\n#{error.full_message}"
      logger.error(msg)
      return {ERROR: msg}
    end
    loops = model.getPlantLoops
    loops.each do |iloop|
      iloop_name = iloop.name.to_s
      deltaT = iloop.sizingPlant.loopDesignTemperatureDifference
      # Check the supply loop. There should be a variable speed pump.
      supply_comps = iloop.supplyComponents
      supply_comps.each do |icomp|
        hasVariablePump = false if icomp.to_PumpConstantSpeed.is_initialized
      end
      if iloop_name == 'Chilled Water Loop'
        supply_out_node = iloop.supplyOutletNode
        set_point_manager = supply_out_node.setpointManagers[0].to_SetpointManagerScheduled.get
        setpoint_sch = set_point_manager.schedule.to_ScheduleRuleset.get
        sch_rules = setpoint_sch.scheduleRules
        sch_rules.each do |rule|
          schedule_rule_name = rule.name.get
          day_sch = rule.daySchedule
          setpoints = day_sch.values

          # Add this test case to results and return the hash.
          results[iloop_name] = {
            name: iloop_name,
            has_variable_pump: hasVariablePump,
            loop_design_temperature_difference: deltaT,
            schedule_rule_name: schedule_rule_name,
            hourly_setpoints: setpoints
          }
        end
      elsif iloop.name.to_s == 'Condenser Water Loop'
        deltaT = iloop.sizingPlant.loopDesignTemperatureDifference
        exitT = iloop.sizingPlant.designLoopExitTemperature
        supply_out_node = iloop.supplyOutletNode
        set_point_manager = supply_out_node.setpointManagers[0].to_SetpointManagerScheduled.get
        setpoint_sch = set_point_manager.schedule.to_ScheduleRuleset.get
        sch_rules = setpoint_sch.scheduleRules
        sch_rules.each do |rule|
          schedule_rule_name = rule.name.get
          day_sch = rule.daySchedule
          setpoints = day_sch.values
          results[iloop_name] = {
            name: iloop_name,
            has_variable_pump: hasVariablePump,
            loop_design_temperature_difference: deltaT,
            condenser_water_loop_exit_temperature: exitT,
            schedule_rule_name: schedule_rule_name,
            hourly_setpoints: setpoints
          }
        end
      end
    end
    return results
    logger.info "Completed individual test: #{name}"
  end
end<|MERGE_RESOLUTION|>--- conflicted
+++ resolved
@@ -212,7 +212,6 @@
     name = "#{vintage}_#{fuel_type}_sys2_chw"
     name_short = "#{vintage}_#{fuel_type}_sys2_chw"
     output_folder = method_output_folder("#{test_name}/#{name_short}")
-    standard = get_standard(vintage)
     logger.info "Starting individual test: #{name}"
 
     # Wrap test in begin/rescue/ensure.
@@ -225,11 +224,9 @@
       # Generate the osm files for all relevant cases to generate the test data for system 6
       hw_loop = OpenStudio::Model::PlantLoop.new(model)
       always_on = model.alwaysOnDiscreteSchedule
-<<<<<<< HEAD
-=======
+      standard = get_standard(vintage)
       standard.fuel_type_set = SystemFuels.new()
       standard.fuel_type_set.set_defaults(standards_data: standard.standards_data, primary_heating_fuel: fuel_type)
->>>>>>> 3788e1d6
       standard.setup_hw_loop_with_components(model, hw_loop, fuel_type, fuel_type, always_on)
       standard.add_sys2_FPFC_sys5_TPFC(model: model,
                                        zones: model.getThermalZones,
