<<<<<<< HEAD
require_relative '../../../helpers/minitest_helper'
require_relative '../../../helpers/create_doe_prototype_helper'
require_relative '../../../helpers/necb_helper'
include(NecbHelper)

class NECB_HVAC_Loop_Rules_Tests < Minitest::Test

  # Set to true to run the standards in the test.
  PERFORM_STANDARDS = true

  def setup()
    define_folders(__dir__)
    define_std_ranges
  end

  # Test to validate hot water loop rules
  def test_hw_loop_rules
    logger.info "Starting suite of tests for: #{__method__}"

    # Define test parameters that apply to all tests.
    test_parameters = {
      TestMethod: __method__,
      SaveIntermediateModels: true,
      baseboard_type: 'Hot Water',
      chiller_type: 'Scroll',
      heating_coil_type: 'Electric',
      fan_type: 'AF_or_BI_rdg_fancurve'
    }

    # Define test cases.
    test_cases = {}
    # Define references (per vintage in this case).
    test_cases[:NECB2011] = { Reference: "NECB 2011 p3:8.4.4.10.(6h)" }
    test_cases[:NECB2015] = { Reference: "NECB 2015 p1:8.4.4.9.(6h)" }
    test_cases[:NECB2017] = { Reference: "NECB 2017 p2:8.4.4.9.(6h)" }
    test_cases[:NECB2020] = { Reference: "NECB 2020 p1:8.4.4.9.(6h)" }

    # Results and name are tbd here as they will be calculated in the test.
    test_cases_hash = { vintage: @AllTemplates,
                        fuel_type: ["NaturalGas"],
                        TestCase: ["case-1"],
                        TestPars: { :name => "tbd" } }
    new_test_cases = make_test_cases_json(test_cases_hash)
    merge_test_cases!(test_cases, new_test_cases)

    # Create empty results hash and call the template method that runs the individual test cases.
    test_results = do_test_cases(test_cases: test_cases, test_pars: test_parameters)

    # Write test results.
    file_root = "#{self.class.name}-#{__method__}".downcase
    test_result_file = File.join(@test_results_folder, "#{file_root}-test_results.json")
    File.write(test_result_file, JSON.pretty_generate(test_results))

    # Read expected results.
    file_name = File.join(@expected_results_folder, "#{file_root}-expected_results.json")
    expected_results = JSON.parse(File.read(file_name), { symbolize_names: true })
    # Check if test results match expected.
    msg = "Hot water loop rules test results do not match what is expected in test"
    compare_results(expected_results: expected_results, test_results: test_results, msg: msg, type: 'json_data')
    logger.info "Finished suite of tests for: #{__method__}"
  end

  # @param test_pars [Hash] has the static parameters.
  # @param test_case [Hash] has the specific test parameters.
  # @return results of this case.
  # @note Companion method to test_hw_loop_rules that runs a specific test. Called by do_test_cases in necb_helper.rb.
  def do_test_hw_loop_rules(test_pars:, test_case:)
    # Debug.
    logger.debug "test_pars: #{JSON.pretty_generate(test_pars)}"
    logger.debug "test_case: #{JSON.pretty_generate(test_case)}"

    # Define local variables. These are extracted from the supplied hashes.
    # General inputs.
    test_name = test_pars[:TestMethod]
    baseboard_type = test_pars[:baseboard_type]
    heating_coil_type = test_pars[:heating_coil_type]
    fan_type = test_pars[:fan_type]
    chiller_type = test_pars[:chiller_type]
    save_intermediate_models = test_pars[:SaveIntermediateModels]
    fuel_type = test_pars[:fuel_type]
    vintage = test_pars[:vintage]
    hasVariablePump = true
    results = {}
    # Define the test name.
    name = "#{vintage}_#{fuel_type}"
    name_short = "#{vintage}_#{fuel_type}"
    output_folder = method_output_folder("#{test_name}/#{name_short}")
    standard = get_standard(vintage)
    logger.info "Starting individual test: #{name}"

    # Wrap test in begin/rescue/ensure.
    begin
      # Load model and set climate file.
      model = BTAP::FileIO.load_osm(File.join(@resources_folder, "5ZoneNoHVAC5Storeys.osm"))
      weather_file_path = OpenstudioStandards::Weather.get_standards_weather_file_path('CAN_ON_Toronto.Intl.AP.716240_CWEC2020.epw')
      OpenstudioStandards::Weather.model_set_building_location(model, weather_file_path: weather_file_path)
      BTAP::FileIO.save_osm(model, "#{output_folder}/baseline.osm") if save_intermediate_models
      # Generate the osm files for all relevant cases to generate the test data for system 6
      hw_loop = OpenStudio::Model::PlantLoop.new(model)
      always_on = model.alwaysOnDiscreteSchedule
      standard.setup_hw_loop_with_components(model, hw_loop, fuel_type, always_on)
      standard.add_sys6_multi_zone_built_up_system_with_baseboard_heating(model: model,
                                                                          zones: model.getThermalZones,
                                                                          heating_coil_type: heating_coil_type,
                                                                          baseboard_type: baseboard_type,
                                                                          chiller_type: chiller_type,
                                                                          fan_type: fan_type,
                                                                          hw_loop: hw_loop)
      # Run sizing.
      run_sizing(model: model, template: vintage, save_model_versions: save_intermediate_models, output_dir: output_folder) if PERFORM_STANDARDS
    rescue => error
      msg = "#{__FILE__}::#{__method__}\n#{error.full_message}"
      logger.error(msg)
      return {ERROR: msg}
    end
    loops = model.getPlantLoops
    loops.each do |iloop|
      iloop_name = iloop.name.to_s
      if iloop_name == 'Hot Water Loop'
        deltaT = iloop.sizingPlant.loopDesignTemperatureDifference
        supply_comps = iloop.supplyComponents
        supply_comps.each do |icomp|
          hasVariablePump = false if icomp.to_PumpConstantSpeed.is_initialized
        end
        supply_out_node = iloop.supplyOutletNode
        set_point_manager = supply_out_node.setpointManagers[0].to_SetpointManagerOutdoorAirReset.get
        spm_outdoorLowTemperature = set_point_manager.outdoorLowTemperature
        spm_outdoorHighTemperature = set_point_manager.outdoorHighTemperature
        spm_setpointatOutdoorLowTemperature = set_point_manager.setpointatOutdoorLowTemperature
        spm_setpointatOutdoorHighTemperature = set_point_manager.setpointatOutdoorHighTemperature

        # Add this test case to results and return the hash.
        results[iloop_name] = {
          name: iloop_name,
          loopDesignTemperatureDifference: deltaT,
          hasVariablePump: hasVariablePump,
          set_point_manager_outdoorLowTemperature: spm_outdoorLowTemperature,
          set_point_manager_outdoorHighTemperature: spm_outdoorHighTemperature,
          set_point_manager_setpointatOutdoorLowTemperature: spm_setpointatOutdoorLowTemperature,
          set_point_manager_setpointatOutdoorHighTemperature: spm_setpointatOutdoorHighTemperature
        }
      end
    end
    return results
    logger.info "Completed individual test: #{name}"
  end

  # Test to validate chilled water loop rules
  def test_chw_loop_rules
    logger.info "Starting suite of tests for: #{__method__}"
    # Define test parameters that apply to all tests.
    test_parameters = {
      TestMethod: __method__,
      SaveIntermediateModels: true,
      chiller_type: 'Centrifugal',
      mau_cooling_type: 'DX',
      fan_coil_type: 'FPFC'
    }

    # Define test cases.
    test_cases = {}
    test_cases[:NECB2011] = { Reference: "NECB 2011 p3: 8.4.4.11.(6g); 8.4.4.12.(1b,6c)" }
    test_cases[:NECB2015] = { Reference: "NECB 2015 p1: 8.4.4.10.(6g); 8.4.4.11.(1b,6c)" }
    test_cases[:NECB2017] = { Reference: "NECB 2017 p2: 8.4.4.10.(6g); 8.4.4.11.(1b,6c)" }
    test_cases[:NECB2020] = { Reference: "NECB 2020 p1: 8.4.4.10.(6g); 8.4.4.11.(1b,6c)" }

    # Results and name are tbd here as they will be calculated in the test.
    test_cases_hash = { vintage: @AllTemplates,
                        fuel_type: ["Electricity"],
                        TestCase: ["case-1"],
                        TestPars: { :name => "tbd" } }
    new_test_cases = make_test_cases_json(test_cases_hash)
    merge_test_cases!(test_cases, new_test_cases)

    # Create empty results hash and call the template method that runs the individual test cases.
    test_results = do_test_cases(test_cases: test_cases, test_pars: test_parameters)

    # Write test results.
    file_root = "#{self.class.name}-#{__method__}".downcase
    test_result_file = File.join(@test_results_folder, "#{file_root}-test_results.json")
    File.write(test_result_file, JSON.pretty_generate(test_results))

    # Read expected results.
    file_name = File.join(@expected_results_folder, "#{file_root}-expected_results.json")
    expected_results = JSON.parse(File.read(file_name), { symbolize_names: true })
    # Check if test results match expected.
    msg = "Chilled water or condenser loop rules test results do not match what is expected in test"
    compare_results(expected_results: expected_results, test_results: test_results, msg: msg, type: 'json_data')
    logger.info "Finished suite of tests for: #{__method__}"
  end

  # @param test_pars [Hash] has the static parameters.
  # @param test_case [Hash] has the specific test parameters.
  # @return results of this case.
  # @note Companion method to test chilled and condensed water loop rules. Called by do_test_cases in necb_helper.rb.
  def do_test_chw_loop_rules(test_pars:, test_case:)
    # Debug.
    logger.debug "test_pars: #{JSON.pretty_generate(test_pars)}"
    logger.debug "test_case: #{JSON.pretty_generate(test_case)}"

    # Define local variables. These are extracted from the supplied hashes.
    # General inputs.
    test_name = test_pars[:TestMethod]
    save_intermediate_models = test_pars[:SaveIntermediateModels]
    fuel_type = test_pars[:fuel_type]
    vintage = test_pars[:vintage]
    chiller_type = test_pars[:chiller_type]
    mau_cooling_type = test_pars[:mau_cooling_type]
    fan_coil_type = test_pars[:fan_coil_type]
    hasVariablePump = true
    results = {}
    # Define the test name.
    name = "#{vintage}_#{fuel_type}_sys2_chw"
    name_short = "#{vintage}_#{fuel_type}_sys2_chw"
    output_folder = method_output_folder("#{test_name}/#{name_short}")
    standard = get_standard(vintage)
    logger.info "Starting individual test: #{name}"

    # Wrap test in begin/rescue/ensure.
    begin
      # Load model and set climate file.
      model = BTAP::FileIO.load_osm(File.join(@resources_folder, '5ZoneNoHVAC.osm'))
      weather_file_path = OpenstudioStandards::Weather.get_standards_weather_file_path('CAN_ON_Toronto.Intl.AP.716240_CWEC2020.epw')
      OpenstudioStandards::Weather.model_set_building_location(model, weather_file_path: weather_file_path)
      BTAP::FileIO.save_osm(model, "#{output_folder}/baseline.osm") if save_intermediate_models
      # Generate the osm files for all relevant cases to generate the test data for system 6
      hw_loop = OpenStudio::Model::PlantLoop.new(model)
      always_on = model.alwaysOnDiscreteSchedule
      standard.setup_hw_loop_with_components(model, hw_loop, fuel_type, always_on)
      standard.add_sys2_FPFC_sys5_TPFC(model: model,
                                       zones: model.getThermalZones,
                                       chiller_type: chiller_type,
                                       fan_coil_type: fan_coil_type,
                                       mau_cooling_type: mau_cooling_type,
                                       hw_loop: hw_loop)

      # Run sizing.
      run_sizing(model: model, template: vintage, save_model_versions: save_intermediate_models, output_dir: output_folder) if PERFORM_STANDARDS
    rescue => error
      msg = "#{__FILE__}::#{__method__}\n#{error.full_message}"
      logger.error(msg)
      return {ERROR: msg}
    end
    loops = model.getPlantLoops
    loops.each do |iloop|
      iloop_name = iloop.name.to_s
      deltaT = iloop.sizingPlant.loopDesignTemperatureDifference
      # Check the supply loop. There should be a variable speed pump.
      supply_comps = iloop.supplyComponents
      supply_comps.each do |icomp|
        hasVariablePump = false if icomp.to_PumpConstantSpeed.is_initialized
      end
      if iloop_name == 'Chilled Water Loop'
        supply_out_node = iloop.supplyOutletNode
        set_point_manager = supply_out_node.setpointManagers[0].to_SetpointManagerScheduled.get
        setpoint_sch = set_point_manager.schedule.to_ScheduleRuleset.get
        sch_rules = setpoint_sch.scheduleRules
        sch_rules.each do |rule|
          schedule_rule_name = rule.name.get
          day_sch = rule.daySchedule
          setpoints = day_sch.values

          # Add this test case to results and return the hash.
          results[iloop_name] = {
            name: iloop_name,
            has_variable_pump: hasVariablePump,
            loop_design_temperature_difference: deltaT,
            schedule_rule_name: schedule_rule_name,
            hourly_setpoints: setpoints
          }
        end
      elsif iloop.name.to_s == 'Condenser Water Loop'
        deltaT = iloop.sizingPlant.loopDesignTemperatureDifference
        exitT = iloop.sizingPlant.designLoopExitTemperature
        supply_out_node = iloop.supplyOutletNode
        set_point_manager = supply_out_node.setpointManagers[0].to_SetpointManagerScheduled.get
        setpoint_sch = set_point_manager.schedule.to_ScheduleRuleset.get
        sch_rules = setpoint_sch.scheduleRules
        sch_rules.each do |rule|
          schedule_rule_name = rule.name.get
          day_sch = rule.daySchedule
          setpoints = day_sch.values
          results[iloop_name] = {
            name: iloop_name,
            has_variable_pump: hasVariablePump,
            loop_design_temperature_difference: deltaT,
            condenser_water_loop_exit_temperature: exitT,
            schedule_rule_name: schedule_rule_name,
            hourly_setpoints: setpoints
          }
        end
      end
    end
    return results
    logger.info "Completed individual test: #{name}"
  end
end
=======
require_relative '../../../helpers/minitest_helper'
require_relative '../../../helpers/create_doe_prototype_helper'
require_relative '../../../helpers/necb_helper'
include(NecbHelper)


class NECB_HVAC_Loop_Rules_Tests < Minitest::Test


  def setup()
    define_folders(__dir__)
    define_std_ranges
  end

  # Test to validate hot water loop rules
  def test_hw_loop_rules

    # Set up remaining parameters for test.
    output_folder = method_output_folder(__method__)
    template = 'NECB2011'
    standard = get_standard(template)
    save_intermediate_models = false

    # Generate the osm files for all relevant cases to generate the test data for system 6
    boiler_fueltype = 'NaturalGas'
    baseboard_type = 'Hot Water'
    chiller_type = 'Scroll'
    heating_coil_type = 'Electric'
    fan_type = 'AF_or_BI_rdg_fancurve'

    name = "sys6"
    name.gsub!(/\s+/, "-")
    puts "***************#{name}***************\n"

    # Load model and set climate file.
    model = BTAP::FileIO.load_osm(File.join(@resources_folder,"5ZoneNoHVAC.osm"))
    weather_file_path = OpenstudioStandards::Weather.get_standards_weather_file_path('CAN_ON_Toronto.Intl.AP.716240_CWEC2020.epw')
    OpenstudioStandards::Weather.model_set_building_location(model, weather_file_path: weather_file_path)
    BTAP::FileIO.save_osm(model, "#{output_folder}/#{name}-baseline.osm") if save_intermediate_models

    hw_loop = OpenStudio::Model::PlantLoop.new(model)
    always_on = model.alwaysOnDiscreteSchedule
    standard.setup_hw_loop_with_components(model,hw_loop, boiler_fueltype, boiler_fueltype, always_on)
    standard.add_sys6_multi_zone_built_up_system_with_baseboard_heating(model: model,
                                                                        zones: model.getThermalZones,
                                                                        heating_coil_type: heating_coil_type,
                                                                        baseboard_type: baseboard_type,
                                                                        chiller_type: chiller_type,
                                                                        fan_type: fan_type,
                                                                        hw_loop: hw_loop)

    # Run sizing.
    run_sizing(model: model, template: template, test_name: name, save_model_versions: save_intermediate_models)

    loops = model.getPlantLoops
    loops.each do |iloop|
      if iloop.name.to_s == 'Hot Water Loop'
        deltaT = iloop.sizingPlant.loopDesignTemperatureDifference
        msg = "#{self.class.name}::#{__method__}. Hot Water Loop deltaT is different from expected value"
        assert_in_delta(16.0, deltaT, 0.01, msg)

        supply_comps = iloop.supplyComponents
        supply_comps.each do |icomp|
          if icomp.to_PumpConstantSpeed.is_initialized
            msg = "#{self.class.name}::#{__method__}. Hot Water Loop pump, #{icomp.name}, is not variable speed"
            assert(false, msg)
          end
        end

        supply_out_node = iloop.supplyOutletNode
        set_point_manager = supply_out_node.setpointManagers[0].to_SetpointManagerOutdoorAirReset.get
        msg = "#{self.class.name}::#{__method__}. Outdoor low temperature is different from expected value"
        assert_in_delta(-16.0, set_point_manager.outdoorLowTemperature, 0.01, msg)
        msg = "#{self.class.name}::#{__method__}. Outdoor high temperature is different from expected value"
        assert_in_delta(0.0, set_point_manager.outdoorHighTemperature, 0.01, msg)
        msg = "#{self.class.name}::#{__method__}. Setpoint outdoor low temperature is different from expected value"
        assert_in_delta(82.0, set_point_manager.setpointatOutdoorLowTemperature, 0.01, msg)
        msg = "#{self.class.name}::#{__method__}. Setpoint outdoor high temperature is different from expected value"
        assert_in_delta(60.0, set_point_manager.setpointatOutdoorHighTemperature, 0.01, msg)
      end
    end
  end

  # Test to validate chilled water and condensate water loop rules
  def test_chw_loop_rules

    # Set up remaining parameters for test.
    output_folder = method_output_folder(__method__)
    template = 'NECB2011'
    standard = get_standard(template)
    save_intermediate_models = false

    # Generate the osm files for all relevant cases to generate the test data for system 2
    boiler_fueltype = 'Electricity'
    chiller_type = 'Centrifugal'
    mua_cooling_type = 'DX'

    name = "sys2_chw"
    name.gsub!(/\s+/, "-")
    puts "***************#{name}***************\n"

    # Load model and set climate file.
    model = BTAP::FileIO.load_osm(File.join(@resources_folder,"5ZoneNoHVAC.osm"))
    weather_file_path = OpenstudioStandards::Weather.get_standards_weather_file_path('CAN_ON_Toronto.Intl.AP.716240_CWEC2020.epw')
    OpenstudioStandards::Weather.model_set_building_location(model, weather_file_path: weather_file_path)
    BTAP::FileIO.save_osm(model, "#{output_folder}/#{name}-baseline.osm") if save_intermediate_models

    hw_loop = OpenStudio::Model::PlantLoop.new(model)
    always_on = model.alwaysOnDiscreteSchedule
    standard.setup_hw_loop_with_components(model,hw_loop, boiler_fueltype, boiler_fueltype, always_on)
    standard.add_sys2_FPFC_sys5_TPFC(model: model,
                                     zones: model.getThermalZones,
                                     chiller_type: chiller_type,
                                     fan_coil_type: 'FPFC',
                                     mau_cooling_type: mua_cooling_type,
                                     hw_loop: hw_loop)

    # Run sizing.
    run_sizing(model: model, template: template, test_name: name, save_model_versions: save_intermediate_models)

    loops = model.getPlantLoops
    expected_exitT = 29.0
    expected_deltaT = 6.0
    expected_cw_setpoint = 7.0
    loops.each do |iloop|
      if iloop.name.to_s == 'Chilled Water Loop'
        deltaT = iloop.sizingPlant.loopDesignTemperatureDifference
        msg = "#{self.class.name}::#{__method__}. Chilled Water Loop deltaT is different from expected value"
        assert_in_delta(expected_deltaT, deltaT, 0.01, msg)

        # Check the supply loop. There should be a variable speed pump. Check confirms that we do not have a
        #  constant speed pump as there is no other easy way to extract just the pump.
        supply_comps = iloop.supplyComponents
        supply_comps.each do |icomp|
          if icomp.to_PumpConstantSpeed.is_initialized
            msg = "#{self.class.name}::#{__method__}. Chilled Water Loop pump, #{icomp.name}, is not variable speed"
            assert(false, msg)
          end
        end

        supply_out_node = iloop.supplyOutletNode
        set_point_manager = supply_out_node.setpointManagers[0].to_SetpointManagerScheduled.get
        setpoint_sch = set_point_manager.schedule.to_ScheduleRuleset.get
        sch_rules = setpoint_sch.scheduleRules
        msg = "#{self.class.name}::#{__method__}. Chilled Water Loop supply setpoint temperature is different from expected value"
        sch_rules.each do |rule|
          day_sch = rule.daySchedule
          setpoints = day_sch.values
          setpoints.each do |ivalue|
            assert_in_delta(expected_cw_setpoint, ivalue, 0.01, msg)
          end
        end

      elsif iloop.name.to_s == 'Condenser Water Loop'
        deltaT = iloop.sizingPlant.loopDesignTemperatureDifference
        msg = "#{self.class.name}::#{__method__}. Condenser Water Loop deltaT is different from expected value"
        assert_in_delta(expected_deltaT, deltaT, 0.01, msg)

        exitT = iloop.sizingPlant.designLoopExitTemperature
        msg = "#{self.class.name}::#{__method__}. Condenser Water Loop exitT is different from expected value"
        assert_in_delta(expected_exitT, exitT, 0.01, msg)

        # Check the supply loop. There should be a variable speed pump. Check confirms that we do not have a constant
        # speed pump as there is no other easy way to extract just the pump.
        supply_comps = iloop.supplyComponents
        supply_comps.each do |icomp|
          if icomp.to_PumpConstantSpeed.is_initialized
            msg = "#{self.class.name}::#{__method__}. Condenser Water Loop pump, #{icomp.name}, is not variable speed"
            assert(false, msg)
          end
        end

        supply_out_node = iloop.supplyOutletNode
        set_point_manager = supply_out_node.setpointManagers[0].to_SetpointManagerScheduled.get
        setpoint_sch = set_point_manager.schedule.to_ScheduleRuleset.get
        sch_rules = setpoint_sch.scheduleRules
        msg = "#{self.class.name}::#{__method__}. Condenser Water Loop supply setpoint temperature is different from expected value"
        sch_rules.each do |rule|
          day_sch = rule.daySchedule
          setpoints = day_sch.values
          setpoints.each do |ivalue|
            assert_in_delta(expected_exitT, ivalue, 0.01, msg)
          end
        end
      end
    end
  end
end
>>>>>>> 0488bdf1
<|MERGE_RESOLUTION|>--- conflicted
+++ resolved
@@ -1,6 +1,4 @@
-<<<<<<< HEAD
 require_relative '../../../helpers/minitest_helper'
-require_relative '../../../helpers/create_doe_prototype_helper'
 require_relative '../../../helpers/necb_helper'
 include(NecbHelper)
 
@@ -99,7 +97,7 @@
       # Generate the osm files for all relevant cases to generate the test data for system 6
       hw_loop = OpenStudio::Model::PlantLoop.new(model)
       always_on = model.alwaysOnDiscreteSchedule
-      standard.setup_hw_loop_with_components(model, hw_loop, fuel_type, always_on)
+      standard.setup_hw_loop_with_components(model, hw_loop, fuel_type, fuel_type, always_on)
       standard.add_sys6_multi_zone_built_up_system_with_baseboard_heating(model: model,
                                                                           zones: model.getThermalZones,
                                                                           heating_coil_type: heating_coil_type,
@@ -227,7 +225,7 @@
       # Generate the osm files for all relevant cases to generate the test data for system 6
       hw_loop = OpenStudio::Model::PlantLoop.new(model)
       always_on = model.alwaysOnDiscreteSchedule
-      standard.setup_hw_loop_with_components(model, hw_loop, fuel_type, always_on)
+      standard.setup_hw_loop_with_components(model, hw_loop, fuel_type, fuel_type, always_on)
       standard.add_sys2_FPFC_sys5_TPFC(model: model,
                                        zones: model.getThermalZones,
                                        chiller_type: chiller_type,
@@ -295,194 +293,4 @@
     return results
     logger.info "Completed individual test: #{name}"
   end
-end
-=======
-require_relative '../../../helpers/minitest_helper'
-require_relative '../../../helpers/create_doe_prototype_helper'
-require_relative '../../../helpers/necb_helper'
-include(NecbHelper)
-
-
-class NECB_HVAC_Loop_Rules_Tests < Minitest::Test
-
-
-  def setup()
-    define_folders(__dir__)
-    define_std_ranges
-  end
-
-  # Test to validate hot water loop rules
-  def test_hw_loop_rules
-
-    # Set up remaining parameters for test.
-    output_folder = method_output_folder(__method__)
-    template = 'NECB2011'
-    standard = get_standard(template)
-    save_intermediate_models = false
-
-    # Generate the osm files for all relevant cases to generate the test data for system 6
-    boiler_fueltype = 'NaturalGas'
-    baseboard_type = 'Hot Water'
-    chiller_type = 'Scroll'
-    heating_coil_type = 'Electric'
-    fan_type = 'AF_or_BI_rdg_fancurve'
-
-    name = "sys6"
-    name.gsub!(/\s+/, "-")
-    puts "***************#{name}***************\n"
-
-    # Load model and set climate file.
-    model = BTAP::FileIO.load_osm(File.join(@resources_folder,"5ZoneNoHVAC.osm"))
-    weather_file_path = OpenstudioStandards::Weather.get_standards_weather_file_path('CAN_ON_Toronto.Intl.AP.716240_CWEC2020.epw')
-    OpenstudioStandards::Weather.model_set_building_location(model, weather_file_path: weather_file_path)
-    BTAP::FileIO.save_osm(model, "#{output_folder}/#{name}-baseline.osm") if save_intermediate_models
-
-    hw_loop = OpenStudio::Model::PlantLoop.new(model)
-    always_on = model.alwaysOnDiscreteSchedule
-    standard.setup_hw_loop_with_components(model,hw_loop, boiler_fueltype, boiler_fueltype, always_on)
-    standard.add_sys6_multi_zone_built_up_system_with_baseboard_heating(model: model,
-                                                                        zones: model.getThermalZones,
-                                                                        heating_coil_type: heating_coil_type,
-                                                                        baseboard_type: baseboard_type,
-                                                                        chiller_type: chiller_type,
-                                                                        fan_type: fan_type,
-                                                                        hw_loop: hw_loop)
-
-    # Run sizing.
-    run_sizing(model: model, template: template, test_name: name, save_model_versions: save_intermediate_models)
-
-    loops = model.getPlantLoops
-    loops.each do |iloop|
-      if iloop.name.to_s == 'Hot Water Loop'
-        deltaT = iloop.sizingPlant.loopDesignTemperatureDifference
-        msg = "#{self.class.name}::#{__method__}. Hot Water Loop deltaT is different from expected value"
-        assert_in_delta(16.0, deltaT, 0.01, msg)
-
-        supply_comps = iloop.supplyComponents
-        supply_comps.each do |icomp|
-          if icomp.to_PumpConstantSpeed.is_initialized
-            msg = "#{self.class.name}::#{__method__}. Hot Water Loop pump, #{icomp.name}, is not variable speed"
-            assert(false, msg)
-          end
-        end
-
-        supply_out_node = iloop.supplyOutletNode
-        set_point_manager = supply_out_node.setpointManagers[0].to_SetpointManagerOutdoorAirReset.get
-        msg = "#{self.class.name}::#{__method__}. Outdoor low temperature is different from expected value"
-        assert_in_delta(-16.0, set_point_manager.outdoorLowTemperature, 0.01, msg)
-        msg = "#{self.class.name}::#{__method__}. Outdoor high temperature is different from expected value"
-        assert_in_delta(0.0, set_point_manager.outdoorHighTemperature, 0.01, msg)
-        msg = "#{self.class.name}::#{__method__}. Setpoint outdoor low temperature is different from expected value"
-        assert_in_delta(82.0, set_point_manager.setpointatOutdoorLowTemperature, 0.01, msg)
-        msg = "#{self.class.name}::#{__method__}. Setpoint outdoor high temperature is different from expected value"
-        assert_in_delta(60.0, set_point_manager.setpointatOutdoorHighTemperature, 0.01, msg)
-      end
-    end
-  end
-
-  # Test to validate chilled water and condensate water loop rules
-  def test_chw_loop_rules
-
-    # Set up remaining parameters for test.
-    output_folder = method_output_folder(__method__)
-    template = 'NECB2011'
-    standard = get_standard(template)
-    save_intermediate_models = false
-
-    # Generate the osm files for all relevant cases to generate the test data for system 2
-    boiler_fueltype = 'Electricity'
-    chiller_type = 'Centrifugal'
-    mua_cooling_type = 'DX'
-
-    name = "sys2_chw"
-    name.gsub!(/\s+/, "-")
-    puts "***************#{name}***************\n"
-
-    # Load model and set climate file.
-    model = BTAP::FileIO.load_osm(File.join(@resources_folder,"5ZoneNoHVAC.osm"))
-    weather_file_path = OpenstudioStandards::Weather.get_standards_weather_file_path('CAN_ON_Toronto.Intl.AP.716240_CWEC2020.epw')
-    OpenstudioStandards::Weather.model_set_building_location(model, weather_file_path: weather_file_path)
-    BTAP::FileIO.save_osm(model, "#{output_folder}/#{name}-baseline.osm") if save_intermediate_models
-
-    hw_loop = OpenStudio::Model::PlantLoop.new(model)
-    always_on = model.alwaysOnDiscreteSchedule
-    standard.setup_hw_loop_with_components(model,hw_loop, boiler_fueltype, boiler_fueltype, always_on)
-    standard.add_sys2_FPFC_sys5_TPFC(model: model,
-                                     zones: model.getThermalZones,
-                                     chiller_type: chiller_type,
-                                     fan_coil_type: 'FPFC',
-                                     mau_cooling_type: mua_cooling_type,
-                                     hw_loop: hw_loop)
-
-    # Run sizing.
-    run_sizing(model: model, template: template, test_name: name, save_model_versions: save_intermediate_models)
-
-    loops = model.getPlantLoops
-    expected_exitT = 29.0
-    expected_deltaT = 6.0
-    expected_cw_setpoint = 7.0
-    loops.each do |iloop|
-      if iloop.name.to_s == 'Chilled Water Loop'
-        deltaT = iloop.sizingPlant.loopDesignTemperatureDifference
-        msg = "#{self.class.name}::#{__method__}. Chilled Water Loop deltaT is different from expected value"
-        assert_in_delta(expected_deltaT, deltaT, 0.01, msg)
-
-        # Check the supply loop. There should be a variable speed pump. Check confirms that we do not have a
-        #  constant speed pump as there is no other easy way to extract just the pump.
-        supply_comps = iloop.supplyComponents
-        supply_comps.each do |icomp|
-          if icomp.to_PumpConstantSpeed.is_initialized
-            msg = "#{self.class.name}::#{__method__}. Chilled Water Loop pump, #{icomp.name}, is not variable speed"
-            assert(false, msg)
-          end
-        end
-
-        supply_out_node = iloop.supplyOutletNode
-        set_point_manager = supply_out_node.setpointManagers[0].to_SetpointManagerScheduled.get
-        setpoint_sch = set_point_manager.schedule.to_ScheduleRuleset.get
-        sch_rules = setpoint_sch.scheduleRules
-        msg = "#{self.class.name}::#{__method__}. Chilled Water Loop supply setpoint temperature is different from expected value"
-        sch_rules.each do |rule|
-          day_sch = rule.daySchedule
-          setpoints = day_sch.values
-          setpoints.each do |ivalue|
-            assert_in_delta(expected_cw_setpoint, ivalue, 0.01, msg)
-          end
-        end
-
-      elsif iloop.name.to_s == 'Condenser Water Loop'
-        deltaT = iloop.sizingPlant.loopDesignTemperatureDifference
-        msg = "#{self.class.name}::#{__method__}. Condenser Water Loop deltaT is different from expected value"
-        assert_in_delta(expected_deltaT, deltaT, 0.01, msg)
-
-        exitT = iloop.sizingPlant.designLoopExitTemperature
-        msg = "#{self.class.name}::#{__method__}. Condenser Water Loop exitT is different from expected value"
-        assert_in_delta(expected_exitT, exitT, 0.01, msg)
-
-        # Check the supply loop. There should be a variable speed pump. Check confirms that we do not have a constant
-        # speed pump as there is no other easy way to extract just the pump.
-        supply_comps = iloop.supplyComponents
-        supply_comps.each do |icomp|
-          if icomp.to_PumpConstantSpeed.is_initialized
-            msg = "#{self.class.name}::#{__method__}. Condenser Water Loop pump, #{icomp.name}, is not variable speed"
-            assert(false, msg)
-          end
-        end
-
-        supply_out_node = iloop.supplyOutletNode
-        set_point_manager = supply_out_node.setpointManagers[0].to_SetpointManagerScheduled.get
-        setpoint_sch = set_point_manager.schedule.to_ScheduleRuleset.get
-        sch_rules = setpoint_sch.scheduleRules
-        msg = "#{self.class.name}::#{__method__}. Condenser Water Loop supply setpoint temperature is different from expected value"
-        sch_rules.each do |rule|
-          day_sch = rule.daySchedule
-          setpoints = day_sch.values
-          setpoints.each do |ivalue|
-            assert_in_delta(expected_exitT, ivalue, 0.01, msg)
-          end
-        end
-      end
-    end
-  end
-end
->>>>>>> 0488bdf1
+end