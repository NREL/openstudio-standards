--- conflicted
+++ resolved
@@ -24,22 +24,14 @@
 
     # Define test cases.
     test_cases = {}
-<<<<<<< HEAD
     
-=======
-
->>>>>>> 3788e1d6
     # Define references (per vintage in this case).
     test_cases[:NECB2011] = { Reference: "NECB 2011 p3:Table 5.2.12.1. Air-cooled Unitary Air Conditioners and Heat Pumps - Electrically Operated (page 5-13)" }
     test_cases[:NECB2015] = { Reference: "NECB 2015 p1:Table 5.2.12.1. Air-cooled Unitary Air Conditioners and Heat Pumps - Electrically Operated (page 5-14)" }
     test_cases[:NECB2017] = { Reference: "NECB 2017 p2:Table 5.2.12.1. Air-cooled Unitary Air Conditioners and Heat Pumps - Electrically Operated (page 5-15)" }
     test_cases[:NECB2020] = { Reference: "NECB 2020 p1:Table 5.2.12.1-A" }
 
-<<<<<<< HEAD
     # Test cases. 
-=======
-    # Test cases.
->>>>>>> 3788e1d6
     test_cases_hash = { vintage: @AllTemplates,
                         :unitary_heating_types => ['Electric Resistance', 'All Other'], # DX is tested in the heatpump tests.
                         TestCase: ["Small single package system"],
@@ -124,12 +116,6 @@
     logger.info "Starting individual test: #{name}"
     results = {}
 
-<<<<<<< HEAD
-=======
-    standard.fuel_type_set = SystemFuels.new()
-    standard.fuel_type_set.set_defaults(standards_data: standard.standards_data, primary_heating_fuel: fuel_type)
-
->>>>>>> 3788e1d6
     # Wrap test in begin/rescue/ensure.
     begin
 
@@ -177,11 +163,6 @@
       logger.error(msg)
       return {ERROR: msg}
     end
-<<<<<<< HEAD
-    
-=======
-
->>>>>>> 3788e1d6
     # Extract results and generate hash.
     capacity_btu_per_hr = OpenStudio.convert(cap.to_f, 'kW', 'Btu/hr').get
     dx_units = model.getCoilCoolingDXSingleSpeeds
@@ -280,12 +261,6 @@
     vintage = test_pars[:vintage]
     standard = get_standard(vintage)
 
-<<<<<<< HEAD
-=======
-    standard.fuel_type_set = SystemFuels.new()
-    standard.fuel_type_set.set_defaults(standards_data: standard.standards_data, primary_heating_fuel: fuel_type)
-
->>>>>>> 3788e1d6
     # Define the test name.
     name = "#{vintage}_sys2_CoolingType_#{fuel_type}_kW_chiller_type-#{chiller_type}_#{mau_cooling_type}"
     name_short = "#{vintage.downcase}_sys2_CoolingType-#{chiller_type}_#{mau_cooling_type}"
