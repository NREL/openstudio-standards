--- conflicted
+++ resolved
@@ -79,60 +79,11 @@
     file_name = File.join(@expected_results_folder, "#{file_root}-expected_results.json")
     expected_results = JSON.parse(File.read(file_name), { symbolize_names: true })
 
-<<<<<<< HEAD
-    # Set up remaining parameters for test.
-    output_folder = method_output_folder(__method__)
-    save_intermediate_models = false
-
-    # Generate the osm files for all relevant cases to generate the test data for system 3.
-    boiler_fueltype = 'NaturalGas'
-    baseboard_type = 'Hot Water'
-    unitary_heating_types = ['Electric Resistance', 'All Other']
-    templates = ['NECB2011', 'NECB2015', 'NECB2020', 'BTAPPRE1980'] # list of templates
-    num_cap_intv = {'NECB2011' => 4, 'NECB2015' => 5, 'NECB2020' => 5, 'BTAPPRE1980' => 4}  # number of capacity or outdoor air flow intervals for each template
-    speeds = ['single','multi']
-    outdoor_air_per_flr_area = {'NECB2011' => [0.001,0.004,0.016,0.064],
-                                'NECB2015' => [0.001,0.002,0.006,0.016,0.064],
-                                'NECB2020' => [0.001,0.002,0.006,0.016,0.064],
-                                'BTAPPRE1980' => [0.001,0.004,0.016,0.064]}  # outdoor air flow in m3/s per flow area
-
-    templates.each do |template|
-      unitary_expected_result_file = File.join(@expected_results_folder, "#{template.downcase}_compliance_unitary_efficiencies_expected_results.csv")
-      standard = get_standard(template)
-      unitary_res_file_output_text = "Heating Type,Min Capacity (Btu per hr),Max Capacity (Btu per hr),Seasonal Energy Efficiency Ratio (SEER),Energy Efficiency Ratio (EER)\n"
-
-      primary_heating_fuel = boiler_fueltype
-      standard.fuel_type_set = SystemFuels.new()
-      standard.fuel_type_set.set_defaults(standards_data: standard.standards_data, primary_heating_fuel: primary_heating_fuel)
-
-      # Initialize hashes for storing expected unitary efficiency data from file
-      heating_type_min_cap = {}
-      heating_type_min_cap['Electric Resistance'] = []
-      heating_type_min_cap['All Other'] = []
-      heating_type_max_cap = {}
-      heating_type_max_cap['Electric Resistance'] = []
-      heating_type_max_cap['All Other'] = []
-      efficiency_type = {}
-      efficiency_type['Electric Resistance'] = []
-      efficiency_type['All Other'] = []
-
-      # read the file for the expected unitary efficiency values for different heating types and equipment capacity ranges
-      CSV.foreach(unitary_expected_result_file, headers: true) do |data|
-        heating_type_min_cap[data['Heating Type']] << data['Min Capacity (Btu per hr)']
-        heating_type_max_cap[data['Heating Type']] << data['Max Capacity (Btu per hr)']
-        if data['Seasonal Energy Efficiency Ratio (SEER)'].to_f > 0.0
-          efficiency_type[data['Heating Type']] << 'Seasonal Energy Efficiency Ratio (SEER)'
-        elsif data['Energy Efficiency Ratio (EER)'].to_f > 0.0
-          efficiency_type[data['Heating Type']] << 'Energy Efficiency Ratio (EER)'
-        end
-      end
-=======
     # Check if test results match expected.
     msg = "Unitary efficiencies test results do not match what is expected in test"
     compare_results(expected_results: expected_results, test_results: test_results, msg: msg, type: 'json_data')
     logger.info "Finished suite of tests for: #{__method__}"
   end
->>>>>>> ce629f9e
 
   # @param test_pars [Hash] has the static parameters.
   # @param test_case [Hash] has the specific test parameters.
@@ -174,83 +125,6 @@
       elsif heating_type == 'All Other'
         heating_coil_type = 'Gas'
       end
-<<<<<<< HEAD
-      speeds.each do |speed|
-        actual_unitary_cop = {}
-        actual_unitary_cop['Electric Resistance'] = []
-        actual_unitary_cop['All Other'] = []
-        unitary_heating_types.each do |heating_type|
-          if heating_type == 'Electric Resistance'
-            heating_coil_type = 'Electric'
-          elsif heating_type == 'All Other'
-            heating_coil_type = 'Gas'
-          end
-          index = 0
-          heating_type_cap[heating_type].each do |unitary_cap|
-            # For single speed the capacity used in the name is the exact capacity of the dx coil in the model
-            # For multi speed the capacity of the coil (with name including Speed 1) is different from the capacity
-            # 'unitary_cap' used in the name, but it is in the same efficiency capacity interval as 'unitary_cap'.
-            name = "#{template}_sys3_MuaHtgCoilType-#{heating_coil_type}_Speed-#{speed}_UnitaryCap-#{unitary_cap}watts"
-            name.gsub!(/\s+/, "-")
-            puts "***************#{name}***************\n"
-
-            # Load model and set climate file.
-            model = BTAP::FileIO.load_osm(File.join(@resources_folder, "5ZoneNoHVAC.osm"))
-            weather_file_path = OpenstudioStandards::Weather.get_standards_weather_file_path('CAN_ON_Toronto.Intl.AP.716240_CWEC2020.epw')
-            OpenstudioStandards::Weather.model_set_building_location(model, weather_file_path: weather_file_path)
-            BTAP::FileIO.save_osm(model, "#{output_folder}/#{name}-baseline.osm") if save_intermediate_models
-
-            hw_loop = OpenStudio::Model::PlantLoop.new(model)
-            always_on = model.alwaysOnDiscreteSchedule
-            standard.setup_hw_loop_with_components(model, hw_loop, boiler_fueltype, boiler_fueltype, always_on)
-            case speed
-            when 'single'
-              # For single speed use the capacity 'unitary_cap' directly to set the capacity of the dx coils
-              standard.add_sys3and8_single_zone_packaged_rooftop_unit_with_baseboard_heating_single_speed(model: model,
-                                                                                                      zones: model.getThermalZones,
-                                                                                                      heating_coil_type: heating_coil_type,
-                                                                                                      baseboard_type: baseboard_type,
-                                                                                                      hw_loop: hw_loop,
-                                                                                                      new_auto_zoner: false)
-              model.getCoilCoolingDXSingleSpeeds.each do |dxcoil|
-                dxcoil.setRatedTotalCoolingCapacity(unitary_cap)
-                flow_rate = unitary_cap * 5.0e-5
-                dxcoil.setRatedAirFlowRate(flow_rate)
-              end
-            when 'multi'
-              # For multi speed use the outdoor air values (m3/s/m2) to set the outdoor air requirement of the airloops.
-              # Using the outdoor air flow rate for the the same list index as the capacity 'unitary_cap' generates a
-              # capacity for the dx coil (with the name that includes 'Speed 1') that's in the desired effiency capacity
-              # interval as the capacity 'unitary_cap' of the loop.
-              standard.add_sys3and8_single_zone_packaged_rooftop_unit_with_baseboard_heating_multi_speed(model: model,
-                                                                                                          zones: model.getThermalZones,
-                                                                                                          heating_coil_type: heating_coil_type,
-                                                                                                          baseboard_type: baseboard_type,
-                                                                                                          hw_loop: hw_loop,
-                                                                                                          new_auto_zoner: false)
-              model.getDesignSpecificationOutdoorAirs.sort.each do |oa_sp|
-                oa_sp.setOutdoorAirFlowperFloorArea(outdoor_air_per_flr_area[template][index])
-              end
-            end
-
-            # Save the model after btap hvac.
-            BTAP::FileIO.save_osm(model, "#{output_folder}/#{name}.hvacrb")
-
-            # Run the measure.
-            run_sizing(model: model, template: template, test_name: name, save_model_versions: save_intermediate_models)
-
-            case speed
-            when 'single'
-              actual_unitary_cop[heating_type] << model.getCoilCoolingDXSingleSpeeds[0].ratedCOP.to_f
-            when 'multi'
-              # In this case the dx coil with the name including 'Speed 1' is the one with appropriate capacity for this test
-              dx_unit = model.getCoilCoolingDXMultiSpeeds.select {|unit| unit.name.to_s.include? 'Speed 1'}[0]
-              actual_unitary_cop[heating_type] << dx_unit.stages.last.grossRatedCoolingCOP.to_f
-            end
-
-            index += 1
-          end
-=======
       # Load model and set climate file.
       model = BTAP::FileIO.load_osm(File.join(@resources_folder, "5ZoneNoHVAC.osm"))
       weather_file_path = OpenstudioStandards::Weather.get_standards_weather_file_path('CAN_ON_Toronto.Intl.AP.716240_CWEC2020.epw')
@@ -272,7 +146,6 @@
           dxcoil.setRatedTotalCoolingCapacity(cap * 1000)
           flow_rate = cap * 1000 * 5.0e-5
           dxcoil.setRatedAirFlowRate(flow_rate)
->>>>>>> ce629f9e
         end
       when 'multi'
         standard.add_sys3and8_single_zone_packaged_rooftop_unit_with_baseboard_heating_multi_speed(model: model,
@@ -374,39 +247,6 @@
     logger.info "Finished suite of tests for: #{__method__}"
   end
 
-<<<<<<< HEAD
-    # Generate the osm files for all relevant cases to generate the test data for system 2
-    unitary_res_file_output_text = "Curve Name,Curve Type,coeff1,coeff2,coeff3,coeff4,coeff5,coeff6,min_x,max_x,min_y,max_y\n"
-    boiler_fueltype = 'NaturalGas'
-    chiller_type = 'Scroll'
-    mua_cooling_type = 'DX'
-
-    primary_heating_fuel = boiler_fueltype
-    standard.fuel_type_set = SystemFuels.new()
-    standard.fuel_type_set.set_defaults(standards_data: standard.standards_data, primary_heating_fuel: primary_heating_fuel)
-    name = "#{template.downcase}_sys2_CoolingType-#{mua_cooling_type}"
-    name.gsub!(/\s+/, "-")
-    puts "***************#{name}***************\n"
-
-    # Load model and set climate file.
-    model = BTAP::FileIO.load_osm(File.join(@resources_folder, "5ZoneNoHVAC.osm"))
-    weather_file_path = OpenstudioStandards::Weather.get_standards_weather_file_path('CAN_ON_Toronto.Intl.AP.716240_CWEC2020.epw')
-    OpenstudioStandards::Weather.model_set_building_location(model, weather_file_path: weather_file_path)
-    BTAP::FileIO.save_osm(model, "#{output_folder}/#{name}-baseline.osm") if save_intermediate_models
-
-    hw_loop = OpenStudio::Model::PlantLoop.new(model)
-    always_on = model.alwaysOnDiscreteSchedule
-    standard.setup_hw_loop_with_components(model, hw_loop, boiler_fueltype, boiler_fueltype, always_on)
-    standard.add_sys2_FPFC_sys5_TPFC(model: model,
-                                     zones: model.getThermalZones,
-                                     chiller_type: chiller_type,
-                                     fan_coil_type: 'FPFC',
-                                     mau_cooling_type: mua_cooling_type,
-                                     hw_loop: hw_loop)
-
-    # Run sizing.
-    run_sizing(model: model, template: template, test_name: name, save_model_versions: save_intermediate_models)
-=======
   def do_test_unitary_curves(test_pars:, test_case:)
     # Debug.
     logger.debug "test_pars: #{JSON.pretty_generate(test_pars)}"
@@ -455,7 +295,6 @@
       logger.error(msg)
       return {ERROR: msg}
     end
->>>>>>> ce629f9e
 
     dx_units = model.getCoilCoolingDXSingleSpeeds
     dx_units.each do |dx_unit|
