require_relative '../../../helpers/minitest_helper'
require_relative '../../../helpers/necb_helper'
include(NecbHelper)

class NECB_HVAC_Unitary_Tests < Minitest::Test

  def setup()
    define_folders(__dir__)
    define_std_ranges
  end

  def test_unitary_efficiency
    logger.info "Starting suite of tests for: #{__method__}"

<<<<<<< HEAD
    # Define test parameters that apply to all tests.
    test_parameters = {
      test_method: __method__,
      save_intermediate_models: true,
      mau_type: true,
      speeds: 'single',
      baseboard_type: 'Hot Water',
      fuelType: 'NaturalGas'
    }
=======
    # Set up remaining parameters for test.
    output_folder = method_output_folder(__method__)
    save_intermediate_models = false

    # Generate the osm files for all relevant cases to generate the test data for system 3.
    boiler_fueltype = 'NaturalGas'
    baseboard_type = 'Hot Water'
    unitary_heating_types = ['Electric Resistance', 'All Other']
    templates = ['NECB2011', 'NECB2015', 'NECB2020', 'BTAPPRE1980'] #list of templates
    num_cap_intv = {'NECB2011' => 4, 'NECB2015' => 5, 'NECB2020' => 5, 'BTAPPRE1980' => 4}
    speeds = ['single']  # only single speed test works for now

    templates.each do |template|
      unitary_expected_result_file = File.join(@expected_results_folder, "#{template.downcase}_compliance_unitary_efficiencies_expected_results.csv")
      standard = get_standard(template)
      unitary_res_file_output_text = "Heating Type,Min Capacity (Btu per hr),Max Capacity (Btu per hr),Seasonal Energy Efficiency Ratio (SEER),Energy Efficiency Ratio (EER)\n"

      # Initialize hashes for storing expected unitary efficiency data from file
      heating_type_min_cap = {}
      heating_type_min_cap['Electric Resistance'] = []
      heating_type_min_cap['All Other'] = []
      heating_type_max_cap = {}
      heating_type_max_cap['Electric Resistance'] = []
      heating_type_max_cap['All Other'] = []
      efficiency_type = {}
      efficiency_type['Electric Resistance'] = []
      efficiency_type['All Other'] = []

      # read the file for the expected unitary efficiency values for different heating types and equipment capacity ranges
      CSV.foreach(unitary_expected_result_file, headers: true) do |data|
        heating_type_min_cap[data['Heating Type']] << data['Min Capacity (Btu per hr)']
        heating_type_max_cap[data['Heating Type']] << data['Max Capacity (Btu per hr)']
        if data['Seasonal Energy Efficiency Ratio (SEER)'].to_f > 0.0
          efficiency_type[data['Heating Type']] << 'Seasonal Energy Efficiency Ratio (SEER)'
        elsif data['Energy Efficiency Ratio (EER)'].to_f > 0.0
          efficiency_type[data['Heating Type']] << 'Energy Efficiency Ratio (EER)'
        end
      end
>>>>>>> a24f6939

    # Define test cases.
    test_cases = {}
    # Define references (per vintage in this case).
    test_cases[:NECB2011] = { :Reference => "NECB 2011 p3:Table 5.2.12.1." }
    test_cases[:NECB2015] = { :Reference => "NECB 2015 p1:Table 5.2.12.1." }
    test_cases[:NECB2017] = { :Reference => "NECB 2017 p2:Table 5.2.12.1." }
    test_cases[:NECB2020] = { :Reference => "NECB 2020 p1:Table 5.2.12.1.-A" }

<<<<<<< HEAD
    # Test cases. Three cases for NG and FuelOil, one for Electric.
    # Results and name are tbd here as they will be calculated in the test.

    test_cases_hash = { :Vintage => @AllTemplates,
                        :unitary_heating_types => ['Electric Resistance', 'All Other'],
                        :TestCase => ["case-1"],
                        :TestPars => { :test_capacity_kW => 9.5 } }
    new_test_cases = make_test_cases_json(test_cases_hash)
    merge_test_cases!(test_cases, new_test_cases)

    test_cases_hash = { :Vintage => @AllTemplates,
                        :unitary_heating_types => ['Electric Resistance', 'All Other'],
                        :TestCase => ["case-2"],
                        :TestPars => { :test_capacity_kW => 29.5 } }
    new_test_cases = make_test_cases_json(test_cases_hash)
    merge_test_cases!(test_cases, new_test_cases)

    test_cases_hash = { :Vintage => @AllTemplates,
                        :unitary_heating_types => ['Electric Resistance', 'All Other'],
                        :TestCase => ["case-3"],
                        :TestPars => { :test_capacity_kW => 55.0 } }
    new_test_cases = make_test_cases_json(test_cases_hash)
    merge_test_cases!(test_cases, new_test_cases)

    test_cases_hash = { :Vintage => @AllTemplates,
                        :unitary_heating_types => ['Electric Resistance', 'All Other'],
                        :TestCase => ["case-4"],
                        :TestPars => { :test_capacity_kW => 146.5 } }
    new_test_cases = make_test_cases_json(test_cases_hash)
    merge_test_cases!(test_cases, new_test_cases)
=======
      speeds.each do |speed|
        actual_unitary_cop = {}
        actual_unitary_cop['Electric Resistance'] = []
        actual_unitary_cop['All Other'] = []
        unitary_heating_types.each do |heating_type|
          if heating_type == 'Electric Resistance'
            heating_coil_type = 'Electric'
          elsif heating_type == 'All Other'
            heating_coil_type = 'Gas'
          end
          heating_type_cap[heating_type].each do |unitary_cap|
            name = "#{template}_sys3_MuaHtgCoilType-#{heating_coil_type}_Speed-#{speed}_UnitaryCap-#{unitary_cap}watts"
            name.gsub!(/\s+/, "-")
            puts "***************#{name}***************\n"

            # Load model and set climate file.
            model = BTAP::FileIO.load_osm(File.join(@resources_folder, "5ZoneNoHVAC.osm"))
            weather_file_path = OpenstudioStandards::Weather.get_standards_weather_file_path('CAN_ON_Toronto.Intl.AP.716240_CWEC2020.epw')
            OpenstudioStandards::Weather.model_set_building_location(model, weather_file_path: weather_file_path)
            BTAP::FileIO.save_osm(model, "#{output_folder}/#{name}-baseline.osm") if save_intermediate_models

            hw_loop = OpenStudio::Model::PlantLoop.new(model)
            always_on = model.alwaysOnDiscreteSchedule
            standard.setup_hw_loop_with_components(model, hw_loop, boiler_fueltype, always_on)
            case speed
            when 'single'
              standard.add_sys3and8_single_zone_packaged_rooftop_unit_with_baseboard_heating_single_speed(model: model,
                                                                                                      zones: model.getThermalZones,
                                                                                                      heating_coil_type: heating_coil_type,
                                                                                                      baseboard_type: baseboard_type,
                                                                                                      hw_loop: hw_loop,
                                                                                                      new_auto_zoner: false)
              model.getCoilCoolingDXSingleSpeeds.each do |dxcoil|
                dxcoil.setRatedTotalCoolingCapacity(unitary_cap)
                flow_rate = unitary_cap * 5.0e-5
                dxcoil.setRatedAirFlowRate(flow_rate)
              end
            when 'multi'
              standard.add_sys3and8_single_zone_packaged_rooftop_unit_with_baseboard_heating_multi_speed(model: model,
                                                                                                          zones: model.getThermalZones,
                                                                                                          heating_coil_type: heating_coil_type,
                                                                                                          baseboard_type: baseboard_type,
                                                                                                          hw_loop: hw_loop,
                                                                                                          new_auto_zoner: false)
            end

            # Save the model after btap hvac.
            BTAP::FileIO.save_osm(model, "#{output_folder}/#{name}.hvacrb")

            # Run the measure.
            run_sizing(model: model, template: template, test_name: name, save_model_versions: save_intermediate_models)

            case speed
            when 'single'
              actual_unitary_cop[heating_type] << model.getCoilCoolingDXSingleSpeeds[0].ratedCOP.to_f
            when 'multi'
              actual_unitary_cop[heating_type] << model.getCoilCoolingDXMultiSpeeds[0].stages.last.grossRatedCoolingCOP.to_f
            end
          end
        end

        # Generate table of test unitary efficiencies.
        actual_unitary_eff = {}
        actual_unitary_eff['Electric Resistance'] = []
        actual_unitary_eff['All Other'] = []
        unitary_heating_types.each do |heating_type|
          output_line_text = ''
          for int in 0..heating_type_cap[heating_type].size - 1
            output_line_text += "#{heating_type},#{heating_type_min_cap[heating_type][int]},#{heating_type_max_cap[heating_type][int]},"
            if efficiency_type[heating_type][int] == 'Seasonal Energy Efficiency Ratio (SEER)'
              actual_unitary_eff[heating_type][int] = (standard.cop_no_fan_to_seer(actual_unitary_cop[heating_type][int].to_f) + 0.001).round(2)
              output_line_text += "#{actual_unitary_eff[heating_type][int]},\n"
            elsif efficiency_type[heating_type][int] == 'Energy Efficiency Ratio (EER)'
              actual_unitary_eff[heating_type][int] = (standard.cop_no_fan_to_eer(actual_unitary_cop[heating_type][int].to_f) + 0.001).round(2)
              output_line_text += ",#{actual_unitary_eff[heating_type][int]}\n"
            end
          end
          unitary_res_file_output_text += output_line_text
        end
>>>>>>> a24f6939

    test_cases_hash = { :Vintage => @AllTemplates,
                        :unitary_heating_types => ['Electric Resistance', 'All Other'],
                        :TestCase => ["case-5"],
                        :TestPars => { :test_capacity_kW => 253 } }
    new_test_cases = make_test_cases_json(test_cases_hash)
    merge_test_cases!(test_cases, new_test_cases)

    # Create empty results hash and call the template method that runs the individual test cases.
    test_results = do_test_cases(test_cases: test_cases, test_pars: test_parameters)

    # Write test results.
    file_root = "#{self.class.name}-#{__method__}".downcase
    test_result_file = File.join(@test_results_folder, "#{file_root}-test_results.json")
    File.write(test_result_file, JSON.pretty_generate(test_results))

    # Read expected results.
    file_name = File.join(@expected_results_folder, "#{file_root}-expected_results.json")
    expected_results = JSON.parse(File.read(file_name), { symbolize_names: true })
    # Check if test results match expected.
    msg = "Unitary efficiencies test results do not match what is expected in test"
    compare_results(expected_results: expected_results, test_results: test_results, msg: msg, type: 'json_data')
    logger.info "Finished suite of tests for: #{__method__}"
  end

  # @param test_pars [Hash] has the static parameters.
  # @param test_case [Hash] has the specific test parameters.
  # @return results of this case.
  # @note Companion method to test_unitary_efficiency that runs a specific test. Called by do_test_cases in necb_helper.rb.
  def do_test_unitary_efficiency(test_pars:, test_case:)

    # Debug.
    logger.debug "test_pars: #{JSON.pretty_generate(test_pars)}"
    logger.debug "test_case: #{JSON.pretty_generate(test_case)}"
    # Define local variables. These are extracted from the supplied hashes.
    # General inputs.
    test_name = test_pars[:test_method]
    save_intermediate_models = test_pars[:save_intermediate_models]
    speed = test_pars[:speeds]
    baseboard_type = test_pars[:baseboard_type]
    fueltype = test_pars[:fuelType]
    heating_type = test_pars[:unitary_heating_types]
    # Test specific inputs.
    cap = test_case[:test_capacity_kW]
    vintage = test_pars[:Vintage]
    standard = get_standard(vintage)
    # Define the test name.
    name = "#{vintage}_sys3_MauHtgCoilType-#{heating_type}_Speed-#{speed}_cap-#{cap.to_int}kW"
    name_short = "#{vintage}_#{heating_type}_cap-#{cap.to_int}kW"
    output_folder = method_output_folder("#{test_name}/#{name_short}")
    logger.info "Starting individual test: #{name}"

    # Wrap test in begin/rescue/ensure.
    begin

      if heating_type == 'Electric Resistance'
        heating_coil_type = 'Electric'
      elsif heating_type == 'All Other'
        heating_coil_type = 'Gas'
      end
      # Load model and set climate file.
      model = BTAP::FileIO.load_osm(File.join(@resources_folder, "5ZoneNoHVAC.osm"))
      BTAP::Environment::WeatherFile.new('CAN_ON_Toronto.Pearson.Intl.AP.716240_CWEC2016.epw').set_weather_file(model)
      BTAP::FileIO.save_osm(model, "#{output_folder}/#{name}-baseline.osm") if save_intermediate_models

      hw_loop = OpenStudio::Model::PlantLoop.new(model)
      always_on = model.alwaysOnDiscreteSchedule
      standard.setup_hw_loop_with_components(model, hw_loop, fueltype, always_on)
      case speed
      when 'single'
        standard.add_sys3and8_single_zone_packaged_rooftop_unit_with_baseboard_heating_single_speed(model: model,
                                                                                                    zones: model.getThermalZones,
                                                                                                    heating_coil_type: heating_coil_type,
                                                                                                    baseboard_type: baseboard_type,
                                                                                                    hw_loop: hw_loop,
                                                                                                    new_auto_zoner: false)
        model.getCoilCoolingDXSingleSpeeds.each do |dxcoil|
          dxcoil.setRatedTotalCoolingCapacity(cap * 1000)
          flow_rate = cap * 1000 * 5.0e-5
          dxcoil.setRatedAirFlowRate(flow_rate)
        end
      when 'multi'
        standard.add_sys3and8_single_zone_packaged_rooftop_unit_with_baseboard_heating_multi_speed(model: model,
                                                                                                   zones: model.getThermalZones,
                                                                                                   heating_coil_type: heating_coil_type,
                                                                                                   baseboard_type: baseboard_type,
                                                                                                   hw_loop: hw_loop,
                                                                                                   new_auto_zoner: false)
      end

      # Save the model after btap hvac.
      BTAP::FileIO.save_osm(model, "#{output_folder}/#{name}.hvacrb")

      # Run the measure.
      run_sizing(model: model, template: vintage, save_model_versions: save_intermediate_models, output_dir: output_folder) if PERFORM_STANDARDS

    rescue => error
      logger.error "#{__FILE__}::#{__method__} #{error.message}"
    end
    results = {}
    dx_units = model.getCoilCoolingDXSingleSpeeds
    dx_units.each do |dx_unit|
      dx_unit_name = dx_unit.name.get
      cop = dx_unit.ratedCOP.to_f
      seer = standard.cop_to_seer_cooling_with_fan(cop.to_f)
      eer = standard.cop_to_eer(cop.to_f)
      # Add this test case to results and return the hash.
      results[dx_unit_name] = {
        speed: speed,
        tested_capacity_kW: cap.round(2),
        cop: cop.round(2),
        seer: seer.round(2),
        eer: eer.round(2)
      }
    end
    logger.info "Completed individual test: #{name}"
    results = results.sort.to_h

    return results
  end

  # Test to validate the unitary performance curves
  def test_unitary_curves
    logger.info "Starting suite of tests for: #{__method__}"

    # Define test parameters that apply to all tests.
    test_parameters = {
      test_method: __method__,
      save_intermediate_models: true,
      chiller_type: 'Scroll',
      mau_cooling_type: 'DX'
    }

    # Define test cases.
    test_cases = {}

    # Test cases. Three cases for NG and FuelOil, one for Electric.
    # Results and name are tbd here as they will be calculated in the test.

    test_cases_hash = { :Vintage => @AllTemplates,
                        :FuelType => ["NaturalGas"],
                        :TestCase => ["case-1"],
                        :TestPars => { :curve_name => "tbd" } }
    new_test_cases = make_test_cases_json(test_cases_hash)
    merge_test_cases!(test_cases, new_test_cases)

    # Create empty results hash and call the template method that runs the individual test cases.
    test_results = do_test_cases(test_cases: test_cases, test_pars: test_parameters)

    # Write test results.
    file_root = "#{self.class.name}-#{__method__}".downcase
    test_result_file = File.join(@test_results_folder, "#{file_root}-test_results.json")
    File.write(test_result_file, JSON.pretty_generate(test_results))

    # Read expected results.
    file_name = File.join(@expected_results_folder, "#{file_root}-expected_results.json")
    expected_results = JSON.parse(File.read(file_name), { symbolize_names: true })
    # Check if test results match expected.
    msg = "Unitary efficiencies test results do not match what is expected in test"
    compare_results(expected_results: expected_results, test_results: test_results, msg: msg, type: 'json_data')
    logger.info "Finished suite of tests for: #{__method__}"
  end

  def do_test_unitary_curves(test_pars:, test_case:)
    # Debug.
    logger.debug "test_pars: #{JSON.pretty_generate(test_pars)}"
    logger.debug "test_case: #{JSON.pretty_generate(test_case)}"

    # Define local variables. These are extracted from the supplied hashes.
    # General inputs.
    test_name = test_pars[:test_method]
    save_intermediate_models = test_pars[:save_intermediate_models]
    chiller_type = test_pars[:chiller_type]
    mau_cooling_type = test_pars[:mau_cooling_type]
    fueltype = test_pars[:FuelType]
    vintage = test_pars[:Vintage]
    standard = get_standard(vintage)
    # Define the test name.
    name = "#{vintage}_sys2_CoolingType_#{fueltype}_kW_chiller_type-#{chiller_type}_#{mau_cooling_type}"
    name_short = "#{vintage.downcase}_sys2_CoolingType-#{chiller_type}_#{mau_cooling_type}"

    output_folder = method_output_folder("#{test_name}/#{name_short}")
    logger.info "Starting individual test: #{name}"

    # Load model and set climate file.
    model = BTAP::FileIO.load_osm(File.join(@resources_folder, "5ZoneNoHVAC.osm"))
    weather_file_path = OpenstudioStandards::Weather.get_standards_weather_file_path('CAN_ON_Toronto.Intl.AP.716240_CWEC2020.epw')
    OpenstudioStandards::Weather.model_set_building_location(model, weather_file_path: weather_file_path)
    BTAP::FileIO.save_osm(model, "#{output_folder}/#{name}-baseline.osm") if save_intermediate_models

    hw_loop = OpenStudio::Model::PlantLoop.new(model)
    always_on = model.alwaysOnDiscreteSchedule
    standard.setup_hw_loop_with_components(model, hw_loop, fueltype, always_on)

    standard.add_sys2_FPFC_sys5_TPFC(model: model,
                                     zones: model.getThermalZones,
                                     chiller_type: chiller_type,
                                     fan_coil_type: 'FPFC',
                                     mau_cooling_type: mau_cooling_type,
                                     hw_loop: hw_loop)

<<<<<<< HEAD
    run_sizing(model: model, template: vintage, save_model_versions: save_intermediate_models, output_dir: output_folder) if PERFORM_STANDARDS
=======
    # Run sizing.
    run_sizing(model: model, template: template, test_name: name, save_model_versions: save_intermediate_models)
>>>>>>> a24f6939

    dx_units = model.getCoilCoolingDXSingleSpeeds
    results = {}

    dx_units.each do |dx_unit|
      dx_unit_name = dx_unit.name.get
      results[dx_unit_name] ||= {} # Initialize hash for dx_unit_name

      # Define the curves and their types inline
      curves = [
        { curve: dx_unit.totalCoolingCapacityFunctionOfTemperatureCurve.to_CurveBiquadratic.get, type: 'biquadratic' },
        { curve: dx_unit.energyInputRatioFunctionOfTemperatureCurve.to_CurveBiquadratic.get, type: 'biquadratic' },
        { curve: dx_unit.totalCoolingCapacityFunctionOfFlowFractionCurve.to_CurveQuadratic.get, type: 'quadratic' },
        { curve: dx_unit.energyInputRatioFunctionOfFlowFractionCurve.to_CurveQuadratic.get, type: 'quadratic' },
        { curve: dx_unit.partLoadFractionCorrelationCurve.to_CurveCubic.get, type: 'cubic' }
      ]

      curves.each do |curve_detail|
        curve = curve_detail[:curve]
        next unless curve # Skip if the curve is nil

        curve_name = curve.name.get
        results[dx_unit_name][curve_name] ||= {} # Initialize hash for curve_name

        # Add mandatory attributes
        results[dx_unit_name][curve_name] = {
          curve_type: curve_detail[:type],
          coefficient1Constant: sprintf('%.5E', curve.coefficient1Constant),
          coefficient2x: sprintf('%.5E', curve.coefficient2x),
          coefficient3xPOW2: sprintf('%.5E', curve.coefficient3xPOW2),
          minimumValueofx: sprintf('%.5E', curve.minimumValueofx),
          maximumValueofx: sprintf('%.5E', curve.maximumValueofx)
        }

        # Define a mapping of optional attributes
        attributes = {
          coefficient4y: :coefficient4y,
          coefficient5yPOW2: :coefficient5yPOW2,
          coefficient6xTIMESY: :coefficient6xTIMESY,
          minimumValueofy: :minimumValueofy,
          maximumValueofy: :maximumValueofy
        }

        # Conditionally add optional attributes if the methods exist
        attributes.each do |key, method|
          if curve.respond_to?(method)
            results[dx_unit_name][curve_name][key] = sprintf('%.5E', curve.send(method))
          end
        end
      end
    end

    # Sort results hash
    results = results.sort.to_h
    return results
  end
end<|MERGE_RESOLUTION|>--- conflicted
+++ resolved
@@ -12,7 +12,6 @@
   def test_unitary_efficiency
     logger.info "Starting suite of tests for: #{__method__}"
 
-<<<<<<< HEAD
     # Define test parameters that apply to all tests.
     test_parameters = {
       test_method: __method__,
@@ -22,46 +21,6 @@
       baseboard_type: 'Hot Water',
       fuelType: 'NaturalGas'
     }
-=======
-    # Set up remaining parameters for test.
-    output_folder = method_output_folder(__method__)
-    save_intermediate_models = false
-
-    # Generate the osm files for all relevant cases to generate the test data for system 3.
-    boiler_fueltype = 'NaturalGas'
-    baseboard_type = 'Hot Water'
-    unitary_heating_types = ['Electric Resistance', 'All Other']
-    templates = ['NECB2011', 'NECB2015', 'NECB2020', 'BTAPPRE1980'] #list of templates
-    num_cap_intv = {'NECB2011' => 4, 'NECB2015' => 5, 'NECB2020' => 5, 'BTAPPRE1980' => 4}
-    speeds = ['single']  # only single speed test works for now
-
-    templates.each do |template|
-      unitary_expected_result_file = File.join(@expected_results_folder, "#{template.downcase}_compliance_unitary_efficiencies_expected_results.csv")
-      standard = get_standard(template)
-      unitary_res_file_output_text = "Heating Type,Min Capacity (Btu per hr),Max Capacity (Btu per hr),Seasonal Energy Efficiency Ratio (SEER),Energy Efficiency Ratio (EER)\n"
-
-      # Initialize hashes for storing expected unitary efficiency data from file
-      heating_type_min_cap = {}
-      heating_type_min_cap['Electric Resistance'] = []
-      heating_type_min_cap['All Other'] = []
-      heating_type_max_cap = {}
-      heating_type_max_cap['Electric Resistance'] = []
-      heating_type_max_cap['All Other'] = []
-      efficiency_type = {}
-      efficiency_type['Electric Resistance'] = []
-      efficiency_type['All Other'] = []
-
-      # read the file for the expected unitary efficiency values for different heating types and equipment capacity ranges
-      CSV.foreach(unitary_expected_result_file, headers: true) do |data|
-        heating_type_min_cap[data['Heating Type']] << data['Min Capacity (Btu per hr)']
-        heating_type_max_cap[data['Heating Type']] << data['Max Capacity (Btu per hr)']
-        if data['Seasonal Energy Efficiency Ratio (SEER)'].to_f > 0.0
-          efficiency_type[data['Heating Type']] << 'Seasonal Energy Efficiency Ratio (SEER)'
-        elsif data['Energy Efficiency Ratio (EER)'].to_f > 0.0
-          efficiency_type[data['Heating Type']] << 'Energy Efficiency Ratio (EER)'
-        end
-      end
->>>>>>> a24f6939
 
     # Define test cases.
     test_cases = {}
@@ -71,7 +30,6 @@
     test_cases[:NECB2017] = { :Reference => "NECB 2017 p2:Table 5.2.12.1." }
     test_cases[:NECB2020] = { :Reference => "NECB 2020 p1:Table 5.2.12.1.-A" }
 
-<<<<<<< HEAD
     # Test cases. Three cases for NG and FuelOil, one for Electric.
     # Results and name are tbd here as they will be calculated in the test.
 
@@ -102,87 +60,6 @@
                         :TestPars => { :test_capacity_kW => 146.5 } }
     new_test_cases = make_test_cases_json(test_cases_hash)
     merge_test_cases!(test_cases, new_test_cases)
-=======
-      speeds.each do |speed|
-        actual_unitary_cop = {}
-        actual_unitary_cop['Electric Resistance'] = []
-        actual_unitary_cop['All Other'] = []
-        unitary_heating_types.each do |heating_type|
-          if heating_type == 'Electric Resistance'
-            heating_coil_type = 'Electric'
-          elsif heating_type == 'All Other'
-            heating_coil_type = 'Gas'
-          end
-          heating_type_cap[heating_type].each do |unitary_cap|
-            name = "#{template}_sys3_MuaHtgCoilType-#{heating_coil_type}_Speed-#{speed}_UnitaryCap-#{unitary_cap}watts"
-            name.gsub!(/\s+/, "-")
-            puts "***************#{name}***************\n"
-
-            # Load model and set climate file.
-            model = BTAP::FileIO.load_osm(File.join(@resources_folder, "5ZoneNoHVAC.osm"))
-            weather_file_path = OpenstudioStandards::Weather.get_standards_weather_file_path('CAN_ON_Toronto.Intl.AP.716240_CWEC2020.epw')
-            OpenstudioStandards::Weather.model_set_building_location(model, weather_file_path: weather_file_path)
-            BTAP::FileIO.save_osm(model, "#{output_folder}/#{name}-baseline.osm") if save_intermediate_models
-
-            hw_loop = OpenStudio::Model::PlantLoop.new(model)
-            always_on = model.alwaysOnDiscreteSchedule
-            standard.setup_hw_loop_with_components(model, hw_loop, boiler_fueltype, always_on)
-            case speed
-            when 'single'
-              standard.add_sys3and8_single_zone_packaged_rooftop_unit_with_baseboard_heating_single_speed(model: model,
-                                                                                                      zones: model.getThermalZones,
-                                                                                                      heating_coil_type: heating_coil_type,
-                                                                                                      baseboard_type: baseboard_type,
-                                                                                                      hw_loop: hw_loop,
-                                                                                                      new_auto_zoner: false)
-              model.getCoilCoolingDXSingleSpeeds.each do |dxcoil|
-                dxcoil.setRatedTotalCoolingCapacity(unitary_cap)
-                flow_rate = unitary_cap * 5.0e-5
-                dxcoil.setRatedAirFlowRate(flow_rate)
-              end
-            when 'multi'
-              standard.add_sys3and8_single_zone_packaged_rooftop_unit_with_baseboard_heating_multi_speed(model: model,
-                                                                                                          zones: model.getThermalZones,
-                                                                                                          heating_coil_type: heating_coil_type,
-                                                                                                          baseboard_type: baseboard_type,
-                                                                                                          hw_loop: hw_loop,
-                                                                                                          new_auto_zoner: false)
-            end
-
-            # Save the model after btap hvac.
-            BTAP::FileIO.save_osm(model, "#{output_folder}/#{name}.hvacrb")
-
-            # Run the measure.
-            run_sizing(model: model, template: template, test_name: name, save_model_versions: save_intermediate_models)
-
-            case speed
-            when 'single'
-              actual_unitary_cop[heating_type] << model.getCoilCoolingDXSingleSpeeds[0].ratedCOP.to_f
-            when 'multi'
-              actual_unitary_cop[heating_type] << model.getCoilCoolingDXMultiSpeeds[0].stages.last.grossRatedCoolingCOP.to_f
-            end
-          end
-        end
-
-        # Generate table of test unitary efficiencies.
-        actual_unitary_eff = {}
-        actual_unitary_eff['Electric Resistance'] = []
-        actual_unitary_eff['All Other'] = []
-        unitary_heating_types.each do |heating_type|
-          output_line_text = ''
-          for int in 0..heating_type_cap[heating_type].size - 1
-            output_line_text += "#{heating_type},#{heating_type_min_cap[heating_type][int]},#{heating_type_max_cap[heating_type][int]},"
-            if efficiency_type[heating_type][int] == 'Seasonal Energy Efficiency Ratio (SEER)'
-              actual_unitary_eff[heating_type][int] = (standard.cop_no_fan_to_seer(actual_unitary_cop[heating_type][int].to_f) + 0.001).round(2)
-              output_line_text += "#{actual_unitary_eff[heating_type][int]},\n"
-            elsif efficiency_type[heating_type][int] == 'Energy Efficiency Ratio (EER)'
-              actual_unitary_eff[heating_type][int] = (standard.cop_no_fan_to_eer(actual_unitary_cop[heating_type][int].to_f) + 0.001).round(2)
-              output_line_text += ",#{actual_unitary_eff[heating_type][int]}\n"
-            end
-          end
-          unitary_res_file_output_text += output_line_text
-        end
->>>>>>> a24f6939
 
     test_cases_hash = { :Vintage => @AllTemplates,
                         :unitary_heating_types => ['Electric Resistance', 'All Other'],
@@ -245,7 +122,8 @@
       end
       # Load model and set climate file.
       model = BTAP::FileIO.load_osm(File.join(@resources_folder, "5ZoneNoHVAC.osm"))
-      BTAP::Environment::WeatherFile.new('CAN_ON_Toronto.Pearson.Intl.AP.716240_CWEC2016.epw').set_weather_file(model)
+      weather_file_path = OpenstudioStandards::Weather.get_standards_weather_file_path('CAN_ON_Toronto.Intl.AP.716240_CWEC2020.epw')
+      OpenstudioStandards::Weather.model_set_building_location(model, weather_file_path: weather_file_path)
       BTAP::FileIO.save_osm(model, "#{output_folder}/#{name}-baseline.osm") if save_intermediate_models
 
       hw_loop = OpenStudio::Model::PlantLoop.new(model)
@@ -384,12 +262,7 @@
                                      mau_cooling_type: mau_cooling_type,
                                      hw_loop: hw_loop)
 
-<<<<<<< HEAD
     run_sizing(model: model, template: vintage, save_model_versions: save_intermediate_models, output_dir: output_folder) if PERFORM_STANDARDS
-=======
-    # Run sizing.
-    run_sizing(model: model, template: template, test_name: name, save_model_versions: save_intermediate_models)
->>>>>>> a24f6939
 
     dx_units = model.getCoilCoolingDXSingleSpeeds
     results = {}
