--- conflicted
+++ resolved
@@ -10,50 +10,6 @@
   end
 
   def test_unitary_efficiency
-<<<<<<< HEAD
-
-    # Set up remaining parameters for test.
-    output_folder = method_output_folder(__method__)
-    save_intermediate_models = false
-
-    # Generate the osm files for all relevant cases to generate the test data for system 3.
-    boiler_fueltype = 'NaturalGas'
-    baseboard_type = 'Hot Water'
-    unitary_heating_types = ['Electric Resistance', 'All Other']
-    templates = ['NECB2011', 'NECB2015', 'NECB2020', 'BTAPPRE1980'] # list of templates
-    num_cap_intv = {'NECB2011' => 4, 'NECB2015' => 5, 'NECB2020' => 5, 'BTAPPRE1980' => 4}  # number of capacity or outdoor air flow intervals for each template
-    speeds = ['single','multi']
-    outdoor_air_per_flr_area = {'NECB2011' => [0.001,0.004,0.016,0.064],
-                                'NECB2015' => [0.001,0.002,0.006,0.016,0.064],
-                                'NECB2020' => [0.001,0.002,0.006,0.016,0.064],
-                                'BTAPPRE1980' => [0.001,0.004,0.016,0.064]}  # outdoor air flow in m3/s per flow area
-
-    templates.each do |template|
-      unitary_expected_result_file = File.join(@expected_results_folder, "#{template.downcase}_compliance_unitary_efficiencies_expected_results.csv")
-      standard = get_standard(template)
-      unitary_res_file_output_text = "Heating Type,Min Capacity (Btu per hr),Max Capacity (Btu per hr),Seasonal Energy Efficiency Ratio (SEER),Energy Efficiency Ratio (EER)\n"
-
-      # Initialize hashes for storing expected unitary efficiency data from file
-      heating_type_min_cap = {}
-      heating_type_min_cap['Electric Resistance'] = []
-      heating_type_min_cap['All Other'] = []
-      heating_type_max_cap = {}
-      heating_type_max_cap['Electric Resistance'] = []
-      heating_type_max_cap['All Other'] = []
-      efficiency_type = {}
-      efficiency_type['Electric Resistance'] = []
-      efficiency_type['All Other'] = []
-
-      # read the file for the expected unitary efficiency values for different heating types and equipment capacity ranges
-      CSV.foreach(unitary_expected_result_file, headers: true) do |data|
-        heating_type_min_cap[data['Heating Type']] << data['Min Capacity (Btu per hr)']
-        heating_type_max_cap[data['Heating Type']] << data['Max Capacity (Btu per hr)']
-        if data['Seasonal Energy Efficiency Ratio (SEER)'].to_f > 0.0
-          efficiency_type[data['Heating Type']] << 'Seasonal Energy Efficiency Ratio (SEER)'
-        elsif data['Energy Efficiency Ratio (EER)'].to_f > 0.0
-          efficiency_type[data['Heating Type']] << 'Energy Efficiency Ratio (EER)'
-        end
-=======
     logger.info "Starting suite of tests for: #{__method__}"
 
     # Define test parameters that apply to all tests.
@@ -171,118 +127,38 @@
         heating_coil_type = 'Electric'
       elsif heating_type == 'All Other'
         heating_coil_type = 'Gas'
->>>>>>> a07b949b
       end
-
-      # Use the expected unitary efficiency data to generate suitable equipment capacities for the test to cover all
-      # the relevant equipment capacity ranges
-      # This approach is used for 'single' speed runs. For multi speed the outdoor air lists are used instead.
-      heating_type_cap = {}
-      heating_type_min_cap.each do |heating_type, cap|
-        unless heating_type_cap.key? heating_type then
-          heating_type_cap[heating_type] = []
+      # Load model and set climate file.
+      model = BTAP::FileIO.load_osm(File.join(@resources_folder, "5ZoneNoHVAC.osm"))
+      weather_file_path = OpenstudioStandards::Weather.get_standards_weather_file_path('CAN_ON_Toronto.Intl.AP.716240_CWEC2020.epw')
+      OpenstudioStandards::Weather.model_set_building_location(model, weather_file_path: weather_file_path)
+      BTAP::FileIO.save_osm(model, "#{output_folder}/#{name}-baseline.osm") if save_intermediate_models
+
+      hw_loop = OpenStudio::Model::PlantLoop.new(model)
+      always_on = model.alwaysOnDiscreteSchedule
+      standard.setup_hw_loop_with_components(model, hw_loop, fuel_type, fuel_type, always_on)
+      case speed
+      when 'single'
+        standard.add_sys3and8_single_zone_packaged_rooftop_unit_with_baseboard_heating_single_speed(model: model,
+                                                                                                    zones: model.getThermalZones,
+                                                                                                    heating_coil_type: heating_coil_type,
+                                                                                                    baseboard_type: baseboard_type,
+                                                                                                    hw_loop: hw_loop,
+                                                                                                    new_auto_zoner: false)
+        model.getCoilCoolingDXSingleSpeeds.each do |dxcoil|
+          dxcoil.setRatedTotalCoolingCapacity(cap * 1000)
+          flow_rate = cap * 1000 * 5.0e-5
+          dxcoil.setRatedAirFlowRate(flow_rate)
         end
-        for i in 0..num_cap_intv[template] - 2
-          heating_type_cap[heating_type] << 0.5 * (OpenStudio.convert(heating_type_min_cap[heating_type][i].to_f, 'Btu/hr', 'W').to_f + OpenStudio.convert(heating_type_min_cap[heating_type][i + 1].to_f, 'Btu/h', 'W').to_f)
-        end
-        heating_type_cap[heating_type] << (heating_type_min_cap[heating_type][num_cap_intv[template] - 1].to_f + 10000.0)
+      when 'multi'
+        standard.add_sys3and8_single_zone_packaged_rooftop_unit_with_baseboard_heating_multi_speed(model: model,
+                                                                                                   zones: model.getThermalZones,
+                                                                                                   heating_coil_type: heating_coil_type,
+                                                                                                   baseboard_type: baseboard_type,
+                                                                                                   hw_loop: hw_loop,
+                                                                                                   new_auto_zoner: false)
       end
-      speeds.each do |speed|
-        actual_unitary_cop = {}
-        actual_unitary_cop['Electric Resistance'] = []
-        actual_unitary_cop['All Other'] = []
-        unitary_heating_types.each do |heating_type|
-          if heating_type == 'Electric Resistance'
-            heating_coil_type = 'Electric'
-          elsif heating_type == 'All Other'
-            heating_coil_type = 'Gas'
-          end
-          index = 0
-          heating_type_cap[heating_type].each do |unitary_cap|
-            # For single speed the capacity used in the name is the exact capacity of the dx coil in the model
-            # For multi speed the capacity of the coil (with name including Speed 1) is different from the capacity
-            # 'unitary_cap' used in the name, but it is in the same efficiency capacity interval as 'unitary_cap'.
-            name = "#{template}_sys3_MuaHtgCoilType-#{heating_coil_type}_Speed-#{speed}_UnitaryCap-#{unitary_cap}watts"
-            name.gsub!(/\s+/, "-")
-            puts "***************#{name}***************\n"
-
-            # Load model and set climate file.
-            model = BTAP::FileIO.load_osm(File.join(@resources_folder, "5ZoneNoHVAC.osm"))
-            weather_file_path = OpenstudioStandards::Weather.get_standards_weather_file_path('CAN_ON_Toronto.Intl.AP.716240_CWEC2020.epw')
-            OpenstudioStandards::Weather.model_set_building_location(model, weather_file_path: weather_file_path)
-            BTAP::FileIO.save_osm(model, "#{output_folder}/#{name}-baseline.osm") if save_intermediate_models
-
-            hw_loop = OpenStudio::Model::PlantLoop.new(model)
-            always_on = model.alwaysOnDiscreteSchedule
-            standard.setup_hw_loop_with_components(model, hw_loop, boiler_fueltype, boiler_fueltype, always_on)
-            case speed
-            when 'single'
-              # For single speed use the capacity 'unitary_cap' directly to set the capacity of the dx coils
-              standard.add_sys3and8_single_zone_packaged_rooftop_unit_with_baseboard_heating_single_speed(model: model,
-                                                                                                      zones: model.getThermalZones,
-                                                                                                      heating_coil_type: heating_coil_type,
-                                                                                                      baseboard_type: baseboard_type,
-                                                                                                      hw_loop: hw_loop,
-                                                                                                      new_auto_zoner: false)
-              model.getCoilCoolingDXSingleSpeeds.each do |dxcoil|
-                dxcoil.setRatedTotalCoolingCapacity(unitary_cap)
-                flow_rate = unitary_cap * 5.0e-5
-                dxcoil.setRatedAirFlowRate(flow_rate)
-              end
-            when 'multi'
-              # For multi speed use the outdoor air values (m3/s/m2) to set the outdoor air requirement of the airloops.
-              # Using the outdoor air flow rate for the the same list index as the capacity 'unitary_cap' generates a
-              # capacity for the dx coil (with the name that includes 'Speed 1') that's in the desired effiency capacity
-              # interval as the capacity 'unitary_cap' of the loop.
-              standard.add_sys3and8_single_zone_packaged_rooftop_unit_with_baseboard_heating_multi_speed(model: model,
-                                                                                                          zones: model.getThermalZones,
-                                                                                                          heating_coil_type: heating_coil_type,
-                                                                                                          baseboard_type: baseboard_type,
-                                                                                                          hw_loop: hw_loop,
-                                                                                                          new_auto_zoner: false)
-              model.getDesignSpecificationOutdoorAirs.sort.each do |oa_sp|
-                oa_sp.setOutdoorAirFlowperFloorArea(outdoor_air_per_flr_area[template][index])
-              end
-            end
-
-            # Save the model after btap hvac.
-            BTAP::FileIO.save_osm(model, "#{output_folder}/#{name}.hvacrb")
-
-            # Run the measure.
-            run_sizing(model: model, template: template, test_name: name, save_model_versions: save_intermediate_models)
-
-            case speed
-            when 'single'
-              actual_unitary_cop[heating_type] << model.getCoilCoolingDXSingleSpeeds[0].ratedCOP.to_f
-            when 'multi'
-              # In this case the dx coil with the name including 'Speed 1' is the one with appropriate capacity for this test
-              dx_unit = model.getCoilCoolingDXMultiSpeeds.select {|unit| unit.name.to_s.include? 'Speed 1'}[0]
-              actual_unitary_cop[heating_type] << dx_unit.stages.last.grossRatedCoolingCOP.to_f
-            end
-
-            index += 1
-          end
-        end
-
-<<<<<<< HEAD
-        # Generate table of test unitary efficiencies.
-        actual_unitary_eff = {}
-        actual_unitary_eff['Electric Resistance'] = []
-        actual_unitary_eff['All Other'] = []
-        unitary_heating_types.each do |heating_type|
-          output_line_text = ''
-          for int in 0..heating_type_cap[heating_type].size - 1
-            output_line_text += "#{heating_type},#{heating_type_min_cap[heating_type][int]},#{heating_type_max_cap[heating_type][int]},"
-            if efficiency_type[heating_type][int] == 'Seasonal Energy Efficiency Ratio (SEER)'
-              actual_unitary_eff[heating_type][int] = (standard.cop_no_fan_to_seer(actual_unitary_cop[heating_type][int].to_f) + 0.001).round(2)
-              output_line_text += "#{actual_unitary_eff[heating_type][int]},\n"
-            elsif efficiency_type[heating_type][int] == 'Energy Efficiency Ratio (EER)'
-              actual_unitary_eff[heating_type][int] = (standard.cop_no_fan_to_eer(actual_unitary_cop[heating_type][int].to_f) + 0.001).round(2)
-              output_line_text += ",#{actual_unitary_eff[heating_type][int]}\n"
-            end
-          end
-          unitary_res_file_output_text += output_line_text
-=======
+
       # Run sizing.
       run_sizing(model: model, template: vintage, save_model_versions: save_intermediate_models, output_dir: output_folder) if PERFORM_STANDARDS
     rescue => error
@@ -308,21 +184,28 @@
         else
           metric = 'SEER'
           value = standard.cop_no_fan_to_seer(rated_cop).signif(3)
->>>>>>> a07b949b
         end
-
-        # Write test results file.
-        test_result_file = File.join(@test_results_folder, "#{template.downcase}_compliance_unitary_efficiencies_test_results.csv")
-        File.open(test_result_file, 'w') {|f| f.write(unitary_res_file_output_text.chomp)}
-
-        # Test that the values are correct by doing a file compare.
-        expected_result_file = File.join(@expected_results_folder, "#{template.downcase}_compliance_unitary_efficiencies_expected_results.csv")
-
-        # Check if test results match expected.
-        msg = "Unitary efficiency test results do not match what is expected in test"
-        file_compare(expected_results_file: expected_result_file, test_results_file: test_result_file, msg: msg)
+      else
+        metric = 'EER'
+        value = standard.cop_no_fan_to_eer(rated_cop).signif(3)
       end
+      results_coil << {
+        name: "#{dx_unit_name}",
+        speed: speed,
+        heating_coil_type: heating_coil_type,
+        test_capacity_kW: cap.signif(3),
+        test_capacity_btu_per_hr: capacity_btu_per_hr.signif(3),
+        rated_COP: rated_cop.signif(3),
+        COP_with_fan: cop_with_fan.signif(3),
+        metric.to_sym => value
+      }
     end
+    results_coil.sort_by! { |entry| entry[:name] } # Need to sort here as the array comparison code cannot handle different orders.
+    results[:coils] = results_coil
+    logger.info "Completed individual test: #{name}"
+    results = results.sort.to_h
+
+    return results
   end
 
   # Test to validate the unitary performance curves
