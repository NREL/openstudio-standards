--- conflicted
+++ resolved
@@ -261,11 +261,7 @@
 
         # Run sizing.
         run_sizing(model: model, template: template, test_name: name, save_model_versions: save_intermediate_models)
-<<<<<<< HEAD
-       
-=======
-
->>>>>>> 0a7ed5b7
+
         # Get standard water tank efficiency and standby losses.
         actual_shw_tank_eff = shw_units[0].heaterThermalEfficiency.to_f
         shw_units = model.getWaterHeaterMixeds
