--- conflicted
+++ resolved
@@ -34,11 +34,11 @@
     standard.model_run_simulation_and_log_errors(model, output_folder)
     # Create the results file
     qaqc = standard.init_qaqc(model)
-<<<<<<< HEAD
     # Replace the openstudio-standards version with test to avoid the test failing with every commit to a branch.
     qaqc[:os_standards_revision] = "test"
-=======
->>>>>>> c29f1e59
+    qaqc[:os_standards_version] = "test"
+    qaqc[:openstudio_version] = "test"
+    qaqc[:energyplus_version] = "test"
     # Create the test file.  If no expected results file exists create the expected results file from the test results.
     qaqc_expected_results = File.join(@expected_results_folder, 'qaqc_report_expected_result.json')
     qaqc_test_results = File.join(@test_results_folder, 'qaqc_report_test_result.json')
