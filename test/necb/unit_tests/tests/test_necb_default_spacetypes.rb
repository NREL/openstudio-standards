require_relative '../../../helpers/minitest_helper'



# This class will perform tests that are Spacetype dependant, Test model will be created
# to specifically test aspects of the NECB2011 code that are Spacetype dependant. 
class NECB2011DefaultSpaceTypesTests < Minitest::Test
  #Standards
  Templates = ['NECB2011', 'NECB2015']#,'90.1-2004', '90.1-2007', '90.1-2010', '90.1-2013']


  def setup()
    @file_folder = __dir__
    @test_folder = File.join(@file_folder, '..')
    @root_folder = File.join(@test_folder, '..')
    @resources_folder = File.join(@test_folder, 'resources')
    @expected_results_folder = File.join(@test_folder, 'expected_results')
    @test_results_folder = @expected_results_folder
    @top_output_folder = "#{@test_folder}/output/"
  end
  # Tests to ensure that the NECB default schedules are being defined correctly.
  # This is not for compliance, but for archetype development. 
  # @return [Bool] true if successful. 
  def test_schedule_type_defaults()
    #Create new model for testing. 
    @model = OpenStudio::Model::Model.new
    #Create only above ground geometry (Used for infiltration tests) 
    length = 100.0; width = 100.0 ; num_above_ground_floors = 1; num_under_ground_floors = 0; floor_to_floor_height = 3.8 ; plenum_height = 1; perimeter_zone_depth = 4.57; initial_height = 10.0
    BTAP::Geometry::Wizards::create_shape_rectangle(@model,length, width, num_above_ground_floors,num_under_ground_floors, floor_to_floor_height, plenum_height,perimeter_zone_depth, initial_height )
#    standard = Standard.build('NECB2015')

    header_output = ""
    output = ""
    #Iterate through all spacetypes/buildingtypes. 
    Templates.each do |template|
      #Get spacetypes from googledoc.
      standard = Standard.build(template)

      search_criteria = {
        "template" => template,
      }
      # lookup space type properties
      standards_table = standard.standards_data['space_types']
      standard.model_find_objects(standards_table, search_criteria).each do |space_type_properties|
        header_output = ""
        # Create a space type
        st = OpenStudio::Model::SpaceType.new(@model)
        st.setStandardsBuildingType(space_type_properties['building_type'])
        st.setStandardsSpaceType(space_type_properties['space_type'])
        st.setName("#{template}-#{space_type_properties['building_type']}-#{space_type_properties['space_type']}")
        standard.space_type_apply_rendering_color(st)
        standard.model_add_loads(@model)
  
        #Set all spaces to spacetype
        @model.getSpaces.each do |space|
          space.setSpaceType(st)
        end
          
        #Add Infiltration rates to the space objects themselves. 
        standard.model_apply_infiltration_standard(@model)
          
        #Get handle for space. 
        space = @model.getSpaces[0]
        space_area = space.floorArea #m2
          
  
        #Lights
        total_lpd = []
        lpd_sched = []
        occSensLPDfactor = 1.0
        if template == "NECB2011"
          # NECB2011 space types that require a reduction in the LPD to account for
          # the requirement of an occupancy sensor (8.4.4.6(3) and 4.2.2.2(2))
          reduceLPDSpaces = ["Classroom/lecture/training", "Conf./meet./multi-purpose", "Lounge/recreation",
            "Conf./meet./multi-purpose", "Washroom-sch-A",
            "Washroom-sch-B", "Washroom-sch-C", "Washroom-sch-D", "Washroom-sch-E", "Washroom-sch-F", "Washroom-sch-G",
            "Washroom-sch-H", "Washroom-sch-I", "Dress./fitt. - performance arts", "Locker room", "Retail - dressing/fitting"]
          space_type_name = st.standardsSpaceType.get
          if reduceLPDSpaces.include?(space_type_name)
            occSensLPDfactor = 0.9
          elsif ( (space_type_name=='Storage area' && space_area < 100) || 
               (space_type_name=='Storage area - refrigerated' && space_area < 100) || 
               (space_type_name=='Office - enclosed' && space_area < 25) )
            # Do nothing! In this case, we use the duplicate space type name appended with " - occsens"!
          end
        end
        st.lights.each {|light| total_lpd << light.powerPerFloorArea.get * occSensLPDfactor ; lpd_sched << light.schedule.get.name}
        assert(total_lpd.size <= 1 , "#{total_lpd.size} light definitions given. Expecting <= 1.")
        
        #People / Occupancy
        total_occ_dens = []
        occ_sched = []
        st.people.each {|people_def| total_occ_dens << people_def.peoplePerFloorArea ; occ_sched << people_def.numberofPeopleSchedule.get.name}
        assert(total_occ_dens.size <= 1 , "#{total_occ_dens.size} people definitions given. Expecting <= 1.")

        #Equipment -Gas
        gas_equip_power = []
        gas_equip_sched = []
        st.gasEquipment.each {|gas_equip| gas_equip_power << gas_equip.powerPerFloorArea.get ; gas_equip_sched << gas_equip.schedule.get.name}
        assert( gas_equip_power.size <= 1 , "#{gas_equip_power.size} gas definitions given. Expecting <= 1." ) 
        
        #Equipment -Electric
        elec_equip_power = []
        elec_equip_sched = []
        st.electricEquipment.each {|elec_equip| elec_equip_power << elec_equip.powerPerFloorArea.get ; elec_equip_sched << elec_equip.schedule.get.name}
        assert( elec_equip_power.size <= 1 , "#{elec_equip_power.size} electric definitions given. Expecting <= 1." ) 
        
        #Equipment - Steam
        steam_equip_power = []
        steam_equip_sched = []
        st.steamEquipment.each {|steam_equip| steam_equip_power << steam_equip.powerPerFloorArea.get ; steam_equip_sched << steam_equip.schedule.get.name}
        assert( steam_equip_power.size <= 1 , "#{steam_equip_power.size} steam definitions given. Expecting <= 1." ) 
        
        #Hot Water Equipment
        hw_equip_power = []
        hw_equip_sched = []
        st.hotWaterEquipment.each {|equip| hw_equip_power << equip.powerPerFloorArea.get ; hw_equip_sched << equip.schedule.get.name}
        assert( hw_equip_power.size <= 1 , "#{hw_equip_power.size} hw definitions given. Expecting <= 1." ) 
        
        #Other Equipment
        other_equip_power = []
        other_equip_sched = []
        st.otherEquipment.each {|equip| other_equip_power << equip.powerPerFloorArea.get ; other_equip_sched << equip.schedule.get.name}
        assert( other_equip_power.size <= 1 , "#{other_equip_power.size} other equipment definitions given. Expecting <= 1." ) 
            
        #SHW
        shw_loop = OpenStudio::Model::PlantLoop.new(@model)
        shw_peak_flow_per_area = []
        shw_heating_target_temperature = []
        shw__schedule = ""
        area_per_occ = 0.0
        area_per_occ = 1/total_occ_dens[0].to_f unless total_occ_dens[0].nil?
        water_fixture = standard.model_add_swh_end_uses_by_space(@model, shw_loop, space)
        if water_fixture.nil?
          shw_watts_per_person = 0.0
          shw__fraction_schedule = 0.0
          shw_target_temperature_schedule = "NA"
        else
          shw__fraction_schedule = water_fixture.flowRateFractionSchedule.get.name
          shw_peak_flow = water_fixture.waterUseEquipmentDefinition.peakFlowRate # m3/s
          shw_peak_flow_per_area = shw_peak_flow / space_area #m3/s/m2
          # # Watt per person =             m3/s/m3        * 1000W/kW * (specific heat * dT) * m2/person
          shw_watts_per_person = shw_peak_flow_per_area * 1000 * (4.19 * 44.4) * 1000 * area_per_occ
          shw_target_temperature_schedule = water_fixture.waterUseEquipmentDefinition.targetTemperatureSchedule.get.to_ScheduleRuleset.get.defaultDaySchedule.values
          shw_target_temperature_schedule = shw_target_temperature_schedule.map{|val| val.to_f.round(1) }
        end

        header_output << "SpaceType,"
        output << "#{st.name},"
        #standardsSpaceType
        header_output << "StandardsSpaceType,"
        output << "#{st.standardsSpaceType.get},"
        #standardsBuildingType
        header_output << "standardsBuildingType,"
        output << "#{st.standardsBuildingType.get},"
          
        #lights
        if total_lpd[0].nil?
          total_lpd[0] = 0.0
          lpd_sched[0] = "NA"
        end
        header_output << "Lighting Power Density (W/m2),"
        output << "#{total_lpd[0].round(4)},"
        header_output << "Lighting Schedule,"
        output << "#{lpd_sched[0]},"
        
        #people
        if total_occ_dens[0].nil?
          total_occ_dens[0] = 0.0
          occ_sched[0] = "NA"
        else
          total_occ_dens[0] = 1/total_occ_dens[0].to_f
        end
        header_output << "Occupancy Density (m2/person),"
        output << "#{total_occ_dens[0].round(4)},"
        header_output << "Occupancy Schedule Name,"
        output << "#{occ_sched[0]},"
  
        #equipment - Elec
        if elec_equip_power[0].nil?
          elec_equip_power[0] = 0.0
          elec_equip_sched[0] = "NA"
        end
        header_output << "Elec Equip Power Density (W/m2),"
        output << "#{elec_equip_power[0].round(4)},"
        header_output << "Elec Equip Schedule,"
        output << "#{elec_equip_sched[0]}," 
        
        #equipment - Gas
        if gas_equip_power[0].nil?
          gas_equip_power[0] = 0.0
          gas_equip_sched[0] = "NA"
        end
        header_output << "Gas Equip Power Density (W/m2),"
        output << "#{gas_equip_power[0].round(4)},"
        header_output << "Gas Equip Schedule Name,"
        output << "#{gas_equip_sched[0]}," 
        
        #equipment - steam
        if steam_equip_power[0].nil?
          steam_equip_power[0] = 0.0
          steam_equip_sched[0] = "NA"
        end
        header_output << "Steam Equip Power Density (W/m2),"
        output << "#{steam_equip_power[0].round(4)},"
        header_output << "Steam Equip Schedule,"
        output << "#{steam_equip_sched[0]},"
        
        #equipment - hot water
        if hw_equip_power[0].nil?
          hw_equip_power[0] = 0.0
          hw_equip_sched[0] = "NA"
        end
        header_output << "HW Equip Power Density (W/m2),"
        output << "#{hw_equip_power[0].round(4)},"
        header_output << "HW Equip Schedule,"
        output << "#{hw_equip_sched[0]},"
            
        #SHW
        header_output << "SHW Watt/Person (W/person),"
        output << "#{shw_watts_per_person.round(0)},"
        header_output << "SHW Fraction Schedule,"
        output << "#{shw__fraction_schedule},"
        header_output << "SHW Temperature Setpoint Schedule Values (C),"
        output << "#{shw_target_temperature_schedule},"
          
  
        #Outdoor Air / Ventilation
        dsoa = st.designSpecificationOutdoorAir.get
        header_output << "outdoorAirMethod,"         
        output << "#{dsoa.outdoorAirMethod },"
<<<<<<< HEAD
        header_output << "OutdoorAirFlowperFloorArea (m^3/s-m^2) ,"
        output << "#{dsoa.outdoorAirFlowperFloorArea.round(4)},"
          
        header_output << "OutdoorAirFlowperPerson  (m^3/s-person) ,"
=======
        header_output << "OutdoorAirFlowperFloorArea (m/s) ,"
        output << "#{dsoa.outdoorAirFlowperFloorArea.round(4)},"
          
        header_output << "OutdoorAirFlowperPerson  (m^3/s*person) ,"
>>>>>>> b601f6e6
        output << "#{dsoa.outdoorAirFlowperPerson.round(4)},"
          
        header_output << "OutdoorAirFlowRate (m^3/s) ,"
        output << "#{dsoa.outdoorAirFlowRate.round(4)},"
          
<<<<<<< HEAD
        header_output << "OutdoorAirFlowAirChangesperHour (ACH) ,"
=======
        header_output << "OutdoorAirFlowAirChangesperHour (1/h) ,"
>>>>>>> b601f6e6
        output << "#{dsoa.outdoorAirFlowAirChangesperHour.round(4)},"
          
        header_output << "outdoorAirFlowRateFractionSchedule,"
        if dsoa.outdoorAirFlowRateFractionSchedule.empty?
          output << "NA,"
        else
          output << "#{dsoa.outdoorAirFlowRateFractionSchedule.get.name},"
        end
        #End line
        header_output << "\n"
        output << "\n"
            
        #remove space_type (This speeds things up a bit. 
        st.remove
        shw_loop.remove
        water_fixture.remove unless water_fixture.nil? 
            
      end #loop spacetypes
      puts template
    end #loop Template
    #Write test report file. 
    test_result_file = File.join( @test_results_folder,'space_type_test_results.csv')
    File.open(test_result_file, 'w') {|f| f.write(header_output + output) }
      
    #Test that the values are correct by doing a file compare.
    expected_result_file = File.join(@expected_results_folder,'space_type_expected_results.csv')
    b_result = FileUtils.compare_file(expected_result_file , test_result_file )
    assert( b_result, 
      "Spacetype test results do not match expected results! Compare/diff the output with the stored values here #{expected_result_file} and #{test_result_file}"
    )  
  end 
  
end
<|MERGE_RESOLUTION|>--- conflicted
+++ resolved
@@ -229,27 +229,16 @@
         dsoa = st.designSpecificationOutdoorAir.get
         header_output << "outdoorAirMethod,"         
         output << "#{dsoa.outdoorAirMethod },"
-<<<<<<< HEAD
-        header_output << "OutdoorAirFlowperFloorArea (m^3/s-m^2) ,"
-        output << "#{dsoa.outdoorAirFlowperFloorArea.round(4)},"
-          
-        header_output << "OutdoorAirFlowperPerson  (m^3/s-person) ,"
-=======
         header_output << "OutdoorAirFlowperFloorArea (m/s) ,"
         output << "#{dsoa.outdoorAirFlowperFloorArea.round(4)},"
           
         header_output << "OutdoorAirFlowperPerson  (m^3/s*person) ,"
->>>>>>> b601f6e6
         output << "#{dsoa.outdoorAirFlowperPerson.round(4)},"
           
         header_output << "OutdoorAirFlowRate (m^3/s) ,"
         output << "#{dsoa.outdoorAirFlowRate.round(4)},"
           
-<<<<<<< HEAD
-        header_output << "OutdoorAirFlowAirChangesperHour (ACH) ,"
-=======
         header_output << "OutdoorAirFlowAirChangesperHour (1/h) ,"
->>>>>>> b601f6e6
         output << "#{dsoa.outdoorAirFlowAirChangesperHour.round(4)},"
           
         header_output << "outdoorAirFlowRateFractionSchedule,"
