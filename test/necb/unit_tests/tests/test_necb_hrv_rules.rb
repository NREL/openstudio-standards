--- conflicted
+++ resolved
@@ -9,7 +9,6 @@
     define_std_ranges
   end
 
-<<<<<<< HEAD
   # Test to validate the hrv efficiency and requirements.
   # Makes use of the template design pattern with the work done by the do_* method below (i.e. 'do_' prepended to the current method name)
   def test_hrv_efficiency
@@ -180,9 +179,8 @@
       # Load model and set climate file.
       model = BTAP::FileIO.load_osm(File.join(@resources_folder, "5ZoneNoHVAC.osm"))
       # Create a WeatherFile object with the specified weather file name
-      weather_file = BTAP::Environment::WeatherFile.new(weather_file_name)
-      # Set the weather file for the model
-      weather_file.set_weather_file(model)
+      weather_file_path = OpenstudioStandards::Weather.get_standards_weather_file_path(weather_file_name)
+      OpenstudioStandards::Weather.model_set_building_location(model, weather_file_path: weather_file_path)
       BTAP::FileIO.save_osm(model, "#{output_folder}/baseline.osm") if save_intermediate_models
       standard = get_standard(vintage)
 
@@ -221,51 +219,6 @@
           # Had to increase the MaximumOutdoorAirFlowRate, otherwise E+ would fail by :
           # "maximum outdoor air flow rate < minimum outdoor air flow rate"
           controller_oa.setMaximumOutdoorAirFlowRate(flow * 1.2)
-=======
-  # Test to validate the effectiveness of the hrv
-  def test_NECB2011_hrv_eff
-
-    # Set up remaining parameters for test.
-    output_folder = method_output_folder
-    template = 'NECB2011'
-    standard = Standard.build(template)
-    save_intermediate_models = false
-
-    name = "hrv"
-    name.gsub!(/\s+/, "-")
-    puts "***************#{name}***************\n"
-
-    # Load model and set climate file.
-    model = BTAP::FileIO.load_osm(File.join(@resources_folder,"5ZoneNoHVAC.osm"))
-    weather_file_path = OpenstudioStandards::Weather.get_standards_weather_file_path('CAN_ON_Toronto.Intl.AP.716240_CWEC2020.epw')
-    OpenstudioStandards::Weather.model_set_building_location(model, weather_file_path: weather_file_path)
-    BTAP::FileIO.save_osm(model, "#{output_folder}/#{name}-baseline.osm") if save_intermediate_models
-
-    # Add HVAC system.
-    boiler_fueltype = 'Electricity'
-    baseboard_type = 'Hot Water'
-    heating_coil_type = 'DX'
-    hw_loop = OpenStudio::Model::PlantLoop.new(model)
-    always_on = model.alwaysOnDiscreteSchedule
-    standard.setup_hw_loop_with_components(model,hw_loop, boiler_fueltype, always_on)
-    standard.add_sys3and8_single_zone_packaged_rooftop_unit_with_baseboard_heating_single_speed(model: model,
-                                                                                                zones: model.getThermalZones,
-                                                                                                heating_coil_type: heating_coil_type,
-                                                                                                baseboard_type: baseboard_type,
-                                                                                                hw_loop: hw_loop,
-                                                                                                new_auto_zoner: false)
-    systems = model.getAirLoopHVACs
-
-    # Increase default outdoor air requirement so that some of the systems in the project would require an HRV.
-    for isys in 0..0
-      zones = systems[isys].thermalZones
-      zones.each do |izone|
-        spaces = izone.spaces
-        spaces.each do |ispace|
-          oa_objs = ispace.designSpecificationOutdoorAir.get
-          oa_flow_p_person = oa_objs.outdoorAirFlowperPerson
-          oa_objs.setOutdoorAirFlowperPerson(30.0*oa_flow_p_person) #l/s
->>>>>>> a24f6939
         end
       end
 
@@ -276,7 +229,6 @@
       return []
     end
 
-<<<<<<< HEAD
     # Extract the results for checking.
     results = Array.new
 
@@ -293,10 +245,6 @@
       has_hrv = standard.air_loop_hvac_energy_recovery_ventilator_required?(air_loop_hvac, 'NECB')
       flow_L_per_s = OpenStudio.convert(flow, 'm^3/s', 'L/s').get
       flow_ft3_per_min = OpenStudio.convert(flow, 'm^3/s', 'ft^3/min').get
-=======
-    # Run sizing.
-    run_sizing(model: model, template: template, test_name: name, save_model_versions: save_intermediate_models)
->>>>>>> a24f6939
 
       # Recover HRV efficiency (if present)
       latentEffectivenessat100CoolingAirFlow = 'n/a'
@@ -347,8 +295,4 @@
 	  # Sort results hash by name (the diff algorithm does not work well for arrays of hashes)
     return results.sort_by {|e| e[:name]}
   end
-<<<<<<< HEAD
-=======
-
->>>>>>> a24f6939
 end