require_relative '../../../helpers/minitest_helper'
require_relative '../../../helpers/necb_helper'
include(NecbHelper)

class NECB_HVAC_HRV_Tests < Minitest::Test

  def setup()
    define_folders(__dir__)
    define_std_ranges
  end

<<<<<<< HEAD
  # Test to validate the hrv efficiency and requirements.
  # Makes use of the template design pattern with the work done by the do_* method below (i.e. 'do_' prepended to the current method name)
  def test_hrv_efficiency
    logger.info "Starting suite of tests for: #{__method__}"

    # Define test parameters that apply to all tests.
    test_parameters = { TestMethod: __method__,
                        SaveIntermediateModels: true,
                        fuel_type: 'Electricity',
                        heating_coil_type: 'DX',
                        baseboard_type: 'Hot Water' }
    
    # Define test cases.
    test_cases = {}

    # Define references (per vintage in this case).
    test_cases[:NECB2011] = { Reference: "NECB 2011 p3 5.2.10.1." }
    test_cases[:NECB2015] = { Reference: "NECB 2015 p1 5.2.10.1.(1)" }
    test_cases[:NECB2017] = { Reference: "NECB 2017 p2 5.2.10.1.(1), Table 5.2.10.1.-B" }
    test_cases[:NECB2020] = { Reference: "NECB 2020 p1 5.2.10.1.(1), Table 5.2.10.1.-B" }

    # For compliance with NECB 2011 and NECB 2015, HRV is mandated when exhaust heat exceeds 150 kW.
    test_cases_hash = { vintage: ["NECB2011", "NECB2015"],
                        TestCase: ["HRV not required"],
                        TestPars: { :multiplier_factor => 1.0,
                                       :oaf => 0.25,
                                       :flow => 10.0,
                                       :weather_file_name => "CAN_ON_Toronto.Pearson.Intl.AP.716240_CWEC2016.epw" } }
    new_test_cases = make_test_cases_json(test_cases_hash)
    merge_test_cases!(test_cases, new_test_cases)

    # A multiplier of 80 is applied to simulate cases where exhaust heat surpasses the 150 kW threshold.
    test_cases_hash = { vintage: ["NECB2011", "NECB2015"],
                        TestCase: ["HRV required"],
                        TestPars: { :multiplier_factor => 80.0,
                                       :oaf => 0.25,
                                       :flow => 10.0,
                                       :weather_file_name => "CAN_ON_Toronto.Pearson.Intl.AP.716240_CWEC2016.epw" } }
    new_test_cases = make_test_cases_json(test_cases_hash)
    merge_test_cases!(test_cases, new_test_cases)

    # In compliance with NECB 2017 and NECB 2020 standards, HRV is mandated when the Heating Degree Days (HDD) surpass 3000;
    # Otherwise, its necessity hinges on airflow thresholds. Subsequent test cases will encompass various air flow ranges.
    test_cases_hash = { vintage: ["NECB2017", "NECB2020"],
                        TestCase: ["CZ 5 - HRV required"],
                        TestPars: { :multiplier_factor => 1.0,
                                       :oaf => 0.25,
                                       :flow => 10.0,
                                       :weather_file_name => "CAN_ON_Toronto.Pearson.Intl.AP.716240_CWEC2016.epw" } }
    new_test_cases = make_test_cases_json(test_cases_hash)
    merge_test_cases!(test_cases, new_test_cases)

    test_cases_hash = { vintage: ["NECB2017", "NECB2020"],
                        TestCase: ["CZ 4 OAF 15% - HRV not required"],
                        TestPars: { :multiplier_factor => 1.0,
                                       :oaf => 0.15,
                                       :flow => 10.0,
                                       :weather_file_name => "CAN_BC_Vancouver.Intl.AP.718920_CWEC2016.epw" } }
    new_test_cases = make_test_cases_json(test_cases_hash)
    merge_test_cases!(test_cases, new_test_cases)

    test_cases_hash = { vintage: ["NECB2017", "NECB2020"],
                        TestCase: ["CZ 4 OAF 25% - HRV required"],
                        TestPars: { :multiplier_factor => 1.0,
                                       :oaf => 0.25,
                                       :flow => 10.0,
                                       :weather_file_name => "CAN_BC_Vancouver.Intl.AP.718920_CWEC2016.epw" } }
    new_test_cases = make_test_cases_json(test_cases_hash)
    merge_test_cases!(test_cases, new_test_cases)

    test_cases_hash = { vintage: ["NECB2017", "NECB2020"],
                        TestCase: ["CZ 4 OAF 35% - HRV required"],
                        TestPars: { :multiplier_factor => 1.0,
                                       :oaf => 0.35,
                                       :flow => 5.0,
                                       :weather_file_name => "CAN_BC_Vancouver.Intl.AP.718920_CWEC2016.epw" } }
    new_test_cases = make_test_cases_json(test_cases_hash)
    merge_test_cases!(test_cases, new_test_cases)

    test_cases_hash = { vintage: ["NECB2017", "NECB2020"],
                        TestCase: ["CZ 4 OAF 45% - HRV required"],
                        TestPars: { :multiplier_factor => 1.0,
                                       :oaf => 0.45,
                                       :flow => 3.0,
                                       :weather_file_name => "CAN_BC_Vancouver.Intl.AP.718920_CWEC2016.epw" } }
    new_test_cases = make_test_cases_json(test_cases_hash)
    merge_test_cases!(test_cases, new_test_cases)

    test_cases_hash = { vintage: ["NECB2017", "NECB2020"],
                        TestCase: ["CZ 4 OAF 55% - HRV required"],
                        TestPars: { :multiplier_factor => 1.0,
                                       :oaf => 0.55,
                                       :flow => 2.0,
                                       :weather_file_name => "CAN_BC_Vancouver.Intl.AP.718920_CWEC2016.epw" } }
    new_test_cases = make_test_cases_json(test_cases_hash)
    merge_test_cases!(test_cases, new_test_cases)

    test_cases_hash = { vintage: ["NECB2017", "NECB2020"],
                        TestCase: ["CZ 4 OAF 65% - HRV required"],
                        TestPars: { :multiplier_factor => 1.0,
                                       :oaf => 0.65,
                                       :flow => 1.6,
                                       :weather_file_name => "CAN_BC_Vancouver.Intl.AP.718920_CWEC2016.epw" } }
    new_test_cases = make_test_cases_json(test_cases_hash)
    merge_test_cases!(test_cases, new_test_cases)

    test_cases_hash = { vintage: ["NECB2017", "NECB2020"],
                        TestCase: ["CZ 4 OAF 75% - HRV required"],
                        TestPars: { :multiplier_factor => 1.0,
                                       :oaf => 0.75,
                                       :flow => 1.0,
                                       :weather_file_name => "CAN_BC_Vancouver.Intl.AP.718920_CWEC2016.epw" } }
    new_test_cases = make_test_cases_json(test_cases_hash)
    merge_test_cases!(test_cases, new_test_cases)

    test_cases_hash = { vintage: ["NECB2017", "NECB2020"],
                        TestCase: ["CZ 4 OAF 55% - HRV not required"],
                        TestPars: { :multiplier_factor => 1.0,
                                       :oaf => 0.55,
                                       :flow => 1.4,
                                       :weather_file_name => "CAN_BC_Vancouver.Intl.AP.718920_CWEC2016.epw" } }
    new_test_cases = make_test_cases_json(test_cases_hash)
    merge_test_cases!(test_cases, new_test_cases)

    # Create empty results hash and call the template method that runs the individual test cases.
    test_results = do_test_cases(test_cases: test_cases, test_pars: test_parameters)

    # Write test results.
    file_root = "#{self.class.name}-#{__method__}".downcase
    test_result_file = File.join(@test_results_folder, "#{file_root}-test_results.json")
    File.write(test_result_file, JSON.pretty_generate(test_results))
    # Read expected results.
    file_name = File.join(@expected_results_folder, "#{file_root}-expected_results.json")
    expected_results = JSON.parse(File.read(file_name), { symbolize_names: true })
    # Check if test results match expected.
    msg = "HRV efficiencies test results do not match what is expected in test"
    compare_results(expected_results: expected_results, test_results: test_results, msg: msg, type: 'json_data')
    logger.info "Finished suite of tests for: #{__method__}"
  end

  # @param test_pars [Hash] has the static parameters.
  # @param test_case [Hash] has the specific test parameters.
  # @return results of this case.
  # @note Companion method to test_hrv_efficiency that runs a specific test. Called by do_test_cases in necb_helper.rb.
  def do_test_hrv_efficiency(test_pars:, test_case:)
    # Debug.
    logger.debug "test_pars: #{JSON.pretty_generate(test_pars)}"
    logger.debug "test_case: #{JSON.pretty_generate(test_case)}"

    # Define local variables. These are extracted from the supplied hashes.
    test_name = test_pars[:TestMethod]
    save_intermediate_models = test_pars[:SaveIntermediateModels]
    fuel_type = test_pars[:fuel_type]
    baseboard_type = test_pars[:baseboard_type]
    heating_coil_type = test_pars[:heating_coil_type]
    vintage = test_pars[:vintage]
    weather_file_name = test_case[:weather_file_name]
    # Extract the city name from the weather file name
    city = weather_file_name.split('_')[2]
    city = city.split('.')[0]
    multiplier_factor = test_case[:multiplier_factor]
    oaf = test_case[:oaf]
    flow = test_case[:flow]
    name = "#{vintage}_multiplier_factor_#{multiplier_factor}_#{oaf}_#{flow}_#{city}_hrv"
    name_short = "#{vintage}_#{multiplier_factor}_#{oaf}_#{flow}_#{city}_hrv"
    output_folder = method_output_folder("#{test_name}/#{name_short}")
    logger.info "Starting individual test: #{name}"
    # Wrap test in begin/rescue/ensure.
    begin
      # Load model and set climate file.
      model = BTAP::FileIO.load_osm(File.join(@resources_folder, "5ZoneNoHVAC.osm"))
      # Create a WeatherFile object with the specified weather file name
      weather_file_path = OpenstudioStandards::Weather.get_standards_weather_file_path(weather_file_name)
      OpenstudioStandards::Weather.model_set_building_location(model, weather_file_path: weather_file_path)
      BTAP::FileIO.save_osm(model, "#{output_folder}/baseline.osm") if save_intermediate_models
      standard = get_standard(vintage)

      hw_loop = OpenStudio::Model::PlantLoop.new(model)
      always_on = model.alwaysOnDiscreteSchedule
      standard.setup_hw_loop_with_components(model, hw_loop, fuel_type, always_on)
      standard.add_sys3and8_single_zone_packaged_rooftop_unit_with_baseboard_heating_single_speed(model: model,
                                                                                                  zones: model.getThermalZones,
                                                                                                  heating_coil_type: heating_coil_type,
                                                                                                  baseboard_type: baseboard_type,
                                                                                                  hw_loop: hw_loop,
                                                                                                  new_auto_zoner: false)

      systems = model.getAirLoopHVACs
      for isys in 0..0
        zones = systems[isys].thermalZones
        zones.each do |izone|
          spaces = izone.spaces
          spaces.each do |ispace|
            oa_objs = ispace.designSpecificationOutdoorAir.get
            oa_flow_p_person = oa_objs.outdoorAirFlowperPerson
            oa_objs.setOutdoorAirFlowperPerson(multiplier_factor * oa_flow_p_person) # l/s
          end
        end
      end

      # Test the compliance with OA requirements outlined in NECB 2017 Table 5.2.10.1.-B for the Airflow Rate Thresholds
      air_loops_hvac = model.getAirLoopHVACs
      air_loops_hvac.each do |air_loop_hvac|
        if vintage == "NECB2017" || vintage == "NECB2020"
          designSupplyAirFlowRate = flow / oaf
          air_loop_hvac.setDesignSupplyAirFlowRate(designSupplyAirFlowRate)
          oa_system = air_loop_hvac.airLoopHVACOutdoorAirSystem.get
          controller_oa = oa_system.getControllerOutdoorAir
          controller_oa.setMinimumOutdoorAirFlowRate(flow)
          # Had to increase the MaximumOutdoorAirFlowRate, otherwise E+ would fail by :
          # "maximum outdoor air flow rate < minimum outdoor air flow rate"
          controller_oa.setMaximumOutdoorAirFlowRate(flow * 1.2)
=======
  # Test to validate the effectiveness of the hrv
  def test_NECB2011_hrv_eff

    # Set up remaining parameters for test.
    output_folder = method_output_folder
    template = 'NECB2011'
    standard = Standard.build(template)
    save_intermediate_models = false

    name = "hrv"
    name.gsub!(/\s+/, "-")
    puts "***************#{name}***************\n"

    # Load model and set climate file.
    model = BTAP::FileIO.load_osm(File.join(@resources_folder,"5ZoneNoHVAC.osm"))
    weather_file_path = OpenstudioStandards::Weather.get_standards_weather_file_path('CAN_ON_Toronto.Intl.AP.716240_CWEC2020.epw')
    OpenstudioStandards::Weather.model_set_building_location(model, weather_file_path: weather_file_path)
    BTAP::FileIO.save_osm(model, "#{output_folder}/#{name}-baseline.osm") if save_intermediate_models

    # Add HVAC system.
    boiler_fueltype = 'Electricity'
    baseboard_type = 'Hot Water'
    heating_coil_type = 'DX'
    hw_loop = OpenStudio::Model::PlantLoop.new(model)
    always_on = model.alwaysOnDiscreteSchedule
    standard.setup_hw_loop_with_components(model,hw_loop, boiler_fueltype, boiler_fueltype, always_on)
    standard.add_sys3and8_single_zone_packaged_rooftop_unit_with_baseboard_heating_single_speed(model: model,
                                                                                                zones: model.getThermalZones,
                                                                                                heating_coil_type: heating_coil_type,
                                                                                                baseboard_type: baseboard_type,
                                                                                                hw_loop: hw_loop,
                                                                                                new_auto_zoner: false)
    systems = model.getAirLoopHVACs

    # Increase default outdoor air requirement so that some of the systems in the project would require an HRV.
    for isys in 0..0
      zones = systems[isys].thermalZones
      zones.each do |izone|
        spaces = izone.spaces
        spaces.each do |ispace|
          oa_objs = ispace.designSpecificationOutdoorAir.get
          oa_flow_p_person = oa_objs.outdoorAirFlowperPerson
          oa_objs.setOutdoorAirFlowperPerson(30.0*oa_flow_p_person) #l/s
>>>>>>> 0488bdf1
        end
      end

      # Run sizing.
      run_sizing(model: model, template: vintage, save_model_versions: save_intermediate_models, output_dir: output_folder) if PERFORM_STANDARDS
    rescue => error
      msg = "#{__FILE__}::#{__method__}\n#{error.full_message}"
      logger.error(msg)
      return {ERROR: msg}
    end

    # Extract the results for checking.
    results = Array.new

    # Calculate the min_oa_flow_m3_per_s and the dsn_flow_m3_per_s
    air_loops_hvac = model.getAirLoopHVACs

    # Sort air loops by name
    sorted_air_loops_hvac = air_loops_hvac.sort_by { |air_loop_hvac| air_loop_hvac.name.get }
    sorted_air_loops_hvac.each do |air_loop_hvac|
      has_hrv = false
      exhaust_heat_content_kW = standard.calculate_exhaust_heat(air_loop_hvac)
      air_loop_hvac_name = air_loop_hvac.name.get
      hdd = standard.get_necb_hdd18(model: model)
      has_hrv = standard.air_loop_hvac_energy_recovery_ventilator_required?(air_loop_hvac, 'NECB')
      flow_L_per_s = OpenStudio.convert(flow, 'm^3/s', 'L/s').get
      flow_ft3_per_min = OpenStudio.convert(flow, 'm^3/s', 'ft^3/min').get

      # Conditional hash construction
      result_entry = {
        name: air_loop_hvac_name,
        city: city,
        multiplier_factor: multiplier_factor,
        exhaust_heat_content_kW: exhaust_heat_content_kW.signif(3),
        oa_flow_fraction: oaf.signif(3),
        flow_L_per_s: flow_L_per_s.signif(3),
        flow_ft3_per_min: flow_ft3_per_min.signif(3),
        hdd: hdd,
        has_hrv: has_hrv
      }

      # Conditionally add the effectiveness lines if has_hrv is true
      if has_hrv
        hrv_objs = model.getHeatExchangerAirToAirSensibleAndLatents.first
        
        # Check all effectiveness values
        latentEffectivenessat100CoolingAirFlow = hrv_objs.latentEffectivenessat100CoolingAirFlow
        latentEffectivenessat100HeatingAirFlow = hrv_objs.latentEffectivenessat100HeatingAirFlow
        latentEffectivenessat75CoolingAirFlow = hrv_objs.latentEffectivenessat75CoolingAirFlow
        latentEffectivenessat75HeatingAirFlow = hrv_objs.latentEffectivenessat75HeatingAirFlow
        sensibleEffectivenessat100CoolingAirFlow = hrv_objs.sensibleEffectivenessat100CoolingAirFlow
        sensibleEffectivenessat100HeatingAirFlow = hrv_objs.sensibleEffectivenessat100HeatingAirFlow
        sensibleEffectivenessat75CoolingAirFlow = hrv_objs.sensibleEffectivenessat75CoolingAirFlow
        sensibleEffectivenessat75HeatingAirFlow = hrv_objs.sensibleEffectivenessat75HeatingAirFlow
        result_entry.merge!({
          latent_effectiveness_100_cooling: latentEffectivenessat100CoolingAirFlow,
          latent_effectiveness_100_heating: latentEffectivenessat100HeatingAirFlow,
          latent_effectiveness_75_cooling: latentEffectivenessat75CoolingAirFlow,
          latent_effectiveness_75_heating: latentEffectivenessat75HeatingAirFlow,
          sensible_effectiveness_100_cooling: sensibleEffectivenessat100CoolingAirFlow,
          sensible_effectiveness_100_heating: sensibleEffectivenessat100HeatingAirFlow,
          sensible_effectiveness_75_cooling: sensibleEffectivenessat75CoolingAirFlow,
          sensible_effectiveness_75_heating: sensibleEffectivenessat75HeatingAirFlow
        })
      end

      # Add the constructed hash to the results array
      results << result_entry
      logger.info "Completed individual test: #{name}"
    end

	  # Sort results hash by name (the diff algorithm does not work well for arrays of hashes)
    return results.sort_by {|e| e[:name]}
  end
end<|MERGE_RESOLUTION|>--- conflicted
+++ resolved
@@ -9,7 +9,6 @@
     define_std_ranges
   end
 
-<<<<<<< HEAD
   # Test to validate the hrv efficiency and requirements.
   # Makes use of the template design pattern with the work done by the do_* method below (i.e. 'do_' prepended to the current method name)
   def test_hrv_efficiency
@@ -189,7 +188,7 @@
 
       hw_loop = OpenStudio::Model::PlantLoop.new(model)
       always_on = model.alwaysOnDiscreteSchedule
-      standard.setup_hw_loop_with_components(model, hw_loop, fuel_type, always_on)
+      standard.setup_hw_loop_with_components(model, hw_loop, fuel_type, fuel_type, always_on)
       standard.add_sys3and8_single_zone_packaged_rooftop_unit_with_baseboard_heating_single_speed(model: model,
                                                                                                   zones: model.getThermalZones,
                                                                                                   heating_coil_type: heating_coil_type,
@@ -222,51 +221,6 @@
           # Had to increase the MaximumOutdoorAirFlowRate, otherwise E+ would fail by :
           # "maximum outdoor air flow rate < minimum outdoor air flow rate"
           controller_oa.setMaximumOutdoorAirFlowRate(flow * 1.2)
-=======
-  # Test to validate the effectiveness of the hrv
-  def test_NECB2011_hrv_eff
-
-    # Set up remaining parameters for test.
-    output_folder = method_output_folder
-    template = 'NECB2011'
-    standard = Standard.build(template)
-    save_intermediate_models = false
-
-    name = "hrv"
-    name.gsub!(/\s+/, "-")
-    puts "***************#{name}***************\n"
-
-    # Load model and set climate file.
-    model = BTAP::FileIO.load_osm(File.join(@resources_folder,"5ZoneNoHVAC.osm"))
-    weather_file_path = OpenstudioStandards::Weather.get_standards_weather_file_path('CAN_ON_Toronto.Intl.AP.716240_CWEC2020.epw')
-    OpenstudioStandards::Weather.model_set_building_location(model, weather_file_path: weather_file_path)
-    BTAP::FileIO.save_osm(model, "#{output_folder}/#{name}-baseline.osm") if save_intermediate_models
-
-    # Add HVAC system.
-    boiler_fueltype = 'Electricity'
-    baseboard_type = 'Hot Water'
-    heating_coil_type = 'DX'
-    hw_loop = OpenStudio::Model::PlantLoop.new(model)
-    always_on = model.alwaysOnDiscreteSchedule
-    standard.setup_hw_loop_with_components(model,hw_loop, boiler_fueltype, boiler_fueltype, always_on)
-    standard.add_sys3and8_single_zone_packaged_rooftop_unit_with_baseboard_heating_single_speed(model: model,
-                                                                                                zones: model.getThermalZones,
-                                                                                                heating_coil_type: heating_coil_type,
-                                                                                                baseboard_type: baseboard_type,
-                                                                                                hw_loop: hw_loop,
-                                                                                                new_auto_zoner: false)
-    systems = model.getAirLoopHVACs
-
-    # Increase default outdoor air requirement so that some of the systems in the project would require an HRV.
-    for isys in 0..0
-      zones = systems[isys].thermalZones
-      zones.each do |izone|
-        spaces = izone.spaces
-        spaces.each do |ispace|
-          oa_objs = ispace.designSpecificationOutdoorAir.get
-          oa_flow_p_person = oa_objs.outdoorAirFlowperPerson
-          oa_objs.setOutdoorAirFlowperPerson(30.0*oa_flow_p_person) #l/s
->>>>>>> 0488bdf1
         end
       end
 
