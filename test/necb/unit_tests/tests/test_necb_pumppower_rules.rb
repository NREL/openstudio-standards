require_relative '../../../helpers/minitest_helper'
require_relative '../../../helpers/create_doe_prototype_helper'
require_relative '../../../helpers/necb_helper'
include(NecbHelper)

class NECB_PumpPower_Test < Minitest::Test

  def setup()
    define_folders(__dir__)
    define_std_ranges
  end

  # NECB2015 rules for cooling tower
  # power = 0.013 x capacity in kW
  # Note that most of the code was copied from 2015 part of test_necb_coolingtower_rules.rb because it creates a building
  # with a heating, cooling, and heat rejection loop.  This was necessary to test the NECB2015 pump power rules.  The test
  # creates the building with HVAC, applies another sizing run, and runs the apply_maximum_loop_pump_power(model) method.
  # The test then calculates what the pump power adjustment should be and compares that to what was applied to the model.
  # If the answer is close then the test passes.  I did not take the time to write the code to create a model with headered
  # pumps or with a water source heat pump.  So, those aspects of test_necb_coolingtower_rules.rb will not be exercised.
  # Until further testing is done test_necb_coolingtower_rules.rb should not be used with models containing headered pumps
  # or water source heat pumps.
  def test_pumppower
    logger.info "Starting suite of tests for: #{__method__}"

    # Define test parameters that apply to all tests.
    test_parameters = {
      TestMethod: __method__,
      SaveIntermediateModels: true,
      baseboard_type: 'Hot Water',
      chiller_type: 'Scroll',
      heating_coil_type: 'Hot Water',
      fan_type: 'AF_or_BI_rdg_fancurve',
      chiller_cap: 1000000.0
    }
    tol = 1.0e-3
    # Define test cases.
    test_cases = {}

    # Define references (per vintage in this case).
    test_cases[:NECB2015] = { Reference: "NECB 2015 p1:Table 5.2.6.3." }
    test_cases[:NECB2017] = { Reference: "NECB 2017 p2:Table 5.2.6.3." }
    test_cases[:NECB2020] = { Reference: "NECB 2020 p1:Table 5.2.6.3." }

    # Test cases. Three cases for NG and FuelOil, one for Electric.
    # Results and name are tbd here as they will be calculated in the test.
    test_cases_hash = { vintage: @SomeTemplates,
                        fuel_type: ["Electricity"],
                        TestCase: ["case-1"],
                        TestPars: { :tested_capacity_kW => 10.0,
                                       :efficiency_metric => "thermal efficiency" } }
    new_test_cases = make_test_cases_json(test_cases_hash)
    merge_test_cases!(test_cases, new_test_cases)

    # Create empty results hash and call the template method that runs the individual test cases.
    test_results = do_test_cases(test_cases: test_cases, test_pars: test_parameters)

    # Write test results.
    file_root = "#{self.class.name}-#{__method__}".downcase
    test_result_file = File.join(@test_results_folder, "#{file_root}-test_results.json")
    File.write(test_result_file, JSON.pretty_generate(test_results))

    # Read expected results.
    file_name = File.join(@expected_results_folder, "#{file_root}-expected_results.json")
    expected_results = JSON.parse(File.read(file_name), { symbolize_names: true })
    # Check if test results match expected.
    msg = "Pump power test results do not match what is expected in test"
    compare_results(expected_results: expected_results, test_results: test_results, msg: msg, type: 'json_data')
    logger.info "Finished suite of tests for: #{__method__}"
  end

  # @param test_pars [Hash] has the static parameters.
  # @param test_case [Hash] has the specific test parameters.
  # @return results of this case.
  def do_test_pumppower(test_pars:, test_case:)
    # Debug.
    logger.debug "test_pars: #{JSON.pretty_generate(test_pars)}"
    logger.debug "test_case: #{JSON.pretty_generate(test_case)}"

    # Define local variables. These are extracted from the supplied hashes.
    # General inputs.
    test_name = test_pars[:TestMethod]
    save_intermediate_models = test_pars[:SaveIntermediateModels]
    chiller_type = test_pars[:chiller_type]
    fan_type = test_pars[:fan_type]
    chiller_cap = test_pars[:chiller_cap]
    baseboard_type = test_pars[:baseboard_type]
    heating_coil_type = test_pars[:heating_coil_type]
    fuel_type = test_pars[:fuel_type]
    vintage = test_pars[:vintage]
    standard = get_standard(vintage)

    # Define the test name.
    name = "#{vintage}_sys6_#{fuel_type}_ChillerType_#{chiller_type}_#{chiller_cap}watts_baseboard_type-#{baseboard_type}_heating_coil_type-#{heating_coil_type}_Baseboard-#{baseboard_type}"
    name_short = "#{vintage}_sys6_#{fuel_type}_ChillerType-#{chiller_type}-#{chiller_cap}watts"
    output_folder = method_output_folder("#{test_name}/#{name_short}")
    logger.info "Starting individual test: #{name}"

    # Wrap test in begin/rescue/ensure.
    begin
      # Load model and set climate file.
      model = BTAP::FileIO.load_osm(File.join(@resources_folder,"5ZoneNoHVAC.osm"))
      weather_file_path = OpenstudioStandards::Weather.get_standards_weather_file_path('CAN_ON_Toronto.Intl.AP.716240_CWEC2020.epw')
      OpenstudioStandards::Weather.model_set_building_location(model, weather_file_path: weather_file_path)
      BTAP::FileIO.save_osm(model, "#{output_folder}/#{name}-baseline.osm") if save_intermediate_models
      hw_loop = OpenStudio::Model::PlantLoop.new(model)
      always_on = model.alwaysOnDiscreteSchedule
<<<<<<< HEAD
      standard.setup_hw_loop_with_components(model, hw_loop, fuel_type, always_on)
=======
      standard.setup_hw_loop_with_components(model,hw_loop, boiler_fueltype, boiler_fueltype, always_on)
>>>>>>> 0488bdf1
      standard.add_sys6_multi_zone_built_up_system_with_baseboard_heating(
        model: model,
        zones: model.getThermalZones,
        heating_coil_type: heating_coil_type,
        baseboard_type: baseboard_type,
        chiller_type: chiller_type,
        fan_type: fan_type,
        hw_loop: hw_loop)
      model.getChillerElectricEIRs.each { |ichiller| ichiller.setReferenceCapacity(chiller_cap) }
      # Run sizing.
      run_sizing(model: model, template: vintage, save_model_versions: save_intermediate_models, output_dir: output_folder) if PERFORM_STANDARDS
    rescue => error
      msg = "#{__FILE__}::#{__method__}\n#{error.full_message}"
      logger.error(msg)
      return {ERROR: msg}
    end

    # Apply the NECB 2015 pump power rules to the model.
    standard.apply_maximum_loop_pump_power(model)

    # From here to the end of the method the expected pump power is calculated and is compared to what was applied to the model.
    results = {}
    plant_loops = model.getPlantLoops
    plant_loops.each do |plantloop|
      pumps = []
      max_powertoload = 0
      total_pump_power = 0
      # This cycles through the plant loop supply side components to determine if there is a heat pump present or a pump
      # If a heat pump is present the pump power to total demand ratio is set to what NECB 2015 table 5.2.6.3. say it should be.
      # If a pump is present, this is a handy time to grab it for modification later.  Also, it adds the pump power consumption
      # to a total which will be used to determine how much to modify the pump power consumption later.
      plantloop.supplyComponents.each do |supplycomp|
        case supplycomp.iddObjectType.valueName.to_s
        when 'OS_CentralHeatPumpSystem'
          max_powertoload = 22
        when 'OS_Coil_Heating_WaterToAirHeatPump_EquationFit'
          max_powertoload = 22
        when 'OS_Coil_Heating_WaterToAirHeatPump_VariableSpeedEquationFit'
          max_powertoload = 22
        when 'OS_Coil_Heating_WaterToAirHeatPump_VariableSpeedEquationFit_SpeedData'
          max_powertoload = 22
        when 'OS_HeatPump_WaterToWater_EquationFit_Cooling'
          max_powertoload = 22
        when 'OS_HeatPump_WaterToWater_EquationFit_Heating'
          max_powertoload = 22
        when 'OS_Pump_VariableSpeed'
          pump = supplycomp.to_PumpVariableSpeed.get
          pumps << pump
          total_pump_power += pump.autosizedRatedPowerConsumption.get
        when 'OS_Pump_ConstantSpeed'
          pump = supplycomp.to_PumpConstantSpeed.get
          pumps << pump
          total_pump_power += pump.autosizedRatedPowerConsumption.get
        when 'OS_HeaderedPumps_ConstantSpeed'
          pump = supplycomp.to_HeaderedPumpsConstantSpeed.get
          pumps << pump
          total_pump_power += pump.autosizedRatedPowerConsumption.get
        when 'OS_HeaderedPumps_VariableSpeed'
          pump = supplycomp.to_HeaderedPumpsVariableSpeed.get
          pumps << pump
          total_pump_power += pump.autosizedRatedPowerConsumption.get
        end
      end
      # If no pumps were found then there is nothing to set so go to the next plant loop
      next if pumps.length == 0
      # If a heat pump was found then the pump power to total demand ratio should have been set to what NECB 2015 table 5.2.6.3 says.
      # If the pump power to total demand ratio was not set then no heat pump was present so set according to if the plant loop is
      # used for heating, cooling, or heat rejection (condeser as OpenStudio calls it).

      unless max_powertoload > 0
        case plantloop.sizingPlant.loopType
        when 'Heating'
          max_powertoload = 4.5
        when 'Cooling'
          max_powertoload = 14
        when 'Condenser'
          max_powertoload = 12
        end
      end

      # If nothing was found then do nothing (though by this point if nothing was found then an error should have been thrown).
      next if max_powertoload == 0
      # Get the capacity of the loop (using the more general method of calculating via maxflow*temp diff*density*heat capacity)
      # This is more general than the other method in Standards.PlantLoop.rb which only looks at heat and cooling.  Also,
      # that method looks for specific equipment and would be thrown if other equipment was present.  However my method
      # only works for water for now.
      plantloop_capacity = standard.plant_loop_capacity_w_by_maxflow_and_delta_t_forwater(plantloop)
      # Sizing factor is pump power (W)/ zone demand (in kW, as approximated using plant loop capacity).
      necb_pump_power_cap = plantloop_capacity * max_powertoload / 1000
      pump_power_adjustment = necb_pump_power_cap / total_pump_power
      plant_loop_capacity_kW = plantloop_capacity / 1000
      pumps.each do |pump|
        results[pump.name.get] = {
          plant_loop_type: plantloop.sizingPlant.loopType,
          max_power_to_load: max_powertoload.signif(2),
          plant_loop_capacity_kW: plant_loop_capacity_kW.signif(2),
          pump_design_power_sizing_method: pump.designPowerSizingMethod,
          pump_power_adjustment: pump_power_adjustment.signif(2)
        }

        case pump.designPowerSizingMethod
        when 'PowerPerFlowPerPressure'
          results[pump.name.get][:pump_rated_pump_head_Pa] = pump.ratedPumpHead.signif(2)
        when 'PowerPerFlow'
          results[pump.name.get][:pump_designElectricPowerPerUnitFlowRate] = pump.designElectricPowerPerUnitFlowRate.signif(2)
        end
      end
    end
    logger.info "Completed individual test: #{name}"
    return results
  end
end<|MERGE_RESOLUTION|>--- conflicted
+++ resolved
@@ -105,11 +105,7 @@
       BTAP::FileIO.save_osm(model, "#{output_folder}/#{name}-baseline.osm") if save_intermediate_models
       hw_loop = OpenStudio::Model::PlantLoop.new(model)
       always_on = model.alwaysOnDiscreteSchedule
-<<<<<<< HEAD
-      standard.setup_hw_loop_with_components(model, hw_loop, fuel_type, always_on)
-=======
-      standard.setup_hw_loop_with_components(model,hw_loop, boiler_fueltype, boiler_fueltype, always_on)
->>>>>>> 0488bdf1
+      standard.setup_hw_loop_with_components(model, hw_loop, fuel_type, fuel_type, always_on)
       standard.add_sys6_multi_zone_built_up_system_with_baseboard_heating(
         model: model,
         zones: model.getThermalZones,
