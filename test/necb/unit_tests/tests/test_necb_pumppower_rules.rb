require_relative '../../../helpers/minitest_helper'
require_relative '../../../helpers/create_doe_prototype_helper'
require_relative '../../../helpers/necb_helper'
include(NecbHelper)

<<<<<<< HEAD
class NECB_2015PumpPower_Test < MiniTest::Test

  # Set to true to run the standards in the test.
=======
class NECB_2015PumpPower_Test < Minitest::Test
  #set to true to run the standards in the test.
>>>>>>> b3fe4560
  PERFORM_STANDARDS = true

  def setup()
    define_folders(__dir__)
    define_std_ranges
  end

  # NECB2015 rules for cooling tower
  # power = 0.013 x capacity in kW
  # Note that most of the code was copied from 2015 part of test_necb_coolingtower_rules.rb because it creates a building
  # with a heating, cooling, and heat rejection loop.  This was necessary to test the NECB2015 pump power rules.  The test
  # creates the building with HVAC, applies another sizing run, and runs the apply_maximum_loop_pump_power(model) method.
  # The test then calculates what the pump power adjustment should be and compares that to what was applied to the model.
  # If the answer is close then the test passes.  I did not take the time to write the code to create a model with headered
  # pumps or with a water source heat pump.  So, those aspects of test_necb_coolingtower_rules.rb will not be exercised.
  # Until further testing is done test_necb_coolingtower_rules.rb should not be used with models containing headered pumps
  # or water source heat pumps.
  def test_NECB2015_pumppower

    # Set up remaining parameters for test.
    output_folder = method_output_folder(__method__)

    tol = 1.0e-3
    # Generate the osm files for all relevant cases to generate the test data for system 6
    boiler_fueltype = 'Electricity'
    baseboard_type = 'Hot Water'
    chiller_types = ['Scroll']
    heating_coil_type = 'Hot Water'
    fan_type = 'AF_or_BI_rdg_fancurve'
    chiller_cap = 1000000.0
    model = BTAP::FileIO.load_osm(File.join(@resources_folder,"5ZoneNoHVAC.osm"))
    BTAP::Environment::WeatherFile.new('CAN_ON_Toronto.Pearson.Intl.AP.716240_CWEC2016.epw').set_weather_file(model)
    # save baseline
    BTAP::FileIO.save_osm(model, "#{output_folder}/baseline.osm")
    template = 'NECB2015'
    standard = get_standard(template)
    clgtowerFanPowerFr = 0.013
    chiller_types.each do |chiller_type|
      name = "sys6_#{template}_ChillerType_#{chiller_type}~#{chiller_cap}watts"
      puts "***************************************#{name}*******************************************************\n"
      model = BTAP::FileIO.load_osm(File.join(@resources_folder,"5ZoneNoHVAC.osm"))
      BTAP::Environment::WeatherFile.new('CAN_ON_Toronto.Pearson.Intl.AP.716240_CWEC2016.epw').set_weather_file(model)
      hw_loop = OpenStudio::Model::PlantLoop.new(model)
      always_on = model.alwaysOnDiscreteSchedule
      standard.setup_hw_loop_with_components(model,hw_loop, boiler_fueltype, always_on)
      standard.add_sys6_multi_zone_built_up_system_with_baseboard_heating(
          model: model,
          zones: model.getThermalZones,
          heating_coil_type: heating_coil_type,
          baseboard_type: baseboard_type,
          chiller_type: chiller_type,
          fan_type: fan_type,
          hw_loop: hw_loop)
      # Save the model after btap hvac.
      BTAP::FileIO.save_osm(model, "#{output_folder}/#{name}.hvacrb")
      model.getChillerElectricEIRs.each { |ichiller| ichiller.setReferenceCapacity(chiller_cap) }

      # Run the measure.
      run_the_measure(model: model, test_name: name, template: template) if PERFORM_STANDARDS

      # Apply the NECB 2015 pump power rules to the model.
      standard.apply_maximum_loop_pump_power(model)

      # From here to the end of the method the expected pump power is calculated and is compared to what was applied to the model.
      plant_loops = model.getPlantLoops
      plant_loops.each do |plantloop|
        pumps = []
        max_powertoload = 0
        total_pump_power = 0
        # This cycles through the plant loop supply side components to determine if there is a heat pump present or a pump
        # If a heat pump is present the pump power to total demand ratio is set to what NECB 2015 table 5.2.6.3. say it should be.
        # If a pump is present, this is a handy time to grab it for modification later.  Also, it adds the pump power consumption
        # to a total which will be used to determine how much to modify the pump power consumption later.
        plantloop.supplyComponents.each do |supplycomp|
          case supplycomp.iddObjectType.valueName.to_s
            when 'OS_CentralHeatPumpSystem'
              max_powertoload = 22
            when 'OS_Coil_Heating_WaterToAirHeatPump_EquationFit'
              max_powertoload = 22
            when 'OS_Coil_Heating_WaterToAirHeatPump_VariableSpeedEquationFit'
              max_powertoload = 22
            when 'OS_Coil_Heating_WaterToAirHeatPump_VariableSpeedEquationFit_SpeedData'
              max_powertoload = 22
            when 'OS_HeatPump_WaterToWater_EquationFit_Cooling'
              max_powertoload = 22
            when 'OS_HeatPump_WaterToWater_EquationFit_Heating'
              max_powertoload = 22
            when 'OS_Pump_VariableSpeed'
              pump = supplycomp.to_PumpVariableSpeed.get
              pumps << pump
              total_pump_power += pump.autosizedRatedPowerConsumption.get
            when 'OS_Pump_ConstantSpeed'
              pump = supplycomp.to_PumpConstantSpeed.get
              pumps << pump
              total_pump_power += pump.autosizedRatedPowerConsumption.get
            when 'OS_HeaderedPumps_ConstantSpeed'
              pump = supplycomp.to_HeaderedPumpsConstantSpeed.get
              pumps << pump
              total_pump_power += pump.autosizedRatedPowerConsumption.get
            when 'OS_HeaderedPumps_VariableSpeed'
              pump = supplycomp.to_HeaderedPumpsVariableSpeed.get
              pumps << pump
              total_pump_power += pump.autosizedRatedPowerConsumption.get
          end
        end
        # If no pumps were found then there is nothing to set so go to the next plant loop
        next if pumps.length == 0
        # If a heat pump was found then the pump power to total demand ratio should have been set to what NECB 2015 table 5.2.6.3 says.
        # If the pump power to total demand ratio was not set then no heat pump was present so set according to if the plant loop is
        # used for heating, cooling, or heat rejection (condeser as OpenStudio calls it).
        unless max_powertoload > 0
          case plantloop.sizingPlant.loopType
            when 'Heating'
              max_powertoload = 4.5
            when 'Cooling'
              max_powertoload = 14
            when 'Condenser'
              max_powertoload = 12
          end
        end
        # If nothing was found then do nothing (though by this point if nothing was found then an error should have been thrown).
        next if max_powertoload == 0
        # Get the capacity of the loop (using the more general method of calculating via maxflow*temp diff*density*heat capacity)
        # This is more general than the other method in Standards.PlantLoop.rb which only looks at heat and cooling.  Also,
        # that method looks for spceific equipment and would be thrown if other equipment was present.  However my method
        # only works for water for now.
        plantloop_maxflowrate = plantloop.autosizedMaximumLoopFlowRate.get.to_f
#        plantloop_maxflowrate = model.getAutosizedValue(plantloop, 'Maximum Loop Flow Rate', 'm3/s').to_f
        plantloop_dt = plantloop.sizingPlant.loopDesignTemperatureDifference.to_f
        # Plant loop capacity = temperature difference across plant loop * maximum plant loop flow rate * density of water (1000 kg/m^3) * see next line
        # Heat capacity of water (4180 J/(kg*K))
        plantloop_capacity = plantloop_dt*plantloop_maxflowrate*1000*4180
        # Sizing factor is pump power (W)/ zone demand (in kW, as approximated using plant loop capacity).
        necb_pump_power_cap = plantloop_capacity*max_powertoload/1000
        pump_power_adjustment = necb_pump_power_cap/total_pump_power
        error_value = 0
        run_check = false
        # The following divides the current either pump power per flow per pressure or power per flow value by what the above
        # calculations say it should be.  If the result is very close to 1 then the test passed.  If not then something is amiss
        # and an error is thrown.
        pumps.each do |pump|
          case pump.designPowerSizingMethod
            when 'PowerPerFlowPerPressure'
              # The default rated pump head is 179352.0 Pa
              error_value += ((pump.ratedPumpHead/(pump_power_adjustment*179352.0)) - 1).abs
              run_check = true
            when 'PowerPerFlow'
              # The default Default Design Electric Power Per Unit Flow Rate is 348701.1
              error_value += ((pump.designElectricPowerPerUnitFlowRate / (pump_power_adjustment*348701.1)) - 1).abs
              run_check = true
          end
        end
        if error_value >= 0.0001 && run_check == true
          assert(false, "The size of the pump(s) in plantloop #{plantloop.name.to_s} is incorrect by the following amount: #{error_value}")
        end
      end
    end
  end

end<|MERGE_RESOLUTION|>--- conflicted
+++ resolved
@@ -3,14 +3,10 @@
 require_relative '../../../helpers/necb_helper'
 include(NecbHelper)
 
-<<<<<<< HEAD
-class NECB_2015PumpPower_Test < MiniTest::Test
+
+class NECB_2015PumpPower_Test < Minitest::Test
 
   # Set to true to run the standards in the test.
-=======
-class NECB_2015PumpPower_Test < Minitest::Test
-  #set to true to run the standards in the test.
->>>>>>> b3fe4560
   PERFORM_STANDARDS = true
 
   def setup()
@@ -169,5 +165,4 @@
       end
     end
   end
-
 end