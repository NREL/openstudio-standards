require_relative '../../../helpers/minitest_helper'
require_relative '../../../helpers/create_doe_prototype_helper'
require_relative '../../../helpers/necb_helper'
include(NecbHelper)

class NECB_PumpPower_Test < Minitest::Test

  def setup()
    define_folders(__dir__)
    define_std_ranges
  end

  # NECB2015 rules for cooling tower
  # power = 0.013 x capacity in kW
  # Note that most of the code was copied from 2015 part of test_necb_coolingtower_rules.rb because it creates a building
  # with a heating, cooling, and heat rejection loop.  This was necessary to test the NECB2015 pump power rules.  The test
  # creates the building with HVAC, applies another sizing run, and runs the apply_maximum_loop_pump_power(model) method.
  # The test then calculates what the pump power adjustment should be and compares that to what was applied to the model.
  # If the answer is close then the test passes.  I did not take the time to write the code to create a model with headered
  # pumps or with a water source heat pump.  So, those aspects of test_necb_coolingtower_rules.rb will not be exercised.
  # Until further testing is done test_necb_coolingtower_rules.rb should not be used with models containing headered pumps
  # or water source heat pumps.
  def test_pumppower
    logger.info "Starting suite of tests for: #{__method__}"

    # Define test parameters that apply to all tests.
    test_parameters = {
      test_method: __method__,
      save_intermediate_models: true,
      baseboard_type: 'Hot Water',
      chiller_type: 'Scroll',
      heating_coil_type: 'Hot Water',
      fan_type: 'AF_or_BI_rdg_fancurve',
      chiller_cap: 1000000.0
    }
    tol = 1.0e-3
    # Define test cases.
    test_cases = {}

    # Define references (per vintage in this case).
    test_cases[:NECB2015] = { :Reference => "NECB 2015 p1:Table 5.2.6.3." }
    test_cases[:NECB2017] = { :Reference => "NECB 2017 p2:Table 5.2.6.3." }
    test_cases[:NECB2020] = { :Reference => "NECB 2020 p1:Table 5.2.6.3." }

    # Test cases. Three cases for NG and FuelOil, one for Electric.
    # Results and name are tbd here as they will be calculated in the test.
    test_cases_hash = { :Vintage => @SomeTemplates,
                        :FuelType => ["Electricity"],
                        :TestCase => ["case-1"],
                        :TestPars => { :tested_capacity_kW => 10.0,
                                       :efficiency_metric => "thermal efficiency" } }
    new_test_cases = make_test_cases_json(test_cases_hash)
    merge_test_cases!(test_cases, new_test_cases)

    # Create empty results hash and call the template method that runs the individual test cases.
    test_results = do_test_cases(test_cases: test_cases, test_pars: test_parameters)

    # Write test results.
    file_root = "#{self.class.name}-#{__method__}".downcase
    test_result_file = File.join(@test_results_folder, "#{file_root}-test_results.json")
    File.write(test_result_file, JSON.pretty_generate(test_results))

    # Read expected results.
    file_name = File.join(@expected_results_folder, "#{file_root}-expected_results.json")
    expected_results = JSON.parse(File.read(file_name), { symbolize_names: true })
    # Check if test results match expected.
    msg = "Pump power test results do not match what is expected in test"
    compare_results(expected_results: expected_results, test_results: test_results, msg: msg, type: 'json_data')
    logger.info "Finished suite of tests for: #{__method__}"
  end

  # @param test_pars [Hash] has the static parameters.
  # @param test_case [Hash] has the specific test parameters.
  # @return results of this case.
  def do_test_pumppower(test_pars:, test_case:)
    # Debug.
    logger.debug "test_pars: #{JSON.pretty_generate(test_pars)}"
    logger.debug "test_case: #{JSON.pretty_generate(test_case)}"

    # Define local variables. These are extracted from the supplied hashes.
    # General inputs.
    test_name = test_pars[:test_method]
    save_intermediate_models = test_pars[:save_intermediate_models]
    chiller_type = test_pars[:chiller_type]
    fan_type = test_pars[:fan_type]
    chiller_cap = test_pars[:chiller_cap]
    baseboard_type = test_pars[:baseboard_type]
    heating_coil_type = test_pars[:heating_coil_type]
    fueltype = test_pars[:FuelType]
    vintage = test_pars[:Vintage]
    standard = get_standard(vintage)

    # Define the test name.
    name = "#{vintage}_sys6_#{fueltype}_ChillerType_#{chiller_type}_#{chiller_cap}watts_baseboard_type-#{baseboard_type}_heating_coil_type-#{heating_coil_type}_Baseboard-#{baseboard_type}"
    name_short = "#{vintage}_sys6_#{fueltype}_ChillerType-#{chiller_type}-#{chiller_cap}watts"
    output_folder = method_output_folder("#{test_name}/#{name_short}")
    logger.info "Starting individual test: #{name}"

    # Wrap test in begin/rescue/ensure.
    begin
      # Load model and set climate file.
<<<<<<< HEAD
      model = BTAP::FileIO.load_osm(File.join(@resources_folder, "5ZoneNoHVAC.osm"))
      BTAP::Environment::WeatherFile.new('CAN_ON_Toronto.Pearson.Intl.AP.716240_CWEC2016.epw').set_weather_file(model)
      BTAP::FileIO.save_osm(model, "#{output_folder}/baseline.osm") if save_intermediate_models

=======
      model = BTAP::FileIO.load_osm(File.join(@resources_folder,"5ZoneNoHVAC.osm"))
      weather_file_path = OpenstudioStandards::Weather.get_standards_weather_file_path('CAN_ON_Toronto.Intl.AP.716240_CWEC2020.epw')
      OpenstudioStandards::Weather.model_set_building_location(model, weather_file_path: weather_file_path)
      BTAP::FileIO.save_osm(model, "#{output_folder}/#{name}-baseline.osm") if save_intermediate_models
>>>>>>> a24f6939
      hw_loop = OpenStudio::Model::PlantLoop.new(model)
      always_on = model.alwaysOnDiscreteSchedule
      standard.setup_hw_loop_with_components(model, hw_loop, fueltype, always_on)
      standard.add_sys6_multi_zone_built_up_system_with_baseboard_heating(
        model: model,
        zones: model.getThermalZones,
        heating_coil_type: heating_coil_type,
        baseboard_type: baseboard_type,
        chiller_type: chiller_type,
        fan_type: fan_type,
        hw_loop: hw_loop)
      model.getChillerElectricEIRs.each { |ichiller| ichiller.setReferenceCapacity(chiller_cap) }
      # Run sizing.
<<<<<<< HEAD
      run_sizing(model: model, template: vintage, save_model_versions: save_intermediate_models, output_dir: output_folder) if PERFORM_STANDARDS
    rescue => error
      logger.error "#{__FILE__}::#{__method__} #{error.message}"
    end

    # Apply the NECB 2015 pump power rules to the model.
    standard.apply_maximum_loop_pump_power(model)

    # From here to the end of the method the expected pump power is calculated and is compared to what was applied to the model.
    results = {}
    plant_loops = model.getPlantLoops
    plant_loops.each do |plantloop|
      pumps = []
      max_powertoload = 0
      total_pump_power = 0
      # This cycles through the plant loop supply side components to determine if there is a heat pump present or a pump
      # If a heat pump is present the pump power to total demand ratio is set to what NECB 2015 table 5.2.6.3. say it should be.
      # If a pump is present, this is a handy time to grab it for modification later.  Also, it adds the pump power consumption
      # to a total which will be used to determine how much to modify the pump power consumption later.
      plantloop.supplyComponents.each do |supplycomp|
        case supplycomp.iddObjectType.valueName.to_s
        when 'OS_CentralHeatPumpSystem'
          max_powertoload = 22
        when 'OS_Coil_Heating_WaterToAirHeatPump_EquationFit'
          max_powertoload = 22
        when 'OS_Coil_Heating_WaterToAirHeatPump_VariableSpeedEquationFit'
          max_powertoload = 22
        when 'OS_Coil_Heating_WaterToAirHeatPump_VariableSpeedEquationFit_SpeedData'
          max_powertoload = 22
        when 'OS_HeatPump_WaterToWater_EquationFit_Cooling'
          max_powertoload = 22
        when 'OS_HeatPump_WaterToWater_EquationFit_Heating'
          max_powertoload = 22
        when 'OS_Pump_VariableSpeed'
          pump = supplycomp.to_PumpVariableSpeed.get
          pumps << pump
          total_pump_power += pump.autosizedRatedPowerConsumption.get
        when 'OS_Pump_ConstantSpeed'
          pump = supplycomp.to_PumpConstantSpeed.get
          pumps << pump
          total_pump_power += pump.autosizedRatedPowerConsumption.get
        when 'OS_HeaderedPumps_ConstantSpeed'
          pump = supplycomp.to_HeaderedPumpsConstantSpeed.get
          pumps << pump
          total_pump_power += pump.autosizedRatedPowerConsumption.get
        when 'OS_HeaderedPumps_VariableSpeed'
          pump = supplycomp.to_HeaderedPumpsVariableSpeed.get
          pumps << pump
          total_pump_power += pump.autosizedRatedPowerConsumption.get
=======
      run_sizing(model: model, template: template, test_name: name, save_model_versions: save_intermediate_models)

      # Apply the NECB 2015 pump power rules to the model.
      standard.apply_maximum_loop_pump_power(model)

      # From here to the end of the method the expected pump power is calculated and is compared to what was applied to the model.
      plant_loops = model.getPlantLoops
      plant_loops.each do |plantloop|
        pumps = []
        max_powertoload = 0
        total_pump_power = 0
        # This cycles through the plant loop supply side components to determine if there is a heat pump present or a pump
        # If a heat pump is present the pump power to total demand ratio is set to what NECB 2015 table 5.2.6.3. say it should be.
        # If a pump is present, this is a handy time to grab it for modification later.  Also, it adds the pump power consumption
        # to a total which will be used to determine how much to modify the pump power consumption later.
        plantloop.supplyComponents.each do |supplycomp|
          case supplycomp.iddObjectType.valueName.to_s
            when 'OS_CentralHeatPumpSystem'
              max_powertoload = 22
            when 'OS_Coil_Heating_WaterToAirHeatPump_EquationFit'
              max_powertoload = 22
            when 'OS_Coil_Heating_WaterToAirHeatPump_VariableSpeedEquationFit'
              max_powertoload = 22
            when 'OS_Coil_Heating_WaterToAirHeatPump_VariableSpeedEquationFit_SpeedData'
              max_powertoload = 22
            when 'OS_HeatPump_WaterToWater_EquationFit_Cooling'
              max_powertoload = 22
            when 'OS_HeatPump_WaterToWater_EquationFit_Heating'
              max_powertoload = 22
            when 'OS_Pump_VariableSpeed'
              pump = supplycomp.to_PumpVariableSpeed.get
              pumps << pump
              total_pump_power += pump.autosizedRatedPowerConsumption.get
            when 'OS_Pump_ConstantSpeed'
              pump = supplycomp.to_PumpConstantSpeed.get
              pumps << pump
              total_pump_power += pump.autosizedRatedPowerConsumption.get
            when 'OS_HeaderedPumps_ConstantSpeed'
              pump = supplycomp.to_HeaderedPumpsConstantSpeed.get
              pumps << pump
              total_pump_power += pump.autosizedRatedPowerConsumption.get
            when 'OS_HeaderedPumps_VariableSpeed'
              pump = supplycomp.to_HeaderedPumpsVariableSpeed.get
              pumps << pump
              total_pump_power += pump.autosizedRatedPowerConsumption.get
          end
        end
        # If no pumps were found then there is nothing to set so go to the next plant loop
        next if pumps.length == 0
        # If a heat pump was found then the pump power to total demand ratio should have been set to what NECB 2015 table 5.2.6.3 says.
        # If the pump power to total demand ratio was not set then no heat pump was present so set according to if the plant loop is
        # used for heating, cooling, or heat rejection (condeser as OpenStudio calls it).
        unless max_powertoload > 0
          case plantloop.sizingPlant.loopType
            when 'Heating'
              max_powertoload = 4.5
            when 'Cooling'
              max_powertoload = 14
            when 'Condenser'
              max_powertoload = 12
          end
>>>>>>> a24f6939
        end
      end
      # If no pumps were found then there is nothing to set so go to the next plant loop
      next if pumps.length == 0
      # If a heat pump was found then the pump power to total demand ratio should have been set to what NECB 2015 table 5.2.6.3 says.
      # If the pump power to total demand ratio was not set then no heat pump was present so set according to if the plant loop is
      # used for heating, cooling, or heat rejection (condeser as OpenStudio calls it).

      unless max_powertoload > 0
        case plantloop.sizingPlant.loopType
        when 'Heating'
          max_powertoload = 4.5
        when 'Cooling'
          max_powertoload = 14
        when 'Condenser'
          max_powertoload = 12
        end
      end

      # If nothing was found then do nothing (though by this point if nothing was found then an error should have been thrown).
      next if max_powertoload == 0
      # Get the capacity of the loop (using the more general method of calculating via maxflow*temp diff*density*heat capacity)
      # This is more general than the other method in Standards.PlantLoop.rb which only looks at heat and cooling.  Also,
      # that method looks for specific equipment and would be thrown if other equipment was present.  However my method
      # only works for water for now.
      plantloop_capacity = standard.plant_loop_capacity_w_by_maxflow_and_delta_t_forwater(plantloop)
      # Sizing factor is pump power (W)/ zone demand (in kW, as approximated using plant loop capacity).
      necb_pump_power_cap = plantloop_capacity * max_powertoload / 1000
      pump_power_adjustment = necb_pump_power_cap / total_pump_power
      plant_loop_capacity_kW = plantloop_capacity / 1000
      pumps.each do |pump|
        results[pump.name.get] = {
          plant_loop_type: plantloop.sizingPlant.loopType,
          max_power_to_load: max_powertoload.signif(2),
          plant_loop_capacity_kW: plant_loop_capacity_kW.signif(2),
          pump_design_power_sizing_method: pump.designPowerSizingMethod,
          pump_power_adjustment: pump_power_adjustment.signif(2)
        }

        case pump.designPowerSizingMethod
        when 'PowerPerFlowPerPressure'
          results[pump.name.get][:pump_rated_pump_head_Pa] = pump.ratedPumpHead.signif(2)
        when 'PowerPerFlow'
          results[pump.name.get][:pump_designElectricPowerPerUnitFlowRate] = pump.designElectricPowerPerUnitFlowRate.signif(2)
        end
      end
    end
    logger.info "Completed individual test: #{name}"
    return results
  end
end<|MERGE_RESOLUTION|>--- conflicted
+++ resolved
@@ -99,17 +99,10 @@
     # Wrap test in begin/rescue/ensure.
     begin
       # Load model and set climate file.
-<<<<<<< HEAD
-      model = BTAP::FileIO.load_osm(File.join(@resources_folder, "5ZoneNoHVAC.osm"))
-      BTAP::Environment::WeatherFile.new('CAN_ON_Toronto.Pearson.Intl.AP.716240_CWEC2016.epw').set_weather_file(model)
-      BTAP::FileIO.save_osm(model, "#{output_folder}/baseline.osm") if save_intermediate_models
-
-=======
       model = BTAP::FileIO.load_osm(File.join(@resources_folder,"5ZoneNoHVAC.osm"))
       weather_file_path = OpenstudioStandards::Weather.get_standards_weather_file_path('CAN_ON_Toronto.Intl.AP.716240_CWEC2020.epw')
       OpenstudioStandards::Weather.model_set_building_location(model, weather_file_path: weather_file_path)
       BTAP::FileIO.save_osm(model, "#{output_folder}/#{name}-baseline.osm") if save_intermediate_models
->>>>>>> a24f6939
       hw_loop = OpenStudio::Model::PlantLoop.new(model)
       always_on = model.alwaysOnDiscreteSchedule
       standard.setup_hw_loop_with_components(model, hw_loop, fueltype, always_on)
@@ -123,7 +116,6 @@
         hw_loop: hw_loop)
       model.getChillerElectricEIRs.each { |ichiller| ichiller.setReferenceCapacity(chiller_cap) }
       # Run sizing.
-<<<<<<< HEAD
       run_sizing(model: model, template: vintage, save_model_versions: save_intermediate_models, output_dir: output_folder) if PERFORM_STANDARDS
     rescue => error
       logger.error "#{__FILE__}::#{__method__} #{error.message}"
@@ -173,69 +165,6 @@
           pump = supplycomp.to_HeaderedPumpsVariableSpeed.get
           pumps << pump
           total_pump_power += pump.autosizedRatedPowerConsumption.get
-=======
-      run_sizing(model: model, template: template, test_name: name, save_model_versions: save_intermediate_models)
-
-      # Apply the NECB 2015 pump power rules to the model.
-      standard.apply_maximum_loop_pump_power(model)
-
-      # From here to the end of the method the expected pump power is calculated and is compared to what was applied to the model.
-      plant_loops = model.getPlantLoops
-      plant_loops.each do |plantloop|
-        pumps = []
-        max_powertoload = 0
-        total_pump_power = 0
-        # This cycles through the plant loop supply side components to determine if there is a heat pump present or a pump
-        # If a heat pump is present the pump power to total demand ratio is set to what NECB 2015 table 5.2.6.3. say it should be.
-        # If a pump is present, this is a handy time to grab it for modification later.  Also, it adds the pump power consumption
-        # to a total which will be used to determine how much to modify the pump power consumption later.
-        plantloop.supplyComponents.each do |supplycomp|
-          case supplycomp.iddObjectType.valueName.to_s
-            when 'OS_CentralHeatPumpSystem'
-              max_powertoload = 22
-            when 'OS_Coil_Heating_WaterToAirHeatPump_EquationFit'
-              max_powertoload = 22
-            when 'OS_Coil_Heating_WaterToAirHeatPump_VariableSpeedEquationFit'
-              max_powertoload = 22
-            when 'OS_Coil_Heating_WaterToAirHeatPump_VariableSpeedEquationFit_SpeedData'
-              max_powertoload = 22
-            when 'OS_HeatPump_WaterToWater_EquationFit_Cooling'
-              max_powertoload = 22
-            when 'OS_HeatPump_WaterToWater_EquationFit_Heating'
-              max_powertoload = 22
-            when 'OS_Pump_VariableSpeed'
-              pump = supplycomp.to_PumpVariableSpeed.get
-              pumps << pump
-              total_pump_power += pump.autosizedRatedPowerConsumption.get
-            when 'OS_Pump_ConstantSpeed'
-              pump = supplycomp.to_PumpConstantSpeed.get
-              pumps << pump
-              total_pump_power += pump.autosizedRatedPowerConsumption.get
-            when 'OS_HeaderedPumps_ConstantSpeed'
-              pump = supplycomp.to_HeaderedPumpsConstantSpeed.get
-              pumps << pump
-              total_pump_power += pump.autosizedRatedPowerConsumption.get
-            when 'OS_HeaderedPumps_VariableSpeed'
-              pump = supplycomp.to_HeaderedPumpsVariableSpeed.get
-              pumps << pump
-              total_pump_power += pump.autosizedRatedPowerConsumption.get
-          end
-        end
-        # If no pumps were found then there is nothing to set so go to the next plant loop
-        next if pumps.length == 0
-        # If a heat pump was found then the pump power to total demand ratio should have been set to what NECB 2015 table 5.2.6.3 says.
-        # If the pump power to total demand ratio was not set then no heat pump was present so set according to if the plant loop is
-        # used for heating, cooling, or heat rejection (condeser as OpenStudio calls it).
-        unless max_powertoload > 0
-          case plantloop.sizingPlant.loopType
-            when 'Heating'
-              max_powertoload = 4.5
-            when 'Cooling'
-              max_powertoload = 14
-            when 'Condenser'
-              max_powertoload = 12
-          end
->>>>>>> a24f6939
         end
       end
       # If no pumps were found then there is nothing to set so go to the next plant loop
