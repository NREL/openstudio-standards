{
    "wwr": [
        ["SmallOffice", "90.1-2013", "ASHRAE 169-2013-2A", "userdata_default_test", []],
        ["SmallOffice", "90.1-2013", "ASHRAE 169-2013-2A", "userdata_default_test", [["change_wwr_model", [0.1, 0.1, 0.1, 0.1]]]],
        ["SmallOffice", "90.1-2013", "ASHRAE 169-2013-2A", "userdata_default_test", [["change_wwr_model", [0.0, 0.0, 0.0, 0.1]]]],
        ["MidriseApartment", "90.1-2013", "ASHRAE 169-2013-2A", "userdata_default_test", [["remove_transformer", []]]],
        ["MidriseApartment", "90.1-2013", "ASHRAE 169-2013-3A", "userdata_default_test", [["remove_transformer", []], ["change_wwr_model", [0.5, 0.5, 0.5, 0.5]]]],
        ["MediumOffice", "90.1-2013", "ASHRAE 169-2013-2A", "userdata_default_test",[["remove_transformer", []], ["change_wwr_model", [0.0, 0.0, 0.1, 0.0]]]]
    ],
    "srr": [
        ["RetailStandalone", "90.1-2010", "ASHRAE 169-2013-2A", "userdata_default_test", [["increase_skylight_size", [10]]]]
    ],
    "daylighting_control": [
        ["SmallOffice", "90.1-2013", "ASHRAE 169-2013-2A", "userdata_default_test", []]
    ],
    "isresidential": [
        ["SmallOffice", "90.1-2013", "ASHRAE 169-2013-2A", "userdata_ofs_02", []]
    ],
    "envelope": [
        ["SmallOffice", "90.1-2013", "ASHRAE 169-2013-2A", "userdata_default_test", []]
    ],
    "lpd": [
        ["SmallOffice", "90.1-2013", "ASHRAE 169-2013-2A", "userdata_default_test", []],
        ["MidriseApartment", "90.1-2013", "ASHRAE 169-2013-2A", "userdata_default_test", []]
    ],
    "exterior_lighting": [
        ["RetailStandalone", "90.1-2013", "ASHRAE 169-2013-2A", "userdata_ext_ltg", []]
    ],
    "lighting_exceptions": [
        ["RetailStripmall", "90.1-2013", "ASHRAE 169-2013-2A", "userdata_ltg_exceptions", []]
    ],
    "light_occ_sensor": [
        ["SmallOffice", "90.1-2013", "ASHRAE 169-2013-2A", "userdata_default_test",""],
        ["MidriseApartment", "90.1-2013", "ASHRAE 169-2013-2A", "userdata_default_test",""]
    ],
    "infiltration": [
        ["LargeHotel", "90.1-2013", "ASHRAE 169-2013-2A", "userdata_default_test", [["remove_transformer", []]]],
        ["SmallOffice", "90.1-2013", "ASHRAE 169-2013-2A", "userdata_default_test", []],
        ["Warehouse", "90.1-2013", "ASHRAE 169-2013-2A", "userdata_default_test", []]
    ],
    "vav_fan_curve": [
        ["MediumOffice", "90.1-2013", "ASHRAE 169-2013-2A", "userdata_default_test",[["remove_transformer", []]]],
        ["MediumOffice", "90.1-2013", "ASHRAE 169-2013-4A", "userdata_default_test",[["remove_transformer", []]]],
        ["SecondarySchool", "90.1-2013", "ASHRAE 169-2013-4A", "userdata_default_test",[["remove_transformer", []]]]
    ],
    "pipe_insulation": [
        
        ["QuickServiceRestaurant", "90.1-2019", "ASHRAE 169-2013-2A", "userdata_default_test", [["add_piping_insulation", []]]]
    ],
    "hvac_baseline_01": [
        ["MediumOffice", "90.1-2013", "ASHRAE 169-2013-2A", "userdata_default_test", [["remove_transformer", []], ["return_relief_fan", []]]],
        ["Warehouse", "90.1-2004", "ASHRAE 169-2013-2A", "userdata_default_test", [["remove_cooling_coils", []]]],
        ["MidriseApartment", "90.1-2013", "ASHRAE 169-2013-2A", "userdata_default_test", []],
        ["MediumOffice", "90.1-2013", "ASHRAE 169-2013-2A", "userdata_default_test", [["change_bldg_type",["Assembly"]], ["remove_transformer", []]]],
        ["MediumOffice", "90.1-2013", "ASHRAE 169-2013-4A", "userdata_default_test", [["change_bldg_type",["Assembly"]], ["remove_transformer", []]]],
        ["LargeHotel", "90.1-2013", "ASHRAE 169-2013-2A", "userdata_default_test", [["change_bldg_type",["Assembly"]], ["remove_transformer", []]]]
    ],
    "hvac_baseline_02": [
        ["LargeHotel", "90.1-2013", "ASHRAE 169-2013-4A", "userdata_default_test", [["change_bldg_type",["Assembly"]], ["remove_transformer", []]]],
        ["RetailStripmall", "90.1-2013", "ASHRAE 169-2013-2A", "userdata_default_test", []],
        ["PrimarySchool", "90.1-2013", "ASHRAE 169-2013-2A", "userdata_default_test", [["change_bldg_type",["Retail"]], ["remove_transformer", []]]],
        ["RetailStripmall", "90.1-2013", "ASHRAE 169-2013-2A", "userdata_default_test", [["set_zone_multiplier",[3]]]],
        ["SmallOffice", "90.1-2013", "ASHRAE 169-2013-2A", "userdata_default_test", []],
        ["SmallOffice", "90.1-2013", "ASHRAE 169-2013-4A", "userdata_default_test", []]
    ],
    "hvac_baseline_03": [
        ["PrimarySchool", "90.1-2013", "ASHRAE 169-2013-2A", "userdata_default_test", [["remove_transformer", []]]],
        ["PrimarySchool", "90.1-2013", "ASHRAE 169-2013-4A", "userdata_default_test", [["remove_transformer", []]]],
        ["SecondarySchool", "90.1-2013", "ASHRAE 169-2013-2A", "userdata_default_test", [["remove_transformer", []]]],
        ["SecondarySchool", "90.1-2013", "ASHRAE 169-2013-4A", "userdata_default_test", [["remove_transformer", []]]],
        ["SmallOffice", "90.1-2013", "ASHRAE 169-2013-2A", "userdata_default_test", [["set_zone_multiplier",[4]]]],
        ["SmallOffice", "90.1-2013", "ASHRAE 169-2013-2A", "userdata_default_test", [["set_zone_multiplier",[5]]]]
    ],
    "hvac_baseline_04": [
        ["PrimarySchool", "90.1-2013", "ASHRAE 169-2013-2A", "userdata_default_test", [["set_zone_multiplier",[4]], ["remove_transformer", []]]],
        ["SmallOffice", "90.1-2013", "ASHRAE 169-2013-2A", "userdata_default_test", [["set_zone_multiplier",[6]]]],
        ["SmallOffice", "90.1-2013", "ASHRAE 169-2013-2A", "userdata_default_test", [["change_bldg_type",["Hospital"]]]],
        ["PrimarySchool", "90.1-2013", "ASHRAE 169-2013-2A", "userdata_default_test", [["make_lab_high_distrib_zone_exh",[]], ["remove_transformer", []]]],
        ["PrimarySchool", "90.1-2013", "ASHRAE 169-2013-2A", "userdata_default_test", [["make_lab_low_distrib_zone_exh",[]], ["remove_transformer", []]]],
        ["PrimarySchool", "90.1-2013", "ASHRAE 169-2013-2A", "userdata_default_test", [["make_lab_high_system_exh",[]], ["remove_transformer", []]]]
    ],
    "hvac_baseline_05": [
        ["Hospital", "90.1-2004", "ASHRAE 169-2013-2A", "userdata_default_test", [["remove_transformer", []]]],
        ["LargeOffice", "90.1-2004", "ASHRAE 169-2013-2A", "userdata_default_test", [["remove_transformer", []]]],
        ["LargeOffice", "90.1-2004", "ASHRAE 169-2013-2A", "userdata_default_test", [["remove_transformer", []],["increase_computer_rooms_epd", [5]]]],
        ["MediumOffice", "90.1-2004", "ASHRAE 169-2013-2A", "userdata_default_test", [["remove_transformer", []], ["convert_spaces_to_cmp_rms", []]]],
        ["MediumOffice", "90.1-2004", "ASHRAE 169-2013-2A", "userdata_default_test", [["remove_transformer", []], ["convert_spaces_to_cmp_rms", []], ["increase_computer_rooms_epd", [20]]]]
    ],
    "hvac_psz_split_from_mz": [
        ["MediumOffice", "90.1-2004", "ASHRAE 169-2013-2A", "userdata_default_test", [["remove_transformer", []],["change_zone_epd", ["Perimeter_bot_ZN_1 ZN",70]]]],
        ["MediumOffice", "90.1-2004", "ASHRAE 169-2013-2A", "userdata_default_test", [["remove_transformer", []],["change_to_long_occ_sch", ["Perimeter_bot_ZN_1 ZN"]]]]
    ],
    "sat_ctrl": [
        ["LargeOffice", "90.1-2004", "ASHRAE 169-2013-2A", "userdata_default_test", [["remove_transformer", []]]]
    ],
    "number_of_chillers": [
        ["MediumOffice", "90.1-2013", "ASHRAE 169-2013-2A", "userdata_default_test", [["set_zone_multiplier", [3]], ["remove_transformer", []]]],
        ["MediumOffice", "90.1-2013", "ASHRAE 169-2013-2A", "userdata_default_test", [["set_zone_multiplier", [6]], ["remove_transformer", []]]],
        ["MediumOffice", "90.1-2013", "ASHRAE 169-2013-2A", "userdata_default_test", [["set_zone_multiplier", [7]], ["remove_transformer", []]]],
        ["MediumOffice", "90.1-2013", "ASHRAE 169-2013-2A", "userdata_default_test", [["set_zone_multiplier", [20]], ["remove_transformer", []]]]
    ],
    "number_of_boilers": [
        ["MediumOffice", "90.1-2013", "ASHRAE 169-2013-4A", "userdata_default_test", [["remove_transformer", []]]],
        ["QuickServiceRestaurant", "90.1-2013", "ASHRAE 169-2013-4A", "userdata_default_test", [["set_zone_multiplier", [4]]]]
    ],
    "number_of_cooling_towers": [
        ["SecondarySchool", "90.1-2013", "ASHRAE 169-2013-4A", "userdata_default_test", [["remove_transformer", []]]]
    ],
    "hvac_sizing": [
        ["PrimarySchool", "90.1-2013", "ASHRAE 169-2013-4A", "userdata_default_test", [["remove_transformer", []]]],
        ["SecondarySchool", "90.1-2013", "ASHRAE 169-2013-2A", "userdata_default_test", [["remove_transformer", []]]],
        ["MidriseApartment", "90.1-2013", "ASHRAE 169-2013-2A", "userdata_default_test", []],
        ["LargeHotel", "90.1-2013", "ASHRAE 169-2013-2A", "userdata_default_test", [["remove_transformer", []]]],
        ["RetailStripmall", "90.1-2013", "ASHRAE 169-2013-2A", "userdata_default_test", []],
        ["RetailStandalone", "90.1-2010", "ASHRAE 169-2013-2A", "userdata_default_test", []],
        ["Warehouse", "90.1-2013", "ASHRAE 169-2013-2A", "userdata_default_test", []],
        ["MediumOffice", "90.1-2013", "ASHRAE 169-2013-2A", "userdata_default_test", [["remove_transformer", []]]],
        ["SmallOffice", "90.1-2013", "ASHRAE 169-2013-4A", "userdata_default_test", []],
        ["SmallOffice", "90.1-2013", "ASHRAE 169-2013-2A", "userdata_default_test", [["convert_spaces_from_to", ["OfficeWholeBuilding - Sm Office", "laboratory"]]]],
        ["LargeOffice", "90.1-2004", "ASHRAE 169-2013-2A", "userdata_default_test", [["remove_transformer", []]]]
    ],
    "plant_temp_reset_ctrl": [
        ["MidriseApartment", "90.1-2013", "ASHRAE 169-2013-4A", "userdata_default_test", []],
        ["PrimarySchool", "90.1-2013", "ASHRAE 169-2013-4A", "userdata_default_test", [["remove_transformer", []]]],
        ["SecondarySchool", "90.1-2013", "ASHRAE 169-2013-4A", "userdata_default_test", [["remove_transformer", []]]],
        ["SecondarySchool", "90.1-2013", "ASHRAE 169-2013-2A", "userdata_default_test", [["remove_transformer", []]]],
        ["LargeHotel", "90.1-2013", "ASHRAE 169-2013-4A", "userdata_default_test", [["change_bldg_type", ["Assembly"]], ["remove_transformer", []]]],
        ["LargeHotel", "90.1-2013", "ASHRAE 169-2013-2A", "userdata_default_test", [["change_bldg_type", ["Assembly"]], ["remove_transformer", []]]]
    ],
    "preheat_coil_ctrl": [
        ["PrimarySchool", "90.1-2013", "ASHRAE 169-2013-4A", "userdata_default_test", [["remove_transformer", []]]],
        ["PrimarySchool", "90.1-2013", "ASHRAE 169-2013-2A", "userdata_default_test", [["remove_transformer", []]]],
        ["SecondarySchool", "90.1-2013", "ASHRAE 169-2013-4A", "userdata_default_test", [["remove_transformer", []]]],
        ["SecondarySchool", "90.1-2013", "ASHRAE 169-2013-2A", "userdata_default_test", [["remove_transformer", []]]]
    ],
    "multi_bldg_handling": [
        ["SmallOffice", "90.1-2004", "ASHRAE 169-2013-3A", "userdata_ofs_01",[["set_model_building_name","SmallOffice"]]],
        ["LargeHotel", "90.1-2013", "ASHRAE 169-2013-2A", "userdata_ofs_03",[["set_model_building_name", "LargeHotel"], ["remove_transformer", []]]]
    ],
    "vav_min_sp": [
        ["MediumOffice", "90.1-2013", "ASHRAE 169-2013-2A", "userdata_default_test", [["remove_transformer", []]]],
        ["PrimarySchool", "90.1-2013", "ASHRAE 169-2013-4A", "userdata_default_test", [["remove_transformer", []]]]
    ],
    "lpd_userdata_handling": [
        ["SmallOffice", "90.1-2004", "ASHRAE 169-2013-2B", "userdata_lpd_01",[["remove_transformer", []]]],
        ["SmallOffice", "90.1-2013", "ASHRAE 169-2013-2A", "userdata_default_test",[]],
        ["SmallOffice", "90.1-2004", "ASHRAE 169-2013-2B", "userdata_lpd_02",[["remove_transformer", []]]]
    ],
    "economizer_exception": [
        ["LargeOffice", "90.1-2004", "ASHRAE 169-2013-2B", "userdata_econ_except_01",[["remove_transformer", []]]],
        ["LargeOffice", "90.1-2004", "ASHRAE 169-2013-2A", "userdata_default_test",[["remove_transformer", []]]],
        ["Warehouse", "90.1-2004", "ASHRAE 169-2013-2A", "userdata_default_test",[["remove_cooling_coils", []]]]
    ],
    "night_cycle_exception": [
        ["MediumOffice", "90.1-2013", "ASHRAE 169-2013-4A", "userdata_nitcyc_excep", [["remove_transformer", []]]]
    ],
    "building_rotation_check": [
        ["SmallOffice", "90.1-2013", "ASHRAE 169-2013-2A", "userdata_bro_01", []],
        ["SmallOffice", "90.1-2013", "ASHRAE 169-2013-2A", "userdata_bro_01", [["change_wwr_model", [0.4, 0.4, 0.6, 0.6]]]],
        ["SmallOffice", "90.1-2013", "ASHRAE 169-2013-2A", "userdata_bro_01", [["change_wwr_model", [0.4, 0.4, 0.4, 0.4]]]]
    ],
    "pe_userdata_handling":[
        ["SmallOffice", "90.1-2004", "ASHRAE 169-2013-2B", "userdata_pe_01",[["remove_transformer", []]]],
        ["SmallOffice", "90.1-2004", "ASHRAE 169-2013-2B", "userdata_pe_02",[["remove_transformer", []]]],
        ["SmallOffice", "90.1-2004", "ASHRAE 169-2013-2B", "userdata_pe_03",[["remove_transformer", []]]],
        ["SmallOffice", "90.1-2004", "ASHRAE 169-2013-2B", "userdata_pe_04",[["remove_transformer", []]]]
    ],
    "hvac_efficiency": [
        ["SmallOffice", "90.1-2013", "ASHRAE 169-2013-8A", "userdata_default_test", []],
        ["SmallOffice", "90.1-2013", "ASHRAE 169-2013-2A", "userdata_default_test", []],
        ["MediumOffice", "90.1-2013", "ASHRAE 169-2013-8A", "userdata_default_test", [["remove_transformer", []]]],
        ["MediumOffice", "90.1-2013", "ASHRAE 169-2013-2A", "userdata_default_test", [["remove_transformer", []]]],
        ["MediumOffice", "90.1-2004", "ASHRAE 169-2013-8A", "userdata_default_test", [["set_zone_multiplier",[4]],["remove_transformer", []]]],
        ["LargeOffice", "90.1-2004", "ASHRAE 169-2013-2A", "userdata_default_test",[["remove_transformer", []]]]
    ],
    "unenclosed_spaces": [
        ["SmallOffice", "90.1-2004", "ASHRAE 169-2013-2B", "userdata_default_test",[["change_weather_file", []]]]
    ],
    "f_c_factors": [
        ["LargeOffice", "90.1-2004", "ASHRAE 169-2013-2A", "userdata_default_test", [["remove_transformer", []]]],
        ["SmallOffice", "90.1-2004", "ASHRAE 169-2013-2B", "userdata_default_test",[["change_weather_file", []]]]
    ],
    "fan_power_credits": [
        ["SmallOffice", "90.1-2013", "ASHRAE 169-2013-2A", "userdata_merv13to15_airloop_doas", [["add_ahu_doas",[]],["set_zone_multiplier",[4]]]],
        ["RetailStandalone", "90.1-2013", "ASHRAE 169-2013-4A", "userdata_merv13to15_zonehvac", [["change_bldg_type",["Assembly"]], ["set_zone_multiplier", [50]], ["change_clg_therm", ["Front_Entry ZN"]]]]
    ],
    "return_air_type": [
        ["LargeOffice", "90.1-2004", "ASHRAE 169-2013-2A", "userdata_default_test",[["remove_transformer", []]]],
        ["PrimarySchool", "90.1-2013", "ASHRAE 169-2013-4A", "userdata_default_test", [["remove_transformer", []]]]
    ],
    "dcv": [
        ["PrimarySchool", "90.1-2019", "ASHRAE 169-2013-4A", "userdata_default_test", [["remove_transformer", []], ["change_zone_num_ppl", ["Cafeteria_ZN_1_FLR_1 ZN", 400]], ["enable_airloop_dcv", ["Cafeteria_ZN_1_FLR_1 ZN PSZ-AC_2-7"]], ["mark_test_case_no", [1, 8]]]],
        ["PrimarySchool", "90.1-2019", "ASHRAE 169-2013-4A", "dcv_userdata_cafeteria_zone_exception", [["remove_transformer", []], ["change_zone_num_ppl", ["Cafeteria_ZN_1_FLR_1 ZN", 400]], ["enable_airloop_dcv", ["Cafeteria_ZN_1_FLR_1 ZN PSZ-AC_2-7"]], ["mark_test_case_no", [2]]]],
        ["PrimarySchool", "90.1-2019", "ASHRAE 169-2013-4A", "userdata_default_test", [["remove_transformer", []], ["change_zone_num_ppl", ["Cafeteria_ZN_1_FLR_1 ZN", 400]], ["enable_airloop_dcv", ["Kitchen_ZN_1_FLR_1 ZN PSZ-AC_1-6"]], ["mark_test_case_no", [3, 7]]]],
        ["PrimarySchool", "90.1-2019", "ASHRAE 169-2013-4A", "dcv_userdata_cafeteria_airloop_exception", [["remove_transformer", []], ["change_zone_num_ppl", ["Cafeteria_ZN_1_FLR_1 ZN", 400]], ["mark_test_case_no", [4]]]],
        ["PrimarySchool", "90.1-2019", "ASHRAE 169-2013-4A", "userdata_default_test", [["remove_transformer", []], ["enable_airloop_dcv", ["Cafeteria_ZN_1_FLR_1 ZN PSZ-AC_2-7"]], ["mark_test_case_no", [5]]]],
        ["PrimarySchool", "90.1-2019", "ASHRAE 169-2013-4A", "dcv_userdata_cafeteria_zone_exception", [["remove_transformer", []], ["mark_test_case_no", [6]]]]
    ],
    "unmet_load_hours": [
        ["SmallOffice", "90.1-2004", "ASHRAE 169-2013-2A", "userdata_default_test",[["unmet_load_hours", []]]]
    ],
<<<<<<< HEAD
    "pump_power_check": [
        ["LargeOffice", "90.1-2004", "ASHRAE 169-2013-2A", "userdata_default_test",[["remove_transformer", []]]]
=======
    "exhaust_air_energy": [
        ["PrimarySchool", "90.1-2013", "ASHRAE 169-2013-4A", "userdata_default_test", [["remove_transformer", []], ["mult_oa_per_area", [3]]]],
        ["PrimarySchool", "90.1-2013", "ASHRAE 169-2013-8A", "userdata_default_test", [["remove_transformer", []], ["mult_oa_per_area", [3]]]],
        ["PrimarySchool", "90.1-2013", "ASHRAE 169-2013-4A", "userdata_erv_except_01", [["remove_transformer", []]]]
>>>>>>> 9714f27e
    ]
}<|MERGE_RESOLUTION|>--- conflicted
+++ resolved
@@ -199,14 +199,12 @@
     "unmet_load_hours": [
         ["SmallOffice", "90.1-2004", "ASHRAE 169-2013-2A", "userdata_default_test",[["unmet_load_hours", []]]]
     ],
-<<<<<<< HEAD
     "pump_power_check": [
         ["LargeOffice", "90.1-2004", "ASHRAE 169-2013-2A", "userdata_default_test",[["remove_transformer", []]]]
-=======
+    ],
     "exhaust_air_energy": [
         ["PrimarySchool", "90.1-2013", "ASHRAE 169-2013-4A", "userdata_default_test", [["remove_transformer", []], ["mult_oa_per_area", [3]]]],
         ["PrimarySchool", "90.1-2013", "ASHRAE 169-2013-8A", "userdata_default_test", [["remove_transformer", []], ["mult_oa_per_area", [3]]]],
         ["PrimarySchool", "90.1-2013", "ASHRAE 169-2013-4A", "userdata_erv_except_01", [["remove_transformer", []]]]
->>>>>>> 9714f27e
     ]
 }