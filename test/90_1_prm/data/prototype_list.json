--- conflicted
+++ resolved
@@ -53,9 +53,15 @@
         ["SmallOffice", "90.1-2013", "ASHRAE 169-2013-2A", [["change_bldg_type",["Hospital"]]]],
         ["PrimarySchool", "90.1-2013", "ASHRAE 169-2013-2A", [["make_lab_high_distrib_zone_exh",[]], ["remove_transformer", []]]],
         ["PrimarySchool", "90.1-2013", "ASHRAE 169-2013-2A", [["make_lab_low_distrib_zone_exh",[]], ["remove_transformer", []]]],
-<<<<<<< HEAD
-        ["PrimarySchool", "90.1-2013", "ASHRAE 169-2013-2A", [["make_lab_high_system_exh",[]], ["remove_transformer", []]]]
-        ],
+        ["PrimarySchool", "90.1-2013", "ASHRAE 169-2013-2A", [["make_lab_high_system_exh",[]], ["remove_transformer", []]]],
+        ["LargeOffice", "90.1-2004", "ASHRAE 169-2013-2A", [["remove_transformer", []]]],
+        ["LargeOffice", "90.1-2004", "ASHRAE 169-2013-2A", [["remove_transformer", []],["increase_computer_rooms_epd", [5]]]],
+        ["MediumOffice", "90.1-2004", "ASHRAE 169-2013-2A", [["remove_transformer", []], ["convert_spaces_to_cmp_rms", []]]],
+        ["MediumOffice", "90.1-2004", "ASHRAE 169-2013-2A", [["remove_transformer", []], ["convert_spaces_to_cmp_rms", []], ["increase_computer_rooms_epd", [20]]]]
+    ],
+    "sat_ctrl": [
+        ["LargeOffice", "90.1-2004", "ASHRAE 169-2013-2A", [["remove_transformer", []]]]
+    ],
     "hvac_sizing": [
         ["PrimarySchool", "90.1-2013", "ASHRAE 169-2013-4A", []],
         ["SecondarySchool", "90.1-2013", "ASHRAE 169-2013-2A", []],
@@ -66,16 +72,6 @@
         ["Warehouse", "90.1-2013", "ASHRAE 169-2013-2A", []],
         ["MediumOffice", "90.1-2013", "ASHRAE 169-2013-2A", []],
         ["SmallOffice", "90.1-2013", "ASHRAE 169-2013-4A", []],
-        ["SmallOffice", "90.1-2013", "ASHRAE 169-2013-2A", [["convert_spaces_to_laboratory", "OfficeWholeBuilding - Sm Office"]]]
-=======
-        ["PrimarySchool", "90.1-2013", "ASHRAE 169-2013-2A", [["make_lab_high_system_exh",[]], ["remove_transformer", []]]],
-        ["LargeOffice", "90.1-2004", "ASHRAE 169-2013-2A", [["remove_transformer", []]]],
-        ["LargeOffice", "90.1-2004", "ASHRAE 169-2013-2A", [["remove_transformer", []],["increase_computer_rooms_epd", [5]]]],
-        ["MediumOffice", "90.1-2004", "ASHRAE 169-2013-2A", [["remove_transformer", []], ["convert_spaces_to_cmp_rms", []]]],
-        ["MediumOffice", "90.1-2004", "ASHRAE 169-2013-2A", [["remove_transformer", []], ["convert_spaces_to_cmp_rms", []], ["increase_computer_rooms_epd", [20]]]]
-        ],
-    "sat_ctrl": [
-        ["LargeOffice", "90.1-2004", "ASHRAE 169-2013-2A", [["remove_transformer", []]]]
->>>>>>> eb0bceaf
+        ["SmallOffice", "90.1-2013", "ASHRAE 169-2013-2A", [["convert_spaces_from_to", ["OfficeWholeBuilding - Sm Office", "laboratory"]]]]
     ]
 }