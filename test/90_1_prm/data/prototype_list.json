{
    "wwr": [
        ["SmallOffice", "90.1-2013", "ASHRAE 169-2013-2A", "userdata_default_test", []],
        ["MidriseApartment", "90.1-2013", "ASHRAE 169-2013-2A", "userdata_default_test", [["remove_transformer", []]]]
    ],
    "srr": [
        ["RetailStandalone", "90.1-2010", "ASHRAE 169-2013-2A", "userdata_default_test", [["increase_skylight_size", [10]]]]
    ],
    "daylighting_control": [
        ["SmallOffice", "90.1-2013", "ASHRAE 169-2013-2A", "userdata_default_test", []]
    ],
    "isresidential": [
        ["SmallOffice", "90.1-2013", "ASHRAE 169-2013-2A", "userdata_ofs_02", []]
    ],
    "envelope": [
        ["SmallOffice", "90.1-2013", "ASHRAE 169-2013-2A", "userdata_default_test", []]
    ],
    "lpd": [
        ["SmallOffice", "90.1-2013", "ASHRAE 169-2013-2A", "userdata_default_test", []],
        ["MidriseApartment", "90.1-2013", "ASHRAE 169-2013-2A", "userdata_default_test", []]
    ],
    "light_occ_sensor": [
        ["SmallOffice", "90.1-2013", "ASHRAE 169-2013-2A", "userdata_default_test",""],
        ["MidriseApartment", "90.1-2013", "ASHRAE 169-2013-2A", "userdata_default_test",""]
    ],
    "infiltration": [
        ["LargeHotel", "90.1-2013", "ASHRAE 169-2013-2A", "userdata_default_test", [["remove_transformer", []]]],
        ["SmallOffice", "90.1-2013", "ASHRAE 169-2013-2A", "userdata_default_test", []],
        ["Warehouse", "90.1-2013", "ASHRAE 169-2013-2A", "userdata_default_test", []]
    ],
    "vav_fan_curve": [
<<<<<<< HEAD
        ["MediumOffice", "90.1-2013", "ASHRAE 169-2013-2A", "no_user_data",[["remove_transformer", []]]],
        ["MediumOffice", "90.1-2013", "ASHRAE 169-2013-4A", "no_user_data",[["remove_transformer", []]]],
        ["SecondarySchool", "90.1-2013", "ASHRAE 169-2013-4A", "no_user_data",[["remove_transformer", []]]]
=======
        ["MediumOffice", "90.1-2013", "ASHRAE 169-2013-2A", "userdata_default_test",[["remove_transformer", []]]],
        ["MediumOffice", "90.1-2013", "ASHRAE 169-2013-4A", "userdata_default_test",[["remove_transformer", []]]],
        ["SecondarySchool", "90.1-2013", "ASHRAE 169-2013-4A", "userdata_default_test",[["remove_transformer", []]]]
    ],
    "pipe_insulation": [
        
        ["QuickServiceRestaurant", "90.1-2019", "ASHRAE 169-2013-2A", "no_user_data", [["add_piping_insulation", []]]]
>>>>>>> 20ecaf6c
    ],
    "hvac_baseline": [
        ["MediumOffice", "90.1-2013", "ASHRAE 169-2013-2A", "userdata_default_test", [["remove_transformer", []], ["return_relief_fan", []]]],
        ["Warehouse", "90.1-2004", "ASHRAE 169-2013-2A", "userdata_default_test", [["remove_cooling_coils", []]]],
        ["MidriseApartment", "90.1-2013", "ASHRAE 169-2013-2A", "userdata_default_test", []],
        ["MediumOffice", "90.1-2013", "ASHRAE 169-2013-2A", "userdata_default_test", [["change_bldg_type",["Assembly"]], ["remove_transformer", []]]],
        ["MediumOffice", "90.1-2013", "ASHRAE 169-2013-4A", "userdata_default_test", [["change_bldg_type",["Assembly"]], ["remove_transformer", []]]],
        ["LargeHotel", "90.1-2013", "ASHRAE 169-2013-2A", "userdata_default_test", [["change_bldg_type",["Assembly"]], ["remove_transformer", []]]],
        ["LargeHotel", "90.1-2013", "ASHRAE 169-2013-4A", "userdata_default_test", [["change_bldg_type",["Assembly"]], ["remove_transformer", []]]],
        ["RetailStripmall", "90.1-2013", "ASHRAE 169-2013-2A", "userdata_default_test", []],
        ["PrimarySchool", "90.1-2013", "ASHRAE 169-2013-2A", "userdata_default_test", [["change_bldg_type",["Retail"]], ["remove_transformer", []]]],
        ["RetailStripmall", "90.1-2013", "ASHRAE 169-2013-2A", "userdata_default_test", [["set_zone_multiplier",[3]]]],
        ["SmallOffice", "90.1-2013", "ASHRAE 169-2013-2A", "userdata_default_test", []],
        ["SmallOffice", "90.1-2013", "ASHRAE 169-2013-4A", "userdata_default_test", []],
        ["PrimarySchool", "90.1-2013", "ASHRAE 169-2013-2A", "userdata_default_test", [["remove_transformer", []]]],
        ["PrimarySchool", "90.1-2013", "ASHRAE 169-2013-4A", "userdata_default_test", [["remove_transformer", []]]],
        ["SecondarySchool", "90.1-2013", "ASHRAE 169-2013-2A", "userdata_default_test", [["remove_transformer", []]]],
        ["SecondarySchool", "90.1-2013", "ASHRAE 169-2013-4A", "userdata_default_test", [["remove_transformer", []]]],
        ["SmallOffice", "90.1-2013", "ASHRAE 169-2013-2A", "userdata_default_test", [["set_zone_multiplier",[4]]]],
        ["SmallOffice", "90.1-2013", "ASHRAE 169-2013-2A", "userdata_default_test", [["set_zone_multiplier",[5]]]],
        ["PrimarySchool", "90.1-2013", "ASHRAE 169-2013-2A", "userdata_default_test", [["set_zone_multiplier",[4]], ["remove_transformer", []]]],
        ["SmallOffice", "90.1-2013", "ASHRAE 169-2013-2A", "userdata_default_test", [["set_zone_multiplier",[6]]]],
        ["SmallOffice", "90.1-2013", "ASHRAE 169-2013-2A", "userdata_default_test", [["change_bldg_type",["Hospital"]]]],
        ["PrimarySchool", "90.1-2013", "ASHRAE 169-2013-2A", "userdata_default_test", [["make_lab_high_distrib_zone_exh",[]], ["remove_transformer", []]]],
        ["PrimarySchool", "90.1-2013", "ASHRAE 169-2013-2A", "userdata_default_test", [["make_lab_low_distrib_zone_exh",[]], ["remove_transformer", []]]],
        ["PrimarySchool", "90.1-2013", "ASHRAE 169-2013-2A", "userdata_default_test", [["make_lab_high_system_exh",[]], ["remove_transformer", []]]],
        ["Hospital", "90.1-2004", "ASHRAE 169-2013-2A", "userdata_default_test", [["remove_transformer", []]]],
        ["LargeOffice", "90.1-2004", "ASHRAE 169-2013-2A", "userdata_default_test", [["remove_transformer", []]]],
        ["LargeOffice", "90.1-2004", "ASHRAE 169-2013-2A", "userdata_default_test", [["remove_transformer", []],["increase_computer_rooms_epd", [5]]]],
        ["MediumOffice", "90.1-2004", "ASHRAE 169-2013-2A", "userdata_default_test", [["remove_transformer", []], ["convert_spaces_to_cmp_rms", []]]],
        ["MediumOffice", "90.1-2004", "ASHRAE 169-2013-2A", "userdata_default_test", [["remove_transformer", []], ["convert_spaces_to_cmp_rms", []], ["increase_computer_rooms_epd", [20]]]]
    ],
    "hvac_psz_split_from_mz": [
        ["MediumOffice", "90.1-2004", "ASHRAE 169-2013-2A", "userdata_default_test", [["remove_transformer", []],["change_zone_epd", ["Perimeter_bot_ZN_1 ZN",70]]]],
        ["MediumOffice", "90.1-2004", "ASHRAE 169-2013-2A", "userdata_default_test", [["remove_transformer", []],["change_to_long_occ_sch", ["Perimeter_bot_ZN_1 ZN"]]]]
    ],
    "sat_ctrl": [
        ["LargeOffice", "90.1-2004", "ASHRAE 169-2013-2A", "userdata_default_test", [["remove_transformer", []]]]
    ],
    "number_of_chillers": [
        ["MediumOffice", "90.1-2013", "ASHRAE 169-2013-2A", "userdata_default_test", [["set_zone_multiplier", [3]], ["remove_transformer", []]]],
        ["MediumOffice", "90.1-2013", "ASHRAE 169-2013-2A", "userdata_default_test", [["set_zone_multiplier", [6]], ["remove_transformer", []]]],
        ["MediumOffice", "90.1-2013", "ASHRAE 169-2013-2A", "userdata_default_test", [["set_zone_multiplier", [7]], ["remove_transformer", []]]],
        ["MediumOffice", "90.1-2013", "ASHRAE 169-2013-2A", "userdata_default_test", [["set_zone_multiplier", [20]], ["remove_transformer", []]]]
    ],
    "number_of_boilers": [
        ["MediumOffice", "90.1-2013", "ASHRAE 169-2013-4A", "userdata_default_test", [["remove_transformer", []]]],
        ["QuickServiceRestaurant", "90.1-2013", "ASHRAE 169-2013-4A", "userdata_default_test", [["set_zone_multiplier", [4]]]]
    ],
    "number_of_cooling_towers": [
        ["SecondarySchool", "90.1-2013", "ASHRAE 169-2013-4A", "userdata_default_test", [["remove_transformer", []]]]
    ],
    "hvac_sizing": [
        ["PrimarySchool", "90.1-2013", "ASHRAE 169-2013-4A", "userdata_default_test", [["remove_transformer", []]]],
        ["SecondarySchool", "90.1-2013", "ASHRAE 169-2013-2A", "userdata_default_test", [["remove_transformer", []]]],
        ["MidriseApartment", "90.1-2013", "ASHRAE 169-2013-2A", "userdata_default_test", []],
        ["LargeHotel", "90.1-2013", "ASHRAE 169-2013-2A", "userdata_default_test", [["remove_transformer", []]]],
        ["RetailStripmall", "90.1-2013", "ASHRAE 169-2013-2A", "userdata_default_test", []],
        ["RetailStandalone", "90.1-2010", "ASHRAE 169-2013-2A", "userdata_default_test", []],
        ["Warehouse", "90.1-2013", "ASHRAE 169-2013-2A", "userdata_default_test", []],
        ["MediumOffice", "90.1-2013", "ASHRAE 169-2013-2A", "userdata_default_test", [["remove_transformer", []]]],
        ["SmallOffice", "90.1-2013", "ASHRAE 169-2013-4A", "userdata_default_test", []],
        ["SmallOffice", "90.1-2013", "ASHRAE 169-2013-2A", "userdata_default_test", [["convert_spaces_from_to", ["OfficeWholeBuilding - Sm Office", "laboratory"]]]],
        ["LargeOffice", "90.1-2004", "ASHRAE 169-2013-2A", "userdata_default_test", [["remove_transformer", []]]]
    ],
    "plant_temp_reset_ctrl": [
        ["MidriseApartment", "90.1-2013", "ASHRAE 169-2013-4A", "userdata_default_test", []],
        ["PrimarySchool", "90.1-2013", "ASHRAE 169-2013-4A", "userdata_default_test", [["remove_transformer", []]]],
        ["SecondarySchool", "90.1-2013", "ASHRAE 169-2013-4A", "userdata_default_test", [["remove_transformer", []]]],
        ["SecondarySchool", "90.1-2013", "ASHRAE 169-2013-2A", "userdata_default_test", [["remove_transformer", []]]],
        ["LargeHotel", "90.1-2013", "ASHRAE 169-2013-4A", "userdata_default_test", [["change_bldg_type", ["Assembly"]], ["remove_transformer", []]]],
        ["LargeHotel", "90.1-2013", "ASHRAE 169-2013-2A", "userdata_default_test", [["change_bldg_type", ["Assembly"]], ["remove_transformer", []]]]
    ],
    "preheat_coil_ctrl": [
        ["PrimarySchool", "90.1-2013", "ASHRAE 169-2013-4A", "userdata_default_test", [["remove_transformer", []]]],
        ["PrimarySchool", "90.1-2013", "ASHRAE 169-2013-2A", "userdata_default_test", [["remove_transformer", []]]],
        ["SecondarySchool", "90.1-2013", "ASHRAE 169-2013-4A", "userdata_default_test", [["remove_transformer", []]]],
        ["SecondarySchool", "90.1-2013", "ASHRAE 169-2013-2A", "userdata_default_test", [["remove_transformer", []]]]
    ],
    "multi_bldg_handling": [
        ["SmallOffice", "90.1-2004", "ASHRAE 169-2013-3A", "userdata_ofs_01",[["set_model_building_name","SmallOffice"]]],
        ["LargeHotel", "90.1-2013", "ASHRAE 169-2013-2A", "userdata_ofs_03",[["set_model_building_name", "LargeHotel"], ["remove_transformer", []]]]
    ],
    "vav_min_sp": [
        ["MediumOffice", "90.1-2013", "ASHRAE 169-2013-2A", "userdata_default_test", [["remove_transformer", []]]],
        ["PrimarySchool", "90.1-2013", "ASHRAE 169-2013-4A", "userdata_default_test", [["remove_transformer", []]]]
    ],
    "lpd_userdata_handling": [
        ["SmallOffice", "90.1-2004", "ASHRAE 169-2013-2B", "userdata_lpd_01",[["remove_transformer", []]]],
        ["SmallOffice", "90.1-2013", "ASHRAE 169-2013-2A", "userdata_default_test",[]],
        ["SmallOffice", "90.1-2004", "ASHRAE 169-2013-2B", "userdata_lpd_02",[["remove_transformer", []]]]
    ],
    "economizer_exception": [
        ["LargeOffice", "90.1-2004", "ASHRAE 169-2013-2B", "userdata_econ_except_01",[["remove_transformer", []]]],
        ["LargeOffice", "90.1-2004", "ASHRAE 169-2013-2A", "userdata_default_test",[["remove_transformer", []]]],
        ["Warehouse", "90.1-2004", "ASHRAE 169-2013-2A", "userdata_default_test",[["remove_cooling_coils", []]]]
    ],
    "building_rotation_check": [
        ["SmallOffice", "90.1-2013", "ASHRAE 169-2013-2A", "userdata_bro_01", []],
        ["SmallOffice", "90.1-2013", "ASHRAE 169-2013-2A", "userdata_bro_01", [["change_wwr_model", [0.4, 0.4, 0.6, 0.6]]]],
        ["SmallOffice", "90.1-2013", "ASHRAE 169-2013-2A", "userdata_bro_01", [["change_wwr_model", [0.4, 0.4, 0.4, 0.4]]]]
    ],
    "hvac_efficiency": [
        ["SmallOffice", "90.1-2013", "ASHRAE 169-2013-8A", "no_user_data", []],
        ["SmallOffice", "90.1-2013", "ASHRAE 169-2013-2A", "no_user_data", []],
        ["MediumOffice", "90.1-2013", "ASHRAE 169-2013-8A", "no_user_data", [["remove_transformer", []]]],
        ["MediumOffice", "90.1-2013", "ASHRAE 169-2013-2A", "no_user_data", [["remove_transformer", []]]],
        ["MediumOffice", "90.1-2004", "ASHRAE 169-2013-8A", "no_user_data", [["set_zone_multiplier",[4]],["remove_transformer", []]]],
        ["LargeOffice", "90.1-2004", "ASHRAE 169-2013-2A", "no_user_data",[["remove_transformer", []]]]
    ],
    "unenclosed_spaces": [
        ["SmallOffice", "90.1-2004", "ASHRAE 169-2013-2B", "userdata_default_test",[["change_weather_file", []]]]
    ],
    "f_c_factors": [
        ["LargeOffice", "90.1-2004", "ASHRAE 169-2013-2A", "userdata_default_test", [["remove_transformer", []]]],
        ["SmallOffice", "90.1-2004", "ASHRAE 169-2013-2B", "userdata_default_test",[["change_weather_file", []]]]
    ],
    "fan_power_credits": [
        ["SmallOffice", "90.1-2013", "ASHRAE 169-2013-2A", "userdata_merv13to15_airloop_doas", [["add_ahu_doas",[]],["set_zone_multiplier",[4]]]],
        ["RetailStandalone", "90.1-2013", "ASHRAE 169-2013-4A", "userdata_merv13to15_zonehvac", [["change_bldg_type",["Assembly"]], ["set_zone_multiplier", [50]], ["change_clg_therm", ["Front_Entry ZN"]]]]
    ],
    "return_air_type": [
        ["LargeOffice", "90.1-2004", "ASHRAE 169-2013-2A", "userdata_default_test",[["remove_transformer", []]]],
        ["PrimarySchool", "90.1-2013", "ASHRAE 169-2013-4A", "userdata_default_test", [["remove_transformer", []]]]
    ]
}<|MERGE_RESOLUTION|>--- conflicted
+++ resolved
@@ -29,11 +29,6 @@
         ["Warehouse", "90.1-2013", "ASHRAE 169-2013-2A", "userdata_default_test", []]
     ],
     "vav_fan_curve": [
-<<<<<<< HEAD
-        ["MediumOffice", "90.1-2013", "ASHRAE 169-2013-2A", "no_user_data",[["remove_transformer", []]]],
-        ["MediumOffice", "90.1-2013", "ASHRAE 169-2013-4A", "no_user_data",[["remove_transformer", []]]],
-        ["SecondarySchool", "90.1-2013", "ASHRAE 169-2013-4A", "no_user_data",[["remove_transformer", []]]]
-=======
         ["MediumOffice", "90.1-2013", "ASHRAE 169-2013-2A", "userdata_default_test",[["remove_transformer", []]]],
         ["MediumOffice", "90.1-2013", "ASHRAE 169-2013-4A", "userdata_default_test",[["remove_transformer", []]]],
         ["SecondarySchool", "90.1-2013", "ASHRAE 169-2013-4A", "userdata_default_test",[["remove_transformer", []]]]
@@ -41,7 +36,6 @@
     "pipe_insulation": [
         
         ["QuickServiceRestaurant", "90.1-2019", "ASHRAE 169-2013-2A", "no_user_data", [["add_piping_insulation", []]]]
->>>>>>> 20ecaf6c
     ],
     "hvac_baseline": [
         ["MediumOffice", "90.1-2013", "ASHRAE 169-2013-2A", "userdata_default_test", [["remove_transformer", []], ["return_relief_fan", []]]],
