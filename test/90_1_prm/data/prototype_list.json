--- conflicted
+++ resolved
@@ -16,15 +16,13 @@
         ["SmallOffice", "90.1-2013", "ASHRAE 169-2013-2A", ""],
         ["MidriseApartment", "90.1-2013", "ASHRAE 169-2013-2A", ""]
     ],
-<<<<<<< HEAD
-	"light_occ_sensor": [
+	  "light_occ_sensor": [
         ["SmallOffice", "90.1-2013", "ASHRAE 169-2013-2A", ""],
         ["MidriseApartment", "90.1-2013", "ASHRAE 169-2013-2A", ""]
-=======
+    ],
     "infiltration": [
         ["LargeHotel", "90.1-2013", "ASHRAE 169-2013-2A", ""],
         ["SmallOffice", "90.1-2013", "ASHRAE 169-2013-2A", ""],
         ["Warehouse", "90.1-2013", "ASHRAE 169-2013-2A", ""]
->>>>>>> ec7daf3d
     ]
 }