{
    "wwr": [
        ["SmallOffice", "90.1-2013", "ASHRAE 169-2013-2A", "no_user_data", []],
        ["MidriseApartment", "90.1-2013", "ASHRAE 169-2013-2A", "no_user_data", [["remove_transformer", []]]]
    ],
    "srr": [
        ["RetailStandalone", "90.1-2010", "ASHRAE 169-2013-2A", "no_user_data", [["increase_skylight_size", [10]]]]
    ],
    "daylighting_control": [
        ["SmallOffice", "90.1-2013", "ASHRAE 169-2013-2A", "no_user_data", []]
    ],
    "isresidential": [
        ["SmallOffice", "90.1-2013", "ASHRAE 169-2013-2A", "userdata_ofs_02", []]
    ],
    "envelope": [
        ["SmallOffice", "90.1-2013", "ASHRAE 169-2013-2A", "no_user_data", []]
    ],
    "lpd": [
        ["SmallOffice", "90.1-2013", "ASHRAE 169-2013-2A", "no_user_data", []],
        ["MidriseApartment", "90.1-2013", "ASHRAE 169-2013-2A", "no_user_data", []]
    ],
    "light_occ_sensor": [
        ["SmallOffice", "90.1-2013", "ASHRAE 169-2013-2A", "no_user_data",""],
        ["MidriseApartment", "90.1-2013", "ASHRAE 169-2013-2A", "no_user_data",""]
    ],
    "infiltration": [
        ["LargeHotel", "90.1-2013", "ASHRAE 169-2013-2A", "no_user_data", [["remove_transformer", []]]],
        ["SmallOffice", "90.1-2013", "ASHRAE 169-2013-2A", "no_user_data", []],
        ["Warehouse", "90.1-2013", "ASHRAE 169-2013-2A", "no_user_data", []]
    ],
    "hvac_baseline": [
        ["MediumOffice", "90.1-2013", "ASHRAE 169-2013-2A", "no_user_data", [["remove_transformer", []], ["return_relief_fan", []]]],
        ["Warehouse", "90.1-2004", "ASHRAE 169-2013-2A", "no_user_data", [["remove_cooling_coils", []]]],
        ["MidriseApartment", "90.1-2013", "ASHRAE 169-2013-2A", "no_user_data", []],
        ["MediumOffice", "90.1-2013", "ASHRAE 169-2013-2A", "no_user_data", [["change_bldg_type",["Assembly"]], ["remove_transformer", []]]],
        ["MediumOffice", "90.1-2013", "ASHRAE 169-2013-4A", "no_user_data", [["change_bldg_type",["Assembly"]], ["remove_transformer", []]]],
        ["LargeHotel", "90.1-2013", "ASHRAE 169-2013-2A", "no_user_data", [["change_bldg_type",["Assembly"]], ["remove_transformer", []]]],
        ["LargeHotel", "90.1-2013", "ASHRAE 169-2013-4A", "no_user_data", [["change_bldg_type",["Assembly"]], ["remove_transformer", []]]],
        ["RetailStripmall", "90.1-2013", "ASHRAE 169-2013-2A", "no_user_data", []],
        ["PrimarySchool", "90.1-2013", "ASHRAE 169-2013-2A", "no_user_data", [["change_bldg_type",["Retail"]], ["remove_transformer", []]]],
        ["RetailStripmall", "90.1-2013", "ASHRAE 169-2013-2A", "no_user_data", [["set_zone_multiplier",[3]]]],
        ["SmallOffice", "90.1-2013", "ASHRAE 169-2013-2A", "no_user_data", []],
        ["SmallOffice", "90.1-2013", "ASHRAE 169-2013-4A", "no_user_data", []],
        ["PrimarySchool", "90.1-2013", "ASHRAE 169-2013-2A", "no_user_data", [["remove_transformer", []]]],
        ["PrimarySchool", "90.1-2013", "ASHRAE 169-2013-4A", "no_user_data", [["remove_transformer", []]]],
        ["SecondarySchool", "90.1-2013", "ASHRAE 169-2013-2A", "no_user_data", [["remove_transformer", []]]],
        ["SecondarySchool", "90.1-2013", "ASHRAE 169-2013-4A", "no_user_data", [["remove_transformer", []]]],
        ["SmallOffice", "90.1-2013", "ASHRAE 169-2013-2A", "no_user_data", [["set_zone_multiplier",[4]]]],
        ["SmallOffice", "90.1-2013", "ASHRAE 169-2013-2A", "no_user_data", [["set_zone_multiplier",[5]]]],
        ["PrimarySchool", "90.1-2013", "ASHRAE 169-2013-2A", "no_user_data", [["set_zone_multiplier",[4]], ["remove_transformer", []]]],
        ["SmallOffice", "90.1-2013", "ASHRAE 169-2013-2A", "no_user_data", [["set_zone_multiplier",[6]]]],
        ["SmallOffice", "90.1-2013", "ASHRAE 169-2013-2A", "no_user_data", [["change_bldg_type",["Hospital"]]]],
        ["PrimarySchool", "90.1-2013", "ASHRAE 169-2013-2A", "no_user_data", [["make_lab_high_distrib_zone_exh",[]], ["remove_transformer", []]]],
        ["PrimarySchool", "90.1-2013", "ASHRAE 169-2013-2A", "no_user_data", [["make_lab_low_distrib_zone_exh",[]], ["remove_transformer", []]]],
        ["PrimarySchool", "90.1-2013", "ASHRAE 169-2013-2A", "no_user_data", [["make_lab_high_system_exh",[]], ["remove_transformer", []]]],
        ["Hospital", "90.1-2004", "ASHRAE 169-2013-2A", "no_user_data", [["remove_transformer", []]]],
        ["LargeOffice", "90.1-2004", "ASHRAE 169-2013-2A", "no_user_data", [["remove_transformer", []]]],
        ["LargeOffice", "90.1-2004", "ASHRAE 169-2013-2A", "no_user_data", [["remove_transformer", []],["increase_computer_rooms_epd", [5]]]],
        ["MediumOffice", "90.1-2004", "ASHRAE 169-2013-2A", "no_user_data", [["remove_transformer", []], ["convert_spaces_to_cmp_rms", []]]],
        ["MediumOffice", "90.1-2004", "ASHRAE 169-2013-2A", "no_user_data", [["remove_transformer", []], ["convert_spaces_to_cmp_rms", []], ["increase_computer_rooms_epd", [20]]]]
    ],
    "hvac_psz_split_from_mz": [
        ["MediumOffice", "90.1-2004", "ASHRAE 169-2013-2A", "no_user_data", [["remove_transformer", []],["change_zone_epd", ["Perimeter_bot_ZN_1 ZN",70]]]],
        ["MediumOffice", "90.1-2004", "ASHRAE 169-2013-2A", "no_user_data", [["remove_transformer", []],["change_to_long_occ_sch", ["Perimeter_bot_ZN_1 ZN"]]]]
    ],
    "sat_ctrl": [
        ["LargeOffice", "90.1-2004", "ASHRAE 169-2013-2A", "no_user_data", [["remove_transformer", []]]]
    ],
    "number_of_chillers": [
        ["MediumOffice", "90.1-2013", "ASHRAE 169-2013-2A", "no_user_data", [["set_zone_multiplier", [3]], ["remove_transformer", []]]],
        ["MediumOffice", "90.1-2013", "ASHRAE 169-2013-2A", "no_user_data", [["set_zone_multiplier", [6]], ["remove_transformer", []]]],
        ["MediumOffice", "90.1-2013", "ASHRAE 169-2013-2A", "no_user_data", [["set_zone_multiplier", [7]], ["remove_transformer", []]]],
        ["MediumOffice", "90.1-2013", "ASHRAE 169-2013-2A", "no_user_data", [["set_zone_multiplier", [20]], ["remove_transformer", []]]]
    ],
    "number_of_boilers": [
        ["MediumOffice", "90.1-2013", "ASHRAE 169-2013-4A", "no_user_data", [["remove_transformer", []]]],
        ["QuickServiceRestaurant", "90.1-2013", "ASHRAE 169-2013-4A", "no_user_data", [["set_zone_multiplier", [4]]]]
    ],
    "number_of_cooling_towers": [
        ["SecondarySchool", "90.1-2013", "ASHRAE 169-2013-4A", "no_user_data", [["remove_transformer", []]]]
    ],
    "hvac_sizing": [
        ["PrimarySchool", "90.1-2013", "ASHRAE 169-2013-4A", "no_user_data", [["remove_transformer", []]]],
        ["SecondarySchool", "90.1-2013", "ASHRAE 169-2013-2A", "no_user_data", [["remove_transformer", []]]],
        ["MidriseApartment", "90.1-2013", "ASHRAE 169-2013-2A", "no_user_data", []],
        ["LargeHotel", "90.1-2013", "ASHRAE 169-2013-2A", "no_user_data", [["remove_transformer", []]]],
        ["RetailStripmall", "90.1-2013", "ASHRAE 169-2013-2A", "no_user_data", []],
        ["RetailStandalone", "90.1-2010", "ASHRAE 169-2013-2A", "no_user_data", []],
        ["Warehouse", "90.1-2013", "ASHRAE 169-2013-2A", "no_user_data", []],
        ["MediumOffice", "90.1-2013", "ASHRAE 169-2013-2A", "no_user_data", [["remove_transformer", []]]],
        ["SmallOffice", "90.1-2013", "ASHRAE 169-2013-4A", "no_user_data", []],
        ["SmallOffice", "90.1-2013", "ASHRAE 169-2013-2A", "no_user_data", [["convert_spaces_from_to", ["OfficeWholeBuilding - Sm Office", "laboratory"]]]],
        ["LargeOffice", "90.1-2004", "ASHRAE 169-2013-2A", "no_user_data", [["remove_transformer", []]]]
    ],
    "plant_temp_reset_ctrl": [
        ["MidriseApartment", "90.1-2013", "ASHRAE 169-2013-4A", "no_user_data", []],
        ["PrimarySchool", "90.1-2013", "ASHRAE 169-2013-4A", "no_user_data", [["remove_transformer", []]]],
        ["SecondarySchool", "90.1-2013", "ASHRAE 169-2013-4A", "no_user_data", [["remove_transformer", []]]],
        ["SecondarySchool", "90.1-2013", "ASHRAE 169-2013-2A", "no_user_data", [["remove_transformer", []]]],
        ["LargeHotel", "90.1-2013", "ASHRAE 169-2013-4A", "no_user_data", [["change_bldg_type", ["Assembly"]], ["remove_transformer", []]]],
        ["LargeHotel", "90.1-2013", "ASHRAE 169-2013-2A", "no_user_data", [["change_bldg_type", ["Assembly"]], ["remove_transformer", []]]]
    ],
    "preheat_coil_ctrl": [
        ["PrimarySchool", "90.1-2013", "ASHRAE 169-2013-4A", "no_user_data", [["remove_transformer", []]]],
        ["PrimarySchool", "90.1-2013", "ASHRAE 169-2013-2A", "no_user_data", [["remove_transformer", []]]],
        ["SecondarySchool", "90.1-2013", "ASHRAE 169-2013-4A", "no_user_data", [["remove_transformer", []]]],
        ["SecondarySchool", "90.1-2013", "ASHRAE 169-2013-2A", "no_user_data", [["remove_transformer", []]]]
    ],
    "multi_bldg_handling": [
<<<<<<< HEAD
        ["SmallOffice", "90.1-2004", "ASHRAE 169-2013-3A", "userdata_ofs_01",[["set_model_building_name","SmallOffice"]]],
        ["LargeHotel", "90.1-2013", "ASHRAE 169-2013-2A", "userdata_ofs_03",[["set_model_building_name", "LargeHotel"], ["remove_transformer", []]]]
    ],
    "economizer_exception": [
        ["LargeOffice", "90.1-2004", "ASHRAE 169-2013-2B", "userdata_econ_except_01",[["remove_transformer", []]]],
        ["LargeOffice", "90.1-2004", "ASHRAE 169-2013-2A", "no_user_data",[["remove_transformer", []]]],
        ["Warehouse", "90.1-2004", "ASHRAE 169-2013-2A", "no_user_data",[["remove_cooling_coils", []]]]
=======
        ["SmallOffice", "90.1-2004", "ASHRAE 169-2013-3A", "userdata_ofs_01", [["set_model_building_name","SmallOffice"]]],
        ["LargeHotel", "90.1-2013", "ASHRAE 169-2013-2A", "userdata_ofs_03", [["set_model_building_name", "LargeHotel"], ["remove_transformer", []]]]],
    "vav_min_sp": [
        ["MediumOffice", "90.1-2013", "ASHRAE 169-2013-2A", "no_user_data", [["remove_transformer", []]]],
        ["PrimarySchool", "90.1-2013", "ASHRAE 169-2013-4A", "no_user_data", [["remove_transformer", []]]]
>>>>>>> f88cc0a2
    ]
}<|MERGE_RESOLUTION|>--- conflicted
+++ resolved
@@ -107,20 +107,16 @@
         ["SecondarySchool", "90.1-2013", "ASHRAE 169-2013-2A", "no_user_data", [["remove_transformer", []]]]
     ],
     "multi_bldg_handling": [
-<<<<<<< HEAD
         ["SmallOffice", "90.1-2004", "ASHRAE 169-2013-3A", "userdata_ofs_01",[["set_model_building_name","SmallOffice"]]],
         ["LargeHotel", "90.1-2013", "ASHRAE 169-2013-2A", "userdata_ofs_03",[["set_model_building_name", "LargeHotel"], ["remove_transformer", []]]]
+    ],
+    "vav_min_sp": [
+        ["MediumOffice", "90.1-2013", "ASHRAE 169-2013-2A", "no_user_data", [["remove_transformer", []]]],
+        ["PrimarySchool", "90.1-2013", "ASHRAE 169-2013-4A", "no_user_data", [["remove_transformer", []]]]
     ],
     "economizer_exception": [
         ["LargeOffice", "90.1-2004", "ASHRAE 169-2013-2B", "userdata_econ_except_01",[["remove_transformer", []]]],
         ["LargeOffice", "90.1-2004", "ASHRAE 169-2013-2A", "no_user_data",[["remove_transformer", []]]],
         ["Warehouse", "90.1-2004", "ASHRAE 169-2013-2A", "no_user_data",[["remove_cooling_coils", []]]]
-=======
-        ["SmallOffice", "90.1-2004", "ASHRAE 169-2013-3A", "userdata_ofs_01", [["set_model_building_name","SmallOffice"]]],
-        ["LargeHotel", "90.1-2013", "ASHRAE 169-2013-2A", "userdata_ofs_03", [["set_model_building_name", "LargeHotel"], ["remove_transformer", []]]]],
-    "vav_min_sp": [
-        ["MediumOffice", "90.1-2013", "ASHRAE 169-2013-2A", "no_user_data", [["remove_transformer", []]]],
-        ["PrimarySchool", "90.1-2013", "ASHRAE 169-2013-4A", "no_user_data", [["remove_transformer", []]]]
->>>>>>> f88cc0a2
     ]
 }