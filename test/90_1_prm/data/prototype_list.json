--- conflicted
+++ resolved
@@ -28,7 +28,7 @@
         ["SmallOffice", "90.1-2013", "ASHRAE 169-2013-2A", []],
         ["Warehouse", "90.1-2013", "ASHRAE 169-2013-2A", []]
     ],
-    "hvac_baseline_save": [
+    "hvac_baseline": [
         ["MidriseApartment", "90.1-2013", "ASHRAE 169-2013-2A", []],
         ["MediumOffice", "90.1-2013", "ASHRAE 169-2013-2A", [["change_bldg_type",["Assembly"]], ["remove_transformer", []]]],
         ["MediumOffice", "90.1-2013", "ASHRAE 169-2013-4A", [["change_bldg_type",["Assembly"]], ["remove_transformer", []]]],
@@ -56,10 +56,6 @@
         ["MediumOffice", "90.1-2004", "ASHRAE 169-2013-2A", [["remove_transformer", []], ["convert_spaces_to_cmp_rms", []]]],
         ["MediumOffice", "90.1-2004", "ASHRAE 169-2013-2A", [["remove_transformer", []], ["convert_spaces_to_cmp_rms", []], ["increase_computer_rooms_epd", [20]]]]
     ],
-<<<<<<< HEAD
-    "hvac_baseline": [
-        ["LargeHotel", "90.1-2013", "ASHRAE 169-2013-4A", [["change_bldg_type",["Assembly"]], ["remove_transformer", []]]]
-    ],
     "sat_ctrl": [
         ["LargeOffice", "90.1-2004", "ASHRAE 169-2013-2A", [["remove_transformer", []]]]
     ],
@@ -78,9 +74,6 @@
     ],
     "number_of_cooling_towers": [
         ["SecondarySchool", "90.1-2013", "ASHRAE 169-2013-4A", [["remove_transformer", []]]]
-=======
-    "sat_ctrl": [
-        ["LargeOffice", "90.1-2004", "ASHRAE 169-2013-2A", [["remove_transformer", []]]]
     ],
     "hvac_sizing": [
         ["PrimarySchool", "90.1-2013", "ASHRAE 169-2013-4A", [["remove_transformer", []]]],
@@ -94,7 +87,6 @@
         ["SmallOffice", "90.1-2013", "ASHRAE 169-2013-4A", []],
         ["SmallOffice", "90.1-2013", "ASHRAE 169-2013-2A", [["convert_spaces_from_to", ["OfficeWholeBuilding - Sm Office", "laboratory"]]]],
         ["LargeOffice", "90.1-2004", "ASHRAE 169-2013-2A", [["remove_transformer", []]]]
->>>>>>> 7249568c
     ]
 
 }