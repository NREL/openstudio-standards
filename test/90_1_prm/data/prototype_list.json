{
    "wwr": [
        ["SmallOffice", "90.1-2013", "ASHRAE 169-2013-2A", "userdata_default_test", []],
        ["MidriseApartment", "90.1-2013", "ASHRAE 169-2013-2A", "userdata_default_test", [["remove_transformer", []]]]
    ],
    "srr": [
        ["RetailStandalone", "90.1-2010", "ASHRAE 169-2013-2A", "userdata_default_test", [["increase_skylight_size", [10]]]]
    ],
    "daylighting_control": [
        ["SmallOffice", "90.1-2013", "ASHRAE 169-2013-2A", "userdata_default_test", []]
    ],
    "isresidential": [
        ["SmallOffice", "90.1-2013", "ASHRAE 169-2013-2A", "userdata_ofs_02", []]
    ],
    "envelope": [
        ["SmallOffice", "90.1-2013", "ASHRAE 169-2013-2A", "userdata_default_test", []]
    ],
    "lpd": [
        ["SmallOffice", "90.1-2013", "ASHRAE 169-2013-2A", "userdata_default_test", []],
        ["MidriseApartment", "90.1-2013", "ASHRAE 169-2013-2A", "userdata_default_test", []]
    ],
    "light_occ_sensor": [
        ["SmallOffice", "90.1-2013", "ASHRAE 169-2013-2A", "userdata_default_test",""],
        ["MidriseApartment", "90.1-2013", "ASHRAE 169-2013-2A", "userdata_default_test",""]
    ],
    "infiltration": [
        ["LargeHotel", "90.1-2013", "ASHRAE 169-2013-2A", "userdata_default_test", [["remove_transformer", []]]],
        ["SmallOffice", "90.1-2013", "ASHRAE 169-2013-2A", "userdata_default_test", []],
        ["Warehouse", "90.1-2013", "ASHRAE 169-2013-2A", "userdata_default_test", []]
    ],
    "vav_fan_curve": [
        ["MediumOffice", "90.1-2013", "ASHRAE 169-2013-2A", "userdata_default_test",[["remove_transformer", []]]],
        ["MediumOffice", "90.1-2013", "ASHRAE 169-2013-4A", "userdata_default_test",[["remove_transformer", []]]],
        ["SecondarySchool", "90.1-2013", "ASHRAE 169-2013-4A", "userdata_default_test",[["remove_transformer", []]]]
    ],
    "hvac_baseline": [
        ["MediumOffice", "90.1-2013", "ASHRAE 169-2013-2A", "userdata_default_test", [["remove_transformer", []], ["return_relief_fan", []]]],
        ["Warehouse", "90.1-2004", "ASHRAE 169-2013-2A", "userdata_default_test", [["remove_cooling_coils", []]]],
        ["MidriseApartment", "90.1-2013", "ASHRAE 169-2013-2A", "userdata_default_test", []],
        ["MediumOffice", "90.1-2013", "ASHRAE 169-2013-2A", "userdata_default_test", [["change_bldg_type",["Assembly"]], ["remove_transformer", []]]],
        ["MediumOffice", "90.1-2013", "ASHRAE 169-2013-4A", "userdata_default_test", [["change_bldg_type",["Assembly"]], ["remove_transformer", []]]],
        ["LargeHotel", "90.1-2013", "ASHRAE 169-2013-2A", "userdata_default_test", [["change_bldg_type",["Assembly"]], ["remove_transformer", []]]],
        ["LargeHotel", "90.1-2013", "ASHRAE 169-2013-4A", "userdata_default_test", [["change_bldg_type",["Assembly"]], ["remove_transformer", []]]],
        ["RetailStripmall", "90.1-2013", "ASHRAE 169-2013-2A", "userdata_default_test", []],
        ["PrimarySchool", "90.1-2013", "ASHRAE 169-2013-2A", "userdata_default_test", [["change_bldg_type",["Retail"]], ["remove_transformer", []]]],
        ["RetailStripmall", "90.1-2013", "ASHRAE 169-2013-2A", "userdata_default_test", [["set_zone_multiplier",[3]]]],
        ["SmallOffice", "90.1-2013", "ASHRAE 169-2013-2A", "userdata_default_test", []],
        ["SmallOffice", "90.1-2013", "ASHRAE 169-2013-4A", "userdata_default_test", []],
        ["PrimarySchool", "90.1-2013", "ASHRAE 169-2013-2A", "userdata_default_test", [["remove_transformer", []]]],
        ["PrimarySchool", "90.1-2013", "ASHRAE 169-2013-4A", "userdata_default_test", [["remove_transformer", []]]],
        ["SecondarySchool", "90.1-2013", "ASHRAE 169-2013-2A", "userdata_default_test", [["remove_transformer", []]]],
        ["SecondarySchool", "90.1-2013", "ASHRAE 169-2013-4A", "userdata_default_test", [["remove_transformer", []]]],
        ["SmallOffice", "90.1-2013", "ASHRAE 169-2013-2A", "userdata_default_test", [["set_zone_multiplier",[4]]]],
        ["SmallOffice", "90.1-2013", "ASHRAE 169-2013-2A", "userdata_default_test", [["set_zone_multiplier",[5]]]],
        ["PrimarySchool", "90.1-2013", "ASHRAE 169-2013-2A", "userdata_default_test", [["set_zone_multiplier",[4]], ["remove_transformer", []]]],
        ["SmallOffice", "90.1-2013", "ASHRAE 169-2013-2A", "userdata_default_test", [["set_zone_multiplier",[6]]]],
        ["SmallOffice", "90.1-2013", "ASHRAE 169-2013-2A", "userdata_default_test", [["change_bldg_type",["Hospital"]]]],
        ["PrimarySchool", "90.1-2013", "ASHRAE 169-2013-2A", "userdata_default_test", [["make_lab_high_distrib_zone_exh",[]], ["remove_transformer", []]]],
        ["PrimarySchool", "90.1-2013", "ASHRAE 169-2013-2A", "userdata_default_test", [["make_lab_low_distrib_zone_exh",[]], ["remove_transformer", []]]],
        ["PrimarySchool", "90.1-2013", "ASHRAE 169-2013-2A", "userdata_default_test", [["make_lab_high_system_exh",[]], ["remove_transformer", []]]],
        ["Hospital", "90.1-2004", "ASHRAE 169-2013-2A", "userdata_default_test", [["remove_transformer", []]]],
        ["LargeOffice", "90.1-2004", "ASHRAE 169-2013-2A", "userdata_default_test", [["remove_transformer", []]]],
        ["LargeOffice", "90.1-2004", "ASHRAE 169-2013-2A", "userdata_default_test", [["remove_transformer", []],["increase_computer_rooms_epd", [5]]]],
        ["MediumOffice", "90.1-2004", "ASHRAE 169-2013-2A", "userdata_default_test", [["remove_transformer", []], ["convert_spaces_to_cmp_rms", []]]],
        ["MediumOffice", "90.1-2004", "ASHRAE 169-2013-2A", "userdata_default_test", [["remove_transformer", []], ["convert_spaces_to_cmp_rms", []], ["increase_computer_rooms_epd", [20]]]]
    ],
    "hvac_psz_split_from_mz": [
        ["MediumOffice", "90.1-2004", "ASHRAE 169-2013-2A", "userdata_default_test", [["remove_transformer", []],["change_zone_epd", ["Perimeter_bot_ZN_1 ZN",70]]]],
        ["MediumOffice", "90.1-2004", "ASHRAE 169-2013-2A", "userdata_default_test", [["remove_transformer", []],["change_to_long_occ_sch", ["Perimeter_bot_ZN_1 ZN"]]]]
    ],
    "sat_ctrl": [
        ["LargeOffice", "90.1-2004", "ASHRAE 169-2013-2A", "userdata_default_test", [["remove_transformer", []]]]
    ],
    "number_of_chillers": [
        ["MediumOffice", "90.1-2013", "ASHRAE 169-2013-2A", "userdata_default_test", [["set_zone_multiplier", [3]], ["remove_transformer", []]]],
        ["MediumOffice", "90.1-2013", "ASHRAE 169-2013-2A", "userdata_default_test", [["set_zone_multiplier", [6]], ["remove_transformer", []]]],
        ["MediumOffice", "90.1-2013", "ASHRAE 169-2013-2A", "userdata_default_test", [["set_zone_multiplier", [7]], ["remove_transformer", []]]],
        ["MediumOffice", "90.1-2013", "ASHRAE 169-2013-2A", "userdata_default_test", [["set_zone_multiplier", [20]], ["remove_transformer", []]]]
    ],
    "number_of_boilers": [
        ["MediumOffice", "90.1-2013", "ASHRAE 169-2013-4A", "userdata_default_test", [["remove_transformer", []]]],
        ["QuickServiceRestaurant", "90.1-2013", "ASHRAE 169-2013-4A", "userdata_default_test", [["set_zone_multiplier", [4]]]]
    ],
    "number_of_cooling_towers": [
        ["SecondarySchool", "90.1-2013", "ASHRAE 169-2013-4A", "userdata_default_test", [["remove_transformer", []]]]
    ],
    "hvac_sizing": [
        ["PrimarySchool", "90.1-2013", "ASHRAE 169-2013-4A", "userdata_default_test", [["remove_transformer", []]]],
        ["SecondarySchool", "90.1-2013", "ASHRAE 169-2013-2A", "userdata_default_test", [["remove_transformer", []]]],
        ["MidriseApartment", "90.1-2013", "ASHRAE 169-2013-2A", "userdata_default_test", []],
        ["LargeHotel", "90.1-2013", "ASHRAE 169-2013-2A", "userdata_default_test", [["remove_transformer", []]]],
        ["RetailStripmall", "90.1-2013", "ASHRAE 169-2013-2A", "userdata_default_test", []],
        ["RetailStandalone", "90.1-2010", "ASHRAE 169-2013-2A", "userdata_default_test", []],
        ["Warehouse", "90.1-2013", "ASHRAE 169-2013-2A", "userdata_default_test", []],
        ["MediumOffice", "90.1-2013", "ASHRAE 169-2013-2A", "userdata_default_test", [["remove_transformer", []]]],
        ["SmallOffice", "90.1-2013", "ASHRAE 169-2013-4A", "userdata_default_test", []],
        ["SmallOffice", "90.1-2013", "ASHRAE 169-2013-2A", "userdata_default_test", [["convert_spaces_from_to", ["OfficeWholeBuilding - Sm Office", "laboratory"]]]],
        ["LargeOffice", "90.1-2004", "ASHRAE 169-2013-2A", "userdata_default_test", [["remove_transformer", []]]]
    ],
    "plant_temp_reset_ctrl": [
        ["MidriseApartment", "90.1-2013", "ASHRAE 169-2013-4A", "userdata_default_test", []],
        ["PrimarySchool", "90.1-2013", "ASHRAE 169-2013-4A", "userdata_default_test", [["remove_transformer", []]]],
        ["SecondarySchool", "90.1-2013", "ASHRAE 169-2013-4A", "userdata_default_test", [["remove_transformer", []]]],
        ["SecondarySchool", "90.1-2013", "ASHRAE 169-2013-2A", "userdata_default_test", [["remove_transformer", []]]],
        ["LargeHotel", "90.1-2013", "ASHRAE 169-2013-4A", "userdata_default_test", [["change_bldg_type", ["Assembly"]], ["remove_transformer", []]]],
        ["LargeHotel", "90.1-2013", "ASHRAE 169-2013-2A", "userdata_default_test", [["change_bldg_type", ["Assembly"]], ["remove_transformer", []]]]
    ],
    "preheat_coil_ctrl": [
        ["PrimarySchool", "90.1-2013", "ASHRAE 169-2013-4A", "userdata_default_test", [["remove_transformer", []]]],
        ["PrimarySchool", "90.1-2013", "ASHRAE 169-2013-2A", "userdata_default_test", [["remove_transformer", []]]],
        ["SecondarySchool", "90.1-2013", "ASHRAE 169-2013-4A", "userdata_default_test", [["remove_transformer", []]]],
        ["SecondarySchool", "90.1-2013", "ASHRAE 169-2013-2A", "userdata_default_test", [["remove_transformer", []]]]
    ],
    "multi_bldg_handling": [
        ["SmallOffice", "90.1-2004", "ASHRAE 169-2013-3A", "userdata_ofs_01",[["set_model_building_name","SmallOffice"]]],
        ["LargeHotel", "90.1-2013", "ASHRAE 169-2013-2A", "userdata_ofs_03",[["set_model_building_name", "LargeHotel"], ["remove_transformer", []]]]
    ],
<<<<<<< HEAD
    "dcv": [
        ["PrimarySchool", "90.1-2019", "ASHRAE 169-2013-4A", "no_user_data", [["remove_transformer", []], ["change_zone_num_ppl", ["Cafeteria_ZN_1_FLR_1 ZN", 400]], ["enable_airloop_dcv", ["Cafeteria_ZN_1_FLR_1 ZN PSZ-AC_2-7"]], ["mark_test_case_no", [1, 8]]]],
        ["PrimarySchool", "90.1-2019", "ASHRAE 169-2013-4A", "dcv_userdata_cafeteria_zone_exception", [["remove_transformer", []], ["change_zone_num_ppl", ["Cafeteria_ZN_1_FLR_1 ZN", 400]], ["enable_airloop_dcv", ["Cafeteria_ZN_1_FLR_1 ZN PSZ-AC_2-7"]], ["mark_test_case_no", [2]]]],
        ["PrimarySchool", "90.1-2019", "ASHRAE 169-2013-4A", "no_user_data", [["remove_transformer", []], ["change_zone_num_ppl", ["Cafeteria_ZN_1_FLR_1 ZN", 400]], ["enable_airloop_dcv", ["Kitchen_ZN_1_FLR_1 ZN PSZ-AC_1-6"]], ["mark_test_case_no", [3, 7]]]],
        ["PrimarySchool", "90.1-2019", "ASHRAE 169-2013-4A", "dcv_userdata_cafeteria_airloop_exception", [["remove_transformer", []], ["change_zone_num_ppl", ["Cafeteria_ZN_1_FLR_1 ZN", 400]], ["mark_test_case_no", [4]]]],
        ["PrimarySchool", "90.1-2019", "ASHRAE 169-2013-4A", "no_user_data", [["remove_transformer", []], ["enable_airloop_dcv", ["Cafeteria_ZN_1_FLR_1 ZN PSZ-AC_2-7"]], ["mark_test_case_no", [5]]]],
        ["PrimarySchool", "90.1-2019", "ASHRAE 169-2013-4A", "dcv_userdata_cafeteria_zone_exception", [["remove_transformer", []], ["mark_test_case_no", [6]]]]
=======
    "vav_min_sp": [
        ["MediumOffice", "90.1-2013", "ASHRAE 169-2013-2A", "userdata_default_test", [["remove_transformer", []]]],
        ["PrimarySchool", "90.1-2013", "ASHRAE 169-2013-4A", "userdata_default_test", [["remove_transformer", []]]]
    ],
    "lpd_userdata_handling": [
        ["SmallOffice", "90.1-2004", "ASHRAE 169-2013-2B", "userdata_lpd_01",[["remove_transformer", []]]],
        ["SmallOffice", "90.1-2013", "ASHRAE 169-2013-2A", "userdata_default_test",[]],
        ["SmallOffice", "90.1-2004", "ASHRAE 169-2013-2B", "userdata_lpd_02",[["remove_transformer", []]]]
    ],
    "economizer_exception": [
        ["LargeOffice", "90.1-2004", "ASHRAE 169-2013-2B", "userdata_econ_except_01",[["remove_transformer", []]]],
        ["LargeOffice", "90.1-2004", "ASHRAE 169-2013-2A", "userdata_default_test",[["remove_transformer", []]]],
        ["Warehouse", "90.1-2004", "ASHRAE 169-2013-2A", "userdata_default_test",[["remove_cooling_coils", []]]]
    ],
    "building_rotation_check": [
        ["SmallOffice", "90.1-2013", "ASHRAE 169-2013-2A", "userdata_bro_01", []],
        ["SmallOffice", "90.1-2013", "ASHRAE 169-2013-2A", "userdata_bro_01", [["change_wwr_model", [0.4, 0.4, 0.6, 0.6]]]],
        ["SmallOffice", "90.1-2013", "ASHRAE 169-2013-2A", "userdata_bro_01", [["change_wwr_model", [0.4, 0.4, 0.4, 0.4]]]]
    ],
    "unenclosed_spaces": [
        ["SmallOffice", "90.1-2004", "ASHRAE 169-2013-2B", "userdata_default_test",[["change_weather_file", []]]]
    ],
    "f_c_factors": [
        ["LargeOffice", "90.1-2004", "ASHRAE 169-2013-2A", "userdata_default_test", [["remove_transformer", []]]],
        ["SmallOffice", "90.1-2004", "ASHRAE 169-2013-2B", "userdata_default_test",[["change_weather_file", []]]]
    ],
    "fan_power_credits": [
        ["SmallOffice", "90.1-2013", "ASHRAE 169-2013-2A", "userdata_merv13to15_airloop_doas", [["add_ahu_doas",[]],["set_zone_multiplier",[4]]]],
        ["RetailStandalone", "90.1-2013", "ASHRAE 169-2013-4A", "userdata_merv13to15_zonehvac", [["change_bldg_type",["Assembly"]], ["set_zone_multiplier", [50]], ["change_clg_therm", ["Front_Entry ZN"]]]]
    ],
    "return_air_type": [
        ["LargeOffice", "90.1-2004", "ASHRAE 169-2013-2A", "userdata_default_test",[["remove_transformer", []]]],
        ["PrimarySchool", "90.1-2013", "ASHRAE 169-2013-4A", "userdata_default_test", [["remove_transformer", []]]]
>>>>>>> 35d7e920
    ]
}<|MERGE_RESOLUTION|>--- conflicted
+++ resolved
@@ -115,15 +115,6 @@
         ["SmallOffice", "90.1-2004", "ASHRAE 169-2013-3A", "userdata_ofs_01",[["set_model_building_name","SmallOffice"]]],
         ["LargeHotel", "90.1-2013", "ASHRAE 169-2013-2A", "userdata_ofs_03",[["set_model_building_name", "LargeHotel"], ["remove_transformer", []]]]
     ],
-<<<<<<< HEAD
-    "dcv": [
-        ["PrimarySchool", "90.1-2019", "ASHRAE 169-2013-4A", "no_user_data", [["remove_transformer", []], ["change_zone_num_ppl", ["Cafeteria_ZN_1_FLR_1 ZN", 400]], ["enable_airloop_dcv", ["Cafeteria_ZN_1_FLR_1 ZN PSZ-AC_2-7"]], ["mark_test_case_no", [1, 8]]]],
-        ["PrimarySchool", "90.1-2019", "ASHRAE 169-2013-4A", "dcv_userdata_cafeteria_zone_exception", [["remove_transformer", []], ["change_zone_num_ppl", ["Cafeteria_ZN_1_FLR_1 ZN", 400]], ["enable_airloop_dcv", ["Cafeteria_ZN_1_FLR_1 ZN PSZ-AC_2-7"]], ["mark_test_case_no", [2]]]],
-        ["PrimarySchool", "90.1-2019", "ASHRAE 169-2013-4A", "no_user_data", [["remove_transformer", []], ["change_zone_num_ppl", ["Cafeteria_ZN_1_FLR_1 ZN", 400]], ["enable_airloop_dcv", ["Kitchen_ZN_1_FLR_1 ZN PSZ-AC_1-6"]], ["mark_test_case_no", [3, 7]]]],
-        ["PrimarySchool", "90.1-2019", "ASHRAE 169-2013-4A", "dcv_userdata_cafeteria_airloop_exception", [["remove_transformer", []], ["change_zone_num_ppl", ["Cafeteria_ZN_1_FLR_1 ZN", 400]], ["mark_test_case_no", [4]]]],
-        ["PrimarySchool", "90.1-2019", "ASHRAE 169-2013-4A", "no_user_data", [["remove_transformer", []], ["enable_airloop_dcv", ["Cafeteria_ZN_1_FLR_1 ZN PSZ-AC_2-7"]], ["mark_test_case_no", [5]]]],
-        ["PrimarySchool", "90.1-2019", "ASHRAE 169-2013-4A", "dcv_userdata_cafeteria_zone_exception", [["remove_transformer", []], ["mark_test_case_no", [6]]]]
-=======
     "vav_min_sp": [
         ["MediumOffice", "90.1-2013", "ASHRAE 169-2013-2A", "userdata_default_test", [["remove_transformer", []]]],
         ["PrimarySchool", "90.1-2013", "ASHRAE 169-2013-4A", "userdata_default_test", [["remove_transformer", []]]]
@@ -157,6 +148,13 @@
     "return_air_type": [
         ["LargeOffice", "90.1-2004", "ASHRAE 169-2013-2A", "userdata_default_test",[["remove_transformer", []]]],
         ["PrimarySchool", "90.1-2013", "ASHRAE 169-2013-4A", "userdata_default_test", [["remove_transformer", []]]]
->>>>>>> 35d7e920
+    ],
+    "dcv": [
+        ["PrimarySchool", "90.1-2019", "ASHRAE 169-2013-4A", "no_user_data", [["remove_transformer", []], ["change_zone_num_ppl", ["Cafeteria_ZN_1_FLR_1 ZN", 400]], ["enable_airloop_dcv", ["Cafeteria_ZN_1_FLR_1 ZN PSZ-AC_2-7"]], ["mark_test_case_no", [1, 8]]]],
+        ["PrimarySchool", "90.1-2019", "ASHRAE 169-2013-4A", "dcv_userdata_cafeteria_zone_exception", [["remove_transformer", []], ["change_zone_num_ppl", ["Cafeteria_ZN_1_FLR_1 ZN", 400]], ["enable_airloop_dcv", ["Cafeteria_ZN_1_FLR_1 ZN PSZ-AC_2-7"]], ["mark_test_case_no", [2]]]],
+        ["PrimarySchool", "90.1-2019", "ASHRAE 169-2013-4A", "no_user_data", [["remove_transformer", []], ["change_zone_num_ppl", ["Cafeteria_ZN_1_FLR_1 ZN", 400]], ["enable_airloop_dcv", ["Kitchen_ZN_1_FLR_1 ZN PSZ-AC_1-6"]], ["mark_test_case_no", [3, 7]]]],
+        ["PrimarySchool", "90.1-2019", "ASHRAE 169-2013-4A", "dcv_userdata_cafeteria_airloop_exception", [["remove_transformer", []], ["change_zone_num_ppl", ["Cafeteria_ZN_1_FLR_1 ZN", 400]], ["mark_test_case_no", [4]]]],
+        ["PrimarySchool", "90.1-2019", "ASHRAE 169-2013-4A", "no_user_data", [["remove_transformer", []], ["enable_airloop_dcv", ["Cafeteria_ZN_1_FLR_1 ZN PSZ-AC_2-7"]], ["mark_test_case_no", [5]]]],
+        ["PrimarySchool", "90.1-2019", "ASHRAE 169-2013-4A", "dcv_userdata_cafeteria_zone_exception", [["remove_transformer", []], ["mark_test_case_no", [6]]]]
     ]
 }