{
    "wwr": [
        ["SmallOffice", "90.1-2013", "ASHRAE 169-2013-2A", "no_user_data",[]],
        ["MidriseApartment", "90.1-2013", "ASHRAE 169-2013-2A", "no_user_data",[["remove_transformer", []]]]
    ],
    "srr": [
        ["RetailStandalone", "90.1-2010", "ASHRAE 169-2013-2A", "no_user_data",[["increase_skylight_size", [10]]]]
    ],
    "daylighting_control": [
        ["SmallOffice", "90.1-2013", "ASHRAE 169-2013-2A", "no_user_data",[]]
    ],
    "isresidential": [
        ["SmallOffice", "90.1-2013", "ASHRAE 169-2013-2A", "userdata_ofs_02",[]]
    ],
    "envelope": [
        ["SmallOffice", "90.1-2013", "ASHRAE 169-2013-2A", "no_user_data",[]]
    ],
    "lpd": [
        ["SmallOffice", "90.1-2013", "ASHRAE 169-2013-2A", "no_user_data",[]],
        ["MidriseApartment", "90.1-2013", "ASHRAE 169-2013-2A", "no_user_data",[]]
    ],
    "light_occ_sensor": [
        ["SmallOffice", "90.1-2013", "ASHRAE 169-2013-2A", "no_user_data",""],
        ["MidriseApartment", "90.1-2013", "ASHRAE 169-2013-2A", "no_user_data",""]
    ],
    "infiltration": [
        ["LargeHotel", "90.1-2013", "ASHRAE 169-2013-2A", "no_user_data",[["remove_transformer", []]]],
        ["SmallOffice", "90.1-2013", "ASHRAE 169-2013-2A", "no_user_data",[]],
        ["Warehouse", "90.1-2013", "ASHRAE 169-2013-2A", "no_user_data",[]]
    ],
    "hvac_baseline": [
        ["MediumOffice", "90.1-2013", "ASHRAE 169-2013-2A", "no_user_data",[["remove_transformer", []], ["return_relief_fan", []]]],
        ["Warehouse", "90.1-2004", "ASHRAE 169-2013-2A", "no_user_data",[["remove_cooling_coils", []]]],
        ["MidriseApartment", "90.1-2013", "ASHRAE 169-2013-2A", "no_user_data",[]],
        ["MediumOffice", "90.1-2013", "ASHRAE 169-2013-2A", "no_user_data",[["change_bldg_type",["Assembly"]], ["remove_transformer", []]]],
        ["MediumOffice", "90.1-2013", "ASHRAE 169-2013-4A", "no_user_data",[["change_bldg_type",["Assembly"]], ["remove_transformer", []]]],
        ["LargeHotel", "90.1-2013", "ASHRAE 169-2013-2A", "no_user_data",[["change_bldg_type",["Assembly"]], ["remove_transformer", []]]],
        ["LargeHotel", "90.1-2013", "ASHRAE 169-2013-4A", "no_user_data",[["change_bldg_type",["Assembly"]], ["remove_transformer", []]]],
        ["RetailStripmall", "90.1-2013", "ASHRAE 169-2013-2A", "no_user_data",[]],
        ["PrimarySchool", "90.1-2013", "ASHRAE 169-2013-2A", "no_user_data",[["change_bldg_type",["Retail"]], ["remove_transformer", []]]],
        ["RetailStripmall", "90.1-2013", "ASHRAE 169-2013-2A", "no_user_data",[["set_zone_multiplier",[3]]]],
        ["SmallOffice", "90.1-2013", "ASHRAE 169-2013-2A", "no_user_data",[]],
        ["SmallOffice", "90.1-2013", "ASHRAE 169-2013-4A", "no_user_data",[]],
        ["PrimarySchool", "90.1-2013", "ASHRAE 169-2013-2A", "no_user_data",[["remove_transformer", []]]],
        ["PrimarySchool", "90.1-2013", "ASHRAE 169-2013-4A", "no_user_data",[["remove_transformer", []]]],
        ["SecondarySchool", "90.1-2013", "ASHRAE 169-2013-2A", "no_user_data",[["remove_transformer", []]]],
        ["SecondarySchool", "90.1-2013", "ASHRAE 169-2013-4A", "no_user_data",[["remove_transformer", []]]],
        ["SmallOffice", "90.1-2013", "ASHRAE 169-2013-2A", "no_user_data",[["set_zone_multiplier",[4]]]],
        ["SmallOffice", "90.1-2013", "ASHRAE 169-2013-2A", "no_user_data",[["set_zone_multiplier",[5]]]],
        ["PrimarySchool", "90.1-2013", "ASHRAE 169-2013-2A", "no_user_data",[["set_zone_multiplier",[4]], ["remove_transformer", []]]],
        ["SmallOffice", "90.1-2013", "ASHRAE 169-2013-2A", "no_user_data",[["set_zone_multiplier",[6]]]],
        ["SmallOffice", "90.1-2013", "ASHRAE 169-2013-2A", "no_user_data",[["change_bldg_type",["Hospital"]]]],
        ["PrimarySchool", "90.1-2013", "ASHRAE 169-2013-2A", "no_user_data",[["make_lab_high_distrib_zone_exh",[]], ["remove_transformer", []]]],
        ["PrimarySchool", "90.1-2013", "ASHRAE 169-2013-2A", "no_user_data",[["make_lab_low_distrib_zone_exh",[]], ["remove_transformer", []]]],
        ["PrimarySchool", "90.1-2013", "ASHRAE 169-2013-2A", "no_user_data",[["make_lab_high_system_exh",[]], ["remove_transformer", []]]],
        ["LargeOffice", "90.1-2004", "ASHRAE 169-2013-2A", "no_user_data",[["remove_transformer", []]]],
        ["LargeOffice", "90.1-2004", "ASHRAE 169-2013-2A", "no_user_data",[["remove_transformer", []],["increase_computer_rooms_epd", [5]]]],
        ["MediumOffice", "90.1-2004", "ASHRAE 169-2013-2A", "no_user_data",[["remove_transformer", []], ["convert_spaces_to_cmp_rms", []]]],
        ["MediumOffice", "90.1-2004", "ASHRAE 169-2013-2A", "no_user_data",[["remove_transformer", []], ["convert_spaces_to_cmp_rms", []], ["increase_computer_rooms_epd", [20]]]]
    ],
    "hvac_psz_split_from_mz": [
        ["MediumOffice", "90.1-2004", "ASHRAE 169-2013-2A", "no_user_data",[["remove_transformer", []],["change_zone_epd", ["Perimeter_bot_ZN_1 ZN",70]]]],
        ["MediumOffice", "90.1-2004", "ASHRAE 169-2013-2A", "no_user_data",[["remove_transformer", []],["change_to_long_occ_sch", ["Perimeter_bot_ZN_1 ZN"]]]]
    ],
    "sat_ctrl": [
        ["LargeOffice", "90.1-2004", "ASHRAE 169-2013-2A", "no_user_data",[["remove_transformer", []]]]
    ],
    "number_of_chillers": [
        ["MediumOffice", "90.1-2013", "ASHRAE 169-2013-2A", "no_user_data",[["set_zone_multiplier",[3]], ["remove_transformer", []]]],
        ["MediumOffice", "90.1-2013", "ASHRAE 169-2013-2A", "no_user_data",[["set_zone_multiplier",[6]], ["remove_transformer", []]]],
        ["MediumOffice", "90.1-2013", "ASHRAE 169-2013-2A", "no_user_data",[["set_zone_multiplier",[7]], ["remove_transformer", []]]],
        ["MediumOffice", "90.1-2013", "ASHRAE 169-2013-2A", "no_user_data",[["set_zone_multiplier",[20]], ["remove_transformer", []]]]
    ],
    "number_of_boilers": [
        ["MediumOffice", "90.1-2013", "ASHRAE 169-2013-4A", "no_user_data",[["remove_transformer", []]]],
        ["QuickServiceRestaurant", "90.1-2013", "ASHRAE 169-2013-4A", "no_user_data",[["set_zone_multiplier",[4]]]]
    ],
    "number_of_cooling_towers": [
        ["SecondarySchool", "90.1-2013", "ASHRAE 169-2013-4A", "no_user_data",[["remove_transformer", []]]]
    ],
    "hvac_sizing": [
        ["PrimarySchool", "90.1-2013", "ASHRAE 169-2013-4A", "no_user_data",[["remove_transformer", []]]],
        ["SecondarySchool", "90.1-2013", "ASHRAE 169-2013-2A", "no_user_data",[["remove_transformer", []]]],
        ["MidriseApartment", "90.1-2013", "ASHRAE 169-2013-2A", "no_user_data",[]],
        ["LargeHotel", "90.1-2013", "ASHRAE 169-2013-2A", "no_user_data",[["remove_transformer", []]]],
        ["RetailStripmall", "90.1-2013", "ASHRAE 169-2013-2A", "no_user_data",[]],
        ["RetailStandalone", "90.1-2010", "ASHRAE 169-2013-2A", "no_user_data",[]],
        ["Warehouse", "90.1-2013", "ASHRAE 169-2013-2A", "no_user_data",[]],
        ["MediumOffice", "90.1-2013", "ASHRAE 169-2013-2A", "no_user_data",[["remove_transformer", []]]],
        ["SmallOffice", "90.1-2013", "ASHRAE 169-2013-4A", "no_user_data",[]],
        ["SmallOffice", "90.1-2013", "ASHRAE 169-2013-2A", "no_user_data",[["convert_spaces_from_to", ["OfficeWholeBuilding - Sm Office", "laboratory"]]]],
        ["LargeOffice", "90.1-2004", "ASHRAE 169-2013-2A", "no_user_data",[["remove_transformer", []]]]
    ],
    "plant_temp_reset_ctrl": [
        ["MidriseApartment", "90.1-2013", "ASHRAE 169-2013-4A", "no_user_data",[]],
        ["PrimarySchool", "90.1-2013", "ASHRAE 169-2013-4A", "no_user_data",[["remove_transformer", []]]],
        ["SecondarySchool", "90.1-2013", "ASHRAE 169-2013-4A", "no_user_data",[["remove_transformer", []]]],
        ["SecondarySchool", "90.1-2013", "ASHRAE 169-2013-2A", "no_user_data",[["remove_transformer", []]]],
        ["LargeHotel", "90.1-2013", "ASHRAE 169-2013-4A", "no_user_data",[["change_bldg_type",["Assembly"]], ["remove_transformer", []]]],
        ["LargeHotel", "90.1-2013", "ASHRAE 169-2013-2A", "no_user_data",[["change_bldg_type",["Assembly"]], ["remove_transformer", []]]]
    ],
    "preheat_coil_ctrl": [
<<<<<<< HEAD
        ["PrimarySchool", "90.1-2013", "ASHRAE 169-2013-4A", [["remove_transformer", []]]],
        ["PrimarySchool", "90.1-2013", "ASHRAE 169-2013-2A", [["remove_transformer", []]]],
        ["SecondarySchool", "90.1-2013", "ASHRAE 169-2013-4A", [["remove_transformer", []]]],
        ["SecondarySchool", "90.1-2013", "ASHRAE 169-2013-2A", [["remove_transformer", []]]]
    ],
    "vav_min_sp": [
        ["MediumOffice", "90.1-2013", "ASHRAE 169-2013-2A", [["remove_transformer", []]]],
        ["PrimarySchool", "90.1-2013", "ASHRAE 169-2013-4A", [["remove_transformer", []]]]
=======
        ["PrimarySchool", "90.1-2013", "ASHRAE 169-2013-4A", "no_user_data",[["remove_transformer", []]]],
        ["PrimarySchool", "90.1-2013", "ASHRAE 169-2013-2A", "no_user_data",[["remove_transformer", []]]],
        ["SecondarySchool", "90.1-2013", "ASHRAE 169-2013-4A", "no_user_data",[["remove_transformer", []]]],
        ["SecondarySchool", "90.1-2013", "ASHRAE 169-2013-2A", "no_user_data",[["remove_transformer", []]]]
    ],
    "multi_bldg_handling": [
        ["SmallOffice", "90.1-2004", "ASHRAE 169-2013-3A", "userdata_ofs_01",[["set_model_building_name","SmallOffice"]]],
        ["LargeHotel", "90.1-2013", "ASHRAE 169-2013-2A", "userdata_ofs_03",[["set_model_building_name", "LargeHotel"], ["remove_transformer", []]]]
>>>>>>> 19766f35
    ]
}<|MERGE_RESOLUTION|>--- conflicted
+++ resolved
@@ -100,24 +100,16 @@
         ["LargeHotel", "90.1-2013", "ASHRAE 169-2013-2A", "no_user_data",[["change_bldg_type",["Assembly"]], ["remove_transformer", []]]]
     ],
     "preheat_coil_ctrl": [
-<<<<<<< HEAD
         ["PrimarySchool", "90.1-2013", "ASHRAE 169-2013-4A", [["remove_transformer", []]]],
         ["PrimarySchool", "90.1-2013", "ASHRAE 169-2013-2A", [["remove_transformer", []]]],
         ["SecondarySchool", "90.1-2013", "ASHRAE 169-2013-4A", [["remove_transformer", []]]],
         ["SecondarySchool", "90.1-2013", "ASHRAE 169-2013-2A", [["remove_transformer", []]]]
     ],
+    "multi_bldg_handling": [
+        ["SmallOffice", "90.1-2004", "ASHRAE 169-2013-3A", "userdata_ofs_01",[["set_model_building_name","SmallOffice"]]],
+        ["LargeHotel", "90.1-2013", "ASHRAE 169-2013-2A", "userdata_ofs_03",[["set_model_building_name", "LargeHotel"], ["remove_transformer", []]]]],
     "vav_min_sp": [
         ["MediumOffice", "90.1-2013", "ASHRAE 169-2013-2A", [["remove_transformer", []]]],
         ["PrimarySchool", "90.1-2013", "ASHRAE 169-2013-4A", [["remove_transformer", []]]]
-=======
-        ["PrimarySchool", "90.1-2013", "ASHRAE 169-2013-4A", "no_user_data",[["remove_transformer", []]]],
-        ["PrimarySchool", "90.1-2013", "ASHRAE 169-2013-2A", "no_user_data",[["remove_transformer", []]]],
-        ["SecondarySchool", "90.1-2013", "ASHRAE 169-2013-4A", "no_user_data",[["remove_transformer", []]]],
-        ["SecondarySchool", "90.1-2013", "ASHRAE 169-2013-2A", "no_user_data",[["remove_transformer", []]]]
-    ],
-    "multi_bldg_handling": [
-        ["SmallOffice", "90.1-2004", "ASHRAE 169-2013-3A", "userdata_ofs_01",[["set_model_building_name","SmallOffice"]]],
-        ["LargeHotel", "90.1-2013", "ASHRAE 169-2013-2A", "userdata_ofs_03",[["set_model_building_name", "LargeHotel"], ["remove_transformer", []]]]
->>>>>>> 19766f35
     ]
 }