{
    "wwr": [
        ["SmallOffice", "90.1-2013", "ASHRAE 169-2013-2A", "no_user_data", []],
        ["MidriseApartment", "90.1-2013", "ASHRAE 169-2013-2A", "no_user_data", [["remove_transformer", []]]]
    ],
    "srr": [
        ["RetailStandalone", "90.1-2010", "ASHRAE 169-2013-2A", "no_user_data", [["increase_skylight_size", [10]]]]
    ],
    "daylighting_control": [
        ["SmallOffice", "90.1-2013", "ASHRAE 169-2013-2A", "no_user_data", []]
    ],
    "isresidential": [
        ["SmallOffice", "90.1-2013", "ASHRAE 169-2013-2A", "userdata_ofs_02", []]
    ],
    "envelope": [
        ["SmallOffice", "90.1-2013", "ASHRAE 169-2013-2A", "no_user_data", []]
    ],
    "lpd": [
        ["SmallOffice", "90.1-2013", "ASHRAE 169-2013-2A", "no_user_data", []],
        ["MidriseApartment", "90.1-2013", "ASHRAE 169-2013-2A", "no_user_data", []]
    ],
    "light_occ_sensor": [
        ["SmallOffice", "90.1-2013", "ASHRAE 169-2013-2A", "no_user_data",""],
        ["MidriseApartment", "90.1-2013", "ASHRAE 169-2013-2A", "no_user_data",""]
    ],
    "infiltration": [
        ["LargeHotel", "90.1-2013", "ASHRAE 169-2013-2A", "no_user_data", [["remove_transformer", []]]],
        ["SmallOffice", "90.1-2013", "ASHRAE 169-2013-2A", "no_user_data", []],
        ["Warehouse", "90.1-2013", "ASHRAE 169-2013-2A", "no_user_data", []]
    ],
    "vav_fan_curve": [
        ["MediumOffice", "90.1-2013", "ASHRAE 169-2013-2A", "no_user_data",[["remove_transformer", []]]],
        ["MediumOffice", "90.1-2013", "ASHRAE 169-2013-4A", "no_user_data",[["remove_transformer", []]]],
        ["SecondarySchool", "90.1-2013", "ASHRAE 169-2013-4A", "no_user_data",[["remove_transformer", []]]]     
    ],
    "hvac_baseline": [
        ["MediumOffice", "90.1-2013", "ASHRAE 169-2013-2A", "no_user_data", [["remove_transformer", []], ["return_relief_fan", []]]],
        ["Warehouse", "90.1-2004", "ASHRAE 169-2013-2A", "no_user_data", [["remove_cooling_coils", []]]],
        ["MidriseApartment", "90.1-2013", "ASHRAE 169-2013-2A", "no_user_data", []],
        ["MediumOffice", "90.1-2013", "ASHRAE 169-2013-2A", "no_user_data", [["change_bldg_type",["Assembly"]], ["remove_transformer", []]]],
        ["MediumOffice", "90.1-2013", "ASHRAE 169-2013-4A", "no_user_data", [["change_bldg_type",["Assembly"]], ["remove_transformer", []]]],
        ["LargeHotel", "90.1-2013", "ASHRAE 169-2013-2A", "no_user_data", [["change_bldg_type",["Assembly"]], ["remove_transformer", []]]],
        ["LargeHotel", "90.1-2013", "ASHRAE 169-2013-4A", "no_user_data", [["change_bldg_type",["Assembly"]], ["remove_transformer", []]]],
        ["RetailStripmall", "90.1-2013", "ASHRAE 169-2013-2A", "no_user_data", []],
        ["PrimarySchool", "90.1-2013", "ASHRAE 169-2013-2A", "no_user_data", [["change_bldg_type",["Retail"]], ["remove_transformer", []]]],
        ["RetailStripmall", "90.1-2013", "ASHRAE 169-2013-2A", "no_user_data", [["set_zone_multiplier",[3]]]],
        ["SmallOffice", "90.1-2013", "ASHRAE 169-2013-2A", "no_user_data", []],
        ["SmallOffice", "90.1-2013", "ASHRAE 169-2013-4A", "no_user_data", []],
        ["PrimarySchool", "90.1-2013", "ASHRAE 169-2013-2A", "no_user_data", [["remove_transformer", []]]],
        ["PrimarySchool", "90.1-2013", "ASHRAE 169-2013-4A", "no_user_data", [["remove_transformer", []]]],
        ["SecondarySchool", "90.1-2013", "ASHRAE 169-2013-2A", "no_user_data", [["remove_transformer", []]]],
        ["SecondarySchool", "90.1-2013", "ASHRAE 169-2013-4A", "no_user_data", [["remove_transformer", []]]],
        ["SmallOffice", "90.1-2013", "ASHRAE 169-2013-2A", "no_user_data", [["set_zone_multiplier",[4]]]],
        ["SmallOffice", "90.1-2013", "ASHRAE 169-2013-2A", "no_user_data", [["set_zone_multiplier",[5]]]],
        ["PrimarySchool", "90.1-2013", "ASHRAE 169-2013-2A", "no_user_data", [["set_zone_multiplier",[4]], ["remove_transformer", []]]],
        ["SmallOffice", "90.1-2013", "ASHRAE 169-2013-2A", "no_user_data", [["set_zone_multiplier",[6]]]],
        ["SmallOffice", "90.1-2013", "ASHRAE 169-2013-2A", "no_user_data", [["change_bldg_type",["Hospital"]]]],
        ["PrimarySchool", "90.1-2013", "ASHRAE 169-2013-2A", "no_user_data", [["make_lab_high_distrib_zone_exh",[]], ["remove_transformer", []]]],
        ["PrimarySchool", "90.1-2013", "ASHRAE 169-2013-2A", "no_user_data", [["make_lab_low_distrib_zone_exh",[]], ["remove_transformer", []]]],
        ["PrimarySchool", "90.1-2013", "ASHRAE 169-2013-2A", "no_user_data", [["make_lab_high_system_exh",[]], ["remove_transformer", []]]],
        ["Hospital", "90.1-2004", "ASHRAE 169-2013-2A", "no_user_data", [["remove_transformer", []]]],
        ["LargeOffice", "90.1-2004", "ASHRAE 169-2013-2A", "no_user_data", [["remove_transformer", []]]],
        ["LargeOffice", "90.1-2004", "ASHRAE 169-2013-2A", "no_user_data", [["remove_transformer", []],["increase_computer_rooms_epd", [5]]]],
        ["MediumOffice", "90.1-2004", "ASHRAE 169-2013-2A", "no_user_data", [["remove_transformer", []], ["convert_spaces_to_cmp_rms", []]]],
        ["MediumOffice", "90.1-2004", "ASHRAE 169-2013-2A", "no_user_data", [["remove_transformer", []], ["convert_spaces_to_cmp_rms", []], ["increase_computer_rooms_epd", [20]]]]
    ],
    "hvac_psz_split_from_mz": [
        ["MediumOffice", "90.1-2004", "ASHRAE 169-2013-2A", "no_user_data", [["remove_transformer", []],["change_zone_epd", ["Perimeter_bot_ZN_1 ZN",70]]]],
        ["MediumOffice", "90.1-2004", "ASHRAE 169-2013-2A", "no_user_data", [["remove_transformer", []],["change_to_long_occ_sch", ["Perimeter_bot_ZN_1 ZN"]]]]
    ],
    "sat_ctrl": [
        ["LargeOffice", "90.1-2004", "ASHRAE 169-2013-2A", "no_user_data", [["remove_transformer", []]]]
    ],
    "number_of_chillers": [
        ["MediumOffice", "90.1-2013", "ASHRAE 169-2013-2A", "no_user_data", [["set_zone_multiplier", [3]], ["remove_transformer", []]]],
        ["MediumOffice", "90.1-2013", "ASHRAE 169-2013-2A", "no_user_data", [["set_zone_multiplier", [6]], ["remove_transformer", []]]],
        ["MediumOffice", "90.1-2013", "ASHRAE 169-2013-2A", "no_user_data", [["set_zone_multiplier", [7]], ["remove_transformer", []]]],
        ["MediumOffice", "90.1-2013", "ASHRAE 169-2013-2A", "no_user_data", [["set_zone_multiplier", [20]], ["remove_transformer", []]]]
    ],
    "number_of_boilers": [
        ["MediumOffice", "90.1-2013", "ASHRAE 169-2013-4A", "no_user_data", [["remove_transformer", []]]],
        ["QuickServiceRestaurant", "90.1-2013", "ASHRAE 169-2013-4A", "no_user_data", [["set_zone_multiplier", [4]]]]
    ],
    "number_of_cooling_towers": [
        ["SecondarySchool", "90.1-2013", "ASHRAE 169-2013-4A", "no_user_data", [["remove_transformer", []]]]
    ],
    "hvac_sizing": [
        ["PrimarySchool", "90.1-2013", "ASHRAE 169-2013-4A", "no_user_data", [["remove_transformer", []]]],
        ["SecondarySchool", "90.1-2013", "ASHRAE 169-2013-2A", "no_user_data", [["remove_transformer", []]]],
        ["MidriseApartment", "90.1-2013", "ASHRAE 169-2013-2A", "no_user_data", []],
        ["LargeHotel", "90.1-2013", "ASHRAE 169-2013-2A", "no_user_data", [["remove_transformer", []]]],
        ["RetailStripmall", "90.1-2013", "ASHRAE 169-2013-2A", "no_user_data", []],
        ["RetailStandalone", "90.1-2010", "ASHRAE 169-2013-2A", "no_user_data", []],
        ["Warehouse", "90.1-2013", "ASHRAE 169-2013-2A", "no_user_data", []],
        ["MediumOffice", "90.1-2013", "ASHRAE 169-2013-2A", "no_user_data", [["remove_transformer", []]]],
        ["SmallOffice", "90.1-2013", "ASHRAE 169-2013-4A", "no_user_data", []],
        ["SmallOffice", "90.1-2013", "ASHRAE 169-2013-2A", "no_user_data", [["convert_spaces_from_to", ["OfficeWholeBuilding - Sm Office", "laboratory"]]]],
        ["LargeOffice", "90.1-2004", "ASHRAE 169-2013-2A", "no_user_data", [["remove_transformer", []]]]
    ],
    "plant_temp_reset_ctrl": [
        ["MidriseApartment", "90.1-2013", "ASHRAE 169-2013-4A", "no_user_data", []],
        ["PrimarySchool", "90.1-2013", "ASHRAE 169-2013-4A", "no_user_data", [["remove_transformer", []]]],
        ["SecondarySchool", "90.1-2013", "ASHRAE 169-2013-4A", "no_user_data", [["remove_transformer", []]]],
        ["SecondarySchool", "90.1-2013", "ASHRAE 169-2013-2A", "no_user_data", [["remove_transformer", []]]],
        ["LargeHotel", "90.1-2013", "ASHRAE 169-2013-4A", "no_user_data", [["change_bldg_type", ["Assembly"]], ["remove_transformer", []]]],
        ["LargeHotel", "90.1-2013", "ASHRAE 169-2013-2A", "no_user_data", [["change_bldg_type", ["Assembly"]], ["remove_transformer", []]]]
    ],
    "preheat_coil_ctrl": [
        ["PrimarySchool", "90.1-2013", "ASHRAE 169-2013-4A", "no_user_data", [["remove_transformer", []]]],
        ["PrimarySchool", "90.1-2013", "ASHRAE 169-2013-2A", "no_user_data", [["remove_transformer", []]]],
        ["SecondarySchool", "90.1-2013", "ASHRAE 169-2013-4A", "no_user_data", [["remove_transformer", []]]],
        ["SecondarySchool", "90.1-2013", "ASHRAE 169-2013-2A", "no_user_data", [["remove_transformer", []]]]
    ],
    "multi_bldg_handling": [
        ["SmallOffice", "90.1-2004", "ASHRAE 169-2013-3A", "userdata_ofs_01",[["set_model_building_name","SmallOffice"]]],
        ["LargeHotel", "90.1-2013", "ASHRAE 169-2013-2A", "userdata_ofs_03",[["set_model_building_name", "LargeHotel"], ["remove_transformer", []]]]
    ],
    "vav_min_sp": [
        ["MediumOffice", "90.1-2013", "ASHRAE 169-2013-2A", "no_user_data", [["remove_transformer", []]]],
        ["PrimarySchool", "90.1-2013", "ASHRAE 169-2013-4A", "no_user_data", [["remove_transformer", []]]]
    ],
<<<<<<< HEAD
    "lpd_userdata_handling": [
        ["SmallOffice", "90.1-2004", "ASHRAE 169-2013-2B", "userdata_lpd_01",[["remove_transformer", []]]],
        ["SmallOffice", "90.1-2013", "ASHRAE 169-2013-2A", "no_user_data",[]],
        ["SmallOffice", "90.1-2004", "ASHRAE 169-2013-2B", "userdata_lpd_02",[["remove_transformer", []]]]
=======
    "economizer_exception": [
        ["LargeOffice", "90.1-2004", "ASHRAE 169-2013-2B", "userdata_econ_except_01",[["remove_transformer", []]]],
        ["LargeOffice", "90.1-2004", "ASHRAE 169-2013-2A", "no_user_data",[["remove_transformer", []]]],
        ["Warehouse", "90.1-2004", "ASHRAE 169-2013-2A", "no_user_data",[["remove_cooling_coils", []]]]
>>>>>>> 54b9717a
    ]
}<|MERGE_RESOLUTION|>--- conflicted
+++ resolved
@@ -119,16 +119,14 @@
         ["MediumOffice", "90.1-2013", "ASHRAE 169-2013-2A", "no_user_data", [["remove_transformer", []]]],
         ["PrimarySchool", "90.1-2013", "ASHRAE 169-2013-4A", "no_user_data", [["remove_transformer", []]]]
     ],
-<<<<<<< HEAD
     "lpd_userdata_handling": [
         ["SmallOffice", "90.1-2004", "ASHRAE 169-2013-2B", "userdata_lpd_01",[["remove_transformer", []]]],
         ["SmallOffice", "90.1-2013", "ASHRAE 169-2013-2A", "no_user_data",[]],
         ["SmallOffice", "90.1-2004", "ASHRAE 169-2013-2B", "userdata_lpd_02",[["remove_transformer", []]]]
-=======
+    ],
     "economizer_exception": [
         ["LargeOffice", "90.1-2004", "ASHRAE 169-2013-2B", "userdata_econ_except_01",[["remove_transformer", []]]],
         ["LargeOffice", "90.1-2004", "ASHRAE 169-2013-2A", "no_user_data",[["remove_transformer", []]]],
         ["Warehouse", "90.1-2004", "ASHRAE 169-2013-2A", "no_user_data",[["remove_cooling_coils", []]]]
->>>>>>> 54b9717a
     ]
 }