--- conflicted
+++ resolved
@@ -1992,8 +1992,6 @@
     end
   end
 
-<<<<<<< HEAD
-=======
   def check_swh_single_building_type(prototypes_base)
     prototypes_base.each do |prototype, model_baseline|
       # set the fuel type according to the building area type (Small Office)
@@ -2008,7 +2006,6 @@
     end
   end
 
->>>>>>> 3434cab0
   # Check primary/secondary chilled water loop for the baseline models
   #
   # @param prototypes_base [Hash] Baseline prototypes
@@ -2078,11 +2075,5 @@
       assert(has_secondary_chilled_water_loop, "The primary/secondary test did not find a secondary chilled water loop for #{building_type}, #{template}, #{climate_zone}.")
 
     end
-<<<<<<< HEAD
-
-  end
-
-=======
-  end
->>>>>>> 3434cab0
+  end
 end