require_relative './prm_check_helpers'

class AppendixGPRMTests < Minitest::Test
  # Check baseline outdoor air setting
  # @param prototypes_base [Hash] Baseline prototypes
  def check_baseline_oa(prototypes_base)
    prototypes_base.each do |prototype, model_baseline|
      building_type, template, climate_zone, user_data_dir, mod = prototype
      model_baseline.getDesignSpecificationOutdoorAirs.each do |dsoa|
        if dsoa.name.get == 'Office WholeBuilding - Md Office Ventilation'
          assert((dsoa.outdoorAirFlowperFloorArea - 0.0004).abs < 0.00001, "The baseline design specification outdoor air fail to updated to 0.0004 m3/s-m2, get actual #{dsoa.outdoorAirFlowperFloorArea}")
        end
      end
    end
  end

  def check_building_rotation_exception(prototypes_base, test_string)
    prototypes_base.each do |prototype, model_baseline|
      building_type, template, climate_zone, user_data_dir, mod = prototype
      @test_dir = "#{File.dirname(__FILE__)}/output"
      mod_str = mod.flatten.join('_') unless mod.empty?
      model_baseline_file_name = mod.empty? ? "#{building_type}-#{template}-#{climate_zone}-#{test_string}-#{user_data_dir}-Baseline/baseline_final.osm" : "#{building_type}-#{template}-#{climate_zone}-#{user_data_dir}-#{mod.flatten.join('_') unless mod.empty?}-Baseline/baseline_final.osm"
      model_baseline_file_name_90 = mod.empty? ? "#{building_type}-#{template}-#{climate_zone}-#{test_string}-#{user_data_dir}-Baseline/baseline_final_90.osm" : "#{building_type}-#{template}-#{climate_zone}-#{user_data_dir}-#{mod.flatten.join('_') unless mod.empty?}-Baseline/baseline_final_90.osm"
      model_baseline_file_name_180 = mod.empty? ? "#{building_type}-#{template}-#{climate_zone}-#{test_string}-#{user_data_dir}-Baseline/baseline_final_180.osm" : "#{building_type}-#{template}-#{climate_zone}-#{user_data_dir}-#{mod.flatten.join('_') unless mod.empty?}-Baseline/baseline_final_180.osm"
      model_baseline_file_name_270 = mod.empty? ? "#{building_type}-#{template}-#{climate_zone}-#{test_string}-#{user_data_dir}-Baseline/baseline_final_270.osm" : "#{building_type}-#{template}-#{climate_zone}-#{user_data_dir}-#{mod.flatten.join('_') unless mod.empty?}-Baseline/baseline_final_270.osm"
      rotated = File.exist?("#{@test_dir}/#{model_baseline_file_name}") && File.exist?("#{@test_dir}/#{model_baseline_file_name_90}") && File.exist?("#{@test_dir}/#{model_baseline_file_name_180}") && File.exist?("#{@test_dir}/#{model_baseline_file_name_270}")

      if mod.empty?
        # test case 1 - rotation
        assert(rotated == true, 'Small Office with default WWR shall rotate orientations, but it didnt')
      elsif mod == 'change_wwr_model_0.4_0.4_0.4_0.4'
        # test case 2 - true
        assert(rotated == true, 'Small Office with updated WWR (0.4, 0.4, 0.4, 0.4) shall rotate orientations, but it didnt')
      elsif mod == 'change_wwr_model_0.4_0.4_0.6_0.6'
        assert(rotated == false, 'Small Office with updated WWR (0.4, 0.4, 0.6, 0.6) do not need to rotate, but it did rotate')
      end
    end
  end

  def check_computer_rooms_equipment_schedule(model_info)
    model_info.each do |prototype, model|
      building_type, template, climate_zone, mod = prototype

      model.getSpaces.each do |space|
        if prm_get_optional_handler(space, @sizing_run_dir, 'spaceType', 'standardsSpaceType') == 'computer room'
          space.spaceType.get.electricEquipment.each do |elec_equipment|
            assert(elec_equipment.schedule.get.name.to_s == 'ASHRAE 90.1 Appendix G - Computer Room Equipment Schedule')
          end
        end
      end
    end
  end

  # Check that no daylighting controls are modeled in the baseline models
  #
  # @param prototypes_base [Hash] Baseline prototypes
  def check_daylighting_control(prototypes_base)
    prototypes_base.each do |prototype, model_baseline|
      building_type, template, climate_zone, user_data_dir, mod = prototype
      # Check the model include daylighting control objects
      model_baseline.getSpaces.sort.each do |space|
        existing_daylighting_controls = space.daylightingControls
        assert(existing_daylighting_controls.empty?, "The baseline model for the #{building_type}-#{template} in #{climate_zone} has daylighting control.")
      end
    end
  end

  def check_dcv(prototypes_base)
    prototypes_base.each do |prototype, model_baseline|
      building_type, template, climate_zone, user_data_dir, mods = prototype

      # to simplify testing procedures, for all test cases below, the following are true
      #   - zone area is larger than 500 sqft
      #   - air loop has economizer

      tc_ids = nil
      mods.each do |mod|
        if mod[0] == 'mark_test_case_no'
          tc_ids = mod[1]
        end
      end
      if tc_ids.nil?
        assert(false, 'mark_test_case_no mod not set, cannot proceed with DCV test check_dcv')
      end

      tc_ids.each do |tc_id|
        case tc_id
        when 1
          # test case 1:
          #   - DCV should be in the user model (zone ppl density > 25 ppl/ksqft, no user exception)
          #   - DCV should be in the baseline (air loop oa flow > 3000 cfm && zone ppl density > 100 ppl/ksqft)
          #   - DCV is implemented in user model
          # expected result: baseline implements DCV
          # test case setting:
          #   - Cafeteria
          #   - user model air loop oa flow 3153 cfm
          #   - no user data needed
          #   - zone ppl density 101 [through ppl density modifier]
          #   - DCV implemented in the user model
          #     - at the airloop level [through modifier]
          #     - at the zone level, zone oa spec per person 0.003539605824
          zone = model_baseline.getThermalZoneByName('Cafeteria_ZN_1_FLR_1 ZN').get
          airloop = zone.airLoopHVAC.get
          assert(dcv_is_on(zone, airloop))

        when 2
          # test case 2:
          #   - DCV should not be in the user model (zone ppl density > 25 ppl/ksqft, but has ZONE user exception)
          #   - DCV should be in the baseline (air loop oa flow > 3000 cfm && zone ppl density > 100 ppl/ksqft)
          #   - DCV is implemented in user model
          # expected result: baseline implements DCV but prompts warning (user model has DCV but meet exception)
          # test case setting:
          #   - Cafeteria
          #   - user model air loop oa flow 3153 cfm
          #   - zone ppl density 101 [through ppl density modifier]
          #   - user data specifies ZONE DCV exception is true
          #   - DCV implemented in the user model
          #     - at the airloop level [through modifier]
          #     - at the zone level, zone oa spec per person 0.003539605824
          zone = model_baseline.getThermalZoneByName('Cafeteria_ZN_1_FLR_1 ZN').get
          airloop = zone.airLoopHVAC.get
          # check warning
          assert(dcv_is_on(zone, airloop))

        when 3
          # test case 3:
          #   - DCV should be in the user model (zone ppl density > 25 ppl/ksqft, no user exception)
          #   - DCV should be in the baseline model (air loop oa flow > 3000 cfm && zone ppl density > 100 ppl/ksqft)
          #   - DCV is NOT implemented in user model
          # expected result: error and terminate
          # test case setting:
          #   - Cafeteria
          #   - user model air loop oa flow 3153 cfm
          #   - zone ppl density 101 [through ppl density modifier]
          #   - no user data
          #   - DCV not implemented in the user model
          #     - at the airloop level by default
          #     - at the zone level [through remove_zone_oa_per_person_spec modifier] (optional)
          zone = model_baseline.getThermalZoneByName('Cafeteria_ZN_1_FLR_1 ZN').get
          airloop = zone.airLoopHVAC.get
          # check error and terminate
          assert(!dcv_is_on(zone, airloop))

        when 4
          # test case 4:
          #   - DCV should not be in the user model (zone ppl density > 25 ppl/ksqft, but has AIR LOOP user exception)
          #   - DCV should be in the baseline model (air loop oa flow > 3000 cfm && zone ppl density > 100 ppl/ksqft)
          #   - DCV is NOT implemented in user model
          # expected result: no DCV in baseline model
          # test case setting:
          #   - Cafeteria
          #   - user model air loop oa flow 3153 cfm
          #   - zone ppl density 101 [through ppl density modifier]
          #   - user data specifies AIR LOOP DCV exception is true
          #   - DCV not implemented in the user model
          #     - at the airloop level by default
          #     - at the zone level [through remove_zone_oa_per_person_spec modifier] (optional)
          zone = model_baseline.getThermalZoneByName('Cafeteria_ZN_1_FLR_1 ZN').get
          airloop = zone.airLoopHVAC.get
          assert(!dcv_is_on(zone, airloop))

        when 5
          # test 5
          #   - DCV should be in the user model (zone ppl density > 25 ppl/ksqft, no user exception)
          #   - DCV should NOT be in the baseline model (air loop oa flow < 3000 cfm || zone ppl density < 100 ppl/ksqft)
          #   - DCV is implmented in user model
          # expected result: no DCV in baseline model
          # test case setting:
          #   - Cafeteria
          #   - user model air loop oa flow 3153 cfm
          #   - zone ppl density 99.99
          #   - no user exception
          #   - DCV implemented in the user model
          #     - at the airloop level [through modifier]
          #     - at the zone level, zone oa spec per person 0.003539605824
          zone = model_baseline.getThermalZoneByName('Cafeteria_ZN_1_FLR_1 ZN').get
          airloop = zone.airLoopHVAC.get
          assert(!dcv_is_on(zone, airloop))

        when 6
          # test 6
          #   - DCV should NOT be in the user model (zone ppl density > 25 ppl/ksqft, but has ZONE user exception)
          #   - DCV should NOT be in the baseline model (air loop oa flow < 3000 cfm || zone ppl density < 100 ppl/ksqft)
          #   - DCV is NOT implemented in user model
          # expected result: NO DCV in baseline model
          # test case setting:
          #   - Cafeteria
          #   - user model air loop oa flow 3153 cfm
          #   - zone ppl density 99.99
          #   - user data specifies ZONE DCV exception is true
          #   - DCV NOT implemented in the user model
          #     - at the airloop level by default
          #     - at the zone level [through remove_zone_oa_per_person_spec modifier] (optional)
          zone = model_baseline.getThermalZoneByName('Cafeteria_ZN_1_FLR_1 ZN').get
          airloop = zone.airLoopHVAC.get
          assert(!dcv_is_on(zone, airloop))

        when 7
          # test 7
          #   - DCV should NOT be in the user model (zone ppl density < 25 ppl/ksqft)
          #   - DCV should NOT be in the baseline model (air loop oa flow < 3000 cfm || zone ppl density < 100 ppl/ksqft)
          #   - DCV is implemented in user model
          # expected result: no DCV in baseline model
          # test case setting:
          #   - Kitchen
          #   - user model air loop oa flow 528 cfm
          #   - zone ppl density 14.93
          #   - no user exception
          #   - DCV implemented in the user model
          #     - at the airloop level [through modifier]
          #     - at the zone level, zone oa spec per person 0.003539605824
          zone = model_baseline.getThermalZoneByName('Kitchen_ZN_1_FLR_1 ZN').get
          airloop = zone.airLoopHVAC.get
          assert(!dcv_is_on(zone, airloop))

        when 8
          # test 8
          #   - DCV should NOT be in the user model (zone ppl denstiy < 25 ppl/ksqft)
          #   - DCV should NOT be in the baseline model (air loop oa flow < 3000 cfm || zone ppl density < 100 ppl/ksqft)
          #   - DCV is NOT implemented in user model
          # expected result: no DCV in baseline model
          # test case setting:
          #   - Kitchen
          #   - user model air loop oa flow 528 cfm
          #   - zone ppl density 14.93
          #   - no user exception
          #   - DCV not implemented in the user model
          #     - at the airloop level by default
          #     - at the zone level [through remove_zone_oa_per_person_spec modifier] (optional)
          zone = model_baseline.getThermalZoneByName('Kitchen_ZN_1_FLR_1 ZN').get
          airloop = zone.airLoopHVAC.get
          assert(!dcv_is_on(zone, airloop))
        else
          assert(false, "ERROR! #{tc_id} not a valid test case id for check_dcv")
        end
      end
    end
  end

  def check_economizer_exception(baseline_base)
    baseline_base.each do |baseline, baseline_model|
      building_type, template, climate_zone, user_data_dir, mod = baseline
      baseline_model.getAirLoopHVACs.each do |air_loop|
        economizer_activated_target = false
        temperature_highlimit_target = 23.89
        air_loop_name = air_loop.name.get
        baseline_system_type = air_loop.additionalProperties.getFeatureAsString('baseline_system_type')
        if ['Building Story 3 VAV_PFP_Boxes (Sys8)', 'DataCenter_top_ZN_6 ZN PSZ-VAV', 'DataCenter_basement_ZN_6 ZN PSZ-VAV', 'Basement Story 0 VAV_PFP_Boxes (Sys8)'].include?(air_loop_name) && climate_zone.end_with?('2B')
          economizer_activated_target = true
        end

        economizer_activated_model = false
        temperature_highlimit_model = 23.89
        oa_sys = air_loop.airLoopHVACOutdoorAirSystem
        if oa_sys.is_initialized
          economizer_activated_model = true unless oa_sys.get.getControllerOutdoorAir.getEconomizerControlType == 'NoEconomizer'
          if economizer_activated_model
            temperature_highlimit_model = oa_sys.get.getControllerOutdoorAir.getEconomizerMaximumLimitDryBulbTemperature.get
          end
        end

        assert(economizer_activated_model == economizer_activated_target,
               "#{building_type}_#{template} is in #{climate_zone}. Air loop #{air_loop.name.get} system type is #{baseline_system_type}. The target economizer flag should be #{economizer_activated_target} but get #{economizer_activated_model}")

        temp_diff = temperature_highlimit_model - temperature_highlimit_target
        assert(temp_diff.abs <= 0.01,
               "#{building_type}_#{template} is in #{climate_zone}. Air loop #{air_loop.name.get} system type is #{baseline_system_type}. The target economizer temperature high limit setpoint is #{temperature_highlimit_target} but get #{temperature_highlimit_model}")
      end
    end
    return true
  end

  #
  # testing baseline elevator implementation
  #
  # @param prototypes_base [Hash] Baseline prototypes
  #
  def check_elevators(prototypes_base)
    prototypes_base.each do |prototype, model|
      building_type, template, climate_zone, user_data_dir, mod = prototype

      if building_type == 'MediumOffice'
        if user_data_dir.include?('hydraulic')
          elevators = model.getElectricEquipmentByName('2 Elevator Lift Motors').get.electricEquipmentDefinition
          elevators_power = elevators.designLevel.get.round(1)
          assert(elevators_power == 37976.6, "The baseline model elevator power for #{building_type}-#{template}-#{climate_zone} is incorrect, it was  #{elevators_power} instead of 37976.6.")
          elevators_process_loads = model.getElectricEquipmentByName('2 Elevator Lift Motors - Misc Process Loads').get.electricEquipmentDefinition
          elevators_process_loads_power = elevators_process_loads.designLevel.get.round(1)
          assert(elevators_process_loads_power == 408.5, "The baseline model elevator process loads power for #{building_type}-#{template}-#{climate_zone} is incorrect, it was  #{elevators_power} instead of 408.5.")
        else
          elevators = model.getElectricEquipmentByName('2 Elevator Lift Motors').get.electricEquipmentDefinition
          elevators_power = elevators.designLevel.get.round(1)
          assert(elevators_power == 8524.6, "The baseline model elevator power for #{building_type}-#{template}-#{climate_zone} is incorrect, it was  #{elevators_power} instead of 8524.6.")
        end
      end
    end
  end

  # Check envelope requirements lookups
  #
  # @param prototypes_base [Hash] Baseline prototypes
  #
  # TODO: Add residential and semi-heated spaces lookup
  def check_envelope(prototypes_base)
    prototypes_base.each do |prototype, model_baseline|
      building_type, template, climate_zone, user_data_dir, mod = prototype

      # Concatenate modifier functions and arguments
      mod_str = mod.flatten.join('_') unless mod.empty?

      # Define name of surfaces used for verification
      run_id = "#{building_type}_#{template}_#{climate_zone}_#{mod_str}"

      opaque_exterior_name = JSON.parse(File.read("#{@@json_dir}/envelope.json"))[run_id]['opaque_exterior_name']
      opaque_interior_name = JSON.parse(File.read("#{@@json_dir}/envelope.json"))[run_id]['opaque_interior_name']
      exterior_fenestration_name = JSON.parse(File.read("#{@@json_dir}/envelope.json"))[run_id]['exterior_fenestration_name']
      exterior_door_name = JSON.parse(File.read("#{@@json_dir}/envelope.json"))[run_id]['exterior_door_name']

      u_value_baseline = {}
      construction_baseline = {}
      opaque_exterior_name.each do |val|
        u_value_baseline[val[0]] = OpenstudioStandards::SqlFile.model_tabular_data_query(model_baseline, 'EnvelopeSummary', 'Opaque Exterior', val[0], 'U-Factor with Film', 'W/m2-K').to_f
        construction_baseline[val[0]] = OpenstudioStandards::SqlFile.model_tabular_data_query(model_baseline, 'EnvelopeSummary', 'Opaque Exterior', val[0], 'Construction', '').to_s
      end
      # @todo: we've identified an issue with the r-value for air film in EnergyPlus for semi-exterior surfaces:
      # https://github.com/NREL/EnergyPlus/issues/9470
      # todos were added in OpenstudioStandards::Constructions.film_coefficients_r_value() since this is just a reporting issue, we're checking the no film u-value for opaque interior surfaces
      opaque_interior_name.each do |val|
        u_value_baseline[val[0]] = OpenstudioStandards::SqlFile.model_tabular_data_query(model_baseline, 'EnvelopeSummary', 'Opaque Interior', val[0], 'U-Factor no Film', 'W/m2-K').to_f
        construction_baseline[val[0]] = OpenstudioStandards::SqlFile.model_tabular_data_query(model_baseline, 'EnvelopeSummary', 'Opaque Interior', val[0], 'Construction', '').to_s
      end
      exterior_fenestration_name.each do |val|
        u_value_baseline[val[0]] = OpenstudioStandards::SqlFile.model_tabular_data_query(model_baseline, 'EnvelopeSummary', 'Exterior Fenestration', val[0], 'Glass U-Factor', 'W/m2-K').to_f
        construction_baseline[val[0]] = OpenstudioStandards::SqlFile.model_tabular_data_query(model_baseline, 'EnvelopeSummary', 'Exterior Fenestration', val[0], 'Construction', '').to_s
      end
      exterior_door_name.each do |val|
        u_value_baseline[val[0]] = OpenstudioStandards::SqlFile.model_tabular_data_query(model_baseline, 'EnvelopeSummary', 'Exterior Door', val[0], 'U-Factor with Film', 'W/m2-K').to_f
        construction_baseline[val[0]] = OpenstudioStandards::SqlFile.model_tabular_data_query(model_baseline, 'EnvelopeSummary', 'Exterior Door', val[0], 'Construction', '').to_s
      end

      # Check U-value against expected U-value
      u_value_goal = opaque_exterior_name + opaque_interior_name + exterior_fenestration_name + exterior_door_name
      u_value_goal.each do |key, value|
        value_si = OpenStudio.convert(value, 'Btu/ft^2*hr*R', 'W/m^2*K').get
        assert(((u_value_baseline[key] - value_si).abs < 0.0015 || (u_value_baseline[key] - 5.835).abs < 0.01), "Baseline U-value for the #{building_type}, #{template}, #{climate_zone} model is incorrect. The U-value of the #{key} is #{u_value_baseline[key]} but should be #{value_si.round(3)}.")
        # assert((construction_baseline[key].include? 'PRM'), "Baseline U-value for the #{building_type}, #{template}, #{climate_zone} model is incorrect. The construction of the #{key} is #{construction_baseline[key]}, which is not from PRM_Construction tab.")
      end
    end
  end

  #
  # testing for exhaust air energy recovery requirement: general requirement and one exception
  #
  # @param prototypes_base [Hash] Baseline prototypes
  #
  def check_exhaust_air_energy(prototypes_base)
    prototypes_base.each do |prototype, model|
      building_type, template, climate_zone, user_data_dir, mod = prototype
      hxs = model.getHeatExchangerAirToAirSensibleAndLatents
      if !hxs.empty?
        assert(false, "The baseline model for #{building_type}-#{template}-#{climate_zone} should not contain ERVs.") unless user_data_dir == 'userdata_default_test'
        hxs.each do |hx|
          if climate_zone.include?('4A')
            assert(hx.sensibleEffectivenessat100HeatingAirFlow.round(2) == 0.67, "The baseline model for #{building_type}-#{template} does not have the correct effectiveness values.")
            assert(hx.sensibleEffectivenessat100CoolingAirFlow.round(2) == 0.66, "The baseline model for #{building_type}-#{template} does not have the correct effectiveness values.")
            assert(hx.latentEffectivenessat75HeatingAirFlow.round(2) == 0.50, "The baseline model for #{building_type}-#{template} does not have the correct effectiveness values.")
            assert(hx.latentEffectivenessat75CoolingAirFlow.round(2) == 0.45, "The baseline model for #{building_type}-#{template} does not have the correct effectiveness values.")
          elsif climate_zone.include?('8A')
            assert(hx.sensibleEffectivenessat100HeatingAirFlow.round(2) == 0.50, "The baseline model for #{building_type}-#{template} does not have the correct effectiveness values.")
            assert(hx.sensibleEffectivenessat100CoolingAirFlow.round(2) == 0.50, "The baseline model for #{building_type}-#{template} does not have the correct effectiveness values.")
            assert(hx.latentEffectivenessat75HeatingAirFlow.round(2) == 0.0, "The baseline model for #{building_type}-#{template} does not have the correct effectiveness values.")
            assert(hx.latentEffectivenessat75CoolingAirFlow.round(2) == 0.0, "The baseline model for #{building_type}-#{template} does not have the correct effectiveness values.")
          end
        end
      else
        assert(false, "The baseline model for #{building_type}-#{template}-#{climate_zone} should contain ERVs.") unless user_data_dir == 'userdata_erv_except_01'
      end
    end
  end

  # Check exterior lighting via userdata
  #
  # @param prototypes_base [Hash] Baseline prototypes
  def check_exterior_lighting(prototypes_base)
    prototypes_base.each do |prototype, model|
      building_type, template, climate_zone, mod = prototype

      if building_type == 'RetailStandalone'
        model.getExteriorLightss.each do |exterior_lights|
          ext_lights_def = exterior_lights.exteriorLightsDefinition
          if exterior_lights.name.get == 'NonDimming Exterior Lights Def'
            design_power = ext_lights_def.designLevel.round(0)
            assert(design_power == 700, "The exterior lighting for 'NonDimming Exterior Lights Def' in #{building_type}-#{template} has incorrect power. Found: #{design_power}; expected 700.")
          end
          if exterior_lights.name.get == 'Occ Sensing Exterior Lights Def'
            design_power = ext_lights_def.designLevel.round(0)
            assert(design_power == 4328, "The exterior lighting for 'Occ Sensing Exterior Lights Def' #{building_type}-#{template} has incorrect power. Found: #{design_power}; expected 4328.")
          end
        end

      end
    end
  end

  # Check fan power credits calculations
  #
  # @param prototypes_base [Hash] Baseline prototypes
  def check_fan_power_credits(prototypes_base)
    standard = Standard.build('90.1-PRM-2019')
    prototypes_base.each do |prototype, model|
      building_type, template, climate_zone, mod = prototype
      std = Standard.build('90.1-PRM-2019')

      if building_type == 'SmallOffice'
        model.getFanVariableVolumes.sort.each do |fan|
          fan_power_si = std.fan_fanpower(fan) / std.fan_design_air_flow(fan)
          fan_power_ip = fan_power_si / OpenStudio.convert(1, 'm^3/s', 'cfm').get
          fan_bhp_ip = fan_power_ip * fan.motorEfficiency / 746.0
          assert(fan_bhp_ip.round(4) == 0.0017, "Fan power for #{fan.name} fan in #{building_type} #{template} #{climate_zone} #{mod} is #{fan_bhp_ip.round(4)} instead of 0.0017.")
        end
      end

      if building_type == 'RetailStandalone'
        model.getFanOnOffs.sort.each do |fan|
          if fan.name.to_s.include?('Front_Entry ZN')
            fan_power_si = std.fan_fanpower(fan) / std.fan_design_air_flow(fan)
            fan_power_ip = fan_power_si / OpenStudio.convert(1, 'm^3/s', 'cfm').get
            fan_bhp_ip = fan_power_ip * fan.motorEfficiency / 746.0
            assert(fan_bhp_ip.round(4) == 0.0012, "Fan power for  #{fan.name} fan in #{building_type} #{template} #{climate_zone} #{mod} is #{fan_bhp_ip.round(4)} instead of 0.0012.")
          end
        end
      end
    end
  end

  def check_f_c_factors(baseline_base)
    baseline_base.each do |baseline, baseline_model|
      building_type, template, climate_zone, user_data_dir, mod = baseline
      # Check that the appropriate ground temperature profile object has been added to the model
      assert(!baseline_model.getSiteGroundTemperatureFCfactorMethod.nil?, "No FCfactorMethod ground temperature profile were found in the #{building_type} baseline model.")

      if building_type == 'LargeOffice'
        # Check ground temperature profile temperatures
        assert(baseline_model.getSiteGroundTemperatureFCfactorMethod.januaryGroundTemperature.to_f.round(1) == 24.2, "Wrong temperature in the FCfactorMethod ground temperature profile for the  #{building_type} baseline model.")
        assert(baseline_model.getSiteGroundTemperatureFCfactorMethod.julyGroundTemperature.to_f.round(1) == 21.2, "Wrong temperature in the FCfactorMethod ground temperature profile for the  #{building_type} baseline model.")

        # F-factor
        # Check outside boundary condition
        surface = baseline_model.getSurfaceByName('Basement_Floor').get
        assert(surface.outsideBoundaryCondition.to_s == 'GroundFCfactorMethod', "The #{building_type} baseline model created for check_f_c_factors() does not use the correct outside boundary condition for the slab on grade.")
        # Check construction type
        construction = surface.construction.get.to_FFactorGroundFloorConstruction.get
        assert(construction.iddObjectType.valueName.to_s == 'OS_Construction_FfactorGroundFloor', "The #{building_type} baseline model created for check_f_c_factors() does not use the correct construction type for the slab on grade.")
        # Check F-factor abd other params
        assert(construction.fFactor.round(2) == 1.26, "The #{building_type} baseline model created for check_f_c_factors() does not use the correct F-factor type for the slab on grade.")
        assert(construction.area.round(2) == 2779.43, "The #{building_type} baseline model created for check_f_c_factors() does not use the correct area for the slab on grade.")
        assert(construction.perimeterExposed == 0, "The #{building_type} baseline model created for check_f_c_factors() does not use the correct exposed perimeter for the slab on grade.")
        # C-factor
        # Check outside boundary condition
        surface = baseline_model.getSurfaceByName('Basement_Wall_East').get
        assert(surface.outsideBoundaryCondition.to_s == 'GroundFCfactorMethod', "The #{building_type} baseline model created for check_f_c_factors() does not use the correct outside boundary condition for the basement walls.")
        # Check construction type
        construction = surface.construction.get.to_CFactorUndergroundWallConstruction.get
        assert(construction.iddObjectType.valueName.to_s == 'OS_Construction_CfactorUndergroundWall', "The #{building_type} baseline model created for check_f_c_factors() does not use the correct construction type for the basement walls.")
        # Check F-factor abd other params
        assert(construction.cFactor.round(2) == 6.47, "The #{building_type} baseline model created for check_f_c_factors() does not use the correct C-factor type for the basement walls.")
        assert(construction.height.round(2) == 2.44, "The #{building_type} baseline model created for check_f_c_factors() does not use the correct height for the basement walls.")
      elsif building_type == 'SmallOffice'
        # F-factor
        # Check outside boundary condition
        surface = baseline_model.getSurfaceByName('Core_ZN_floor').get
        assert(surface.outsideBoundaryCondition.to_s == 'GroundFCfactorMethod', "The #{building_type} baseline model created for check_f_c_factors() does not use the correct outside boundary condition for the core slab on grade.")
        # Check construction type
        construction = surface.construction.get.to_FFactorGroundFloorConstruction.get
        assert(construction.iddObjectType.valueName.to_s == 'OS_Construction_FfactorGroundFloor', "The #{building_type} baseline model created for check_f_c_factors() does not use the correct construction type for the core slab on grade.")
        # Check F-factor abd other params
        assert(construction.fFactor.round(2) == 1.26, "The #{building_type} baseline model created for check_f_c_factors() does not use the correct F-factor type for the core slab on grade.")
        assert(construction.area.round(2) == 149.66, "The #{building_type} baseline model created for check_f_c_factors() does not use the correct area for the core slab on grade.")
        assert(construction.perimeterExposed == 0, "The #{building_type} baseline model created for check_f_c_factors() does not use the correct exposed perimeter for the core slab on grade.")
        # Check outside boundary condition
        surface = baseline_model.getSurfaceByName('Perimeter_ZN_1_floor').get
        assert(surface.outsideBoundaryCondition.to_s == 'GroundFCfactorMethod', "The #{building_type} baseline model created for check_f_c_factors() does not use the correct outside boundary condition for the perimeter slab on grade.")
        # Check construction type
        construction = surface.construction.get.to_FFactorGroundFloorConstruction.get
        assert(construction.iddObjectType.valueName.to_s == 'OS_Construction_FfactorGroundFloor', "The #{building_type} baseline model created for check_f_c_factors() does not use the correct construction type for the perimeter slab on grade.")
        # Check F-factor abd other params
        assert(construction.fFactor.round(2) == 1.26, "The #{building_type} baseline model created for check_f_c_factors() does not use the correct F-factor type for the perimeter slab on grade.")
        assert(construction.area.round(2) == 113.45, "The #{building_type} baseline model created for check_f_c_factors() does not use the correct area for the perimeter slab on grade.")
        assert(construction.perimeterExposed.round(2) == 27.69, "The #{building_type} baseline model created for check_f_c_factors() does not use the correct exposed perimeter for the perimeter slab on grade.")
      end
    end
  end

  # Check hvac baseline system type selections
  # Expected outcome depends on prototype name and 'mod' variation defined with
  #
  # @param prototypes_base [Hash] Baseline prototypes
  def check_hvac(prototypes_base)
    prototypes_base.each do |prototype, model|
      building_type, template, climate_zone, user_data_dir, mod = prototype

      # Concatenate modifier functions and arguments
      mod_str = mod.flatten.join('_') unless mod.empty?

      run_id = "#{building_type}_#{template}_#{climate_zone}_#{mod_str}"
      @bldg_type_alt_now = @bldg_type_alt[prototype]
      if ['0A', '0B', '1A', '1B', '2A', '2B', '3A'].include?(climate_zone.sub('ASHRAE 169-2013-', ''))
        energy_type = 'Electric'
      else
        energy_type = 'Fuel'
      end

      if building_type == 'MidriseApartment' && mod_str.nil?
        # Residential model should be ptac or pthp, depending on climate
        check_if_pkg_terminal(model, climate_zone, 'MidriseApartment')
      elsif @bldg_type_alt_now == 'Assembly' && building_type == 'MediumOffice'
        # This is a public assembly < 120 ksf, should be PSZ
        check_if_psz(model, 'Assembly < 120,000 sq ft.')
        check_heat_type(model, climate_zone, 'SZ', 'HeatPump')
      elsif @bldg_type_alt_now == 'Assembly' && building_type == 'LargeHotel'
        # This is a public assembly > 120 ksf, should be SZ-CV
        check_if_sz_cv(model, climate_zone, 'Assembly < 120,000 sq ft.')
      elsif building_type == 'RetailStripmall' && mod_str.nil?
        # System type should be PSZ
        check_if_psz(model, 'RetailStripmall, one story, any area')
      elsif @bldg_type_alt_now == 'Retail' && building_type == 'PrimarySchool'
        # Single story retail is PSZ, regardless of floor area
        check_if_psz(model, 'retail, one story, floor area > 25 ksf.')
      elsif building_type == 'RetailStripmall' && mod_str == 'set_zone_multiplier_3'
        # System type should be PVAV with 10 zones
        check_if_pvav(model, 'retail > 25,000 sq ft, 3 stories')
        check_terminal_type(model, energy_type, run_id)
      elsif building_type == 'SmallOffice' && mod_str.nil?
        # System type should be PSZ
        check_if_psz(model, 'non-res, one story, < 25 ksf')
        check_heat_type(model, climate_zone, 'SZ', 'HeatPump')
      elsif building_type == 'PrimarySchool' && mod_str == 'remove_transformer'
        # System type should be PVAV, some zones may be on PSZ systems
        check_if_pvav(model, 'nonres > 25,000 sq ft, < 150 ksf , 1 story')
        check_heat_type(model, climate_zone, 'MZ', energy_type)
        check_terminal_type(model, energy_type, run_id)
      elsif building_type == 'SecondarySchool' && mod_str == 'remove_transformer'
        # System type should be VAV/chiller
        check_if_vav_chiller(model, 'nonres > 150 ksf , 1 to 3 stories')
        check_heat_type(model, climate_zone, 'MZ', energy_type)
        check_terminal_type(model, energy_type, run_id)
      elsif building_type == 'MediumOffice' && mod_str == 'remove_transformer_return_relief_fan'
        # Check if baseline has return and relief fan and if fan power
        # distribution is correct
        check_return_reflief_fan_pwr_dist(model)
      elsif building_type == 'SmallOffice' && mod_str == 'set_zone_multiplier_4'
        # nonresidential, 4 to 5 stories, <= 25 ksf --> PVAV
        # System type should be PVAV with 10 zones, area is 22,012 sf
        check_if_pvav(model, 'other nonres > 4 to 5 stories, <= 25 ksf')
        check_terminal_type(model, energy_type, run_id)
      elsif building_type == 'SmallOffice' && mod_str == 'set_zone_multiplier_5'
        # nonresidential, 4 to 5 stories, <= 150 ksf --> PVAV
        # System type should be PVAV with 10 zones, area is 27,515 sf
        check_if_pvav(model, 'other nonres > 4 to 5 stories, <= 150 ksf')
        check_terminal_type(model, energy_type, run_id)
      elsif building_type == 'PrimarySchool' && mod_str.include?('set_zone_multiplier_4')
        # nonresidential, 4 to 5 stories, > 150 ksf --> VAV/chiller
        # System type should be PVAV with 10 zones, area is 22,012 sf
        check_if_vav_chiller(model, 'other nonres > 4 to 5 stories, > 150 ksf')
        check_terminal_type(model, energy_type, run_id)
      elsif building_type == 'SmallOffice' && mod_str == 'set_zone_multiplier_6'
        # 6+ stories, any floor area --> VAV/chiller
        # This test has floor area 33,018 sf
        check_if_vav_chiller(model, ' other nonres > 6 stories')
        check_terminal_type(model, energy_type, run_id)
      elsif @bldg_type_alt_now == 'Hospital' && building_type == 'SmallOffice'
        energy_type = 'Fuel' # Table G3.1.1-3 Note 4
        # Hospital < 25 ksf is PVAV; different rule than non-res
        check_if_pvav(model, 'hospital, floor area < 25 ksf.')
        check_terminal_type(model, energy_type, run_id)
      elsif building_type == 'Hospital' && mod_str.nil?
        energy_type = 'Fuel' # Table G3.1.1-3 Note 4
        # System type should be VAV/chiller, area is 241 ksf
        check_if_vav_chiller(model, 'hospital > 4 to 5 stories, > 150 ksf')
        check_heat_type(model, climate_zone, 'MZ', energy_type)
        check_terminal_type(model, energy_type, run_id)
      elsif building_type == 'Warehouse'
        # System type should be system 9, 10 but with no mechanical cooling
        check_if_heat_only(model, climate_zone, building_type)
      elsif mod_str == 'make_lab_high_distrib_zone_exh' || mod_str == 'make_lab_high_system_exh'
        # All labs on a given floor of the building should be on a separate MZ system
        model.getAirLoopHVACs.each do |air_loop|
          # identify hours of operation
          has_lab = false
          has_nonlab = false
          air_loop.thermalZones.each do |thermal_zone|
            thermal_zone.spaces.each do |space|
              space_type = space.spaceType.get.standardsSpaceType.get
              if space_type == 'laboratory'
                has_lab = true
              else
                has_nonlab = true
              end
            end
          end
          assert(!(has_lab == true && has_nonlab == true), "System #{air_loop.name} has lab and nonlab spaces and lab exhaust > 15,000 cfm.")
        end
      elsif mod_str == 'make_lab_low_distrib_zone_exh'
        # Labs on a given floor of the building should be mixed with other space types on the main MZ system
        model.getAirLoopHVACs.each do |air_loop|
          # identify hours of operation
          has_lab = false
          has_nonlab = false
          air_loop.thermalZones.each do |thermal_zone|
            thermal_zone.spaces.each do |space|
              space_type = space.spaceType.get.standardsSpaceType.get
              if space_type == 'laboratory'
                has_lab = true
              else
                has_nonlab = true
              end
            end
          end
          assert(!(has_lab == true && has_nonlab == false), "System #{air_loop.name} has only lab spaces and lab exhaust < 15,000 cfm.")
        end
      elsif building_type == 'LargeOffice' || building_type == 'MediumOffice'
        # Check that the datacenter basement is assigned to system 11, PSZ-VAV
        check_cmp_dtctr_system_type(model)
      end
    end
  end

  # Check hvac baseline system efficiencies
  def check_hvac_efficiency(prototypes_base)
    # No.1 PTAC
    # cooling: CoilCoolingDXSingleSpeed
    # heating: CoilHeatingWater
    # hash = {capacity:cop}
    capacity_cop_cool = { 100000 => 3.1 }
    capacity_cop_cool.each do |key_cool, value_cool|
      std = Standard.build('90.1-PRM-2019')
      prototypes_base.each do |prototype, model_base|
        building_type, template, climate_zone, user_data_dir, mod = prototype
        if building_type == 'SmallOffice' && climate_zone == 'ASHRAE 169-2013-2A'
          # Create a deep copy of the proposed model
          model_ptac = BTAP::FileIO.deep_copy(model_base)
          # Remove all HVAC from model, excluding service water heating
          std.model_remove_prm_hvac(model_ptac)
          hot_water_loop = std.model_add_hw_loop(model_ptac, 'DistrictHeating')
          model_ptac.getPumpVariableSpeeds.each do |pump|
            pump.setRatedFlowRate(100)
          end
          zones = model_ptac.getThermalZones
          zones.each do |zone|
            zone.additionalProperties.setFeature('baseline_system_type', 'PTAC')
          end
          std.model_add_ptac(model_ptac,
                             zones,
                             cooling_type: 'Single Speed DX AC',
                             heating_type: 'Water',
                             hot_water_loop: hot_water_loop,
                             fan_type: 'ConstantVolume')
          zones.each do |zone|
            zone.equipment.each do |zone_equipment|
              ptac = zone_equipment.to_ZoneHVACPackagedTerminalAirConditioner.get
              ptac.supplyAirFan.to_FanConstantVolume.get.setMaximumFlowRate(100)
              clg_coil = ptac.coolingCoil.to_CoilCoolingDXSingleSpeed.get
              capacity_cool_w = OpenStudio.convert(key_cool, 'Btu/hr', 'W'). get
              clg_coil.setRatedTotalCoolingCapacity(capacity_cool_w)
            end
          end
          std.model_apply_hvac_efficiency_standard(model_ptac, climate_zone)
          assert((model_ptac.getCoilCoolingDXSingleSpeeds[0].ratedCOP.to_f - value_cool).abs < 0.001, 'Error in efficiency setting for cooling DX single coil (PTAC).')
        end
      end
    end

    # No.2 PTHP
    # cooling: CoilCoolingDXSingleSpeed
    # heating: CoilHeatingDXSingleSpeed
    # hash = {capacity:cop}
    capacity_cop_cool = { 100000 => 3.1 }
    capacity_eff_heat = { 100000 => 3.1 }
    capacity_cop_cool.each do |key_cool, value_cool|
      capacity_eff_heat.each do |key_heat, value_heat|
        std = Standard.build('90.1-PRM-2019')
        prototypes_base.each do |prototype, model_base|
          building_type, template, climate_zone, user_data_dir, mod = prototype
          if building_type == 'SmallOffice' && climate_zone == 'ASHRAE 169-2013-2A'
            # Create a deep copy of the proposed model
            model_pthp = BTAP::FileIO.deep_copy(model_base)
            # Remove all HVAC from model, excluding service water heating
            std.model_remove_prm_hvac(model_pthp)
            zones = model_pthp.getThermalZones
            zones.each do |zone|
              zone.additionalProperties.setFeature('baseline_system_type', 'PTHP')
            end
            std.model_add_pthp(model_pthp,
                               zones,
                               fan_type: 'ConstantVolume')
            zones.each do |zone|
              zone.equipment.each do |zone_equipment|
                pthp = zone_equipment.to_ZoneHVACPackagedTerminalHeatPump.get
                pthp.supplyAirFan.to_FanConstantVolume.get.setMaximumFlowRate(100)
                clg_coil = pthp.coolingCoil.to_CoilCoolingDXSingleSpeed.get
                capacity_cool_w = OpenStudio.convert(key_cool, 'Btu/hr', 'W'). get
                clg_coil.setRatedTotalCoolingCapacity(capacity_cool_w)
                htg_coil = pthp.heatingCoil.to_CoilHeatingDXSingleSpeed.get
                capacity_heat_w = OpenStudio.convert(key_heat, 'Btu/hr', 'W'). get
                htg_coil.setRatedTotalHeatingCapacity(capacity_heat_w)
              end
            end
            std.model_apply_hvac_efficiency_standard(model_pthp, climate_zone)
            assert((model_pthp.getCoilCoolingDXSingleSpeeds[0].ratedCOP.to_f - value_cool).abs < 0.001, 'Error in efficiency setting for cooling DX single coil (PTHP).')
            assert((model_pthp.getCoilHeatingDXSingleSpeeds[0].ratedCOP.to_f - value_heat).abs < 0.001, 'Error in efficiency setting for heating DX single coil (PTHP).')
          end
        end
      end
    end

    # No.3 PSZ_AC
    # cooling: CoilCoolingDXSingleSpeed
    # heating: CoilHeatingGas
    # hash = {capacity:cop}
    capacity_cop_cool = { 10000 => 3.0,
                          300000 => 3.5 }
    capacity_cop_heat = { 10000 => 0.8,
                          300000 => 0.793 }
    capacity_cop_cool.each do |key_cool, value_cool|
      capacity_cop_heat.each do |key_heat, value_heat|
        std = Standard.build('90.1-PRM-2019')
        prototypes_base.each do |prototype, model_base|
          building_type, template, climate_zone, user_data_dir, mod = prototype
          if building_type == 'SmallOffice' && climate_zone == 'ASHRAE 169-2013-8A'
            # Create a deep copy of the proposed model
            model_psz_ac = BTAP::FileIO.deep_copy(model_base)
            # Remove all HVAC from model, excluding service water heating
            std.model_remove_prm_hvac(model_psz_ac)
            # Remove all EMS objects from the model
            std.model_remove_prm_ems_objects(model_psz_ac)
            zones = model_psz_ac.getThermalZones
            std.model_add_psz_ac(model_psz_ac,
                                 zones,
                                 cooling_type: 'Single Speed DX AC',
                                 chilled_water_loop: nil,
                                 heating_type: 'Gas',
                                 supplemental_heating_type: nil,
                                 hot_water_loop: nil,
                                 fan_location: 'DrawThrough',
                                 fan_type: 'ConstantVolume')
            capacity_cool_w = OpenStudio.convert(key_cool, 'Btu/hr', 'W'). get
            model_psz_ac.getCoilCoolingDXSingleSpeeds.sort.each do |clg_coil|
              clg_coil.setRatedTotalCoolingCapacity(capacity_cool_w)
            end
            capacity_heat_w = OpenStudio.convert(key_heat, 'Btu/hr', 'W'). get
            model_psz_ac.getCoilHeatingGass.sort.each do |htg_coil|
              htg_coil.setNominalCapacity(capacity_heat_w)
            end
            model_psz_ac.getAirLoopHVACs.each do |air_loop_hvac|
              air_loop_hvac.additionalProperties.setFeature('baseline_system_type', 'PSZ_AC')
              air_loop_hvac.setDesignSupplyAirFlowRate(0.01)
            end
            model_psz_ac.getFanOnOffs.each do |fan_on_off|
              fan_on_off.setMaximumFlowRate(0.01)
            end
            std.model_apply_hvac_efficiency_standard(model_psz_ac, climate_zone)
            assert((model_psz_ac.getCoilCoolingDXSingleSpeeds[0].ratedCOP.to_f - value_cool).abs < 0.001, 'Error in efficiency setting for cooling DX single coil (PSZ-AC).')
            assert((model_psz_ac.getCoilHeatingGass[0].gasBurnerEfficiency.to_f - value_heat).abs < 0.001, 'Error in efficiency setting for heating gas coil (PSZ-AC).')
          end
        end
      end
    end

    # No.4 PSZ_HP
    # cooling: CoilCoolingDXSingleSpeed
    # heating: CoilHeatingDXSingleSpeed
    # hash = {capacity:cop}
    capacity_cop_cool = { 10000 => 3.0,
                          300000 => 3.1 }
    capacity_cop_heat = { 10000 => 3.4,
                          300000 => 3.4 }
    capacity_cop_cool.each do |key_cool, value_cool|
      capacity_cop_heat.each do |key_heat, value_heat|
        std = Standard.build('90.1-PRM-2019')
        prototypes_base.each do |prototype, model_base|
          building_type, template, climate_zone, user_data_dir, mod = prototype
          if building_type == 'SmallOffice' && climate_zone == 'ASHRAE 169-2013-2A'
            # Create a deep copy of the proposed model
            model_psz_hp = BTAP::FileIO.deep_copy(model_base)
            capacity_cool_w = OpenStudio.convert(key_cool, 'Btu/hr', 'W'). get
            model_psz_hp.getCoilCoolingDXSingleSpeeds.sort.each do |clg_coil|
              clg_coil.setRatedTotalCoolingCapacity(capacity_cool_w)
            end
            capacity_heat_w = OpenStudio.convert(key_heat, 'Btu/hr', 'W'). get
            model_psz_hp.getCoilHeatingDXSingleSpeeds.sort.each do |htg_coil|
              htg_coil.setRatedTotalHeatingCapacity(capacity_heat_w)
            end
            std.model_apply_hvac_efficiency_standard(model_psz_hp, climate_zone)
            assert((model_psz_hp.getCoilCoolingDXSingleSpeeds[0].ratedCOP.to_f - value_cool).abs < 0.001, 'Error in efficiency setting for cooling DX single coil (PSZ-HP).')
            assert((model_psz_hp.getCoilHeatingDXSingleSpeeds[0].ratedCOP.to_f - value_heat).abs < 0.001, 'Error in efficiency setting for heating DX single coil (PSZ-HP).')
          end
        end
      end
    end

    # No.5 PVAV_Reheat
    # cooling: CoilCoolingDXTwoSpeed
    # heating: Boiler
    # hash = {capacity:cop}
    capacity_cop_cool = { 10000 => 3.0,
                          300000 => 3.5 }
    boiler_capacity_eff = { 100000 => 0.8,
                            1000000 => 0.75 }
    capacity_cop_cool.each do |key_cool, value_cool|
      boiler_capacity_eff.each do |key_heat, value_heat|
        std = Standard.build('90.1-PRM-2019')
        prototypes_base.each do |prototype, model_base|
          building_type, template, climate_zone, user_data_dir, mod = prototype
          if building_type == 'MediumOffice' && template == '90.1-2013' && climate_zone == 'ASHRAE 169-2013-8A'
            # Create a deep copy of the proposed model
            model_pvav_reheat = BTAP::FileIO.deep_copy(model_base)
            capacity_cool_w = OpenStudio.convert(key_cool, 'Btu/hr', 'W'). get
            model_pvav_reheat.getCoilCoolingDXTwoSpeeds.sort.each do |clg_coil|
              clg_coil.setRatedHighSpeedTotalCoolingCapacity(capacity_cool_w)
              clg_coil.setRatedLowSpeedTotalCoolingCapacity(capacity_cool_w)
            end
            capacity_heat_w = OpenStudio.convert(key_heat, 'Btu/hr', 'W'). get
            model_pvav_reheat.getBoilerHotWaters.sort.each do |boiler|
              boiler.setNominalCapacity(capacity_heat_w)
            end
            std.model_apply_hvac_efficiency_standard(model_pvav_reheat, climate_zone)
            assert((model_pvav_reheat.getCoilCoolingDXTwoSpeeds[0].ratedHighSpeedCOP.to_f - value_cool).abs < 0.001, 'Error in efficiency setting for cooling DX two speed coil (PVAV_Reheat).')
            assert((model_pvav_reheat.getCoilCoolingDXTwoSpeeds[0].ratedLowSpeedCOP.to_f - value_cool).abs < 0.001, 'Error in efficiency setting for cooling DX two speed coil (PVAV_Reheat).')
            assert((model_pvav_reheat.getBoilerHotWaters[0].nominalThermalEfficiency.to_f - value_heat).abs < 0.001, 'Error in efficiency setting for boiler (PVAV_Reheat).')
          end
        end
      end
    end

    # No.6 PVAV_PFP_Boxes
    # cooling: CoilCoolingDXTwoSpeed
    # heating: CoilHeatingElectric
    # hash = {capacity:cop}
    capacity_cop_cool = { 10000 => 3.0,
                          300000 => 3.5 }
    capacity_cop_cool.each do |key_cool, value_cool|
      boiler_capacity_eff.each do |key_heat, value_heat|
        std = Standard.build('90.1-PRM-2019')
        prototypes_base.each do |prototype, model_base|
          building_type, template, climate_zone, user_data_dir, mod = prototype
          if building_type == 'MediumOffice' && template == '90.1-2013' && climate_zone == 'ASHRAE 169-2013-2A'
            # Create a deep copy of the proposed model
            model_pvav_pfp_boxes = BTAP::FileIO.deep_copy(model_base)
            capacity_cool_w = OpenStudio.convert(key_cool, 'Btu/hr', 'W'). get
            model_pvav_pfp_boxes.getCoilCoolingDXTwoSpeeds.sort.each do |clg_coil|
              clg_coil.setRatedHighSpeedTotalCoolingCapacity(capacity_cool_w)
              clg_coil.setRatedLowSpeedTotalCoolingCapacity(capacity_cool_w)
            end
            std.model_apply_hvac_efficiency_standard(model_pvav_pfp_boxes, climate_zone)
            assert((model_pvav_pfp_boxes.getCoilCoolingDXTwoSpeeds[0].ratedHighSpeedCOP.to_f - value_cool).abs < 0.001, 'Error in efficiency setting for cooling DX two speed coil (PVAV_PFP_Boxes).')
            assert((model_pvav_pfp_boxes.getCoilCoolingDXTwoSpeeds[0].ratedLowSpeedCOP.to_f - value_cool).abs < 0.001, 'Error in efficiency setting for cooling DX two speed coil (PVAV_PFP_Boxes).')
          end
        end
      end
    end

    # No.7 VAV_Reheat
    # cooling: Chiller/CoolingTower
    # heating: Boiler
    # hash = {capacity:cop}
    chiller_capacity_eff = { 100 => 0.79,
                             200 => 0.718 }
    boiler_capacity_eff = { 100000 => 0.8,
                            1000000 => 0.75 }
    chiller_capacity_eff.each do |key_cool, value_cool|
      boiler_capacity_eff.each do |key_heat, value_heat|
        std = Standard.build('90.1-PRM-2019')
        prototypes_base.each do |prototype, model_base|
          building_type, template, climate_zone, user_data_dir, mod = prototype
          if building_type == 'MediumOffice' && template == '90.1-2004'
            # Create a deep copy of the proposed model
            model_vav_reheat = BTAP::FileIO.deep_copy(model_base)
            capacity_cool_w = OpenStudio.convert(key_cool, 'ton', 'W'). get
            model_vav_reheat.getChillerElectricEIRs.sort.each do |chiller|
              chiller.setReferenceCapacity(capacity_cool_w)
            end
            capacity_heat_w = OpenStudio.convert(key_heat, 'Btu/hr', 'W'). get
            model_vav_reheat.getBoilerHotWaters.sort.each do |boiler|
              boiler.setNominalCapacity(capacity_heat_w)
            end
            std.model_apply_hvac_efficiency_standard(model_vav_reheat, climate_zone)
            assert((model_vav_reheat.getChillerElectricEIRs[0].referenceCOP.to_f - 3.517 / value_cool).abs < 0.001, 'Error in efficiency setting for chiller (VAV_Reheat).')
            assert((model_vav_reheat.getBoilerHotWaters[0].nominalThermalEfficiency.to_f - value_heat).abs < 0.001, 'Error in efficiency setting for boiler (VAV_Reheat).')
          end
        end
      end
    end

    # check cooling tower heat rejection
    std = Standard.build('90.1-PRM-2019')
    prototypes_base.each do |prototype, model_base|
      building_type, template, climate_zone, user_data_dir, mod = prototype
      if building_type == 'MediumOffice' && template == '90.1-2004'
        # Create a deep copy of the proposed model
        model_vav_reheat_coolingtower = BTAP::FileIO.deep_copy(model_base)
        design_water_flow_gpm = 1000
        design_water_flow_m3_per_s = OpenStudio.convert(design_water_flow_gpm, 'gal/min', 'm^3/s').get
        model_vav_reheat_coolingtower.getCoolingTowerVariableSpeeds[0].setDesignWaterFlowRate(design_water_flow_m3_per_s)
        design_water_flow_gpm = OpenStudio.convert(design_water_flow_m3_per_s, 'm^3/s', 'gal/min').get
        fan_motor_nameplate_hp = design_water_flow_gpm / 38.2
        fan_bhp = 0.9 * fan_motor_nameplate_hp
        fan_motor_eff = 0.924
        fan_motor_actual_power_hp = fan_bhp / fan_motor_eff
        fan_motor_actual_power_w = fan_motor_actual_power_hp * 745.7
        std.model_apply_hvac_efficiency_standard(model_vav_reheat_coolingtower, climate_zone)
        assert((model_vav_reheat_coolingtower.getCoolingTowerVariableSpeeds[0].designFanPower.to_f - fan_motor_actual_power_w).abs < 0.001, 'Error in setting for cooling tower heat rejection (VAV_Reheat).')
      end
    end

    # No.8 VAV_PFP_Boxes
    # cooling: Chiller/CoolingTower
    # heating: Boiler
    # hash = {capacity:cop}
    chiller_capacity_eff = { 100 => 0.703,
                             200 => 0.634 }
    chiller_capacity_eff.each do |key_cool, value_cool|
      std = Standard.build('90.1-PRM-2019')
      prototypes_base.each do |prototype, model_base|
        building_type, template, climate_zone, user_data_dir, mod = prototype
        if building_type == 'LargeOffice' && template == '90.1-2004'
          # Create a deep copy of the proposed model
          model_vav_pfp = BTAP::FileIO.deep_copy(model_base)
          capacity_cool_w = OpenStudio.convert(key_cool, 'ton', 'W'). get
          model_vav_pfp.getChillerElectricEIRs.sort.each do |chiller|
            chiller.setReferenceCapacity(capacity_cool_w)
          end
          std.model_apply_hvac_efficiency_standard(model_vav_pfp, climate_zone)
          assert((model_vav_pfp.getChillerElectricEIRs[0].referenceCOP.to_f - 3.517 / value_cool).abs < 0.001, 'Error in efficiency setting for chiller (VAV_Reheat).')
        end
      end
    end

    # No.9 Gas_Furnace
    # heating: CoilHeatingGas
    # hash = {capacity:cop}
    capacity_cop_heat = { 10000 => 0.793 }
    capacity_cop_heat.each do |key_heat, value_heat|
      std = Standard.build('90.1-PRM-2019')
      prototypes_base.each do |prototype, model_base|
        building_type, template, climate_zone, user_data_dir, mod = prototype
        if building_type == 'SmallOffice' && climate_zone == 'ASHRAE 169-2013-2A'
          # Create a deep copy of the proposed model
          model_gas_furnace = BTAP::FileIO.deep_copy(model_base)
          # Remove all HVAC from model, excluding service water heating
          std.model_remove_prm_hvac(model_gas_furnace)
          # Remove all EMS objects from the model
          std.model_remove_prm_ems_objects(model_gas_furnace)
          zones = model_gas_furnace.getThermalZones
          zones.each do |zone|
            zone.additionalProperties.setFeature('baseline_system_type', 'Gas_Furnace')
          end
          std.model_add_unitheater(model_gas_furnace,
                                   zones,
                                   fan_control_type: 'ConstantVolume',
                                   fan_pressure_rise: 0.2,
                                   heating_type: 'Gas',
                                   hot_water_loop: nil)
          capacity_heat_w = OpenStudio.convert(key_heat, 'Btu/hr', 'W'). get
          model_gas_furnace.getCoilHeatingGass.sort.each do |htg_coil|
            htg_coil.setNominalCapacity(capacity_heat_w)
          end
          model_gas_furnace.getFanConstantVolumes.each do |fan_constant_volume|
            fan_constant_volume.setMaximumFlowRate(0.01)
          end
          std.model_apply_hvac_efficiency_standard(model_gas_furnace, climate_zone)
          assert((model_gas_furnace.getCoilHeatingGass[0].gasBurnerEfficiency.to_f - value_heat).abs < 0.001, 'Error in efficiency setting for gas furnace (Gas Furnace).')
        end
      end
    end
  end
  # Check if split of zones to PSZ from multizone baselines is working correctly

  def check_psz_split_from_mz(prototypes_base)
    prototypes_base.each do |prototype, model|
      building_type, template, climate_zone, user_data_dir, mod = prototype

      # Concatenate modifier functions and arguments
      mod_str = mod.flatten.join('_') unless mod.empty?

      run_id = "#{building_type}_#{template}_#{climate_zone}_#{mod_str}"
      @bldg_type_alt_now = @bldg_type_alt[prototype]

      if building_type == 'MediumOffice' && mod_str == 'remove_transformer_change_zone_epd_Perimeter_bot_ZN_1 ZN_70'
        # This mod should isolate Perimeter_bot_ZN_1 ZN to PSZ
        # Fan schedule for the PSZ should be same as the MZ system fan schedule (92 hrs/wk)
        # MZ system will have the zone Core_bottom ZN on it
        # Review all air loops and check zones and fan schedules
        num_zones_target = 0
        num_zones_mz = 0
        fan_hrs_per_week_target = 0
        fan_hrs_per_week_mz = 0
        model.getAirLoopHVACs.each do |air_loop|
          air_loop.thermalZones.each do |zone|
            zone_name = zone.name.get
            if zone.name.get == 'Perimeter_bot_ZN_1 ZN'
              # Get fan hours and num zones
              num_zones_target = air_loop.thermalZones.size
              fan_hrs_per_week_target = get_fan_hours_per_week(model, air_loop)
            elsif zone.name.get == 'Core_bottom ZN'
              num_zones_mz = air_loop.thermalZones.size
              fan_hrs_per_week_mz = get_fan_hours_per_week(model, air_loop)
            end
          end
        end
        assert(num_zones_target == 1, "Split PSZ from MZ system fails for high internal gain zone. Expected 'Perimeter_bot_ZN_1 ZN' to be isolated as one zone, but num_zones_target is #{num_zones_target}")
        assert(num_zones_mz > 1, 'Split PSZ from MZ system fails for high internal gain zone. Expected multiple zones to be on multiple zone system.')
        assert((fan_hrs_per_week_target - fan_hrs_per_week_mz).abs < 5, "Split PSZ from MZ system fails for high internal gain zone. Expected fan schedule on the PSZ system with #{fan_hrs_per_week_target} system hours to be roughly the same as the MZ system with #{fan_hrs_per_week_mz} system hours.")
      elsif building_type == 'MediumOffice' && mod_str == 'remove_transformer_change_to_long_occ_sch_Perimeter_bot_ZN_1 ZN'
        # This mod should isolate Perimeter_bot_ZN_1 ZN to PSZ
        # Fan schedule for the PSZ should be 24/7, while fan schedule for MZ system should be 92 hrs/wk
        num_zones_target = 0
        num_zones_mz = 0
        fan_hrs_per_week_target = 0
        fan_hrs_per_week_mz = 0
        model.getAirLoopHVACs.each do |air_loop|
          air_loop.thermalZones.each do |zone|
            if zone.name.get == 'Perimeter_bot_ZN_1 ZN'
              # Get fan hours and num zones
              num_zones_target = air_loop.thermalZones.size
              fan_hrs_per_week_target = get_fan_hours_per_week(model, air_loop)
            elsif zone.name.get == 'Core_bottom ZN'
              num_zones_mz = air_loop.thermalZones.size
              fan_hrs_per_week_mz = get_fan_hours_per_week(model, air_loop)
            end
          end
        end
        assert(num_zones_target == 1, "Split PSZ from MZ system fails for high internal gain zone. Expected 'Perimeter_bot_ZN_1 ZN' to be isolated as one zone, but num_zones_target is #{num_zones_target}")
        assert(num_zones_mz > 1, 'Split PSZ from MZ system fails for high internal gain zone. Expected multiple zones to be on multiple zone system.')
        assert(fan_hrs_per_week_target > fan_hrs_per_week_mz, "Split PSZ from MZ system fails for high internal gain zone. Target zone fan hrs/wk = #{fan_hrs_per_week_target}; MZ fan hrs/wk = #{fan_hrs_per_week_mz}.")
      end
    end
  end

  #
  # testing method for PRM 2019 baseline HVAC sizing, specific testing objectives are commented inline
  #
  # @param prototypes_base [Hash] Baseline prototypes
  #
  def check_hvac_sizing(prototypes_base)
    prototypes_base.each do |prototype, model_baseline|
      building_type, template, climate_zone, user_data_dir, mod = prototype

      # check sizing parameters (G3.1.2.2)
      sizing_parameters = model_baseline.getSizingParameters
      assert((sizing_parameters.coolingSizingFactor - 1.15).abs < 0.001, "Baseline cooling sizing parameters for the #{building_type}, #{template}, #{climate_zone} model is incorrect. The cooling sizing parameter is #{sizing_parameters.coolingSizingFactor} but should be 1.15")
      assert((sizing_parameters.heatingSizingFactor - 1.25).abs < 0.001, "Baseline cooling sizing parameters for the #{building_type}, #{template}, #{climate_zone} model is incorrect. The heating sizing parameter is #{sizing_parameters.heatingSizingFactor} but should be 1.25")

      # check sizing schedules for loads are correct (min/max) (G3.1.2.2.1 and exception)
      check_sizing_values(model_baseline, building_type, template, climate_zone)

      # check delta t between supply air temperature set point and room temperature set point are 20 deg (exception of 17 deg for laboratory spaces) (G3.1.2.8.1 and exception)
      # including checking unit heater supply air temperature set point of 105 deg (G3.1.2.8.2)
      check_sizing_delta_t(model_baseline, building_type, template, climate_zone)
    end
  end

  # Check baseline infiltration calculations
  #
  # @param prototypes_base [Hash] Baseline prototypes
  def check_infiltration(prototypes, prototypes_base, baseline_or_proposed)
    std = Standard.build('90.1-PRM-2019')
    space_env_areas = JSON.parse(File.read("#{@@json_dir}/space_envelope_areas.json"))

    # Check that the model_get_infiltration_method and
    # model_get_infiltration_coefficients method retrieve
    # the correct information
    model_blank = OpenStudio::Model::Model.new
    infil_object = OpenStudio::Model::SpaceInfiltrationDesignFlowRate.new(model_blank)
    infil_object.setFlowperExteriorWallArea(0.001)
    infil_object.setConstantTermCoefficient(0.002)
    infil_object.setTemperatureTermCoefficient(0.003)
    infil_object.setVelocityTermCoefficient(0.004)
    infil_object.setVelocitySquaredTermCoefficient(0.005)
    new_space = OpenStudio::Model::Space.new(model_blank)
    infil_object.setSpace(new_space)
    assert(infil_object.designFlowRateCalculationMethod.to_s == std.model_get_infiltration_method(model_blank), 'Error in infiltration method retrieval.')
    assert(std.model_get_infiltration_coefficients(model_blank) == [infil_object.constantTermCoefficient,
                                                                    infil_object.temperatureTermCoefficient,
                                                                    infil_object.velocityTermCoefficient,
                                                                    infil_object.velocitySquaredTermCoefficient], 'Error in infiltration coeffcient retrieval.')

    # Retrieve space envelope area for input prototypes
    prototypes_spc_area_calc = {}
    prototypes.each do |prototype, model|
      building_type, template, climate_zone, user_data_dir, mod = prototype
      run_id = "#{building_type}_#{template}_#{climate_zone}_#{mod}"

      # At this step, model simulations shall be successful.
      # Otherwise, we should handle the simulation failure in the PRM method
      sql = model.sqlFile.get
      unless sql.connectionOpen
        sql.reopen
      end

      # Get space envelope area
      spc_env_area = 0
      model.getSpaces.sort.each do |spc|
        spc_env_area += OpenstudioStandards::Geometry.space_get_envelope_area(spc)
      end
      # close the sql
      sql.close
      prototypes_spc_area_calc[prototype] = spc_env_area
    end

    prototypes_base.each do |prototype, model|
      building_type, template, climate_zone, user_data_dir, mod = prototype

      # Concatenate modifier functions and arguments
      mod_str = mod.flatten.join('_') unless mod.empty?

      run_id = "#{building_type}_#{template}_#{climate_zone}_#{mod_str}"

      # At this step, model simulations shall be successful.
      # Otherwise, we should handle the simulation failure in the PRM method
      sql = model.sqlFile.get
      unless sql.connectionOpen
        sql.reopen
      end

      # Check if the space envelope area calculations
      spc_env_area = 0
      model.getSpaces.sort.each do |spc|
        spc_env_area += OpenstudioStandards::Geometry.space_get_envelope_area(spc)
      end
      assert((space_env_areas[run_id].to_f - spc_env_area.round(2)).abs < 0.001, "Space envelope calculation is incorrect for the #{building_type}, #{template}, #{climate_zone} model: #{spc_env_area.round(2)} (model) vs. #{space_env_areas[run_id]} (expected).")

      # Check that infiltrations are not assigned at
      # the space type level
      model.getSpaceTypes.sort.each do |spc|
        assert(false, "The #{baseline_or_proposed} for the #{building_type}, #{template}, #{climate_zone} model has infiltration specified at the space type level.") unless spc.spaceInfiltrationDesignFlowRates.empty?
      end
      # close SQL
      sql.close

      # Back calculate the I_75 (cfm/ft2), expected value is 1 cfm/ft2 in 90.1-PRM-2019
      # Use input prototype's space envelope area because, even though the baseline model space
      # conditioning can be different, 90.1-2019 Appendix G specified that:
      # "The baseline building design shall be modeled with the same number of floors and
      # identical conditioned floor area as the proposed design."
      # So it is assumed that the baseline space conditioning category shall be the same as the proposed.
      if baseline_or_proposed == 'baseline'
        infil_rate = 1.0
      else
        if building_type == 'SmallOffice'
          infil_rate = 0.22
        elsif building_type == 'LargeHotel'
          infil_rate = 0.50
        elsif building_type == 'Warehouse'
          infil_rate = 0.61
        end
      end

      conv_fact = OpenStudio.convert(1, 'm^3/s', 'ft^3/min').to_f / OpenStudio.convert(1, 'm^2', 'ft^2').to_f
      model_infil_rate = (std.model_current_building_envelope_infiltration_at_75pa(model, prototypes_spc_area_calc[prototype]) * conv_fact).round(2)
      assert(model_infil_rate == infil_rate, "The #{baseline_or_proposed} air leakage rate of the building envelope (#{building_type}) at a fixed building pressure of 75 Pa (#{model_infil_rate} cfm/ft2) is different than the requirement (#{infil_rate} cfm/ft2).")
    end
  end

  # Check if the IsResidential flag used by the PRM works as intended (i.e. should be false for commercial spaces)
  #
  # @param prototypes_base [Hash] Baseline prototypes
  def check_residential_flag(prototypes_base)
    prototypes_base.each do |prototype, model_baseline|
      building_type, template, climate_zone, user_data_dir, mod = prototype
      # Determine whether any space is residential
      has_res = 'false'
      std = Standard.build("#{template}_#{building_type}")
      model_baseline.getSpaces.sort.each do |space|
        if OpenstudioStandards::Space.space_residential?(space)
          has_res = 'true'
        end
      end
      # Check whether space_residential? function is working
      has_res_goal = @@hasres_values[building_type]
      assert(has_res == has_res_goal, "Failure to set space_residential? for #{building_type}, #{template}, #{climate_zone}.")
    end
  end

  def check_lighting_exceptions(prototypes_base)
    prototypes_base.each do |prototype, model|
      building_type, template, climate_zone, user_data_dir, mod = prototype

      if building_type == 'RetailStripmall'
        # check if nonregulate lights objects still exist
        found_obj_1 = false
        found_obj_2 = false
        model.getLightss.each do |lights|
          lights_def = lights.lightsDefinition
          actual_w_area = lights_def.wattsperSpaceFloorArea.to_f
          # Check if non-regulated lights objects have been removed
          if lights.name.get == 'StripMall Strip mall - type 1 Additional Lights'
            found_obj_1 = true
          end
          if lights.name.get == 'StripMall Strip mall - type 2 Additional Lights'
            found_obj_2 = true
          end

          # Check power level of regulated lights objects
          if lights.name.get == 'StripMall Strip mall - type 1 Lights'
            expected_w_area = 16.1458656250646
            assert(expected_w_area.round(3) == actual_w_area.round(3), "The incorrect lighting power for #{lights.name.get} in #{building_type}-#{template}.")
          end
          if lights.name.get == 'StripMall Strip mall - type 1 Lights'
            expected_w_area = 16.1458656250646
            assert(expected_w_area.round(3) == actual_w_area.round(3), "The incorrect lighting power for #{lights.name.get} in #{building_type}-#{template}.")
          end
          if lights.name.get == 'StripMall Strip mall - type 2 Lights'
            expected_w_area = 16.1458656250646
            assert(expected_w_area.round(3) == actual_w_area.round(3), "The incorrect lighting power for #{lights.name.get} in #{building_type}-#{template}.")
          end
          if lights.name.get == 'StripMall Strip mall - type 3 Lights'
            expected_w_area = 16.1458656250646
            assert(expected_w_area.round(3) == actual_w_area.round(3), "The incorrect lighting power for #{lights.name.get} in #{building_type}-#{template}.")
          end
        end
        assert(found_obj_1 == true, "The retail display lighting exception user data for in #{building_type}-#{template} has failed to preserve the lights object.")
        assert(found_obj_2 == true, "The unregulated lighting exception user data for in #{building_type}-#{template} has failed to preserve the lights object.")
      end
    end
  end

  # Check lighting occ sensor
  #
  # @param prototypes_base [Hash] Baseline prototypes
  def check_light_occ_sensor(prototypes, prototypes_base)
    light_sch = {}
    prototypes.each do |prototype, model_proto|
      building_type, template, climate_zone, user_data_dir, mod = prototype
      run_id = "#{building_type}_#{template}_#{climate_zone}_#{mod}"
      # Define name of spaces used for verification
      space_name = JSON.parse(File.read("#{@@json_dir}/light_occ_sensor.json"))[run_id]

      # Get lighting schedule in prototype model
      light_sch_model = {}
      model_proto.getLightss.sort.each do |lgts|
        light_sch_model_lgts = {}

        # get default schedule
        day_rule = lgts.schedule.get.to_ScheduleRuleset.get.defaultDaySchedule
        times = day_rule.times()
        light_sch_model_default_rule = {}
        times.each do |time|
          light_sch_model_default_rule[time.to_s] = day_rule.getValue(time)
        end
        light_sch_model_lgts['default schedule'] = light_sch_model_default_rule

        # get daily schedule
        lgts.schedule.get.to_ScheduleRuleset.get.scheduleRules.each do |week_rule|
          light_sch_model_week_rule = {}
          day_rule = week_rule.daySchedule
          times = day_rule.times()
          times.each do |time|
            light_sch_model_week_rule[time.to_s] = day_rule.getValue(time)
          end
          light_sch_model_lgts[week_rule.name.to_s] = light_sch_model_week_rule
        end
        light_sch_model[lgts.name.to_s] = light_sch_model_lgts
      end
      light_sch[run_id] = light_sch_model
    end

    light_sch_base = {}
    prototypes_base.each do |prototype, model_baseline|
      building_type, template, climate_zone, user_data_dir, mod = prototype
      run_id = "#{building_type}_#{template}_#{climate_zone}_#{mod}"
      # Define name of spaces used for verification
      space_name = JSON.parse(File.read("#{@@json_dir}/light_occ_sensor.json"))[run_id]

      # Get lighting schedule in baseline model
      model_baseline.getSpaceTypes.sort.each do |space_type|
        light_sch_model_base = {}
        space_type.lights.sort.each do |lgts|
          if lgts.schedule.get.to_ScheduleRuleset.is_initialized
            light_sch_model_lgts_base = {}
            light_sch_model_lgts_base['space_type'] = space_type.standardsSpaceType.to_s

            # get default schedule
            day_rule = lgts.schedule.get.to_ScheduleRuleset.get.defaultDaySchedule
            times = day_rule.times()
            light_sch_model_default_rule = {}
            times.each do |time|
              light_sch_model_default_rule[time.to_s] = day_rule.getValue(time)
            end
            light_sch_model_lgts_base['default schedule'] = light_sch_model_default_rule

            # get daily schedule
            lgts.schedule.get.to_ScheduleRuleset.get.scheduleRules.each do |week_rule|
              light_sch_model_week_rule_base = {}
              day_rule = week_rule.daySchedule
              times = day_rule.times()
              times.each do |time|
                light_sch_model_week_rule_base[time.to_s] = day_rule.getValue(time)
              end
              light_sch_model_lgts_base[week_rule.name.to_s] = light_sch_model_week_rule_base
            end
            light_sch_model_base[lgts.name.to_s] = light_sch_model_lgts_base
          end
        end

        # Check light schedule against expected light schedule
        light_sch_model_base.each do |key, value|
          value.each do |key1, value1|
            if key1 != 'space_type'
              value1.each do |key2, value2|
                space_type_var = 0
                # get the lpd for the space type from preset values
                space_name.each do |key3, value3|
                  if value['space_type'] == key3
                    space_type_var = value3
                  end
                end
                if value2 < 0
                  assert(((light_sch[run_id][key][key1][key2] - value2 * (1.0 - space_type_var)).abs < 0.001), "Lighting schedule for the #{building_type}, #{template}, #{climate_zone} model is incorrect.")
                end
              end
            end
          end
        end
      end
    end
  end

  # Check LPD requirements lookups
  #
  # @param prototypes_base [Hash] Baseline prototypes
  def check_lpd(prototypes_base)
    prototypes_base.each do |prototype, model_baseline|
      building_type, template, climate_zone, user_data_dir, mod = prototype

      # Concatenate modifier functions and arguments
      mod_str = mod.flatten.join('_') unless mod.empty?

      # Define name of spaces used for verification
      run_id = "#{building_type}_#{template}_#{climate_zone}_#{mod_str}"
      space_name = JSON.parse(File.read("#{@@json_dir}/lpd.json"))[run_id]

      sql = model_baseline.sqlFile.get
      unless sql.connectionOpen
        sql.reopen
      end
      # Get LPD in baseline model
      lpd_baseline = {}
      space_name.each do |val|
        lpd_baseline[val[0]] = OpenstudioStandards::SqlFile.model_tabular_data_query(model_baseline, 'LightingSummary', 'Interior Lighting', val[0], 'Lighting Power Density', 'W/m2').to_f
      end
      sql.close

      # Check LPD against expected LPD
      space_name.each do |key, value|
        value_si = OpenStudio.convert(value, 'W/ft^2', 'W/m^2').get
        assert(((lpd_baseline[key] - value_si).abs < 0.001), "Baseline U-value for the #{building_type}, #{template}, #{climate_zone} model is incorrect. The LPD of the #{key} is #{lpd_baseline[key]} but should be #{value_si}.")
      end
    end
  end

  # Implement multiple LPD handling from userdata by space, space type and default space_type
  #
  # @param prototypes_base [Hash] Baseline prototypes
  def check_multi_lpd_handling(prototypes_base)
    prototypes_base.each do |prototype, model_baseline|
      building_type, template, climate_zone, user_data_dir, mod = prototype
      if user_data_dir == 'no_user_data'
        sub_prototypes_base = {}
        sub_prototypes_base[prototype] = model_baseline
        check_lpd(sub_prototypes_base)
      else
        if user_data_dir == 'userdata_lpd_01'
          space_name_to_lpd_target = {}
          space_name_to_lpd_target['Attic'] = 15.06948107
          space_name_to_lpd_target['Perimeter_ZN_2'] = 14.83267494
          space_name_to_lpd_target['Perimeter_ZN_1'] = 15.26323154
          space_name_to_lpd_target['Perimeter_ZN_4'] = 12.91669806

          model_baseline.getSpaces.each do |space|
            space_name = space.name.get
            target_lpd = 10.7639
            if space_name_to_lpd_target.key?(space_name)
              target_lpd = space_name_to_lpd_target[space_name]
            end
            lights_name = space.spaceType.get.additionalProperties.getFeatureAsString('regulated_lights_name').to_s
            lights_obj = model_baseline.getLightsByName(lights_name).get
            model_lpd = lights_obj.lightsDefinition.wattsperSpaceFloorArea.get
            # model_lpd = space.spaceType.get.lights[0].lightsDefinition.wattsperSpaceFloorArea.get
            assert((target_lpd - model_lpd).abs < 0.001, "Baseline LPD for the #{building_type}, #{template}, #{climate_zone} model with user data #{user_data_dir} is incorrect. The LPD of the #{space_name} is #{target_lpd} but should be #{model_lpd}.")
          end
        elsif user_data_dir == 'userdata_lpd_02'
          space_name_to_lpd_target = {}
          space_name_to_lpd_target['Attic'] = 0.0

          model_baseline.getSpaces.each do |space|
            space_name = space.name.get
            target_lpd = 12.2452724
            if space_name_to_lpd_target.key?(space_name)
              target_lpd = space_name_to_lpd_target[space_name]
            end
            lights_name = space.spaceType.get.additionalProperties.getFeatureAsString('regulated_lights_name').to_s
            lights_obj = model_baseline.getLightsByName(lights_name).get
            model_lpd = lights_obj.lightsDefinition.wattsperSpaceFloorArea.get
            assert((target_lpd - model_lpd).abs < 0.001, "Baseline U-value for the #{building_type}, #{template}, #{climate_zone} model with user data #{user_data_dir} is incorrect. The LPD of the #{space_name} is #{target_lpd} but should be #{model_lpd}.")
          end
        end
      end
    end
  end

  def check_multi_bldg_handling(baseline_base)
    baseline_base.each do |baseline, model_baseline|
      building_type, template, climate_zone, user_data_dir, mod = baseline
      if building_type == 'SmallOffice'
        # Get WWR of baseline model
        wwr_baseline = OpenstudioStandards::SqlFile.model_tabular_data_query(model_baseline, 'InputVerificationandResultsSummary', 'Conditioned Window-Wall Ratio', 'Gross Window-Wall Ratio', 'Total', '%').to_f
        # Check WWR against expected WWR
        wwr_goal = 100 * @@wwr_values[building_type].to_f
        assert(wwr_baseline > wwr_goal, "Baseline WWR for the #{building_type}, #{template}, #{climate_zone} model with user data is incorrect. The WWR of the baseline model is #{wwr_baseline} but should be greater than the WWR goal #{wwr_goal}")
      end
      # TODO: adding more tests to check if zones are assigned correctly
      if building_type == 'LargeHotel'
        model_baseline.getThermalZones.each do |thermal_zone|
          thermal_zone_name = thermal_zone.name.get
          # assert(thermal_zone.additionalProperties.hasFeature('building_type_for_hvac'), "Baseline zone #{thermal_zone_name} does not have building_type_for_hvac assigned.")
          if thermal_zone.additionalProperties.hasFeature('building_type_for_hvac')
            bldg_hvac_type = thermal_zone.additionalProperties.getFeatureAsString('building_type_for_hvac').get
            if /_1 ZN/i =~ thermal_zone_name
              # first floor hvac type shall be "retail"
              assert(bldg_hvac_type == 'retail', "Baseline zone #{thermal_zone_name} has incorrect building_type_for_hvac. It should be retail but get #{bldg_hvac_type}")
            else
              # other floors hvac type shall be "residential"
              assert(bldg_hvac_type == 'residential', "Baseline zone #{thermal_zone_name} has incorrect building_type_for_hvac. It should be residential but get #{bldg_hvac_type}")
            end
          end
        end
      end
    end
  end

  #
  # testing method for night cycling control exceptions
  #
  # @param prototypes_base [Hash] Baseline prototypes
  #
  def check_nightcycle_exception(prototypes_base)
    prototypes_base.each do |prototype, model|
      building_type, template, climate_zone, user_data_dir, mod = prototype

      if building_type == 'MediumOffice'
        # check for night cycle on lower level
        thermal_zone = model.getThermalZoneByName('Core_bottom ZN').get
        air_loop = thermal_zone.airLoopHVAC.get
        fan_schedule_name = air_loop.availabilitySchedule.name.get
        assert(fan_schedule_name.include?('Always'), "Night cycle exception failed for #{building_type}-#{template}.")
      end
    end
  end

  # Check if number of boilers is correct
  #
  # @param prototypes_base [Hash] Baseline prototypes
  def check_number_of_boilers(prototypes_base)
    # Find plant loops with boilers and ensure the meet the requirement laid out by G3.1.3.2 of Appendix G 2019
    #
    # G3.1.3.2 Type and Number of Boilers (Systems 1, 5, 7, 11, and 12)
    # The boiler plant shall be natural draft, except as noted in Section G3.1.1.1. The baseline
    # building design boiler plant shall be modeled as having a single boiler if the baseline
    # building design plant serves a conditioned floor area of 15,000 ft2 or less, and as having
    # two equally sized boilers for plants serving more than 15,000 ft2.

    prototypes_base.each do |prototype, model|
      model.getPlantLoops.each do |plant_loop|
        n_boilers = plant_loop.supplyComponents(OpenStudio::Model::BoilerHotWater.iddObjectType).length

        # Skip plant loops with no boilers
        next if n_boilers == 0

        # Find area served by this loop
        standard = Standard.build('90.1-PRM-2019')
        area_served_m2 = standard.plant_loop_total_floor_area_served(plant_loop)
        area_served_ft2 = OpenStudio.convert(area_served_m2, 'm^2', 'ft^2').get

        # check that the number of boilers equals the amount specified by the standard based on the conditioned floor area
        n_expected_boilers = area_served_ft2 < 15000 ? 1 : 2

        assert(n_boilers == n_expected_boilers,
               msg = "Baseline system failed. Number of boilers equaled #{n_boilers} when it should be #{n_expected_boilers}.
                    Please review section G3.1.3.2 of Appendix G for guidance.")
      end
    end
  end

  # Check if number of chillers is correct
  #
  # @param prototypes_base [Hash] Baseline prototypes
  def check_number_of_chillers(prototypes_base)
    # Find plant loops with chillers and ensure the meet the requirement laid out by G3.1.3.7 of Appendix G 2019
    #
    # Electric chillers shall be used in the baseline building design regardless of the cooling
    # energy source, e.g. direct-fired absorption or absorption from purchased steam. The
    # baseline building design’s chiller plant shall be modeled with chillers having the number
    # and type as indicated in Table G3.1.3.7 as a function of building peak cooling load.
    #
    # Building Peak Cooling Load Number and Type of Chillers
    # <=300 tons: 1 water-cooled screw chiller
    # >300 tons, <600 tons:  2 water-cooled screw chillers sized equally
    # >=600 tons:  2 water-cooled centrifugal chillers minimum with chillers added so that no chiller is larger than 800 tons, all sized equally

    prototypes_base.each do |prototype, model|
      model.getPlantLoops.each do |plant_loop|
        n_chillers = plant_loop.supplyComponents(OpenStudio::Model::ChillerElectricEIR.iddObjectType).length

        # Skip plant loops with no chillers
        next if n_chillers == 0

        # Check for Autosized chillers. Chillers should have had their capacity set already. Faile
        plant_loop.supplyComponents.each do |sc|
          # ChillerElectricEIR
          if sc.to_ChillerElectricEIR.is_initialized
            chiller = sc.to_ChillerElectricEIR.get

            # Check to make sure chiller is not autosized
            assert(!chiller.isReferenceCapacityAutosized,
                   "Chiller named #{chiller.name} is autosized. The 90.1 PRM model should not have any autosized chillers
                        as this causes issues when finding a chilled plant loop's capacity. Check if the cooling plant sizing run failed.")
          end
        end

        # Initialize Standard class
        standard = Standard.build('90.1-PRM-2019')
        cap_w = standard.plant_loop_total_cooling_capacity(plant_loop)
        cap_tons = OpenStudio.convert(cap_w, 'W', 'ton').get

        if cap_tons <= 300
          n_expected_chillers = 1
        elsif cap_tons > 300 && cap_tons < 600
          n_expected_chillers = 2
        else
          # Max capacity of a single chiller
          max_cap_ton = 800.0
          n_expected_chillers = (cap_tons / max_cap_ton).floor + 1
          # Must be at least 2 chillers
          n_expected_chillers += 1 if n_expected_chillers == 1
        end

        assert(n_chillers == n_expected_chillers,
               msg = "Baseline system failed. Number of chillers equaled #{n_chillers} when it should be #{n_expected_chillers}.
                    Please review section G3.1.3.7 of Appendix G for guidance.")
      end
    end
  end

  # Check if number of towers is correct
  #
  # @param prototypes_base [Hash] Baseline prototypes
  def check_number_of_cooling_towers(prototypes_base)
    # Find plant loops with chillers + cooling towers and ensure the meet the requirement laid out by Appendix G 2019
    #
    # 3.7.3 Cooling Towers;
    # Only one tower in baseline, regardless of number of chillers
    prototypes_base.each do |prototype, model|
      n_chillers = model.getChillerElectricEIRs.size

      n_cooling_towers = model.getCoolingTowerSingleSpeeds.size
      n_cooling_towers += model.getCoolingTowerTwoSpeeds.size
      n_cooling_towers += model.getCoolingTowerVariableSpeeds.size

      if n_cooling_towers > 0
        assert(n_cooling_towers == 1,
               msg = "Baseline system failed for Appendix G 2019 requirements. Number of cooling towers > 1.
                        The number of chillers equaled #{n_chillers} and the number of cooling towers equaled #{n_cooling_towers}.")
      end
    end
  end

  def check_num_systems_in_zone(prototypes_base)
    prototypes_base.each do |prototype, model_baseline|
      building_type, template, climate_zone, user_data_dir, mod = prototype
      model_baseline.getAirLoopHVACs.each do |air_loop|
        if air_loop.name.get.downcase == 'core_retail'
          # Normally core retail is > 65 kbtuh
          # With number_of_systems = 30, it will be < 65 kbtuh
          air_loop.supplyComponents.each do |sc|
            # CoilCoolingDXSingleSpeed
            if sc.to_CoilCoolingDXSingleSpeed.is_initialized
              coil = sc.to_CoilCoolingDXSingleSpeed.get
              cop = coil.ratedCOP.to_f
              diff = (cop - 3.0).abs
              assert(diff < 0.1, "Cooling COP for the #{building_type}, #{template}, #{climate_zone} model is incorrect. Expected: 3.0, got: #{cop}.")
            end
          end
        end
      end
    end
  end

  def check_power_equipment_handling(prototypes_base)
    prototypes_base.each do |prototype_base, baseline_model|
      base_building_type, base_template, base_climate_Zone, base_user_data_dir, base_mod = prototype_base
      # user_data_dir match to identify matched propose and baseline
      if base_user_data_dir == 'userdata_pe_01'
        # test case 1, apply 5% RPC (0.5 * 0.1) to Office WholeBuilding -Sm Offie Elec Equip
        base_electric_equipment_schedule = baseline_model.getElectricEquipments[0].schedule.get.to_ScheduleRuleset.get
        receptacle_power_credits = base_electric_equipment_schedule.name.get.split('_')[3].to_f
        assert((0.05 - receptacle_power_credits).abs < 0.0001, "Building: #{base_building_type}; Template: #{base_template}; Climate: #{base_climate_Zone}. The receptacle_power_credits shall be 0.05 (5%) but get #{receptacle_power_credits}")
      elsif base_user_data_dir == 'userdata_pe_02'
        # test case 2, apply 15% RPC (0.15) to Office WholeBuilding -Sm Offie Elec Equip
        base_electric_equipment_schedule = baseline_model.getElectricEquipments[0].schedule.get.to_ScheduleRuleset.get
        receptacle_power_credits = base_electric_equipment_schedule.name.get.split('_')[3].to_f
        assert((0.15 - receptacle_power_credits).abs < 0.0001, "Building: #{base_building_type}; Template: #{base_template}; Climate: #{base_climate_Zone}. The receptacle_power_credits shall be 0.15 (15%) but get #{receptacle_power_credits}")
      elsif base_user_data_dir == 'userdata_pe_03'
        # test case 3, record motor horsepower, efficiency and whether it is exempt
        base_electric_equipment = baseline_model.getElectricEquipments[0]
        base_electric_equipment_ap = base_electric_equipment.additionalProperties
        assert(base_electric_equipment_ap.hasFeature('motor_horsepower') && base_electric_equipment_ap.getFeatureAsDouble('motor_horsepower').get == 10.0,
               'motor_horsepower data is missing or incorrect. The motor_horsepower for test case 3 shall be 10.0')
        assert(base_electric_equipment_ap.hasFeature('motor_efficiency') && base_electric_equipment_ap.getFeatureAsDouble('motor_efficiency').get == 0.72,
               'motor_efficiency data is missing or incorrect. The motor_efficiency for test case 3 shall be 0.72')
        assert(base_electric_equipment_ap.hasFeature('motor_is_exempt') && base_electric_equipment_ap.getFeatureAsString('motor_is_exempt').get == 'False',
               'motor_is_exempt data is missing or incorrect. The motor_is_exempt for test case 3 shall be False')
      elsif base_user_data_dir == 'userdata_pe_04'
        baseline_equipments = baseline_model.getElectricEquipments
        baseline_equipments.each do |equipment|
          baseline_equipment_name = equipment.name.get
          if baseline_equipment_name == 'Office WholeBuilding - Sm Office Elec Equip 4'
            base_electric_equipment_schedule = equipment.schedule.get.to_ScheduleRuleset.get
            receptacle_power_credits = base_electric_equipment_schedule.name.get.split('_')[3].to_f
            assert((0.025 - receptacle_power_credits).abs < 0.0001, "Building: #{base_building_type}; Template: #{base_template}; Climate: #{base_climate_Zone}. The receptacle_power_credits shall be 0.025 (5%) but get #{receptacle_power_credits}")
          end
        end
      end
    end
  end

  # Check that no pipe insulation is modeled in the baseline models
  #
  # @param prototypes_base [Hash] Baseline prototypes
  def check_pipe_insulation(prototypes_base)
    prototypes_base.each do |prototype, model_baseline|
      building_type, template, climate_zone, user_data_dir, mod = prototype
      # Check if the model include PipeIndoor or PipeOutdoor objects
      model_baseline.getPlantLoops.each do |plant_loop|
        existing_pipe_insulation = ''
        a = plant_loop.supplyComponents
        b = plant_loop.demandComponents
        plantloop_components = a += b
        plantloop_components.each do |component|
          # Get the object type
          obj_type = component.iddObjectType.valueName.to_s
          next if !['OS_Pipe_Indoor', 'OS_Pipe_Outdoor'].include?(obj_type)

          existing_pipe_insulation = component.name.get
        end
        assert(existing_pipe_insulation.empty?, "The baseline model for the #{building_type}-#{template} in #{climate_zone} has no pipe insulation.")
      end
    end
  end

  # Check if the hvac baseline system from 5 to 13 has the HW and CHW reset control
  # Expected outcome
  # @param prototypes_base[Hash] Baseline prototypes
  def check_hw_chw_reset(prototypes_base)
    # check if the numbers are correct
    chw_low_temp = 15.5
    chw_low_temp_reset = 12.2
    chw_high_temp = 26.7
    chw_high_temp_reset = 6.6
    hw_low_temp = -6.7
    hw_low_temp_reset = 82.2
    hw_high_temp = 10.0
    hw_high_temp_reset = 65.5

    prototypes_base.each do |prototype, baseline_model|
      building_type, template, climate_zone, user_data_dir, mode = prototype

      if baseline_model.getPlantLoops.empty?
        assert(building_type != 'SmallOffice', "No Plant Loop found in the baseline model #{building_type}, #{template}, #{climate_zone}, failure to generate plant loop")
      end

      # first check if the baseline_model has water loops or not (SHW is not included)
      baseline_model.getPlantLoops.sort.each do |plant_loop|
        # Skip the SWH loops
        next if Standard.new.plant_loop_swh_loop?(plant_loop)

        baseline_model.getSetpointManagerOutdoorAirResets.each do |oa_reset|
          name = oa_reset.name.to_s
          if name.end_with?('CHW Temp Reset')
            low_temp = oa_reset.outdoorLowTemperature
            assert(((low_temp - chw_low_temp).abs < 0.1), "Baseline #{building_type}, #{template}, #{climate_zone} has incorrect temperature reset value. The outdoor low temperature for the loop #{name} shall be #{chw_low_temp}, but this value is #{low_temp}")
            low_temp_reset = oa_reset.setpointatOutdoorLowTemperature
            assert(((low_temp_reset - chw_low_temp_reset).abs < 0.1), "Baseline #{building_type}, #{template}, #{climate_zone} has incorrect temperature reset value. The setpoint at outdoor low temperature for the loop #{name} shall be #{chw_low_temp_reset}, but this value is #{low_temp_reset}")
            high_temp = oa_reset.outdoorHighTemperature
            assert(((high_temp - chw_high_temp).abs < 0.1), "Baseline #{building_type}, #{template}, #{climate_zone} has incorrect temperature reset value. The outdoor high temperature for the loop #{name} shall be #{chw_high_temp}, but this value is #{high_temp}")
            high_temp_reset = oa_reset.setpointatOutdoorHighTemperature
            assert(((high_temp_reset - chw_high_temp_reset).abs < 0.1), "Baseline #{building_type}, #{template}, #{climate_zone} has incorrect temperature reset value. The setpoint at outdoor high temperature for the loop #{name} shall be #{chw_high_temp_reset}, but this value is #{high_temp_reset}")
          elsif name.end_with?('HW Temp Reset')
            low_temp = oa_reset.outdoorLowTemperature
            assert(((low_temp - hw_low_temp).abs < 0.1), "Baseline #{building_type}, #{template}, #{climate_zone} has incorrect temperature reset value. The outdoor low temperature for the loop #{name} shall be #{hw_low_temp}, but this value is #{low_temp}")
            low_temp_reset = oa_reset.setpointatOutdoorLowTemperature
            assert(((low_temp_reset - hw_low_temp_reset).abs < 0.1), "Baseline #{building_type}, #{template}, #{climate_zone} has incorrect temperature reset value. The setpoint at outdoor low temperature for the loop #{name} shall be #{hw_low_temp_reset}, but this value is #{low_temp_reset}")
            high_temp = oa_reset.outdoorHighTemperature
            assert(((high_temp - hw_high_temp).abs < 0.1), "Baseline #{building_type}, #{template}, #{climate_zone} has incorrect temperature reset value. The outdoor high temperature for the loop #{name} shall be #{hw_high_temp}, but this value is #{high_temp}")
            high_temp_reset = oa_reset.setpointatOutdoorHighTemperature
            assert(((high_temp_reset - hw_high_temp_reset).abs < 0.1), "Baseline #{building_type}, #{template}, #{climate_zone} has incorrect temperature reset value. The setpoint at outdoor high temperature for the loop #{name} shall be #{hw_high_temp_reset}, but this value is #{high_temp_reset}")
          end
        end
      end
    end
  end

  # Check if preheat coil control for system 5 through 8 are implemented
  #
  # @param baseline_base [Hash] Baseline
  def check_preheat_coil_ctrl(baseline_base)
    baseline_base.each do |baseline, model_baseline|
      building_type, template, climate_zone, user_data_dir, mod = baseline

      # Concatenate modifier functions and arguments
      mod_str = mod.flatten.join('_') unless mod.empty?

      htg_coil_node_list = []
      model_baseline.getAirLoopHVACs.each do |airloop|
        # Baseline system type identified based on airloop HVAC name
        system_type = airloop.additionalProperties.getFeatureAsString('baseline_system_type').get
        if system_type == 'PVAV_Reheat' || system_type == 'PVAV_PFP_Boxes' || system_type == 'VAV_Reheat' || system_type == 'VAV_PFP_Boxes'
          # Get all Heating Coil in the airloop.
          heating_coil_outlet_node = nil
          airloop.supplyComponents.each do |equip|
            if equip.to_CoilHeatingWater.is_initialized
              htg_coil = equip.to_CoilHeatingWater.get
              heating_coil_outlet_node = htg_coil.airOutletModelObject.get.to_Node.get
            elsif equip.to_CoilHeatingElectric.is_initialized
              htg_coil = equip.to_CoilHeatingElectric.get
              heating_coil_outlet_node = htg_coil.outletModelObject.get.to_Node.get
            elsif equip.to_CoilHeatingGas.is_initialized
              # in this case the test should failed because preheat coil should be either hydronic or eletric
              assert(false, 'Preheat coil shall only be hydronic or electric coils. Coil type: Natural gas')
            else
              next
            end
            # get heating coil spm
            spms = heating_coil_outlet_node.setpointManagers

            # Report if multiple setpoint managers have been assigned to the air loop supply outlet node
            assert(false, 'Multiple setpoint manager have been assigned to the heating coil outlet node.') unless spms.size == 1

            spms.each do |spm|
              if spm.to_SetpointManagerScheduled.is_initialized
                # Get SPM
                spm_s = spm.to_SetpointManagerScheduled.get
                schedule_name = spm_s.schedule.name.to_s
                setpoint_temp_str = schedule_name.split('-')[-1].strip
                # remove the F unit
                setpoint_temp = setpoint_temp_str[0, -1].to_f
                assert((setpoint_temp - 50).abs > 1, "The scheduled temperature is not equal to 50F, instead it is #{setpoint_temp}F")
              else
                assert(false, 'The sepoint manager for preheat coil is not setpointManager:Scheduled.')
              end
            end
          end
        end
      end
    end
  end

  def check_residential_lpd(prototypes_info)
    prototypes_info.each do |prototype, model|
      building_type, template, climate_zone, mod = prototype

      space = model.getSpaceByName('Room_1_Flr_3').get
      lpd_w_per_m2 = space.lightingPowerPerFloorArea
      assert(lpd_w_per_m2 == 2) # 2

      space = model.getSpaceByName('Room_4_Mult19_Flr_3').get
      lpd_w_per_m2 = space.lightingPowerPerFloorArea
      assert(lpd_w_per_m2.round(2) == 4.41)

      space = model.getSpaceByName('Room_3_Mult9_Flr_6').get
      lpd_w_per_m2 = space.lightingPowerPerFloorArea
      assert(lpd_w_per_m2.round(2) == 9.80)
    end
  end

  # Verify if return air plenums are generated
  #
  # @param prototypes_base [Hash] Baseline prototypes
  def check_return_air_type(prototypes_base)
    prototypes_base.each do |prototype, model|
      building_type, template, climate_zone, mod = prototype

      if building_type == 'LargeOffice'
        assert(model.getAirLoopHVACReturnPlenums.length == 3, 'The expected return air plenums in the large office baseline model have not been created.')
      end

      if building_type == 'PrimarySchool'
        assert(model.getAirLoopHVACReturnPlenums.empty?, 'Return air plenums are being modeled in the primary school baseline model, they are not expected.')
      end
    end
  end

  # Check if SAT requirements for system 5 through 8 are implemented
  #
  # @param prototypes_base [Hash] Baseline prototypes
  def check_sat_ctrl(prototypes_base)
    prototypes_base.each do |prototype, model_baseline|
      building_type, template, climate_zone, user_data_dir, mod = prototype

      # Concatenate modifier functions and arguments
      mod_str = mod.flatten.join('_') unless mod.empty?

      model_baseline.getAirLoopHVACs.each do |airloop|
        # Baseline system type identified based on airloop HVAC name
        if airloop.name.to_s.include?('Sys5') ||
          airloop.name.to_s.include?('Sys6') ||
          airloop.name.to_s.include?('Sys7') ||
          airloop.name.to_s.include?('Sys8')
          # Get all SPM assigned to supply outlet node of the airloop
          spms = airloop.supplyOutletNode.setpointManagers
          spm_check = false

          # Report if multiple setpoint managers have been assigned to the air loop supply outlet node
          assert(false, 'Multiple setpoint manager have been assigned to the air loop supply outlet node.') unless spms.size == 1

          spms.each do |spm|
            if spm.to_SetpointManagerWarmest.is_initialized

              # Get SPM
              spm_w = spm.to_SetpointManagerWarmest.get

              # Retrieve SAT and SAT reset
              max = spm_w.maximumSetpointTemperature
              min = spm_w.minimumSetpointTemperature

              # Calculate difference
              dt_ip = max - min

              # Convert to dT F
              dt_si = OpenStudio.convert(dt_ip, 'K', 'R').get

              # Check if requirement is met for SPM
              spm_check = true if dt_si.round(0) == 5.0
              puts dt_si
            end
          end

          # Check if requirement is met for airloop
          assert(spm_check)
        end
      end
    end
  end

  # Check Skylight-to-Roof Ratio (SRR) for the baseline models
  #
  # @param prototypes_base [Hash] Baseline prototypes
  def check_srr(prototypes_base)
    prototypes_base.each do |prototype, model_baseline|
      building_type, template, climate_zone, user_data_dir, mod = prototype

      # Get srr of baseline model
      srr_baseline = OpenstudioStandards::SqlFile.model_tabular_data_query(model_baseline, 'InputVerificationandResultsSummary', 'Skylight-Roof Ratio', 'Skylight-Roof Ratio', 'Total', '%').to_f

      # Check WWR against expected WWR
      srr_goal = 3
      assert((srr_baseline - srr_goal).abs < 0.1, "Baseline SRR for the #{building_type}, #{template}, #{climate_zone} model is incorrect. The SRR of the baseline model is #{srr_baseline} but should be #{srr_goal}.")
    end
  end

  def check_unenclosed_spaces(baseline_base)
    baseline_base.each do |baseline, baseline_model|
      building_type, template, climate_zone, user_data_dir, mod = baseline
      if building_type == 'SmallOffice'
        cons_name = baseline_model.getSurfaceByName('Core_ZN_ceiling').get.construction.get.name.to_s
        assert(cons_name == 'PRM IEAD Roof R-15.87', "The #{building_type} baseline model created for check_unenclosed_spaces() does not contain the expected constructions for surface adjacent to an unconditioned space. Expected: PRM IEAD Roof R-15.87; In the model #{cons_name}.")
        cons_name = baseline_model.getSurfaceByName('Core_ZN_ceiling').get.construction.get.name.to_s
        assert(cons_name == 'PRM IEAD Roof R-15.87', "The #{building_type} baseline model created for check_unenclosed_spaces() does not contain the expected constructions for surface adjacent to an unconditioned space. Expected: PRM IEAD Roof R-15.87; In the model #{cons_name}.")
      end
    end
    return true
  end

  # Check model unmet load hours
  #
  # @param prototypes_base [Hash] Baseline prototypes
  def check_unmet_load_hours(prototypes_base)
    standard = Standard.build('90.1-PRM-2019')
    prototypes_base.each do |prototype, model|
      building_type, template, climate_zone, mod = prototype

      umlh = OpenstudioStandards::SqlFile.model_get_annual_occupied_unmet_hours(model)
      assert(umlh < 300, "The #{building_type} prototype building model has more than 300 unmet load hours.")
    end
  end

  # Set ZoneMultiplier to passed value for all zones
  # Check if coefficients of part-load power curve is correct per G3.1.3.15
  def check_variable_speed_fan_power(prototypes_base)
    prototypes_base.each do |prototype, model|
      model.getFanVariableVolumes.each do |supply_fan|
        supply_fan_name = supply_fan.name.get.to_s
        # check fan curves
        # Skip single-zone VAV fans
        next if supply_fan.airLoopHVAC.get.thermalZones.size == 1

        # coefficient 1
        if supply_fan.fanPowerCoefficient1.is_initialized
          expected_coefficient = 0.0013
          coefficient = supply_fan.fanPowerCoefficient1.get
          assert(((coefficient - expected_coefficient) / expected_coefficient).abs < 0.01, "Expected Coefficient 1 for #{supply_fan_name} to be equal to #{expected_coefficient}; found #{coefficient} instead")
        end
        # coefficient 2
        if supply_fan.fanPowerCoefficient2.is_initialized
          expected_coefficient = 0.1470
          coefficient = supply_fan.fanPowerCoefficient2.get
          assert(((coefficient - expected_coefficient) / expected_coefficient).abs < 0.01, "Expected Coefficient 1 for #{supply_fan_name} to be equal to #{expected_coefficient}; found #{coefficient} instead")
        end
        # coefficient 3
        if supply_fan.fanPowerCoefficient4.is_initialized
          expected_coefficient = 0.9506
          coefficient = supply_fan.fanPowerCoefficient3.get
          assert(((coefficient - expected_coefficient) / expected_coefficient).abs < 0.01, "Expected Coefficient 1 for #{supply_fan_name} to be equal to #{expected_coefficient}; found #{coefficient} instead")
        end
        # coefficient 4
        if supply_fan.fanPowerCoefficient4.is_initialized
          expected_coefficient = -0.0998
          coefficient = supply_fan.fanPowerCoefficient4.get
          assert(((coefficient - expected_coefficient) / expected_coefficient).abs < 0.01, "Expected Coefficient 1 for #{supply_fan_name} to be equal to #{expected_coefficient}; found #{coefficient} instead")
        end
        # coefficient 5
        if supply_fan.fanPowerCoefficient5.is_initialized
          expected_coefficient = 0
          coefficient = supply_fan.fanPowerCoefficient5.get
          assert((coefficient - expected_coefficient).abs < 0.01, "Expected Coefficient 1 for #{supply_fan_name} to be equal to #{expected_coefficient}; found #{coefficient} instead")
        end
      end
    end
  end

  # Check if the VAV box minimum flow setpoint are
  # assigned following the rules in Appendix G
  #
  # @param prototypes_base [Hash] Baseline prototypes
  def check_vav_min_sp(prototypes_base)
    prototypes_base.each do |prototype, model|
      building_type, template, climate_zone, mod = prototype
      model.getAirLoopHVACs.each do |air_loop|
        air_loop.thermalZones.each do |zone|
          zone.equipment.each do |equip|
            if equip.to_AirTerminalSingleDuctVAVReheat.is_initialized
              zone_oa = OpenstudioStandards::ThermalZone.thermal_zone_get_outdoor_airflow_rate(zone)
              vav_terminal = equip.to_AirTerminalSingleDuctVAVReheat.get
              expected_mdp = [zone_oa / vav_terminal.autosizedMaximumAirFlowRate.get, 0.3].max.round(2)
              actual_mdp = vav_terminal.constantMinimumAirFlowFraction.get.round(2)
              assert(expected_mdp == actual_mdp, "Minimum MDP for #{building_type} for #{template} in #{climate_zone} should be #{expected_mdp} but #{actual_mdp} is used in the model.")
            elsif equip.to_AirTerminalSingleDuctParallelPIUReheat.is_initialized
              zone_oa = OpenstudioStandards::ThermalZone.thermal_zone_get_outdoor_airflow_rate(zone)
              fp_vav_terminal = equip.to_AirTerminalSingleDuctParallelPIUReheat.get
              expected_prim_frac = [zone_oa / fp_vav_terminal.autosizedMaximumPrimaryAirFlowRate.get, 0.3].max.round(2)
              actual_prim_frac = fp_vav_terminal.minimumPrimaryAirFlowFraction.get
              assert(expected_prim_frac == actual_prim_frac, "Minimum primary air flow fraction for #{building_type} for #{template} in #{climate_zone} should be #{expected_prim_frac} but #{actual_prim_frac} is used in the model.")
            end
          end
        end
      end
    end
  end

  # Check Window-to-Wall Ratio (WWR) for the baseline models
  #
  # @param prototypes_base [Hash] Baseline prototypes
  def check_wwr(prototypes_base)
    prototypes_base.each do |prototype, model_baseline|
      building_type, template, climate_zone, user_data_dir, mod = prototype

      # Get WWR of baseline model
      wwr_baseline = OpenstudioStandards::SqlFile.model_tabular_data_query(model_baseline, 'InputVerificationandResultsSummary', 'Conditioned Window-Wall Ratio', 'Gross Window-Wall Ratio', 'Total', '%').to_f
      if building_type == 'MediumOffice'
        # In 3.5 the conditioned window-wall ratio table does not consider plenum as indirectly conditioned space, so we need to take out the value from window-wall ratio table.
        wwr_baseline = OpenstudioStandards::SqlFile.model_tabular_data_query(model_baseline, 'InputVerificationandResultsSummary', 'Window-Wall Ratio', 'Gross Window-Wall Ratio', 'Total', '%').to_f
      end
      # Check WWR against expected WWR
      wwr_goal = 100 * @@wwr_values[building_type].to_f
      if building_type == 'MidriseApartment' && climate_zone == 'ASHRAE 169-2013-3A'
        assert(((wwr_baseline - 40.0) / 40.0).abs < 0.01, "Baseline WWR for the #{building_type}, #{template}, #{climate_zone} model is incorrect. The WWR of the baseline model is #{wwr_baseline} but should be #{wwr_goal}.")
      else
        assert(((wwr_baseline - wwr_goal) / wwr_goal).abs < 0.01, "Baseline WWR for the #{building_type}, #{template}, #{climate_zone} model is incorrect. The WWR of the baseline model is #{wwr_baseline} but should be #{wwr_goal}.")
      end
    end
  end

<<<<<<< HEAD
  def check_swh_single_building_type(prototypes_base)
    prototypes_base.each do |prototype, model_baseline|
      # set the fuel type according to the building area type (Small Office)
      new_fuel = "Electricity"
      water_heater_efficiency = 1.0
      ua_w_per_k = 0.9647
      model_baseline.getWaterHeaterMixeds.sort.each do |water_heater|
        assert(water_heater.heaterFuelType == new_fuel, "New fuel type is not the expected value.")
        assert((water_heater.heaterThermalEfficiency.get - water_heater_efficiency)/water_heater_efficiency < 0.01, "New efficiency is not the expected value.")
        assert((water_heater.offCycleLossCoefficienttoAmbientTemperature.get - ua_w_per_k)/ua_w_per_k < 0.01, "New surface loss coefficient is not the expected value.")
      end
    end
  end
=======
  # Check primary/secondary chilled water loop for the baseline models
  #
  # @param prototypes_base [Hash] Baseline prototypes
  def check_pri_sec_loop(prototypes_base)

    prototypes_base.each do |prototype, model_baseline|

      building_type, template, climate_zone, user_data_dir, mod = prototype

      has_primary_chilled_water_loop = false
      has_secondary_chilled_water_loop = false

      # Check primary and secondary chilled water loops
      model_baseline.getPlantLoops.each do |plant_loop|

        sizing_plant = plant_loop.sizingPlant

        next if sizing_plant.loopType != 'Cooling'

        # Check primary loop for components
        if plant_loop.name.to_s.include? 'Chilled Water Loop_Primary'

          has_primary_chilled_water_loop = true

          n_chillers = 0

          # Count chillers
          plant_loop.supplyComponents.each do |sc|
            if sc.to_ChillerElectricEIR.is_initialized
              n_chillers += 1
            end
          end

          assert(n_chillers == 2, "The number of chillers in the primary loop is incorrect. The test results in #{n_chillers} when it should be 2.")

          has_heat_exchanger = false

          # Check for heat exchanger on demand side
          plant_loop.demandComponents.each do |dc|
            if dc.to_HeatExchangerFluidToFluid.is_initialized
              has_heat_exchanger = true
            end
          end

          assert(has_heat_exchanger, "The primary chilled water loop should have a HeatExchangerFluidToFluid on the demand side but it does not.")

        # Check secondary loop for components
        elsif plant_loop.name.to_s.include? 'Chilled Water Loop'

          has_secondary_chilled_water_loop = true
          has_heat_exchanger = false

          # Check for heat exchanger on supply side
          plant_loop.supplyComponents.each do |sc|
            if sc.to_HeatExchangerFluidToFluid.is_initialized
              has_heat_exchanger = true
            end
          end

          assert(has_heat_exchanger, "The secondary chilled water loop should have a HeatExchangerFluidToFluid on the supply side but it does not.")

        end

      end

      assert(has_primary_chilled_water_loop, "The primary/secondary test did not find a primary chilled water loop for #{building_type}, #{template}, #{climate_zone}.")
      assert(has_secondary_chilled_water_loop, "The primary/secondary test did not find a secondary chilled water loop for #{building_type}, #{template}, #{climate_zone}.")

    end

  end

>>>>>>> d3434a9d
end<|MERGE_RESOLUTION|>--- conflicted
+++ resolved
@@ -1989,7 +1989,6 @@
     end
   end
 
-<<<<<<< HEAD
   def check_swh_single_building_type(prototypes_base)
     prototypes_base.each do |prototype, model_baseline|
       # set the fuel type according to the building area type (Small Office)
@@ -2003,7 +2002,7 @@
       end
     end
   end
-=======
+
   # Check primary/secondary chilled water loop for the baseline models
   #
   # @param prototypes_base [Hash] Baseline prototypes
@@ -2073,8 +2072,5 @@
       assert(has_secondary_chilled_water_loop, "The primary/secondary test did not find a secondary chilled water loop for #{building_type}, #{template}, #{climate_zone}.")
 
     end
-
-  end
-
->>>>>>> d3434a9d
+  end
 end