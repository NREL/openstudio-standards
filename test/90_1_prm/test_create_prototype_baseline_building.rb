require_relative '../helpers/minitest_helper'
require_relative '../helpers/create_doe_prototype_helper'

class DOEPrototypeBaseline < CreateDOEPrototypeBuildingTest

  def self.generate_prototype_model_and_baseline(building_type, template, climate_zone, hvac_building_type = 'All others', wwr_building_type = 'All others', swh_building_type = 'All others')
      # Initialize weather file, necessary but not used
      epw_file = 'USA_FL_Miami.Intl.AP.722020_TMY3.epw'

      # Create output folder if it doesn't already exist
      @test_dir = "#{Dir.pwd}/output"
      if !Dir.exists?(@test_dir)
        Dir.mkdir(@test_dir)
      end

      # Define model name and run folder if it doesn't already exist
      model_name = "#{building_type}-#{template}-#{climate_zone}"
      run_dir = "#{@test_dir}/#{model_name}"
      if !Dir.exists?(run_dir)
        Dir.mkdir(run_dir)
      end  

      # Create the prototype
      prototype_creator = Standard.build("#{template}_#{building_type}")
      model = prototype_creator.model_create_prototype_model(climate_zone, epw_file, run_dir)

<<<<<<< HEAD
      # Specify all standards building and space types
      # TODO: Currently using the same one for all cases (except one)
      #       but we plan on updating it using a spreadsheet
      #       that Doug developed
      bldg = model.building.get()
      bldg.setStandardsBuildingType("Office <= 5,000 sq ft")
      model.getSpaceTypes.sort.each do |spc_type|
        spc_type.setStandardsBuildingType("Office <= 5,000 sq ft")
        spc_type.setStandardsSpaceType("office - whole building")
      end

      # Change space type for the west facing perimeter zone
      new_spc_type = OpenStudio::Model::SpaceType.new(model)
      new_spc_type.setName("Add'l Space Type")
      new_spc_type.setStandardsBuildingType("All others")
      new_spc_type.setStandardsSpaceType("office - whole building")
      model.getSpaces.sort.each do |spc|
        if spc.name.to_s == "Perimeter_ZN_4"
          spc.setSpaceType(new_spc_type)
        end
      end

=======
>>>>>>> df459cea
      # Save prototype OSM file
      osm_path = OpenStudio::Path.new("#{run_dir}/#{model_name}.osm")
      model.save(osm_path, true)

      # Translate prototype model to an IDF file
      forward_translator = OpenStudio::EnergyPlus::ForwardTranslator.new
      idf_path = OpenStudio::Path.new("#{run_dir}/#{model_name}.idf")
      idf = forward_translator.translateModel(model)
      idf.save(idf_path,true)

      # Initialize 90.1-2019 PRM Standard class
      prototype_creator = Standard.build("90.1-PRM-2019")

      # Create baseline model
      model_baseline = prototype_creator.model_create_prm_stable_baseline_building(model, building_type, climate_zone, hvac_building_type, wwr_building_type, swh_building_type, nil, "#{run_dir}-Baseline", false)
      return model_baseline, model
    end

  def test_create_prototype_baseline_building
      # Define prototypes to be generated
      @templates = ['90.1-2013']
      @building_types = ['SmallOffice']
      @climate_zones = ['ASHRAE 169-2013-2A']

      # Generate prototype building models and associated baselines
      all_comp =  @building_types.product @templates, @climate_zones
      all_comp.each do |building_type, template, climate_zone|
<<<<<<< HEAD
        model_baseline, model = DOEPrototypeBaseline.generate_prototype_model_and_baseline(building_type, template, climate_zone)
        assert(model_baseline,"Baseline model could not be generated for #{building_type}, #{template}, #{climate_zone}.")

        # Load baseline model
        @test_dir = "#{Dir.pwd}/output"
        model_baseline = OpenStudio::Model::Model.load("#{@test_dir}/#{building_type}-#{template}-#{climate_zone}-Baseline/final.osm")
        model_baseline = model_baseline.get

        # Do sizing run for baseline model
        prototype_creator = Standard.build("90.1-PRM-2019")
        sim_control = model_baseline.getSimulationControl
        sim_control.setRunSimulationforSizingPeriods(true)
        sim_control.setRunSimulationforWeatherFileRunPeriods(false)
        baseline_run = prototype_creator.model_run_simulation_and_log_errors(model_baseline, "#{@test_dir}/#{building_type}-#{template}-#{climate_zone}-Baseline/SR1")

        # Get WWR of baseline model
        query = "Select Value FROM TabularDataWithStrings WHERE
        ReportName = 'InputVerificationandResultsSummary' AND
        TableName = 'Window-Wall Ratio' AND
        RowName = 'Gross Window-Wall Ratio' AND
        ColumnName = 'Total' AND
        Units = '%'"
        wwr_baseline = model_baseline.sqlFile().get().execAndReturnFirstDouble(query).get().to_f
=======
        model_baseline, model = DOEPrototypeBaseline.generate_prototype_model_and_baseline(building_type, template, climate_zone, wwr_building_type = 'Office <= 5,000 sq ft')
        assert(model_baseline,"Baseline model could not be generated for #{building_type}, #{template}, #{climate_zone}")
>>>>>>> df459cea

        # Check WWR against expected WWR
        assert(wwr_baseline == 19.2,"Baseline WWR for the #{building_type}, #{template}, #{climate_zone} model is incorrect.")
      end
  end
end<|MERGE_RESOLUTION|>--- conflicted
+++ resolved
@@ -24,18 +24,6 @@
       prototype_creator = Standard.build("#{template}_#{building_type}")
       model = prototype_creator.model_create_prototype_model(climate_zone, epw_file, run_dir)
 
-<<<<<<< HEAD
-      # Specify all standards building and space types
-      # TODO: Currently using the same one for all cases (except one)
-      #       but we plan on updating it using a spreadsheet
-      #       that Doug developed
-      bldg = model.building.get()
-      bldg.setStandardsBuildingType("Office <= 5,000 sq ft")
-      model.getSpaceTypes.sort.each do |spc_type|
-        spc_type.setStandardsBuildingType("Office <= 5,000 sq ft")
-        spc_type.setStandardsSpaceType("office - whole building")
-      end
-
       # Change space type for the west facing perimeter zone
       new_spc_type = OpenStudio::Model::SpaceType.new(model)
       new_spc_type.setName("Add'l Space Type")
@@ -47,8 +35,6 @@
         end
       end
 
-=======
->>>>>>> df459cea
       # Save prototype OSM file
       osm_path = OpenStudio::Path.new("#{run_dir}/#{model_name}.osm")
       model.save(osm_path, true)
@@ -76,8 +62,7 @@
       # Generate prototype building models and associated baselines
       all_comp =  @building_types.product @templates, @climate_zones
       all_comp.each do |building_type, template, climate_zone|
-<<<<<<< HEAD
-        model_baseline, model = DOEPrototypeBaseline.generate_prototype_model_and_baseline(building_type, template, climate_zone)
+        model_baseline, model = DOEPrototypeBaseline.generate_prototype_model_and_baseline(building_type, template, climate_zone, wwr_building_type = 'Office <= 5,000 sq ft')
         assert(model_baseline,"Baseline model could not be generated for #{building_type}, #{template}, #{climate_zone}.")
 
         # Load baseline model
@@ -100,10 +85,6 @@
         ColumnName = 'Total' AND
         Units = '%'"
         wwr_baseline = model_baseline.sqlFile().get().execAndReturnFirstDouble(query).get().to_f
-=======
-        model_baseline, model = DOEPrototypeBaseline.generate_prototype_model_and_baseline(building_type, template, climate_zone, wwr_building_type = 'Office <= 5,000 sq ft')
-        assert(model_baseline,"Baseline model could not be generated for #{building_type}, #{template}, #{climate_zone}")
->>>>>>> df459cea
 
         # Check WWR against expected WWR
         assert(wwr_baseline == 19.2,"Baseline WWR for the #{building_type}, #{template}, #{climate_zone} model is incorrect.")
