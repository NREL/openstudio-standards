--- conflicted
+++ resolved
@@ -1,6 +1,5 @@
 require_relative '../helpers/minitest_helper'
 require_relative '../helpers/create_doe_prototype_helper'
-require 'openstudio-standards'
 
 class DOEPrototypeBaseline < CreateDOEPrototypeBuildingTest
 
@@ -397,7 +396,6 @@
         sim_control.setRunSimulationforWeatherFileRunPeriods(false)
         baseline_run = prototype_creator.model_run_simulation_and_log_errors(model_baseline, "#{@test_dir}/#{building_type}-#{template}-#{climate_zone}-Baseline/SR1")
 
-        # puts "#{@test_dir}/#{building_type}-#{template}-#{climate_zone}-Baseline/SR1"
         # Get WWR of baseline model
         query = "Select Value FROM TabularDataWithStrings WHERE
         ReportName = 'InputVerificationandResultsSummary' AND
@@ -408,12 +406,11 @@
         wwr_baseline = model_baseline.sqlFile().get().execAndReturnFirstDouble(query).get().to_f
 
         # Check WWR against expected WWR
-<<<<<<< HEAD
         wwr_goal = 100 * wwr_values[building_type].to_f
         assert(wwr_baseline == wwr_goal, "Baseline WWR for the #{building_type}, #{template}, #{climate_zone} model is incorrect. The WWR of the baseline model is #{wwr_baseline} but should be #{wwr_goal}.")
 
          # Check that proposed sizing ran
-        assert(File.file?("#{@test_dir}/#{building_type}-#{template}-#{climate_zone}-Baseline/SR1/run/eplusout.sql"), "The #{building_type}, #{template}, #{climate_zone} proposed model sizing run did not run.")
+        assert(File.file?("#{@test_dir}/#{building_type}-#{template}-#{climate_zone}-Baseline/SR_PROP/run/eplusout.sql"), "The #{building_type}, #{template}, #{climate_zone} proposed model sizing run did not run.")
  
         # Check IsResidential for Small Office
         # Determine whether any space is residential
@@ -424,19 +421,10 @@
           end
         end
 
+        # Check whether space_residential? function is working
         has_res_goal = hasres_values[building_type]
-
-        # puts "has_res = #{has_res} ; has_res_goal = #{has_res_goal}"
-
         assert(has_res == has_res_goal, "Failure to set space_residential? for #{building_type}, #{template}, #{climate_zone}.")
 
-=======
-        wwr_goal = 19.0
-        assert(wwr_baseline == wwr_goal, "Baseline WWR for the #{building_type}, #{template}, #{climate_zone} model is incorrect. The WWR of the baseline model is #{wwr_baseline} but should be #{wwr_goal}.")
-
-        # Check that proposed sizing ran
-        assert(File.file?("#{@test_dir}/#{building_type}-#{template}-#{climate_zone}-Baseline/SR_PROP/run/eplusout.sql"), "The #{building_type}, #{template}, #{climate_zone} proposed model sizing run did not run.")
->>>>>>> 52e8063a
       end
   end
 end