--- conflicted
+++ resolved
@@ -200,17 +200,29 @@
         wwr_baseline = model_baseline.sqlFile().get().execAndReturnFirstDouble(query).get().to_f
 
         # Check WWR against expected WWR
-<<<<<<< HEAD
-        wwr_goal = 19.0
-        assert(wwr_baseline == wwr_goal,"Baseline WWR for the #{building_type}, #{template}, #{climate_zone} model is incorrect. The WWR of the baseline model is #{wwr_baseline} but should be #{wwr_goal}.")
-=======
         wwr_goal = 100 * wwr_values[building_type].to_f
         assert(wwr_baseline == wwr_goal, "Baseline WWR for the #{building_type}, #{template}, #{climate_zone} model is incorrect. The WWR of the baseline model is #{wwr_baseline} but should be #{wwr_goal}.")
->>>>>>> 4dbd0df5
 
          # Check that proposed sizing ran
         assert(File.file?("#{@test_dir}/#{building_type}-#{template}-#{climate_zone}-Baseline/SR_PROP/run/eplusout.sql"), "The #{building_type}, #{template}, #{climate_zone} proposed model sizing run did not run.")
-<<<<<<< HEAD
+ 
+        # Check IsResidential for Small Office
+        # Determine whether any space is residential
+        has_res = 'false'
+        model_baseline.getSpaces.sort.each do |space|
+          if prototype_creator.space_residential?(space)
+            has_res = 'true'
+          end
+        end
+        
+        # Check whether space_residential? function is working
+        has_res_goal = hasres_values[building_type]
+        assert(has_res == has_res_goal, "Failure to set space_residential? for #{building_type}, #{template}, #{climate_zone}.")
+
+        # Check the model include daylighting control objects
+        model_baseline.getSpaces.sort.each do |space|
+          existing_daylighting_controls = space.daylightingControls
+          assert(existing_daylighting_controls.empty?, "The baseline model for the #{building_type}-#{template} in #{climate_zone} has daylighting control.")
 
         # Get U-value of envelope in baseline model
         u_value_baseline = {}
@@ -288,26 +300,6 @@
           if key != 'PERIMETER_ZN_3_WALL_NORTH_DOOR1'
             assert((construction_baseline[key].include? "PRM"),"Baseline U-value for the #{building_type}, #{template}, #{climate_zone} model is incorrect. The construction of the #{key} is #{construction_baseline[key]}, which is not from PRM_Construction tab.")
           end
-=======
- 
-        # Check IsResidential for Small Office
-        # Determine whether any space is residential
-        has_res = 'false'
-        model_baseline.getSpaces.sort.each do |space|
-          if prototype_creator.space_residential?(space)
-            has_res = 'true'
-          end
-        end
-
-        # Check whether space_residential? function is working
-        has_res_goal = hasres_values[building_type]
-        assert(has_res == has_res_goal, "Failure to set space_residential? for #{building_type}, #{template}, #{climate_zone}.")
-
-        # Check the model include daylighting control objects
-        model_baseline.getSpaces.sort.each do |space|
-          existing_daylighting_controls = space.daylightingControls
-          assert(existing_daylighting_controls.empty?, "The baseline model for the #{building_type}-#{template} in #{climate_zone} has daylighting control.")
->>>>>>> 4dbd0df5
         end
       end
   end
