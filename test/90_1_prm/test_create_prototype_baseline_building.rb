--- conflicted
+++ resolved
@@ -85,8 +85,10 @@
 
         # Check WWR against expected WWR
         wwr_goal = 19.0
-<<<<<<< HEAD
         assert(wwr_baseline == wwr_goal,"Baseline WWR for the #{building_type}, #{template}, #{climate_zone} model is incorrect. The WWR of the baseline model is #{wwr_baseline} but should be #{wwr_goal}.")
+
+        # Check that proposed sizing ran
+        assert(File.file?("#{@test_dir}/#{building_type}-#{template}-#{climate_zone}-Baseline/SR_PROP/run/eplusout.sql"), "The #{building_type}, #{template}, #{climate_zone} proposed model sizing run did not run.")
 
         # Get U-value of envelope in baseline model
         u_value_baseline = {}
@@ -165,12 +167,6 @@
             assert((construction_baseline[key].include? "PRM"),"Baseline U-value for the #{building_type}, #{template}, #{climate_zone} model is incorrect. The construction of the #{key} is #{construction_baseline[key]}, which is not from PRM_Construction tab.")
           end
         end
-=======
-        assert(wwr_baseline == wwr_goal, "Baseline WWR for the #{building_type}, #{template}, #{climate_zone} model is incorrect. The WWR of the baseline model is #{wwr_baseline} but should be #{wwr_goal}.")
-
-        # Check that proposed sizing ran
-        assert(File.file?("#{@test_dir}/#{building_type}-#{template}-#{climate_zone}-Baseline/SR_PROP/run/eplusout.sql"), "The #{building_type}, #{template}, #{climate_zone} proposed model sizing run did not run.")
->>>>>>> 2ff4f4db
       end
   end
 end