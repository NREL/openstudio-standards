require_relative '../helpers/minitest_helper'
require_relative './prm_check'
require_relative './prm_test_model_generator'
# Test suite for the ASHRAE 90.1 appendix G Performance
# Rating Method (PRM) baseline automation implementation
# in openstudio-standards.
# @author Doug Maddox (PNNL), Jeremy Lerond (PNNL), and Yunyang Ye (PNNL)
class AppendixGPRMTests < Minitest::Test
  def test_baseline_oa
    model_hash = prm_test_helper('baseline_outdoor_air', require_prototype = false, require_baseline = true)
    check_baseline_oa(model_hash['baseline'])
  end

  def test_building_rotation_check
    model_hash = prm_test_helper('building_rotation_check', require_prototype = false, require_baseline = true)
    check_building_rotation_exception(model_hash['baseline'], 'building_rotation_check')
  end

  def test_computer_rooms_equipment_schedule
    model_hash = prm_test_helper('computer_rooms_equipment_schedule', require_prototype = false, require_baseline = true, require_proposed = true)

    check_computer_rooms_equipment_schedule(model_hash['baseline'])
    check_computer_rooms_equipment_schedule(model_hash['proposed'])
  end

  def test_daylighting_control
    model_hash = prm_test_helper('daylighting_control', require_prototype = false, require_baseline = true)
    check_daylighting_control(model_hash['baseline'])
  end

  def test_dcv_01
    model_hash = prm_test_helper('dcv_01', require_prototype = false, require_baseline = true)
    check_dcv(model_hash['baseline'])
  end

  def test_dcv_02
    model_hash = prm_test_helper('dcv_02', require_prototype = false, require_baseline = true)
    check_dcv(model_hash['baseline'])
  end

  def test_economizer_exception
    model_hash = prm_test_helper('economizer_exception', require_prototype = false, require_baseline = true)
    check_economizer_exception(model_hash['baseline'])
  end

  def test_elevators
    model_hash = prm_test_helper('elevators', require_prototype = false, require_baseline = true)
    check_elevators(model_hash['baseline'])
  end

  def test_envelope
    model_hash = prm_test_helper('envelope', require_prototype = false, require_baseline = true)
    check_envelope(model_hash['baseline'])
  end

  def test_exhaust_air_energy
    model_hash = prm_test_helper('exhaust_air_energy', require_prototype = false, require_baseline = true)
    check_exhaust_air_energy(model_hash['baseline'])
  end

  def test_exterior_lighting
    model_hash = prm_test_helper('exterior_lighting', require_prototype = false, require_baseline = true)
    check_exterior_lighting(model_hash['baseline'])
  end

  def test_fan_power_credits
    model_hash = prm_test_helper('fan_power_credits', require_prototype = false, require_baseline = true)
    check_fan_power_credits(model_hash['baseline'])
  end

  def test_f_c_factors
    model_hash = prm_test_helper('f_c_factors', require_prototype = false, require_baseline = true)
    check_f_c_factors(model_hash['baseline'])
  end

  def test_hvac_baseline_01
    model_hash = prm_test_helper('hvac_baseline_01', require_prototype = false, require_baseline = true)
    check_hvac(model_hash['baseline'])
  end

  def test_hvac_baseline_02
    model_hash = prm_test_helper('hvac_baseline_02', require_prototype = false, require_baseline = true)
    check_hvac(model_hash['baseline'])
  end

  def test_hvac_baseline_03
    model_hash = prm_test_helper('hvac_baseline_03', require_prototype = false, require_baseline = true)
    check_hvac(model_hash['baseline'])
  end

  def test_hvac_baseline_04
    model_hash = prm_test_helper('hvac_baseline_04', require_prototype = false, require_baseline = true)
    check_hvac(model_hash['baseline'])
  end

  def test_hvac_baseline_05
    model_hash = prm_test_helper('hvac_baseline_05', require_prototype = false, require_baseline = true)
    check_hvac(model_hash['baseline'])
  end

  def test_hvac_efficiency
    model_hash = prm_test_helper('hvac_efficiency', require_prototype = false, require_baseline = true)
    check_hvac_efficiency(model_hash['baseline'])
  end

  def test_hvac_psz_split_from_mz
    model_hash = prm_test_helper('hvac_psz_split_from_mz', require_prototype = false, require_baseline = true)
    check_psz_split_from_mz(model_hash['baseline'])
  end

  def test_hvac_sizing_01
    model_hash = prm_test_helper('hvac_sizing_01', require_prototype = false, require_baseline = true)
    check_hvac_sizing(model_hash['baseline'])
  end

  def test_hvac_sizing_02
    model_hash = prm_test_helper('hvac_sizing_02', require_prototype = false, require_baseline = true)
    check_hvac_sizing(model_hash['baseline'])
  end

  def test_hvac_sizing_03
    model_hash = prm_test_helper('hvac_sizing_03', require_prototype = false, require_baseline = true)
    check_hvac_sizing(model_hash['baseline'])
  end

  def test_infiltration
    model_hash = prm_test_helper('infiltration', require_prototype = true, require_baseline = true, require_proposed = true)
    check_infiltration(model_hash['prototype'], model_hash['baseline'], 'baseline')
    check_infiltration(model_hash['prototype'], model_hash['proposed'], 'proposed')
  end

  def test_isresidential
    model_hash = prm_test_helper('isresidential', require_prototype = false, require_baseline = true)
    check_residential_flag(model_hash['baseline'])
  end

  def test_lighting_exceptions
    model_hash = prm_test_helper('lighting_exceptions', require_prototype = false, require_baseline = true)
    check_lighting_exceptions(model_hash['baseline'])
  end

  def test_light_occ_sensor
    model_hash = prm_test_helper('light_occ_sensor', require_prototype = true, require_baseline = true)
    check_light_occ_sensor(model_hash['prototype'], model_hash['baseline'])
  end

  def test_lpd
    model_hash = prm_test_helper('lpd', require_prototype = false, require_baseline = true)
    check_lpd(model_hash['baseline'])
  end

  def test_lpd_userdata_handling
    model_hash = prm_test_helper('lpd_userdata_handling', require_prototype = false, require_baseline = true)
    check_multi_lpd_handling(model_hash['baseline'])
  end

  def test_multi_bldg_handling
    model_hash = prm_test_helper('multi_bldg_handling', require_prototype = false, require_baseline = true)
    check_multi_bldg_handling(model_hash['baseline'])
  end

  def test_night_cycle_exception
    model_hash = prm_test_helper('night_cycle_exception', require_prototype = false, require_baseline = true)
    check_nightcycle_exception(model_hash['baseline'])
  end

  def test_number_of_boilers
    model_hash = prm_test_helper('number_of_boilers', require_prototype = false, require_baseline = true)
    check_number_of_boilers(model_hash['baseline'])
  end

  def test_number_of_chillers
    model_hash = prm_test_helper('number_of_chillers', require_prototype = false, require_baseline = true)
    check_number_of_chillers(model_hash['baseline'])
  end

  def test_number_of_cooling_towers
    model_hash = prm_test_helper('number_of_cooling_towers', require_prototype = false, require_baseline = true)
    check_number_of_cooling_towers(model_hash['baseline'])
  end

  def test_num_systems_in_zone
    model_hash = prm_test_helper('number_of_systems_in_zone', require_prototype = false, require_baseline = true)
    check_num_systems_in_zone(model_hash['baseline'])
  end

  def test_pe_userdata_handling
    model_hash = prm_test_helper('pe_userdata_handling', require_prototype = false, require_baseline = true)
    check_power_equipment_handling(model_hash['baseline'])
  end

  def test_pipe_insulation
    model_hash = prm_test_helper('pipe_insulation', require_prototype = false, require_baseline = true, require_proposed = true)
    check_pipe_insulation(model_hash['baseline'])
    check_pipe_insulation(model_hash['proposed'])
  end

  def test_plant_temp_reset_ctrl_01
    model_hash = prm_test_helper('plant_temp_reset_ctrl_01', require_prototype = false, require_baseline = true)
    check_hw_chw_reset(model_hash['baseline'])
  end

  def test_plant_temp_reset_ctrl_02
    model_hash = prm_test_helper('plant_temp_reset_ctrl_02', require_prototype = false, require_baseline = true)
    check_hw_chw_reset(model_hash['baseline'])
  end

  def test_preheat_coil_ctrl
    model_hash = prm_test_helper('preheat_coil_ctrl', require_prototype = false, require_baseline = true)
    check_preheat_coil_ctrl(model_hash['baseline'])
  end

  def test_proposed_model_residential_lpd
    model_hash = prm_test_helper('proposed_model_residential_lpd', require_prototype = false, require_baseline = false, require_proposed = true)
    check_residential_lpd(model_hash['proposed'])
  end

  def test_return_air_type
    model_hash = prm_test_helper('return_air_type', require_prototype = false, require_baseline = true)
    check_return_air_type(model_hash['baseline'])
  end

  def test_sat_ctrl
    model_hash = prm_test_helper('sat_ctrl', require_prototype = false, require_baseline = true)
    check_sat_ctrl(model_hash['baseline'])
  end

  def test_srr
    model_hash = prm_test_helper('srr', require_prototype = false, require_baseline = true)
    check_srr(model_hash['baseline'])
  end

  def test_unenclosed_spaces
    model_hash = prm_test_helper('unenclosed_spaces', require_prototype = false, require_baseline = true)
    check_unenclosed_spaces(model_hash['baseline'])
  end

  def test_unmet_load_hours
    model_hash = prm_test_helper('unmet_load_hours', require_prototype = false, require_baseline = true)
    check_unmet_load_hours(model_hash['baseline'])
  end

  def test_vav_fan_curve
    model_hash = prm_test_helper('vav_fan_curve', require_prototype = false, require_baseline = true)
    check_variable_speed_fan_power(model_hash['baseline'])
  end

  def test_vav_min_sp
    model_hash = prm_test_helper('vav_min_sp', require_prototype = false, require_baseline = true)
    check_vav_min_sp(model_hash['baseline'])
  end

  def test_wwr
    model_hash = prm_test_helper('wwr', require_prototype = false, require_baseline = true)
    check_wwr(model_hash['baseline'])
  end

<<<<<<< HEAD
  def test_swh_single_building_type
    model_hash = prm_test_helper('swh_single_building_type', require_prototype=false, require_baseline=true)
    check_swh_single_building_type(model_hash["baseline"])
  end
=======
  def test_pri_sec_loop_configuration
    model_hash = prm_test_helper('pri_sec_loop', require_prototype = false, require_baseline = true)

    check_pri_sec_loop(model_hash['baseline'])
  end

>>>>>>> d3434a9d
end
<|MERGE_RESOLUTION|>--- conflicted
+++ resolved
@@ -255,17 +255,16 @@
     check_wwr(model_hash['baseline'])
   end
 
-<<<<<<< HEAD
+
   def test_swh_single_building_type
     model_hash = prm_test_helper('swh_single_building_type', require_prototype=false, require_baseline=true)
     check_swh_single_building_type(model_hash["baseline"])
   end
-=======
+
   def test_pri_sec_loop_configuration
     model_hash = prm_test_helper('pri_sec_loop', require_prototype = false, require_baseline = true)
 
     check_pri_sec_loop(model_hash['baseline'])
   end
 
->>>>>>> d3434a9d
 end
