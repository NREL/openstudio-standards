--- conflicted
+++ resolved
@@ -3622,16 +3622,14 @@
     check_nightcycle_exception(model_hash['baseline'])
   end
 
-<<<<<<< HEAD
   def test_num_systems_in_zone
     model_hash = prm_test_helper('number_of_systems_in_zone', require_prototype=false, require_baseline=true)
     check_num_systems_in_zone(model_hash['baseline'])
   end
 
-=======
   def test_exhaust_air_energy
     model_hash = prm_test_helper('exhaust_air_energy', require_prototype=false, require_baseline=true)
     check_exhaust_air_energy(model_hash['baseline'])
   end
->>>>>>> a7c59379
+
 end