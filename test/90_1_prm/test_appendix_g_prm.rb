--- conflicted
+++ resolved
@@ -5,3480 +5,6 @@
 # in openstudio-standards.
 # @author Doug Maddox (PNNL), Jeremy Lerond (PNNL), and Yunyang Ye (PNNL)
 class AppendixGPRMTests < Minitest::Test
-<<<<<<< HEAD
-  # Set folder for JSON files related to tests and
-  # parse individual JSON files used by all methods
-  # in this class.
-  @@json_dir = "#{File.dirname(__FILE__)}/data"
-  @@prototype_list = JSON.parse(File.read("#{@@json_dir}/prototype_list.json"))
-  @@wwr_building_types = JSON.parse(File.read("#{@@json_dir}/wwr_building_types.json"))
-  @@hvac_building_types = JSON.parse(File.read("#{@@json_dir}/hvac_building_types.json"))
-  @@swh_building_types = JSON.parse(File.read("#{@@json_dir}/swh_building_types.json"))
-  @@wwr_values = JSON.parse(File.read("#{@@json_dir}/wwr_values.json"))
-  @@hasres_values = JSON.parse(File.read("#{@@json_dir}/hasres_values.json"))
-  # Global variable to ...
-  # Make sure to turn it to false so CI will not fail for time out.
-  GENERATE_PRM_LOG = false
-  MAX_PATH_CHAR = 1800 #linux should set to a 1800, windows should set to 200, set to 1800 when push to the repo or open PR to pass CI.
-
-  def prm_test_helper(test_string, require_prototype=true, require_baseline=true)
-    # Get list of unique prototypes
-    prototypes_to_generate = get_prototype_to_generate(test_string, @@prototype_list)
-    # Generate all unique prototypes
-    prototypes_generated = generate_prototypes(prototypes_to_generate, test_string)
-    # Create all unique baseline
-    prototypes_baseline_generated = generate_baseline(prototypes_generated, prototypes_to_generate, test_string)
-
-    model_hash = {}
-    if require_prototype
-      prototypes = assign_prototypes(prototypes_generated, [test_string], prototypes_to_generate)
-      model_hash['prototype'] = prototypes[test_string]
-    end
-    if require_baseline
-      # Assign prototypes and baseline to each test
-      prototypes_base = assign_prototypes(prototypes_baseline_generated, [test_string], prototypes_to_generate)
-      model_hash['baseline'] = prototypes_base[test_string]
-    end
-    return model_hash
-  end
-
-  # Generate one of the ASHRAE 90.1 prototype model included in openstudio-standards.
-  #
-  # @param prototypes_to_generate [Array] List of prototypes to generate, see prototype_list.json to see the structure of the list
-  # @param test_string [String] test string
-  # @return [Hash] Hash of OpenStudio Model of the prototypes
-  def generate_prototypes(prototypes_to_generate, test_string)
-    prototypes = {}
-    @lpd_space_types_alt = {}
-    @bldg_type_alt = {}
-    @bldg_type_alt_now = nil
-
-    prototypes_to_generate.each do |id, prototype|
-      # mod is an array of method intended to modify the model
-      building_type, template, climate_zone, user_data_dir, mod = prototype
-
-      climate_zone_code = climate_zone.split('-')[-1]
-      assert(building_type != 'LargeOffice' || ['0A', '0B', '1A', '1B', '2A', '2B'].include?(climate_zone_code), "Baseline model cannot be generated for #{building_type} in climate zone: #{climate_zone}. Due to a known problem with sizing of heating system for data center (which has zero heating load), the large office model fails in mild to cold climates (CZ 3 and higher). Use climate zone 0, 1 or 2 instead")
-
-
-      # Concatenate modifier functions and arguments
-      mod_str = mod.flatten.join('_') unless mod.empty?
-
-      # Initialize weather file, necessary but not used
-      epw_file = 'USA_FL_Miami.Intl.AP.722020_TMY3.epw'
-
-      # Create output folder if it doesn't already exist
-      @test_dir = "#{File.dirname(__FILE__)}/output"
-      if !Dir.exist?(@test_dir)
-        Dir.mkdir(@test_dir)
-      end
-
-      # Define model name and run folder if it doesn't already exist,
-      # if it does, remove it and re-create it.
-      model_name = mod.empty? ? "#{building_type}-#{template}-#{climate_zone}-#{test_string}-#{user_data_dir}" : "#{building_type}-#{template}-#{climate_zone}-#{test_string}-#{user_data_dir}-#{mod_str}"
-      run_dir = "#{@test_dir}/#{model_name}"
-      run_dir = run_dir.length > MAX_PATH_CHAR ? "#{run_dir[0...MAX_PATH_CHAR]}" : run_dir
-      if !Dir.exist?(run_dir)
-        Dir.mkdir(run_dir)
-      else
-        FileUtils.rm_rf(run_dir)
-        Dir.mkdir(run_dir)
-      end
-
-      # Create the prototype
-      @prototype_creator = Standard.build("#{template}_#{building_type}")
-      model = @prototype_creator.model_create_prototype_model(climate_zone, epw_file, run_dir)
-
-      # Make modification if requested
-      @bldg_type_alt_now = nil
-      if !mod.empty?
-        mod.each do |method_mod|
-          mthd, arguments = method_mod
-          model = public_send(mthd, model, arguments)
-        end
-      end
-
-      # Store alternate building type into hash
-      if !@bldg_type_alt_now.nil?
-        @bldg_type_alt[prototype] = @bldg_type_alt_now
-      else
-        @bldg_type_alt[prototype] = nil?
-      end
-
-      # Save prototype OSM file
-      osm_path = OpenStudio::Path.new("#{run_dir}/#{model_name}.osm")
-      model.save(osm_path, true)
-
-      # Translate prototype model to an IDF file
-      forward_translator = OpenStudio::EnergyPlus::ForwardTranslator.new
-      idf_path = OpenStudio::Path.new("#{run_dir}/#{model_name}.idf")
-      idf = forward_translator.translateModel(model)
-      idf.save(idf_path, true)
-
-      # Save OpenStudio model object
-      prototypes[id] = model
-    end
-    return prototypes
-  end
-
-  # Generate the 90.1 Appendix G baseline for a model following the 90.1-2019 PRM rules
-  #
-  # @param prototypes_generated [Array] List of all unique prototypes for which baseline models will be created
-  # @param id_prototype_mapping [Hash] Mapping of prototypes to their identifiers generated by prototypes_to_generate()
-  # @param test_string [String] test string
-  # @return [Hash] Hash of OpenStudio Model of the prototypes
-  def generate_baseline(prototypes_generated, id_prototype_mapping, test_string)
-    baseline_prototypes = {}
-    prototypes_generated.each do |id, proposed_model|
-      building_type, template, climate_zone, user_data_dir, mod = id_prototype_mapping[id]
-
-      # Concatenate modifier functions and arguments
-      mod_str = mod.flatten.join('_') unless mod.empty?
-
-      # Create a deep copy of the proposed model
-      model = BTAP::FileIO.deep_copy(proposed_model)
-
-      # Initialize Standard class
-      @prototype_creator = Standard.build('90.1-PRM-2019')
-
-      # user data CSV files are in @user_data_dir, if appicable
-      # user data JSON files will be created in sub-folder inside @test_dir
-      model_name = mod.empty? ? "#{building_type}-#{template}-#{climate_zone}-#{test_string}-#{user_data_dir}" : "#{building_type}-#{template}-#{climate_zone}-#{test_string}-#{user_data_dir}-#{mod_str}"
-      proto_run_dir = "#{@test_dir}/#{model_name}"
-      proto_run_dir = proto_run_dir.length > MAX_PATH_CHAR ? "#{proto_run_dir[0...MAX_PATH_CHAR]}" : proto_run_dir
-
-      if not user_data_dir == 'no_user_data'
-        json_path = @prototype_creator.convert_userdata_csv_to_json("#{@@json_dir}/#{user_data_dir}", proto_run_dir)
-        @prototype_creator.load_userdata_to_standards_database(json_path)
-      end
-
-      # Convert standardSpaceType string for each space to values expected for prm creation
-      lpd_space_types = JSON.parse(File.read("#{@@json_dir}/lpd_space_types.json"))
-      model.getSpaceTypes.sort.each do |space_type|
-        next if space_type.floorArea == 0
-
-        standards_space_type = if space_type.standardsSpaceType.is_initialized
-                                 space_type.standardsSpaceType.get
-                               end
-        std_bldg_type = space_type.standardsBuildingType.get
-        bldg_type_space_type = std_bldg_type + space_type.standardsSpaceType.get
-        new_space_type = lpd_space_types[bldg_type_space_type]
-        alt_space_type_was_found = false
-        unless @lpd_space_types_alt.nil?
-          # Check alternate hash of LPD space types before replacing from JSON list
-          @lpd_space_types_alt.each do |alt_bldg_space_type, n_spc_t|
-            if bldg_type_space_type == alt_bldg_space_type
-              alt_space_type_was_found = true
-              space_type.setStandardsSpaceType(n_spc_t)
-              break
-            end
-          end
-        end
-        if alt_space_type_was_found == false
-          if lpd_space_types.key? bldg_type_space_type
-            space_type.setStandardsSpaceType(lpd_space_types[bldg_type_space_type])
-          else
-            puts 'key not found in lpd_space_types.json'
-          end
-        end
-      end
-
-      # Disable Under Case HVAC Return Air Fraction for refrigerated cases
-      # Since current tests result in ZoneHVAC systems for zones with refrigeration for large hotel
-      # @todo remove this when we have multiple HVAC building types available
-      # since PSZ will be the typical baseline system for those zones with that in place
-      model.getRefrigerationCases.sort.each do |refg_case|
-        if !refg_case.isUnderCaseHVACReturnAirFractionDefaulted
-          refg_case.setUnderCaseHVACReturnAirFraction(0)
-        end
-      end
-
-      # Define run directory and run name, delete existing folder if it exists
-      run_dir_baseline = "#{proto_run_dir}-Baseline"
-      if Dir.exist?(run_dir_baseline)
-        FileUtils.rm_rf(run_dir_baseline)
-      end
-
-      if @bldg_type_alt[id_prototype_mapping[id]] == false
-        hvac_building_type = building_type
-      else
-        hvac_building_type = @bldg_type_alt[id_prototype_mapping[id]]
-      end
-
-      unmet_load_hours = (mod_str == 'unmet_load_hours') ? true : false
-
-      # Create baseline model
-      model_baseline = @prototype_creator.model_create_prm_stable_baseline_building(model, climate_zone,
-                                                                                    @@hvac_building_types[hvac_building_type],
-                                                                                    @@wwr_building_types[building_type],
-                                                                                    @@swh_building_types[building_type],
-                                                                                    run_dir_baseline, false, GENERATE_PRM_LOG)
-
-
-      # Check if baseline could be created
-      assert(model_baseline, "Baseline model could not be generated for #{building_type}, #{template}, #{climate_zone}.")
-
-      # Load newly generated baseline model
-      @test_dir = "#{File.dirname(__FILE__)}/output"
-      model_baseline_file_name = "#{run_dir_baseline}/final.osm"
-      model_baseline = OpenStudio::Model::Model.load(model_baseline_file_name)
-      model_baseline = model_baseline.get
-
-      # Do sizing run for baseline model
-      sim_control = model_baseline.getSimulationControl
-      sim_control.setRunSimulationforSizingPeriods(true)
-      sim_control.setRunSimulationforWeatherFileRunPeriods(false)
-      baseline_run = @prototype_creator.model_run_simulation_and_log_errors(model_baseline, "#{model_baseline_file_name}-SR")
-
-      # Add prototype to the list of baseline prototypes generated
-      baseline_prototypes[id] = model_baseline
-    end
-    return baseline_prototypes
-  end
-
-  # Identify individual prototypes to be created
-  #
-  # @param tests [Array] Names of the tests to be performed
-  # @param prototype_list [Hash] List of prototypes needed for each test
-  #
-  # @return [Hash] Prototypes to be generated
-  def get_prototype_to_generate(tests, prototype_list)
-    # Initialize prototype identifier
-    id = 0
-    # Associate model description to identifiers
-    prototypes_to_generate = {}
-    prototype_list.each do |utest, prototypes|
-      prototypes.each do |prototype|
-        if !prototypes_to_generate.values.include?(prototype) && tests.include?(utest)
-          prototypes_to_generate[id] = prototype
-          id += 1
-        end
-      end
-    end
-    return prototypes_to_generate
-  end
-
-  # Assign prototypes to each individual tests
-  #
-  # @param prototypes_generated [Hash] Hash containing all the OpenStudio model objects of the prototypes that have been created
-  # @param tests [Array] List of tests to be performed
-  # @param id_prototype_mapping [Hash] Mapping of prototypes to their respective ids
-  #
-  # @return [Hash] Association of OpenStudio model object to model description for each test
-  def assign_prototypes(prototypes_generated, tests, id_prototype_mapping)
-    test_prototypes = {}
-    tests.each do |test|
-      test_prototypes[test] = {}
-      @@prototype_list[test].each do |prototype|
-        # Find prototype id in mapping
-        prototype_id = -9999.0
-        id_prototype_mapping.each do |id, prototype_description|
-          if prototype_description == prototype
-            prototype_id = id
-          end
-        end
-        test_prototypes[test][prototype] = prototypes_generated[prototype_id]
-      end
-    end
-    return test_prototypes
-  end
-
-  # Change the building name in the model
-  def set_model_building_name(model, arguments)
-    model.getBuilding.setName(arguments)
-    return model
-  end
-
-  # Check Window-to-Wall Ratio (WWR) for the baseline models
-  #
-  # @param prototypes_base [Hash] Baseline prototypes
-  def check_wwr(prototypes_base)
-    prototypes_base.each do |prototype, model_baseline|
-      building_type, template, climate_zone, user_data_dir, mod = prototype
-
-      # Get WWR of baseline model
-      std = Standard.build('90.1-PRM-2019')
-      wwr_baseline = std.run_query_tabulardatawithstrings(model_baseline, 'InputVerificationandResultsSummary', 'Conditioned Window-Wall Ratio', 'Gross Window-Wall Ratio', 'Total', '%').to_f
-      if building_type == 'MediumOffice'
-        # In 3.5 the conditioned window-wall ratio table does not consider plenum as indirectly conditioned space, so we need to take out the value from window-wall ratio table.
-        wwr_baseline = std.run_query_tabulardatawithstrings(model_baseline, 'InputVerificationandResultsSummary', 'Window-Wall Ratio', 'Gross Window-Wall Ratio', 'Total', '%').to_f
-      end
-      # Check WWR against expected WWR
-      wwr_goal = 100 * @@wwr_values[building_type].to_f
-      if building_type == 'MidriseApartment' && climate_zone == 'ASHRAE 169-2013-3A'
-        assert(((wwr_baseline - 40.0)/40.0).abs < 0.01, "Baseline WWR for the #{building_type}, #{template}, #{climate_zone} model is incorrect. The WWR of the baseline model is #{wwr_baseline} but should be #{wwr_goal}.")
-      else
-        assert(((wwr_baseline - wwr_goal)/wwr_goal).abs < 0.01, "Baseline WWR for the #{building_type}, #{template}, #{climate_zone} model is incorrect. The WWR of the baseline model is #{wwr_baseline} but should be #{wwr_goal}.")
-      end
-    end
-  end
-
-  # Check Skylight-to-Roof Ratio (SRR) for the baseline models
-  #
-  # @param prototypes_base [Hash] Baseline prototypes
-  def check_srr(prototypes_base)
-    prototypes_base.each do |prototype, model_baseline|
-      building_type, template, climate_zone, user_data_dir, mod = prototype
-
-      # Get srr of baseline model
-      std = Standard.build('90.1-PRM-2019')
-      srr_baseline = std.run_query_tabulardatawithstrings(model_baseline, 'InputVerificationandResultsSummary', 'Skylight-Roof Ratio', 'Skylight-Roof Ratio', 'Total', '%').to_f
-
-      # Check WWR against expected WWR
-      srr_goal = 3
-      assert((srr_baseline - srr_goal).abs < 0.1, "Baseline SRR for the #{building_type}, #{template}, #{climate_zone} model is incorrect. The SRR of the baseline model is #{srr_baseline} but should be #{srr_goal}.")
-    end
-  end
-
-  # Check that no daylighting controls are modeled in the baseline models
-  #
-  # @param prototypes_base [Hash] Baseline prototypes
-  def check_daylighting_control(prototypes_base)
-    prototypes_base.each do |prototype, model_baseline|
-      building_type, template, climate_zone, user_data_dir, mod = prototype
-      # Check the model include daylighting control objects
-      model_baseline.getSpaces.sort.each do |space|
-        existing_daylighting_controls = space.daylightingControls
-        assert(existing_daylighting_controls.empty?, "The baseline model for the #{building_type}-#{template} in #{climate_zone} has daylighting control.")
-      end
-    end
-  end
-
-  def check_building_rotation_exception(prototypes_base, test_string)
-    prototypes_base.each do |prototype, model_baseline|
-      building_type, template, climate_zone, user_data_dir, mod = prototype
-      @test_dir = "#{File.dirname(__FILE__)}/output"
-      mod_str = mod.flatten.join('_') unless mod.empty?
-      model_baseline_file_name = mod.empty? ? "#{building_type}-#{template}-#{climate_zone}-#{test_string}-#{user_data_dir}-Baseline/final.osm" : "#{building_type}-#{template}-#{climate_zone}-#{user_data_dir}-#{mod.flatten.join('_') unless mod.empty?}-Baseline/final.osm"
-      model_baseline_file_name_90 = mod.empty? ? "#{building_type}-#{template}-#{climate_zone}-#{test_string}-#{user_data_dir}-Baseline/final_90.osm" : "#{building_type}-#{template}-#{climate_zone}-#{user_data_dir}-#{mod.flatten.join('_') unless mod.empty?}-Baseline/final_90.osm"
-      model_baseline_file_name_180 = mod.empty? ? "#{building_type}-#{template}-#{climate_zone}-#{test_string}-#{user_data_dir}-Baseline/final_180.osm" : "#{building_type}-#{template}-#{climate_zone}-#{user_data_dir}-#{mod.flatten.join('_') unless mod.empty?}-Baseline/final_180.osm"
-      model_baseline_file_name_270 = mod.empty? ? "#{building_type}-#{template}-#{climate_zone}-#{test_string}-#{user_data_dir}-Baseline/final_270.osm" : "#{building_type}-#{template}-#{climate_zone}-#{user_data_dir}-#{mod.flatten.join('_') unless mod.empty?}-Baseline/final_270.osm"
-      rotated = File.exist?("#{@test_dir}/#{model_baseline_file_name}") && File.exist?("#{@test_dir}/#{model_baseline_file_name_90}") &&  File.exist?("#{@test_dir}/#{model_baseline_file_name_180}") &&  File.exist?("#{@test_dir}/#{model_baseline_file_name_270}")
-
-      if mod.empty?
-        # test case 1 - rotation
-        assert(rotated == true, 'Small Office with default WWR shall rotate orientations, but it didnt')
-      elsif mod == 'change_wwr_model_0.4_0.4_0.4_0.4'
-        # test case 2 - true
-        assert(rotated == true, 'Small Office with updated WWR (0.4, 0.4, 0.4, 0.4) shall rotate orientations, but it didnt')
-      elsif mod == 'change_wwr_model_0.4_0.4_0.6_0.6'
-        assert(rotated == false, 'Small Office with updated WWR (0.4, 0.4, 0.6, 0.6) do not need to rotate, but it did rotate')
-      end
-    end
-  end
-
-  # Check if the IsResidential flag used by the PRM works as intended (i.e. should be false for commercial spaces)
-  #
-  # @param prototypes_base [Hash] Baseline prototypes
-  def check_residential_flag(prototypes_base)
-    prototypes_base.each do |prototype, model_baseline|
-      building_type, template, climate_zone, user_data_dir, mod = prototype
-      # Determine whether any space is residential
-      has_res = 'false'
-      std = Standard.build("#{template}_#{building_type}")
-      model_baseline.getSpaces.sort.each do |space|
-        if std.space_residential?(space)
-          has_res = 'true'
-        end
-      end
-      # Check whether space_residential? function is working
-      has_res_goal = @@hasres_values[building_type]
-      assert(has_res == has_res_goal, "Failure to set space_residential? for #{building_type}, #{template}, #{climate_zone}.")
-    end
-  end
-
-  # Check envelope requirements lookups
-  #
-  # @param prototypes_base [Hash] Baseline prototypes
-  #
-  # @todo Add residential and semi-heated spaces lookup
-  def check_envelope(prototypes_base)
-    prototypes_base.each do |prototype, model_baseline|
-      building_type, template, climate_zone, user_data_dir, mod = prototype
-
-      # Concatenate modifier functions and arguments
-      mod_str = mod.flatten.join('_') unless mod.empty?
-
-      # Define name of surfaces used for verification
-      run_id = "#{building_type}_#{template}_#{climate_zone}_#{mod_str}"
-
-      opaque_exterior_name = JSON.parse(File.read("#{@@json_dir}/envelope.json"))[run_id]['opaque_exterior_name']
-      opaque_interior_name = JSON.parse(File.read("#{@@json_dir}/envelope.json"))[run_id]['opaque_interior_name']
-      exterior_fenestration_name = JSON.parse(File.read("#{@@json_dir}/envelope.json"))[run_id]['exterior_fenestration_name']
-      exterior_door_name = JSON.parse(File.read("#{@@json_dir}/envelope.json"))[run_id]['exterior_door_name']
-
-      # Get U-value of envelope in baseline model
-      std = Standard.build('90.1-PRM-2019')
-
-      u_value_baseline = {}
-      construction_baseline = {}
-      opaque_exterior_name.each do |val|
-        u_value_baseline[val[0]] = std.run_query_tabulardatawithstrings(model_baseline, 'EnvelopeSummary', 'Opaque Exterior', val[0], 'U-Factor with Film', 'W/m2-K').to_f
-        construction_baseline[val[0]] = std.run_query_tabulardatawithstrings(model_baseline, 'EnvelopeSummary', 'Opaque Exterior', val[0], 'Construction', '').to_s
-      end
-      # @todo: we've identified an issue with the r-value for air film in EnergyPlus for semi-exterior surfaces:
-      # https://github.com/NREL/EnergyPlus/issues/9470
-      # todos were added in film_coefficients_r_value() since this is just a reporting issue, we're checking the
-      # no film u-value for opaque interior surfaces
-      opaque_interior_name.each do |val|
-        u_value_baseline[val[0]] = std.run_query_tabulardatawithstrings(model_baseline, 'EnvelopeSummary', 'Opaque Interior', val[0], 'U-Factor no Film', 'W/m2-K').to_f
-        construction_baseline[val[0]] = std.run_query_tabulardatawithstrings(model_baseline, 'EnvelopeSummary', 'Opaque Interior', val[0], 'Construction', '').to_s
-      end
-      exterior_fenestration_name.each do |val|
-        u_value_baseline[val[0]] = std.run_query_tabulardatawithstrings(model_baseline, 'EnvelopeSummary', 'Exterior Fenestration', val[0], 'Glass U-Factor', 'W/m2-K').to_f
-        construction_baseline[val[0]] = std.run_query_tabulardatawithstrings(model_baseline, 'EnvelopeSummary', 'Exterior Fenestration', val[0], 'Construction', '').to_s
-      end
-      exterior_door_name.each do |val|
-        u_value_baseline[val[0]] = std.run_query_tabulardatawithstrings(model_baseline, 'EnvelopeSummary', 'Exterior Door', val[0], 'U-Factor with Film', 'W/m2-K').to_f
-        construction_baseline[val[0]] = std.run_query_tabulardatawithstrings(model_baseline, 'EnvelopeSummary', 'Exterior Door', val[0], 'Construction', '').to_s
-      end
-
-      # Check U-value against expected U-value
-      u_value_goal = opaque_exterior_name + opaque_interior_name + exterior_fenestration_name + exterior_door_name
-      u_value_goal.each do |key, value|
-        value_si = OpenStudio.convert(value, 'Btu/ft^2*hr*R', 'W/m^2*K').get
-        assert(((u_value_baseline[key] - value_si).abs < 0.0015 || (u_value_baseline[key] - 5.835).abs < 0.01), "Baseline U-value for the #{building_type}, #{template}, #{climate_zone} model is incorrect. The U-value of the #{key} is #{u_value_baseline[key]} but should be #{value_si.round(3)}.")
-        assert((construction_baseline[key].include? 'PRM'), "Baseline U-value for the #{building_type}, #{template}, #{climate_zone} model is incorrect. The construction of the #{key} is #{construction_baseline[key]}, which is not from PRM_Construction tab.")
-      end
-    end
-  end
-
-  def check_power_equipment_handling(prototypes_base)
-    prototypes_base.each do |prototype_base, baseline_model|
-      base_building_type, base_template, base_climate_Zone, base_user_data_dir, base_mod = prototype_base
-      # user_data_dir match to identify matched propose and baseline
-      if base_user_data_dir == 'userdata_pe_01'
-        # test case 1, apply 5% RPC (0.5 * 0.1) to Office WholeBuilding -Sm Offie Elec Equip
-        base_electric_equipment_schedules = baseline_model.getElectricEquipments[0].schedule.get.to_ScheduleRuleset.get.scheduleRules
-
-        base_electric_equipment_schedules.each do |schedule_rule|
-          receptacle_power_credits = schedule_rule.name.get.split('_')[1].to_f
-          assert((0.05 - receptacle_power_credits).abs < 0.0001, "Building: #{base_building_type}; Template: #{base_template}; Climate: #{base_climate_Zone}. The receptacle_power_credits shall be 0.05 (5%) but get #{receptacle_power_credits}")
-        end
-      elsif base_user_data_dir == 'userdata_pe_02'
-        # test case 2, apply 15% RPC (0.15) to Office WholeBuilding -Sm Offie Elec Equip
-        base_electric_equipment_schedules = baseline_model.getElectricEquipments[0].schedule.get.to_ScheduleRuleset.get.scheduleRules
-
-        base_electric_equipment_schedules.each do |schedule_rule|
-          receptacle_power_credits = schedule_rule.name.get.split('_')[1].to_f
-          assert((0.15 - receptacle_power_credits).abs < 0.0001, "Building: #{base_building_type}; Template: #{base_template}; Climate: #{base_climate_Zone}. The receptacle_power_credits shall be 0.15 (15%) but get #{receptacle_power_credits}")
-        end
-      elsif base_user_data_dir == 'userdata_pe_03'
-        # test case 3, record motor horsepower, efficiency and whether it is exempt
-        base_electric_equipment = baseline_model.getElectricEquipments[0]
-        base_electric_equipment_ap = base_electric_equipment.additionalProperties
-        assert(base_electric_equipment_ap.hasFeature('motor_horsepower') && base_electric_equipment_ap.getFeatureAsDouble('motor_horsepower').get == 10.0,
-               "motor_horsepower data is missing or incorrect. The motor_horsepower for test case 3 shall be 10.0")
-        assert(base_electric_equipment_ap.hasFeature('motor_efficiency') && base_electric_equipment_ap.getFeatureAsDouble('motor_efficiency').get == 0.72,
-               "motor_efficiency data is missing or incorrect. The motor_efficiency for test case 3 shall be 0.72")
-        assert(base_electric_equipment_ap.hasFeature('motor_is_exempt') && base_electric_equipment_ap.getFeatureAsString('motor_is_exempt').get == 'No',
-               "motor_is_exempt data is missing or incorrect. The motor_is_exempt for test case 3 shall be No")
-      elsif base_user_data_dir == 'userdata_pe_04'
-        baseline_equipments = baseline_model.getElectricEquipments
-        baseline_equipments.each do |equipment|
-          baseline_equipment_name = equipment.name.get
-          if baseline_equipment_name == 'Office WholeBuilding - Sm Office Elec Equip 4'
-            base_electric_equipment_schedules = equipment.schedule.get.to_ScheduleRuleset.get.scheduleRules
-            base_electric_equipment_schedules.each do |schedule_rule|
-              receptacle_power_credits = schedule_rule.name.get.split('_')[1].to_f
-              assert((0.025 - receptacle_power_credits).abs < 0.0001, "Building: #{base_building_type}; Template: #{base_template}; Climate: #{base_climate_Zone}. The receptacle_power_credits shall be 0.025 (5%) but get #{receptacle_power_credits}")
-            end
-          end
-        end
-      end
-    end
-  end
-
-  # Implement multiple LPD handling from userdata by space, space type and default space_type
-  #
-  # @param prototypes_base [Hash] Baseline prototypes
-  def check_multi_lpd_handling(prototypes_base)
-    prototypes_base.each do |prototype, model_baseline|
-      building_type, template, climate_zone, user_data_dir, mod = prototype
-      if user_data_dir == 'no_user_data'
-        sub_prototypes_base = {}
-        sub_prototypes_base[prototype] = model_baseline
-        check_lpd(sub_prototypes_base)
-      else
-        if user_data_dir == 'userdata_lpd_01'
-          space_name_to_lpd_target = {}
-          space_name_to_lpd_target['Attic'] =15.06948107
-          space_name_to_lpd_target['Perimeter_ZN_2'] =14.83267494
-          space_name_to_lpd_target['Perimeter_ZN_1'] =15.26323154
-          space_name_to_lpd_target['Perimeter_ZN_4'] =12.91669806
-
-          model_baseline.getSpaces.each do |space|
-            space_name = space.name.get
-            target_lpd = 10.7639
-            if space_name_to_lpd_target.key?(space_name)
-              target_lpd = space_name_to_lpd_target[space_name]
-            end
-            lights_name = space.spaceType.get.additionalProperties.getFeatureAsString('regulated_lights_name').to_s
-            lights_obj = model_baseline.getLightsByName(lights_name).get
-            model_lpd = lights_obj.lightsDefinition.wattsperSpaceFloorArea.get
-            # model_lpd = space.spaceType.get.lights[0].lightsDefinition.wattsperSpaceFloorArea.get
-            assert((target_lpd - model_lpd).abs < 0.001, "Baseline LPD for the #{building_type}, #{template}, #{climate_zone} model with user data #{user_data_dir} is incorrect. The LPD of the #{space_name} is #{target_lpd} but should be #{model_lpd}.")
-          end
-        elsif user_data_dir == 'userdata_lpd_02'
-          space_name_to_lpd_target = {}
-          space_name_to_lpd_target['Attic'] = 0.0
-
-          model_baseline.getSpaces.each do |space|
-            space_name = space.name.get
-            target_lpd = 12.2452724
-            if space_name_to_lpd_target.key?(space_name)
-              target_lpd = space_name_to_lpd_target[space_name]
-            end
-            lights_name = space.spaceType.get.additionalProperties.getFeatureAsString('regulated_lights_name').to_s
-            lights_obj = model_baseline.getLightsByName(lights_name).get
-            model_lpd = lights_obj.lightsDefinition.wattsperSpaceFloorArea.get
-            assert((target_lpd - model_lpd).abs < 0.001, "Baseline U-value for the #{building_type}, #{template}, #{climate_zone} model with user data #{user_data_dir} is incorrect. The LPD of the #{space_name} is #{target_lpd} but should be #{model_lpd}.")
-          end
-        end
-      end
-    end
-  end
-
-  # Check LPD requirements lookups
-  #
-  # @param prototypes_base [Hash] Baseline prototypes
-  def check_lpd(prototypes_base)
-    prototypes_base.each do |prototype, model_baseline|
-      building_type, template, climate_zone, user_data_dir, mod = prototype
-
-      # Concatenate modifier functions and arguments
-      mod_str = mod.flatten.join('_') unless mod.empty?
-
-      # Define name of spaces used for verification
-      run_id = "#{building_type}_#{template}_#{climate_zone}_#{mod_str}"
-      space_name = JSON.parse(File.read("#{@@json_dir}/lpd.json"))[run_id]
-
-      std = Standard.build('90.1-PRM-2019')
-      sql = model_baseline.sqlFile.get
-      unless sql.connectionOpen
-        sql.reopen
-      end
-      # Get LPD in baseline model
-      lpd_baseline = {}
-      space_name.each do |val|
-        lpd_baseline[val[0]] = std.run_query_tabulardatawithstrings(model_baseline, 'LightingSummary', 'Interior Lighting', val[0], 'Lighting Power Density', 'W/m2').to_f
-      end
-      sql.close
-
-      # Check LPD against expected LPD
-      space_name.each do |key, value|
-        value_si = OpenStudio.convert(value, 'W/ft^2', 'W/m^2').get
-        assert(((lpd_baseline[key] - value_si).abs < 0.001), "Baseline U-value for the #{building_type}, #{template}, #{climate_zone} model is incorrect. The LPD of the #{key} is #{lpd_baseline[key]} but should be #{value_si}.")
-      end
-    end
-  end
-
-  # Check exterior lighting via userdata
-  #
-  # @param prototypes_base [Hash] Baseline prototypes
-  def check_exterior_lighting(prototypes_base)
-
-    prototypes_base.each do |prototype, model|
-      building_type, template, climate_zone, mod = prototype
-
-      if building_type == 'RetailStandalone'
-        model.getExteriorLightss.each do |exterior_lights|
-          ext_lights_def = exterior_lights.exteriorLightsDefinition
-          if exterior_lights.name.get == "NonDimming Exterior Lights Def"
-            design_power = ext_lights_def.designLevel.round(0)
-            assert( design_power == 700, "The exterior lighting for 'NonDimming Exterior Lights Def' in #{building_type}-#{template} has incorrect power. Found: #{design_power}; expected 700.")
-          end
-          if exterior_lights.name.get == "Occ Sensing Exterior Lights Def"
-            design_power = ext_lights_def.designLevel.round(0)
-            assert(design_power == 4328, "The exterior lighting for 'Occ Sensing Exterior Lights Def' #{building_type}-#{template} has incorrect power. Found: #{design_power}; expected 4328.")
-          end
-        end
-
-      end
-    end
-  end
-
-
-  def check_lighting_exceptions(prototypes_base)
-    prototypes_base.each do |prototype, model|
-      building_type, template, climate_zone, user_data_dir, mod = prototype
-
-      if building_type == 'RetailStripmall'
-        # check if nonregulate lights objects still exist
-        found_obj_1 = false
-        found_obj_2 = false
-        model.getLightss.each do |lights|
-          lights_def = lights.lightsDefinition
-          actual_w_area = lights_def.wattsperSpaceFloorArea.to_f
-          # Check if non-regulated lights objects have been removed
-          if lights.name.get == "StripMall Strip mall - type 1 Additional Lights"
-            found_obj_1 = true
-          end
-          if lights.name.get == "StripMall Strip mall - type 2 Additional Lights"
-            found_obj_2 = true
-          end
-
-          # Check power level of regulated lights objects
-          if lights.name.get == "StripMall Strip mall - type 1 Lights"
-            expected_w_area = 16.1458656250646
-            assert( expected_w_area.round(3) == actual_w_area.round(3), "The incorrect lighting power for #{lights.name.get} in #{building_type}-#{template}.")
-          end
-          if lights.name.get == "StripMall Strip mall - type 1 Lights"
-            expected_w_area = 16.1458656250646
-            assert( expected_w_area.round(3) == actual_w_area.round(3), "The incorrect lighting power for #{lights.name.get} in #{building_type}-#{template}.")
-          end
-          if lights.name.get == "StripMall Strip mall - type 2 Lights"
-            expected_w_area = 16.1458656250646
-            assert( expected_w_area.round(3) == actual_w_area.round(3), "The incorrect lighting power for #{lights.name.get} in #{building_type}-#{template}.")
-          end
-          if lights.name.get == "StripMall Strip mall - type 3 Lights"
-            expected_w_area = 16.1458656250646
-            assert( expected_w_area.round(3) == actual_w_area.round(3), "The incorrect lighting power for #{lights.name.get} in #{building_type}-#{template}.")
-          end
-
-        end
-        assert( found_obj_1 == true, "The retail display lighting exception user data for in #{building_type}-#{template} has failed to preserve the lights object.")
-        assert( found_obj_2 == true, "The unregulated lighting exception user data for in #{building_type}-#{template} has failed to preserve the lights object.")
-      end
-    end
-  end
-
-  #
-  # testing method for night cycling control exceptions
-  #
-  # @param prototypes_base [Hash] Baseline prototypes
-  #
-  def check_nightcycle_exception(prototypes_base)
-    prototypes_base.each do |prototype, model|
-      building_type, template, climate_zone, user_data_dir, mod = prototype
-
-      if building_type == 'MediumOffice'
-        # check for night cycle on lower level
-        thermal_zone = model.getThermalZoneByName('Core_bottom ZN').get
-        air_loop = thermal_zone.airLoopHVAC.get
-        fan_schedule_name = air_loop.availabilitySchedule.name.get
-        assert(fan_schedule_name.include?("Always"), "Night cycle exception failed for #{building_type}-#{template}.")
-      end
-    end
-  end
- 
-  #
-  # testing for exhaust air energy recovery requirement: general requirement and one exception
-  #
-  # @param prototypes_base [Hash] Baseline prototypes
-  #
-  def check_exhaust_air_energy(prototypes_base)
-    prototypes_base.each do |prototype, model|
-      building_type, template, climate_zone, user_data_dir, mod = prototype
-        hxs = model.getHeatExchangerAirToAirSensibleAndLatents
-        if hxs.length > 0
-          assert(false, "The baseline model for #{building_type}-#{template}-#{climate_zone} should not contain ERVs.") unless user_data_dir == 'userdata_default_test'
-          hxs.each do |hx|
-            if climate_zone.include?('4A')
-              assert(hx.sensibleEffectivenessat100HeatingAirFlow.round(2) == 0.67, "The baseline model for #{building_type}-#{template} does not have the correct effectiveness values.")
-              assert(hx.sensibleEffectivenessat100CoolingAirFlow.round(2) == 0.66, "The baseline model for #{building_type}-#{template} does not have the correct effectiveness values.")
-              assert(hx.latentEffectivenessat75HeatingAirFlow.round(2) == 0.50, "The baseline model for #{building_type}-#{template} does not have the correct effectiveness values.")
-              assert(hx.latentEffectivenessat75CoolingAirFlow.round(2) == 0.45, "The baseline model for #{building_type}-#{template} does not have the correct effectiveness values.")
-            elsif climate_zone.include?('8A')
-              assert(hx.sensibleEffectivenessat100HeatingAirFlow.round(2) == 0.50, "The baseline model for #{building_type}-#{template} does not have the correct effectiveness values.")
-              assert(hx.sensibleEffectivenessat100CoolingAirFlow.round(2) == 0.50, "The baseline model for #{building_type}-#{template} does not have the correct effectiveness values.")
-              assert(hx.latentEffectivenessat75HeatingAirFlow.round(2) == 0.0, "The baseline model for #{building_type}-#{template} does not have the correct effectiveness values.")
-              assert(hx.latentEffectivenessat75CoolingAirFlow.round(2) == 0.0, "The baseline model for #{building_type}-#{template} does not have the correct effectiveness values.")
-            end
-          end
-        else
-          assert(false, "The baseline model for #{building_type}-#{template}-#{climate_zone} should contain ERVs.") unless user_data_dir == 'userdata_erv_except_01'
-        end
-    end
-  end
-
-  #
-  # testing baseline elevator implementation
-  #
-  # @param prototypes_base [Hash] Baseline prototypes
-  #
-  def check_elevators(prototypes_base)
-    prototypes_base.each do |prototype, model|
-      building_type, template, climate_zone, user_data_dir, mod = prototype
-
-      if building_type == 'MediumOffice'
-        if user_data_dir.include?('hydraulic')
-          elevators = model.getElectricEquipmentByName('2 Elevator Lift Motors').get.electricEquipmentDefinition
-          elevators_power = elevators.designLevel.get.round(1)
-          assert(elevators_power == 37976.6, "The baseline model elevator power for #{building_type}-#{template}-#{climate_zone} is incorrect, it was  #{elevators_power} instead of 37976.6.")
-          elevators_process_loads = model.getElectricEquipmentByName('2 Elevator Lift Motors - Misc Process Loads').get.electricEquipmentDefinition
-          elevators_process_loads_power = elevators_process_loads.designLevel.get.round(1)
-          assert(elevators_process_loads_power == 408.5, "The baseline model elevator process loads power for #{building_type}-#{template}-#{climate_zone} is incorrect, it was  #{elevators_power} instead of 408.5.")
-        else
-          elevators = model.getElectricEquipmentByName('2 Elevator Lift Motors').get.electricEquipmentDefinition
-          elevators_power = elevators.designLevel.get.round(1)
-          assert(elevators_power == 8524.6, "The baseline model elevator power for #{building_type}-#{template}-#{climate_zone} is incorrect, it was  #{elevators_power} instead of 8524.6.")
-        end
-      end
-    end
-  end
-
-  #
-  # testing method for PRM 2019 baseline HVAC sizing, specific testing objectives are commented inline
-  #
-  # @param prototypes_base [Hash] Baseline prototypes
-  #
-  def check_hvac_sizing(prototypes_base)
-    prototypes_base.each do |prototype, model_baseline|
-      building_type, template, climate_zone, user_data_dir, mod = prototype
-
-      # check sizing parameters (G3.1.2.2)
-      sizing_parameters = model_baseline.getSizingParameters
-      assert((sizing_parameters.coolingSizingFactor - 1.15).abs < 0.001, "Baseline cooling sizing parameters for the #{building_type}, #{template}, #{climate_zone} model is incorrect. The cooling sizing parameter is #{sizing_parameters.coolingSizingFactor} but should be 1.15")
-      assert((sizing_parameters.heatingSizingFactor - 1.25).abs < 0.001, "Baseline cooling sizing parameters for the #{building_type}, #{template}, #{climate_zone} model is incorrect. The heating sizing parameter is #{sizing_parameters.heatingSizingFactor} but should be 1.25")
-
-      # check sizing schedules for loads are correct (min/max) (G3.1.2.2.1 and exception)
-      check_sizing_values(model_baseline, building_type, template, climate_zone)
-
-      # check delta t between supply air temperature set point and room temperature set point are 20 deg (exception of 17 deg for laboratory spaces) (G3.1.2.8.1 and exception)
-      # including checking unit heater supply air temperature set point of 105 deg (G3.1.2.8.2)
-      check_sizing_delta_t(model_baseline, building_type, template, climate_zone)
-    end
-  end
-
-  #
-  # this checks the PRM baseline sizing requirement of supply air temperature delta T
-  #
-  # @param model [OpenStudio::Model::model] openstudio model object
-  # @param building_type [String]  building type
-  # @param template [String] template name
-  # @param climate_zone [<Type>] climate zone name
-  #
-  def check_sizing_delta_t(model, building_type, template, climate_zone)
-    std = Standard.build('90.1-PRM-2019')
-    model.getThermalZones.each do |thermal_zone|
-      delta_t_r = 20
-      thermal_zone.spaces.each do |space|
-        space_std_type = space.spaceType.get.standardsSpaceType.get
-        if space_std_type == 'laboratory'
-          delta_t_r = 17
-        end
-      end
-
-      schedule_types = [
-        'Ruleset',
-        'Constant',
-        'Compact'
-      ]
-
-      # cooling delta t
-      if std.thermal_zone_cooled?(thermal_zone)
-        case thermal_zone.sizingZone.zoneCoolingDesignSupplyAirTemperatureInputMethod
-        when 'SupplyAirTemperatureDifference'
-          assert((thermal_zone.sizingZone.zoneCoolingDesignSupplyAirTemperatureDifference - delta_t_r).abs < 0.001, "supply to room cooling temperature difference for #{thermal_zone.name} in the #{building_type}, #{template}, #{climate_zone} model is incorrect. It is #{thermal_zone.sizingZone.zoneCoolingDesignSupplyAirTemperatureDifference}, but should be #{delta_t_r}")
-        when 'SupplyAirTemperature'
-          setpoint_c = nil
-          tstat = thermal_zone.thermostatSetpointDualSetpoint
-          if tstat.is_initialized
-            tstat = tstat.get
-            setpoint_sch = tstat.coolingSetpointTemperatureSchedule
-            if setpoint_sch.is_initialized
-              setpoint_sch = setpoint_sch.get
-              schedule_types.each do |schedule_type|
-                full_objtype_name = "OS_Schedule_#{schedule_type}"
-                if full_objtype_name == setpoint_sch.iddObjectType.valueName.to_s
-                  setpoint_sch = setpoint_sch.public_send("to_Schedule#{schedule_type}").get
-                  # reuse code in Standards.ThermalZone to find tstat max temperature
-                  setpoint_c = std.public_send("schedule_#{schedule_type.downcase}_annual_min_max_value", setpoint_sch)['min']
-                  break
-                end
-              end
-            end
-          end
-          if setpoint_c.nil?
-            OpenStudio.logFree(OpenStudio::Warn, 'openstudio.Standards.ThermalZone', "#{thermal_zone.name} does not have a valid cooling supply air temperature setpoint identified .")
-          else
-            assert(((thermal_zone.sizingZone.zoneCoolingDesignSupplyAirTemperature - setpoint_c).abs - delta_t_r / 9.0 * 5).abs < 0.001, "supply to room cooling temperature difference for #{thermal_zone.name} in the #{building_type} #{template}, #{climate_zone} model is incorrect. It is #{(thermal_zone.sizingZone.zoneCoolingDesignSupplyAirTemperature - setpoint_c).abs}, but should be #{delta_t_r}.")
-          end
-        end
-      else
-        OpenStudio.logFree(OpenStudio::Info, 'openstudio.Standards.ThermalZone', "#{thermal_zone.name} is not a cooled zone, skip cooling supply air temperature set point difference test.")
-      end
-
-      thermal_zone.equipment.each do |eqt|
-        if eqt.to_ZoneHVACUnitHeater.is_initialized
-          next # skip checking the heating delta t if the zone has a unit heater.
-        end
-      end
-
-      # heating delta t
-      if std.thermal_zone_heated?(thermal_zone)
-        has_unit_heater = false
-        # 90.1 Appendix G G3.1.2.8.2
-        thermal_zone.equipment.each do |eqt|
-          if eqt.to_ZoneHVACUnitHeater.is_initialized
-            setpoint_c = OpenStudio.convert(105, 'F', 'C').get
-            has_unit_heater = true
-          end
-        end
-        if has_unit_heater
-          assert((thermal_zone.sizingZone.zoneHeatingDesignSupplyAirTemperature - setpoint_c).abs < 0.001, "heating design supply air temperature for #{thermal_zone.name} in the #{building_type} #{template}, #{climate_zone} model is incorrect. For zones with unit heaters, heating design supply air temperature should be #{setpoint_c} (90.1 Appendix G3.1.2.8.2)")
-        else
-          case thermal_zone.sizingZone.zoneHeatingDesignSupplyAirTemperatureInputMethod
-          when 'SupplyAirTemperatureDifference'
-            assert((thermal_zone.sizingZone.zoneHeatingDesignSupplyAirTemperatureDifference - delta_t_r).abs < 0.001, "supply to room heating temperature difference for #{thermal_zone.name} in the #{building_type}, #{template}, #{climate_zone} model is incorrect. It is #{thermal_zone.sizingZone.zoneHeatingDesignSupplyAirTemperatureDifference}, but should be #{delta_t_r}.")
-          when 'SupplyAirTemperature'
-            setpoint_c = nil
-            tstat = thermal_zone.thermostatSetpointDualSetpoint
-            if tstat.is_initialized
-              tstat = tstat.get
-              setpoint_sch = tstat.heatingSetpointTemperatureSchedule
-              if setpoint_sch.is_initialized
-                setpoint_sch = setpoint_sch.get
-                schedule_types.each do |schedule_type|
-                  full_objtype_name = "OS_Schedule_#{schedule_type}"
-                  if full_objtype_name == setpoint_sch.iddObjectType.valueName.to_s
-                    setpoint_sch = setpoint_sch.public_send("to_Schedule#{schedule_type}").get
-                    # reuse code in Standards.ThermalZone to find tstat max temperature
-                    setpoint_c = std.public_send("schedule_#{schedule_type.downcase}_annual_min_max_value", setpoint_sch)['max']
-                    break
-                  end
-                end
-              end
-            end
-            if setpoint_c.nil?
-              OpenStudio.logFree(OpenStudio::Warn, 'openstudio.Standards.ThermalZone', "#{thermal_zone.name} does not have a valid heating supply air temperature setpoint identified.")
-            else
-              assert(((thermal_zone.sizingZone.zoneHeatingDesignSupplyAirTemperature - setpoint_c).abs - delta_t_r / 9.0 * 5).abs < 0.001, "supply to room heating temperature difference for #{thermal_zone.name} in the #{building_type} #{template}, #{climate_zone} model is incorrect. It is #{(thermal_zone.sizingZone.zoneHeatingDesignSupplyAirTemperature - setpoint_c).abs}, but should be #{delta_t_r}.")
-            end
-          end
-        end
-      else
-        OpenStudio.logFree(OpenStudio::Info, 'openstudio.Standards.ThermalZone', "#{thermal_zone.name} is not a heated zone, skip heating supply air temperature set point difference test.")
-      end
-    end
-  end
-
-  #
-  # this check uses very similar code to the one that implements this requirement
-  #
-  # @param model [OpenStudio::Model::Model] openstudio model object
-  # @param building_type [String]  building type
-  # @param template [String] template name
-  # @param climate_zone [<Type>] climate zone name
-  #
-  def check_sizing_values(model, building_type, template, climate_zone)
-    space_loads = model.getSpaceLoads
-    loads = []
-    space_loads.sort.each do |space_load|
-      load_type = space_load.iddObjectType.valueName.sub('OS_', '').strip.sub('_', '')
-      casting_method_name = "to_#{load_type}"
-      if space_load.respond_to?(casting_method_name)
-        casted_load = space_load.public_send(casting_method_name).get
-        loads << casted_load
-      else
-        p 'Need Debug, casting method not found @JXL'
-      end
-    end
-
-    std_prm = ASHRAE901PRM.build('90.1-PRM-2019')
-
-    load_schedule_name_hash = {
-      'People' => 'numberofPeopleSchedule',
-      'Lights' => 'schedule',
-      'ElectricEquipment' => 'schedule',
-      'GasEquipment' => 'schedule',
-      'SpaceInfiltration_DesignFlowRate' => 'schedule'
-    }
-
-    loads.each do |load|
-      load_type = load.iddObjectType.valueName.sub('OS_', '').strip
-      load_schedule_name = load_schedule_name_hash[load_type]
-      next unless !load_schedule_name.nil?
-
-      # check if the load is in a dwelling space
-      if load.spaceType.is_initialized
-        space_type = load.spaceType.get
-      elsif load.space.is_initialized && load.space.get.spaceType.is_initialized
-        space_type = load.space.get.spaceType.get
-      else
-        space_type = nil
-        puts "No hosting space/spacetype found for load: #{load.name}"
-      end
-      if !space_type.nil? && /apartment/i =~ space_type.standardsSpaceType.to_s
-        load_in_dwelling = true
-      else
-        load_in_dwelling = false
-      end
-
-      load_schedule = load.public_send(load_schedule_name).get
-      schedule_type = load_schedule.iddObjectType.valueName.sub('OS_', '').strip.sub('_', '')
-      load_schedule = load_schedule.public_send("to_#{schedule_type}").get
-
-      case schedule_type
-      when 'ScheduleRuleset'
-        load_schmax = std_prm.get_8760_values_from_schedule(model, load_schedule).max
-        load_schmin = std_prm.get_8760_values_from_schedule(model, load_schedule).min
-        load_schmode = std_prm.get_weekday_values_from_8760(model,
-                                                            Array(std_prm.get_8760_values_from_schedule(model, load_schedule)),
-                                                            value_includes_holiday = true).mode[0]
-
-        # AppendixG-2019 G3.1.2.2.1
-        if load_type == 'SpaceInfiltration_DesignFlowRate'
-          summer_value = load_schmax
-          winter_value = load_schmax
-        else
-          summer_value = load_schmax
-          winter_value = load_schmin
-        end
-
-        # AppendixG-2019 Exception to G3.1.2.2.1
-        if load_in_dwelling
-          summer_value = load_schmode
-        end
-
-        summer_dd_schedule = load_schedule.summerDesignDaySchedule
-        assert((summer_dd_schedule.times[0] == OpenStudio::Time.new(1.0) && (summer_dd_schedule.values[0] - summer_value).abs < 0.001), "Baseline cooling sizing schedule for load #{load.name} in the #{building_type}, #{template}, #{climate_zone} model is incorrect.")
-
-        winter_dd_schedule = load_schedule.winterDesignDaySchedule
-        assert((winter_dd_schedule.times[0] == OpenStudio::Time.new(1.0) && (winter_dd_schedule.values[0] - winter_value).abs < 0.001), "Baseline heating sizing schedule for load #{load.name} in the #{building_type}, #{template}, #{climate_zone} model is incorrect.")
-
-      when 'ScheduleConstant'
-        OpenStudio.logFree(OpenStudio::Warn, 'openstudio.standards.Model', "Space load #{load.name} has schedule type of ScheduleConstant. Nothing to be done for ScheduleConstant")
-        next
-      end
-    end
-  end
-
-  def check_dcv(prototypes_base)
-    prototypes_base.each do |prototype, model_baseline|
-      building_type, template, climate_zone, user_data_dir, mods = prototype
-
-      # to simplify testing procedures, for all test cases below, the following are true
-      #   - zone area is larger than 500 sqft
-      #   - air loop has economizer
-
-      tc_ids = nil
-      mods.each do |mod|
-        if mod[0] == 'mark_test_case_no'
-          tc_ids = mod[1]
-        end
-      end
-      if tc_ids.nil?
-        assert(false, 'mark_test_case_no mod not set, cannot proceed with DCV test check_dcv')
-      end
-
-      tc_ids.each do |tc_id|
-        case tc_id
-        when 1
-          # test case 1:
-          #   - DCV should be in the user model (zone ppl density > 25 ppl/ksqft, no user exception)
-          #   - DCV should be in the baseline (air loop oa flow > 3000 cfm && zone ppl density > 100 ppl/ksqft)
-          #   - DCV is implemented in user model
-          # expected result: baseline implements DCV
-          # test case setting:
-          #   - Cafeteria
-          #   - user model air loop oa flow 3153 cfm
-          #   - no user data needed
-          #   - zone ppl density 101 [through ppl density modifier]
-          #   - DCV implemented in the user model
-          #     - at the airloop level [through modifier]
-          #     - at the zone level, zone oa spec per person 0.003539605824
-          zone = model_baseline.getThermalZoneByName('Cafeteria_ZN_1_FLR_1 ZN').get
-          airloop = zone.airLoopHVAC.get
-          assert(dcv_is_on(zone, airloop))
-
-        when 2
-          # test case 2:
-          #   - DCV should not be in the user model (zone ppl density > 25 ppl/ksqft, but has ZONE user exception)
-          #   - DCV should be in the baseline (air loop oa flow > 3000 cfm && zone ppl density > 100 ppl/ksqft)
-          #   - DCV is implemented in user model
-          # expected result: baseline implements DCV but prompts warning (user model has DCV but meet exception)
-          # test case setting:
-          #   - Cafeteria
-          #   - user model air loop oa flow 3153 cfm
-          #   - zone ppl density 101 [through ppl density modifier]
-          #   - user data specifies ZONE DCV exception is true
-          #   - DCV implemented in the user model
-          #     - at the airloop level [through modifier]
-          #     - at the zone level, zone oa spec per person 0.003539605824
-          zone = model_baseline.getThermalZoneByName('Cafeteria_ZN_1_FLR_1 ZN').get
-          airloop = zone.airLoopHVAC.get
-          # check warning
-          assert(dcv_is_on(zone, airloop))
-
-        when 3
-          # test case 3:
-          #   - DCV should be in the user model (zone ppl density > 25 ppl/ksqft, no user exception)
-          #   - DCV should be in the baseline model (air loop oa flow > 3000 cfm && zone ppl density > 100 ppl/ksqft)
-          #   - DCV is NOT implemented in user model
-          # expected result: error and terminate
-          # test case setting:
-          #   - Cafeteria
-          #   - user model air loop oa flow 3153 cfm
-          #   - zone ppl density 101 [through ppl density modifier]
-          #   - no user data
-          #   - DCV not implemented in the user model
-          #     - at the airloop level by default
-          #     - at the zone level [through remove_zone_oa_per_person_spec modifier] (optional)
-          zone = model_baseline.getThermalZoneByName('Cafeteria_ZN_1_FLR_1 ZN').get
-          airloop = zone.airLoopHVAC.get
-          # check error and terminate
-          assert(!dcv_is_on(zone, airloop))
-
-        when 4
-          # test case 4:
-          #   - DCV should not be in the user model (zone ppl density > 25 ppl/ksqft, but has AIR LOOP user exception)
-          #   - DCV should be in the baseline model (air loop oa flow > 3000 cfm && zone ppl density > 100 ppl/ksqft)
-          #   - DCV is NOT implemented in user model
-          # expected result: no DCV in baseline model
-          # test case setting:
-          #   - Cafeteria
-          #   - user model air loop oa flow 3153 cfm
-          #   - zone ppl density 101 [through ppl density modifier]
-          #   - user data specifies AIR LOOP DCV exception is true
-          #   - DCV not implemented in the user model
-          #     - at the airloop level by default
-          #     - at the zone level [through remove_zone_oa_per_person_spec modifier] (optional)
-          zone = model_baseline.getThermalZoneByName('Cafeteria_ZN_1_FLR_1 ZN').get
-          airloop = zone.airLoopHVAC.get
-          assert(!dcv_is_on(zone, airloop))
-
-        when 5
-          # test 5
-          #   - DCV should be in the user model (zone ppl density > 25 ppl/ksqft, no user exception)
-          #   - DCV should NOT be in the baseline model (air loop oa flow < 3000 cfm || zone ppl density < 100 ppl/ksqft)
-          #   - DCV is implmented in user model
-          # expected result: no DCV in baseline model
-          # test case setting:
-          #   - Cafeteria
-          #   - user model air loop oa flow 3153 cfm
-          #   - zone ppl density 99.99
-          #   - no user exception
-          #   - DCV implemented in the user model
-          #     - at the airloop level [through modifier]
-          #     - at the zone level, zone oa spec per person 0.003539605824
-          zone = model_baseline.getThermalZoneByName('Cafeteria_ZN_1_FLR_1 ZN').get
-          airloop = zone.airLoopHVAC.get
-          assert(!dcv_is_on(zone, airloop))
-
-        when 6
-          # test 6
-          #   - DCV should NOT be in the user model (zone ppl density > 25 ppl/ksqft, but has ZONE user exception)
-          #   - DCV should NOT be in the baseline model (air loop oa flow < 3000 cfm || zone ppl density < 100 ppl/ksqft)
-          #   - DCV is NOT implemented in user model
-          # expected result: NO DCV in baseline model
-          # test case setting:
-          #   - Cafeteria
-          #   - user model air loop oa flow 3153 cfm
-          #   - zone ppl density 99.99
-          #   - user data specifies ZONE DCV exception is true
-          #   - DCV NOT implemented in the user model
-          #     - at the airloop level by default
-          #     - at the zone level [through remove_zone_oa_per_person_spec modifier] (optional)
-          zone = model_baseline.getThermalZoneByName('Cafeteria_ZN_1_FLR_1 ZN').get
-          airloop = zone.airLoopHVAC.get
-          assert(!dcv_is_on(zone, airloop))
-
-        when 7
-          # test 7
-          #   - DCV should NOT be in the user model (zone ppl density < 25 ppl/ksqft)
-          #   - DCV should NOT be in the baseline model (air loop oa flow < 3000 cfm || zone ppl density < 100 ppl/ksqft)
-          #   - DCV is implemented in user model
-          # expected result: no DCV in baseline model
-          # test case setting:
-          #   - Kitchen
-          #   - user model air loop oa flow 528 cfm
-          #   - zone ppl density 14.93
-          #   - no user exception
-          #   - DCV implemented in the user model
-          #     - at the airloop level [through modifier]
-          #     - at the zone level, zone oa spec per person 0.003539605824
-          zone = model_baseline.getThermalZoneByName('Kitchen_ZN_1_FLR_1 ZN').get
-          airloop = zone.airLoopHVAC.get
-          assert(!dcv_is_on(zone, airloop))
-
-        when 8
-          # test 8
-          #   - DCV should NOT be in the user model (zone ppl denstiy < 25 ppl/ksqft)
-          #   - DCV should NOT be in the baseline model (air loop oa flow < 3000 cfm || zone ppl density < 100 ppl/ksqft)
-          #   - DCV is NOT implemented in user model
-          # expected result: no DCV in baseline model
-          # test case setting:
-          #   - Kitchen
-          #   - user model air loop oa flow 528 cfm
-          #   - zone ppl density 14.93
-          #   - no user exception
-          #   - DCV not implemented in the user model
-          #     - at the airloop level by default
-          #     - at the zone level [through remove_zone_oa_per_person_spec modifier] (optional)
-          zone = model_baseline.getThermalZoneByName('Kitchen_ZN_1_FLR_1 ZN').get
-          airloop = zone.airLoopHVAC.get
-          assert(!dcv_is_on(zone, airloop))
-        else
-          assert(false, "ERROR! #{tc_id} not a valid test case id for check_dcv")
-        end
-      end
-    end
-  end
-
-  def dcv_is_on(thermal_zone, air_loop_hvac)
-    # check air loop level DCV enabled
-    return false unless air_loop_hvac.airLoopHVACOutdoorAirSystem.is_initialized
-
-    oa_system = air_loop_hvac.airLoopHVACOutdoorAirSystem.get
-    controller_oa = oa_system.getControllerOutdoorAir
-    controller_mv = controller_oa.controllerMechanicalVentilation
-    return false unless controller_mv.demandControlledVentilation == true
-
-    # check zone OA flow per person > 0
-    zone_dcv = false
-    thermal_zone.spaces.each do |space|
-      dsn_oa = space.designSpecificationOutdoorAir
-      next if dsn_oa.empty?
-
-      dsn_oa = dsn_oa.get
-      next if dsn_oa.outdoorAirMethod == 'Maximum'
-
-      if dsn_oa.outdoorAirFlowperPerson > 0
-        # only in this case the thermal zone is considered to be implemented with DCV
-        zone_dcv = true
-      end
-    end
-
-    return zone_dcv
-  end
-
-  # This assigns the test case index for the DCV unit tests
-  # @param arguments [array of string] list of test case identifiers
-  def mark_test_case_no(model, arguments)
-    arguments
-    return model
-  end
-
-  def remove_zone_oa_per_person_spec(model, arguments)
-    std = Standard.build('90.1-PRM-2019')
-    # argument contains a list of zone names to remove oa per person specification
-    arguments.each do |zone_name|
-      thermal_zone = model.getThermalZoneByName(zone_name).get
-      std.thermal_zone_convert_oa_req_to_per_area(thermal_zone)
-    end
-    return model
-  end
-
-  def enable_airloop_dcv(model, arguments)
-    # arguments contains a list of air loop names to enable dcv
-    arguments.each do |air_loop_name|
-      air_loop_hvac = model.getAirLoopHVACByName(air_loop_name).get
-      # following logic is adopted from Standard.air_loop_hvac_enable_demand_control_ventilation
-      controller_oa = nil
-      controller_mv = nil
-      if air_loop_hvac.airLoopHVACOutdoorAirSystem.is_initialized
-        oa_system = air_loop_hvac.airLoopHVACOutdoorAirSystem.get
-        controller_oa = oa_system.getControllerOutdoorAir
-        controller_mv = controller_oa.controllerMechanicalVentilation
-      end
-      # Change the min flow rate in the controller outdoor air
-      controller_oa.setMinimumOutdoorAirFlowRate(0.0)
-
-      # Enable DCV in the controller mechanical ventilation
-      controller_mv.setDemandControlledVentilation(true)
-      OpenStudio.logFree(OpenStudio::Info, 'openstudio.standards.AirLoopHVAC', "For #{air_loop_hvac.name}: Enabled DCV.")
-    end
-    return model
-  end
-
-  def change_zone_num_ppl(model, arguments)
-    # arguments contains an array with two elements, of which the first element is thermal zone name,
-    # the second element is the number of people this zone is modified to
-    zone_name, num_ppl = arguments
-    thermal_zone = model.getThermalZoneByName(zone_name).get
-    space0 = thermal_zone.spaces[0] # assume only change number of people in the first space
-    space0.setNumberOfPeople(num_ppl)
-    return model
-  end
-
-  # Check lighting occ sensor
-  #
-  # @param prototypes_base [Hash] Baseline prototypes
-  def check_light_occ_sensor(prototypes, prototypes_base)
-    light_sch = {}
-    prototypes.each do |prototype, model_proto|
-      building_type, template, climate_zone, user_data_dir, mod = prototype
-      run_id = "#{building_type}_#{template}_#{climate_zone}_#{mod}"
-      # Define name of spaces used for verification
-      space_name = JSON.parse(File.read("#{@@json_dir}/light_occ_sensor.json"))[run_id]
-
-      # Get lighting schedule in prototype model
-      light_sch_model = {}
-      model_proto.getLightss.sort.each do |lgts|
-        light_sch_model_lgts = {}
-
-        # get default schedule
-        day_rule = lgts.schedule.get.to_ScheduleRuleset.get.defaultDaySchedule
-        times = day_rule.times()
-        light_sch_model_default_rule = {}
-        times.each do |time|
-          light_sch_model_default_rule[time.to_s] = day_rule.getValue(time)
-        end
-        light_sch_model_lgts['default schedule'] = light_sch_model_default_rule
-
-        # get daily schedule
-        lgts.schedule.get.to_ScheduleRuleset.get.scheduleRules.each do |week_rule|
-          light_sch_model_week_rule = {}
-          day_rule = week_rule.daySchedule
-          times = day_rule.times()
-          times.each do |time|
-            light_sch_model_week_rule[time.to_s] = day_rule.getValue(time)
-          end
-          light_sch_model_lgts[week_rule.name.to_s] = light_sch_model_week_rule
-        end
-        light_sch_model[lgts.name.to_s] = light_sch_model_lgts
-      end
-      light_sch[run_id] = light_sch_model
-    end
-
-    light_sch_base = {}
-    prototypes_base.each do |prototype, model_baseline|
-      building_type, template, climate_zone, user_data_dir, mod = prototype
-      run_id = "#{building_type}_#{template}_#{climate_zone}_#{mod}"
-      # Define name of spaces used for verification
-      space_name = JSON.parse(File.read("#{@@json_dir}/light_occ_sensor.json"))[run_id]
-
-      # Get lighting schedule in baseline model
-      model_baseline.getSpaceTypes.sort.each do |space_type|
-        light_sch_model_base = {}
-        space_type.lights.sort.each do |lgts|
-          if lgts.schedule.get.to_ScheduleRuleset.is_initialized
-            light_sch_model_lgts_base = {}
-            light_sch_model_lgts_base['space_type'] = space_type.standardsSpaceType.to_s
-
-            # get default schedule
-            day_rule = lgts.schedule.get.to_ScheduleRuleset.get.defaultDaySchedule
-            times = day_rule.times()
-            light_sch_model_default_rule = {}
-            times.each do |time|
-              light_sch_model_default_rule[time.to_s] = day_rule.getValue(time)
-            end
-            light_sch_model_lgts_base['default schedule'] = light_sch_model_default_rule
-
-            # get daily schedule
-            lgts.schedule.get.to_ScheduleRuleset.get.scheduleRules.each do |week_rule|
-              light_sch_model_week_rule_base = {}
-              day_rule = week_rule.daySchedule
-              times = day_rule.times()
-              times.each do |time|
-                light_sch_model_week_rule_base[time.to_s] = day_rule.getValue(time)
-              end
-              light_sch_model_lgts_base[week_rule.name.to_s] = light_sch_model_week_rule_base
-            end
-            light_sch_model_base[lgts.name.to_s] = light_sch_model_lgts_base
-          end
-        end
-
-        # Check light schedule against expected light schedule
-        light_sch_model_base.each do |key, value|
-          value.each do |key1, value1|
-            if key1 != 'space_type'
-              value1.each do |key2, value2|
-                space_type_var = 0
-                # get the lpd for the space type from preset values
-                space_name.each do |key3, value3|
-                  if value['space_type'] == key3
-                    space_type_var = value3
-                  end
-                end
-                if value2 < 0
-                  assert(((light_sch[run_id][key][key1][key2] - value2 * (1.0 - space_type_var)).abs < 0.001), "Lighting schedule for the #{building_type}, #{template}, #{climate_zone} model is incorrect.")
-                end
-              end
-            end
-          end
-        end
-      end
-    end
-  end
-
-  # Check baseline infiltration calculations
-  #
-  # @param prototypes_base [Hash] Baseline prototypes
-  def check_infiltration(prototypes, prototypes_base)
-    std = Standard.build('90.1-PRM-2019')
-    space_env_areas = JSON.parse(File.read("#{@@json_dir}/space_envelope_areas.json"))
-
-    # Check that the model_get_infiltration_method and
-    # model_get_infiltration_coefficients method retrieve
-    # the correct information
-    model_blank = OpenStudio::Model::Model.new
-    infil_object = OpenStudio::Model::SpaceInfiltrationDesignFlowRate.new(model_blank)
-    infil_object.setFlowperExteriorWallArea(0.001)
-    infil_object.setConstantTermCoefficient(0.002)
-    infil_object.setTemperatureTermCoefficient(0.003)
-    infil_object.setVelocityTermCoefficient(0.004)
-    infil_object.setVelocitySquaredTermCoefficient(0.005)
-    new_space = OpenStudio::Model::Space.new(model_blank)
-    infil_object.setSpace(new_space)
-    assert(infil_object.designFlowRateCalculationMethod.to_s == std.model_get_infiltration_method(model_blank), 'Error in infiltration method retrieval.')
-    assert(std.model_get_infiltration_coefficients(model_blank) == [infil_object.constantTermCoefficient,
-                                                                    infil_object.temperatureTermCoefficient,
-                                                                    infil_object.velocityTermCoefficient,
-                                                                    infil_object.velocitySquaredTermCoefficient], 'Error in infiltration coeffcient retrieval.')
-
-    # Retrieve space envelope area for input prototypes
-    prototypes_spc_area_calc = {}
-    prototypes.each do |prototype, model|
-      building_type, template, climate_zone, user_data_dir, mod = prototype
-      run_id = "#{building_type}_#{template}_#{climate_zone}_#{mod}"
-
-      # At this step, model simulations shall be successful.
-      # Otherwise, we should handle the simulation failure in the PRM method
-      sql = model.sqlFile.get
-      unless sql.connectionOpen
-        sql.reopen
-      end
-
-      # Get space envelope area
-      spc_env_area = 0
-      model.getSpaces.sort.each do |spc|
-        spc_env_area += std.space_envelope_area(spc, climate_zone)
-      end
-      # close the sql
-      sql.close
-      prototypes_spc_area_calc[prototype] = spc_env_area
-    end
-
-    prototypes_base.each do |prototype, model|
-      building_type, template, climate_zone, user_data_dir, mod = prototype
-
-      # Concatenate modifier functions and arguments
-      mod_str = mod.flatten.join('_') unless mod.empty?
-
-      run_id = "#{building_type}_#{template}_#{climate_zone}_#{mod_str}"
-
-      # At this step, model simulations shall be successful.
-      # Otherwise, we should handle the simulation failure in the PRM method
-      sql = model.sqlFile.get
-      unless sql.connectionOpen
-        sql.reopen
-      end
-
-      # Check if the space envelope area calculations
-      spc_env_area = 0
-      model.getSpaces.sort.each do |spc|
-        spc_env_area += std.space_envelope_area(spc, climate_zone)
-      end
-      assert((space_env_areas[run_id].to_f - spc_env_area.round(2)).abs < 0.001, "Space envelope calculation is incorrect for the #{building_type}, #{template}, #{climate_zone} model: #{spc_env_area.round(2)} (model) vs. #{space_env_areas[run_id]} (expected).")
-
-      # Check that infiltrations are not assigned at
-      # the space type level
-      model.getSpaceTypes.sort.each do |spc|
-        assert(false, "The baseline for the #{building_type}, #{template}, #{climate_zone} model has infiltration specified at the space type level.") unless spc.spaceInfiltrationDesignFlowRates.empty?
-      end
-      # close SQL
-      sql.close
-
-      # Back calculate the I_75 (cfm/ft2), expected value is 1 cfm/ft2 in 90.1-PRM-2019
-      # Use input prototype's space envelope area because, even though the baseline model space
-      # conditioning can be different, 90.1-2019 Appendix G specified that:
-      # "The baseline building design shall be modeled with the same number of floors and
-      # identical conditioned floor area as the proposed design."
-      # So it is assumed that the baseline space conditioning category shall be the same as the proposed.
-      conv_fact = OpenStudio.convert(1, 'm^3/s', 'ft^3/min').to_f / OpenStudio.convert(1, 'm^2', 'ft^2').to_f
-      assert((std.model_current_building_envelope_infiltration_at_75pa(model, prototypes_spc_area_calc[prototype]) * conv_fact).round(2) == 1.0, 'The baseline air leakage rate of the building envelope at a fixed building pressure of 75 Pa is different that the requirement (1 cfm/ft2).')
-    end
-  end
-
-  # Check if the hvac baseline system from 5 to 13 has the HW and CHW reset control
-  # Expected outcome
-  #@param prototypes_base[Hash] Baseline prototypes
-  def check_hw_chw_reset(prototypes_base)
-
-    # check if the numbers are correct
-    chw_low_temp = 15.5
-    chw_low_temp_reset = 12.2
-    chw_high_temp = 26.7
-    chw_high_temp_reset = 6.6
-    hw_low_temp = -6.7
-    hw_low_temp_reset = 82.2
-    hw_high_temp = 10.0
-    hw_high_temp_reset = 65.5
-
-    prototypes_base.each do |prototype, baseline_model|
-      building_type, template, climate_zone, user_data_dir, mode = prototype
-
-      if baseline_model.getPlantLoops.empty?
-        assert(building_type != "SmallOffice", "No Plant Loop found in the baseline model #{building_type}, #{template}, #{climate_zone}, failure to generate plant loop")
-      end
-
-      # first check if the baseline_model has water loops or not (SHW is not included)
-      baseline_model.getPlantLoops.sort.each do |plant_loop|
-        # Skip the SWH loops
-        next if Standard.new.plant_loop_swh_loop?(plant_loop)
-        baseline_model.getSetpointManagerOutdoorAirResets.each do |oa_reset|
-          name = oa_reset.name.to_s
-          if name.end_with?("CHW Temp Reset")
-            low_temp = oa_reset.outdoorLowTemperature
-            assert(((low_temp - chw_low_temp).abs < 0.1), "Baseline #{building_type}, #{template}, #{climate_zone} has incorrect temperature reset value. The outdoor low temperature for the loop #{name} shall be #{chw_low_temp}, but this value is #{low_temp}")
-            low_temp_reset = oa_reset.setpointatOutdoorLowTemperature
-            assert(((low_temp_reset - chw_low_temp_reset).abs < 0.1), "Baseline #{building_type}, #{template}, #{climate_zone} has incorrect temperature reset value. The setpoint at outdoor low temperature for the loop #{name} shall be #{chw_low_temp_reset}, but this value is #{low_temp_reset}")
-            high_temp = oa_reset.outdoorHighTemperature
-            assert(((high_temp - chw_high_temp).abs < 0.1), "Baseline #{building_type}, #{template}, #{climate_zone} has incorrect temperature reset value. The outdoor high temperature for the loop #{name} shall be #{chw_high_temp}, but this value is #{high_temp}")
-            high_temp_reset = oa_reset.setpointatOutdoorHighTemperature
-            assert(((high_temp_reset - chw_high_temp_reset).abs < 0.1), "Baseline #{building_type}, #{template}, #{climate_zone} has incorrect temperature reset value. The setpoint at outdoor high temperature for the loop #{name} shall be #{chw_high_temp_reset}, but this value is #{high_temp_reset}")
-          elsif name.end_with?("HW Temp Reset")
-            low_temp = oa_reset.outdoorLowTemperature
-            assert(((low_temp - hw_low_temp).abs < 0.1), "Baseline #{building_type}, #{template}, #{climate_zone} has incorrect temperature reset value. The outdoor low temperature for the loop #{name} shall be #{hw_low_temp}, but this value is #{low_temp}")
-            low_temp_reset = oa_reset.setpointatOutdoorLowTemperature
-            assert(((low_temp_reset - hw_low_temp_reset).abs < 0.1), "Baseline #{building_type}, #{template}, #{climate_zone} has incorrect temperature reset value. The setpoint at outdoor low temperature for the loop #{name} shall be #{hw_low_temp_reset}, but this value is #{low_temp_reset}")
-            high_temp = oa_reset.outdoorHighTemperature
-            assert(((high_temp - hw_high_temp).abs < 0.1), "Baseline #{building_type}, #{template}, #{climate_zone} has incorrect temperature reset value. The outdoor high temperature for the loop #{name} shall be #{hw_high_temp}, but this value is #{high_temp}")
-            high_temp_reset = oa_reset.setpointatOutdoorHighTemperature
-            assert(((high_temp_reset - hw_high_temp_reset).abs < 0.1), "Baseline #{building_type}, #{template}, #{climate_zone} has incorrect temperature reset value. The setpoint at outdoor high temperature for the loop #{name} shall be #{hw_high_temp_reset}, but this value is #{high_temp_reset}")
-          end
-        end
-      end
-    end
-  end
-
-  # Check hvac baseline system type selections
-  # Expected outcome depends on prototype name and 'mod' variation defined with
-  #
-  # @param prototypes_base [Hash] Baseline prototypes
-  def check_hvac(prototypes_base)
-    prototypes_base.each do |prototype, model|
-      building_type, template, climate_zone, user_data_dir, mod = prototype
-
-      # Concatenate modifier functions and arguments
-      mod_str = mod.flatten.join('_') unless mod.empty?
-
-      run_id = "#{building_type}_#{template}_#{climate_zone}_#{mod_str}"
-      @bldg_type_alt_now = @bldg_type_alt[prototype]
-      if ['0A', '0B', '1A', '1B', '2A', '2B', '3A'].include?(climate_zone.sub("ASHRAE 169-2013-", ""))
-        energy_type = 'Electric' 
-      else 
-        energy_type = 'Fuel'
-      end
-
-      if building_type == 'MidriseApartment' && mod_str.nil?
-        # Residential model should be ptac or pthp, depending on climate
-        check_if_pkg_terminal(model, climate_zone, 'MidriseApartment')
-      elsif @bldg_type_alt_now == 'Assembly' && building_type == 'MediumOffice'
-        # This is a public assembly < 120 ksf, should be PSZ
-        check_if_psz(model, 'Assembly < 120,000 sq ft.')
-        check_heat_type(model, climate_zone, 'SZ', 'HeatPump')
-      elsif @bldg_type_alt_now == 'Assembly' && building_type == 'LargeHotel'
-        # This is a public assembly > 120 ksf, should be SZ-CV
-        check_if_sz_cv(model, climate_zone, 'Assembly < 120,000 sq ft.')
-      elsif building_type == 'RetailStripmall' && mod_str.nil?
-        # System type should be PSZ
-        check_if_psz(model, 'RetailStripmall, one story, any area')
-      elsif @bldg_type_alt_now == 'Retail' && building_type == 'PrimarySchool'
-        # Single story retail is PSZ, regardless of floor area
-        check_if_psz(model, 'retail, one story, floor area > 25 ksf.')
-      elsif building_type == 'RetailStripmall' && mod_str == 'set_zone_multiplier_3'
-        # System type should be PVAV with 10 zones
-        check_if_pvav(model, 'retail > 25,000 sq ft, 3 stories')
-        check_terminal_type(model, energy_type, run_id)
-      elsif building_type == 'SmallOffice' && mod_str.nil?
-        # System type should be PSZ
-        check_if_psz(model, 'non-res, one story, < 25 ksf')
-        check_heat_type(model, climate_zone, 'SZ', 'HeatPump')
-      elsif building_type == 'PrimarySchool' && mod_str == 'remove_transformer'
-        # System type should be PVAV, some zones may be on PSZ systems
-        check_if_pvav(model, 'nonres > 25,000 sq ft, < 150 ksf , 1 story')
-        check_heat_type(model, climate_zone, 'MZ', energy_type)
-        check_terminal_type(model, energy_type, run_id)
-      elsif building_type == 'SecondarySchool' && mod_str == 'remove_transformer'
-        # System type should be VAV/chiller
-        check_if_vav_chiller(model, 'nonres > 150 ksf , 1 to 3 stories')
-        check_heat_type(model, climate_zone, 'MZ', energy_type)
-        check_terminal_type(model, energy_type, run_id)
-      elsif building_type == 'MediumOffice' && mod_str == 'remove_transformer_return_relief_fan'
-        # Check if baseline has return and relief fan and if fan power
-        # distribution is correct
-        check_return_reflief_fan_pwr_dist(model)
-      elsif building_type == 'SmallOffice' && mod_str == 'set_zone_multiplier_4'
-        # nonresidential, 4 to 5 stories, <= 25 ksf --> PVAV
-        # System type should be PVAV with 10 zones, area is 22,012 sf
-        check_if_pvav(model, 'other nonres > 4 to 5 stories, <= 25 ksf')
-        check_terminal_type(model, energy_type, run_id)
-      elsif building_type == 'SmallOffice' && mod_str == 'set_zone_multiplier_5'
-        # nonresidential, 4 to 5 stories, <= 150 ksf --> PVAV
-        # System type should be PVAV with 10 zones, area is 27,515 sf
-        check_if_pvav(model, 'other nonres > 4 to 5 stories, <= 150 ksf')
-        check_terminal_type(model, energy_type, run_id)
-      elsif building_type == 'PrimarySchool' && mod_str.include?('set_zone_multiplier_4')
-        # nonresidential, 4 to 5 stories, > 150 ksf --> VAV/chiller
-        # System type should be PVAV with 10 zones, area is 22,012 sf
-        check_if_vav_chiller(model, 'other nonres > 4 to 5 stories, > 150 ksf')
-        check_terminal_type(model, energy_type, run_id)
-      elsif building_type == 'SmallOffice' && mod_str == 'set_zone_multiplier_6'
-        # 6+ stories, any floor area --> VAV/chiller
-        # This test has floor area 33,018 sf
-        check_if_vav_chiller(model, ' other nonres > 6 stories')
-        check_terminal_type(model, energy_type, run_id)
-      elsif @bldg_type_alt_now == 'Hospital' && building_type == 'SmallOffice'
-        energy_type = 'Fuel' # Table G3.1.1-3 Note 4
-        # Hospital < 25 ksf is PVAV; different rule than non-res
-        check_if_pvav(model, 'hospital, floor area < 25 ksf.')
-        check_terminal_type(model, energy_type, run_id)
-      elsif building_type == 'Hospital' && mod_str.nil?
-        energy_type = 'Fuel' # Table G3.1.1-3 Note 4
-        # System type should be VAV/chiller, area is 241 ksf
-        check_if_vav_chiller(model, 'hospital > 4 to 5 stories, > 150 ksf')
-        check_heat_type(model, climate_zone, 'MZ', energy_type)
-        check_terminal_type(model, energy_type, run_id)
-      elsif building_type == 'Warehouse'
-        # System type should be system 9, 10 but with no mechanical cooling
-        check_if_heat_only(model, climate_zone, building_type)
-      elsif mod_str == 'make_lab_high_distrib_zone_exh' || mod_str == 'make_lab_high_system_exh'
-        # All labs on a given floor of the building should be on a separate MZ system
-        model.getAirLoopHVACs.each do |air_loop|
-          # identify hours of operation
-          has_lab = false
-          has_nonlab = false
-          air_loop.thermalZones.each do |thermal_zone|
-            thermal_zone.spaces.each do |space|
-              space_type = space.spaceType.get.standardsSpaceType.get
-              if space_type == 'laboratory'
-                has_lab = true
-              else
-                has_nonlab = true
-              end
-            end
-          end
-          assert(!(has_lab == true && has_nonlab == true), "System #{air_loop.name} has lab and nonlab spaces and lab exhaust > 15,000 cfm.")
-        end
-      elsif mod_str == 'make_lab_low_distrib_zone_exh'
-        # Labs on a given floor of the building should be mixed with other space types on the main MZ system
-        model.getAirLoopHVACs.each do |air_loop|
-          # identify hours of operation
-          has_lab = false
-          has_nonlab = false
-          air_loop.thermalZones.each do |thermal_zone|
-            thermal_zone.spaces.each do |space|
-              space_type = space.spaceType.get.standardsSpaceType.get
-              if space_type == 'laboratory'
-                has_lab = true
-              else
-                has_nonlab = true
-              end
-            end
-          end
-          assert(!(has_lab == true && has_nonlab == false), "System #{air_loop.name} has only lab spaces and lab exhaust < 15,000 cfm.")
-        end
-      elsif building_type == 'LargeOffice' || building_type == 'MediumOffice'
-        # Check that the datacenter basement is assigned to system 11, PSZ-VAV
-        check_cmp_dtctr_system_type(model)
-      end
-    end
-  end
-
-  # Check whether heat type meets expectations
-  # Electric if warm CZ, fuel if cold
-  # Also check HP vs electric resistance depending on baseline system type
-  # @param model, climate_zone, mz_or_sz, expected_elec_heat_type
-  # mz_or_sz = MZ or SZ or PTU
-  # expected_elec_heat_type = Electric or HeatPump
-  def check_heat_type(model, climate_zone, mz_or_sz, expected_elec_heat_type)
-    return false unless !model.getAirLoopHVACs.empty?
-
-    model.getAirLoopHVACs.each do |air_loop|
-      num_zones = air_loop.thermalZones.size
-      if (num_zones > 1 && mz_or_sz == 'MZ') || (num_zones == 1 && mz_or_sz == 'SZ')
-        # This is a multizone system, do the test
-
-        # error if Loop app G heating fuels method is not available
-        if air_loop.model.version < OpenStudio::VersionString.new('3.6.0')
-          OpenStudio.logFree(OpenStudio::Error, 'openstudio.test_appendix_g_prm', "Required Loop method .appGHeatingFuelTypes is not available in pre-OpenStudio 3.6.0 versions. Use a more recent version of OpenStudio.")
-        end
-
-        heat_types = air_loop.appGHeatingFuelTypes.map { |f| f.valueName }
-        if climate_zone =~ /0A|0B|1A|1B|2A|2B|3A/
-          # Heat type is electric or heat pump
-          assert(heat_types.include?(expected_elec_heat_type), "Incorrect heat type for #{air_loop.name.get}; expected #{expected_elec_heat_type}")
-        else
-          # Heat type is Fuel
-          assert(heat_types.include?('Fuel'), "Incorrect heat type for #{air_loop.name.get}; expected Fuel")
-        end
-      end
-    end
-
-    # @todo Also check zone equipment
-    # if mz_or_sz == 'PTU' || mz_or_sz == 'SZ'
-    # end
-  end
-
-  # Check if the system type is heat only and
-  # check fan power for non mechanically cooled
-  # system
-  def check_if_heat_only(model, climate_zone, building_type)
-    model.getAirLoopHVACs.each do |air_loop|
-      system_type = air_loop.additionalProperties.getFeatureAsString('baseline_system_type').get
-      assert(system_type == 'Electric_Furnace', "Baseline system for #{building_type} in climate zone #{climate_zone} should be Electric_Furnace, not #{system_type}.")
-    end
-
-    # check baseline system fan power
-    std = Standard.build('90.1-PRM-2019')
-    model.getFanOnOffs.sort.each do |fan|
-      fan_power_si = std.fan_fanpower(fan) / std.fan_design_air_flow(fan)
-      fan_power_ip = fan_power_si / OpenStudio.convert(1, 'm^3/s', 'cfm').get
-      assert(fan_power_ip.round(3) == 0.054, "Fan power (nmc system) for #{building_type} in climate zone #{climate_zone} is #{fan_power_ip.round(1)} instead of 0.054.")
-    end
-    model.getFanConstantVolumes.sort.each do |fan|
-      fan_power_si = std.fan_fanpower(fan) / std.fan_design_air_flow(fan)
-      fan_power_ip = fan_power_si / OpenStudio.convert(1, 'm^3/s', 'cfm').get
-      assert(fan_power_ip.round(1) == 0.3, "Fan power for #{building_type} in climate zone #{climate_zone} is #{fan_power_ip.round(1)} instead of 0.3.")
-    end
-  end
-
-  # Check if all baseline system types are PSZ
-  # @param model, sub_text for error messages
-  def check_if_psz(model, sub_text, zone: nil)
-    num_zones = 0
-    num_dx_coils = 0
-    num_dx_coils += model.getCoilCoolingDXSingleSpeeds.size
-    num_dx_coils += model.getCoilCoolingDXTwoSpeeds.size
-    num_dx_coils += model.getCoilCoolingDXMultiSpeeds.size
-    has_chiller = model.getPlantLoopByName('Chilled Water Loop').is_initialized
-    model.getAirLoopHVACs.each do |air_loop|
-      if zone.nil?
-        num_zones = air_loop.thermalZones.size
-        # if num zones is greater than 1 for any system, then set as multizone
-        assert(num_zones = 1 && num_dx_coils > 0 && has_chiller == false, "Baseline system selection failed for #{air_loop.name}; should be PSZ for " + sub_text)
-      else
-        th_zones = []
-        air_loop.thermalZones.each { |th_zone| th_zones << th_zone.name.to_s }
-        if th_zones.include? zone
-          # If multizone system
-          return false if air_loop.thermalZones.size > 1
-
-          zone_system_check = false
-          model.getAirLoopHVACUnitarySystems.each do |unit_system|
-            # Check if airloop includes a unitary system with constant volume fan single speed DX cooling coil
-            zone_system_check = true if unit_system.controllingZoneorThermostatLocation.get.name.to_s == zone.name.to_s &&
-                                        unit_system.controlType == 'Load' &&
-                                        unit_system.coolingCoil.get.to_CoilCoolingDXSingleSpeed.is_initialized &&
-                                        unit_system.supplyFan.get.to_FanOnOff.is_initialized
-          end
-          return zone_system_check
-        end
-      end
-    end
-
-    # check baseline system fan power
-    std = Standard.build('90.1-PRM-2019')
-    model.getFanOnOffs.sort.each do |fan|
-      fan_power_si = std.fan_fanpower(fan) / std.fan_design_air_flow(fan)
-      fan_power_ip = fan_power_si / OpenStudio.convert(1, 'm^3/s', 'cfm').get
-      fan_bhp_ip = fan_power_ip * fan.motorEfficiency / 746.0
-      assert(fan_bhp_ip.round(5) == 0.00094, "Fan power for #{sub_text} is #{fan_bhp_ip.round(5)} instead of 0.00094.")
-      if fan_bhp_ip * OpenStudio.convert(std.fan_design_air_flow(fan), 'm^3/s', 'cfm').get <= 1.0
-        assert(fan.motorEfficiency == 0.825, "Fan motor efficiency for #{fan.name} in #{sub_text} is #{fan.motorEfficiency}, 0.825 is expected.")
-      end
-    end
-  end
-
-  # Check if any baseline system type is PVAV
-  # @param model, sub_text for error messages
-  def check_if_pvav(model, sub_text)
-    num_zones = 0
-    num_dx_coils = 0
-    num_dx_coils += model.getCoilCoolingDXSingleSpeeds.size
-    num_dx_coils += model.getCoilCoolingDXTwoSpeeds.size
-    num_dx_coils += model.getCoilCoolingDXMultiSpeeds.size
-    has_chiller = model.getPlantLoopByName('Chilled Water Loop').is_initialized
-    has_multizone = false
-    model.getAirLoopHVACs.each do |air_loop|
-      num_zones = air_loop.thermalZones.size
-      # if num zones is greater than 1 for any system, then set as multizone
-      if num_zones > 1
-        has_multizone = true
-      end
-    end
-    assert(has_multizone && num_dx_coils > 0 && has_chiller == false, 'Baseline system selection failed; should be PVAV for ' + sub_text)
-
-    # check baseline system fan power
-    # central fans
-    std = Standard.build('90.1-PRM-2019')
-    model.getFanVariableVolumes.sort.each do |fan|
-      fan_power_si = std.fan_fanpower(fan) / std.fan_design_air_flow(fan)
-      fan_power_ip = fan_power_si / OpenStudio.convert(1, 'm^3/s', 'cfm').get
-      fan_bhp_ip = fan_power_ip * fan.motorEfficiency / 746.0
-      assert(fan_bhp_ip.round(4) == 0.0013, "Fan power for central fan in #{sub_text} is #{fan_bhp_ip.round(4)} instead of 0.0013.")
-      fan_bhp_ip *= OpenStudio.convert(std.fan_design_air_flow(fan), 'm^3/s', 'cfm').get
-      if fan_bhp_ip <= 20.0 && fan_bhp_ip > 15.0
-        assert(fan.motorEfficiency == 0.91, "Fan motor efficiency for #{fan.name} in #{sub_text} is #{fan.motorEfficiency}, 0.91 is expected.")
-      end
-    end
-
-    # PFP fans
-    model.getFanConstantVolumes.sort.each do |fan|
-      fan_power_si = std.fan_fanpower(fan) / std.fan_design_air_flow(fan)
-      fan_power_ip = fan_power_si / OpenStudio.convert(1, 'm^3/s', 'cfm').get
-      assert(fan_power_ip.round(2) == 0.35, "Fan power for terminal fan in #{sub_text} is #{fan_power_ip.round(1)} instead of 0.35.")
-    end
-  end
-
-  def check_return_reflief_fan_pwr_dist(model)
-    std = Standard.build('90.1-PRM-2019')
-    model.getAirLoopHVACs.each do |air_loop|
-      # Get supply fan
-      supply_fan = air_loop.supplyFan.get
-      if supply_fan.to_FanConstantVolume.is_initialized
-        supply_fan = supply_fan.to_FanConstantVolume.get
-      elsif supply_fan.to_FanVariableVolume.is_initialized
-        supply_fan = supply_fan.to_FanVariableVolume.get
-      elsif supply_fan.to_FanOnOff.is_initialized
-        supply_fan = supply_fan.to_FanOnOff.get
-      elsif supply_fan.to_FanSystemModel.is_initialized
-        supply_fan = supply_fan.to_FanSystemModel.get
-      end
-
-      # Get return fan
-      return_fan = air_loop.returnFan.get
-      if return_fan.to_FanConstantVolume.is_initialized
-        return_fan = return_fan.to_FanConstantVolume.get
-      elsif return_fan.to_FanVariableVolume.is_initialized
-        return_fan = return_fan.to_FanVariableVolume.get
-      elsif return_fan.to_FanOnOff.is_initialized
-        return_fan = return_fan.to_FanOnOff.get
-      elsif return_fan.to_FanSystemModel.is_initialized
-        return_fan = return_fan.to_FanSystemModel.get
-      end
-
-      # Get relief fan
-      relief_fan = air_loop.reliefFan.get
-      if relief_fan.to_FanConstantVolume.is_initialized
-        relief_fan = relief_fan.to_FanConstantVolume.get
-      elsif relief_fan.to_FanVariableVolume.is_initialized
-        relief_fan = relief_fan.to_FanVariableVolume.get
-      elsif relief_fan.to_FanOnOff.is_initialized
-        relief_fan = relief_fan.to_FanOnOff.get
-      elsif relief_fan.to_FanSystemModel.is_initialized
-        relief_fan = relief_fan.to_FanSystemModel.get
-      end
-
-      # Fan power ratios
-      return_to_supply_fan_power_ratio = std.fan_fanpower(return_fan) / std.fan_fanpower(supply_fan)
-      relief_to_supply_fan_power_ratio = std.fan_fanpower(relief_fan) / std.fan_fanpower(supply_fan)
-
-      assert(return_to_supply_fan_power_ratio.round(0) == 2, "Fan power ratio between return and supply is incorrect, got #{return_to_supply_fan_power_ratio.round(0)} instead 2.")
-      assert(relief_to_supply_fan_power_ratio.round(0) == 3, "Fan power ratio between relief and supply is incorrect, got #{relief_to_supply_fan_power_ratio.round(0)} instead 3.")
-    end
-  end
-
-  # Check if building has baseline VAV/chiller for at least one air loop
-  # @param model, sub_text for error messages
-  def check_if_vav_chiller(model, sub_text)
-    num_zones = 0
-    num_dx_coils = 0
-    has_chiller = model.getPlantLoopByName('Chilled Water Loop').is_initialized
-    has_multizone = false
-    model.getAirLoopHVACs.each do |air_loop|
-      num_zones = air_loop.thermalZones.size
-      # if num zones is greater than 1 for any system, then set as multizone
-      if num_zones > 1
-        has_multizone = true
-      end
-    end
-    assert(has_multizone && has_chiller, 'Baseline system selection failed; should be VAV/chiller for ' + sub_text)
-
-    # check baseline system fan power
-    # central fans
-    std = Standard.build('90.1-PRM-2019')
-    model.getFanVariableVolumes.sort.each do |fan|
-      fan_power_si = std.fan_fanpower(fan) / std.fan_design_air_flow(fan)
-      fan_power_ip = fan_power_si / OpenStudio.convert(1, 'm^3/s', 'cfm').get
-      fan_bhp_ip = fan_power_ip * fan.motorEfficiency / 746.0
-      assert(fan_bhp_ip.round(4) == 0.0013, "Fan power for central fan in #{sub_text} is #{fan_power_ip.round(4)} instead of 0.0013.")
-      fan_bhp_ip *= OpenStudio.convert(std.fan_design_air_flow(fan), 'm^3/s', 'cfm').get
-      if fan_bhp_ip <= 20.0 && fan_bhp_ip > 15.0
-        assert(fan.motorEfficiency == 0.91, "Fan motor efficiency for #{fan.name} in #{sub_text} is #{fan.motorEfficiency}, 0.91 is expected.")
-      end
-    end
-
-    # PFP fans
-    model.getFanConstantVolumes.sort.each do |fan|
-      fan_power_si = std.fan_fanpower(fan) / std.fan_design_air_flow(fan)
-      fan_power_ip = fan_power_si / OpenStudio.convert(1, 'm^3/s', 'cfm').get
-      assert(fan_power_ip.round(2) == 0.35, "Fan power for terminal fan in #{sub_text} is #{fan_power_ip.round(1)} instead of 0.35.")
-    end
-  end
-
-  # Check if model uses standard VAV boxes of FP boxes
-  # @param model [OpenStudio::Model::Model] OpenStudio model
-  # @param energy_source [String] Energy source used for heating
-  def check_terminal_type(model, energy_source, mod_str)
-    model.getAirLoopHVACs.each do |airloop|
-      airloop.thermalZones.each do |zone|
-        zone.equipment.each do |equip|
-          expected_results = false
-          if equip.to_AirTerminalSingleDuctVAVReheat.is_initialized
-            expected_results = true if energy_source != 'Electric'
-            assert(expected_results, "Standard VAV boxes are not expected for #{mod_str}.")
-          elsif equip.to_AirTerminalSingleDuctParallelPIUReheat.is_initialized
-            expected_results = true if energy_source == 'Electric'
-            terminal = equip.to_AirTerminalSingleDuctParallelPIUReheat.get
-            assert(expected_results, "Fan powered boxes are not expected for #{mod_str}.")
-            # check secondary flow fraction
-            check_secondary_flow_fraction(terminal, mod_str)
-          end
-        end
-      end
-    end
-  end
-
-  # Check the model's secondary flow fraction
-  # @param terminal [OpenStudio::Model::AirTerminalSingleDuctParallelPIUReheat] Parallel PIU terminal
-  # @param mod_str [String] Run description
-  def check_secondary_flow_fraction(terminal, mod_str)
-    if terminal.maximumSecondaryAirFlowRate.is_initialized
-      secondary_flow = terminal.maximumSecondaryAirFlowRate.get.to_f
-    else
-      secondary_flow = terminal.autosizedMaximumSecondaryAirFlowRate.get.to_f
-    end
-    if terminal.maximumPrimaryAirFlowRate.is_initialized
-      primary_flow = terminal.maximumPrimaryAirFlowRate.get.to_f
-    else
-      primary_flow = terminal.autosizedMaximumPrimaryAirFlowRate.get.to_f
-    end
-    secondary_flow_frac = secondary_flow / primary_flow
-    err = (secondary_flow_frac - 0.5).abs
-    # need to allow some tolerance due to secondary flow getting set before final sizing run
-    assert(err < 0.01, "Expected secondary flow fraction should be 0.5 but #{secondary_flow_frac} is used for #{mod_str}.")
-  end
-
-  # Check if baseline system type is PTAC or PTHP
-  # @param model, sub_text for error messages
-  def check_if_pkg_terminal(model, climate_zone, sub_text)
-    pass_test = true
-    # building fails if any zone is not packaged terminal unit
-    # or if heat type is incorrect
-    model.getThermalZones.sort.each do |thermal_zone|
-      has_ptac = false
-      has_pthp = false
-      has_unitheater = false
-      thermal_zone.equipment.each do |equip|
-        # Skip HVAC components
-        next unless equip.to_HVACComponent.is_initialized
-
-        equip = equip.to_HVACComponent.get
-        if equip.to_ZoneHVACPackagedTerminalAirConditioner.is_initialized
-          has_ptac = true
-        elsif equip.to_ZoneHVACPackagedTerminalHeatPump.is_initialized
-          has_pthp = true
-        elsif equip.to_ZoneHVACUnitHeater.is_initialized
-          has_unitheater = true
-        end
-      end
-      # Test for hvac type by climate
-      if climate_zone =~ /0A|0B|1A|1B|2A|2B|3A/
-        if has_pthp == false
-          pass_test = false
-        end
-      else
-        if has_ptac == false
-          pass_test = false
-        end
-      end
-    end
-    if climate_zone =~ /0A|0B|1A|1B|2A|2B|3A/
-      assert(pass_test, "Baseline system selection failed for climate #{climate_zone}: should be PTHP for " + sub_text)
-    else
-      assert(pass_test, "Baseline system selection failed for climate #{climate_zone}: should be PTAC for " + sub_text)
-    end
-
-    # check baseline system fan power
-    std = Standard.build('90.1-PRM-2019')
-    model.getFanConstantVolumes.sort.each do |fan|
-      fan_power_si = std.fan_fanpower(fan) / std.fan_design_air_flow(fan)
-      fan_power_ip = fan_power_si / OpenStudio.convert(1, 'm^3/s', 'cfm').get
-      assert(fan_power_ip.round(1) == 0.3, "Fan power for #{sub_text} is #{fan_power_ip.round(1)} instead of 0.3.")
-    end
-  end
-
-  # Check if baseline system type is four pipe fan coil/ constant speed
-  # @param model, sub_text for error messages
-  def check_if_sz_cv(model, climate_zone, sub_text)
-    # building fails if any zone is not packaged terminal unit
-    # or if heat type is incorrect
-    model.getThermalZones.sort.each do |thermal_zone|
-      pass_test = false
-      is_fpfc = false
-      heat_type = ''
-      thermal_zone.equipment.each do |equip|
-        # Skip HVAC components
-        next unless equip.to_HVACComponent.is_initialized
-
-        equip = equip.to_HVACComponent.get
-        is_fpfc = equip.to_ZoneHVACFourPipeFanCoil.is_initialized
-
-        if is_fpfc
-          # pass test for FPFC if at least one zone equip is FPFC; others may be exhaust fan, or possibly something else
-          pass_test = true
-        end
-        if is_fpfc
-          # Also check heat type
-          equip = equip.to_ZoneHVACFourPipeFanCoil.get
-
-          # error if HVACComponent app G heating fuels method is not available
-          if equip.model.version < OpenStudio::VersionString.new('3.6.0')
-            OpenStudio.logFree(OpenStudio::Error, 'openstudio.test_appendix_g_prm', "Required HVACComponent method .appGHeatingFuelTypes is not available in pre-OpenStudio 3.6.0 versions. Use a more recent version of OpenStudio.")
-          end
-
-          heat_types = equip.heatingCoil.appGHeatingFuelTypes.map { |f| f.valueName }
-          if climate_zone =~ /0A|0B|1A|1B|2A|2B|3A/
-            assert(heat_types.include?('Electric'), "Baseline system selection failed for climate #{climate_zone}: FPFC should have electric heat for " + sub_text)
-          else
-            assert(heat_types.include?('Fuel'), "Baseline system selection failed for climate #{climate_zone}: FPFC should have hot water heat for " + sub_text)
-          end
-        end
-      end
-      assert(pass_test, 'Baseline system selection failed: should be FPFC for ' + sub_text)
-    end
-
-    # check baseline system fan power
-    std = Standard.build('90.1-PRM-2019')
-    model.getFanOnOffs.sort.each do |fan|
-      fan_power_si = std.fan_fanpower(fan) / std.fan_design_air_flow(fan)
-      fan_power_ip = fan_power_si / OpenStudio.convert(1, 'm^3/s', 'cfm').get
-      fan_bhp_ip = fan_power_ip * fan.motorEfficiency / 746.0
-      assert(fan_bhp_ip.round(5) == 0.00094, "Fan power for #{sub_text} is #{fan_bhp_ip.round(5)} instead of 0.00094.")
-      if fan_bhp_ip * OpenStudio.convert(std.fan_design_air_flow(fan), 'm^3/s', 'cfm').get <= 1.0
-        assert(fan.motorEfficiency == 0.825, "Fan motor efficiency for #{fan.name} in #{sub_text} is #{fan.motorEfficiency}, 0.825 is expected.")
-      end
-    end
-  end
-
-  # Check if baseline system type is a single-zone system with variable-air-volume fan
-  #
-  # @param model [OpenStudio::Model::Model] OpenStudio model object
-  def check_cmp_dtctr_system_type(model)
-    zone_load_s = 0
-    # Individual zone load check
-    model.getThermalZones.each do |zone|
-      # Get design cooling load of computer rooms
-      zone.spaces.each do |space|
-        if space.spaceType.get.standardsSpaceType.get == 'computer room'
-          # error if zone design load methods are not available
-          if zone.model.version < OpenStudio::VersionString.new('3.6.0')
-            OpenStudio.logFree(OpenStudio::Error, 'openstudio.test_appendix_g_prm', "Required ThermalZone method .autosizedCoolingDesignLoad is not available in pre-OpenStudio 3.6.0 versions. Use a more recent version of OpenStudio.")
-          end
-          zone_load_w = zone.autosizedCoolingDesignLoad.get
-          zone_load_w *= zone.floorArea * zone.multiplier
-          zone_load = OpenStudio.convert(zone_load_w, 'W', 'Btu/hr').get
-          zone_load_s += zone_load
-          if zone_load >= 600000
-            # System 11 (PSZ-VAV) is required
-            assert(check_if_sz_vav(model, zone), "Zone #{zone.name} should be served by a packaged single zone VAV system (system 11).")
-          elsif zone_load < 600000
-            # System 3 or 4 is required
-            assert(check_if_psz(model, '', zone: zone), "Zone #{zone.name} should be served by a packaged single zone CAV system (system 3 or 4).")
-          end
-        end
-      end
-    end
-
-    # Building load check
-    return false unless zone_load_s > 3000000
-
-    model.getThermalZones.each do |zone|
-      zone.spaces.each do |space|
-        if space.spaceType.get.standardsSpaceType.get == 'computer room'
-          # System 11 is required
-          assert(check_if_sz_vav(model, zone), "Zone #{zone.name} should be served by a packaged single zone VAV system (system 11) because building computer rooms peak load exceed 3,000, 000 Btu/h.")
-        end
-      end
-    end
-  end
-
-  def check_if_sz_vav(model, zone)
-    zone_system_check = false
-    model.getAirLoopHVACUnitarySystems.each do |unit_system|
-      # Check if the system is system 11 by checking if the load control type is SingleZoneVAV
-      zone_system_check = true if unit_system.controllingZoneorThermostatLocation.get.name.to_s == zone.name.to_s &&
-                                  unit_system.controlType == 'SingleZoneVAV' &&
-                                  unit_system.coolingCoil.get.to_CoilCoolingWater.is_initialized
-    end
-    return zone_system_check
-  end
-
-  def check_multi_bldg_handling(baseline_base)
-    baseline_base.each do |baseline, model_baseline|
-      building_type, template, climate_zone, user_data_dir, mod = baseline
-      if building_type == 'SmallOffice'
-        # Get WWR of baseline model
-        std = Standard.build('90.1-PRM-2019')
-        wwr_baseline = std.run_query_tabulardatawithstrings(model_baseline, 'InputVerificationandResultsSummary', 'Conditioned Window-Wall Ratio', 'Gross Window-Wall Ratio', 'Total', '%').to_f
-        # Check WWR against expected WWR
-        wwr_goal = 100 * @@wwr_values[building_type].to_f
-        assert(wwr_baseline > wwr_goal, "Baseline WWR for the #{building_type}, #{template}, #{climate_zone} model with user data is incorrect. The WWR of the baseline model is #{wwr_baseline} but should be greater than the WWR goal #{wwr_goal}")
-      end
-      # @todo adding more tests to check if zones are assigned correctly
-      if building_type == 'LargeHotel'
-        model_baseline.getThermalZones.each do |thermal_zone|
-          thermal_zone_name = thermal_zone.name.get
-          # assert(thermal_zone.additionalProperties.hasFeature('building_type_for_hvac'), "Baseline zone #{thermal_zone_name} does not have building_type_for_hvac assigned.")
-          if thermal_zone.additionalProperties.hasFeature('building_type_for_hvac')
-            bldg_hvac_type = thermal_zone.additionalProperties.getFeatureAsString('building_type_for_hvac').get
-            if /_1 ZN/i =~ thermal_zone_name
-              # first floor hvac type shall be "retail"
-              assert(bldg_hvac_type == 'retail', "Baseline zone #{thermal_zone_name} has incorrect building_type_for_hvac. It should be retail but get #{bldg_hvac_type}")
-            else
-              # other floors hvac type shall be "residential"
-              assert(bldg_hvac_type == 'residential', "Baseline zone #{thermal_zone_name} has incorrect building_type_for_hvac. It should be residential but get #{bldg_hvac_type}")
-            end
-          end
-        end
-      end
-    end
-  end
-
-  # Check if preheat coil control for system 5 through 8 are implemented
-  #
-  # @param baseline_base [Hash] Baseline
-  def check_preheat_coil_ctrl(baseline_base)
-    baseline_base.each do |baseline, model_baseline|
-      building_type, template, climate_zone, user_data_dir, mod = baseline
-
-      # Concatenate modifier functions and arguments
-      mod_str = mod.flatten.join('_') unless mod.empty?
-
-      htg_coil_node_list = []
-      model_baseline.getAirLoopHVACs.each do |airloop|
-        # Baseline system type identified based on airloop HVAC name
-        system_type = airloop.additionalProperties.getFeatureAsString('baseline_system_type').get
-        if system_type == 'PVAV_Reheat' || system_type == 'PVAV_PFP_Boxes' || system_type == 'VAV_Reheat' || system_type == 'VAV_PFP_Boxes'
-          # Get all Heating Coil in the airloop.
-          heating_coil_outlet_node = nil
-          airloop.supplyComponents.each do |equip|
-            if equip.to_CoilHeatingWater.is_initialized
-              htg_coil = equip.to_CoilHeatingWater.get
-              heating_coil_outlet_node = htg_coil.airOutletModelObject.get.to_Node.get
-            elsif equip.to_CoilHeatingElectric.is_initialized
-              htg_coil = equip.to_CoilHeatingElectric.get
-              heating_coil_outlet_node = htg_coil.outletModelObject.get.to_Node.get
-            elsif equip.to_CoilHeatingGas.is_initialized
-              # in this case the test should failed because preheat coil should be either hydronic or eletric
-              assert(false, 'Preheat coil shall only be hydronic or electric coils. Coil type: Natural gas')
-            else
-              next
-            end
-            # get heating coil spm
-            spms = heating_coil_outlet_node.setpointManagers
-
-            # Report if multiple setpoint managers have been assigned to the air loop supply outlet node
-            assert(false, 'Multiple setpoint manager have been assigned to the heating coil outlet node.') unless spms.size == 1
-
-            spms.each do |spm|
-              if spm.to_SetpointManagerScheduled.is_initialized
-                # Get SPM
-                spm_s = spm.to_SetpointManagerScheduled.get
-                schedule_name = spm_s.schedule.name.to_s
-                setpoint_temp_str = schedule_name.split("-")[-1].strip
-                # remove the F unit
-                setpoint_temp = setpoint_temp_str[0, -1].to_f
-                assert((setpoint_temp-50).abs > 1, "The scheduled temperature is not equal to 50F, instead it is #{setpoint_temp}F")
-              else
-                assert(false, "The sepoint manager for preheat coil is not setpointManager:Scheduled.")
-              end
-            end
-          end
-        end
-      end
-    end
-  end
-
-  # Check if SAT requirements for system 5 through 8 are implemented
-  #
-  # @param prototypes_base [Hash] Baseline prototypes
-  def check_sat_ctrl(prototypes_base)
-    prototypes_base.each do |prototype, model_baseline|
-      building_type, template, climate_zone, user_data_dir, mod = prototype
-
-      # Concatenate modifier functions and arguments
-      mod_str = mod.flatten.join('_') unless mod.empty?
-
-      model_baseline.getAirLoopHVACs.each do |airloop|
-        # Baseline system type identified based on airloop HVAC name
-        if airloop.name.to_s.include?('Sys5') ||
-           airloop.name.to_s.include?('Sys6') ||
-           airloop.name.to_s.include?('Sys7') ||
-           airloop.name.to_s.include?('Sys8')
-          # Get all SPM assigned to supply outlet node of the airloop
-          spms = airloop.supplyOutletNode.setpointManagers
-          spm_check = false
-
-          # Report if multiple setpoint managers have been assigned to the air loop supply outlet node
-          assert(false, 'Multiple setpoint manager have been assigned to the air loop supply outlet node.') unless spms.size == 1
-
-          spms.each do |spm|
-            if spm.to_SetpointManagerWarmest.is_initialized
-
-              # Get SPM
-              spm_w = spm.to_SetpointManagerWarmest.get
-
-              # Retrieve SAT and SAT reset
-              max = spm_w.maximumSetpointTemperature
-              min = spm_w.minimumSetpointTemperature
-
-              # Calculate difference
-              dt_ip = max - min
-
-              # Convert to dT F
-              dt_si = OpenStudio.convert(dt_ip, 'K', 'R').get
-
-              # Check if requirement is met for SPM
-              spm_check = true if dt_si.round(0) == 5.0
-              puts dt_si
-            end
-          end
-
-          # Check if requirement is met for airloop
-          assert(spm_check)
-        end
-      end
-    end
-  end
-
-  # Check if split of zones to PSZ from multizone baselines is working correctly
-
-  def check_psz_split_from_mz(prototypes_base)
-    prototypes_base.each do |prototype, model|
-      building_type, template, climate_zone, user_data_dir, mod = prototype
-
-      # Concatenate modifier functions and arguments
-      mod_str = mod.flatten.join('_') unless mod.empty?
-
-      run_id = "#{building_type}_#{template}_#{climate_zone}_#{mod_str}"
-      @bldg_type_alt_now = @bldg_type_alt[prototype]
-
-      if building_type == 'MediumOffice' && mod_str == 'remove_transformer_change_zone_epd_Perimeter_bot_ZN_1 ZN_70'
-        # This mod should isolate Perimeter_bot_ZN_1 ZN to PSZ
-        # Fan schedule for the PSZ should be same as the MZ system fan schedule (92 hrs/wk)
-        # MZ system will have the zone Core_bottom ZN on it
-        # Review all air loops and check zones and fan schedules
-        num_zones_target = 0
-        num_zones_mz = 0
-        fan_hrs_per_week_target = 0
-        fan_hrs_per_week_mz = 0
-        model.getAirLoopHVACs.each do |air_loop|
-          air_loop.thermalZones.each do |zone|
-            zone_name = zone.name.get
-            if zone.name.get == 'Perimeter_bot_ZN_1 ZN'
-              # Get fan hours and num zones
-              num_zones_target = air_loop.thermalZones.size
-              fan_hrs_per_week_target = get_fan_hours_per_week(model, air_loop)
-            elsif zone.name.get == 'Core_bottom ZN'
-              num_zones_mz = air_loop.thermalZones.size
-              fan_hrs_per_week_mz = get_fan_hours_per_week(model, air_loop)
-            end
-          end
-        end
-
-        assert((num_zones_target == 1 && num_zones_mz > 1 && (fan_hrs_per_week_target - fan_hrs_per_week_mz).abs < 5), 'Split PSZ from MZ system fails for high internal gain zone.')
-      elsif building_type == 'MediumOffice' && mod_str == 'remove_transformer_change_to_long_occ_sch_Perimeter_bot_ZN_1 ZN'
-        # This mod should isolate Perimeter_bot_ZN_1 ZN to PSZ
-        # Fan schedule for the PSZ should be 24/7, while fan schedule for MZ system should be 92 hrs/wk
-        num_zones_target = 0
-        num_zones_mz = 0
-        fan_hrs_per_week_target = 0
-        fan_hrs_per_week_mz = 0
-        model.getAirLoopHVACs.each do |air_loop|
-          air_loop.thermalZones.each do |zone|
-            if zone.name.get == 'Perimeter_bot_ZN_1 ZN'
-              # Get fan hours and num zones
-              num_zones_target = air_loop.thermalZones.size
-              fan_hrs_per_week_target = get_fan_hours_per_week(model, air_loop)
-            elsif zone.name.get == 'Core_bottom ZN'
-              num_zones_mz = air_loop.thermalZones.size
-              fan_hrs_per_week_mz = get_fan_hours_per_week(model, air_loop)
-            end
-          end
-        end
-
-        assert((num_zones_target == 1 && num_zones_mz > 1 && fan_hrs_per_week_target > fan_hrs_per_week_mz), "Split PSZ from MZ system fails for high internal gain zone. Target zone fan hrs/wk = #{fan_hrs_per_week_target}; MZ fan hrs/wk = #{fan_hrs_per_week_mz}")
-      end
-    end
-  end
-
-  def get_fan_hours_per_week(model, air_loop)
-    fan_schedule = air_loop.availabilitySchedule
-    fan_hours_8760 = @prototype_creator.get_8760_values_from_schedule(model, fan_schedule)
-    fan_hours_52 = []
-
-    hr_of_yr = -1
-    (0..51).each do |iweek|
-      week_sum = 0
-      (0..167).each do |hr_of_wk|
-        hr_of_yr += 1
-        week_sum += fan_hours_8760[hr_of_yr]
-      end
-      fan_hours_52 << week_sum
-    end
-    max_fan_hours = fan_hours_52.max
-    return max_fan_hours
-  end
-
-  # Check if number of chillers is correct
-  #
-  # @param prototypes_base [Hash] Baseline prototypes
-  def check_number_of_chillers(prototypes_base)
-    # Find plant loops with chillers and ensure the meet the requirement laid out by G3.1.3.7 of Appendix G 2019
-    #
-    # Electric chillers shall be used in the baseline building design regardless of the cooling
-    # energy source, e.g. direct-fired absorption or absorption from purchased steam. The
-    # baseline building design’s chiller plant shall be modeled with chillers having the number
-    # and type as indicated in Table G3.1.3.7 as a function of building peak cooling load.
-    #
-    # Building Peak Cooling Load Number and Type of Chillers
-    # <=300 tons: 1 water-cooled screw chiller
-    # >300 tons, <600 tons:  2 water-cooled screw chillers sized equally
-    # >=600 tons:  2 water-cooled centrifugal chillers minimum with chillers added so that no chiller is larger than 800 tons, all sized equally
-
-    prototypes_base.each do |prototype, model|
-      model.getPlantLoops.each do |plant_loop|
-        n_chillers = plant_loop.supplyComponents(OpenStudio::Model::ChillerElectricEIR.iddObjectType).length
-
-        # Skip plant loops with no chillers
-        next if n_chillers == 0
-
-        # Check for Autosized chillers. Chillers should have had their capacity set already. Faile
-        plant_loop.supplyComponents.each do |sc|
-          # ChillerElectricEIR
-          if sc.to_ChillerElectricEIR.is_initialized
-            chiller = sc.to_ChillerElectricEIR.get
-
-            # Check to make sure chiller is not autosized
-            assert(!chiller.isReferenceCapacityAutosized,
-                   "Chiller named #{chiller.name} is autosized. The 90.1 PRM model should not have any autosized chillers
-                        as this causes issues when finding a chilled plant loop's capacity. Check if the cooling plant sizing run failed.")
-          end
-        end
-
-        # Initialize Standard class
-        standard = Standard.build('90.1-PRM-2019')
-        cap_w = standard.plant_loop_total_cooling_capacity(plant_loop)
-        cap_tons = OpenStudio.convert(cap_w, 'W', 'ton').get
-
-        if cap_tons <= 300
-          n_expected_chillers = 1
-        elsif cap_tons > 300 && cap_tons < 600
-          n_expected_chillers = 2
-        else
-          # Max capacity of a single chiller
-          max_cap_ton = 800.0
-          n_expected_chillers = (cap_tons / max_cap_ton).floor + 1
-          # Must be at least 2 chillers
-          n_expected_chillers += 1 if n_expected_chillers == 1
-        end
-
-        assert(n_chillers == n_expected_chillers,
-               msg = "Baseline system failed. Number of chillers equaled #{n_chillers} when it should be #{n_expected_chillers}.
-                    Please review section G3.1.3.7 of Appendix G for guidance.")
-      end
-    end
-  end
-
-  # Check if number of boilers is correct
-  #
-  # @param prototypes_base [Hash] Baseline prototypes
-  def check_number_of_boilers(prototypes_base)
-    # Find plant loops with boilers and ensure the meet the requirement laid out by G3.1.3.2 of Appendix G 2019
-    #
-    # G3.1.3.2 Type and Number of Boilers (Systems 1, 5, 7, 11, and 12)
-    # The boiler plant shall be natural draft, except as noted in Section G3.1.1.1. The baseline
-    # building design boiler plant shall be modeled as having a single boiler if the baseline
-    # building design plant serves a conditioned floor area of 15,000 ft2 or less, and as having
-    # two equally sized boilers for plants serving more than 15,000 ft2.
-
-    prototypes_base.each do |prototype, model|
-      model.getPlantLoops.each do |plant_loop|
-        n_boilers = plant_loop.supplyComponents(OpenStudio::Model::BoilerHotWater.iddObjectType).length
-
-        # Skip plant loops with no boilers
-        next if n_boilers == 0
-
-        # Find area served by this loop
-        standard = Standard.build('90.1-PRM-2019')
-        area_served_m2 = standard.plant_loop_total_floor_area_served(plant_loop)
-        area_served_ft2 = OpenStudio.convert(area_served_m2, 'm^2', 'ft^2').get
-
-        # check that the number of boilers equals the amount specified by the standard based on the conditioned floor area
-        n_expected_boilers = area_served_ft2 < 15000 ? 1 : 2
-
-        assert(n_boilers == n_expected_boilers,
-               msg = "Baseline system failed. Number of boilers equaled #{n_boilers} when it should be #{n_expected_boilers}.
-                    Please review section G3.1.3.2 of Appendix G for guidance.")
-      end
-    end
-  end
-
-  # Check if number of towers is correct
-  #
-  # @param prototypes_base [Hash] Baseline prototypes
-  def check_number_of_cooling_towers(prototypes_base)
-    # Find plant loops with chillers + cooling towers and ensure the meet the requirement laid out by Appendix G 2019
-    #
-    # 3.7.3 Cooling Towers;
-    # Only one tower in baseline, regardless of number of chillers
-    prototypes_base.each do |prototype, model|
-      n_chillers = model.getChillerElectricEIRs.size
-
-      n_cooling_towers = model.getCoolingTowerSingleSpeeds.size
-      n_cooling_towers += model.getCoolingTowerTwoSpeeds.size
-      n_cooling_towers += model.getCoolingTowerVariableSpeeds.size
-
-      if n_cooling_towers > 0
-        assert(n_cooling_towers == 1,
-               msg = "Baseline system failed for Appendix G 2019 requirements. Number of cooling towers > 1.
-                        The number of chillers equaled #{n_chillers} and the number of cooling towers equaled #{n_cooling_towers}.")
-      end
-    end
-  end
-
-  def check_economizer_exception(baseline_base)
-    baseline_base.each do |baseline, baseline_model|
-      building_type, template, climate_zone, user_data_dir, mod = baseline
-      baseline_model.getAirLoopHVACs.each do |air_loop|
-        economizer_activated_target = false
-        temperature_highlimit_target = 23.89
-        air_loop_name = air_loop.name.get
-        baseline_system_type = air_loop.additionalProperties.getFeatureAsString("baseline_system_type")
-        if ['Building Story 3 VAV_PFP_Boxes (Sys8)', 'DataCenter_top_ZN_6 ZN PSZ-VAV', 'DataCenter_basement_ZN_6 ZN PSZ-VAV', 'Basement Story 0 VAV_PFP_Boxes (Sys8)'].include?(air_loop_name) and climate_zone.end_with?("2B")
-          economizer_activated_target = true
-        end
-
-        economizer_activated_model = false
-        temperature_highlimit_model = 23.89
-        oa_sys = air_loop.airLoopHVACOutdoorAirSystem
-        if oa_sys.is_initialized
-          economizer_activated_model = true unless oa_sys.get.getControllerOutdoorAir.getEconomizerControlType == 'NoEconomizer'
-          if economizer_activated_model
-            temperature_highlimit_model = oa_sys.get.getControllerOutdoorAir.getEconomizerMaximumLimitDryBulbTemperature.get
-          end
-        end
-
-        assert(economizer_activated_model == economizer_activated_target,
-               "#{building_type}_#{template} is in #{climate_zone}. Air loop #{air_loop.name.get} system type is #{baseline_system_type}. The target economizer flag should be #{economizer_activated_target} but get #{economizer_activated_model}")
-        
-        temp_diff = temperature_highlimit_model - temperature_highlimit_target
-        assert(temp_diff.abs <= 0.01,
-               "#{building_type}_#{template} is in #{climate_zone}. Air loop #{air_loop.name.get} system type is #{baseline_system_type}. The target economizer temperature high limit setpoint is #{temperature_highlimit_target} but get #{temperature_highlimit_model}")
-      end
-    end
-    return true
-  end
-
-  def check_unenclosed_spaces(baseline_base)
-    baseline_base.each do |baseline, baseline_model|
-      building_type, template, climate_zone, user_data_dir, mod = baseline
-      if building_type == 'SmallOffice'
-        cons_name = baseline_model.getSurfaceByName('Core_ZN_ceiling').get.construction.get.name.to_s
-        assert(cons_name == 'PRM IEAD Roof R-15.87', "The #{building_type} baseline model created for check_unenclosed_spaces() does not contain the expected constructions for surface adjacent to an unconditioned space. Expected: PRM IEAD Roof R-15.87; In the model #{cons_name}.")
-        cons_name = baseline_model.getSurfaceByName('Core_ZN_ceiling').get.construction.get.name.to_s
-        assert(cons_name == 'PRM IEAD Roof R-15.87', "The #{building_type} baseline model created for check_unenclosed_spaces() does not contain the expected constructions for surface adjacent to an unconditioned space. Expected: PRM IEAD Roof R-15.87; In the model #{cons_name}.")
-      end
-    end
-    return true
-  end
-
-  def check_f_c_factors(baseline_base)
-    baseline_base.each do |baseline, baseline_model|
-      building_type, template, climate_zone, user_data_dir, mod = baseline
-      # Check that the appropriate ground temperature profile object has been added to the model
-      assert(!baseline_model.getSiteGroundTemperatureFCfactorMethod.nil?, "No FCfactorMethod ground temperature profile were found in the #{building_type} baseline model.")
-
-      if building_type == 'LargeOffice'
-        # Check ground temperature profile temperatures
-        assert(baseline_model.getSiteGroundTemperatureFCfactorMethod.januaryGroundTemperature.to_f.round(1) == 24.2, "Wrong temperature in the FCfactorMethod ground temperature profile for the  #{building_type} baseline model.")
-        assert(baseline_model.getSiteGroundTemperatureFCfactorMethod.julyGroundTemperature.to_f.round(1) == 21.2, "Wrong temperature in the FCfactorMethod ground temperature profile for the  #{building_type} baseline model.")
-
-        # F-factor
-        # Check outside boundary condition
-        surface = baseline_model.getSurfaceByName('Basement_Floor').get
-        assert(surface.outsideBoundaryCondition.to_s == 'GroundFCfactorMethod', "The #{building_type} baseline model created for check_f_c_factors() does not use the correct outside boundary condition for the slab on grade.")
-        # Check construction type
-        construction = surface.construction.get.to_FFactorGroundFloorConstruction.get
-        assert(construction.iddObjectType.valueName.to_s == 'OS_Construction_FfactorGroundFloor', "The #{building_type} baseline model created for check_f_c_factors() does not use the correct construction type for the slab on grade.")
-        # Check F-factor abd other params
-        assert(construction.fFactor.round(2) == 1.26, "The #{building_type} baseline model created for check_f_c_factors() does not use the correct F-factor type for the slab on grade.")
-        assert(construction.area.round(2) == 2779.43, "The #{building_type} baseline model created for check_f_c_factors() does not use the correct area for the slab on grade.")
-        assert(construction.perimeterExposed == 0, "The #{building_type} baseline model created for check_f_c_factors() does not use the correct exposed perimeter for the slab on grade.")
-        # C-factor
-        # Check outside boundary condition
-        surface = baseline_model.getSurfaceByName('Basement_Wall_East').get
-        assert(surface.outsideBoundaryCondition.to_s == 'GroundFCfactorMethod', "The #{building_type} baseline model created for check_f_c_factors() does not use the correct outside boundary condition for the basement walls.")
-        # Check construction type
-        construction = surface.construction.get.to_CFactorUndergroundWallConstruction.get
-        assert(construction.iddObjectType.valueName.to_s == 'OS_Construction_CfactorUndergroundWall', "The #{building_type} baseline model created for check_f_c_factors() does not use the correct construction type for the basement walls.")
-        # Check F-factor abd other params
-        assert(construction.cFactor.round(2) == 6.47, "The #{building_type} baseline model created for check_f_c_factors() does not use the correct C-factor type for the basement walls.")
-        assert(construction.height.round(2) == 2.44, "The #{building_type} baseline model created for check_f_c_factors() does not use the correct height for the basement walls.")
-      elsif building_type == 'SmallOffice'
-        # F-factor
-        # Check outside boundary condition
-        surface = baseline_model.getSurfaceByName('Core_ZN_floor').get
-        assert(surface.outsideBoundaryCondition.to_s == 'GroundFCfactorMethod', "The #{building_type} baseline model created for check_f_c_factors() does not use the correct outside boundary condition for the core slab on grade.")
-        # Check construction type
-        construction = surface.construction.get.to_FFactorGroundFloorConstruction.get
-        assert(construction.iddObjectType.valueName.to_s == 'OS_Construction_FfactorGroundFloor', "The #{building_type} baseline model created for check_f_c_factors() does not use the correct construction type for the core slab on grade.")
-        # Check F-factor abd other params
-        assert(construction.fFactor.round(2) == 1.26, "The #{building_type} baseline model created for check_f_c_factors() does not use the correct F-factor type for the core slab on grade.")
-        assert(construction.area.round(2) == 149.66, "The #{building_type} baseline model created for check_f_c_factors() does not use the correct area for the core slab on grade.")
-        assert(construction.perimeterExposed == 0, "The #{building_type} baseline model created for check_f_c_factors() does not use the correct exposed perimeter for the core slab on grade.")
-        # Check outside boundary condition
-        surface = baseline_model.getSurfaceByName('Perimeter_ZN_1_floor').get
-        assert(surface.outsideBoundaryCondition.to_s == 'GroundFCfactorMethod', "The #{building_type} baseline model created for check_f_c_factors() does not use the correct outside boundary condition for the perimeter slab on grade.")
-        # Check construction type
-        construction = surface.construction.get.to_FFactorGroundFloorConstruction.get
-        assert(construction.iddObjectType.valueName.to_s == 'OS_Construction_FfactorGroundFloor', "The #{building_type} baseline model created for check_f_c_factors() does not use the correct construction type for the perimeter slab on grade.")
-        # Check F-factor abd other params
-        assert(construction.fFactor.round(2) == 1.26, "The #{building_type} baseline model created for check_f_c_factors() does not use the correct F-factor type for the perimeter slab on grade.")
-        assert(construction.area.round(2) == 113.45, "The #{building_type} baseline model created for check_f_c_factors() does not use the correct area for the perimeter slab on grade.")
-        assert(construction.perimeterExposed.round(2) == 27.69, "The #{building_type} baseline model created for check_f_c_factors() does not use the correct exposed perimeter for the perimeter slab on grade.")
-      end
-    end
-  end
-
-  # Set ZoneMultiplier to passed value for all zones
-  # Check if coefficients of part-load power curve is correct per G3.1.3.15
-  def check_variable_speed_fan_power(prototypes_base)
-    prototypes_base.each do |prototype, model|
-      model.getFanVariableVolumes.each do |supply_fan|
-        supply_fan_name = supply_fan.name.get.to_s
-        # check fan curves
-        # Skip single-zone VAV fans
-        next if supply_fan.airLoopHVAC.get.thermalZones.size == 1
-        # coefficient 1
-        if supply_fan.fanPowerCoefficient1.is_initialized
-          expected_coefficient = 0.0013
-          coefficient = supply_fan.fanPowerCoefficient1.get
-          assert(((coefficient - expected_coefficient)/expected_coefficient).abs < 0.01, "Expected Coefficient 1 for #{supply_fan_name} to be equal to #{expected_coefficient}; found #{coefficient} instead")
-        end
-        # coefficient 2
-        if supply_fan.fanPowerCoefficient2.is_initialized
-          expected_coefficient = 0.1470
-          coefficient = supply_fan.fanPowerCoefficient2.get
-          assert(((coefficient - expected_coefficient)/expected_coefficient).abs < 0.01, "Expected Coefficient 1 for #{supply_fan_name} to be equal to #{expected_coefficient}; found #{coefficient} instead")
-        end
-        # coefficient 3
-        if supply_fan.fanPowerCoefficient4.is_initialized
-          expected_coefficient = 0.9506
-          coefficient = supply_fan.fanPowerCoefficient3.get
-          assert(((coefficient - expected_coefficient)/expected_coefficient).abs < 0.01, "Expected Coefficient 1 for #{supply_fan_name} to be equal to #{expected_coefficient}; found #{coefficient} instead")
-        end
-        # coefficient 4
-        if supply_fan.fanPowerCoefficient4.is_initialized
-          expected_coefficient = -0.0998
-          coefficient = supply_fan.fanPowerCoefficient4.get
-          assert(((coefficient - expected_coefficient)/expected_coefficient).abs < 0.01, "Expected Coefficient 1 for #{supply_fan_name} to be equal to #{expected_coefficient}; found #{coefficient} instead")
-        end
-        # coefficient 5
-        if supply_fan.fanPowerCoefficient5.is_initialized
-          expected_coefficient = 0
-          coefficient = supply_fan.fanPowerCoefficient5.get
-          assert((coefficient - expected_coefficient).abs < 0.01, "Expected Coefficient 1 for #{supply_fan_name} to be equal to #{expected_coefficient}; found #{coefficient} instead")
-        end
-      end  
-    end
-  end
-
-  # Check if the VAV box minimum flow setpoint are
-  # assigned following the rules in Appendix G
-  #
-  # @param prototypes_base [Hash] Baseline prototypes
-  def check_vav_min_sp(prototypes_base)
-    standard = Standard.build('90.1-PRM-2019')
-    prototypes_base.each do |prototype, model|
-      building_type, template, climate_zone, mod = prototype
-      model.getAirLoopHVACs.each do |air_loop|
-        air_loop.thermalZones.each do |zone|
-          zone.equipment.each do |equip|
-            if equip.to_AirTerminalSingleDuctVAVReheat.is_initialized
-              zone_oa = standard.thermal_zone_outdoor_airflow_rate(zone)
-              vav_terminal = equip.to_AirTerminalSingleDuctVAVReheat.get
-              expected_mdp = [zone_oa / vav_terminal.autosizedMaximumAirFlowRate.get, 0.3].max.round(2)
-              actual_mdp = vav_terminal.constantMinimumAirFlowFraction.get.round(2)
-              assert(expected_mdp == actual_mdp , "Minimum MDP for #{building_type} for #{template} in #{climate_zone} should be #{expected_mdp} but #{actual_mdp} is used in the model.")
-            elsif equip.to_AirTerminalSingleDuctParallelPIUReheat.is_initialized
-              zone_oa = standard.thermal_zone_outdoor_airflow_rate(zone)
-              fp_vav_terminal = equip.to_AirTerminalSingleDuctParallelPIUReheat.get
-              expected_prim_frac = [zone_oa / fp_vav_terminal.autosizedMaximumPrimaryAirFlowRate.get, 0.3].max.round(2)
-              actual_prim_frac = fp_vav_terminal.minimumPrimaryAirFlowFraction.get
-              assert(expected_prim_frac == actual_prim_frac , "Minimum primary air flow fraction for #{building_type} for #{template} in #{climate_zone} should be #{expected_prim_frac} but #{actual_prim_frac} is used in the model.")
-            end
-          end
-        end
-      end
-    end
-  end
-
-  # Check fan power credits calculations
-  #
-  # @param prototypes_base [Hash] Baseline prototypes
-  def check_fan_power_credits(prototypes_base)
-    standard = Standard.build('90.1-PRM-2019')
-    prototypes_base.each do |prototype, model|
-      building_type, template, climate_zone, mod = prototype
-      std = Standard.build('90.1-PRM-2019')
-
-      if building_type == 'SmallOffice'
-        model.getFanVariableVolumes.sort.each do |fan|
-          fan_power_si = std.fan_fanpower(fan) / std.fan_design_air_flow(fan)
-          fan_power_ip = fan_power_si / OpenStudio.convert(1, 'm^3/s', 'cfm').get
-          fan_bhp_ip = fan_power_ip * fan.motorEfficiency / 746.0
-          assert(fan_bhp_ip.round(4) == 0.0017, "Fan power for #{fan.name.to_s} fan in #{building_type} #{template} #{climate_zone} #{mod} is #{fan_bhp_ip.round(4)} instead of 0.0017.")
-        end
-      end
-
-      if building_type == 'RetailStandalone'
-        model.getFanOnOffs.sort.each do |fan|
-          if fan.name.to_s.include?('Front_Entry ZN')
-            fan_power_si = std.fan_fanpower(fan) / std.fan_design_air_flow(fan)
-            fan_power_ip = fan_power_si / OpenStudio.convert(1, 'm^3/s', 'cfm').get
-            fan_bhp_ip = fan_power_ip * fan.motorEfficiency / 746.0
-            assert(fan_bhp_ip.round(4) == 0.0012, "Fan power for  #{fan.name.to_s} fan in #{building_type} #{template} #{climate_zone} #{mod} is #{fan_bhp_ip.round(4)} instead of 0.0012.")
-          end
-        end
-      end
-    end
-  end
-
-  # Verify if return air plenums are generated
-  #
-  # @param prototypes_base [Hash] Baseline prototypes
-  def check_return_air_type(prototypes_base)
-    prototypes_base.each do |prototype, model|
-      building_type, template, climate_zone, mod = prototype
-
-      if building_type == 'LargeOffice'
-        assert(model.getAirLoopHVACReturnPlenums.length == 3, "The expected return air plenums in the large office baseline model have not been created.")
-      end
-
-      if building_type == 'PrimarySchool'
-        assert(model.getAirLoopHVACReturnPlenums.length == 0, "Return air plenums are being modeled in the primary school baseline model, they are not expected.")
-      end
-    end
-  end
-
-  # Check model unmet load hours
-  #
-  # @param prototypes_base [Hash] Baseline prototypes
-  def check_unmet_load_hours(prototypes_base)
-    standard = Standard.build('90.1-PRM-2019')
-    prototypes_base.each do |prototype, model|
-      building_type, template, climate_zone, mod = prototype
-
-      assert(standard.model_get_unmet_load_hours(model) < 300, "The #{building_type} prototype building model has more than 300 unmet load hours.")
-    end
-  end
-
-  # Placeholder method to indicate that we want to check unmet
-  # load hours
-  #
-  # @param model [OpenStudio::Model::Model] OpenStudio model object
-  # @param arguments [Array] Not used
-  def unmet_load_hours(model, arguments)
-    return model
-  end
-
-  # Multiply the zone outdoor air flow rate per area
-  #
-  # @param model [OpenStudio::Model::Model] OpenStudio model object
-  # @param arguments [Array] Multiplier
-  def mult_oa_per_area(model, arguments)
-    # Get multiplier
-    mult = arguments[0]
-
-    # Multiply the outdoor air flow rate per area
-    model.getDesignSpecificationOutdoorAirs.each do |dsn_oa|
-      dsn_oa.setOutdoorAirFlowperFloorArea(dsn_oa.outdoorAirFlowperFloorArea * mult)
-    end
-
-    return model
-  end
-
-  # Add a AirLoopHVACDedicatedOutdoorAirSystem in the model
-  #
-  # @param model [OpenStudio::Model::Model] OpenStudio model object
-  # @param arguments [Array] Not used
-  def add_ahu_doas(model, arguments)
-    # Create new objects
-    oa_ctrl = OpenStudio::Model::ControllerOutdoorAir.new(model)
-    oa_sys = OpenStudio::Model::AirLoopHVACOutdoorAirSystem.new(model, oa_ctrl)
-    ahu_doas = OpenStudio::Model::AirLoopHVACDedicatedOutdoorAirSystem.new(oa_sys)
-    ahu_doas.setName('AHU_DOAS')
-    fan = OpenStudio::Model::FanSystemModel.new(model)
-
-    # Assign fan and air loops
-    fan.addToNode(oa_sys.outboardOANode.get)
-    model.getAirLoopHVACs.each do |air_loop|
-      ahu_doas.addAirLoop(air_loop)
-    end
-
-    return model
-  end
-
-  # Change cooling thermostat to 24C
-  # This is used to converted a heated only zone to heated and cooled
-  #
-  # @param model [OpenStudio::Model::Model] OpenStudio model object
-  # @param arguments [Array] Not used
-  def change_clg_therm(model, arguments)
-    std = Standard.build("90.1-2019")
-    thermal_zone = model.getThermalZoneByName(arguments[0]).get    
-    tstat = thermal_zone.thermostat.get
-    tstat = tstat.to_ThermostatSetpointDualSetpoint.get
-    tstat.setCoolingSetpointTemperatureSchedule(std.model_add_constant_schedule_ruleset(model, 24, name = "#{thermal_zone.name.to_s} Cooling Schedule."))
-    
-    return model
-  end
-
-  # Set ZoneMultiplier to passed value for all zones
-  #
-  # @param model, arguments[]
-  def set_zone_multiplier(model, arguments)
-    mult = arguments[0]
-    model.getAirLoopHVACs.each do |air_loop|
-      air_loop.thermalZones.each do |thermal_zone|
-        thermal_zone.setMultiplier(mult)
-      end
-    end
-    return model
-  end
-
-  # Change classroom space types to laboratory
-  # Resulting in > 15,000 cfm lab exhaust
-  # Add an exhaust fan to each zone
-  # @param model, arguments[]
-  def make_lab_high_distrib_zone_exh(model, arguments)
-    # Convert all classrooms to laboratory
-    convert_spaces_from_to(model, ['PrimarySchoolClassroom', 'laboratory'])
-
-    # add exhaust fans to lab zones
-    add_exhaust_fan_per_lab_zone(model)
-
-    return model
-  end
-
-  # Change computer classroom space types to laboratory
-  # Resulting in < 15,000 cfm lab exhaust
-  # Add an exhaust fan to each zone
-  # @param model, arguments[]
-  def make_lab_low_distrib_zone_exh(model, arguments)
-    convert_spaces_from_to(model, ['PrimarySchoolComputerRoom', 'laboratory'])
-    # Populate hash to allow this space type to persist when protoype space types are replaced later
-    # add exhaust fans to lab zones
-    add_exhaust_fan_per_lab_zone(model)
-
-    return model
-  end
-
-  # Change classroom space types to laboratory
-  # Resulting in > 15,000 cfm lab exhaust
-  # @param model, arguments[]
-  def make_lab_high_system_exh(model, arguments)
-    # Convert all classrooms to laboratory
-    convert_spaces_from_to(model, ['PrimarySchoolClassroom', 'laboratory'])
-
-    # reset OA make lab space OA exceed 17,000 cfm
-    oa_name = 'PrimarySchool Classroom Ventilation'
-    model.getDesignSpecificationOutdoorAirs.sort.each do |oa_def|
-      if oa_def.name.to_s == oa_name
-        oa_area = oa_def.outdoorAirFlowperFloorArea
-        oa_def.setOutdoorAirFlowperFloorArea(0.0029)
-      end
-    end
-    return model
-  end
-
-  # Convert specified space types to laboratory space type
-  # @param model, from_bldg_space is name of existing space type to convert to laboratory
-  def convert_spaces_from_to(model, arguments)
-    from_bldg_space, to_bldg_space = arguments
-    # Convert all spaces of type to convert to laboratory
-    model.getSpaceTypes.sort.each do |space_type|
-      next if space_type.floorArea == 0
-
-      standards_space_type = if space_type.standardsSpaceType.is_initialized
-                               space_type.standardsSpaceType.get
-                             end
-      std_bldg_type = space_type.standardsBuildingType.get
-      bldg_type_space_type = std_bldg_type + space_type.standardsSpaceType.get
-      if bldg_type_space_type == from_bldg_space
-        space_type.setStandardsSpaceType(to_bldg_space)
-        # Populate hash to allow this space type to persist when protoype space types are replaced later
-        @lpd_space_types_alt[std_bldg_type + to_bldg_space] = to_bldg_space
-      end
-    end
-    return model
-  end
-
-  # Change (medium) office space types to computer room
-  #
-  # @param model [OpenStudio::Model::Model] OpenStudio model object
-  # @param arguments [Array] Not used
-  def convert_spaces_to_cmp_rms(model, arguments)
-    convert_spaces_from_to(model, ['OfficeWholeBuilding - Md Office', 'computer room'])
-    return model
-  end
-
-  # Add exhaust fan object to each lab zone in model
-  # @param model
-  def add_exhaust_fan_per_lab_zone(model)
-    model.getThermalZones.sort.each do |thermal_zone|
-      lab_is_found = false
-      zone_area = 0
-      thermal_zone.spaces.each do |space|
-        space_type = space.spaceType.get.standardsSpaceType.get
-        if space_type == 'laboratory'
-          lab_is_found = true
-          zone_area += space.floorArea
-        end
-      end
-      if lab_is_found
-        # add an exhaust fan
-        zone_exhaust_fan = OpenStudio::Model::FanZoneExhaust.new(model)
-        zone_exhaust_fan.setName(thermal_zone.name.to_s + ' Exhaust Fan')
-        zone_exhaust_fan.setFanEfficiency(0.6)
-        zone_exhaust_fan.setPressureRise(200)
-
-        # set air flow above threshold for isolation of lab spaces on separate hvac system
-        # A rate of 0.5 cfm/sf gives 17,730 cfm total exhaust
-        exhaust_cfm = 0.5 * zone_area
-        maximum_flow_rate = OpenStudio.convert(exhaust_cfm, 'cfm', 'm^3/s').get
-        zone_exhaust_fan.setMaximumFlowRate(maximum_flow_rate)
-        zone_exhaust_fan.setEndUseSubcategory('Zone Exhaust Fans')
-        zone_exhaust_fan.addToThermalZone(thermal_zone)
-      end
-    end
-  end
-
-  # Change fenestration area in a model
-  # This function will remove the fenestration in all orientations and add new windows by defined WWR
-  #
-  # @param model [OpenStudio::Model::Model] model
-  # @param [Float] window to wall ratio
-  def change_wwr_model(model, arguments)
-    target_wwr_north = arguments[0]
-    target_wwr_south = arguments[1]
-    target_wwr_east = arguments[2]
-    target_wwr_west = arguments[3]
-
-    model.getSurfaces.each do |ss|
-      # determine orientation
-      space = ss.space.get
-      # Get model object
-      model = ss.model
-      # Calculate azimuth
-      surface_azimuth_rel_space = OpenStudio.convert(ss.azimuth, 'rad', 'deg').get
-      space_dir_rel_north = space.directionofRelativeNorth
-      building_dir_rel_north = model.getBuilding.northAxis
-      surface_abs_azimuth = surface_azimuth_rel_space + space_dir_rel_north + building_dir_rel_north
-      surface_abs_azimuth -= 360.0 until surface_abs_azimuth < 360.0
-
-      unless ss.subSurfaces.empty?
-        # get subsurface construction
-        orig_construction = nil
-        door_list = []
-        ss.subSurfaces.sort.each do |sub|
-          if sub.subSurfaceType == 'Door'
-            door = {}
-            door['name'] = sub.name.get
-            door['vertices'] = sub.vertices()
-            door['construction'] = sub.construction.get
-            door_list << door
-          else
-            orig_construction = sub.construction.get
-          end
-        end
-        # remove all existing surfaces
-        ss.subSurfaces.sort.each(&:remove)
-        # Determine the surface's cardinal direction
-        if surface_abs_azimuth >= 0 && surface_abs_azimuth <= 45
-          helper_add_window_to_wwr_with_door(target_wwr_north, ss, orig_construction, door_list, model)
-        elsif surface_abs_azimuth > 315 && surface_abs_azimuth <= 360
-          helper_add_window_to_wwr_with_door(target_wwr_north, ss, orig_construction, door_list, model)
-        elsif surface_abs_azimuth > 45 && surface_abs_azimuth <= 135 &&
-          helper_add_window_to_wwr_with_door(target_wwr_east, ss, orig_construction, door_list, model)
-        elsif surface_abs_azimuth > 135 && surface_abs_azimuth <= 225
-          helper_add_window_to_wwr_with_door(target_wwr_south, ss, orig_construction, door_list, model)
-        elsif surface_abs_azimuth > 225 && surface_abs_azimuth <= 315 && target_wwr_west > 0.0
-          helper_add_window_to_wwr_with_door(target_wwr_west, ss, orig_construction, door_list, model)
-        end
-      end
-    end
-    return model
-  end
-
-  def helper_add_window_to_wwr_with_door(target_wwr, surface, construction, door_list, model)
-    if target_wwr > 0.0
-      new_window = surface.setWindowToWallRatio(target_wwr, 0.6, true).get
-      new_window.setConstruction(construction) unless construction.nil?
-    end
-    # add door back.
-    unless door_list.empty?
-      door_list.each do |door|
-        os_door = OpenStudio::Model::SubSurface.new(door['vertices'], model)
-        os_door.setName(door['name'])
-        os_door.setConstruction(door['construction'])
-        os_door.setSurface(surface)
-      end
-    end
-  end
-  # Change model to different building type
-  # @param model, arguments => new building type
-  def change_bldg_type(model, arguments)
-    bldg_type_new = arguments[0]
-    @bldg_type_alt_now = bldg_type_new
-    return model
-  end
-
-  # Remove transformer from model
-  # @param model [OpenStudio::Model::Model] OpenStudio model object
-  # @param arguments [Array] List of arguments
-  def remove_transformer(model, arguments)
-    model.getElectricLoadCenterTransformers.each(&:remove)
-    return model
-  end
-
-  # Increase the size of the skylights in a model
-  # @param model [OpenStudio::Model::Model] OpenStudio model object
-  # @param arguments [Array] List of arguments
-  def increase_skylight_size(model, arguments)
-    mult = arguments[0]
-    model.getSpaces.sort.each do |space|
-      next if @prototype_creator.space_conditioning_category(space) == 'Unconditioned'
-
-      # Loop through all surfaces in this space
-      space.surfaces.sort.each do |surface|
-        # Skip non-outdoor surfaces
-        next unless surface.outsideBoundaryCondition == 'Outdoors'
-
-        # Skip non-walls
-        next unless surface.surfaceType == 'RoofCeiling'
-
-        # Subsurfaces in this surface
-        surface.subSurfaces.sort.each do |ss|
-          next unless ss.subSurfaceType == 'Skylight'
-
-          # increase the size of the skylight
-          @prototype_creator.sub_surface_reduce_area_by_percent_by_shrinking_toward_centroid(ss, mult)
-        end
-      end
-    end
-
-    return model
-  end
-
-  # Applies a multipler to increase the design cooling load of datacenters
-  #
-  # @param model [OpenStudio::Model::Model] OpenStudio model object
-  # @param epd_multiplier [Array] EPD multiplier
-  # @returns [OpenStudio::Model::Model]
-  def increase_computer_rooms_epd(model, epd_multiplier)
-    model.getThermalZones.each do |zone|
-      zone.spaces.each do |space|
-        if space.spaceType.get.standardsSpaceType.get.to_s.downcase.include?('data center') ||
-           space.spaceType.get.standardsSpaceType.get.to_s.downcase.include?('computer room')
-          elec_eqp = space.spaceType.get.electricEquipment
-          elec_eqp[0].setMultiplier(epd_multiplier[0])
-        end
-      end
-    end
-    return model
-  end
-
-  # Change equipment power density of a specific zone in a model to a specific value
-  # @author Doug Maddox, PNNL
-  # @param model [OpenStudio::Model::Model] OpenStudio model object
-  # @param params [Array] zone_name, new equipment power density
-  # @return [OpenStudio::Model::Model]
-  def change_zone_epd(model, params)
-    zone_name = params[0]
-    new_epd = params[1]
-
-    model.getThermalZones.each do |zone|
-      if zone.name.get == zone_name
-        zone.spaces.each do |space|
-          elec_eqp = space.spaceType.get.electricEquipment
-          elec_sch = space.spaceType.get.defaultScheduleSet.get.electricEquipmentSchedule.get
-          elec_name = 'special_plug_load'
-
-          # elec_eqp[0].electricEquipmentDefinition.setWattsperSpaceFloorArea(new_epd)
-          eqp_before = elec_eqp[0].getDesignLevel(space.floorArea, 0)
-          # elec_eqp[0].electricEquipmentDefinition.setWattsperSpaceFloorArea(new_epd)
-          elecdef = OpenStudio::Model::ElectricEquipmentDefinition.new(model)
-          elecdef.setWattsperSpaceFloorArea(new_epd)
-          elecdef.setName(elec_name + '-def')
-          elec = OpenStudio::Model::ElectricEquipment.new(elecdef)
-          elec.setSpace(space)
-          elec.setName(elec_name)
-          elec.setMultiplier(1)
-          elec.setSchedule(elec_sch)
-          eqp_after = elec_eqp[0].getDesignLevel(space.floorArea, 0)
-          istop = 1
-        end
-      end
-    end
-    return model
-  end
-
-  # Remove cooling coil from air loops in model
-  # @param model [OpenStudio::Model::Model] OpenStudio model object
-  # @param params [Array] zone_name, new equipment power density
-  # @return [OpenStudio::Model::Model]
-  def remove_cooling_coils(model, params)
-    model.getAirLoopHVACs.each do |air_loop|
-      air_loop.supplyComponents.each do |supply_comp|
-        if supply_comp.iddObjectType.valueName.to_s.include?('OS_Coil_Cooling')
-          supply_comp.remove
-        elsif supply_comp.iddObjectType.valueName.to_s.include?('OS_AirLoopHVAC_UnitarySystem')
-          unitary_sys = supply_comp.to_AirLoopHVACUnitarySystem.get
-          cooling_coil = unitary_sys.coolingCoil
-          if cooling_coil.is_initialized
-            cooling_coil = cooling_coil.get
-            unitary_sys.resetCoolingCoil
-            cooling_coil.remove
-            controller_oa = air_loop.airLoopHVACOutdoorAirSystem.get.getControllerOutdoorAir
-            controller_oa.setEconomizerControlType('FixedDryBulb')
-          end
-        end
-      end
-    end
-    return model
-  end
-
-  # Add return and relief fans to air loops
-  # @param model [OpenStudio::Model::Model] OpenStudio model object
-  # @param params [Array] zone_name, new equipment power density
-  # @return [OpenStudio::Model::Model]
-  def return_relief_fan(model, params)
-    std = Standard.build('90.1-PRM-2019')
-    model.getAirLoopHVACs.each do |air_loop|
-      # Add return fan
-      return_fan = OpenStudio::Model::FanVariableVolume.new(model, model.alwaysOnDiscreteSchedule)
-      return_fan.setName("#{air_loop.name} return fan")
-      return_fan.addToNode(air_loop.returnAirNode.get)
-
-      # Add relief fan
-      relief_fan = OpenStudio::Model::FanVariableVolume.new(model, model.alwaysOnDiscreteSchedule)
-      relief_fan.setName("#{air_loop.name} relief fan")
-      relief_fan.addToNode(air_loop.reliefAirNode.get)
-
-      # Get supply fan
-      supply_fan = air_loop.supplyFan.get
-      if supply_fan.to_FanConstantVolume.is_initialized
-        supply_fan = supply_fan.to_FanConstantVolume.get
-      elsif supply_fan.to_FanVariableVolume.is_initialized
-        supply_fan = supply_fan.to_FanVariableVolume.get
-      elsif supply_fan.to_FanOnOff.is_initialized
-        supply_fan = supply_fan.to_FanOnOff.get
-      elsif supply_fan.to_FanSystemModel.is_initialized
-        supply_fan = supply_fan.to_FanSystemModel.get
-      end
-
-      # Adjust return and relief fan power
-      # Get the current pressure rise (Pa)
-      return_fan.setPressureRise(supply_fan.pressureRise * 2)
-      relief_fan.setPressureRise(supply_fan.pressureRise * 3)
-
-      # Get the total fan efficiency
-      return_fan.setFanEfficiency(supply_fan.fanEfficiency)
-      relief_fan.setFanEfficiency(supply_fan.fanEfficiency)
-    end
-    return model
-  end
-
-  # Add people object to a specific zone with a long occupancy schedule
-  # for testing 40 EFLH check of zones that differ for multizone systems
-  # @author Doug Maddox, PNNL
-  # @param model [OpenStudio::Model::Model] OpenStudio model object
-  # @param params [Array] zone_name, new equipment power density
-  # @return [OpenStudio::Model::Model]
-  def change_to_long_occ_sch(model, params)
-    zone_name = params[0]
-    # Create new long schedule for occupancy for each space in the zone
-    # and assign to the spaces
-    act_sch = nil
-    ppl_sch_type_limits = nil
-    model.getThermalZones.each do |zone|
-      if zone.name.get == zone_name
-        zone.spaces.each do |space|
-          # Get existing activity schedule to use for new schedule
-          space.spaceType.get.people.each do |people|
-            act_sch = people.activityLevelSchedule
-            if act_sch.is_initialized
-              if act_sch.get.to_ScheduleRuleset.is_initialized
-                act_sch = act_sch.get.to_ScheduleRuleset.get
-              end
-            end
-            # Get existing schedule type limits to use for new schedule
-            occ_sch = people.numberofPeopleSchedule
-            if people.isNumberofPeopleScheduleDefaulted
-              # Check default schedule set
-              unless space.spaceType.get.defaultScheduleSet.empty?
-                unless space.spaceType.get.defaultScheduleSet.get.numberofPeopleSchedule.empty?
-                  occ_sch = space.spaceType.get.defaultScheduleSet.get.numberofPeopleSchedule
-                end
-              end
-            end
-            ppl_sch_type_limits = occ_sch.get.scheduleTypeLimits.get
-          end
-
-          # Create new schedule always occupied
-          ppl_values = Array.new(8760, 1)
-          ppl_sch_name = space.name.get + 'ppl_sch_long'
-          ppl_long_sch = @prototype_creator.make_ruleset_sched_from_8760(model, ppl_values, ppl_sch_name, ppl_sch_type_limits)
-
-          # Create new people object and apply to the space
-          peopledef = OpenStudio::Model::PeopleDefinition.new(model)
-          peopledef.setName(space.name.get + 'ppl-long-def')
-          peopledef.setNumberofPeople(10)
-          peopledef.setFractionRadiant(0.3000)
-          people = OpenStudio::Model::People.new(peopledef)
-          people.setName(space.name.get + 'ppl-long')
-          people.setMultiplier(1)
-          people.setActivityLevelSchedule(act_sch)
-          people.setNumberofPeopleSchedule(ppl_long_sch)
-          people.setSpace(space)
-        end
-      end
-    end
-
-    # Also need to set the fan of the system serving that zone to run 24/7
-
-    model.getAirLoopHVACs.each do |air_loop|
-      air_loop.thermalZones.each do |zone|
-        if zone.name.get == zone_name
-          air_loop.setAvailabilitySchedule(model.alwaysOnDiscreteSchedule)
-        end
-      end
-    end
-
-    return model
-  end
-
-  # Check hvac baseline system efficiencies
-  def check_hvac_efficiency(prototypes_base)
-    # No.1 PTAC
-    # cooling: CoilCoolingDXSingleSpeed
-    # heating: CoilHeatingWater
-    # hash = {capacity:cop}
-    capacity_cop_cool = {100000=>3.1}
-    capacity_cop_cool.each do |key_cool, value_cool|
-      std = Standard.build('90.1-PRM-2019')
-      prototypes_base.each do |prototype, model_base|
-        building_type, template, climate_zone, user_data_dir, mod = prototype
-        if building_type == 'SmallOffice' && climate_zone == 'ASHRAE 169-2013-2A'
-          # Create a deep copy of the proposed model
-          model_ptac = BTAP::FileIO.deep_copy(model_base)
-          # Remove all HVAC from model, excluding service water heating
-          std.model_remove_prm_hvac(model_ptac)
-          hot_water_loop = std.model_add_hw_loop(model_ptac, 'DistrictHeating')
-          model_ptac.getPumpVariableSpeeds.each do |pump|
-            pump.setRatedFlowRate(100)
-          end
-          zones = model_ptac.getThermalZones
-          zones.each do |zone|
-            zone.additionalProperties.setFeature('baseline_system_type', 'PTAC')
-          end
-          std.model_add_ptac(model_ptac,
-                             zones,
-                             cooling_type: 'Single Speed DX AC',
-                             heating_type: 'Water',
-                             hot_water_loop: hot_water_loop,
-                             fan_type: 'ConstantVolume')
-          zones.each do |zone|
-            zone.equipment.each do |zone_equipment|
-              ptac = zone_equipment.to_ZoneHVACPackagedTerminalAirConditioner.get
-              ptac.supplyAirFan.to_FanConstantVolume.get.setMaximumFlowRate(100)
-              clg_coil = ptac.coolingCoil.to_CoilCoolingDXSingleSpeed.get
-              capacity_cool_w = OpenStudio.convert(key_cool, 'Btu/hr', 'W'). get
-              clg_coil.setRatedTotalCoolingCapacity(capacity_cool_w)
-            end
-          end
-          std.model_apply_hvac_efficiency_standard(model_ptac, climate_zone)
-          assert((model_ptac.getCoilCoolingDXSingleSpeeds[0].ratedCOP.to_f - value_cool).abs < 0.001, 'Error in efficiency setting for cooling DX single coil (PTAC).')
-        end
-      end
-    end
-
-    # No.2 PTHP
-    # cooling: CoilCoolingDXSingleSpeed
-    # heating: CoilHeatingDXSingleSpeed
-    # hash = {capacity:cop}
-    capacity_cop_cool = {100000=>3.1}
-    capacity_eff_heat = {100000=>3.1}
-    capacity_cop_cool.each do |key_cool, value_cool|
-      capacity_eff_heat.each do |key_heat, value_heat|
-        std = Standard.build('90.1-PRM-2019')
-        prototypes_base.each do |prototype, model_base|
-          building_type, template, climate_zone, user_data_dir, mod = prototype
-          if building_type == 'SmallOffice' && climate_zone == 'ASHRAE 169-2013-2A'
-            # Create a deep copy of the proposed model
-            model_pthp = BTAP::FileIO.deep_copy(model_base)
-            # Remove all HVAC from model, excluding service water heating
-            std.model_remove_prm_hvac(model_pthp)
-            zones = model_pthp.getThermalZones
-            zones.each do |zone|
-              zone.additionalProperties.setFeature('baseline_system_type', 'PTHP')
-            end
-            std.model_add_pthp(model_pthp,
-                               zones,
-                               fan_type: 'ConstantVolume')
-            zones.each do |zone|
-              zone.equipment.each do |zone_equipment|
-                pthp = zone_equipment.to_ZoneHVACPackagedTerminalHeatPump.get
-                pthp.supplyAirFan.to_FanConstantVolume.get.setMaximumFlowRate(100)
-                clg_coil = pthp.coolingCoil.to_CoilCoolingDXSingleSpeed.get
-                capacity_cool_w = OpenStudio.convert(key_cool, 'Btu/hr', 'W'). get
-                clg_coil.setRatedTotalCoolingCapacity(capacity_cool_w)
-                htg_coil = pthp.heatingCoil.to_CoilHeatingDXSingleSpeed.get
-                capacity_heat_w = OpenStudio.convert(key_heat, 'Btu/hr', 'W'). get
-                htg_coil.setRatedTotalHeatingCapacity(capacity_heat_w)
-              end
-            end
-            std.model_apply_hvac_efficiency_standard(model_pthp, climate_zone)
-            assert((model_pthp.getCoilCoolingDXSingleSpeeds[0].ratedCOP.to_f - value_cool).abs < 0.001, 'Error in efficiency setting for cooling DX single coil (PTHP).')
-            assert((model_pthp.getCoilHeatingDXSingleSpeeds[0].ratedCOP.to_f - value_heat).abs < 0.001, 'Error in efficiency setting for heating DX single coil (PTHP).')
-          end
-        end
-      end
-    end
-
-    # No.3 PSZ_AC
-    # cooling: CoilCoolingDXSingleSpeed
-    # heating: CoilHeatingGas
-    # hash = {capacity:cop}
-    capacity_cop_cool = {10000=>3.0,
-                         300000=>3.5}
-    capacity_cop_heat = {10000=>0.8,
-                         300000=>0.793}
-    capacity_cop_cool.each do |key_cool, value_cool|
-      capacity_cop_heat.each do |key_heat, value_heat|
-        std = Standard.build('90.1-PRM-2019')
-        prototypes_base.each do |prototype, model_base|
-          building_type, template, climate_zone, user_data_dir, mod = prototype
-          if building_type == 'SmallOffice' && climate_zone == 'ASHRAE 169-2013-8A'
-            # Create a deep copy of the proposed model
-            model_psz_ac = BTAP::FileIO.deep_copy(model_base)
-            # Remove all HVAC from model, excluding service water heating
-            std.model_remove_prm_hvac(model_psz_ac)
-            # Remove all EMS objects from the model
-            std.model_remove_prm_ems_objects(model_psz_ac)
-            zones = model_psz_ac.getThermalZones
-            std.model_add_psz_ac(model_psz_ac,
-                                 zones,
-                                 cooling_type: 'Single Speed DX AC',
-                                 chilled_water_loop: nil,
-                                 heating_type: 'Gas',
-                                 supplemental_heating_type: nil,
-                                 hot_water_loop: nil,
-                                 fan_location: 'DrawThrough',
-                                 fan_type: 'ConstantVolume')
-            capacity_cool_w = OpenStudio.convert(key_cool, 'Btu/hr', 'W'). get
-            model_psz_ac.getCoilCoolingDXSingleSpeeds.sort.each do |clg_coil|
-              clg_coil.setRatedTotalCoolingCapacity(capacity_cool_w)
-            end
-            capacity_heat_w = OpenStudio.convert(key_heat, 'Btu/hr', 'W'). get
-            model_psz_ac.getCoilHeatingGass.sort.each do |htg_coil|
-              htg_coil.setNominalCapacity(capacity_heat_w)
-            end
-            model_psz_ac.getAirLoopHVACs.each do |air_loop_hvac|
-              air_loop_hvac.additionalProperties.setFeature('baseline_system_type', 'PSZ_AC')
-              air_loop_hvac.setDesignSupplyAirFlowRate(0.01)
-            end
-            model_psz_ac.getFanOnOffs.each do |fan_on_off|
-              fan_on_off.setMaximumFlowRate(0.01)
-            end
-            std.model_apply_hvac_efficiency_standard(model_psz_ac, climate_zone)
-            assert((model_psz_ac.getCoilCoolingDXSingleSpeeds[0].ratedCOP.to_f - value_cool).abs < 0.001, 'Error in efficiency setting for cooling DX single coil (PSZ-AC).')
-            assert((model_psz_ac.getCoilHeatingGass[0].gasBurnerEfficiency.to_f - value_heat).abs < 0.001, 'Error in efficiency setting for heating gas coil (PSZ-AC).')
-          end
-        end
-      end
-    end
-
-    # No.4 PSZ_HP
-    # cooling: CoilCoolingDXSingleSpeed
-    # heating: CoilHeatingDXSingleSpeed
-    # hash = {capacity:cop}
-    capacity_cop_cool = {10000=>3.0,
-                         300000=>3.1}
-    capacity_cop_heat = {10000=>3.4,
-                         300000=>3.4}
-    capacity_cop_cool.each do |key_cool, value_cool|
-      capacity_cop_heat.each do |key_heat, value_heat|
-        std = Standard.build('90.1-PRM-2019')
-        prototypes_base.each do |prototype, model_base|
-          building_type, template, climate_zone, user_data_dir, mod = prototype
-          if building_type == 'SmallOffice' && climate_zone == 'ASHRAE 169-2013-2A'
-            # Create a deep copy of the proposed model
-            model_psz_hp = BTAP::FileIO.deep_copy(model_base)
-            capacity_cool_w = OpenStudio.convert(key_cool, 'Btu/hr', 'W'). get
-            model_psz_hp.getCoilCoolingDXSingleSpeeds.sort.each do |clg_coil|
-              clg_coil.setRatedTotalCoolingCapacity(capacity_cool_w)
-            end
-            capacity_heat_w = OpenStudio.convert(key_heat, 'Btu/hr', 'W'). get
-            model_psz_hp.getCoilHeatingDXSingleSpeeds.sort.each do |htg_coil|
-              htg_coil.setRatedTotalHeatingCapacity(capacity_heat_w)
-            end
-            std.model_apply_hvac_efficiency_standard(model_psz_hp, climate_zone)
-            assert((model_psz_hp.getCoilCoolingDXSingleSpeeds[0].ratedCOP.to_f - value_cool).abs < 0.001, 'Error in efficiency setting for cooling DX single coil (PSZ-HP).')
-            assert((model_psz_hp.getCoilHeatingDXSingleSpeeds[0].ratedCOP.to_f - value_heat).abs < 0.001, 'Error in efficiency setting for heating DX single coil (PSZ-HP).')
-          end
-        end
-      end
-    end
-
-    # No.5 PVAV_Reheat
-    # cooling: CoilCoolingDXTwoSpeed
-    # heating: Boiler
-    # hash = {capacity:cop}
-    capacity_cop_cool = {10000=>3.0,
-                         300000=>3.5}
-    boiler_capacity_eff = {100000=>0.8,
-                           1000000=>0.75}
-    capacity_cop_cool.each do |key_cool, value_cool|
-      boiler_capacity_eff.each do |key_heat, value_heat|
-        std = Standard.build('90.1-PRM-2019')
-        prototypes_base.each do |prototype, model_base|
-          building_type, template, climate_zone, user_data_dir, mod = prototype
-          if building_type == 'MediumOffice' && template == "90.1-2013" && climate_zone == 'ASHRAE 169-2013-8A'
-            # Create a deep copy of the proposed model
-            model_pvav_reheat = BTAP::FileIO.deep_copy(model_base)
-            capacity_cool_w = OpenStudio.convert(key_cool, 'Btu/hr', 'W'). get
-            model_pvav_reheat.getCoilCoolingDXTwoSpeeds.sort.each do |clg_coil|
-              clg_coil.setRatedHighSpeedTotalCoolingCapacity(capacity_cool_w)
-              clg_coil.setRatedLowSpeedTotalCoolingCapacity(capacity_cool_w)
-            end
-            capacity_heat_w = OpenStudio.convert(key_heat, 'Btu/hr', 'W'). get
-            model_pvav_reheat.getBoilerHotWaters.sort.each do |boiler|
-              boiler.setNominalCapacity(capacity_heat_w)
-            end
-            std.model_apply_hvac_efficiency_standard(model_pvav_reheat, climate_zone)
-            assert((model_pvav_reheat.getCoilCoolingDXTwoSpeeds[0].ratedHighSpeedCOP.to_f - value_cool).abs < 0.001, 'Error in efficiency setting for cooling DX two speed coil (PVAV_Reheat).')
-            assert((model_pvav_reheat.getCoilCoolingDXTwoSpeeds[0].ratedLowSpeedCOP.to_f - value_cool).abs < 0.001, 'Error in efficiency setting for cooling DX two speed coil (PVAV_Reheat).')
-            assert((model_pvav_reheat.getBoilerHotWaters[0].nominalThermalEfficiency.to_f - value_heat).abs < 0.001, 'Error in efficiency setting for boiler (PVAV_Reheat).')
-          end
-        end
-      end
-    end
-
-    # No.6 PVAV_PFP_Boxes
-    # cooling: CoilCoolingDXTwoSpeed
-    # heating: CoilHeatingElectric
-    # hash = {capacity:cop}
-    capacity_cop_cool = {10000=>3.0,
-                         300000=>3.5}
-    capacity_cop_cool.each do |key_cool, value_cool|
-      boiler_capacity_eff.each do |key_heat, value_heat|
-        std = Standard.build('90.1-PRM-2019')
-        prototypes_base.each do |prototype, model_base|
-          building_type, template, climate_zone, user_data_dir, mod = prototype
-          if building_type == 'MediumOffice' && template == "90.1-2013" && climate_zone == 'ASHRAE 169-2013-2A'
-            # Create a deep copy of the proposed model
-            model_pvav_pfp_boxes = BTAP::FileIO.deep_copy(model_base)
-            capacity_cool_w = OpenStudio.convert(key_cool, 'Btu/hr', 'W'). get
-            model_pvav_pfp_boxes.getCoilCoolingDXTwoSpeeds.sort.each do |clg_coil|
-              clg_coil.setRatedHighSpeedTotalCoolingCapacity(capacity_cool_w)
-              clg_coil.setRatedLowSpeedTotalCoolingCapacity(capacity_cool_w)
-            end
-            std.model_apply_hvac_efficiency_standard(model_pvav_pfp_boxes, climate_zone)
-            assert((model_pvav_pfp_boxes.getCoilCoolingDXTwoSpeeds[0].ratedHighSpeedCOP.to_f - value_cool).abs < 0.001, 'Error in efficiency setting for cooling DX two speed coil (PVAV_PFP_Boxes).')
-            assert((model_pvav_pfp_boxes.getCoilCoolingDXTwoSpeeds[0].ratedLowSpeedCOP.to_f - value_cool).abs < 0.001, 'Error in efficiency setting for cooling DX two speed coil (PVAV_PFP_Boxes).')
-          end
-        end
-      end
-    end
-
-    # No.7 VAV_Reheat
-    # cooling: Chiller/CoolingTower
-    # heating: Boiler
-    # hash = {capacity:cop}
-    chiller_capacity_eff = {100=>0.79,
-                            200=>0.718}
-    boiler_capacity_eff = {100000=>0.8,
-                           1000000=>0.75}
-    chiller_capacity_eff.each do |key_cool, value_cool|
-      boiler_capacity_eff.each do |key_heat, value_heat|
-        std = Standard.build('90.1-PRM-2019')
-        prototypes_base.each do |prototype, model_base|
-          building_type, template, climate_zone, user_data_dir, mod = prototype
-          if building_type == 'MediumOffice' && template == '90.1-2004'
-            # Create a deep copy of the proposed model
-            model_vav_reheat = BTAP::FileIO.deep_copy(model_base)
-            capacity_cool_w = OpenStudio.convert(key_cool, 'ton', 'W'). get
-            model_vav_reheat.getChillerElectricEIRs.sort.each do |chiller|
-              chiller.setReferenceCapacity(capacity_cool_w)
-            end
-            capacity_heat_w = OpenStudio.convert(key_heat, 'Btu/hr', 'W'). get
-            model_vav_reheat.getBoilerHotWaters.sort.each do |boiler|
-              boiler.setNominalCapacity(capacity_heat_w)
-            end
-            std.model_apply_hvac_efficiency_standard(model_vav_reheat, climate_zone)
-            assert((model_vav_reheat.getChillerElectricEIRs[0].referenceCOP.to_f - 3.517 / value_cool).abs < 0.001, 'Error in efficiency setting for chiller (VAV_Reheat).')
-            assert((model_vav_reheat.getBoilerHotWaters[0].nominalThermalEfficiency.to_f - value_heat).abs < 0.001, 'Error in efficiency setting for boiler (VAV_Reheat).')
-          end
-        end
-      end
-    end
-
-    # check cooling tower heat rejection
-    std = Standard.build('90.1-PRM-2019')
-    prototypes_base.each do |prototype, model_base|
-      building_type, template, climate_zone, user_data_dir, mod = prototype
-      if building_type == 'MediumOffice' && template == '90.1-2004'
-        # Create a deep copy of the proposed model
-        model_vav_reheat_coolingtower = BTAP::FileIO.deep_copy(model_base)
-        design_water_flow_gpm = 1000
-        design_water_flow_m3_per_s = OpenStudio.convert(design_water_flow_gpm, 'gal/min', 'm^3/s').get
-        model_vav_reheat_coolingtower.getCoolingTowerVariableSpeeds[0].setDesignWaterFlowRate(design_water_flow_m3_per_s)
-        design_water_flow_gpm = OpenStudio.convert(design_water_flow_m3_per_s, 'm^3/s', 'gal/min').get
-        fan_motor_nameplate_hp = design_water_flow_gpm / 38.2
-        fan_bhp = 0.9 * fan_motor_nameplate_hp
-        fan_motor_eff = 0.924
-        fan_motor_actual_power_hp = fan_bhp / fan_motor_eff
-        fan_motor_actual_power_w = fan_motor_actual_power_hp * 745.7
-        std.model_apply_hvac_efficiency_standard(model_vav_reheat_coolingtower, climate_zone)
-        assert((model_vav_reheat_coolingtower.getCoolingTowerVariableSpeeds[0].designFanPower.to_f - fan_motor_actual_power_w).abs < 0.001, 'Error in setting for cooling tower heat rejection (VAV_Reheat).')
-      end
-    end
-
-    # No.8 VAV_PFP_Boxes
-    # cooling: Chiller/CoolingTower
-    # heating: Boiler
-    # hash = {capacity:cop}
-    chiller_capacity_eff = {100=>0.703,
-                            200=>0.634}
-    chiller_capacity_eff.each do |key_cool, value_cool|
-      std = Standard.build('90.1-PRM-2019')
-      prototypes_base.each do |prototype, model_base|
-        building_type, template, climate_zone, user_data_dir, mod = prototype
-        if building_type == 'LargeOffice' && template == '90.1-2004'
-          # Create a deep copy of the proposed model
-          model_vav_pfp = BTAP::FileIO.deep_copy(model_base)
-          capacity_cool_w = OpenStudio.convert(key_cool, 'ton', 'W'). get
-          model_vav_pfp.getChillerElectricEIRs.sort.each do |chiller|
-            chiller.setReferenceCapacity(capacity_cool_w)
-          end
-          std.model_apply_hvac_efficiency_standard(model_vav_pfp, climate_zone)
-          assert((model_vav_pfp.getChillerElectricEIRs[0].referenceCOP.to_f - 3.517 / value_cool).abs < 0.001, 'Error in efficiency setting for chiller (VAV_Reheat).')
-        end
-      end
-    end
-
-    # No.9 Gas_Furnace
-    # heating: CoilHeatingGas
-    # hash = {capacity:cop}
-    capacity_cop_heat = {10000=>0.793}
-    capacity_cop_heat.each do |key_heat, value_heat|
-      std = Standard.build('90.1-PRM-2019')
-      prototypes_base.each do |prototype, model_base|
-        building_type, template, climate_zone, user_data_dir, mod = prototype
-        if building_type == 'SmallOffice' && climate_zone == 'ASHRAE 169-2013-2A'
-          # Create a deep copy of the proposed model
-          model_gas_furnace = BTAP::FileIO.deep_copy(model_base)
-          # Remove all HVAC from model, excluding service water heating
-          std.model_remove_prm_hvac(model_gas_furnace)
-          # Remove all EMS objects from the model
-          std.model_remove_prm_ems_objects(model_gas_furnace)
-          zones = model_gas_furnace.getThermalZones
-          zones.each do |zone|
-            zone.additionalProperties.setFeature('baseline_system_type', 'Gas_Furnace')
-          end
-          std.model_add_unitheater(model_gas_furnace,
-                                   zones,
-                                   fan_control_type: 'ConstantVolume',
-                                   fan_pressure_rise: 0.2,
-                                   heating_type: 'Gas',
-                                   hot_water_loop: nil)
-          capacity_heat_w = OpenStudio.convert(key_heat, 'Btu/hr', 'W'). get
-          model_gas_furnace.getCoilHeatingGass.sort.each do |htg_coil|
-            htg_coil.setNominalCapacity(capacity_heat_w)
-          end
-          model_gas_furnace.getFanConstantVolumes.each do |fan_constant_volume|
-            fan_constant_volume.setMaximumFlowRate(0.01)
-          end
-          std.model_apply_hvac_efficiency_standard(model_gas_furnace, climate_zone)
-          assert((model_gas_furnace.getCoilHeatingGass[0].gasBurnerEfficiency.to_f - value_heat).abs < 0.001, 'Error in efficiency setting for gas furnace (Gas Furnace).')
-        end
-      end
-    end
-  end
-
-  # Add piping insulation to service heating water systems
-  def add_piping_insulation(model, arguments)
-    std = Standard.build('90.1-PRM-2019')
-    model.getPlantLoops.each do |plantloop|
-      if std.plant_loop_swh_loop?(plantloop)
-        std.model_add_piping_losses_to_swh_system(model, plantloop, true)
-      end
-    end
-
-    return model
-  end
-
-  # Change the weather used in the model
-  #
-  # @param model [OpenStudio::Model::Model] OpenStudio model object
-  # @param arguments [Array] List of arguments
-  # return [OpenStudio::Model::Model] OpenStudio model object
-  def change_weather_file(model, arguments)
-    # Define new weather file
-    weather_file = File.join(@@json_dir, "USA_VA_Arlington-Ronald.Reagan.Washington.Natl.AP.724050_TMY3.epw")
-    epw_file = OpenStudio::EpwFile.new(weather_file)
-
-    # Assign new weather file
-    OpenStudio::Model::WeatherFile.setWeatherFile(model, epw_file).get
-
-    return model
-
-  end
-
-  # Check that no pipe insulation is modeled in the baseline models
-  #
-  # @param prototypes_base [Hash] Baseline prototypes
-  def check_pipe_insulation(prototypes_base)
-    prototypes_base.each do |prototype, model_baseline|
-      building_type, template, climate_zone, user_data_dir, mod = prototype
-      # Check if the model include PipeIndoor or PipeOutdoor objects
-      model_baseline.getPlantLoops.each do |plant_loop|
-        existing_pipe_insulation = ''
-        a = plant_loop.supplyComponents
-        b = plant_loop.demandComponents
-        plantloopComponents = a += b
-        plantloopComponents.each do |component|
-          # Get the object type
-          obj_type = component.iddObjectType.valueName.to_s
-          next if !['OS_Pipe_Indoor', 'OS_Pipe_Outdoor'].include?(obj_type)
-          existing_pipe_insulation = existing_pipe_insulation
-        end
-        assert(existing_pipe_insulation.empty?, "The baseline model for the #{building_type}-#{template} in #{climate_zone} has no pipe insulation.")
-      end
-    end
-  end
-
-  def check_num_systems_in_zone(prototypes_base)
-    prototypes_base.each do |prototype, model_baseline|
-      building_type, template, climate_zone, user_data_dir, mod = prototype
-      model_baseline.getAirLoopHVACs.each do |air_loop|
-        if air_loop.name.get.downcase == 'core_retail'
-          # Normally core retail is > 65 kbtuh
-          # With number_of_systems = 30, it will be < 65 kbtuh
-          air_loop.supplyComponents.each do |sc|
-            # CoilCoolingDXSingleSpeed
-            if sc.to_CoilCoolingDXSingleSpeed.is_initialized
-              coil = sc.to_CoilCoolingDXSingleSpeed.get
-              cop = coil.ratedCOP.to_f
-              diff = (cop - 3.0).abs
-              assert(diff < 0.1,"Cooling COP for the #{building_type}, #{template}, #{climate_zone} model is incorrect. Expected: 3.0, got: #{cop}.")
-            end
-          end
-        end
-      end
-    end
-  end
-=======
->>>>>>> 4b06bfb1
 
   def test_wwr
     model_hash = prm_test_helper('wwr', require_prototype=false, require_baseline=true)
