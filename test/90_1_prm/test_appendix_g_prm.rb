require_relative '../helpers/minitest_helper'
require_relative './prm_check'
require_relative './prm_test_model_generator'
# Test suite for the ASHRAE 90.1 appendix G Performance
# Rating Method (PRM) baseline automation implementation
# in openstudio-standards.
# @author Doug Maddox (PNNL), Jeremy Lerond (PNNL), and Yunyang Ye (PNNL)
class AppendixGPRMTests < Minitest::Test
  def test_baseline_oa
    model_hash = prm_test_helper('baseline_outdoor_air', require_prototype = false, require_baseline = true)
    check_baseline_oa(model_hash['baseline'])
  end

  def test_building_rotation_check
    model_hash = prm_test_helper('building_rotation_check', require_prototype = false, require_baseline = true)
    check_building_rotation_exception(model_hash['baseline'], 'building_rotation_check')
  end

  def test_computer_rooms_equipment_schedule
    model_hash = prm_test_helper('computer_rooms_equipment_schedule', require_prototype = false, require_baseline = true, require_proposed = true)

    check_computer_rooms_equipment_schedule(model_hash['baseline'])
    check_computer_rooms_equipment_schedule(model_hash['proposed'])
  end

  def test_daylighting_control
    model_hash = prm_test_helper('daylighting_control', require_prototype = false, require_baseline = true)
    check_daylighting_control(model_hash['baseline'])
  end

  def test_dcv_01
    model_hash = prm_test_helper('dcv_01', require_prototype = false, require_baseline = true)
    check_dcv(model_hash['baseline'])
  end

  def test_dcv_02
    model_hash = prm_test_helper('dcv_02', require_prototype = false, require_baseline = true)
    check_dcv(model_hash['baseline'])
  end

  def test_economizer_exception
    model_hash = prm_test_helper('economizer_exception', require_prototype = false, require_baseline = true)
    check_economizer_exception(model_hash['baseline'])
  end

  def test_elevators
    model_hash = prm_test_helper('elevators', require_prototype = false, require_baseline = true)
    check_elevators(model_hash['baseline'])
  end

  def test_envelope
    model_hash = prm_test_helper('envelope', require_prototype = false, require_baseline = true)
    check_envelope(model_hash['baseline'])
  end

  def test_exhaust_air_energy
    model_hash = prm_test_helper('exhaust_air_energy', require_prototype = false, require_baseline = true)
    check_exhaust_air_energy(model_hash['baseline'])
  end

  def test_exterior_lighting
    model_hash = prm_test_helper('exterior_lighting', require_prototype = false, require_baseline = true)
    check_exterior_lighting(model_hash['baseline'])
  end

  def test_fan_power_credits
    model_hash = prm_test_helper('fan_power_credits', require_prototype = false, require_baseline = true)
    check_fan_power_credits(model_hash['baseline'])
  end

  def test_f_c_factors
    model_hash = prm_test_helper('f_c_factors', require_prototype = false, require_baseline = true)
    check_f_c_factors(model_hash['baseline'])
  end

  def test_hvac_baseline_01
    model_hash = prm_test_helper('hvac_baseline_01', require_prototype = false, require_baseline = true)
    check_hvac(model_hash['baseline'])
  end

  def test_hvac_baseline_02
    model_hash = prm_test_helper('hvac_baseline_02', require_prototype = false, require_baseline = true)
    check_hvac(model_hash['baseline'])
  end

  def test_hvac_baseline_03
    model_hash = prm_test_helper('hvac_baseline_03', require_prototype = false, require_baseline = true)
    check_hvac(model_hash['baseline'])
  end

  def test_hvac_baseline_04
    model_hash = prm_test_helper('hvac_baseline_04', require_prototype = false, require_baseline = true)
    check_hvac(model_hash['baseline'])
  end

  def test_hvac_baseline_05
    model_hash = prm_test_helper('hvac_baseline_05', require_prototype = false, require_baseline = true)
    check_hvac(model_hash['baseline'])
  end

  def test_hvac_efficiency
    model_hash = prm_test_helper('hvac_efficiency', require_prototype = false, require_baseline = true)
    check_hvac_efficiency(model_hash['baseline'])
  end

  def test_hvac_psz_split_from_mz
    model_hash = prm_test_helper('hvac_psz_split_from_mz', require_prototype = false, require_baseline = true)
    check_psz_split_from_mz(model_hash['baseline'])
  end

  def test_hvac_sizing_01
    model_hash = prm_test_helper('hvac_sizing_01', require_prototype = false, require_baseline = true)
    check_hvac_sizing(model_hash['baseline'])
  end

  def test_hvac_sizing_02
    model_hash = prm_test_helper('hvac_sizing_02', require_prototype = false, require_baseline = true)
    check_hvac_sizing(model_hash['baseline'])
  end

  def test_hvac_sizing_03
    model_hash = prm_test_helper('hvac_sizing_03', require_prototype = false, require_baseline = true)
    check_hvac_sizing(model_hash['baseline'])
  end

  def test_infiltration
    model_hash = prm_test_helper('infiltration', require_prototype = true, require_baseline = true, require_proposed = true)
    check_infiltration(model_hash['prototype'], model_hash['baseline'], 'baseline')
    check_infiltration(model_hash['prototype'], model_hash['proposed'], 'proposed')
  end

  def test_isresidential
    model_hash = prm_test_helper('isresidential', require_prototype = false, require_baseline = true)
    check_residential_flag(model_hash['baseline'])
  end

  def test_lighting_exceptions
    model_hash = prm_test_helper('lighting_exceptions', require_prototype = false, require_baseline = true)
    check_lighting_exceptions(model_hash['baseline'])
  end

  def test_light_occ_sensor
    model_hash = prm_test_helper('light_occ_sensor', require_prototype = true, require_baseline = true)
    check_light_occ_sensor(model_hash['prototype'], model_hash['baseline'])
  end

  def test_lpd
    model_hash = prm_test_helper('lpd', require_prototype = false, require_baseline = true)
    check_lpd(model_hash['baseline'])
  end

  def test_lpd_userdata_handling
    model_hash = prm_test_helper('lpd_userdata_handling', require_prototype = false, require_baseline = true)
    check_multi_lpd_handling(model_hash['baseline'])
  end

  def test_multi_bldg_handling
    model_hash = prm_test_helper('multi_bldg_handling', require_prototype = false, require_baseline = true)
    check_multi_bldg_handling(model_hash['baseline'])
  end

  def test_night_cycle_exception
    model_hash = prm_test_helper('night_cycle_exception', require_prototype = false, require_baseline = true)
    check_nightcycle_exception(model_hash['baseline'])
  end

  def test_number_of_boilers
    model_hash = prm_test_helper('number_of_boilers', require_prototype = false, require_baseline = true)
    check_number_of_boilers(model_hash['baseline'])
  end

  def test_number_of_chillers
    model_hash = prm_test_helper('number_of_chillers', require_prototype = false, require_baseline = true)
    check_number_of_chillers(model_hash['baseline'])
  end

  def test_number_of_cooling_towers
    model_hash = prm_test_helper('number_of_cooling_towers', require_prototype = false, require_baseline = true)
    check_number_of_cooling_towers(model_hash['baseline'])
  end

  def test_num_systems_in_zone
    model_hash = prm_test_helper('number_of_systems_in_zone', require_prototype = false, require_baseline = true)
    check_num_systems_in_zone(model_hash['baseline'])
  end

  def test_pe_userdata_handling
    model_hash = prm_test_helper('pe_userdata_handling', require_prototype = false, require_baseline = true)
    check_power_equipment_handling(model_hash['baseline'])
  end

  def test_pipe_insulation
    model_hash = prm_test_helper('pipe_insulation', require_prototype = false, require_baseline = true, require_proposed = true)
    check_pipe_insulation(model_hash['baseline'])
    check_pipe_insulation(model_hash['proposed'])
  end

  def test_plant_temp_reset_ctrl_01
    model_hash = prm_test_helper('plant_temp_reset_ctrl_01', require_prototype = false, require_baseline = true)
    check_hw_chw_reset(model_hash['baseline'])
  end

  def test_plant_temp_reset_ctrl_02
    model_hash = prm_test_helper('plant_temp_reset_ctrl_02', require_prototype = false, require_baseline = true)
    check_hw_chw_reset(model_hash['baseline'])
  end

  def test_preheat_coil_ctrl
    model_hash = prm_test_helper('preheat_coil_ctrl', require_prototype = false, require_baseline = true)
    check_preheat_coil_ctrl(model_hash['baseline'])
  end

  def test_proposed_model_residential_lpd
    model_hash = prm_test_helper('proposed_model_residential_lpd', require_prototype = false, require_baseline = false, require_proposed = true)
    check_residential_lpd(model_hash['proposed'])
  end

  def test_return_air_type
    model_hash = prm_test_helper('return_air_type', require_prototype = false, require_baseline = true)
    check_return_air_type(model_hash['baseline'])
  end

  def test_sat_ctrl
    model_hash = prm_test_helper('sat_ctrl', require_prototype = false, require_baseline = true)
    check_sat_ctrl(model_hash['baseline'])
  end

  def test_srr
    model_hash = prm_test_helper('srr', require_prototype = false, require_baseline = true)
    check_srr(model_hash['baseline'])
  end

  def test_unenclosed_spaces
    model_hash = prm_test_helper('unenclosed_spaces', require_prototype = false, require_baseline = true)
    check_unenclosed_spaces(model_hash['baseline'])
  end

  def test_unmet_load_hours
    model_hash = prm_test_helper('unmet_load_hours', require_prototype = false, require_baseline = true)
    check_unmet_load_hours(model_hash['baseline'])
  end

  def test_vav_fan_curve
    model_hash = prm_test_helper('vav_fan_curve', require_prototype = false, require_baseline = true)
    check_variable_speed_fan_power(model_hash['baseline'])
  end

  def test_vav_min_sp
    model_hash = prm_test_helper('vav_min_sp', require_prototype = false, require_baseline = true)
    check_vav_min_sp(model_hash['baseline'])
  end
<<<<<<< HEAD
end
=======

  def test_wwr
    model_hash = prm_test_helper('wwr', require_prototype = false, require_baseline = true)
    check_wwr(model_hash['baseline'])
  end
end
>>>>>>> 0a7ed5b7
<|MERGE_RESOLUTION|>--- conflicted
+++ resolved
@@ -249,13 +249,9 @@
     model_hash = prm_test_helper('vav_min_sp', require_prototype = false, require_baseline = true)
     check_vav_min_sp(model_hash['baseline'])
   end
-<<<<<<< HEAD
-end
-=======
 
   def test_wwr
     model_hash = prm_test_helper('wwr', require_prototype = false, require_baseline = true)
     check_wwr(model_hash['baseline'])
   end
 end
->>>>>>> 0a7ed5b7
