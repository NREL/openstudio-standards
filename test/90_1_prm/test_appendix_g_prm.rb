require_relative '../helpers/minitest_helper'
require_relative './prm_check'
require_relative './prm_test_model_generator'
# Test suite for the ASHRAE 90.1 appendix G Performance
# Rating Method (PRM) baseline automation implementation
# in openstudio-standards.
# @author Doug Maddox (PNNL), Jeremy Lerond (PNNL), and Yunyang Ye (PNNL)
class AppendixGPRMTests < Minitest::Test
  def test_baseline_oa
    model_hash = prm_test_helper('baseline_outdoor_air', require_prototype = false, require_baseline = true)
    check_baseline_oa(model_hash['baseline'])
  end

  def test_building_rotation_check
    model_hash = prm_test_helper('building_rotation_check', require_prototype = false, require_baseline = true)
    check_building_rotation_exception(model_hash['baseline'], 'building_rotation_check')
  end

  def test_computer_rooms_equipment_schedule
    model_hash = prm_test_helper('computer_rooms_equipment_schedule', require_prototype = false, require_baseline = true, require_proposed = true)

    check_computer_rooms_equipment_schedule(model_hash['baseline'])
    check_computer_rooms_equipment_schedule(model_hash['proposed'])
  end

  def test_daylighting_control
    model_hash = prm_test_helper('daylighting_control', require_prototype = false, require_baseline = true)
    check_daylighting_control(model_hash['baseline'])
  end

  def test_dcv
    model_hash = prm_test_helper('dcv', require_prototype = false, require_baseline = true)
    check_dcv(model_hash['baseline'])
  end

  def test_economizer_exception
    model_hash = prm_test_helper('economizer_exception', require_prototype = false, require_baseline = true)
    check_economizer_exception(model_hash['baseline'])
  end

  def test_elevators
    model_hash = prm_test_helper('elevators', require_prototype = false, require_baseline = true)
    check_elevators(model_hash['baseline'])
  end

  def test_envelope
    model_hash = prm_test_helper('envelope', require_prototype = false, require_baseline = true)
    check_envelope(model_hash['baseline'])
  end

  def test_exhaust_air_energy
    model_hash = prm_test_helper('exhaust_air_energy', require_prototype = false, require_baseline = true)
    check_exhaust_air_energy(model_hash['baseline'])
  end

  def test_exterior_lighting
    model_hash = prm_test_helper('exterior_lighting', require_prototype = false, require_baseline = true)
    check_exterior_lighting(model_hash['baseline'])
  end

  def test_fan_power_credits
    model_hash = prm_test_helper('fan_power_credits', require_prototype = false, require_baseline = true)
    check_fan_power_credits(model_hash['baseline'])
  end

  def test_f_c_factors
    model_hash = prm_test_helper('f_c_factors', require_prototype = false, require_baseline = true)
    check_f_c_factors(model_hash['baseline'])
  end

  def test_hvac_baseline_01
    model_hash = prm_test_helper('hvac_baseline_01', require_prototype = false, require_baseline = true)
    check_hvac(model_hash['baseline'])
  end

  def test_hvac_baseline_02
    model_hash = prm_test_helper('hvac_baseline_02', require_prototype = false, require_baseline = true)
    check_hvac(model_hash['baseline'])
  end

  def test_hvac_baseline_03
    model_hash = prm_test_helper('hvac_baseline_03', require_prototype = false, require_baseline = true)
    check_hvac(model_hash['baseline'])
  end

  def test_hvac_baseline_04
    model_hash = prm_test_helper('hvac_baseline_04', require_prototype = false, require_baseline = true)
    check_hvac(model_hash['baseline'])
  end

  def test_hvac_baseline_05
    model_hash = prm_test_helper('hvac_baseline_05', require_prototype = false, require_baseline = true)
    check_hvac(model_hash['baseline'])
  end

  def test_hvac_efficiency
    model_hash = prm_test_helper('hvac_efficiency', require_prototype = false, require_baseline = true)
    check_hvac_efficiency(model_hash['baseline'])
  end

  def test_hvac_psz_split_from_mz
    model_hash = prm_test_helper('hvac_psz_split_from_mz', require_prototype = false, require_baseline = true)
    check_psz_split_from_mz(model_hash['baseline'])
  end

  def test_hvac_sizing
    model_hash = prm_test_helper('hvac_sizing', require_prototype = false, require_baseline = true)
    check_hvac_sizing(model_hash['baseline'])
  end

  def test_infiltration
    model_hash = prm_test_helper('infiltration', require_prototype = true, require_baseline = true, require_proposed = true)
    check_infiltration(model_hash['prototype'], model_hash['baseline'], 'baseline')
    check_infiltration(model_hash['prototype'], model_hash['proposed'], 'proposed')
  end

  def test_isresidential
    model_hash = prm_test_helper('isresidential', require_prototype = false, require_baseline = true)
    check_residential_flag(model_hash['baseline'])
  end

  def test_lighting_exceptions
    model_hash = prm_test_helper('lighting_exceptions', require_prototype = false, require_baseline = true)
    check_lighting_exceptions(model_hash['baseline'])
  end

  def test_light_occ_sensor
    model_hash = prm_test_helper('light_occ_sensor', require_prototype = true, require_baseline = true)
    check_light_occ_sensor(model_hash['prototype'], model_hash['baseline'])
  end

  def test_lpd
    model_hash = prm_test_helper('lpd', require_prototype = false, require_baseline = true)
    check_lpd(model_hash['baseline'])
  end

  def test_lpd_userdata_handling
    model_hash = prm_test_helper('lpd_userdata_handling', require_prototype = false, require_baseline = true)
    check_multi_lpd_handling(model_hash['baseline'])
  end

  def test_multi_bldg_handling
    model_hash = prm_test_helper('multi_bldg_handling', require_prototype = false, require_baseline = true)
    check_multi_bldg_handling(model_hash['baseline'])
  end

  def test_night_cycle_exception
    model_hash = prm_test_helper('night_cycle_exception', require_prototype = false, require_baseline = true)
    check_nightcycle_exception(model_hash['baseline'])
  end

  def test_number_of_boilers
    model_hash = prm_test_helper('number_of_boilers', require_prototype = false, require_baseline = true)
    check_number_of_boilers(model_hash['baseline'])
  end

  def test_number_of_chillers
    model_hash = prm_test_helper('number_of_chillers', require_prototype = false, require_baseline = true)
    check_number_of_chillers(model_hash['baseline'])
  end

  def test_number_of_cooling_towers
    model_hash = prm_test_helper('number_of_cooling_towers', require_prototype = false, require_baseline = true)
    check_number_of_cooling_towers(model_hash['baseline'])
  end

  def test_num_systems_in_zone
    model_hash = prm_test_helper('number_of_systems_in_zone', require_prototype = false, require_baseline = true)
    check_num_systems_in_zone(model_hash['baseline'])
  end

  def test_pe_userdata_handling
    model_hash = prm_test_helper('pe_userdata_handling', require_prototype = false, require_baseline = true)
    check_power_equipment_handling(model_hash['baseline'])
  end

  def test_pipe_insulation
    model_hash = prm_test_helper('pipe_insulation', require_prototype = false, require_baseline = true, require_proposed = true)
    check_pipe_insulation(model_hash['baseline'])
    check_pipe_insulation(model_hash['proposed'])
  end

  def test_plant_temp_reset_ctrl
    model_hash = prm_test_helper('plant_temp_reset_ctrl', require_prototype = false, require_baseline = true)
    check_hw_chw_reset(model_hash['baseline'])
  end

  def test_preheat_coil_ctrl
    model_hash = prm_test_helper('preheat_coil_ctrl', require_prototype = false, require_baseline = true)
    check_preheat_coil_ctrl(model_hash['baseline'])
  end

  def test_proposed_model_residential_lpd
    model_hash = prm_test_helper('proposed_model_residential_lpd', require_prototype = false, require_baseline = false, require_proposed = true)

    check_residential_lpd(model_hash['proposed'])
  end

  def test_return_air_type
    model_hash = prm_test_helper('return_air_type', require_prototype = false, require_baseline = true)
    check_return_air_type(model_hash['baseline'])
  end

  def test_sat_ctrl
    model_hash = prm_test_helper('sat_ctrl', require_prototype = false, require_baseline = true)
    check_sat_ctrl(model_hash['baseline'])
  end

  def test_srr
    model_hash = prm_test_helper('srr', require_prototype = false, require_baseline = true)
    check_srr(model_hash['baseline'])
  end

  def test_unenclosed_spaces
    model_hash = prm_test_helper('unenclosed_spaces', require_prototype = false, require_baseline = true)
    check_unenclosed_spaces(model_hash['baseline'])
  end

  def test_unmet_load_hours
    model_hash = prm_test_helper('unmet_load_hours', require_prototype = false, require_baseline = true)
    check_unmet_load_hours(model_hash['baseline'])
  end

  def test_vav_fan_curve
    model_hash = prm_test_helper('vav_fan_curve', require_prototype = false, require_baseline = true)
    check_variable_speed_fan_power(model_hash['baseline'])
  end

  def test_vav_min_sp
    model_hash = prm_test_helper('vav_min_sp', require_prototype = false, require_baseline = true)
    check_vav_min_sp(model_hash['baseline'])
  end
<<<<<<< HEAD

  def test_wwr
    model_hash = prm_test_helper('wwr', require_prototype = false, require_baseline = true)
    check_wwr(model_hash['baseline'])
  end
=======
>>>>>>> 7f71c2ae
end<|MERGE_RESOLUTION|>--- conflicted
+++ resolved
@@ -230,12 +230,9 @@
     model_hash = prm_test_helper('vav_min_sp', require_prototype = false, require_baseline = true)
     check_vav_min_sp(model_hash['baseline'])
   end
-<<<<<<< HEAD
 
   def test_wwr
     model_hash = prm_test_helper('wwr', require_prototype = false, require_baseline = true)
     check_wwr(model_hash['baseline'])
   end
-=======
->>>>>>> 7f71c2ae
 end