--- conflicted
+++ resolved
@@ -207,7 +207,6 @@
 
   def test_proposed_model_residential_lpd
     model_hash = prm_test_helper('proposed_model_residential_lpd', require_prototype = false, require_baseline = false, require_proposed = true)
-
     check_residential_lpd(model_hash['proposed'])
   end
 
@@ -240,7 +239,6 @@
     model_hash = prm_test_helper('vav_fan_curve', require_prototype = false, require_baseline = true)
     check_variable_speed_fan_power(model_hash['baseline'])
   end
-<<<<<<< HEAD
 
   def test_vav_min_sp
     model_hash = prm_test_helper('vav_min_sp', require_prototype = false, require_baseline = true)
@@ -251,6 +249,4 @@
     model_hash = prm_test_helper('wwr', require_prototype = false, require_baseline = true)
     check_wwr(model_hash['baseline'])
   end
-=======
->>>>>>> 7f71c2ae
 end