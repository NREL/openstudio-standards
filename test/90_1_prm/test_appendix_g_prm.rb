--- conflicted
+++ resolved
@@ -9,7 +9,6 @@
   def test_baseline_oa
     model_hash = prm_test_helper('baseline_outdoor_air', require_prototype = false, require_baseline = true)
     check_baseline_oa(model_hash['baseline'])
-<<<<<<< HEAD
   end
 
   def test_building_rotation_check
@@ -36,29 +35,6 @@
 
   def test_dcv_02
     model_hash = prm_test_helper('dcv_02', require_prototype = false, require_baseline = true)
-=======
-  end
-
-  def test_building_rotation_check
-    model_hash = prm_test_helper('building_rotation_check', require_prototype = false, require_baseline = true)
-    check_building_rotation_exception(model_hash['baseline'], 'building_rotation_check')
-  end
-
-  def test_computer_rooms_equipment_schedule
-    model_hash = prm_test_helper('computer_rooms_equipment_schedule', require_prototype = false, require_baseline = true, require_proposed = true)
-
-    check_computer_rooms_equipment_schedule(model_hash['baseline'])
-    check_computer_rooms_equipment_schedule(model_hash['proposed'])
-  end
-
-  def test_daylighting_control
-    model_hash = prm_test_helper('daylighting_control', require_prototype = false, require_baseline = true)
-    check_daylighting_control(model_hash['baseline'])
-  end
-
-  def test_dcv
-    model_hash = prm_test_helper('dcv', require_prototype = false, require_baseline = true)
->>>>>>> 5c755480
     check_dcv(model_hash['baseline'])
   end
 
@@ -125,7 +101,6 @@
   def test_hvac_efficiency
     model_hash = prm_test_helper('hvac_efficiency', require_prototype = false, require_baseline = true)
     check_hvac_efficiency(model_hash['baseline'])
-<<<<<<< HEAD
   end
 
   def test_hvac_psz_split_from_mz
@@ -140,17 +115,6 @@
 
   def test_hvac_sizing_02
     model_hash = prm_test_helper('hvac_sizing_02', require_prototype = false, require_baseline = true)
-=======
-  end
-
-  def test_hvac_psz_split_from_mz
-    model_hash = prm_test_helper('hvac_psz_split_from_mz', require_prototype = false, require_baseline = true)
-    check_psz_split_from_mz(model_hash['baseline'])
-  end
-
-  def test_hvac_sizing
-    model_hash = prm_test_helper('hvac_sizing', require_prototype = false, require_baseline = true)
->>>>>>> 5c755480
     check_hvac_sizing(model_hash['baseline'])
   end
 
@@ -226,7 +190,6 @@
     check_pipe_insulation(model_hash['proposed'])
   end
 
-<<<<<<< HEAD
   def test_plant_temp_reset_ctrl_01
     model_hash = prm_test_helper('plant_temp_reset_ctrl_01', require_prototype = false, require_baseline = true)
     check_hw_chw_reset(model_hash['baseline'])
@@ -244,21 +207,6 @@
 
   def test_proposed_model_residential_lpd
     model_hash = prm_test_helper('proposed_model_residential_lpd', require_prototype = false, require_baseline = false, require_proposed = true)
-=======
-  def test_plant_temp_reset_ctrl
-    model_hash = prm_test_helper('plant_temp_reset_ctrl', require_prototype = false, require_baseline = true)
-    check_hw_chw_reset(model_hash['baseline'])
-  end
-
-  def test_preheat_coil_ctrl
-    model_hash = prm_test_helper('preheat_coil_ctrl', require_prototype = false, require_baseline = true)
-    check_preheat_coil_ctrl(model_hash['baseline'])
-  end
-
-  def test_proposed_model_residential_lpd
-    model_hash = prm_test_helper('proposed_model_residential_lpd', require_prototype = false, require_baseline = false, require_proposed = true)
-
->>>>>>> 5c755480
     check_residential_lpd(model_hash['proposed'])
   end
 
@@ -301,4 +249,4 @@
     model_hash = prm_test_helper('wwr', require_prototype = false, require_baseline = true)
     check_wwr(model_hash['baseline'])
   end
-end+end
