--- conflicted
+++ resolved
@@ -1232,11 +1232,7 @@
   ,                                       !- Design Level {W}
   8.07293281253229,                       !- Watts per Space Floor Area {W/m2}
   ,                                       !- Watts per Person {W/person}
-<<<<<<< HEAD
-  0.0,                                    !- Fraction Latent
-=======
   0,                                      !- Fraction Latent
->>>>>>> f6c5912a
   0.5;                                    !- Fraction Radiant
 
 OS:ElectricEquipment,
@@ -2156,11 +2152,7 @@
   ,                                       !- Design Level {W}
   3.22917312501292,                       !- Watts per Space Floor Area {W/m2}
   ,                                       !- Watts per Person {W/person}
-<<<<<<< HEAD
-  0.0,                                    !- Fraction Latent
-=======
   0,                                      !- Fraction Latent
->>>>>>> f6c5912a
   0.5;                                    !- Fraction Radiant
 
 OS:ElectricEquipment,
@@ -2446,11 +2438,7 @@
   ,                                       !- Design Level {W}
   21.5278208334194,                       !- Watts per Space Floor Area {W/m2}
   ,                                       !- Watts per Person {W/person}
-<<<<<<< HEAD
-  0.0,                                    !- Fraction Latent
-=======
   0,                                      !- Fraction Latent
->>>>>>> f6c5912a
   0.5;                                    !- Fraction Radiant
 
 OS:ElectricEquipment,
@@ -2701,11 +2689,7 @@
   ,                                       !- Design Level {W}
   3.22917312501292,                       !- Watts per Space Floor Area {W/m2}
   ,                                       !- Watts per Person {W/person}
-<<<<<<< HEAD
-  0.0,                                    !- Fraction Latent
-=======
   0,                                      !- Fraction Latent
->>>>>>> f6c5912a
   0.5;                                    !- Fraction Radiant
 
 OS:ElectricEquipment,
