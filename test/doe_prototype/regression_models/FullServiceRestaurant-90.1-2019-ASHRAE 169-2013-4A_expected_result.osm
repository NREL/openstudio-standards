--- conflicted
+++ resolved
@@ -5379,13 +5379,8 @@
   {320b973e-c657-4c27-a930-16b50b5b9018}; !- Tubular Daylight Diffuser Construction Name
 
 OS:Construction,
-<<<<<<< HEAD
-  {fb08755e-b9a7-461f-bc87-6bd21c19578a}, !- Handle
-  U 0.36 SHGC 0.36 Simple Glazing,  !- Name
-=======
   {31ef7274-42b5-49e8-aa78-9946c5a8bb2d}, !- Handle
   U 0.36 SHGC 0.36 Simple Glazing Window Weighted, !- Name
->>>>>>> e72970f9
   ,                                       !- Surface Rendering Name
   {648f3336-7371-4516-8aa1-c5396bb7dfdc}; !- Layer 1
 
@@ -5449,13 +5444,8 @@
   RollUp;                                 !- Standards Construction Type
 
 OS:Construction,
-<<<<<<< HEAD
-  {a274f707-0652-4de8-841a-6927c4222a93}, !- Handle
-  U 0.5 SHGC 0.4 Simple Glazing,  !- Name
-=======
   {96c2c82c-00cb-47fe-928b-6419da61bfa1}, !- Handle
   U 0.5 SHGC 0.4 Simple Glazing Skylight, !- Name
->>>>>>> e72970f9
   ,                                       !- Surface Rendering Name
   {bed83737-96f8-4fbb-aef2-e543e4dc3017}; !- Layer 1
 
