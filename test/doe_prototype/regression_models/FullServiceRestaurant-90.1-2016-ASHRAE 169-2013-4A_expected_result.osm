--- conflicted
+++ resolved
@@ -5444,13 +5444,8 @@
   RollUp;                                 !- Standards Construction Type
 
 OS:Construction,
-<<<<<<< HEAD
-  {15d386d4-0d50-488d-8c33-e7db450d3d78}, !- Handle
-  U 0.5 SHGC 0.4 Simple Glazing,  !- Name
-=======
   {9105d002-f5b8-4862-bc2f-672179629732}, !- Handle
   U 0.5 SHGC 0.4 Simple Glazing Skylight, !- Name
->>>>>>> e72970f9
   ,                                       !- Surface Rendering Name
   {7651f2a3-c88c-452c-ad94-fa8bcc97e60e}; !- Layer 1
 
