
OS:Version,
  {74c8fc86-57b8-40b3-9005-f5e258e2e7f7}, !- Handle
  3.7.0;                                  !- Version Identifier

OS:Schedule:Constant,
  {041de9fc-a2b2-4214-aa3d-cfa888cdab2b}, !- Handle
  Always On Discrete,                     !- Name
  {850b862f-1b29-4da0-a083-cf00a5f411ea}, !- Schedule Type Limits Name
  1;                                      !- Value

OS:ScheduleTypeLimits,
  {850b862f-1b29-4da0-a083-cf00a5f411ea}, !- Handle
  Always On Discrete Limits,              !- Name
  0,                                      !- Lower Limit Value
  1,                                      !- Upper Limit Value
  Discrete,                               !- Numeric Type
  Availability;                           !- Unit Type

OS:Timestep,
  {b0fa043b-3e91-4705-b798-a26bbea47620}, !- Handle
  6;                                      !- Number of Timesteps per Hour

OS:Sizing:Parameters,
  {691bdd11-76ff-4c11-a048-35d600c51871}, !- Handle
  1.2,                                    !- Heating Sizing Factor
  1.2,                                    !- Cooling Sizing Factor
  6;                                      !- Timesteps in Averaging Window

OS:ConvergenceLimits,
  {245b0b16-c35d-49e5-9ba1-1fec8ce51ba5}, !- Handle
  1,                                      !- Minimum System Timestep {minutes}
  20;                                     !- Maximum HVAC Iterations

OS:Connection,
  {b742b2ef-79b6-4b4e-bc85-5c20c1c8300f}, !- Handle
  ,                                       !- Source Object
  11,                                     !- Outlet Port
  ,                                       !- Target Object
  2;                                      !- Inlet Port

OS:Space,
  {39655c19-15b3-4081-92c2-4613ae84d8e6}, !- Handle
  Zone3 Bulk Storage,                     !- Name
  {aabbd8d8-a688-47dd-8dd9-7290bdad9599}, !- Space Type Name
  ,                                       !- Default Construction Set Name
  ,                                       !- Default Schedule Set Name
  0,                                      !- Direction of Relative North {deg}
  0,                                      !- X Origin {m}
  0,                                      !- Y Origin {m}
  0,                                      !- Z Origin {m}
  {db75d8b1-6332-4998-b7c2-ad46d4bbd08b}, !- Building Story Name
  {ab1ea868-92ad-4708-9851-0eaf935d6081}, !- Thermal Zone Name
  Yes;                                    !- Part of Total Floor Area

OS:Surface,
  {516ff702-eb03-4a25-9228-e1ad9dc5895c}, !- Handle
  Bulk Storage Roof,                      !- Name
  RoofCeiling,                            !- Surface Type
  ,                                       !- Construction Name
  {39655c19-15b3-4081-92c2-4613ae84d8e6}, !- Space Name
  Outdoors,                               !- Outside Boundary Condition
  ,                                       !- Outside Boundary Condition Object
  SunExposed,                             !- Sun Exposure
  WindExposed,                            !- Wind Exposure
  ,                                       !- View Factor to Ground
  ,                                       !- Number of Vertices
  45.7177703814647, 30.4785135876431, 8.53398380454007, !- X,Y,Z Vertex 1 {m}
  45.7177703814647, 100.579094839222, 8.53398380454007, !- X,Y,Z Vertex 2 {m}
  0, 100.579094839222, 8.53398380454007,  !- X,Y,Z Vertex 3 {m}
  0, 30.4785135876431, 8.53398380454007;  !- X,Y,Z Vertex 4 {m}

OS:SubSurface,
  {f7eb451a-be29-468e-8f97-c66b62ca8e90}, !- Handle
  Skylight_R1C1,                          !- Name
  Skylight,                               !- Sub Surface Type
  ,                                       !- Construction Name
  {516ff702-eb03-4a25-9228-e1ad9dc5895c}, !- Surface Name
  ,                                       !- Outside Boundary Condition Object
  ,                                       !- View Factor to Ground
  ,                                       !- Frame and Divider Name
  ,                                       !- Multiplier
  ,                                       !- Number of Vertices
  3.6576, 32.916914, 8.53398380454007,    !- X,Y,Z Vertex 1 {m}
  3.6576, 34.136114, 8.53398380454007,    !- X,Y,Z Vertex 2 {m}
  2.4384, 34.136114, 8.53398380454007,    !- X,Y,Z Vertex 3 {m}
  2.4384, 32.916914, 8.53398380454007;    !- X,Y,Z Vertex 4 {m}

OS:SubSurface,
  {57eac659-f23e-4c7a-a26c-800c01762680}, !- Handle
  Skylight_R1C2,                          !- Name
  Skylight,                               !- Sub Surface Type
  ,                                       !- Construction Name
  {516ff702-eb03-4a25-9228-e1ad9dc5895c}, !- Surface Name
  ,                                       !- Outside Boundary Condition Object
  ,                                       !- View Factor to Ground
  ,                                       !- Frame and Divider Name
  ,                                       !- Multiplier
  ,                                       !- Number of Vertices
  3.6576, 39.012914, 8.53398380454007,    !- X,Y,Z Vertex 1 {m}
  3.6576, 40.232114, 8.53398380454007,    !- X,Y,Z Vertex 2 {m}
  2.4384, 40.232114, 8.53398380454007,    !- X,Y,Z Vertex 3 {m}
  2.4384, 39.012914, 8.53398380454007;    !- X,Y,Z Vertex 4 {m}

OS:SubSurface,
  {845304c7-4fdf-4980-a668-460de0675243}, !- Handle
  Skylight_R1C3,                          !- Name
  Skylight,                               !- Sub Surface Type
  ,                                       !- Construction Name
  {516ff702-eb03-4a25-9228-e1ad9dc5895c}, !- Surface Name
  ,                                       !- Outside Boundary Condition Object
  ,                                       !- View Factor to Ground
  ,                                       !- Frame and Divider Name
  ,                                       !- Multiplier
  ,                                       !- Number of Vertices
  3.6576, 45.108914, 8.53398380454007,    !- X,Y,Z Vertex 1 {m}
  3.6576, 46.328114, 8.53398380454007,    !- X,Y,Z Vertex 2 {m}
  2.4384, 46.328114, 8.53398380454007,    !- X,Y,Z Vertex 3 {m}
  2.4384, 45.108914, 8.53398380454007;    !- X,Y,Z Vertex 4 {m}

OS:SubSurface,
  {36542de3-cae6-4f3a-8492-36979a7b0ed7}, !- Handle
  Skylight_R1C4,                          !- Name
  Skylight,                               !- Sub Surface Type
  ,                                       !- Construction Name
  {516ff702-eb03-4a25-9228-e1ad9dc5895c}, !- Surface Name
  ,                                       !- Outside Boundary Condition Object
  ,                                       !- View Factor to Ground
  ,                                       !- Frame and Divider Name
  ,                                       !- Multiplier
  ,                                       !- Number of Vertices
  3.6576, 51.204914, 8.53398380454007,    !- X,Y,Z Vertex 1 {m}
  3.6576, 52.424114, 8.53398380454007,    !- X,Y,Z Vertex 2 {m}
  2.4384, 52.424114, 8.53398380454007,    !- X,Y,Z Vertex 3 {m}
  2.4384, 51.204914, 8.53398380454007;    !- X,Y,Z Vertex 4 {m}

OS:SubSurface,
  {2f3aa6b9-56da-4055-9ecc-b78bcd52711d}, !- Handle
  Skylight_R1C5,                          !- Name
  Skylight,                               !- Sub Surface Type
  ,                                       !- Construction Name
  {516ff702-eb03-4a25-9228-e1ad9dc5895c}, !- Surface Name
  ,                                       !- Outside Boundary Condition Object
  ,                                       !- View Factor to Ground
  ,                                       !- Frame and Divider Name
  ,                                       !- Multiplier
  ,                                       !- Number of Vertices
  3.6576, 57.300914, 8.53398380454007,    !- X,Y,Z Vertex 1 {m}
  3.6576, 58.520114, 8.53398380454007,    !- X,Y,Z Vertex 2 {m}
  2.4384, 58.520114, 8.53398380454007,    !- X,Y,Z Vertex 3 {m}
  2.4384, 57.300914, 8.53398380454007;    !- X,Y,Z Vertex 4 {m}

OS:SubSurface,
  {677bf157-ca1d-47b0-9fde-9f2f1c0a9ba2}, !- Handle
  Skylight_R2C1,                          !- Name
  Skylight,                               !- Sub Surface Type
  ,                                       !- Construction Name
  {516ff702-eb03-4a25-9228-e1ad9dc5895c}, !- Surface Name
  ,                                       !- Outside Boundary Condition Object
  ,                                       !- View Factor to Ground
  ,                                       !- Frame and Divider Name
  ,                                       !- Multiplier
  ,                                       !- Number of Vertices
  9.7536, 32.916914, 8.53398380454007,    !- X,Y,Z Vertex 1 {m}
  9.7536, 34.136114, 8.53398380454007,    !- X,Y,Z Vertex 2 {m}
  8.5344, 34.136114, 8.53398380454007,    !- X,Y,Z Vertex 3 {m}
  8.5344, 32.916914, 8.53398380454007;    !- X,Y,Z Vertex 4 {m}

OS:SubSurface,
  {a8c4be0d-ff38-4b1d-bbbf-7e8e039c4e05}, !- Handle
  Skylight_R2C2,                          !- Name
  Skylight,                               !- Sub Surface Type
  ,                                       !- Construction Name
  {516ff702-eb03-4a25-9228-e1ad9dc5895c}, !- Surface Name
  ,                                       !- Outside Boundary Condition Object
  ,                                       !- View Factor to Ground
  ,                                       !- Frame and Divider Name
  ,                                       !- Multiplier
  ,                                       !- Number of Vertices
  9.7536, 39.012914, 8.53398380454007,    !- X,Y,Z Vertex 1 {m}
  9.7536, 40.232114, 8.53398380454007,    !- X,Y,Z Vertex 2 {m}
  8.5344, 40.232114, 8.53398380454007,    !- X,Y,Z Vertex 3 {m}
  8.5344, 39.012914, 8.53398380454007;    !- X,Y,Z Vertex 4 {m}

OS:SubSurface,
  {0810e707-bbf1-4fe8-88d4-753bbbf14e03}, !- Handle
  Skylight_R2C3,                          !- Name
  Skylight,                               !- Sub Surface Type
  ,                                       !- Construction Name
  {516ff702-eb03-4a25-9228-e1ad9dc5895c}, !- Surface Name
  ,                                       !- Outside Boundary Condition Object
  ,                                       !- View Factor to Ground
  ,                                       !- Frame and Divider Name
  ,                                       !- Multiplier
  ,                                       !- Number of Vertices
  9.7536, 45.108914, 8.53398380454007,    !- X,Y,Z Vertex 1 {m}
  9.7536, 46.328114, 8.53398380454007,    !- X,Y,Z Vertex 2 {m}
  8.5344, 46.328114, 8.53398380454007,    !- X,Y,Z Vertex 3 {m}
  8.5344, 45.108914, 8.53398380454007;    !- X,Y,Z Vertex 4 {m}

OS:SubSurface,
  {798d8a5c-d6b2-4394-a3ff-3b8293f2fa19}, !- Handle
  Skylight_R2C4,                          !- Name
  Skylight,                               !- Sub Surface Type
  ,                                       !- Construction Name
  {516ff702-eb03-4a25-9228-e1ad9dc5895c}, !- Surface Name
  ,                                       !- Outside Boundary Condition Object
  ,                                       !- View Factor to Ground
  ,                                       !- Frame and Divider Name
  ,                                       !- Multiplier
  ,                                       !- Number of Vertices
  9.7536, 51.204914, 8.53398380454007,    !- X,Y,Z Vertex 1 {m}
  9.7536, 52.424114, 8.53398380454007,    !- X,Y,Z Vertex 2 {m}
  8.5344, 52.424114, 8.53398380454007,    !- X,Y,Z Vertex 3 {m}
  8.5344, 51.204914, 8.53398380454007;    !- X,Y,Z Vertex 4 {m}

OS:SubSurface,
  {f1f4abb5-eb6f-4907-91a0-98957fb255cd}, !- Handle
  Skylight_R2C5,                          !- Name
  Skylight,                               !- Sub Surface Type
  ,                                       !- Construction Name
  {516ff702-eb03-4a25-9228-e1ad9dc5895c}, !- Surface Name
  ,                                       !- Outside Boundary Condition Object
  ,                                       !- View Factor to Ground
  ,                                       !- Frame and Divider Name
  ,                                       !- Multiplier
  ,                                       !- Number of Vertices
  9.7536, 57.300914, 8.53398380454007,    !- X,Y,Z Vertex 1 {m}
  9.7536, 58.520114, 8.53398380454007,    !- X,Y,Z Vertex 2 {m}
  8.5344, 58.520114, 8.53398380454007,    !- X,Y,Z Vertex 3 {m}
  8.5344, 57.300914, 8.53398380454007;    !- X,Y,Z Vertex 4 {m}

OS:Surface,
  {e7c4e556-9445-43b4-bfcc-f9fc21f24f21}, !- Handle
  Fine Storage Left Wall,                 !- Name
  Wall,                                   !- Surface Type
  ,                                       !- Construction Name
  {cdd6a95f-f907-4c0e-817d-962525d358d0}, !- Space Name
  Outdoors,                               !- Outside Boundary Condition
  ,                                       !- Outside Boundary Condition Object
  SunExposed,                             !- Sun Exposure
  WindExposed,                            !- Wind Exposure
  ,                                       !- View Factor to Ground
  ,                                       !- Number of Vertices
  0, 30.4785135876431, 8.53398380454007,  !- X,Y,Z Vertex 1 {m}
  0, 30.4785135876431, 0,                 !- X,Y,Z Vertex 2 {m}
  0, 9.14355407629293, 0,                 !- X,Y,Z Vertex 3 {m}
  0, 9.14355407629293, 8.53398380454007;  !- X,Y,Z Vertex 4 {m}

OS:Connection,
  {dc04fefb-3f18-45be-8f68-9d2cd3eb4a21}, !- Handle
  ,                                       !- Source Object
  11,                                     !- Outlet Port
  ,                                       !- Target Object
  2;                                      !- Inlet Port

OS:Space,
  {cdd6a95f-f907-4c0e-817d-962525d358d0}, !- Handle
  Zone2 Fine Storage,                     !- Name
  {fa494797-3b47-43b7-8d83-65371f4bbb13}, !- Space Type Name
  ,                                       !- Default Construction Set Name
  ,                                       !- Default Schedule Set Name
  0,                                      !- Direction of Relative North {deg}
  0,                                      !- X Origin {m}
  0,                                      !- Y Origin {m}
  0,                                      !- Z Origin {m}
  {db75d8b1-6332-4998-b7c2-ad46d4bbd08b}, !- Building Story Name
  {229ca676-7f04-4dc3-bd98-44154ad923a9}, !- Thermal Zone Name
  Yes;                                    !- Part of Total Floor Area

OS:Surface,
  {b8444fba-ff4e-4e81-b369-e9f3efc4a2d6}, !- Handle
  Office Roof,                            !- Name
  RoofCeiling,                            !- Surface Type
  ,                                       !- Construction Name
  {12c3d4a0-20ec-4e1f-8040-e70cdfba4a69}, !- Space Name
  Surface,                                !- Outside Boundary Condition
  {a273ffc4-632f-4b89-9d6d-f94185f45049}, !- Outside Boundary Condition Object
  NoSun,                                  !- Sun Exposure
  NoWind,                                 !- Wind Exposure
  ,                                       !- View Factor to Ground
  ,                                       !- Number of Vertices
  25.9067365494966, 0, 4.26699190227003,  !- X,Y,Z Vertex 1 {m}
  25.9067365494966, 9.14355407629293, 4.26699190227003, !- X,Y,Z Vertex 2 {m}
  0, 9.14355407629293, 4.26699190227003,  !- X,Y,Z Vertex 3 {m}
  0, 0, 4.26699190227003;                 !- X,Y,Z Vertex 4 {m}

OS:Connection,
  {3386e9fe-e830-491d-a1bc-dbb0ba0af916}, !- Handle
  ,                                       !- Source Object
  11,                                     !- Outlet Port
  ,                                       !- Target Object
  2;                                      !- Inlet Port

OS:Space,
  {12c3d4a0-20ec-4e1f-8040-e70cdfba4a69}, !- Handle
  Zone1 Office,                           !- Name
  {626ccb3f-df17-4651-ba00-0696cb5a3ca7}, !- Space Type Name
  ,                                       !- Default Construction Set Name
  ,                                       !- Default Schedule Set Name
  0,                                      !- Direction of Relative North {deg}
  0,                                      !- X Origin {m}
  0,                                      !- Y Origin {m}
  0,                                      !- Z Origin {m}
  {db75d8b1-6332-4998-b7c2-ad46d4bbd08b}, !- Building Story Name
  {d21b4892-e2a7-4e13-9b12-0ac0cc9dd211}, !- Thermal Zone Name
  Yes;                                    !- Part of Total Floor Area

OS:Surface,
  {a273ffc4-632f-4b89-9d6d-f94185f45049}, !- Handle
  Office Roof Reversed,                   !- Name
  Floor,                                  !- Surface Type
  ,                                       !- Construction Name
  {cdd6a95f-f907-4c0e-817d-962525d358d0}, !- Space Name
  Surface,                                !- Outside Boundary Condition
  {b8444fba-ff4e-4e81-b369-e9f3efc4a2d6}, !- Outside Boundary Condition Object
  NoSun,                                  !- Sun Exposure
  NoWind,                                 !- Wind Exposure
  ,                                       !- View Factor to Ground
  ,                                       !- Number of Vertices
  0, 0, 4.26699190227003,                 !- X,Y,Z Vertex 1 {m}
  0, 9.14355407629293, 4.26699190227003,  !- X,Y,Z Vertex 2 {m}
  25.9067365494966, 9.14355407629293, 4.26699190227003, !- X,Y,Z Vertex 3 {m}
  25.9067365494966, 0, 4.26699190227003;  !- X,Y,Z Vertex 4 {m}

OS:Surface,
  {b8b06532-b20c-4b27-b353-fb685ea15ba8}, !- Handle
  Bulk Storage Rear Wall,                 !- Name
  Wall,                                   !- Surface Type
  ,                                       !- Construction Name
  {39655c19-15b3-4081-92c2-4613ae84d8e6}, !- Space Name
  Outdoors,                               !- Outside Boundary Condition
  ,                                       !- Outside Boundary Condition Object
  SunExposed,                             !- Sun Exposure
  WindExposed,                            !- Wind Exposure
  ,                                       !- View Factor to Ground
  ,                                       !- Number of Vertices
  45.7177703814647, 100.579094839222, 8.53398380454007, !- X,Y,Z Vertex 1 {m}
  45.7177703814647, 100.579094839222, 0,  !- X,Y,Z Vertex 2 {m}
  0, 100.579094839222, 0,                 !- X,Y,Z Vertex 3 {m}
  0, 100.579094839222, 8.53398380454007;  !- X,Y,Z Vertex 4 {m}

OS:Surface,
  {e86312f3-df9c-4a72-8bf5-276fd9968053}, !- Handle
  Bulk Storage Floor,                     !- Name
  Floor,                                  !- Surface Type
  {df019073-1eab-42c1-876c-a842a997c843}, !- Construction Name
  {39655c19-15b3-4081-92c2-4613ae84d8e6}, !- Space Name
  GroundFCfactorMethod,                   !- Outside Boundary Condition
  ,                                       !- Outside Boundary Condition Object
  NoSun,                                  !- Sun Exposure
  NoWind,                                 !- Wind Exposure
  ,                                       !- View Factor to Ground
  ,                                       !- Number of Vertices
  45.7177703814647, 100.579094839222, 0,  !- X,Y,Z Vertex 1 {m}
  45.7177703814647, 30.4785135876431, 0,  !- X,Y,Z Vertex 2 {m}
  0, 30.4785135876431, 0,                 !- X,Y,Z Vertex 3 {m}
  0, 100.579094839222, 0;                 !- X,Y,Z Vertex 4 {m}

OS:Surface,
  {2eb36d53-8956-4573-9d42-f3de2486a693}, !- Handle
  Bulk Storage Left Wall,                 !- Name
  Wall,                                   !- Surface Type
  ,                                       !- Construction Name
  {39655c19-15b3-4081-92c2-4613ae84d8e6}, !- Space Name
  Outdoors,                               !- Outside Boundary Condition
  ,                                       !- Outside Boundary Condition Object
  SunExposed,                             !- Sun Exposure
  WindExposed,                            !- Wind Exposure
  ,                                       !- View Factor to Ground
  ,                                       !- Number of Vertices
  0, 100.579094839222, 8.53398380454007,  !- X,Y,Z Vertex 1 {m}
  0, 100.579094839222, 0,                 !- X,Y,Z Vertex 2 {m}
  0, 30.4785135876431, 0,                 !- X,Y,Z Vertex 3 {m}
  0, 30.4785135876431, 8.53398380454007;  !- X,Y,Z Vertex 4 {m}

OS:Surface,
  {eb38baf8-4819-4f38-99d7-de17082804a6}, !- Handle
  Fine Storage Floor,                     !- Name
  Floor,                                  !- Surface Type
  {c6faf4ff-74a5-40f7-a385-71372d4fa45a}, !- Construction Name
  {cdd6a95f-f907-4c0e-817d-962525d358d0}, !- Space Name
  GroundFCfactorMethod,                   !- Outside Boundary Condition
  ,                                       !- Outside Boundary Condition Object
  NoSun,                                  !- Sun Exposure
  NoWind,                                 !- Wind Exposure
  ,                                       !- View Factor to Ground
  ,                                       !- Number of Vertices
  45.7177703814647, 30.4785135876431, 0,  !- X,Y,Z Vertex 1 {m}
  45.7177703814647, 0, 0,                 !- X,Y,Z Vertex 2 {m}
  25.9067365494966, 0, 0,                 !- X,Y,Z Vertex 3 {m}
  25.9067365494966, 9.14355407629293, 0,  !- X,Y,Z Vertex 4 {m}
  0, 9.14355407629293, 0,                 !- X,Y,Z Vertex 5 {m}
  0, 30.4785135876431, 0;                 !- X,Y,Z Vertex 6 {m}

OS:Surface,
  {a0ba0fa9-aa51-4fbe-bdcc-bf0a22e397dd}, !- Handle
  Fine Storage Right Wall,                !- Name
  Wall,                                   !- Surface Type
  ,                                       !- Construction Name
  {cdd6a95f-f907-4c0e-817d-962525d358d0}, !- Space Name
  Outdoors,                               !- Outside Boundary Condition
  ,                                       !- Outside Boundary Condition Object
  SunExposed,                             !- Sun Exposure
  WindExposed,                            !- Wind Exposure
  ,                                       !- View Factor to Ground
  ,                                       !- Number of Vertices
  45.7177703814647, 0, 8.53398380454007,  !- X,Y,Z Vertex 1 {m}
  45.7177703814647, 0, 0,                 !- X,Y,Z Vertex 2 {m}
  45.7177703814647, 30.4785135876431, 0,  !- X,Y,Z Vertex 3 {m}
  45.7177703814647, 30.4785135876431, 8.53398380454007; !- X,Y,Z Vertex 4 {m}

OS:Surface,
  {dcc10c35-212a-4ba7-8909-e38fa0c8d3e8}, !- Handle
  Fine Storage Roof,                      !- Name
  RoofCeiling,                            !- Surface Type
  ,                                       !- Construction Name
  {cdd6a95f-f907-4c0e-817d-962525d358d0}, !- Space Name
  Outdoors,                               !- Outside Boundary Condition
  ,                                       !- Outside Boundary Condition Object
  SunExposed,                             !- Sun Exposure
  WindExposed,                            !- Wind Exposure
  ,                                       !- View Factor to Ground
  ,                                       !- Number of Vertices
  45.7177703814647, 0, 8.53398380454007,  !- X,Y,Z Vertex 1 {m}
  45.7177703814647, 30.4785135876431, 8.53398380454007, !- X,Y,Z Vertex 2 {m}
  0, 30.4785135876431, 8.53398380454007,  !- X,Y,Z Vertex 3 {m}
  0, 0, 8.53398380454007;                 !- X,Y,Z Vertex 4 {m}

OS:SubSurface,
  {1b2bce67-d0d6-4a6e-9c3c-4796cf73b0e2}, !- Handle
  Office Left Wall Window1,               !- Name
  FixedWindow,                            !- Sub Surface Type
  ,                                       !- Construction Name
  {af7ffab5-cb7d-4793-a68a-918ca67f7479}, !- Surface Name
  ,                                       !- Outside Boundary Condition Object
  ,                                       !- View Factor to Ground
  ,                                       !- Frame and Divider Name
  1,                                      !- Multiplier
  ,                                       !- Number of Vertices
  0, 7.51904930207155, 2.43929602151392,  !- X,Y,Z Vertex 1 {m}
  0, 7.51904930207155, 0.914355407629293, !- X,Y,Z Vertex 2 {m}
  0, 5.38555335093654, 0.914355407629293, !- X,Y,Z Vertex 3 {m}
  0, 5.38555335093654, 2.43929602151392;  !- X,Y,Z Vertex 4 {m}

OS:Surface,
  {af7ffab5-cb7d-4793-a68a-918ca67f7479}, !- Handle
  Office Left Wall,                       !- Name
  Wall,                                   !- Surface Type
  ,                                       !- Construction Name
  {12c3d4a0-20ec-4e1f-8040-e70cdfba4a69}, !- Space Name
  Outdoors,                               !- Outside Boundary Condition
  ,                                       !- Outside Boundary Condition Object
  SunExposed,                             !- Sun Exposure
  WindExposed,                            !- Wind Exposure
  ,                                       !- View Factor to Ground
  ,                                       !- Number of Vertices
  0, 9.14355407629293, 4.26699190227003,  !- X,Y,Z Vertex 1 {m}
  0, 9.14355407629293, 0,                 !- X,Y,Z Vertex 2 {m}
  0, 0, 0,                                !- X,Y,Z Vertex 3 {m}
  0, 0, 4.26699190227003;                 !- X,Y,Z Vertex 4 {m}

OS:Surface,
  {a966bae9-9301-4492-ae85-a3416cb9da09}, !- Handle
  Office Floor,                           !- Name
  Floor,                                  !- Surface Type
  {7efeed36-31b9-492e-a042-9382bc63089b}, !- Construction Name
  {12c3d4a0-20ec-4e1f-8040-e70cdfba4a69}, !- Space Name
  GroundFCfactorMethod,                   !- Outside Boundary Condition
  ,                                       !- Outside Boundary Condition Object
  NoSun,                                  !- Sun Exposure
  NoWind,                                 !- Wind Exposure
  ,                                       !- View Factor to Ground
  ,                                       !- Number of Vertices
  25.9067365494966, 9.14355407629293, 0,  !- X,Y,Z Vertex 1 {m}
  25.9067365494966, 0, 0,                 !- X,Y,Z Vertex 2 {m}
  0, 0, 0,                                !- X,Y,Z Vertex 3 {m}
  0, 9.14355407629293, 0;                 !- X,Y,Z Vertex 4 {m}

OS:Surface,
  {7f4aebb1-9044-44cb-91ee-e1a559b436a0}, !- Handle
  Office Right Wall,                      !- Name
  Wall,                                   !- Surface Type
  ,                                       !- Construction Name
  {12c3d4a0-20ec-4e1f-8040-e70cdfba4a69}, !- Space Name
  Surface,                                !- Outside Boundary Condition
  {12dbc2fb-3517-42f9-9f00-f6147aaade5b}, !- Outside Boundary Condition Object
  NoSun,                                  !- Sun Exposure
  NoWind,                                 !- Wind Exposure
  ,                                       !- View Factor to Ground
  ,                                       !- Number of Vertices
  25.9067365494966, 0, 4.26699190227003,  !- X,Y,Z Vertex 1 {m}
  25.9067365494966, 0, 0,                 !- X,Y,Z Vertex 2 {m}
  25.9067365494966, 9.14355407629293, 0,  !- X,Y,Z Vertex 3 {m}
  25.9067365494966, 9.14355407629293, 4.26699190227003; !- X,Y,Z Vertex 4 {m}

OS:Surface,
  {12dbc2fb-3517-42f9-9f00-f6147aaade5b}, !- Handle
  Office Right Wall Reversed,             !- Name
  Wall,                                   !- Surface Type
  ,                                       !- Construction Name
  {cdd6a95f-f907-4c0e-817d-962525d358d0}, !- Space Name
  Surface,                                !- Outside Boundary Condition
  {7f4aebb1-9044-44cb-91ee-e1a559b436a0}, !- Outside Boundary Condition Object
  NoSun,                                  !- Sun Exposure
  NoWind,                                 !- Wind Exposure
  ,                                       !- View Factor to Ground
  ,                                       !- Number of Vertices
  25.9067365494966, 9.14355407629293, 4.26699190227003, !- X,Y,Z Vertex 1 {m}
  25.9067365494966, 9.14355407629293, 0,  !- X,Y,Z Vertex 2 {m}
  25.9067365494966, 0, 0,                 !- X,Y,Z Vertex 3 {m}
  25.9067365494966, 0, 4.26699190227003;  !- X,Y,Z Vertex 4 {m}

OS:Surface,
  {a722f50f-fda4-4b2c-843f-44ea72a832c9}, !- Handle
  Office Front Wall,                      !- Name
  Wall,                                   !- Surface Type
  ,                                       !- Construction Name
  {12c3d4a0-20ec-4e1f-8040-e70cdfba4a69}, !- Space Name
  Outdoors,                               !- Outside Boundary Condition
  ,                                       !- Outside Boundary Condition Object
  SunExposed,                             !- Sun Exposure
  WindExposed,                            !- Wind Exposure
  ,                                       !- View Factor to Ground
  ,                                       !- Number of Vertices
  0, 0, 4.26699190227003,                 !- X,Y,Z Vertex 1 {m}
  0, 0, 0,                                !- X,Y,Z Vertex 2 {m}
  25.9067365494966, 0, 0,                 !- X,Y,Z Vertex 3 {m}
  25.9067365494966, 0, 4.26699190227003;  !- X,Y,Z Vertex 4 {m}

OS:Surface,
  {2ce21271-4aa0-4b4e-af87-47994c8beac1}, !- Handle
  Bulk Storage Front Wall,                !- Name
  Wall,                                   !- Surface Type
  ,                                       !- Construction Name
  {39655c19-15b3-4081-92c2-4613ae84d8e6}, !- Space Name
  Surface,                                !- Outside Boundary Condition
  {139e955e-746e-43dc-9033-026507021b5a}, !- Outside Boundary Condition Object
  NoSun,                                  !- Sun Exposure
  NoWind,                                 !- Wind Exposure
  ,                                       !- View Factor to Ground
  ,                                       !- Number of Vertices
  45.7177703814647, 30.4785135876431, 8.53398380454007, !- X,Y,Z Vertex 1 {m}
  45.7177703814647, 30.4785135876431, 0,  !- X,Y,Z Vertex 2 {m}
  0, 30.4785135876431, 0,                 !- X,Y,Z Vertex 3 {m}
  0, 30.4785135876431, 8.53398380454007;  !- X,Y,Z Vertex 4 {m}

OS:Surface,
  {139e955e-746e-43dc-9033-026507021b5a}, !- Handle
  Bulk Storage Front Wall Reversed,       !- Name
  Wall,                                   !- Surface Type
  ,                                       !- Construction Name
  {cdd6a95f-f907-4c0e-817d-962525d358d0}, !- Space Name
  Surface,                                !- Outside Boundary Condition
  {2ce21271-4aa0-4b4e-af87-47994c8beac1}, !- Outside Boundary Condition Object
  NoSun,                                  !- Sun Exposure
  NoWind,                                 !- Wind Exposure
  ,                                       !- View Factor to Ground
  ,                                       !- Number of Vertices
  0, 30.4785135876431, 8.53398380454007,  !- X,Y,Z Vertex 1 {m}
  0, 30.4785135876431, 0,                 !- X,Y,Z Vertex 2 {m}
  45.7177703814647, 30.4785135876431, 0,  !- X,Y,Z Vertex 3 {m}
  45.7177703814647, 30.4785135876431, 8.53398380454007; !- X,Y,Z Vertex 4 {m}

OS:SubSurface,
  {bfd58ce8-1370-448e-89bc-dc1d1aa79552}, !- Handle
  Office Front Wall Window2,              !- Name
  FixedWindow,                            !- Sub Surface Type
  ,                                       !- Construction Name
  {a722f50f-fda4-4b2c-843f-44ea72a832c9}, !- Surface Name
  ,                                       !- Outside Boundary Condition Object
  ,                                       !- View Factor to Ground
  ,                                       !- Frame and Divider Name
  1,                                      !- Multiplier
  ,                                       !- Number of Vertices
  18.5918932884623, 0, 2.43929602151392,  !- X,Y,Z Vertex 1 {m}
  18.5918932884623, 0, 0.914355407629293, !- X,Y,Z Vertex 2 {m}
  22.2493149189795, 0, 0.914355407629293, !- X,Y,Z Vertex 3 {m}
  22.2493149189795, 0, 2.43929602151392;  !- X,Y,Z Vertex 4 {m}

OS:Surface,
  {145bfd04-ce48-4581-a2a9-e8970362044f}, !- Handle
  Fine Storage Office Left Wall,          !- Name
  Wall,                                   !- Surface Type
  ,                                       !- Construction Name
  {cdd6a95f-f907-4c0e-817d-962525d358d0}, !- Space Name
  Outdoors,                               !- Outside Boundary Condition
  ,                                       !- Outside Boundary Condition Object
  SunExposed,                             !- Sun Exposure
  WindExposed,                            !- Wind Exposure
  ,                                       !- View Factor to Ground
  ,                                       !- Number of Vertices
  0, 9.14355407629293, 8.53398380454007,  !- X,Y,Z Vertex 1 {m}
  0, 9.14355407629293, 4.26699190227003,  !- X,Y,Z Vertex 2 {m}
  0, 0, 4.26699190227003,                 !- X,Y,Z Vertex 3 {m}
  0, 0, 8.53398380454007;                 !- X,Y,Z Vertex 4 {m}

OS:Surface,
  {93a00761-ab33-4e9d-bff7-fed32e66feb1}, !- Handle
  Bulk Storage Right Wall,                !- Name
  Wall,                                   !- Surface Type
  ,                                       !- Construction Name
  {39655c19-15b3-4081-92c2-4613ae84d8e6}, !- Space Name
  Outdoors,                               !- Outside Boundary Condition
  ,                                       !- Outside Boundary Condition Object
  SunExposed,                             !- Sun Exposure
  WindExposed,                            !- Wind Exposure
  ,                                       !- View Factor to Ground
  ,                                       !- Number of Vertices
  45.7177703814647, 30.4785135876431, 8.53398380454007, !- X,Y,Z Vertex 1 {m}
  45.7177703814647, 30.4785135876431, 0,  !- X,Y,Z Vertex 2 {m}
  45.7177703814647, 100.579094839222, 0,  !- X,Y,Z Vertex 3 {m}
  45.7177703814647, 100.579094839222, 8.53398380454007; !- X,Y,Z Vertex 4 {m}

OS:SubSurface,
  {fe5ff198-983e-4083-9bbd-55550c42673c}, !- Handle
  Office Front Wall Window 1,             !- Name
  FixedWindow,                            !- Sub Surface Type
  ,                                       !- Construction Name
  {a722f50f-fda4-4b2c-843f-44ea72a832c9}, !- Surface Name
  ,                                       !- Outside Boundary Condition Object
  ,                                       !- View Factor to Ground
  ,                                       !- Frame and Divider Name
  1,                                      !- Multiplier
  ,                                       !- Number of Vertices
  3.65742163051717, 0, 2.43929602151392,  !- X,Y,Z Vertex 1 {m}
  3.65742163051717, 0, 0.914355407629293, !- X,Y,Z Vertex 2 {m}
  7.31484326103434, 0, 0.914355407629293, !- X,Y,Z Vertex 3 {m}
  7.31484326103434, 0, 2.43929602151392;  !- X,Y,Z Vertex 4 {m}

OS:Surface,
  {857f9ef3-3061-45eb-b04c-b4a4b76ff6cd}, !- Handle
  Office Rear Wall,                       !- Name
  Wall,                                   !- Surface Type
  ,                                       !- Construction Name
  {12c3d4a0-20ec-4e1f-8040-e70cdfba4a69}, !- Space Name
  Surface,                                !- Outside Boundary Condition
  {4047aa22-d7b0-4e4a-a8a7-99a21122cc53}, !- Outside Boundary Condition Object
  NoSun,                                  !- Sun Exposure
  NoWind,                                 !- Wind Exposure
  ,                                       !- View Factor to Ground
  ,                                       !- Number of Vertices
  25.9067365494966, 9.14355407629293, 4.26699190227003, !- X,Y,Z Vertex 1 {m}
  25.9067365494966, 9.14355407629293, 0,  !- X,Y,Z Vertex 2 {m}
  0, 9.14355407629293, 0,                 !- X,Y,Z Vertex 3 {m}
  0, 9.14355407629293, 4.26699190227003;  !- X,Y,Z Vertex 4 {m}

OS:Surface,
  {4047aa22-d7b0-4e4a-a8a7-99a21122cc53}, !- Handle
  Office Rear Wall Reversed,              !- Name
  Wall,                                   !- Surface Type
  ,                                       !- Construction Name
  {cdd6a95f-f907-4c0e-817d-962525d358d0}, !- Space Name
  Surface,                                !- Outside Boundary Condition
  {857f9ef3-3061-45eb-b04c-b4a4b76ff6cd}, !- Outside Boundary Condition Object
  NoSun,                                  !- Sun Exposure
  NoWind,                                 !- Wind Exposure
  ,                                       !- View Factor to Ground
  ,                                       !- Number of Vertices
  0, 9.14355407629293, 4.26699190227003,  !- X,Y,Z Vertex 1 {m}
  0, 9.14355407629293, 0,                 !- X,Y,Z Vertex 2 {m}
  25.9067365494966, 9.14355407629293, 0,  !- X,Y,Z Vertex 3 {m}
  25.9067365494966, 9.14355407629293, 4.26699190227003; !- X,Y,Z Vertex 4 {m}

OS:SubSurface,
  {4961241f-39bd-4641-a266-965f00075f05}, !- Handle
  Office Left Wall Window2,               !- Name
  FixedWindow,                            !- Sub Surface Type
  ,                                       !- Construction Name
  {af7ffab5-cb7d-4793-a68a-918ca67f7479}, !- Surface Name
  ,                                       !- Outside Boundary Condition Object
  ,                                       !- View Factor to Ground
  ,                                       !- Frame and Divider Name
  1,                                      !- Multiplier
  ,                                       !- Number of Vertices
  0, 3.75800072535639, 2.43929602151392,  !- X,Y,Z Vertex 1 {m}
  0, 3.75800072535639, 0.914355407629293, !- X,Y,Z Vertex 2 {m}
  0, 1.62450477422138, 0.914355407629293, !- X,Y,Z Vertex 3 {m}
  0, 1.62450477422138, 2.43929602151392;  !- X,Y,Z Vertex 4 {m}

OS:Surface,
  {a50eff28-8688-422b-9443-0a4fe183df9f}, !- Handle
  Fine Storage Front Wall,                !- Name
  Wall,                                   !- Surface Type
  ,                                       !- Construction Name
  {cdd6a95f-f907-4c0e-817d-962525d358d0}, !- Space Name
  Outdoors,                               !- Outside Boundary Condition
  ,                                       !- Outside Boundary Condition Object
  SunExposed,                             !- Sun Exposure
  WindExposed,                            !- Wind Exposure
  ,                                       !- View Factor to Ground
  ,                                       !- Number of Vertices
  25.9067365494966, 0, 8.53398380454007,  !- X,Y,Z Vertex 1 {m}
  25.9067365494966, 0, 0,                 !- X,Y,Z Vertex 2 {m}
  45.7177703814647, 0, 0,                 !- X,Y,Z Vertex 3 {m}
  45.7177703814647, 0, 8.53398380454007;  !- X,Y,Z Vertex 4 {m}

OS:Surface,
  {5b1ce779-a299-4910-83a2-6fb6d1cee24f}, !- Handle
  Fine Storage Office Front Wall,         !- Name
  Wall,                                   !- Surface Type
  ,                                       !- Construction Name
  {cdd6a95f-f907-4c0e-817d-962525d358d0}, !- Space Name
  Outdoors,                               !- Outside Boundary Condition
  ,                                       !- Outside Boundary Condition Object
  SunExposed,                             !- Sun Exposure
  WindExposed,                            !- Wind Exposure
  ,                                       !- View Factor to Ground
  ,                                       !- Number of Vertices
  0, 0, 8.53398380454007,                 !- X,Y,Z Vertex 1 {m}
  0, 0, 4.26699190227003,                 !- X,Y,Z Vertex 2 {m}
  25.9067365494966, 0, 4.26699190227003,  !- X,Y,Z Vertex 3 {m}
  25.9067365494966, 0, 8.53398380454007;  !- X,Y,Z Vertex 4 {m}

OS:ClimateZones,
  {376b058c-4e5c-42e7-91c5-a7e3e46c14bb}, !- Handle
  ASHRAE,                                 !- Climate Zone Institution Name 1
  ANSI/ASHRAE Standard 169,               !- Climate Zone Document Name 1
  2006,                                   !- Climate Zone Document Year 1
  4A;                                     !- Climate Zone Value 1

OS:LifeCycleCost:Parameters,
  {9b956084-335f-4719-be60-6c3e1f278aa5}, !- Handle
  FEMP,                                   !- Analysis Type
  ,                                       !- Discounting Convention
  ,                                       !- Inflation Approach
  ,                                       !- Real Discount Rate
  ,                                       !- Nominal Discount Rate
  ,                                       !- Inflation
  ,                                       !- Base Date Month
  ,                                       !- Base Date Year
  ,                                       !- Service Date Month
  ,                                       !- Service Date Year
  ,                                       !- Length of Study Period in Years
  ,                                       !- Tax Rate
  ,                                       !- Depreciation Method
  Yes;                                    !- Use NIST Fuel Escalation Rates

OS:YearDescription,
  {429de7de-6704-419c-b62c-ed3f08bd405f}, !- Handle
  ,                                       !- Calendar Year
  Sunday;                                 !- Day of Week for Start Day

OS:Building,
  {c23ded4b-6f18-4e30-b6db-cc00e1198751}, !- Handle
  -Warehouse-ASHRAE 169-2013-4A created: 2024-09-16 17:23:38 +0000, !- Name
  ,                                       !- Building Sector Type
  90,                                     !- North Axis {deg}
  ,                                       !- Nominal Floor to Floor Height {m}
  ,                                       !- Space Type Name
  {df4a7721-ecdc-470e-9996-763e08a10c82}, !- Default Construction Set Name
  ,                                       !- Default Schedule Set Name
  1,                                      !- Standards Number of Stories
  1,                                      !- Standards Number of Above Ground Stories
  ,                                       !- Standards Template
  Warehouse;                              !- Standards Building Type

OS:Facility,
  {df4e9cbf-49a4-4de4-b2f6-6cba678a29a8}; !- Handle

OS:BuildingStory,
  {db75d8b1-6332-4998-b7c2-ad46d4bbd08b}, !- Handle
  Building Story 1,                       !- Name
  0,                                      !- Nominal Z Coordinate {m}
  ,                                       !- Nominal Floor to Floor Height {m}
  ,                                       !- Default Construction Set Name
  ,                                       !- Default Schedule Set Name
  ;                                       !- Group Rendering Name

OS:SpaceType,
  {aabbd8d8-a688-47dd-8dd9-7290bdad9599}, !- Handle
  Warehouse Bulk,                         !- Name
  {613dfbd8-4498-4439-8523-025c97323a3f}, !- Default Construction Set Name
  {6ff24552-69b8-449b-b43b-56873d330bbd}, !- Default Schedule Set Name
  {ae66badb-32ff-408a-a834-61453043f56d}, !- Group Rendering Name
  {7b7801bc-0c1f-420a-bf44-24c180231423}, !- Design Specification Outdoor Air Object Name
  ,                                       !- Standards Template
  Warehouse,                              !- Standards Building Type
  Bulk;                                   !- Standards Space Type

OS:SpaceType,
  {fa494797-3b47-43b7-8d83-65371f4bbb13}, !- Handle
  Warehouse Fine,                         !- Name
  {3c520bde-ea65-4674-8b81-f3c8d5028e3f}, !- Default Construction Set Name
  {6957be69-eac2-4f23-ab1f-49c27933896c}, !- Default Schedule Set Name
  {da3d938e-2dee-4603-ba57-b1afb60ffc4f}, !- Group Rendering Name
  {d84b1df6-a814-497e-8e45-d5bcb1bd26b0}, !- Design Specification Outdoor Air Object Name
  ,                                       !- Standards Template
  Warehouse,                              !- Standards Building Type
  Fine;                                   !- Standards Space Type

OS:SpaceType,
  {626ccb3f-df17-4651-ba00-0696cb5a3ca7}, !- Handle
  Warehouse Office,                       !- Name
  {816fe062-e533-480f-b775-6e7fcadf1319}, !- Default Construction Set Name
  {2fe3e9d0-d07b-423c-83ef-1877d3445459}, !- Default Schedule Set Name
  {64856380-adbe-48c6-84d3-53bb6b6671a5}, !- Group Rendering Name
  {5d57cb3a-e9b6-435e-877d-4913ac1a0722}, !- Design Specification Outdoor Air Object Name
  ,                                       !- Standards Template
  Warehouse,                              !- Standards Building Type
  Office;                                 !- Standards Space Type

OS:SubSurface,
  {e222a521-12ff-12f1-f425-c42dc5ab3d23}, !- Handle
  Office Front Door,                      !- Name
  Door,                                   !- Sub Surface Type
  ,                                       !- Construction Name
  {a722f50f-fda4-4b2c-843f-44ea72a832c9}, !- Surface Name
  ,                                       !- Outside Boundary Condition Object
  ,                                       !- View Factor to Ground
  ,                                       !- Frame and Divider Name
  1,                                      !- Multiplier
  ,                                       !- Number of Vertices
  12.039012867119, 0, 2.133495951135,     !- X,Y,Z Vertex 1 {m}
  12.039012867119, 0, 0,                  !- X,Y,Z Vertex 2 {m}
  12.953323682378, 0, 0,                  !- X,Y,Z Vertex 3 {m}
  12.953323682378, 0, 2.133495951135;     !- X,Y,Z Vertex 4 {m}

OS:SubSurface,
  {e142a541-14ff-12a1-f325-c32dc5ab3d25}, !- Handle
  Office Left Wall Door,                  !- Name
  Door,                                   !- Sub Surface Type
  ,                                       !- Construction Name
  {af7ffab5-cb7d-4793-a68a-918ca67f7479}, !- Surface Name
  ,                                       !- Outside Boundary Condition Object
  ,                                       !- View Factor to Ground
  ,                                       !- Frame and Divider Name
  1,                                      !- Multiplier
  ,                                       !- Number of Vertices
  0, 5.02895474196111, 2.13349595113502,  !- X,Y,Z Vertex 1 {m}
  0, 5.02895474196111, 0,                 !- X,Y,Z Vertex 2 {m}
  0, 4.11459933433182, 0,                 !- X,Y,Z Vertex 3 {m}
  0, 4.11459933433182, 2.13349595113502;  !- X,Y,Z Vertex 4 {m}

OS:SubSurface,
  {cd23d111-21bd-13d5-aeeb-d14ed5fe4af2}, !- Handle
  Fine Storage Overhead Door1,            !- Name
  OverheadDoor,                           !- Sub Surface Type
  ,                                       !- Construction Name
  {a50eff28-8688-422b-9443-0a4fe183df9f}, !- Surface Name
  ,                                       !- Outside Boundary Condition Object
  ,                                       !- View Factor to Ground
  ,                                       !- Frame and Divider Name
  1,                                      !- Multiplier
  ,                                       !- Number of Vertices
  33.479659311782, 0, 2.438251358764,     !- X,Y,Z Vertex 1 {m}
  33.479659311782, 0, 0,                  !- X,Y,Z Vertex 2 {m}
  36.527540398794, 0, 0,                  !- X,Y,Z Vertex 3 {m}
  36.527540398794, 0, 2.438251358764;     !- X,Y,Z Vertex 4 {m}

OS:SubSurface,
  {cd23b211-21bb-13b5-aebb-d24ed5ee4ef3}, !- Handle
  Fine Storage Overhead Door2,            !- Name
  OverheadDoor,                           !- Sub Surface Type
  ,                                       !- Construction Name
  {a0ba0fa9-aa51-4fbe-bdcc-bf0a22e397dd}, !- Surface Name
  ,                                       !- Outside Boundary Condition Object
  ,                                       !- View Factor to Ground
  ,                                       !- Frame and Divider Name
  1,                                      !- Multiplier
  ,                                       !- Number of Vertices
  45.717770381465, 4.9416673497, 2.438251358764, !- X,Y,Z Vertex 1 {m}
  45.717770381465, 4.9416673497, 0,       !- X,Y,Z Vertex 2 {m}
  45.717770381465, 7.989548436712, 0,     !- X,Y,Z Vertex 3 {m}
  45.717770381465, 7.989548436712, 2.438251358764; !- X,Y,Z Vertex 4 {m}

OS:SubSurface,
  {bb23b211-22db-22b5-abbb-d24bd5eb4ef4}, !- Handle
  Fine Storage Overhead Door3,            !- Name
  OverheadDoor,                           !- Sub Surface Type
  ,                                       !- Construction Name
  {a0ba0fa9-aa51-4fbe-bdcc-bf0a22e397dd}, !- Surface Name
  ,                                       !- Outside Boundary Condition Object
  ,                                       !- View Factor to Ground
  ,                                       !- Frame and Divider Name
  1,                                      !- Multiplier
  ,                                       !- Number of Vertices
  45.717770381465, 23.08747404264, 2.438251358764, !- X,Y,Z Vertex 1 {m}
  45.717770381465, 23.08747404264, 0,     !- X,Y,Z Vertex 2 {m}
  45.717770381465, 26.135355129652, 0,    !- X,Y,Z Vertex 3 {m}
  45.717770381465, 26.135355129652, 2.438251358764; !- X,Y,Z Vertex 4 {m}

OS:SubSurface,
  {bb23d221-32db-34b5-aaab-d24aa5eb4ee4}, !- Handle
  Fine Storage Overhead Door4,            !- Name
  OverheadDoor,                           !- Sub Surface Type
  ,                                       !- Construction Name
  {e7c4e556-9445-43b4-bfcc-f9fc21f24f21}, !- Surface Name
  ,                                       !- Outside Boundary Condition Object
  ,                                       !- View Factor to Ground
  ,                                       !- Frame and Divider Name
  1,                                      !- Multiplier
  ,                                       !- Number of Vertices
  0, 28.015580613846, 2.438251358764,     !- X,Y,Z Vertex 1 {m}
  0, 28.015580613846, 0,                  !- X,Y,Z Vertex 2 {m}
  0, 24.967699526834, 0,                  !- X,Y,Z Vertex 3 {m}
  0, 24.967699526834, 2.438251358764;     !- X,Y,Z Vertex 4 {m}

OS:SubSurface,
  {bc23d233-32cb-34c5-acab-d24ac5eb4ec5}, !- Handle
  Bulk Storage Overhead Door1,            !- Name
  OverheadDoor,                           !- Sub Surface Type
  ,                                       !- Construction Name
  {2eb36d53-8956-4573-9d42-f3de2486a693}, !- Surface Name
  ,                                       !- Outside Boundary Condition Object
  ,                                       !- View Factor to Ground
  ,                                       !- Frame and Divider Name
  1,                                      !- Multiplier
  ,                                       !- Number of Vertices
  0, 93.95001813391, 2.438251358764,      !- X,Y,Z Vertex 1 {m}
  0, 93.95001813391, 0,                   !- X,Y,Z Vertex 2 {m}
  0, 90.902137046898, 0,                  !- X,Y,Z Vertex 3 {m}
  0, 90.902137046898, 2.438251358764;     !- X,Y,Z Vertex 4 {m}

OS:SubSurface,
  {ddb38950-c035-4666-b655-f318ba7f0342}, !- Handle
  Bulk Storage Overhead Door2,            !- Name
  OverheadDoor,                           !- Sub Surface Type
  ,                                       !- Construction Name
  {2eb36d53-8956-4573-9d42-f3de2486a693}, !- Surface Name
  ,                                       !- Outside Boundary Condition Object
  ,                                       !- View Factor to Ground
  ,                                       !- Frame and Divider Name
  1,                                      !- Multiplier
  ,                                       !- Number of Vertices
  0, 84.882660341586, 2.438251358764,     !- X,Y,Z Vertex 1 {m}
  0, 84.882660341586, 0,                  !- X,Y,Z Vertex 2 {m}
  0, 81.834779254575, 0,                  !- X,Y,Z Vertex 3 {m}
  0, 81.834779254575, 2.438251358764;     !- X,Y,Z Vertex 4 {m}

OS:SubSurface,
  {21b9512b-88b8-4df7-8ddf-b5b9f2c9f530}, !- Handle
  Bulk Storage Overhead Door3,            !- Name
  OverheadDoor,                           !- Sub Surface Type
  ,                                       !- Construction Name
  {2eb36d53-8956-4573-9d42-f3de2486a693}, !- Surface Name
  ,                                       !- Outside Boundary Condition Object
  ,                                       !- View Factor to Ground
  ,                                       !- Frame and Divider Name
  1,                                      !- Multiplier
  ,                                       !- Number of Vertices
  0, 75.815302549262, 2.438251358764,     !- X,Y,Z Vertex 1 {m}
  0, 75.815302549262, 0,                  !- X,Y,Z Vertex 2 {m}
  0, 72.767421462251, 0,                  !- X,Y,Z Vertex 3 {m}
  0, 72.767421462251, 2.438251358764;     !- X,Y,Z Vertex 4 {m}

OS:SubSurface,
  {77c7155f-c910-4a10-b06a-073c4dc43d10}, !- Handle
  Bulk Storage Overhead Door4,            !- Name
  OverheadDoor,                           !- Sub Surface Type
  ,                                       !- Construction Name
  {2eb36d53-8956-4573-9d42-f3de2486a693}, !- Surface Name
  ,                                       !- Outside Boundary Condition Object
  ,                                       !- View Factor to Ground
  ,                                       !- Frame and Divider Name
  1,                                      !- Multiplier
  ,                                       !- Number of Vertices
  0, 66.747944756938, 2.438251358764,     !- X,Y,Z Vertex 1 {m}
  0, 66.747944756938, 0,                  !- X,Y,Z Vertex 2 {m}
  0, 63.700063669927, 0,                  !- X,Y,Z Vertex 3 {m}
  0, 63.700063669927, 2.438251358764;     !- X,Y,Z Vertex 4 {m}

OS:SubSurface,
  {06082934-0979-49fc-be68-3926952b5b43}, !- Handle
  Bulk Storage Overhead Door5,            !- Name
  OverheadDoor,                           !- Sub Surface Type
  ,                                       !- Construction Name
  {2eb36d53-8956-4573-9d42-f3de2486a693}, !- Surface Name
  ,                                       !- Outside Boundary Condition Object
  ,                                       !- View Factor to Ground
  ,                                       !- Frame and Divider Name
  1,                                      !- Multiplier
  ,                                       !- Number of Vertices
  0, 57.680586964615, 2.438251358764,     !- X,Y,Z Vertex 1 {m}
  0, 57.680586964615, 0,                  !- X,Y,Z Vertex 2 {m}
  0, 54.632705877603, 0,                  !- X,Y,Z Vertex 3 {m}
  0, 54.632705877603, 2.438251358764;     !- X,Y,Z Vertex 4 {m}

OS:SubSurface,
  {3e0e2784-6483-4b29-9e66-6e25721edc69}, !- Handle
  Bulk Storage Overhead Door6,            !- Name
  OverheadDoor,                           !- Sub Surface Type
  ,                                       !- Construction Name
  {2eb36d53-8956-4573-9d42-f3de2486a693}, !- Surface Name
  ,                                       !- Outside Boundary Condition Object
  ,                                       !- View Factor to Ground
  ,                                       !- Frame and Divider Name
  1,                                      !- Multiplier
  ,                                       !- Number of Vertices
  0, 48.613229172291, 2.438251358764,     !- X,Y,Z Vertex 1 {m}
  0, 48.613229172291, 0,                  !- X,Y,Z Vertex 2 {m}
  0, 45.565348085279, 0,                  !- X,Y,Z Vertex 3 {m}
  0, 45.565348085279, 2.438251358764;     !- X,Y,Z Vertex 4 {m}

OS:SubSurface,
  {fc6efd96-2946-4c9e-b61a-a97517f30481}, !- Handle
  Bulk Storage Overhead Door7,            !- Name
  OverheadDoor,                           !- Sub Surface Type
  ,                                       !- Construction Name
  {2eb36d53-8956-4573-9d42-f3de2486a693}, !- Surface Name
  ,                                       !- Outside Boundary Condition Object
  ,                                       !- View Factor to Ground
  ,                                       !- Frame and Divider Name
  1,                                      !- Multiplier
  ,                                       !- Number of Vertices
  0, 39.545871379967, 2.438251358764,     !- X,Y,Z Vertex 1 {m}
  0, 39.545871379967, 0,                  !- X,Y,Z Vertex 2 {m}
  0, 36.497990292956, 0,                  !- X,Y,Z Vertex 3 {m}
  0, 36.497990292956, 2.438251358764;     !- X,Y,Z Vertex 4 {m}

OS:SubSurface,
  {dd6efd82-2242-4c2e-c61a-c97517f30335}, !- Handle
  Bulk Storage Overhead Door8,            !- Name
  OverheadDoor,                           !- Sub Surface Type
  ,                                       !- Construction Name
  {93a00761-ab33-4e9d-bff7-fed32e66feb1}, !- Surface Name
  ,                                       !- Outside Boundary Condition Object
  ,                                       !- View Factor to Ground
  ,                                       !- Frame and Divider Name
  1,                                      !- Multiplier
  ,                                       !- Number of Vertices
  45.717770381465, 37.093047145699, 2.438251358764, !- X,Y,Z Vertex 1 {m}
  45.717770381465, 37.093047145699, 0,    !- X,Y,Z Vertex 2 {m}
  45.717770381465, 39.531328232711, 0,    !- X,Y,Z Vertex 3 {m}
  45.717770381465, 39.531328232711, 2.438251358764; !- X,Y,Z Vertex 4 {m}

OS:SubSurface,
  {ad6efa22-2849-9c2e-c99a-c96617f30366}, !- Handle
  Bulk Storage Overhead Door9,            !- Name
  OverheadDoor,                           !- Sub Surface Type
  ,                                       !- Construction Name
  {93a00761-ab33-4e9d-bff7-fed32e66feb1}, !- Surface Name
  ,                                       !- Outside Boundary Condition Object
  ,                                       !- View Factor to Ground
  ,                                       !- Frame and Divider Name
  1,                                      !- Multiplier
  ,                                       !- Number of Vertices
  45.717770381465, 55.273759445851, 2.438251358764, !- X,Y,Z Vertex 1 {m}
  45.717770381465, 55.273759445851, 0,    !- X,Y,Z Vertex 2 {m}
  45.717770381465, 57.712040532863, 0,    !- X,Y,Z Vertex 3 {m}
  45.717770381465, 57.712040532863, 2.438251358764; !- X,Y,Z Vertex 4 {m}

OS:SubSurface,
  {ad6eda77-2847-7d2e-c77a-c96617f30377}, !- Handle
  Bulk Storage Overhead Door10,           !- Name
  OverheadDoor,                           !- Sub Surface Type
  ,                                       !- Construction Name
  {93a00761-ab33-4e9d-bff7-fed32e66feb1}, !- Surface Name
  ,                                       !- Outside Boundary Condition Object
  ,                                       !- View Factor to Ground
  ,                                       !- Frame and Divider Name
  1,                                      !- Multiplier
  ,                                       !- Number of Vertices
  45.717770381465, 73.315058536411, 2.438251358764, !- X,Y,Z Vertex 1 {m}
  45.717770381465, 73.315058536411, 0,    !- X,Y,Z Vertex 2 {m}
  45.717770381465, 75.753339623423, 0,    !- X,Y,Z Vertex 3 {m}
  45.717770381465, 75.753339623423, 2.438251358764; !- X,Y,Z Vertex 4 {m}

OS:SubSurface,
  {ad6bda71-2147-1d2b-c45b-c55617f33377}, !- Handle
  Bulk Storage Overhead Door11,           !- Name
  OverheadDoor,                           !- Sub Surface Type
  ,                                       !- Construction Name
  {93a00761-ab33-4e9d-bff7-fed32e66feb1}, !- Surface Name
  ,                                       !- Outside Boundary Condition Object
  ,                                       !- View Factor to Ground
  ,                                       !- Frame and Divider Name
  1,                                      !- Multiplier
  ,                                       !- Number of Vertices
  45.717770381465, 89.887764572181, 2.438251358764, !- X,Y,Z Vertex 1 {m}
  45.717770381465, 89.887764572181, 0,    !- X,Y,Z Vertex 2 {m}
  45.717770381465, 92.326045659193, 0,    !- X,Y,Z Vertex 3 {m}
  45.717770381465, 92.326045659193, 2.438251358764; !- X,Y,Z Vertex 4 {m}

OS:SubSurface,
  {ad6bde51-2321-1d2c-c22b-c22617f33227}, !- Handle
  Bulk Storage Overhead Door12,           !- Name
  OverheadDoor,                           !- Sub Surface Type
  ,                                       !- Construction Name
  {b8b06532-b20c-4b27-b353-fb685ea15ba8}, !- Surface Name
  ,                                       !- Outside Boundary Condition Object
  ,                                       !- View Factor to Ground
  ,                                       !- Frame and Divider Name
  1,                                      !- Multiplier
  ,                                       !- Number of Vertices
  40.439074862717, 100.579094839222, 2.438251358764, !- X,Y,Z Vertex 1 {m}
  40.439074862717, 100.579094839222, 0,   !- X,Y,Z Vertex 2 {m}
  37.391193775705, 100.579094839222, 0,   !- X,Y,Z Vertex 3 {m}
  37.391193775705, 100.579094839222, 2.438251358764; !- X,Y,Z Vertex 4 {m}

OS:SubSurface,
  {ad6bda77-2727-7d2e-e98b-c29917f33229}, !- Handle
  Bulk Storage Overhead Door13,           !- Name
  OverheadDoor,                           !- Sub Surface Type
  ,                                       !- Construction Name
  {b8b06532-b20c-4b27-b353-fb685ea15ba8}, !- Surface Name
  ,                                       !- Outside Boundary Condition Object
  ,                                       !- View Factor to Ground
  ,                                       !- Frame and Divider Name
  1,                                      !- Multiplier
  ,                                       !- Number of Vertices
  30.771439143478, 100.579094839222, 2.438251358764, !- X,Y,Z Vertex 1 {m}
  30.771439143478, 100.579094839222, 0,   !- X,Y,Z Vertex 2 {m}
  27.723558056466, 100.579094839222, 0,   !- X,Y,Z Vertex 3 {m}
  27.723558056466, 100.579094839222, 2.438251358764; !- X,Y,Z Vertex 4 {m}

OS:SubSurface,
  {ad6dda71-1717-7d2d-e98d-c29817d38229}, !- Handle
  Bulk Storage Overhead Door14,           !- Name
  OverheadDoor,                           !- Sub Surface Type
  ,                                       !- Construction Name
  {b8b06532-b20c-4b27-b353-fb685ea15ba8}, !- Surface Name
  ,                                       !- Outside Boundary Condition Object
  ,                                       !- View Factor to Ground
  ,                                       !- Frame and Divider Name
  1,                                      !- Multiplier
  ,                                       !- Number of Vertices
  16.687766818731, 100.579094839222, 2.438251358764, !- X,Y,Z Vertex 1 {m}
  16.687766818731, 100.579094839222, 0,   !- X,Y,Z Vertex 2 {m}
  13.639885731719, 100.579094839222, 0,   !- X,Y,Z Vertex 3 {m}
  13.639885731719, 100.579094839222, 2.438251358764; !- X,Y,Z Vertex 4 {m}

OS:SubSurface,
  {ad6cdc78-1867-6d6d-e66d-c29667d38626}, !- Handle
  Bulk Storage Overhead Door15,           !- Name
  OverheadDoor,                           !- Sub Surface Type
  ,                                       !- Construction Name
  {b8b06532-b20c-4b27-b353-fb685ea15ba8}, !- Surface Name
  ,                                       !- Outside Boundary Condition Object
  ,                                       !- View Factor to Ground
  ,                                       !- Frame and Divider Name
  1,                                      !- Multiplier
  ,                                       !- Number of Vertices
  7.322384518536, 100.579094839222, 2.438251358764, !- X,Y,Z Vertex 1 {m}
  7.322384518536, 100.579094839222, 0,    !- X,Y,Z Vertex 2 {m}
  4.274503431524, 100.579094839222, 0,    !- X,Y,Z Vertex 3 {m}
  4.274503431524, 100.579094839222, 2.438251358764; !- X,Y,Z Vertex 4 {m}

OS:SubSurface,
  {de362f6f-5304-403a-9858-e02e47775660}, !- Handle
  Bulk Storage Door1,                     !- Name
  Door,                                   !- Sub Surface Type
  ,                                       !- Construction Name
  {93a00761-ab33-4e9d-bff7-fed32e66feb1}, !- Surface Name
  ,                                       !- Outside Boundary Condition Object
  ,                                       !- View Factor to Ground
  ,                                       !- Frame and Divider Name
  1,                                      !- Multiplier
  ,                                       !- Number of Vertices
  45.7177703814647, 47.5464811967232, 2.13349595113502, !- X,Y,Z Vertex 1 {m}
  45.7177703814647, 47.5464811967232, 0,  !- X,Y,Z Vertex 2 {m}
  45.7177703814647, 48.4608366043525, 0,  !- X,Y,Z Vertex 3 {m}
  45.7177703814647, 48.4608366043525, 2.13349595113502; !- X,Y,Z Vertex 4 {m}

OS:SubSurface,
  {fd037e5f-9b53-49b8-bdb3-18ca014ef11e}, !- Handle
  Bulk Storage Door2,                     !- Name
  Door,                                   !- Sub Surface Type
  ,                                       !- Construction Name
  {93a00761-ab33-4e9d-bff7-fed32e66feb1}, !- Surface Name
  ,                                       !- Outside Boundary Condition Object
  ,                                       !- View Factor to Ground
  ,                                       !- Frame and Divider Name
  1,                                      !- Multiplier
  ,                                       !- Number of Vertices
  45.7177703814647, 65.071626509618, 2.13349595113502, !- X,Y,Z Vertex 1 {m}
  45.7177703814647, 65.071626509618, 0,   !- X,Y,Z Vertex 2 {m}
  45.7177703814647, 65.9859819172473, 0,  !- X,Y,Z Vertex 3 {m}
  45.7177703814647, 65.9859819172473, 2.13349595113502; !- X,Y,Z Vertex 4 {m}

OS:SubSurface,
  {d237d869-aeeb-49fc-9e36-79d55341f2c9}, !- Handle
  Bulk Storage Door3,                     !- Name
  Door,                                   !- Sub Surface Type
  ,                                       !- Construction Name
  {93a00761-ab33-4e9d-bff7-fed32e66feb1}, !- Surface Name
  ,                                       !- Outside Boundary Condition Object
  ,                                       !- View Factor to Ground
  ,                                       !- Frame and Divider Name
  1,                                      !- Multiplier
  ,                                       !- Number of Vertices
  45.7177703814647, 82.5967718225128, 2.13349595113502, !- X,Y,Z Vertex 1 {m}
  45.7177703814647, 82.5967718225128, 0,  !- X,Y,Z Vertex 2 {m}
  45.7177703814647, 83.5111272301421, 0,  !- X,Y,Z Vertex 3 {m}
  45.7177703814647, 83.5111272301421, 2.13349595113502; !- X,Y,Z Vertex 4 {m}

OS:SubSurface,
  {d244d844-adeb-42fd-9e41-79d51141f2c1}, !- Handle
  Bulk Storage Door4,                     !- Name
  Door,                                   !- Sub Surface Type
  ,                                       !- Construction Name
  {b8b06532-b20c-4b27-b353-fb685ea15ba8}, !- Surface Name
  ,                                       !- Outside Boundary Condition Object
  ,                                       !- View Factor to Ground
  ,                                       !- Frame and Divider Name
  1,                                      !- Multiplier
  ,                                       !- Number of Vertices
  23.352181134479, 100.579094839222, 2.133495951135, !- X,Y,Z Vertex 1 {m}
  23.352181134479, 100.579094839222, 0,   !- X,Y,Z Vertex 2 {m}
  22.437825726850, 100.579094839222, 0,   !- X,Y,Z Vertex 3 {m}
  22.437825726850, 100.579094839222, 2.133495951135; !- X,Y,Z Vertex 4 {m}

OS:SubSurface,
  {d244e822-adec-12fc-1e41-75d51545f2c5}, !- Handle
  Bulk Storage Door5,                     !- Name
  Door,                                   !- Sub Surface Type
  ,                                       !- Construction Name
  {2eb36d53-8956-4573-9d42-f3de2486a693}, !- Surface Name
  ,                                       !- Outside Boundary Condition Object
  ,                                       !- View Factor to Ground
  ,                                       !- Frame and Divider Name
  1,                                      !- Multiplier
  ,                                       !- Number of Vertices
  0, 70.345058109595, 2.133495951135,     !- X,Y,Z Vertex 1 {m}
  0, 70.345058109595, 0,                  !- X,Y,Z Vertex 2 {m}
  0, 69.430702701966, 0,                  !- X,Y,Z Vertex 3 {m}
  0, 69.430702701966, 2.133495951135;     !- X,Y,Z Vertex 4 {m}

OS:SubSurface,
  {5985fe05-ad32-4b65-b0c2-46302891e062}, !- Handle
  Fine Storage Left Door,                 !- Name
  Door,                                   !- Sub Surface Type
  ,                                       !- Construction Name
  {e7c4e556-9445-43b4-bfcc-f9fc21f24f21}, !- Surface Name
  ,                                       !- Outside Boundary Condition Object
  ,                                       !- View Factor to Ground
  ,                                       !- Frame and Divider Name
  1,                                      !- Multiplier
  ,                                       !- Number of Vertices
  0, 19.3538561281534, 2.13349595113502,  !- X,Y,Z Vertex 1 {m}
  0, 20.2682115357827, 2.13349595113502,  !- X,Y,Z Vertex 2 {m}
  0, 20.2682115357827, 0,                 !- X,Y,Z Vertex 3 {m}
  0, 19.3538561281534, 0;                 !- X,Y,Z Vertex 4 {m}

OS:SubSurface,
  {deca29f3-9920-47db-8341-dfaef5245578}, !- Handle
  Fine Storage Right Door,                !- Name
  Door,                                   !- Sub Surface Type
  ,                                       !- Construction Name
  {a0ba0fa9-aa51-4fbe-bdcc-bf0a22e397dd}, !- Surface Name
  ,                                       !- Outside Boundary Condition Object
  ,                                       !- View Factor to Ground
  ,                                       !- Frame and Divider Name
  1,                                      !- Multiplier
  ,                                       !- Number of Vertices
  45.7177703814647, 14.7820790900069, 2.13349595113502, !- X,Y,Z Vertex 1 {m}
  45.7177703814647, 14.7820790900069, 0,  !- X,Y,Z Vertex 2 {m}
  45.7177703814647, 15.6964344976362, 0,  !- X,Y,Z Vertex 3 {m}
  45.7177703814647, 15.6964344976362, 2.13349595113502; !- X,Y,Z Vertex 4 {m}

OS:WeatherFile,
  {715b4bed-8241-49d3-b03f-baa67fede772}, !- Handle
  New York-John F Kennedy Intl AP,        !- City
  NY,                                     !- State Province Region
  USA,                                    !- Country
  TMY3,                                   !- Data Source
  744860,                                 !- WMO Number
  40.65,                                  !- Latitude {deg}
  -73.8,                                  !- Longitude {deg}
  -5,                                     !- Time Zone {hr}
  5,                                      !- Elevation {m}
  /mnt/openstudio-standards/data/weather/USA_NY_New.York-John.F.Kennedy.Intl.AP.744860_TMY3.epw, !- Url
  29D48BBA,                               !- Checksum
  ,                                       !- Start Date Actual Year
  Sunday;                                 !- Start Day of Week

OS:Site,
  {2ff96b67-c0b5-445c-8016-7444b816479a}, !- Handle
  New York-John F Kennedy Intl AP_NY_USA, !- Name
  40.65,                                  !- Latitude {deg}
  -73.8,                                  !- Longitude {deg}
  -5,                                     !- Time Zone {hr}
  5,                                      !- Elevation {m}
  Urban;                                  !- Terrain

OS:SizingPeriod:DesignDay,
  {51c4d057-096f-4570-b6ad-911199adcb62}, !- Handle
  New.York-John.F.Kennedy.Intl.AP_NY_USA Ann Clg .4% Condns DB=>MWB, !- Name
  32.1,                                   !- Maximum Dry-Bulb Temperature {C}
  7.4,                                    !- Daily Dry-Bulb Temperature Range {deltaC}
  101241,                                 !- Barometric Pressure {Pa}
  5.6,                                    !- Wind Speed {m/s}
  230,                                    !- Wind Direction {deg}
  ,                                       !- Sky Clearness
  No,                                     !- Rain Indicator
  No,                                     !- Snow Indicator
  21,                                     !- Day of Month
  7,                                      !- Month
  SummerDesignDay,                        !- Day Type
  No,                                     !- Daylight Saving Time Indicator
  Wetbulb,                                !- Humidity Condition Type
  ,                                       !- Humidity Condition Day Schedule Name
  23.1,                                   !- Wetbulb or DewPoint at Maximum Dry-Bulb {C}
  ,                                       !- Humidity Ratio at Maximum Dry-Bulb {kgWater/kgDryAir}
  ,                                       !- Enthalpy at Maximum Dry-Bulb {J/kg}
  DefaultMultipliers,                     !- Dry-Bulb Temperature Range Modifier Type
  ,                                       !- Dry-Bulb Temperature Range Modifier Day Schedule Name
  ASHRAETau,                              !- Solar Model Indicator
  ,                                       !- Beam Solar Day Schedule Name
  ,                                       !- Diffuse Solar Day Schedule Name
  0.541,                                  !- ASHRAE Clear Sky Optical Depth for Beam Irradiance {dimensionless}
  1.8;                                    !- ASHRAE Clear Sky Optical Depth for Diffuse Irradiance {dimensionless}

OS:SizingPeriod:DesignDay,
  {4aaeaf5c-703f-42e4-ae47-808867bad989}, !- Handle
  New.York-John.F.Kennedy.Intl.AP_NY_USA Ann Clg .4% Condns WB=>MDB, !- Name
  29.1,                                   !- Maximum Dry-Bulb Temperature {C}
  7.4,                                    !- Daily Dry-Bulb Temperature Range {deltaC}
  101241,                                 !- Barometric Pressure {Pa}
  5.6,                                    !- Wind Speed {m/s}
  230,                                    !- Wind Direction {deg}
  ,                                       !- Sky Clearness
  No,                                     !- Rain Indicator
  No,                                     !- Snow Indicator
  21,                                     !- Day of Month
  7,                                      !- Month
  SummerDesignDay,                        !- Day Type
  No,                                     !- Daylight Saving Time Indicator
  Wetbulb,                                !- Humidity Condition Type
  ,                                       !- Humidity Condition Day Schedule Name
  25,                                     !- Wetbulb or DewPoint at Maximum Dry-Bulb {C}
  ,                                       !- Humidity Ratio at Maximum Dry-Bulb {kgWater/kgDryAir}
  ,                                       !- Enthalpy at Maximum Dry-Bulb {J/kg}
  DefaultMultipliers,                     !- Dry-Bulb Temperature Range Modifier Type
  ,                                       !- Dry-Bulb Temperature Range Modifier Day Schedule Name
  ASHRAETau,                              !- Solar Model Indicator
  ,                                       !- Beam Solar Day Schedule Name
  ,                                       !- Diffuse Solar Day Schedule Name
  0.541,                                  !- ASHRAE Clear Sky Optical Depth for Beam Irradiance {dimensionless}
  1.8;                                    !- ASHRAE Clear Sky Optical Depth for Diffuse Irradiance {dimensionless}

OS:SizingPeriod:DesignDay,
  {07eabc37-5323-4d90-ad71-fe7a6f108043}, !- Handle
  New.York-John.F.Kennedy.Intl.AP_NY_USA Ann Htg 99.6% Condns DB, !- Name
  -10.7,                                  !- Maximum Dry-Bulb Temperature {C}
  0,                                      !- Daily Dry-Bulb Temperature Range {deltaC}
  101241,                                 !- Barometric Pressure {Pa}
  7.5,                                    !- Wind Speed {m/s}
  320,                                    !- Wind Direction {deg}
  0,                                      !- Sky Clearness
  No,                                     !- Rain Indicator
  No,                                     !- Snow Indicator
  21,                                     !- Day of Month
  1,                                      !- Month
  WinterDesignDay,                        !- Day Type
  No,                                     !- Daylight Saving Time Indicator
  Wetbulb,                                !- Humidity Condition Type
  ,                                       !- Humidity Condition Day Schedule Name
  -10.7,                                  !- Wetbulb or DewPoint at Maximum Dry-Bulb {C}
  ,                                       !- Humidity Ratio at Maximum Dry-Bulb {kgWater/kgDryAir}
  ,                                       !- Enthalpy at Maximum Dry-Bulb {J/kg}
  DefaultMultipliers,                     !- Dry-Bulb Temperature Range Modifier Type
  ,                                       !- Dry-Bulb Temperature Range Modifier Day Schedule Name
  ASHRAEClearSky;                         !- Solar Model Indicator

OS:Site:WaterMainsTemperature,
  {9ccef9b3-d521-4807-b525-05fee6ff115f}, !- Handle
  Correlation,                            !- Calculation Method
  ,                                       !- Temperature Schedule Name
  12.4666666666667,                       !- Annual Average Outdoor Air Temperature {C}
  25.2;                                   !- Maximum Difference In Monthly Average Outdoor Air Temperatures {deltaC}

OS:Site:GroundTemperature:Shallow,
  {e5504c7b-5fd7-456e-9ea1-3aad009c8627}, !- Handle
  6,                                      !- January Surface Ground Temperature {C}
  2.1,                                    !- February Surface Ground Temperature {C}
  1.1,                                    !- March Surface Ground Temperature {C}
  2,                                      !- April Surface Ground Temperature {C}
  7.2,                                    !- May Surface Ground Temperature {C}
  13.1,                                   !- June Surface Ground Temperature {C}
  18.7,                                   !- July Surface Ground Temperature {C}
  22.7,                                   !- August Surface Ground Temperature {C}
  23.9,                                   !- September Surface Ground Temperature {C}
  22,                                     !- October Surface Ground Temperature {C}
  17.5,                                   !- November Surface Ground Temperature {C}
  11.7;                                   !- December Surface Ground Temperature {C}

OS:Site:GroundTemperature:Deep,
  {0c3c6435-b141-4949-98d8-27556d31792e}, !- Handle
  11.8,                                   !- January Deep Ground Temperature {C}
  9,                                      !- February Deep Ground Temperature {C}
  7.2,                                    !- March Deep Ground Temperature {C}
  6.7,                                    !- April Deep Ground Temperature {C}
  7.7,                                    !- May Deep Ground Temperature {C}
  10.1,                                   !- June Deep Ground Temperature {C}
  13,                                     !- July Deep Ground Temperature {C}
  15.9,                                   !- August Deep Ground Temperature {C}
  17.8,                                   !- September Deep Ground Temperature {C}
  18.2,                                   !- October Deep Ground Temperature {C}
  17.1,                                   !- November Deep Ground Temperature {C}
  14.8;                                   !- December Deep Ground Temperature {C}

OS:Site:GroundTemperature:FCfactorMethod,
  {b4da934e-7926-4f16-ac12-c6c7f6dd3d2a}, !- Handle
  14,                                     !- January Ground Temperature {C}
  7.3,                                    !- February Ground Temperature {C}
  3.3,                                    !- March Ground Temperature {C}
  1.2,                                    !- April Ground Temperature {C}
  -0.2,                                   !- May Ground Temperature {C}
  5.6,                                    !- June Ground Temperature {C}
  10.9,                                   !- July Ground Temperature {C}
  16.1,                                   !- August Ground Temperature {C}
  21.7,                                   !- September Ground Temperature {C}
  25,                                     !- October Ground Temperature {C}
  24.8,                                   !- November Ground Temperature {C}
  19.9;                                   !- December Ground Temperature {C}

OS:Rendering:Color,
  {ae66badb-32ff-408a-a834-61453043f56d}, !- Handle
  Warehouse Bulk 1,                       !- Name
  41,                                     !- Rendering Red Value
  31,                                     !- Rendering Green Value
  169;                                    !- Rendering Blue Value

OS:Lights:Definition,
  {c7c4c4c9-593b-43ee-aa54-7c423d32d499}, !- Handle
  Warehouse Bulk Lights Definition,       !- Name
  Watts/Area,                             !- Design Level Calculation Method
  ,                                       !- Lighting Level {W}
  9.68751937503875,                       !- Watts per Space Floor Area {W/m2}
  ,                                       !- Watts per Person {W/person}
  0.42,                                   !- Fraction Radiant
  0.18,                                   !- Fraction Visible
  0;                                      !- Return Air Fraction

OS:Lights,
  {104ade28-fb2f-40dd-851e-3106c1d9aac4}, !- Handle
  Warehouse Bulk Lights,                  !- Name
  {c7c4c4c9-593b-43ee-aa54-7c423d32d499}, !- Lights Definition Name
  {aabbd8d8-a688-47dd-8dd9-7290bdad9599}, !- Space or SpaceType Name
  ,                                       !- Schedule Name
  1,                                      !- Fraction Replaceable
  ,                                       !- Multiplier
  General;                                !- End-Use Subcategory

OS:AdditionalProperties,
  {4cb741c9-9e06-4c82-a235-73b4c03c7d67}, !- Handle
  {c7c4c4c9-593b-43ee-aa54-7c423d32d499}, !- Object Name
  lpd_fraction_linear_fluorescent,        !- Feature Name 1
  Double,                                 !- Feature Data Type 1
  1;                                      !- Feature Value 1

OS:ElectricEquipment:Definition,
  {1ed196ff-f4f5-471d-a9bb-654b397d6108}, !- Handle
  Warehouse Bulk Elec Equip Definition,   !- Name
  Watts/Area,                             !- Design Level Calculation Method
  ,                                       !- Design Level {W}
  2.55841615086008,                       !- Watts per Space Floor Area {W/m2}
  ,                                       !- Watts per Person {W/person}
  0,                                      !- Fraction Latent
  0.5,                                    !- Fraction Radiant
  0;                                      !- Fraction Lost

OS:ElectricEquipment,
  {de3ac342-6e7c-4e97-9cd3-7afcbbafb5ff}, !- Handle
  Warehouse Bulk Elec Equip,              !- Name
  {1ed196ff-f4f5-471d-a9bb-654b397d6108}, !- Electric Equipment Definition Name
  {aabbd8d8-a688-47dd-8dd9-7290bdad9599}, !- Space or SpaceType Name
  ,                                       !- Schedule Name
  ,                                       !- Multiplier
  General;                                !- End-Use Subcategory

OS:DesignSpecification:OutdoorAir,
  {7b7801bc-0c1f-420a-bf44-24c180231423}, !- Handle
  Warehouse Bulk Ventilation,             !- Name
  Sum,                                    !- Outdoor Air Method
  ,                                       !- Outdoor Air Flow per Person {m3/s-person}
  0.000254,                               !- Outdoor Air Flow per Floor Area {m3/s-m2}
  ,                                       !- Outdoor Air Flow Rate {m3/s}
  ,                                       !- Outdoor Air Flow Air Changes per Hour {1/hr}
  ;                                       !- Outdoor Air Flow Rate Fraction Schedule Name

OS:DefaultScheduleSet,
  {6ff24552-69b8-449b-b43b-56873d330bbd}, !- Handle
  Warehouse Bulk Schedule Set,            !- Name
  ,                                       !- Hours of Operation Schedule Name
  {3b4ecd07-2618-4639-b88a-eb2f41c074ff}, !- Number of People Schedule Name
  {e7c6eb3a-8dfa-4c4b-96f2-5180365c7efe}, !- People Activity Level Schedule Name
  {9cbac3cf-ffff-46f6-a0c3-45e05334d406}, !- Lighting Schedule Name
  {9ef56949-956e-430a-b9fc-d262f3192d97}, !- Electric Equipment Schedule Name
  ,                                       !- Gas Equipment Schedule Name
  ,                                       !- Hot Water Equipment Schedule Name
  {ce9987fe-f3bf-4c7a-a9b8-a5e4d4eaf585}, !- Infiltration Schedule Name
  ,                                       !- Steam Equipment Schedule Name
  ;                                       !- Other Equipment Schedule Name

OS:Schedule:Ruleset,
  {3b4ecd07-2618-4639-b88a-eb2f41c074ff}, !- Handle
  Warehouse BLDG_OCC_SCH,                 !- Name
  {609f0800-e54e-494c-8fa9-678b7f7b0b9a}, !- Schedule Type Limits Name
  {ee655ef5-3855-409b-85d5-ec587325968e}, !- Default Day Schedule Name
  {53d95462-254c-40ce-88c8-f4aed009c72a}, !- Summer Design Day Schedule Name
  {8f93c0e4-8be3-4864-be88-b8a4aac6c575}; !- Winter Design Day Schedule Name

OS:Schedule:Day,
  {ee655ef5-3855-409b-85d5-ec587325968e}, !- Handle
  Warehouse BLDG_OCC_SCH Default,         !- Name
  {609f0800-e54e-494c-8fa9-678b7f7b0b9a}, !- Schedule Type Limits Name
  No,                                     !- Interpolate to Timestep
  24,                                     !- Hour 1
  0,                                      !- Minute 1
  0;                                      !- Value Until Time 1

OS:Schedule:Day,
  {8f93c0e4-8be3-4864-be88-b8a4aac6c575}, !- Handle
  Warehouse BLDG_OCC_SCH Winter Design Day, !- Name
  {609f0800-e54e-494c-8fa9-678b7f7b0b9a}, !- Schedule Type Limits Name
  No,                                     !- Interpolate to Timestep
  6,                                      !- Hour 1
  0,                                      !- Minute 1
  0,                                      !- Value Until Time 1
  7,                                      !- Hour 2
  0,                                      !- Minute 2
  0.11,                                   !- Value Until Time 2
  8,                                      !- Hour 3
  0,                                      !- Minute 3
  0.21,                                   !- Value Until Time 3
  12,                                     !- Hour 4
  0,                                      !- Minute 4
  1,                                      !- Value Until Time 4
  13,                                     !- Hour 5
  0,                                      !- Minute 5
  0.53,                                   !- Value Until Time 5
  17,                                     !- Hour 6
  0,                                      !- Minute 6
  1,                                      !- Value Until Time 6
  18,                                     !- Hour 7
  0,                                      !- Minute 7
  0.32,                                   !- Value Until Time 7
  24,                                     !- Hour 8
  0,                                      !- Minute 8
  0;                                      !- Value Until Time 8

OS:Schedule:Day,
  {53d95462-254c-40ce-88c8-f4aed009c72a}, !- Handle
  Warehouse BLDG_OCC_SCH Summer Design Day, !- Name
  {609f0800-e54e-494c-8fa9-678b7f7b0b9a}, !- Schedule Type Limits Name
  No,                                     !- Interpolate to Timestep
  6,                                      !- Hour 1
  0,                                      !- Minute 1
  0,                                      !- Value Until Time 1
  7,                                      !- Hour 2
  0,                                      !- Minute 2
  0.11,                                   !- Value Until Time 2
  8,                                      !- Hour 3
  0,                                      !- Minute 3
  0.21,                                   !- Value Until Time 3
  12,                                     !- Hour 4
  0,                                      !- Minute 4
  1,                                      !- Value Until Time 4
  13,                                     !- Hour 5
  0,                                      !- Minute 5
  0.53,                                   !- Value Until Time 5
  17,                                     !- Hour 6
  0,                                      !- Minute 6
  1,                                      !- Value Until Time 6
  18,                                     !- Hour 7
  0,                                      !- Minute 7
  0.32,                                   !- Value Until Time 7
  24,                                     !- Hour 8
  0,                                      !- Minute 8
  0;                                      !- Value Until Time 8

OS:Schedule:Rule,
  {68791349-307e-4140-b46b-b3c74d76e6c8}, !- Handle
  Schedule Rule 1,                        !- Name
  {3b4ecd07-2618-4639-b88a-eb2f41c074ff}, !- Schedule Ruleset Name
  0,                                      !- Rule Order
  {a14de674-c746-4116-bf52-d2a5faff6877}, !- Day Schedule Name
  ,                                       !- Apply Sunday
  Yes,                                    !- Apply Monday
  Yes,                                    !- Apply Tuesday
  Yes,                                    !- Apply Wednesday
  Yes,                                    !- Apply Thursday
  Yes,                                    !- Apply Friday
  ,                                       !- Apply Saturday
  DateRange,                              !- Date Specification Type
  1,                                      !- Start Month
  1,                                      !- Start Day
  12,                                     !- End Month
  31;                                     !- End Day

OS:Schedule:Day,
  {a14de674-c746-4116-bf52-d2a5faff6877}, !- Handle
  Warehouse BLDG_OCC_SCH WntrDsn|SmrDsn|Wkdy Day, !- Name
  {609f0800-e54e-494c-8fa9-678b7f7b0b9a}, !- Schedule Type Limits Name
  No,                                     !- Interpolate to Timestep
  6,                                      !- Hour 1
  0,                                      !- Minute 1
  0,                                      !- Value Until Time 1
  7,                                      !- Hour 2
  0,                                      !- Minute 2
  0.11,                                   !- Value Until Time 2
  8,                                      !- Hour 3
  0,                                      !- Minute 3
  0.21,                                   !- Value Until Time 3
  12,                                     !- Hour 4
  0,                                      !- Minute 4
  1,                                      !- Value Until Time 4
  13,                                     !- Hour 5
  0,                                      !- Minute 5
  0.53,                                   !- Value Until Time 5
  17,                                     !- Hour 6
  0,                                      !- Minute 6
  1,                                      !- Value Until Time 6
  18,                                     !- Hour 7
  0,                                      !- Minute 7
  0.32,                                   !- Value Until Time 7
  24,                                     !- Hour 8
  0,                                      !- Minute 8
  0;                                      !- Value Until Time 8

OS:ScheduleTypeLimits,
  {609f0800-e54e-494c-8fa9-678b7f7b0b9a}, !- Handle
  Fractional,                             !- Name
  0,                                      !- Lower Limit Value
  1,                                      !- Upper Limit Value
  Continuous;                             !- Numeric Type

OS:Schedule:Ruleset,
  {e7c6eb3a-8dfa-4c4b-96f2-5180365c7efe}, !- Handle
  Warehouse Office Activity Schedule,     !- Name
  {9787cbe3-c9f3-4284-985e-595eec3bee36}, !- Schedule Type Limits Name
  {bc78b491-d3d8-4fb4-83d5-c21f52040e71}, !- Default Day Schedule Name
  {682130fd-4378-4752-83a9-2ebc621573b8}, !- Summer Design Day Schedule Name
  {50b8e62d-7243-4aaf-adc3-8cc5e221a603}; !- Winter Design Day Schedule Name

OS:Schedule:Day,
  {bc78b491-d3d8-4fb4-83d5-c21f52040e71}, !- Handle
  Warehouse Office Activity Schedule Default, !- Name
  {9787cbe3-c9f3-4284-985e-595eec3bee36}, !- Schedule Type Limits Name
  No,                                     !- Interpolate to Timestep
  24,                                     !- Hour 1
  0,                                      !- Minute 1
  131.85;                                 !- Value Until Time 1

OS:Schedule:Day,
  {50b8e62d-7243-4aaf-adc3-8cc5e221a603}, !- Handle
  Warehouse Office Activity Schedule Winter Design Day, !- Name
  {9787cbe3-c9f3-4284-985e-595eec3bee36}, !- Schedule Type Limits Name
  No,                                     !- Interpolate to Timestep
  24,                                     !- Hour 1
  0,                                      !- Minute 1
  131.85;                                 !- Value Until Time 1

OS:Schedule:Day,
  {682130fd-4378-4752-83a9-2ebc621573b8}, !- Handle
  Warehouse Office Activity Schedule Summer Design Day, !- Name
  {9787cbe3-c9f3-4284-985e-595eec3bee36}, !- Schedule Type Limits Name
  No,                                     !- Interpolate to Timestep
  24,                                     !- Hour 1
  0,                                      !- Minute 1
  131.85;                                 !- Value Until Time 1

OS:ScheduleTypeLimits,
  {9787cbe3-c9f3-4284-985e-595eec3bee36}, !- Handle
  ActivityLevel,                          !- Name
  0,                                      !- Lower Limit Value
  ,                                       !- Upper Limit Value
  Continuous,                             !- Numeric Type
  ActivityLevel;                          !- Unit Type

OS:Schedule:Ruleset,
  {9cbac3cf-ffff-46f6-a0c3-45e05334d406}, !- Handle
  Warehouse BLDG_LIGHT_STORAGE_SCH,       !- Name
  {609f0800-e54e-494c-8fa9-678b7f7b0b9a}, !- Schedule Type Limits Name
  {ad735baa-54af-46a2-8571-08b407dabcca}, !- Default Day Schedule Name
  {02ca2420-70fa-4eb0-868c-c3499e46ab56}, !- Summer Design Day Schedule Name
  {b209c26f-6532-4498-bb06-a3c2d48d62c0}; !- Winter Design Day Schedule Name

OS:Schedule:Day,
  {ad735baa-54af-46a2-8571-08b407dabcca}, !- Handle
  Warehouse BLDG_LIGHT_STORAGE_SCH Default, !- Name
  {609f0800-e54e-494c-8fa9-678b7f7b0b9a}, !- Schedule Type Limits Name
  No,                                     !- Interpolate to Timestep
  24,                                     !- Hour 1
  0,                                      !- Minute 1
  0.1;                                    !- Value Until Time 1

OS:Schedule:Day,
  {02ca2420-70fa-4eb0-868c-c3499e46ab56}, !- Handle
  Warehouse BLDG_LIGHT_STORAGE_SCH Summer Design Day, !- Name
  {609f0800-e54e-494c-8fa9-678b7f7b0b9a}, !- Schedule Type Limits Name
  No,                                     !- Interpolate to Timestep
  24,                                     !- Hour 1
  0,                                      !- Minute 1
  1;                                      !- Value Until Time 1

OS:Schedule:Rule,
  {45baf479-abf2-4e06-a63b-ebab7e2daa13}, !- Handle
  Schedule Rule 2,                        !- Name
  {9cbac3cf-ffff-46f6-a0c3-45e05334d406}, !- Schedule Ruleset Name
  0,                                      !- Rule Order
  {1f421899-5a08-45bb-83b8-99ac0be0910d}, !- Day Schedule Name
  ,                                       !- Apply Sunday
  Yes,                                    !- Apply Monday
  Yes,                                    !- Apply Tuesday
  Yes,                                    !- Apply Wednesday
  Yes,                                    !- Apply Thursday
  Yes,                                    !- Apply Friday
  ,                                       !- Apply Saturday
  DateRange,                              !- Date Specification Type
  1,                                      !- Start Month
  1,                                      !- Start Day
  12,                                     !- End Month
  31;                                     !- End Day

OS:Schedule:Day,
  {1f421899-5a08-45bb-83b8-99ac0be0910d}, !- Handle
  Warehouse BLDG_LIGHT_STORAGE_SCH Wkdy Day, !- Name
  {609f0800-e54e-494c-8fa9-678b7f7b0b9a}, !- Schedule Type Limits Name
  No,                                     !- Interpolate to Timestep
  7,                                      !- Hour 1
  0,                                      !- Minute 1
  0.1,                                    !- Value Until Time 1
  8,                                      !- Hour 2
  0,                                      !- Minute 2
  0.6,                                    !- Value Until Time 2
  9,                                      !- Hour 3
  0,                                      !- Minute 3
  0.75,                                   !- Value Until Time 3
  16,                                     !- Hour 4
  0,                                      !- Minute 4
  0.85,                                   !- Value Until Time 4
  17,                                     !- Hour 5
  0,                                      !- Minute 5
  0.75,                                   !- Value Until Time 5
  18,                                     !- Hour 6
  0,                                      !- Minute 6
  0.6,                                    !- Value Until Time 6
  24,                                     !- Hour 7
  0,                                      !- Minute 7
  0.1;                                    !- Value Until Time 7

OS:Schedule:Day,
  {b209c26f-6532-4498-bb06-a3c2d48d62c0}, !- Handle
  Warehouse BLDG_LIGHT_STORAGE_SCH Winter Design Day, !- Name
  {609f0800-e54e-494c-8fa9-678b7f7b0b9a}, !- Schedule Type Limits Name
  No,                                     !- Interpolate to Timestep
  24,                                     !- Hour 1
  0,                                      !- Minute 1
  0;                                      !- Value Until Time 1

OS:Schedule:Ruleset,
  {9ef56949-956e-430a-b9fc-d262f3192d97}, !- Handle
  Warehouse Bldg Equip,                   !- Name
  {609f0800-e54e-494c-8fa9-678b7f7b0b9a}, !- Schedule Type Limits Name
  {93d70217-265f-4e68-b3f9-01bef225e13c}, !- Default Day Schedule Name
  {47975ef4-a8a5-42ec-9a1b-be0ed2fcb66e}, !- Summer Design Day Schedule Name
  {112dd3e5-c23a-46bf-9eef-4ea2a056d4cb}; !- Winter Design Day Schedule Name

OS:Schedule:Day,
  {93d70217-265f-4e68-b3f9-01bef225e13c}, !- Handle
  Warehouse Bldg Equip Default,           !- Name
  {609f0800-e54e-494c-8fa9-678b7f7b0b9a}, !- Schedule Type Limits Name
  No,                                     !- Interpolate to Timestep
  24,                                     !- Hour 1
  0,                                      !- Minute 1
  0.25;                                   !- Value Until Time 1

OS:Schedule:Day,
  {47975ef4-a8a5-42ec-9a1b-be0ed2fcb66e}, !- Handle
  Warehouse Bldg Equip Summer Design Day, !- Name
  {609f0800-e54e-494c-8fa9-678b7f7b0b9a}, !- Schedule Type Limits Name
  No,                                     !- Interpolate to Timestep
  8,                                      !- Hour 1
  0,                                      !- Minute 1
  0.25,                                   !- Value Until Time 1
  17,                                     !- Hour 2
  0,                                      !- Minute 2
  1,                                      !- Value Until Time 2
  24,                                     !- Hour 3
  0,                                      !- Minute 3
  0.25;                                   !- Value Until Time 3

OS:Schedule:Rule,
  {fb25b4f4-9033-446f-9d4e-fdf3e2aaad6b}, !- Handle
  Schedule Rule 3,                        !- Name
  {9ef56949-956e-430a-b9fc-d262f3192d97}, !- Schedule Ruleset Name
  1,                                      !- Rule Order
  {35752510-47d2-4756-b399-e72949b6ab32}, !- Day Schedule Name
  ,                                       !- Apply Sunday
  Yes,                                    !- Apply Monday
  Yes,                                    !- Apply Tuesday
  Yes,                                    !- Apply Wednesday
  Yes,                                    !- Apply Thursday
  Yes,                                    !- Apply Friday
  ,                                       !- Apply Saturday
  DateRange,                              !- Date Specification Type
  1,                                      !- Start Month
  1,                                      !- Start Day
  12,                                     !- End Month
  31;                                     !- End Day

OS:Schedule:Day,
  {35752510-47d2-4756-b399-e72949b6ab32}, !- Handle
  Warehouse Bldg Equip Wkdy Day,          !- Name
  {609f0800-e54e-494c-8fa9-678b7f7b0b9a}, !- Schedule Type Limits Name
  No,                                     !- Interpolate to Timestep
  8,                                      !- Hour 1
  0,                                      !- Minute 1
  0.25,                                   !- Value Until Time 1
  17,                                     !- Hour 2
  0,                                      !- Minute 2
  1,                                      !- Value Until Time 2
  24,                                     !- Hour 3
  0,                                      !- Minute 3
  0.25;                                   !- Value Until Time 3

OS:Schedule:Rule,
  {ebb18f21-ae32-4869-a83e-90bbbcebd112}, !- Handle
  Schedule Rule 4,                        !- Name
  {9ef56949-956e-430a-b9fc-d262f3192d97}, !- Schedule Ruleset Name
  0,                                      !- Rule Order
  {5364d920-ff2d-4593-8da3-5f76f25d57bb}, !- Day Schedule Name
  Yes,                                    !- Apply Sunday
  ,                                       !- Apply Monday
  ,                                       !- Apply Tuesday
  ,                                       !- Apply Wednesday
  ,                                       !- Apply Thursday
  ,                                       !- Apply Friday
  Yes,                                    !- Apply Saturday
  DateRange,                              !- Date Specification Type
  1,                                      !- Start Month
  1,                                      !- Start Day
  12,                                     !- End Month
  31;                                     !- End Day

OS:Schedule:Day,
  {5364d920-ff2d-4593-8da3-5f76f25d57bb}, !- Handle
  Warehouse Bldg Equip Wknd|Hol Day,      !- Name
  {609f0800-e54e-494c-8fa9-678b7f7b0b9a}, !- Schedule Type Limits Name
  No,                                     !- Interpolate to Timestep
  24,                                     !- Hour 1
  0,                                      !- Minute 1
  0.25;                                   !- Value Until Time 1

OS:Schedule:Day,
  {112dd3e5-c23a-46bf-9eef-4ea2a056d4cb}, !- Handle
  Warehouse Bldg Equip Winter Design Day, !- Name
  {609f0800-e54e-494c-8fa9-678b7f7b0b9a}, !- Schedule Type Limits Name
  No,                                     !- Interpolate to Timestep
  8,                                      !- Hour 1
  0,                                      !- Minute 1
  0.25,                                   !- Value Until Time 1
  17,                                     !- Hour 2
  0,                                      !- Minute 2
  1,                                      !- Value Until Time 2
  24,                                     !- Hour 3
  0,                                      !- Minute 3
  0.25;                                   !- Value Until Time 3

OS:Schedule:Ruleset,
  {ce9987fe-f3bf-4c7a-a9b8-a5e4d4eaf585}, !- Handle
  Warehouse Bulk Infil Schedule,          !- Name
  {609f0800-e54e-494c-8fa9-678b7f7b0b9a}, !- Schedule Type Limits Name
  {da88617f-2d1e-43b2-a38e-bd2946e28af9}; !- Default Day Schedule Name

OS:Schedule:Day,
  {da88617f-2d1e-43b2-a38e-bd2946e28af9}, !- Handle
  Schedule Day 9,                         !- Name
  {609f0800-e54e-494c-8fa9-678b7f7b0b9a}, !- Schedule Type Limits Name
  ,                                       !- Interpolate to Timestep
  24,                                     !- Hour 1
  0,                                      !- Minute 1
  0;                                      !- Value Until Time 1

OS:Schedule:Rule,
  {070e7251-46f8-4bbe-b9b0-6b1ac8587afc}, !- Handle
  Schedule Rule 5,                        !- Name
  {ce9987fe-f3bf-4c7a-a9b8-a5e4d4eaf585}, !- Schedule Ruleset Name
  1,                                      !- Rule Order
  {c375dd7f-8b69-459f-854f-c28636f7a3ae}, !- Day Schedule Name
  ,                                       !- Apply Sunday
  Yes,                                    !- Apply Monday
  Yes,                                    !- Apply Tuesday
  Yes,                                    !- Apply Wednesday
  Yes,                                    !- Apply Thursday
  Yes,                                    !- Apply Friday
  ,                                       !- Apply Saturday
  DateRange,                              !- Date Specification Type
  1,                                      !- Start Month
  1,                                      !- Start Day
  12,                                     !- End Month
  31;                                     !- End Day

OS:Schedule:Day,
  {c375dd7f-8b69-459f-854f-c28636f7a3ae}, !- Handle
  Warehouse Bulk Infil Schedule Wkdy Day, !- Name
  {609f0800-e54e-494c-8fa9-678b7f7b0b9a}, !- Schedule Type Limits Name
  No,                                     !- Interpolate to Timestep
  8,                                      !- Hour 1
  0,                                      !- Minute 1
  0.765,                                  !- Value Until Time 1
  12,                                     !- Hour 2
  0,                                      !- Minute 2
  1,                                      !- Value Until Time 2
  13,                                     !- Hour 3
  0,                                      !- Minute 3
  0.765,                                  !- Value Until Time 3
  17,                                     !- Hour 4
  0,                                      !- Minute 4
  1,                                      !- Value Until Time 4
  24,                                     !- Hour 5
  0,                                      !- Minute 5
  0.765;                                  !- Value Until Time 5

OS:Schedule:Rule,
  {247d0608-6ba1-4f9e-8d7b-e1aef9b91c6a}, !- Handle
  Schedule Rule 6,                        !- Name
  {ce9987fe-f3bf-4c7a-a9b8-a5e4d4eaf585}, !- Schedule Ruleset Name
  0,                                      !- Rule Order
  {8a0a5ed0-278a-4ab7-890d-5e7b2579ef58}, !- Day Schedule Name
  Yes,                                    !- Apply Sunday
  ,                                       !- Apply Monday
  ,                                       !- Apply Tuesday
  ,                                       !- Apply Wednesday
  ,                                       !- Apply Thursday
  ,                                       !- Apply Friday
  Yes,                                    !- Apply Saturday
  DateRange,                              !- Date Specification Type
  1,                                      !- Start Month
  1,                                      !- Start Day
  12,                                     !- End Month
  31;                                     !- End Day

OS:Schedule:Day,
  {8a0a5ed0-278a-4ab7-890d-5e7b2579ef58}, !- Handle
  Warehouse Bulk Infil Schedule Wknd Day, !- Name
  {609f0800-e54e-494c-8fa9-678b7f7b0b9a}, !- Schedule Type Limits Name
  No,                                     !- Interpolate to Timestep
  24,                                     !- Hour 1
  0,                                      !- Minute 1
  0.765;                                  !- Value Until Time 1

OS:ThermostatSetpoint:DualSetpoint,
  {c76f9767-5989-4fe2-9a58-869acd57176a}, !- Handle
  Warehouse Bulk Thermostat,              !- Name
  {0580c80a-8390-4615-a9d7-42fb4ac9d3fc}, !- Heating Setpoint Temperature Schedule Name
  {578daef1-dbc5-4133-bd86-3bda95792df3}; !- Cooling Setpoint Temperature Schedule Name

OS:Schedule:Ruleset,
  {0580c80a-8390-4615-a9d7-42fb4ac9d3fc}, !- Handle
  Warehouse Bulk Storage Heating Setpoint Schedule, !- Name
  {7de50edb-590b-4574-afa8-79e2abed652b}, !- Schedule Type Limits Name
  {fa050f55-54af-4d79-bfc6-a798178a2a09}, !- Default Day Schedule Name
  {10c03f44-f87d-4785-8d79-04c2f236a972}, !- Summer Design Day Schedule Name
  {448b0c5a-d07a-4884-ba61-01f0dc235a49}; !- Winter Design Day Schedule Name

OS:Schedule:Day,
  {fa050f55-54af-4d79-bfc6-a798178a2a09}, !- Handle
  Warehouse Bulk Storage Heating Setpoint Schedule Default, !- Name
  {7de50edb-590b-4574-afa8-79e2abed652b}, !- Schedule Type Limits Name
  No,                                     !- Interpolate to Timestep
  24,                                     !- Hour 1
  0,                                      !- Minute 1
  10;                                     !- Value Until Time 1

OS:Schedule:Day,
  {448b0c5a-d07a-4884-ba61-01f0dc235a49}, !- Handle
  Warehouse Bulk Storage Heating Setpoint Schedule Winter Design Day, !- Name
  {7de50edb-590b-4574-afa8-79e2abed652b}, !- Schedule Type Limits Name
  No,                                     !- Interpolate to Timestep
  24,                                     !- Hour 1
  0,                                      !- Minute 1
  10;                                     !- Value Until Time 1

OS:Schedule:Day,
  {10c03f44-f87d-4785-8d79-04c2f236a972}, !- Handle
  Warehouse Bulk Storage Heating Setpoint Schedule Summer Design Day, !- Name
  {7de50edb-590b-4574-afa8-79e2abed652b}, !- Schedule Type Limits Name
  No,                                     !- Interpolate to Timestep
  24,                                     !- Hour 1
  0,                                      !- Minute 1
  10;                                     !- Value Until Time 1

OS:ScheduleTypeLimits,
  {7de50edb-590b-4574-afa8-79e2abed652b}, !- Handle
  Temperature,                            !- Name
  ,                                       !- Lower Limit Value
  ,                                       !- Upper Limit Value
  Continuous,                             !- Numeric Type
  Temperature;                            !- Unit Type

OS:Schedule:Ruleset,
  {578daef1-dbc5-4133-bd86-3bda95792df3}, !- Handle
  Warehouse ClgSetp BulkStorage,          !- Name
  {7de50edb-590b-4574-afa8-79e2abed652b}, !- Schedule Type Limits Name
  {45a8aa95-81f2-4177-91bd-315a691ec984}, !- Default Day Schedule Name
  {b30c440b-51b7-462c-b180-809e84c6ffd1}, !- Summer Design Day Schedule Name
  {c6fd3636-9922-4878-a97e-9312a2a280fe}; !- Winter Design Day Schedule Name

OS:Schedule:Day,
  {45a8aa95-81f2-4177-91bd-315a691ec984}, !- Handle
  Warehouse ClgSetp BulkStorage Default,  !- Name
  {7de50edb-590b-4574-afa8-79e2abed652b}, !- Schedule Type Limits Name
  No,                                     !- Interpolate to Timestep
  24,                                     !- Hour 1
  0,                                      !- Minute 1
  50;                                     !- Value Until Time 1

OS:Schedule:Day,
  {c6fd3636-9922-4878-a97e-9312a2a280fe}, !- Handle
  Warehouse ClgSetp BulkStorage Winter Design Day, !- Name
  {7de50edb-590b-4574-afa8-79e2abed652b}, !- Schedule Type Limits Name
  No,                                     !- Interpolate to Timestep
  24,                                     !- Hour 1
  0,                                      !- Minute 1
  50;                                     !- Value Until Time 1

OS:Schedule:Day,
  {b30c440b-51b7-462c-b180-809e84c6ffd1}, !- Handle
  Warehouse ClgSetp BulkStorage Summer Design Day, !- Name
  {7de50edb-590b-4574-afa8-79e2abed652b}, !- Schedule Type Limits Name
  No,                                     !- Interpolate to Timestep
  24,                                     !- Hour 1
  0,                                      !- Minute 1
  50;                                     !- Value Until Time 1

OS:Rendering:Color,
  {da3d938e-2dee-4603-ba57-b1afb60ffc4f}, !- Handle
  Warehouse Fine 1,                       !- Name
  120,                                    !- Rendering Red Value
  149,                                    !- Rendering Green Value
  230;                                    !- Rendering Blue Value

OS:Lights:Definition,
  {a0343679-bd62-4ab7-9624-2ede615287eb}, !- Handle
  Warehouse Fine Lights Definition,       !- Name
  Watts/Area,                             !- Design Level Calculation Method
  ,                                       !- Lighting Level {W}
  15.0694745833936,                       !- Watts per Space Floor Area {W/m2}
  ,                                       !- Watts per Person {W/person}
  0.42,                                   !- Fraction Radiant
  0.18,                                   !- Fraction Visible
  0;                                      !- Return Air Fraction

OS:Lights,
  {4a6e7feb-442f-42e4-bc2a-a7f2ddfcdd49}, !- Handle
  Warehouse Fine Lights,                  !- Name
  {a0343679-bd62-4ab7-9624-2ede615287eb}, !- Lights Definition Name
  {fa494797-3b47-43b7-8d83-65371f4bbb13}, !- Space or SpaceType Name
  ,                                       !- Schedule Name
  1,                                      !- Fraction Replaceable
  ,                                       !- Multiplier
  General;                                !- End-Use Subcategory

OS:AdditionalProperties,
  {0eddf6a5-da4f-4911-971a-5eb3635c8201}, !- Handle
  {a0343679-bd62-4ab7-9624-2ede615287eb}, !- Object Name
  lpd_fraction_linear_fluorescent,        !- Feature Name 1
  Double,                                 !- Feature Data Type 1
  1;                                      !- Feature Value 1

OS:DesignSpecification:OutdoorAir,
  {d84b1df6-a814-497e-8e45-d5bcb1bd26b0}, !- Handle
  Warehouse Fine Ventilation,             !- Name
  Sum,                                    !- Outdoor Air Method
  ,                                       !- Outdoor Air Flow per Person {m3/s-person}
  0.000254,                               !- Outdoor Air Flow per Floor Area {m3/s-m2}
  ,                                       !- Outdoor Air Flow Rate {m3/s}
  ,                                       !- Outdoor Air Flow Air Changes per Hour {1/hr}
  ;                                       !- Outdoor Air Flow Rate Fraction Schedule Name

OS:DefaultScheduleSet,
  {6957be69-eac2-4f23-ab1f-49c27933896c}, !- Handle
  Warehouse Fine Schedule Set,            !- Name
  ,                                       !- Hours of Operation Schedule Name
  {3b4ecd07-2618-4639-b88a-eb2f41c074ff}, !- Number of People Schedule Name
  {e7c6eb3a-8dfa-4c4b-96f2-5180365c7efe}, !- People Activity Level Schedule Name
  {9cbac3cf-ffff-46f6-a0c3-45e05334d406}, !- Lighting Schedule Name
  {9ef56949-956e-430a-b9fc-d262f3192d97}, !- Electric Equipment Schedule Name
  ,                                       !- Gas Equipment Schedule Name
  ,                                       !- Hot Water Equipment Schedule Name
  {ca1641bb-6a0b-47e2-bf55-bdcdf4cf26eb}, !- Infiltration Schedule Name
  ,                                       !- Steam Equipment Schedule Name
  ;                                       !- Other Equipment Schedule Name

OS:Schedule:Ruleset,
  {ca1641bb-6a0b-47e2-bf55-bdcdf4cf26eb}, !- Handle
  Warehouse Fine Infil Schedule,          !- Name
  {609f0800-e54e-494c-8fa9-678b7f7b0b9a}, !- Schedule Type Limits Name
  {4826785e-52e1-4ce9-8a5f-6d7a35d5b53f}; !- Default Day Schedule Name

OS:Schedule:Day,
  {4826785e-52e1-4ce9-8a5f-6d7a35d5b53f}, !- Handle
  Schedule Day 14,                        !- Name
  {609f0800-e54e-494c-8fa9-678b7f7b0b9a}, !- Schedule Type Limits Name
  ,                                       !- Interpolate to Timestep
  24,                                     !- Hour 1
  0,                                      !- Minute 1
  0;                                      !- Value Until Time 1

OS:Schedule:Rule,
  {d76cf31a-ac1d-4e10-84fe-1e0611e989f1}, !- Handle
  Schedule Rule 7,                        !- Name
  {ca1641bb-6a0b-47e2-bf55-bdcdf4cf26eb}, !- Schedule Ruleset Name
  1,                                      !- Rule Order
  {647ee82d-7ceb-42da-a5e8-d88794b5548c}, !- Day Schedule Name
  ,                                       !- Apply Sunday
  Yes,                                    !- Apply Monday
  Yes,                                    !- Apply Tuesday
  Yes,                                    !- Apply Wednesday
  Yes,                                    !- Apply Thursday
  Yes,                                    !- Apply Friday
  ,                                       !- Apply Saturday
  DateRange,                              !- Date Specification Type
  1,                                      !- Start Month
  1,                                      !- Start Day
  12,                                     !- End Month
  31;                                     !- End Day

OS:Schedule:Day,
  {647ee82d-7ceb-42da-a5e8-d88794b5548c}, !- Handle
  Warehouse Fine Infil Schedule Wkdy Day, !- Name
  {609f0800-e54e-494c-8fa9-678b7f7b0b9a}, !- Schedule Type Limits Name
  No,                                     !- Interpolate to Timestep
  9,                                      !- Hour 1
  0,                                      !- Minute 1
  1,                                      !- Value Until Time 1
  16,                                     !- Hour 2
  0,                                      !- Minute 2
  0.5,                                    !- Value Until Time 2
  24,                                     !- Hour 3
  0,                                      !- Minute 3
  1;                                      !- Value Until Time 3

OS:Schedule:Rule,
  {61c7fc7e-79d2-4122-9abb-51f7244994c5}, !- Handle
  Schedule Rule 8,                        !- Name
  {ca1641bb-6a0b-47e2-bf55-bdcdf4cf26eb}, !- Schedule Ruleset Name
  0,                                      !- Rule Order
  {ed1c1d94-d87f-45d3-9f23-07438bf48880}, !- Day Schedule Name
  Yes,                                    !- Apply Sunday
  ,                                       !- Apply Monday
  ,                                       !- Apply Tuesday
  ,                                       !- Apply Wednesday
  ,                                       !- Apply Thursday
  ,                                       !- Apply Friday
  Yes,                                    !- Apply Saturday
  DateRange,                              !- Date Specification Type
  1,                                      !- Start Month
  1,                                      !- Start Day
  12,                                     !- End Month
  31;                                     !- End Day

OS:Schedule:Day,
  {ed1c1d94-d87f-45d3-9f23-07438bf48880}, !- Handle
  Warehouse Fine Infil Schedule Wknd Day, !- Name
  {609f0800-e54e-494c-8fa9-678b7f7b0b9a}, !- Schedule Type Limits Name
  No,                                     !- Interpolate to Timestep
  24,                                     !- Hour 1
  0,                                      !- Minute 1
  1;                                      !- Value Until Time 1

OS:ThermostatSetpoint:DualSetpoint,
  {76bea83a-6788-44bd-82e3-d80e45a0b5b4}, !- Handle
  Warehouse Fine Thermostat,              !- Name
  {54972f02-4758-4f95-b29f-64686095a2ec}, !- Heating Setpoint Temperature Schedule Name
  {5333dabc-0a15-42f5-930d-04e1fea7173a}; !- Cooling Setpoint Temperature Schedule Name

OS:Schedule:Ruleset,
  {54972f02-4758-4f95-b29f-64686095a2ec}, !- Handle
  Warehouse Fine Storage Heating Setpoint Schedule, !- Name
  {7de50edb-590b-4574-afa8-79e2abed652b}, !- Schedule Type Limits Name
  {659578d8-e3f1-41ae-9f8e-d5ae7d021db5}, !- Default Day Schedule Name
  {084e64cf-c431-449e-b2b1-7b87a0a47c3e}, !- Summer Design Day Schedule Name
  {129abf15-1a98-47f1-b8ad-fcd8fc924e36}; !- Winter Design Day Schedule Name

OS:Schedule:Day,
  {659578d8-e3f1-41ae-9f8e-d5ae7d021db5}, !- Handle
  Warehouse Fine Storage Heating Setpoint Schedule Default, !- Name
  {7de50edb-590b-4574-afa8-79e2abed652b}, !- Schedule Type Limits Name
  No,                                     !- Interpolate to Timestep
  24,                                     !- Hour 1
  0,                                      !- Minute 1
  15.56;                                  !- Value Until Time 1

OS:Schedule:Day,
  {129abf15-1a98-47f1-b8ad-fcd8fc924e36}, !- Handle
  Warehouse Fine Storage Heating Setpoint Schedule Winter Design Day, !- Name
  {7de50edb-590b-4574-afa8-79e2abed652b}, !- Schedule Type Limits Name
  No,                                     !- Interpolate to Timestep
  24,                                     !- Hour 1
  0,                                      !- Minute 1
  15.56;                                  !- Value Until Time 1

OS:Schedule:Day,
  {084e64cf-c431-449e-b2b1-7b87a0a47c3e}, !- Handle
  Warehouse Fine Storage Heating Setpoint Schedule Summer Design Day, !- Name
  {7de50edb-590b-4574-afa8-79e2abed652b}, !- Schedule Type Limits Name
  No,                                     !- Interpolate to Timestep
  24,                                     !- Hour 1
  0,                                      !- Minute 1
  15.56;                                  !- Value Until Time 1

OS:Schedule:Ruleset,
  {5333dabc-0a15-42f5-930d-04e1fea7173a}, !- Handle
  Warehouse Fine Storage Cooling Setpoint Schedule, !- Name
  {7de50edb-590b-4574-afa8-79e2abed652b}, !- Schedule Type Limits Name
  {db817b96-5cc8-480d-8f28-192e73e4e75d}, !- Default Day Schedule Name
  {9c73a7ef-734f-4f90-9900-effbd8f24762}, !- Summer Design Day Schedule Name
  {09510e75-b0c6-45a1-b494-8e0695662340}; !- Winter Design Day Schedule Name

OS:Schedule:Day,
  {db817b96-5cc8-480d-8f28-192e73e4e75d}, !- Handle
  Warehouse Fine Storage Cooling Setpoint Schedule Default, !- Name
  {7de50edb-590b-4574-afa8-79e2abed652b}, !- Schedule Type Limits Name
  No,                                     !- Interpolate to Timestep
  24,                                     !- Hour 1
  0,                                      !- Minute 1
  26.7;                                   !- Value Until Time 1

OS:Schedule:Day,
  {09510e75-b0c6-45a1-b494-8e0695662340}, !- Handle
  Warehouse Fine Storage Cooling Setpoint Schedule Winter Design Day, !- Name
  {7de50edb-590b-4574-afa8-79e2abed652b}, !- Schedule Type Limits Name
  No,                                     !- Interpolate to Timestep
  24,                                     !- Hour 1
  0,                                      !- Minute 1
  26.7;                                   !- Value Until Time 1

OS:Schedule:Day,
  {9c73a7ef-734f-4f90-9900-effbd8f24762}, !- Handle
  Warehouse Fine Storage Cooling Setpoint Schedule Summer Design Day, !- Name
  {7de50edb-590b-4574-afa8-79e2abed652b}, !- Schedule Type Limits Name
  No,                                     !- Interpolate to Timestep
  24,                                     !- Hour 1
  0,                                      !- Minute 1
  26.7;                                   !- Value Until Time 1

OS:Rendering:Color,
  {64856380-adbe-48c6-84d3-53bb6b6671a5}, !- Handle
  Warehouse Office 1,                     !- Name
  120,                                    !- Rendering Red Value
  230,                                    !- Rendering Green Value
  199;                                    !- Rendering Blue Value

OS:People:Definition,
  {0c6bf4e6-1d54-4f2b-b003-592155fa7d4a}, !- Handle
  Warehouse Office People Definition,     !- Name
  People/Area,                            !- Number of People Calculation Method
  ,                                       !- Number of People {people}
  0.0210972644167511,                     !- People per Space Floor Area {person/m2}
  ,                                       !- Space Floor Area per Person {m2/person}
  0.3;                                    !- Fraction Radiant

OS:People,
  {eba98d71-d873-4660-a1e0-93c87f8b71f5}, !- Handle
  Warehouse Office People,                !- Name
  {0c6bf4e6-1d54-4f2b-b003-592155fa7d4a}, !- People Definition Name
  {626ccb3f-df17-4651-ba00-0696cb5a3ca7}, !- Space or SpaceType Name
  ,                                       !- Number of People Schedule Name
  ,                                       !- Activity Level Schedule Name
  ,                                       !- Surface Name/Angle Factor List Name
  {0191bd1d-575e-4219-b59d-d7c828e7ad01}, !- Work Efficiency Schedule Name
  {3fa18f4c-3f58-4b0b-8757-6e42ca44a94e}, !- Clothing Insulation Schedule Name
  {61b15eb7-98d4-413d-bc21-ad01bf139d67}, !- Air Velocity Schedule Name
  1;                                      !- Multiplier

OS:Schedule:Ruleset,
  {3fa18f4c-3f58-4b0b-8757-6e42ca44a94e}, !- Handle
  Clothing Schedule,                      !- Name
  {582e21f1-0bbf-4e40-92aa-7246d5a8d566}, !- Schedule Type Limits Name
  {36e3405b-3738-4bb0-9632-e64e789b0c6a}; !- Default Day Schedule Name

OS:Schedule:Day,
  {36e3405b-3738-4bb0-9632-e64e789b0c6a}, !- Handle
  Clothing Schedule Default Winter Clothes, !- Name
  {582e21f1-0bbf-4e40-92aa-7246d5a8d566}, !- Schedule Type Limits Name
  ,                                       !- Interpolate to Timestep
  24,                                     !- Hour 1
  0,                                      !- Minute 1
  1;                                      !- Value Until Time 1

OS:Schedule:Rule,
  {76924d46-a176-4b30-b0b3-af81bf6c6725}, !- Handle
  Schedule Rule 9,                        !- Name
  {3fa18f4c-3f58-4b0b-8757-6e42ca44a94e}, !- Schedule Ruleset Name
  0,                                      !- Rule Order
  {92b9e93a-eb0b-4124-8b81-da4b64dd45ce}, !- Day Schedule Name
  ,                                       !- Apply Sunday
  ,                                       !- Apply Monday
  ,                                       !- Apply Tuesday
  ,                                       !- Apply Wednesday
  ,                                       !- Apply Thursday
  ,                                       !- Apply Friday
  ,                                       !- Apply Saturday
  DateRange,                              !- Date Specification Type
  5,                                      !- Start Month
  1,                                      !- Start Day
  9,                                      !- End Month
  30;                                     !- End Day

OS:Schedule:Day,
  {92b9e93a-eb0b-4124-8b81-da4b64dd45ce}, !- Handle
  Clothing Schedule Summer Clothes,       !- Name
  {582e21f1-0bbf-4e40-92aa-7246d5a8d566}, !- Schedule Type Limits Name
  ,                                       !- Interpolate to Timestep
  24,                                     !- Hour 1
  0,                                      !- Minute 1
  0.5;                                    !- Value Until Time 1

OS:ScheduleTypeLimits,
  {582e21f1-0bbf-4e40-92aa-7246d5a8d566}, !- Handle
  ClothingInsulation,                     !- Name
  0,                                      !- Lower Limit Value
  ,                                       !- Upper Limit Value
  Continuous,                             !- Numeric Type
  ClothingInsulation;                     !- Unit Type

OS:Schedule:Ruleset,
  {61b15eb7-98d4-413d-bc21-ad01bf139d67}, !- Handle
  Air Velocity Schedule,                  !- Name
  {3dcfe645-195b-469e-94ad-845b41db5396}, !- Schedule Type Limits Name
  {c3ef1629-5b07-48c4-90c8-e8ed8b70b2c1}; !- Default Day Schedule Name

OS:Schedule:Day,
  {c3ef1629-5b07-48c4-90c8-e8ed8b70b2c1}, !- Handle
  Air Velocity Schedule Default,          !- Name
  {3dcfe645-195b-469e-94ad-845b41db5396}, !- Schedule Type Limits Name
  ,                                       !- Interpolate to Timestep
  24,                                     !- Hour 1
  0,                                      !- Minute 1
  0.2;                                    !- Value Until Time 1

OS:ScheduleTypeLimits,
  {3dcfe645-195b-469e-94ad-845b41db5396}, !- Handle
  Velocity,                               !- Name
  0,                                      !- Lower Limit Value
  ,                                       !- Upper Limit Value
  Continuous,                             !- Numeric Type
  Velocity;                               !- Unit Type

OS:Schedule:Ruleset,
  {0191bd1d-575e-4219-b59d-d7c828e7ad01}, !- Handle
  Work Efficiency Schedule,               !- Name
  {609f0800-e54e-494c-8fa9-678b7f7b0b9a}, !- Schedule Type Limits Name
  {27ae861d-1cee-42b5-9e30-28d6d541e1dc}; !- Default Day Schedule Name

OS:Schedule:Day,
  {27ae861d-1cee-42b5-9e30-28d6d541e1dc}, !- Handle
  Work Efficiency Schedule Default,       !- Name
  {609f0800-e54e-494c-8fa9-678b7f7b0b9a}, !- Schedule Type Limits Name
  ,                                       !- Interpolate to Timestep
  24,                                     !- Hour 1
  0,                                      !- Minute 1
  0;                                      !- Value Until Time 1

OS:Lights:Definition,
  {779983eb-6e20-4f1f-9765-3fa08819735e}, !- Handle
  Warehouse Office Lights Definition,     !- Name
  Watts/Area,                             !- Design Level Calculation Method
  ,                                       !- Lighting Level {W}
  10.7639104167097,                       !- Watts per Space Floor Area {W/m2}
  ,                                       !- Watts per Person {W/person}
  0.37,                                   !- Fraction Radiant
  0.18,                                   !- Fraction Visible
  0;                                      !- Return Air Fraction

OS:Lights,
  {adc9b57e-c74f-4455-910d-b59592d71956}, !- Handle
  Warehouse Office Lights,                !- Name
  {779983eb-6e20-4f1f-9765-3fa08819735e}, !- Lights Definition Name
  {626ccb3f-df17-4651-ba00-0696cb5a3ca7}, !- Space or SpaceType Name
  ,                                       !- Schedule Name
  1,                                      !- Fraction Replaceable
  ,                                       !- Multiplier
  General;                                !- End-Use Subcategory

OS:AdditionalProperties,
  {1130f231-68d4-45bd-93dc-6cfbf3c891e9}, !- Handle
  {779983eb-6e20-4f1f-9765-3fa08819735e}, !- Object Name
  lpd_fraction_linear_fluorescent,        !- Feature Name 1
  Double,                                 !- Feature Data Type 1
  1;                                      !- Feature Value 1

OS:ElectricEquipment:Definition,
  {b1fa5a42-3c70-4ff7-acc5-9609a5b0f12e}, !- Handle
  Warehouse Office Elec Equip Definition, !- Name
  Watts/Area,                             !- Design Level Calculation Method
  ,                                       !- Design Level {W}
  8.07293281253229,                       !- Watts per Space Floor Area {W/m2}
  ,                                       !- Watts per Person {W/person}
  0,                                      !- Fraction Latent
  0.5,                                    !- Fraction Radiant
  0;                                      !- Fraction Lost

OS:ElectricEquipment,
  {b2a5908e-da4f-49ce-8da7-0761ec2cb746}, !- Handle
  Warehouse Office Elec Equip,            !- Name
  {b1fa5a42-3c70-4ff7-acc5-9609a5b0f12e}, !- Electric Equipment Definition Name
  {626ccb3f-df17-4651-ba00-0696cb5a3ca7}, !- Space or SpaceType Name
  ,                                       !- Schedule Name
  ,                                       !- Multiplier
  General;                                !- End-Use Subcategory

OS:DesignSpecification:OutdoorAir,
  {5d57cb3a-e9b6-435e-877d-4913ac1a0722}, !- Handle
  Warehouse Office Ventilation,           !- Name
  Sum,                                    !- Outdoor Air Method
  0.009438948864,                         !- Outdoor Air Flow per Person {m3/s-person}
  ,                                       !- Outdoor Air Flow per Floor Area {m3/s-m2}
  ,                                       !- Outdoor Air Flow Rate {m3/s}
  ,                                       !- Outdoor Air Flow Air Changes per Hour {1/hr}
  ;                                       !- Outdoor Air Flow Rate Fraction Schedule Name

OS:DefaultScheduleSet,
  {2fe3e9d0-d07b-423c-83ef-1877d3445459}, !- Handle
  Warehouse Office Schedule Set,          !- Name
  ,                                       !- Hours of Operation Schedule Name
  {3b4ecd07-2618-4639-b88a-eb2f41c074ff}, !- Number of People Schedule Name
  {e7c6eb3a-8dfa-4c4b-96f2-5180365c7efe}, !- People Activity Level Schedule Name
  {62c50073-3fc4-4c7d-bce5-9da64c5e7deb}, !- Lighting Schedule Name
  {3eb12a45-39dd-47d8-8b1f-86c4affa7993}, !- Electric Equipment Schedule Name
  ,                                       !- Gas Equipment Schedule Name
  ,                                       !- Hot Water Equipment Schedule Name
  {7780602c-2085-4202-baa7-6e04e19e67b9}, !- Infiltration Schedule Name
  ,                                       !- Steam Equipment Schedule Name
  ;                                       !- Other Equipment Schedule Name

OS:Schedule:Ruleset,
  {62c50073-3fc4-4c7d-bce5-9da64c5e7deb}, !- Handle
  Warehouse BLDG_LIGHT_OFFICE_SCH,        !- Name
  {609f0800-e54e-494c-8fa9-678b7f7b0b9a}, !- Schedule Type Limits Name
  {d5345621-ea39-4b67-8ece-64d8fca8a08d}, !- Default Day Schedule Name
  {f72d1bb5-6147-49ca-b8f5-f4a2bc9c7b4d}, !- Summer Design Day Schedule Name
  {ecedb775-6b8f-4987-a9e0-ad5b9c3f7028}; !- Winter Design Day Schedule Name

OS:Schedule:Day,
  {d5345621-ea39-4b67-8ece-64d8fca8a08d}, !- Handle
  Warehouse BLDG_LIGHT_OFFICE_SCH Default, !- Name
  {609f0800-e54e-494c-8fa9-678b7f7b0b9a}, !- Schedule Type Limits Name
  No,                                     !- Interpolate to Timestep
  24,                                     !- Hour 1
  0,                                      !- Minute 1
  0.18;                                   !- Value Until Time 1

OS:Schedule:Day,
  {f72d1bb5-6147-49ca-b8f5-f4a2bc9c7b4d}, !- Handle
  Warehouse BLDG_LIGHT_OFFICE_SCH Summer Design Day, !- Name
  {609f0800-e54e-494c-8fa9-678b7f7b0b9a}, !- Schedule Type Limits Name
  No,                                     !- Interpolate to Timestep
  24,                                     !- Hour 1
  0,                                      !- Minute 1
  1;                                      !- Value Until Time 1

OS:Schedule:Rule,
  {2ec1ce06-cf3e-44a6-a223-469dba12a5e3}, !- Handle
  Schedule Rule 10,                       !- Name
  {62c50073-3fc4-4c7d-bce5-9da64c5e7deb}, !- Schedule Ruleset Name
  0,                                      !- Rule Order
  {05fc94a5-b074-4b75-b304-873e679f7aea}, !- Day Schedule Name
  ,                                       !- Apply Sunday
  Yes,                                    !- Apply Monday
  Yes,                                    !- Apply Tuesday
  Yes,                                    !- Apply Wednesday
  Yes,                                    !- Apply Thursday
  Yes,                                    !- Apply Friday
  ,                                       !- Apply Saturday
  DateRange,                              !- Date Specification Type
  1,                                      !- Start Month
  1,                                      !- Start Day
  12,                                     !- End Month
  31;                                     !- End Day

OS:Schedule:Day,
  {05fc94a5-b074-4b75-b304-873e679f7aea}, !- Handle
  Warehouse BLDG_LIGHT_OFFICE_SCH Wkdy Day, !- Name
  {609f0800-e54e-494c-8fa9-678b7f7b0b9a}, !- Schedule Type Limits Name
  No,                                     !- Interpolate to Timestep
  6,                                      !- Hour 1
  0,                                      !- Minute 1
  0.18,                                   !- Value Until Time 1
  7,                                      !- Hour 2
  0,                                      !- Minute 2
  0.196742,                               !- Value Until Time 2
  8,                                      !- Hour 3
  0,                                      !- Minute 3
  0.359268,                               !- Value Until Time 3
  12,                                     !- Hour 4
  0,                                      !- Minute 4
  0.658658,                               !- Value Until Time 4
  13,                                     !- Hour 5
  0,                                      !- Minute 5
  0.581672,                               !- Value Until Time 5
  17,                                     !- Hour 6
  0,                                      !- Minute 6
  0.658658,                               !- Value Until Time 6
  18,                                     !- Hour 7
  0,                                      !- Minute 7
  0.521794,                               !- Value Until Time 7
  24,                                     !- Hour 8
  0,                                      !- Minute 8
  0.18;                                   !- Value Until Time 8

OS:Schedule:Day,
  {ecedb775-6b8f-4987-a9e0-ad5b9c3f7028}, !- Handle
  Warehouse BLDG_LIGHT_OFFICE_SCH Winter Design Day, !- Name
  {609f0800-e54e-494c-8fa9-678b7f7b0b9a}, !- Schedule Type Limits Name
  No,                                     !- Interpolate to Timestep
  24,                                     !- Hour 1
  0,                                      !- Minute 1
  0;                                      !- Value Until Time 1

OS:Schedule:Ruleset,
  {3eb12a45-39dd-47d8-8b1f-86c4affa7993}, !- Handle
  Warehouse Office_Plug_SCH,              !- Name
  {609f0800-e54e-494c-8fa9-678b7f7b0b9a}, !- Schedule Type Limits Name
  {0ac965b7-f19b-4cb2-888c-4cf117f9f9f1}, !- Default Day Schedule Name
  {47d385c7-3913-4b53-933a-2856afb95bb3}, !- Summer Design Day Schedule Name
  {e874e1c1-7031-47d8-a86f-a8ccfaa84bab}; !- Winter Design Day Schedule Name

OS:Schedule:Day,
  {0ac965b7-f19b-4cb2-888c-4cf117f9f9f1}, !- Handle
  Warehouse Office_Plug_SCH Default,      !- Name
  {609f0800-e54e-494c-8fa9-678b7f7b0b9a}, !- Schedule Type Limits Name
  No,                                     !- Interpolate to Timestep
  24,                                     !- Hour 1
  0,                                      !- Minute 1
  0.25545;                                !- Value Until Time 1

OS:Schedule:Day,
  {47d385c7-3913-4b53-933a-2856afb95bb3}, !- Handle
  Warehouse Office_Plug_SCH Summer Design Day, !- Name
  {609f0800-e54e-494c-8fa9-678b7f7b0b9a}, !- Schedule Type Limits Name
  No,                                     !- Interpolate to Timestep
  24,                                     !- Hour 1
  0,                                      !- Minute 1
  1;                                      !- Value Until Time 1

OS:Schedule:Rule,
  {def17896-1e6a-4138-abc8-ec8254fb70cd}, !- Handle
  Schedule Rule 11,                       !- Name
  {3eb12a45-39dd-47d8-8b1f-86c4affa7993}, !- Schedule Ruleset Name
  0,                                      !- Rule Order
  {38c6c663-5aad-4191-958c-daad72ef9b38}, !- Day Schedule Name
  ,                                       !- Apply Sunday
  Yes,                                    !- Apply Monday
  Yes,                                    !- Apply Tuesday
  Yes,                                    !- Apply Wednesday
  Yes,                                    !- Apply Thursday
  Yes,                                    !- Apply Friday
  ,                                       !- Apply Saturday
  DateRange,                              !- Date Specification Type
  1,                                      !- Start Month
  1,                                      !- Start Day
  12,                                     !- End Month
  31;                                     !- End Day

OS:Schedule:Day,
  {38c6c663-5aad-4191-958c-daad72ef9b38}, !- Handle
  Warehouse Office_Plug_SCH Wkdy Day,     !- Name
  {609f0800-e54e-494c-8fa9-678b7f7b0b9a}, !- Schedule Type Limits Name
  No,                                     !- Interpolate to Timestep
  6,                                      !- Hour 1
  0,                                      !- Minute 1
  0.25545,                                !- Value Until Time 1
  7,                                      !- Hour 2
  0,                                      !- Minute 2
  0.2908065,                              !- Value Until Time 2
  8,                                      !- Hour 3
  0,                                      !- Minute 3
  0.4846775,                              !- Value Until Time 3
  17,                                     !- Hour 4
  0,                                      !- Minute 4
  0.969355,                               !- Value Until Time 4
  18,                                     !- Hour 5
  0,                                      !- Minute 5
  0.4846775,                              !- Value Until Time 5
  24,                                     !- Hour 6
  0,                                      !- Minute 6
  0.25545;                                !- Value Until Time 6

OS:Schedule:Day,
  {e874e1c1-7031-47d8-a86f-a8ccfaa84bab}, !- Handle
  Warehouse Office_Plug_SCH Winter Design Day, !- Name
  {609f0800-e54e-494c-8fa9-678b7f7b0b9a}, !- Schedule Type Limits Name
  No,                                     !- Interpolate to Timestep
  24,                                     !- Hour 1
  0,                                      !- Minute 1
  0;                                      !- Value Until Time 1

OS:Schedule:Ruleset,
  {7780602c-2085-4202-baa7-6e04e19e67b9}, !- Handle
  Warehouse Office Infil Schedule,        !- Name
  {609f0800-e54e-494c-8fa9-678b7f7b0b9a}, !- Schedule Type Limits Name
  {6d098b57-b845-49da-acd6-22755414577c}; !- Default Day Schedule Name

OS:Schedule:Day,
  {6d098b57-b845-49da-acd6-22755414577c}, !- Handle
  Schedule Day 23,                        !- Name
  {609f0800-e54e-494c-8fa9-678b7f7b0b9a}, !- Schedule Type Limits Name
  ,                                       !- Interpolate to Timestep
  24,                                     !- Hour 1
  0,                                      !- Minute 1
  0;                                      !- Value Until Time 1

OS:Schedule:Rule,
  {7c56f82f-bb30-4893-a977-079cb853fadf}, !- Handle
  Schedule Rule 12,                       !- Name
  {7780602c-2085-4202-baa7-6e04e19e67b9}, !- Schedule Ruleset Name
  1,                                      !- Rule Order
  {cb9eb170-e2bd-471f-9fab-d4d06604ba79}, !- Day Schedule Name
  ,                                       !- Apply Sunday
  Yes,                                    !- Apply Monday
  Yes,                                    !- Apply Tuesday
  Yes,                                    !- Apply Wednesday
  Yes,                                    !- Apply Thursday
  Yes,                                    !- Apply Friday
  ,                                       !- Apply Saturday
  DateRange,                              !- Date Specification Type
  1,                                      !- Start Month
  1,                                      !- Start Day
  12,                                     !- End Month
  31;                                     !- End Day

OS:Schedule:Day,
  {cb9eb170-e2bd-471f-9fab-d4d06604ba79}, !- Handle
  Warehouse Office Infil Schedule Wkdy Day, !- Name
  {609f0800-e54e-494c-8fa9-678b7f7b0b9a}, !- Schedule Type Limits Name
  No,                                     !- Interpolate to Timestep
  9,                                      !- Hour 1
  0,                                      !- Minute 1
  1,                                      !- Value Until Time 1
  16,                                     !- Hour 2
  0,                                      !- Minute 2
  0.5,                                    !- Value Until Time 2
  24,                                     !- Hour 3
  0,                                      !- Minute 3
  1;                                      !- Value Until Time 3

OS:Schedule:Rule,
  {4fd254a3-007a-4b35-936e-bab2e26457aa}, !- Handle
  Schedule Rule 13,                       !- Name
  {7780602c-2085-4202-baa7-6e04e19e67b9}, !- Schedule Ruleset Name
  0,                                      !- Rule Order
  {0bab31ec-d79d-4485-b054-41ec4b58ae24}, !- Day Schedule Name
  Yes,                                    !- Apply Sunday
  ,                                       !- Apply Monday
  ,                                       !- Apply Tuesday
  ,                                       !- Apply Wednesday
  ,                                       !- Apply Thursday
  ,                                       !- Apply Friday
  Yes,                                    !- Apply Saturday
  DateRange,                              !- Date Specification Type
  1,                                      !- Start Month
  1,                                      !- Start Day
  12,                                     !- End Month
  31;                                     !- End Day

OS:Schedule:Day,
  {0bab31ec-d79d-4485-b054-41ec4b58ae24}, !- Handle
  Warehouse Office Infil Schedule Wknd Day, !- Name
  {609f0800-e54e-494c-8fa9-678b7f7b0b9a}, !- Schedule Type Limits Name
  No,                                     !- Interpolate to Timestep
  24,                                     !- Hour 1
  0,                                      !- Minute 1
  1;                                      !- Value Until Time 1

OS:ThermostatSetpoint:DualSetpoint,
  {9e772a91-6199-40fb-9749-d8479631516e}, !- Handle
  Warehouse Office Thermostat,            !- Name
  {a27b7f9e-3af8-4cef-9082-1ed9bc71e743}, !- Heating Setpoint Temperature Schedule Name
  {4faeab23-5e0b-43dc-ba65-7e206e0de3a0}; !- Cooling Setpoint Temperature Schedule Name

OS:Schedule:Ruleset,
  {a27b7f9e-3af8-4cef-9082-1ed9bc71e743}, !- Handle
  Warehouse HtgSetp,                      !- Name
  {7de50edb-590b-4574-afa8-79e2abed652b}, !- Schedule Type Limits Name
  {30db3eab-1604-4904-9453-99f6348903d1}, !- Default Day Schedule Name
  {e75dba42-6906-46e8-afb4-8930545cfd97}, !- Summer Design Day Schedule Name
  {6c34314a-3913-40b0-8a32-1bfb8868b064}; !- Winter Design Day Schedule Name

OS:Schedule:Day,
  {30db3eab-1604-4904-9453-99f6348903d1}, !- Handle
  Warehouse HtgSetp Default,              !- Name
  {7de50edb-590b-4574-afa8-79e2abed652b}, !- Schedule Type Limits Name
  No,                                     !- Interpolate to Timestep
  6,                                      !- Hour 1
  0,                                      !- Minute 1
  15.6,                                   !- Value Until Time 1
  18,                                     !- Hour 2
  0,                                      !- Minute 2
  21.1,                                   !- Value Until Time 2
  24,                                     !- Hour 3
  0,                                      !- Minute 3
  15.6;                                   !- Value Until Time 3

OS:Schedule:Rule,
  {6b8be65f-22ec-4e2d-8f23-ede18a08b803}, !- Handle
  Schedule Rule 14,                       !- Name
  {a27b7f9e-3af8-4cef-9082-1ed9bc71e743}, !- Schedule Ruleset Name
  1,                                      !- Rule Order
  {32143da7-2412-4209-aacc-cf42821c37e0}, !- Day Schedule Name
  ,                                       !- Apply Sunday
  ,                                       !- Apply Monday
  ,                                       !- Apply Tuesday
  ,                                       !- Apply Wednesday
  ,                                       !- Apply Thursday
  ,                                       !- Apply Friday
  Yes,                                    !- Apply Saturday
  DateRange,                              !- Date Specification Type
  1,                                      !- Start Month
  1,                                      !- Start Day
  12,                                     !- End Month
  31;                                     !- End Day

OS:Schedule:Day,
  {32143da7-2412-4209-aacc-cf42821c37e0}, !- Handle
  Warehouse HtgSetp Sat Day,              !- Name
  {7de50edb-590b-4574-afa8-79e2abed652b}, !- Schedule Type Limits Name
  No,                                     !- Interpolate to Timestep
  6,                                      !- Hour 1
  0,                                      !- Minute 1
  15.6,                                   !- Value Until Time 1
  18,                                     !- Hour 2
  0,                                      !- Minute 2
  21.1,                                   !- Value Until Time 2
  24,                                     !- Hour 3
  0,                                      !- Minute 3
  15.6;                                   !- Value Until Time 3

OS:Schedule:Rule,
  {150b754d-24cc-4b4b-9f87-a2f8acc5e84d}, !- Handle
  Schedule Rule 15,                       !- Name
  {a27b7f9e-3af8-4cef-9082-1ed9bc71e743}, !- Schedule Ruleset Name
  0,                                      !- Rule Order
  {50473dd4-f933-442d-b6a3-c87bc8842dab}, !- Day Schedule Name
  Yes,                                    !- Apply Sunday
  ,                                       !- Apply Monday
  ,                                       !- Apply Tuesday
  ,                                       !- Apply Wednesday
  ,                                       !- Apply Thursday
  ,                                       !- Apply Friday
  ,                                       !- Apply Saturday
  DateRange,                              !- Date Specification Type
  1,                                      !- Start Month
  1,                                      !- Start Day
  12,                                     !- End Month
  31;                                     !- End Day

OS:Schedule:Day,
  {50473dd4-f933-442d-b6a3-c87bc8842dab}, !- Handle
  Warehouse HtgSetp Sun Day,              !- Name
  {7de50edb-590b-4574-afa8-79e2abed652b}, !- Schedule Type Limits Name
  No,                                     !- Interpolate to Timestep
  24,                                     !- Hour 1
  0,                                      !- Minute 1
  15.6;                                   !- Value Until Time 1

OS:Schedule:Day,
  {6c34314a-3913-40b0-8a32-1bfb8868b064}, !- Handle
  Warehouse HtgSetp Winter Design Day,    !- Name
  {7de50edb-590b-4574-afa8-79e2abed652b}, !- Schedule Type Limits Name
  No,                                     !- Interpolate to Timestep
  6,                                      !- Hour 1
  0,                                      !- Minute 1
  15.6,                                   !- Value Until Time 1
  7,                                      !- Hour 2
  0,                                      !- Minute 2
  17.8,                                   !- Value Until Time 2
  8,                                      !- Hour 3
  0,                                      !- Minute 3
  20,                                     !- Value Until Time 3
  18,                                     !- Hour 4
  0,                                      !- Minute 4
  21,                                     !- Value Until Time 4
  24,                                     !- Hour 5
  0,                                      !- Minute 5
  15.6;                                   !- Value Until Time 5

OS:Schedule:Day,
  {e75dba42-6906-46e8-afb4-8930545cfd97}, !- Handle
  Warehouse HtgSetp Summer Design Day,    !- Name
  {7de50edb-590b-4574-afa8-79e2abed652b}, !- Schedule Type Limits Name
  No,                                     !- Interpolate to Timestep
  6,                                      !- Hour 1
  0,                                      !- Minute 1
  15.6,                                   !- Value Until Time 1
  7,                                      !- Hour 2
  0,                                      !- Minute 2
  17.8,                                   !- Value Until Time 2
  8,                                      !- Hour 3
  0,                                      !- Minute 3
  20,                                     !- Value Until Time 3
  18,                                     !- Hour 4
  0,                                      !- Minute 4
  21,                                     !- Value Until Time 4
  24,                                     !- Hour 5
  0,                                      !- Minute 5
  15.6;                                   !- Value Until Time 5

OS:Schedule:Ruleset,
  {4faeab23-5e0b-43dc-ba65-7e206e0de3a0}, !- Handle
  Warehouse ClgSetp,                      !- Name
  {7de50edb-590b-4574-afa8-79e2abed652b}, !- Schedule Type Limits Name
  {e59b8cce-4413-4cad-b299-77e924c795a1}, !- Default Day Schedule Name
  {80dde3cd-3f91-4e69-810f-8f527829890f}, !- Summer Design Day Schedule Name
  {f253ff12-3948-4e25-a6f8-fd60f7e3ac01}; !- Winter Design Day Schedule Name

OS:Schedule:Day,
  {e59b8cce-4413-4cad-b299-77e924c795a1}, !- Handle
  Warehouse ClgSetp Default,              !- Name
  {7de50edb-590b-4574-afa8-79e2abed652b}, !- Schedule Type Limits Name
  No,                                     !- Interpolate to Timestep
  6,                                      !- Hour 1
  0,                                      !- Minute 1
  29.4,                                   !- Value Until Time 1
  18,                                     !- Hour 2
  0,                                      !- Minute 2
  23.9,                                   !- Value Until Time 2
  24,                                     !- Hour 3
  0,                                      !- Minute 3
  29.4;                                   !- Value Until Time 3

OS:Schedule:Rule,
  {9172e2d0-c1c7-425f-b9cf-694400217d54}, !- Handle
  Schedule Rule 16,                       !- Name
  {4faeab23-5e0b-43dc-ba65-7e206e0de3a0}, !- Schedule Ruleset Name
  0,                                      !- Rule Order
  {6b72b0d4-cfe7-4eaa-9e05-a7627fd85702}, !- Day Schedule Name
  Yes,                                    !- Apply Sunday
  ,                                       !- Apply Monday
  ,                                       !- Apply Tuesday
  ,                                       !- Apply Wednesday
  ,                                       !- Apply Thursday
  ,                                       !- Apply Friday
  ,                                       !- Apply Saturday
  DateRange,                              !- Date Specification Type
  1,                                      !- Start Month
  1,                                      !- Start Day
  12,                                     !- End Month
  31;                                     !- End Day

OS:Schedule:Day,
  {6b72b0d4-cfe7-4eaa-9e05-a7627fd85702}, !- Handle
  Warehouse ClgSetp Sun Day,              !- Name
  {7de50edb-590b-4574-afa8-79e2abed652b}, !- Schedule Type Limits Name
  No,                                     !- Interpolate to Timestep
  24,                                     !- Hour 1
  0,                                      !- Minute 1
  29.4;                                   !- Value Until Time 1

OS:Schedule:Day,
  {f253ff12-3948-4e25-a6f8-fd60f7e3ac01}, !- Handle
  Warehouse ClgSetp Winter Design Day,    !- Name
  {7de50edb-590b-4574-afa8-79e2abed652b}, !- Schedule Type Limits Name
  No,                                     !- Interpolate to Timestep
  6,                                      !- Hour 1
  0,                                      !- Minute 1
  29.4,                                   !- Value Until Time 1
  7,                                      !- Hour 2
  0,                                      !- Minute 2
  27.8,                                   !- Value Until Time 2
  8,                                      !- Hour 3
  0,                                      !- Minute 3
  25.6,                                   !- Value Until Time 3
  18,                                     !- Hour 4
  0,                                      !- Minute 4
  23.9,                                   !- Value Until Time 4
  24,                                     !- Hour 5
  0,                                      !- Minute 5
  29.4;                                   !- Value Until Time 5

OS:Schedule:Day,
  {80dde3cd-3f91-4e69-810f-8f527829890f}, !- Handle
  Warehouse ClgSetp Summer Design Day,    !- Name
  {7de50edb-590b-4574-afa8-79e2abed652b}, !- Schedule Type Limits Name
  No,                                     !- Interpolate to Timestep
  6,                                      !- Hour 1
  0,                                      !- Minute 1
  29.4,                                   !- Value Until Time 1
  7,                                      !- Hour 2
  0,                                      !- Minute 2
  27.8,                                   !- Value Until Time 2
  8,                                      !- Hour 3
  0,                                      !- Minute 3
  25.6,                                   !- Value Until Time 3
  18,                                     !- Hour 4
  0,                                      !- Minute 4
  23.9,                                   !- Value Until Time 4
  24,                                     !- Hour 5
  0,                                      !- Minute 5
  29.4;                                   !- Value Until Time 5

OS:SpaceInfiltration:DesignFlowRate,
  {a7bafa1b-2fc9-4c2f-b878-018835d82c0b}, !- Handle
  Zone1 Office Infiltration,              !- Name
  {12c3d4a0-20ec-4e1f-8040-e70cdfba4a69}, !- Space or SpaceType Name
  {7780602c-2085-4202-baa7-6e04e19e67b9}, !- Schedule Name
  Flow/ExteriorArea,                      !- Design Flow Rate Calculation Method
  ,                                       !- Design Flow Rate {m3/s}
  ,                                       !- Flow per Space Floor Area {m3/s-m2}
  0.0010252321013,                        !- Flow per Exterior Surface Area {m3/s-m2}
  ,                                       !- Air Changes per Hour {1/hr}
  0,                                      !- Constant Term Coefficient
  0,                                      !- Temperature Term Coefficient
  0.224,                                  !- Velocity Term Coefficient
  0;                                      !- Velocity Squared Term Coefficient

OS:SpaceInfiltration:DesignFlowRate,
  {8623d735-3884-4bea-8c18-208bcd4ccb37}, !- Handle
  Zone2 Fine Storage Infiltration,        !- Name
  {cdd6a95f-f907-4c0e-817d-962525d358d0}, !- Space or SpaceType Name
  {ca1641bb-6a0b-47e2-bf55-bdcdf4cf26eb}, !- Schedule Name
  Flow/ExteriorArea,                      !- Design Flow Rate Calculation Method
  ,                                       !- Design Flow Rate {m3/s}
  ,                                       !- Flow per Space Floor Area {m3/s-m2}
  0.0003620806774,                        !- Flow per Exterior Surface Area {m3/s-m2}
  ,                                       !- Air Changes per Hour {1/hr}
  0,                                      !- Constant Term Coefficient
  0,                                      !- Temperature Term Coefficient
  0.224,                                  !- Velocity Term Coefficient
  0;                                      !- Velocity Squared Term Coefficient

OS:SpaceInfiltration:DesignFlowRate,
  {64b34a81-abd2-41b4-bd24-49920b2b86a7}, !- Handle
  Zone3 Bulk Storage Infiltration,        !- Name
  {39655c19-15b3-4081-92c2-4613ae84d8e6}, !- Space or SpaceType Name
  {ce9987fe-f3bf-4c7a-a9b8-a5e4d4eaf585}, !- Schedule Name
  Flow/ExteriorArea,                      !- Design Flow Rate Calculation Method
  ,                                       !- Design Flow Rate {m3/s}
  ,                                       !- Flow per Space Floor Area {m3/s-m2}
  0.0003394913589,                        !- Flow per Exterior Surface Area {m3/s-m2}
  ,                                       !- Air Changes per Hour {1/hr}
  0,                                      !- Constant Term Coefficient
  0,                                      !- Temperature Term Coefficient
  0.224,                                  !- Velocity Term Coefficient
  0;                                      !- Velocity Squared Term Coefficient

OS:SpaceInfiltration:DesignFlowRate,
  {aa364d07-d143-431c-9dd4-b28e7874458b}, !- Handle
  2.95 80.0 ft2 metal coiling Door Infiltration, !- Name
  {39655c19-15b3-4081-92c2-4613ae84d8e6}, !- Space or SpaceType Name
  {ce9987fe-f3bf-4c7a-a9b8-a5e4d4eaf585}, !- Schedule Name
  Flow/Space,                             !- Design Flow Rate Calculation Method
  0.0549469324445497,                     !- Design Flow Rate {m3/s}
  ,                                       !- Flow per Space Floor Area {m3/s-m2}
  ,                                       !- Flow per Exterior Surface Area {m3/s-m2}
  ,                                       !- Air Changes per Hour {1/hr}
  0,                                      !- Constant Term Coefficient
  0,                                      !- Temperature Term Coefficient
  0.224,                                  !- Velocity Term Coefficient
  0;                                      !- Velocity Squared Term Coefficient

OS:SpaceInfiltration:DesignFlowRate,
  {6ae9d2c1-ac61-430f-89fa-c5383b3cae41}, !- Handle
  8.85 80.0 ft2 rollup Door Infiltration, !- Name
  {39655c19-15b3-4081-92c2-4613ae84d8e6}, !- Space or SpaceType Name
  {ce9987fe-f3bf-4c7a-a9b8-a5e4d4eaf585}, !- Schedule Name
  Flow/Space,                             !- Design Flow Rate Calculation Method
  0.0149855270303317,                     !- Design Flow Rate {m3/s}
  ,                                       !- Flow per Space Floor Area {m3/s-m2}
  ,                                       !- Flow per Exterior Surface Area {m3/s-m2}
  ,                                       !- Air Changes per Hour {1/hr}
  0,                                      !- Constant Term Coefficient
  0,                                      !- Temperature Term Coefficient
  0.224,                                  !- Velocity Term Coefficient
  0;                                      !- Velocity Squared Term Coefficient

OS:SpaceInfiltration:DesignFlowRate,
  {4168abb6-edab-43e0-95be-98736b1822b9}, !- Handle
  3.2 80.0 ft2 open Door Infiltration,    !- Name
  {39655c19-15b3-4081-92c2-4613ae84d8e6}, !- Space or SpaceType Name
  {ce9987fe-f3bf-4c7a-a9b8-a5e4d4eaf585}, !- Schedule Name
  Flow/Space,                             !- Design Flow Rate Calculation Method
  0.132583815420901,                      !- Design Flow Rate {m3/s}
  ,                                       !- Flow per Space Floor Area {m3/s-m2}
  ,                                       !- Flow per Exterior Surface Area {m3/s-m2}
  ,                                       !- Air Changes per Hour {1/hr}
  0,                                      !- Constant Term Coefficient
  0,                                      !- Temperature Term Coefficient
  0.224,                                  !- Velocity Term Coefficient
  0;                                      !- Velocity Squared Term Coefficient

OS:SurfaceConvectionAlgorithm:Inside,
  {9b896735-24f6-4d1f-9441-8bd1724f6ed4}, !- Handle
  TARP;                                   !- Algorithm

OS:SurfaceConvectionAlgorithm:Outside,
  {7fcd6b89-4c44-4807-8a77-64676714af37}, !- Handle
  TARP;                                   !- Algorithm

OS:ThermalZone,
  {d21b4892-e2a7-4e13-9b12-0ac0cc9dd211}, !- Handle
  Zone1 Office ZN,                        !- Name
  ,                                       !- Multiplier
  ,                                       !- Ceiling Height {m}
  ,                                       !- Volume {m3}
  ,                                       !- Floor Area {m2}
  ,                                       !- Zone Inside Convection Algorithm
  ,                                       !- Zone Outside Convection Algorithm
  ,                                       !- Zone Conditioning Equipment List Name
  {9967e84d-a0ba-408c-8740-16b9a36f317e}, !- Zone Air Inlet Port List
  {6e1b8e3c-6a8c-4a90-be5e-3b262d3407d2}, !- Zone Air Exhaust Port List
  {f09b1dd7-c69b-4368-b124-3ca557689725}, !- Zone Air Node Name
  {5b437c58-4141-4713-bae6-cf8c0e891934}, !- Zone Return Air Port List
  ,                                       !- Primary Daylighting Control Name
  ,                                       !- Fraction of Zone Controlled by Primary Daylighting Control
  ,                                       !- Secondary Daylighting Control Name
  ,                                       !- Fraction of Zone Controlled by Secondary Daylighting Control
  ,                                       !- Illuminance Map Name
  ,                                       !- Group Rendering Name
  {6868863a-4cdb-44bc-a928-2abc5683b8ac}, !- Thermostat Name
  No;                                     !- Use Ideal Air Loads

OS:Node,
  {db1fd83b-b053-44a0-afa5-d385ae7d7fe3}, !- Handle
  Zone1 Office ZN Zone Air Node,          !- Name
  {f09b1dd7-c69b-4368-b124-3ca557689725}, !- Inlet Port
  ;                                       !- Outlet Port

OS:Connection,
  {f09b1dd7-c69b-4368-b124-3ca557689725}, !- Handle
  {d21b4892-e2a7-4e13-9b12-0ac0cc9dd211}, !- Source Object
  11,                                     !- Outlet Port
  {db1fd83b-b053-44a0-afa5-d385ae7d7fe3}, !- Target Object
  2;                                      !- Inlet Port

OS:PortList,
  {9967e84d-a0ba-408c-8740-16b9a36f317e}, !- Handle
  {d21b4892-e2a7-4e13-9b12-0ac0cc9dd211}, !- HVAC Component
  {5c846b2f-dacb-41a3-ac09-70874816e252}; !- Port 1

OS:PortList,
  {6e1b8e3c-6a8c-4a90-be5e-3b262d3407d2}, !- Handle
  {d21b4892-e2a7-4e13-9b12-0ac0cc9dd211}; !- HVAC Component

OS:PortList,
  {5b437c58-4141-4713-bae6-cf8c0e891934}, !- Handle
  {d21b4892-e2a7-4e13-9b12-0ac0cc9dd211}, !- HVAC Component
  {52830f41-bd25-4d07-ba69-77eb69158342}; !- Port 1

OS:Sizing:Zone,
  {6bad29e3-c0bf-4aa8-b859-899ce27faeee}, !- Handle
  {d21b4892-e2a7-4e13-9b12-0ac0cc9dd211}, !- Zone or ZoneList Name
  SupplyAirTemperature,                   !- Zone Cooling Design Supply Air Temperature Input Method
  12.7777777777778,                       !- Zone Cooling Design Supply Air Temperature {C}
  11.11,                                  !- Zone Cooling Design Supply Air Temperature Difference {deltaC}
  SupplyAirTemperature,                   !- Zone Heating Design Supply Air Temperature Input Method
  50.0000000000001,                       !- Zone Heating Design Supply Air Temperature {C}
  11.11,                                  !- Zone Heating Design Supply Air Temperature Difference {deltaC}
  0.0085,                                 !- Zone Cooling Design Supply Air Humidity Ratio {kg-H2O/kg-air}
  0.008,                                  !- Zone Heating Design Supply Air Humidity Ratio {kg-H2O/kg-air}
  ,                                       !- Zone Heating Sizing Factor
  ,                                       !- Zone Cooling Sizing Factor
  DesignDay,                              !- Cooling Design Air Flow Method
  ,                                       !- Cooling Design Air Flow Rate {m3/s}
  ,                                       !- Cooling Minimum Air Flow per Zone Floor Area {m3/s-m2}
  ,                                       !- Cooling Minimum Air Flow {m3/s}
  ,                                       !- Cooling Minimum Air Flow Fraction
  DesignDay,                              !- Heating Design Air Flow Method
  ,                                       !- Heating Design Air Flow Rate {m3/s}
  ,                                       !- Heating Maximum Air Flow per Zone Floor Area {m3/s-m2}
  ,                                       !- Heating Maximum Air Flow {m3/s}
  ,                                       !- Heating Maximum Air Flow Fraction
  No,                                     !- Account for Dedicated Outdoor Air System
  NeutralSupplyAir,                       !- Dedicated Outdoor Air System Control Strategy
  autosize,                               !- Dedicated Outdoor Air Low Setpoint Temperature for Design {C}
  autosize,                               !- Dedicated Outdoor Air High Setpoint Temperature for Design {C}
  Sensible Load Only No Latent Load,      !- Zone Load Sizing Method
  HumidityRatioDifference,                !- Zone Latent Cooling Design Supply Air Humidity Ratio Input Method
  ,                                       !- Zone Dehumidification Design Supply Air Humidity Ratio {kgWater/kgDryAir}
  0.005,                                  !- Zone Cooling Design Supply Air Humidity Ratio Difference {kgWater/kgDryAir}
  HumidityRatioDifference,                !- Zone Latent Heating Design Supply Air Humidity Ratio Input Method
  ,                                       !- Zone Humidification Design Supply Air Humidity Ratio {kgWater/kgDryAir}
  0.005;                                  !- Zone Humidification Design Supply Air Humidity Ratio Difference {kgWater/kgDryAir}

OS:ZoneHVAC:EquipmentList,
  {03d7cb12-e457-44bf-b81b-810546023e23}, !- Handle
  Zone1 Office ZN Zone HVAC Equipment List, !- Name
  {d21b4892-e2a7-4e13-9b12-0ac0cc9dd211}, !- Thermal Zone
  ,                                       !- Load Distribution Scheme
  {0b8be4c1-9988-4f0b-afc8-93daddfa4bc4}, !- Zone Equipment 1
  1,                                      !- Zone Equipment Cooling Sequence 1
  1,                                      !- Zone Equipment Heating or No-Load Sequence 1
  ,                                       !- Zone Equipment Sequential Cooling Fraction Schedule Name 1
  ;                                       !- Zone Equipment Sequential Heating Fraction Schedule Name 1

OS:ThermostatSetpoint:DualSetpoint,
  {6868863a-4cdb-44bc-a928-2abc5683b8ac}, !- Handle
  Warehouse Office Thermostat 1,          !- Name
  {a27b7f9e-3af8-4cef-9082-1ed9bc71e743}, !- Heating Setpoint Temperature Schedule Name
  {4faeab23-5e0b-43dc-ba65-7e206e0de3a0}; !- Cooling Setpoint Temperature Schedule Name

OS:ThermalZone,
  {229ca676-7f04-4dc3-bd98-44154ad923a9}, !- Handle
  Zone2 Fine Storage ZN,                  !- Name
  ,                                       !- Multiplier
  ,                                       !- Ceiling Height {m}
  ,                                       !- Volume {m3}
  ,                                       !- Floor Area {m2}
  ,                                       !- Zone Inside Convection Algorithm
  ,                                       !- Zone Outside Convection Algorithm
  ,                                       !- Zone Conditioning Equipment List Name
  {230aa830-da96-4448-b4f0-132a29d7a51c}, !- Zone Air Inlet Port List
  {56c8904f-3fe5-4f6c-9435-e22112926439}, !- Zone Air Exhaust Port List
  {7894a0e8-d2be-479c-86c5-4f7474b169fc}, !- Zone Air Node Name
  {29184628-9f96-41b3-b42f-4058e008fb27}, !- Zone Return Air Port List
  ,                                       !- Primary Daylighting Control Name
  ,                                       !- Fraction of Zone Controlled by Primary Daylighting Control
  ,                                       !- Secondary Daylighting Control Name
  ,                                       !- Fraction of Zone Controlled by Secondary Daylighting Control
  ,                                       !- Illuminance Map Name
  ,                                       !- Group Rendering Name
  {9a17e411-8623-4da8-921b-190c9ac5f2aa}, !- Thermostat Name
  No;                                     !- Use Ideal Air Loads

OS:Node,
  {e12f652d-a019-4858-92c6-3a6eeb53c78c}, !- Handle
  Zone2 Fine Storage ZN Zone Air Node,    !- Name
  {7894a0e8-d2be-479c-86c5-4f7474b169fc}, !- Inlet Port
  ;                                       !- Outlet Port

OS:Connection,
  {7894a0e8-d2be-479c-86c5-4f7474b169fc}, !- Handle
  {229ca676-7f04-4dc3-bd98-44154ad923a9}, !- Source Object
  11,                                     !- Outlet Port
  {e12f652d-a019-4858-92c6-3a6eeb53c78c}, !- Target Object
  2;                                      !- Inlet Port

OS:PortList,
  {230aa830-da96-4448-b4f0-132a29d7a51c}, !- Handle
  {229ca676-7f04-4dc3-bd98-44154ad923a9}, !- HVAC Component
  {22d7dc92-1012-420e-bbf4-e2d92355cb81}; !- Port 1

OS:PortList,
  {56c8904f-3fe5-4f6c-9435-e22112926439}, !- Handle
  {229ca676-7f04-4dc3-bd98-44154ad923a9}; !- HVAC Component

OS:PortList,
  {29184628-9f96-41b3-b42f-4058e008fb27}, !- Handle
  {229ca676-7f04-4dc3-bd98-44154ad923a9}, !- HVAC Component
  {3eb01955-dc13-47c7-939f-2ad04748e8b7}; !- Port 1

OS:Sizing:Zone,
  {f8f9428c-3bbb-44a3-bfe3-44906c26ae11}, !- Handle
  {229ca676-7f04-4dc3-bd98-44154ad923a9}, !- Zone or ZoneList Name
  SupplyAirTemperature,                   !- Zone Cooling Design Supply Air Temperature Input Method
  12.7777777777778,                       !- Zone Cooling Design Supply Air Temperature {C}
  11.11,                                  !- Zone Cooling Design Supply Air Temperature Difference {deltaC}
  SupplyAirTemperature,                   !- Zone Heating Design Supply Air Temperature Input Method
  50.0000000000001,                       !- Zone Heating Design Supply Air Temperature {C}
  11.11,                                  !- Zone Heating Design Supply Air Temperature Difference {deltaC}
  0.0085,                                 !- Zone Cooling Design Supply Air Humidity Ratio {kg-H2O/kg-air}
  0.008,                                  !- Zone Heating Design Supply Air Humidity Ratio {kg-H2O/kg-air}
  ,                                       !- Zone Heating Sizing Factor
  ,                                       !- Zone Cooling Sizing Factor
  DesignDay,                              !- Cooling Design Air Flow Method
  ,                                       !- Cooling Design Air Flow Rate {m3/s}
  ,                                       !- Cooling Minimum Air Flow per Zone Floor Area {m3/s-m2}
  ,                                       !- Cooling Minimum Air Flow {m3/s}
  ,                                       !- Cooling Minimum Air Flow Fraction
  DesignDay,                              !- Heating Design Air Flow Method
  ,                                       !- Heating Design Air Flow Rate {m3/s}
  ,                                       !- Heating Maximum Air Flow per Zone Floor Area {m3/s-m2}
  ,                                       !- Heating Maximum Air Flow {m3/s}
  ,                                       !- Heating Maximum Air Flow Fraction
  No,                                     !- Account for Dedicated Outdoor Air System
  NeutralSupplyAir,                       !- Dedicated Outdoor Air System Control Strategy
  autosize,                               !- Dedicated Outdoor Air Low Setpoint Temperature for Design {C}
  autosize,                               !- Dedicated Outdoor Air High Setpoint Temperature for Design {C}
  Sensible Load Only No Latent Load,      !- Zone Load Sizing Method
  HumidityRatioDifference,                !- Zone Latent Cooling Design Supply Air Humidity Ratio Input Method
  ,                                       !- Zone Dehumidification Design Supply Air Humidity Ratio {kgWater/kgDryAir}
  0.005,                                  !- Zone Cooling Design Supply Air Humidity Ratio Difference {kgWater/kgDryAir}
  HumidityRatioDifference,                !- Zone Latent Heating Design Supply Air Humidity Ratio Input Method
  ,                                       !- Zone Humidification Design Supply Air Humidity Ratio {kgWater/kgDryAir}
  0.005;                                  !- Zone Humidification Design Supply Air Humidity Ratio Difference {kgWater/kgDryAir}

OS:ZoneHVAC:EquipmentList,
  {e51090c6-43b5-4479-88bb-83e06cc7baca}, !- Handle
  Zone2 Fine Storage ZN Zone HVAC Equipment List, !- Name
  {229ca676-7f04-4dc3-bd98-44154ad923a9}, !- Thermal Zone
  ,                                       !- Load Distribution Scheme
  {56f6ce8f-16f9-4eaf-92ea-ccdec62dd2af}, !- Zone Equipment 1
  1,                                      !- Zone Equipment Cooling Sequence 1
  1,                                      !- Zone Equipment Heating or No-Load Sequence 1
  ,                                       !- Zone Equipment Sequential Cooling Fraction Schedule Name 1
  ;                                       !- Zone Equipment Sequential Heating Fraction Schedule Name 1

OS:ThermostatSetpoint:DualSetpoint,
  {9a17e411-8623-4da8-921b-190c9ac5f2aa}, !- Handle
  Warehouse Fine Thermostat 1,            !- Name
  {54972f02-4758-4f95-b29f-64686095a2ec}, !- Heating Setpoint Temperature Schedule Name
  {5333dabc-0a15-42f5-930d-04e1fea7173a}; !- Cooling Setpoint Temperature Schedule Name

OS:ThermalZone,
  {ab1ea868-92ad-4708-9851-0eaf935d6081}, !- Handle
  Zone3 Bulk Storage ZN,                  !- Name
  ,                                       !- Multiplier
  ,                                       !- Ceiling Height {m}
  ,                                       !- Volume {m3}
  ,                                       !- Floor Area {m2}
  ,                                       !- Zone Inside Convection Algorithm
  ,                                       !- Zone Outside Convection Algorithm
  ,                                       !- Zone Conditioning Equipment List Name
  {4734af49-39f5-4470-b89f-64598a76d6c0}, !- Zone Air Inlet Port List
  {beb26e42-7fa2-47cd-b6d6-1d4afd56f5ec}, !- Zone Air Exhaust Port List
  {7ae7ba41-ae6a-41ca-8ed0-c09fe498468a}, !- Zone Air Node Name
  {41215923-e70a-4c44-9f19-8db17101cb36}, !- Zone Return Air Port List
  ,                                       !- Primary Daylighting Control Name
  ,                                       !- Fraction of Zone Controlled by Primary Daylighting Control
  ,                                       !- Secondary Daylighting Control Name
  ,                                       !- Fraction of Zone Controlled by Secondary Daylighting Control
  ,                                       !- Illuminance Map Name
  ,                                       !- Group Rendering Name
  {b497a6f5-3aa4-4785-aa86-0b9d47b79758}, !- Thermostat Name
  No;                                     !- Use Ideal Air Loads

OS:Node,
  {fb931aae-b58e-4530-a5bb-f74167bc616f}, !- Handle
  Zone3 Bulk Storage ZN Zone Air Node,    !- Name
  {7ae7ba41-ae6a-41ca-8ed0-c09fe498468a}, !- Inlet Port
  ;                                       !- Outlet Port

OS:Connection,
  {7ae7ba41-ae6a-41ca-8ed0-c09fe498468a}, !- Handle
  {ab1ea868-92ad-4708-9851-0eaf935d6081}, !- Source Object
  11,                                     !- Outlet Port
  {fb931aae-b58e-4530-a5bb-f74167bc616f}, !- Target Object
  2;                                      !- Inlet Port

OS:PortList,
  {4734af49-39f5-4470-b89f-64598a76d6c0}, !- Handle
  {ab1ea868-92ad-4708-9851-0eaf935d6081}, !- HVAC Component
  {ff64788c-2c5c-4200-a20f-4961b4edf889}; !- Port 1

OS:PortList,
  {beb26e42-7fa2-47cd-b6d6-1d4afd56f5ec}, !- Handle
  {ab1ea868-92ad-4708-9851-0eaf935d6081}, !- HVAC Component
  {74b4c047-9f53-4ef7-8e3c-4ee75759de91}; !- Port 1

OS:PortList,
  {41215923-e70a-4c44-9f19-8db17101cb36}, !- Handle
  {ab1ea868-92ad-4708-9851-0eaf935d6081}; !- HVAC Component

OS:Sizing:Zone,
  {6e4d98dc-12da-44cc-ae25-7a3f655b33b0}, !- Handle
  {ab1ea868-92ad-4708-9851-0eaf935d6081}, !- Zone or ZoneList Name
  SupplyAirTemperature,                   !- Zone Cooling Design Supply Air Temperature Input Method
  14,                                     !- Zone Cooling Design Supply Air Temperature {C}
  11.11,                                  !- Zone Cooling Design Supply Air Temperature Difference {deltaC}
  SupplyAirTemperature,                   !- Zone Heating Design Supply Air Temperature Input Method
  50.0000000000001,                       !- Zone Heating Design Supply Air Temperature {C}
  11.11,                                  !- Zone Heating Design Supply Air Temperature Difference {deltaC}
  0.0085,                                 !- Zone Cooling Design Supply Air Humidity Ratio {kg-H2O/kg-air}
  0.008,                                  !- Zone Heating Design Supply Air Humidity Ratio {kg-H2O/kg-air}
  ,                                       !- Zone Heating Sizing Factor
  ,                                       !- Zone Cooling Sizing Factor
  DesignDay,                              !- Cooling Design Air Flow Method
  ,                                       !- Cooling Design Air Flow Rate {m3/s}
  ,                                       !- Cooling Minimum Air Flow per Zone Floor Area {m3/s-m2}
  ,                                       !- Cooling Minimum Air Flow {m3/s}
  ,                                       !- Cooling Minimum Air Flow Fraction
  DesignDay,                              !- Heating Design Air Flow Method
  ,                                       !- Heating Design Air Flow Rate {m3/s}
  ,                                       !- Heating Maximum Air Flow per Zone Floor Area {m3/s-m2}
  ,                                       !- Heating Maximum Air Flow {m3/s}
  ,                                       !- Heating Maximum Air Flow Fraction
  No,                                     !- Account for Dedicated Outdoor Air System
  NeutralSupplyAir,                       !- Dedicated Outdoor Air System Control Strategy
  autosize,                               !- Dedicated Outdoor Air Low Setpoint Temperature for Design {C}
  autosize,                               !- Dedicated Outdoor Air High Setpoint Temperature for Design {C}
  Sensible Load Only No Latent Load,      !- Zone Load Sizing Method
  HumidityRatioDifference,                !- Zone Latent Cooling Design Supply Air Humidity Ratio Input Method
  ,                                       !- Zone Dehumidification Design Supply Air Humidity Ratio {kgWater/kgDryAir}
  0.005,                                  !- Zone Cooling Design Supply Air Humidity Ratio Difference {kgWater/kgDryAir}
  HumidityRatioDifference,                !- Zone Latent Heating Design Supply Air Humidity Ratio Input Method
  ,                                       !- Zone Humidification Design Supply Air Humidity Ratio {kgWater/kgDryAir}
  0.005;                                  !- Zone Humidification Design Supply Air Humidity Ratio Difference {kgWater/kgDryAir}

OS:ZoneHVAC:EquipmentList,
  {bc0febe0-17e8-4e7f-83e1-823ae63be313}, !- Handle
  Zone3 Bulk Storage ZN Zone HVAC Equipment List, !- Name
  {ab1ea868-92ad-4708-9851-0eaf935d6081}, !- Thermal Zone
  ,                                       !- Load Distribution Scheme
  {9ebe5c1b-ad31-4feb-879b-c59d3cc35d53}, !- Zone Equipment 1
  1,                                      !- Zone Equipment Cooling Sequence 1
  1,                                      !- Zone Equipment Heating or No-Load Sequence 1
  ,                                       !- Zone Equipment Sequential Cooling Fraction Schedule Name 1
  ,                                       !- Zone Equipment Sequential Heating Fraction Schedule Name 1
  {7ec1d1d8-26de-464e-bb4e-29e697ea2bbc}, !- Zone Equipment 2
  2,                                      !- Zone Equipment Cooling Sequence 2
  2,                                      !- Zone Equipment Heating or No-Load Sequence 2
  ,                                       !- Zone Equipment Sequential Cooling Fraction Schedule Name 2
  ,                                       !- Zone Equipment Sequential Heating Fraction Schedule Name 2
  {a8b1fda8-1d3a-4b96-8754-e33d22d9e14d}, !- Zone Equipment 3
  3,                                      !- Zone Equipment Cooling Sequence 3
  3,                                      !- Zone Equipment Heating or No-Load Sequence 3
  ,                                       !- Zone Equipment Sequential Cooling Fraction Schedule Name 3
  ;                                       !- Zone Equipment Sequential Heating Fraction Schedule Name 3

OS:ThermostatSetpoint:DualSetpoint,
  {b497a6f5-3aa4-4785-aa86-0b9d47b79758}, !- Handle
  Warehouse Bulk Thermostat 1,            !- Name
  {0580c80a-8390-4615-a9d7-42fb4ac9d3fc}, !- Heating Setpoint Temperature Schedule Name
  {578daef1-dbc5-4133-bd86-3bda95792df3}; !- Cooling Setpoint Temperature Schedule Name

OS:Schedule:Ruleset,
  {74b8a2db-1817-4ad2-948b-3dd5224b1076}, !- Handle
  Warehouse FanSched,                     !- Name
  {403b50ea-589f-4e7f-9110-73b0f240392d}, !- Schedule Type Limits Name
  {6757f978-301b-4147-92f7-3d737e4d7289}, !- Default Day Schedule Name
  {cbd01dbd-b35a-40db-9602-bd9fb1a5b0c8}, !- Summer Design Day Schedule Name
  {88cab399-ea7c-458f-8912-b3c304ea1c48}; !- Winter Design Day Schedule Name

OS:Schedule:Day,
  {6757f978-301b-4147-92f7-3d737e4d7289}, !- Handle
  Warehouse FanSched Default,             !- Name
  {403b50ea-589f-4e7f-9110-73b0f240392d}, !- Schedule Type Limits Name
  No,                                     !- Interpolate to Timestep
  24,                                     !- Hour 1
  0,                                      !- Minute 1
  0;                                      !- Value Until Time 1

OS:Schedule:Rule,
  {f2698b3a-891b-4c2f-8acc-1145c4b146b6}, !- Handle
  Schedule Rule 17,                       !- Name
  {74b8a2db-1817-4ad2-948b-3dd5224b1076}, !- Schedule Ruleset Name
  0,                                      !- Rule Order
  {fa35b9d3-2b1d-4789-b1d6-c205991728ca}, !- Day Schedule Name
  ,                                       !- Apply Sunday
  Yes,                                    !- Apply Monday
  Yes,                                    !- Apply Tuesday
  Yes,                                    !- Apply Wednesday
  Yes,                                    !- Apply Thursday
  Yes,                                    !- Apply Friday
  Yes,                                    !- Apply Saturday
  DateRange,                              !- Date Specification Type
  1,                                      !- Start Month
  1,                                      !- Start Day
  12,                                     !- End Month
  31;                                     !- End Day

OS:Schedule:Day,
  {fa35b9d3-2b1d-4789-b1d6-c205991728ca}, !- Handle
  Warehouse FanSched Sat|Wkdy Day,        !- Name
  {403b50ea-589f-4e7f-9110-73b0f240392d}, !- Schedule Type Limits Name
  No,                                     !- Interpolate to Timestep
  7,                                      !- Hour 1
  0,                                      !- Minute 1
  0,                                      !- Value Until Time 1
  18,                                     !- Hour 2
  0,                                      !- Minute 2
  1,                                      !- Value Until Time 2
  24,                                     !- Hour 3
  0,                                      !- Minute 3
  0;                                      !- Value Until Time 3

OS:Schedule:Day,
  {88cab399-ea7c-458f-8912-b3c304ea1c48}, !- Handle
  Warehouse FanSched Winter Design Day,   !- Name
  {403b50ea-589f-4e7f-9110-73b0f240392d}, !- Schedule Type Limits Name
  No,                                     !- Interpolate to Timestep
  24,                                     !- Hour 1
  0,                                      !- Minute 1
  1;                                      !- Value Until Time 1

OS:Schedule:Day,
  {cbd01dbd-b35a-40db-9602-bd9fb1a5b0c8}, !- Handle
  Warehouse FanSched Summer Design Day,   !- Name
  {403b50ea-589f-4e7f-9110-73b0f240392d}, !- Schedule Type Limits Name
  No,                                     !- Interpolate to Timestep
  24,                                     !- Hour 1
  0,                                      !- Minute 1
  1;                                      !- Value Until Time 1

OS:Schedule:Ruleset,
  {ed4ccd9d-7ff2-4770-af01-80510f3cc84a}, !- Handle
  Warehouse MinOA_MotorizedDamper_Sched,  !- Name
  {609f0800-e54e-494c-8fa9-678b7f7b0b9a}, !- Schedule Type Limits Name
  {699e7696-b326-469a-a992-4e4e0d14d8c2}, !- Default Day Schedule Name
  {2d90d822-a0d3-4ab8-8bbc-b6d87ff9e3ad}, !- Summer Design Day Schedule Name
  {0d6274e4-9ce4-4952-b74d-6bbfec53e9b0}; !- Winter Design Day Schedule Name

OS:Schedule:Day,
  {699e7696-b326-469a-a992-4e4e0d14d8c2}, !- Handle
  Warehouse MinOA_MotorizedDamper_Sched Default, !- Name
  {609f0800-e54e-494c-8fa9-678b7f7b0b9a}, !- Schedule Type Limits Name
  No,                                     !- Interpolate to Timestep
  24,                                     !- Hour 1
  0,                                      !- Minute 1
  0;                                      !- Value Until Time 1

OS:Schedule:Rule,
  {5fb9abc7-1012-45c9-8e2d-09e319a4a58c}, !- Handle
  Schedule Rule 18,                       !- Name
  {ed4ccd9d-7ff2-4770-af01-80510f3cc84a}, !- Schedule Ruleset Name
  0,                                      !- Rule Order
  {c398b3af-e180-4f49-ac19-6611383ad446}, !- Day Schedule Name
  ,                                       !- Apply Sunday
  Yes,                                    !- Apply Monday
  Yes,                                    !- Apply Tuesday
  Yes,                                    !- Apply Wednesday
  Yes,                                    !- Apply Thursday
  Yes,                                    !- Apply Friday
  Yes,                                    !- Apply Saturday
  DateRange,                              !- Date Specification Type
  1,                                      !- Start Month
  1,                                      !- Start Day
  12,                                     !- End Month
  31;                                     !- End Day

OS:Schedule:Day,
  {c398b3af-e180-4f49-ac19-6611383ad446}, !- Handle
  Warehouse MinOA_MotorizedDamper_Sched Sat|Wkdy Day, !- Name
  {609f0800-e54e-494c-8fa9-678b7f7b0b9a}, !- Schedule Type Limits Name
  No,                                     !- Interpolate to Timestep
  8,                                      !- Hour 1
  0,                                      !- Minute 1
  0,                                      !- Value Until Time 1
  18,                                     !- Hour 2
  0,                                      !- Minute 2
  1,                                      !- Value Until Time 2
  24,                                     !- Hour 3
  0,                                      !- Minute 3
  0;                                      !- Value Until Time 3

OS:Schedule:Day,
  {0d6274e4-9ce4-4952-b74d-6bbfec53e9b0}, !- Handle
  Warehouse MinOA_MotorizedDamper_Sched Winter Design Day, !- Name
  {609f0800-e54e-494c-8fa9-678b7f7b0b9a}, !- Schedule Type Limits Name
  No,                                     !- Interpolate to Timestep
  24,                                     !- Hour 1
  0,                                      !- Minute 1
  1;                                      !- Value Until Time 1

OS:Schedule:Day,
  {2d90d822-a0d3-4ab8-8bbc-b6d87ff9e3ad}, !- Handle
  Warehouse MinOA_MotorizedDamper_Sched Summer Design Day, !- Name
  {609f0800-e54e-494c-8fa9-678b7f7b0b9a}, !- Schedule Type Limits Name
  No,                                     !- Interpolate to Timestep
  24,                                     !- Hour 1
  0,                                      !- Minute 1
  1;                                      !- Value Until Time 1

OS:AirLoopHVAC,
  {d6b81b50-41f1-4472-893c-d4ab8baed689}, !- Handle
  Zone1 Office ZN HVAC_1,                 !- Name
  ,                                       !- Controller List Name
  {74b8a2db-1817-4ad2-948b-3dd5224b1076}, !- Availability Schedule
  {c4db0152-3b87-4ba5-851f-9a4ac61549b0}, !- Availability Manager List Name
  autosize,                               !- Design Supply Air Flow Rate {m3/s}
  1,                                      !- Design Return Air Flow Fraction of Supply Air Flow
  ,                                       !- Branch List Name
  ,                                       !- Connector List Name
  {a255e751-9538-46f5-b48f-e7dc6f9030c0}, !- Supply Side Inlet Node Name
  {2d976a7b-2e39-4071-8a3b-f453e785b6f0}, !- Demand Side Outlet Node Name
  {2ac1692f-c7b3-4dd6-8121-8f0d09c3934c}, !- Demand Side Inlet Node A
  {b53fffe0-db72-4379-9622-79ed26e46b04}, !- Supply Side Outlet Node A
  ,                                       !- Demand Side Inlet Node B
  ,                                       !- Supply Side Outlet Node B
  ,                                       !- Return Air Bypass Flow Temperature Setpoint Schedule Name
  {f65fab42-45ac-4d98-ba82-713b84dac56c}, !- Demand Mixer Name
  {229e9e91-02cd-4d3f-aaca-42c51894b8f3}, !- Demand Splitter A Name
  ,                                       !- Demand Splitter B Name
  ;                                       !- Supply Splitter Name

OS:Node,
  {2a37886a-989c-429d-9d11-c8f1d5e5e878}, !- Handle
  Zone1 Office ZN HVAC_1 Supply Inlet Node, !- Name
  {a255e751-9538-46f5-b48f-e7dc6f9030c0}, !- Inlet Port
  {b9dfffe0-47ba-47b3-ad12-4789775a3ebe}; !- Outlet Port

OS:Node,
  {20d625b6-6b3f-4d9f-97b2-e592c56f6602}, !- Handle
  Zone1 Office ZN HVAC_1 Supply Outlet Node, !- Name
  {53d56f62-85a8-4389-ad26-8aa1a2654d75}, !- Inlet Port
  {b53fffe0-db72-4379-9622-79ed26e46b04}; !- Outlet Port

OS:Connection,
  {a255e751-9538-46f5-b48f-e7dc6f9030c0}, !- Handle
  {d6b81b50-41f1-4472-893c-d4ab8baed689}, !- Source Object
  9,                                      !- Outlet Port
  {2a37886a-989c-429d-9d11-c8f1d5e5e878}, !- Target Object
  2;                                      !- Inlet Port

OS:Connection,
  {b53fffe0-db72-4379-9622-79ed26e46b04}, !- Handle
  {20d625b6-6b3f-4d9f-97b2-e592c56f6602}, !- Source Object
  3,                                      !- Outlet Port
  {d6b81b50-41f1-4472-893c-d4ab8baed689}, !- Target Object
  12;                                     !- Inlet Port

OS:Node,
  {aaa7e6bf-eb4b-4d69-8470-1eaeef5c8ab4}, !- Handle
  Zone1 Office ZN HVAC_1 Demand Inlet Node, !- Name
  {2ac1692f-c7b3-4dd6-8121-8f0d09c3934c}, !- Inlet Port
  {fa612464-6e4e-4fde-a260-b1102c3121e9}; !- Outlet Port

OS:Node,
  {5b91e874-d1dc-45bd-8aac-825b536e61ff}, !- Handle
  Zone1 Office ZN HVAC_1 Demand Outlet Node, !- Name
  {56913056-2213-4051-be3a-745ab1984f31}, !- Inlet Port
  {2d976a7b-2e39-4071-8a3b-f453e785b6f0}; !- Outlet Port

OS:Node,
  {5d7ffc4b-61d3-43b3-9a4b-339a739ab767}, !- Handle
  Zone1 Office ZN HVAC_1 Diffuser Outlet Air Node, !- Name
  {f16e0af0-c69d-405a-ad7c-cf4815540f74}, !- Inlet Port
  {5c846b2f-dacb-41a3-ac09-70874816e252}; !- Outlet Port

OS:Connection,
  {2ac1692f-c7b3-4dd6-8121-8f0d09c3934c}, !- Handle
  {d6b81b50-41f1-4472-893c-d4ab8baed689}, !- Source Object
  11,                                     !- Outlet Port
  {aaa7e6bf-eb4b-4d69-8470-1eaeef5c8ab4}, !- Target Object
  2;                                      !- Inlet Port

OS:Connection,
  {2d976a7b-2e39-4071-8a3b-f453e785b6f0}, !- Handle
  {5b91e874-d1dc-45bd-8aac-825b536e61ff}, !- Source Object
  3,                                      !- Outlet Port
  {d6b81b50-41f1-4472-893c-d4ab8baed689}, !- Target Object
  10;                                     !- Inlet Port

OS:AirLoopHVAC:ZoneSplitter,
  {229e9e91-02cd-4d3f-aaca-42c51894b8f3}, !- Handle
  Air Loop HVAC Zone Splitter 1,          !- Name
  {fa612464-6e4e-4fde-a260-b1102c3121e9}, !- Inlet Node Name
  {5d3d3101-9c01-4fa5-b136-a351cb1b5fc4}; !- Outlet Node Name 1

OS:AirLoopHVAC:ZoneMixer,
  {f65fab42-45ac-4d98-ba82-713b84dac56c}, !- Handle
  Air Loop HVAC Zone Mixer 1,             !- Name
  {56913056-2213-4051-be3a-745ab1984f31}, !- Outlet Node Name
  {fea712fd-092b-4c7e-9499-9be847923ca5}; !- Inlet Node Name 1

OS:Connection,
  {fa612464-6e4e-4fde-a260-b1102c3121e9}, !- Handle
  {aaa7e6bf-eb4b-4d69-8470-1eaeef5c8ab4}, !- Source Object
  3,                                      !- Outlet Port
  {229e9e91-02cd-4d3f-aaca-42c51894b8f3}, !- Target Object
  2;                                      !- Inlet Port

OS:Connection,
  {56913056-2213-4051-be3a-745ab1984f31}, !- Handle
  {f65fab42-45ac-4d98-ba82-713b84dac56c}, !- Source Object
  2,                                      !- Outlet Port
  {5b91e874-d1dc-45bd-8aac-825b536e61ff}, !- Target Object
  2;                                      !- Inlet Port

OS:Sizing:System,
  {fbe096b6-3d0c-4253-9a1e-42034f864a0c}, !- Handle
  {d6b81b50-41f1-4472-893c-d4ab8baed689}, !- AirLoop Name
  Sensible,                               !- Type of Load to Size On
  Autosize,                               !- Design Outdoor Air Flow Rate {m3/s}
  1,                                      !- Central Heating Maximum System Air Flow Ratio
  7.22222222222229,                       !- Preheat Design Temperature {C}
  0.008,                                  !- Preheat Design Humidity Ratio {kg-H2O/kg-Air}
  12.7777777777778,                       !- Precool Design Temperature {C}
  0.008,                                  !- Precool Design Humidity Ratio {kg-H2O/kg-Air}
  12.7777777777778,                       !- Central Cooling Design Supply Air Temperature {C}
  50.0000000000001,                       !- Central Heating Design Supply Air Temperature {C}
  Coincident,                             !- Sizing Option
  No,                                     !- 100% Outdoor Air in Cooling
  No,                                     !- 100% Outdoor Air in Heating
  0.0085,                                 !- Central Cooling Design Supply Air Humidity Ratio {kg-H2O/kg-Air}
  0.008,                                  !- Central Heating Design Supply Air Humidity Ratio {kg-H2O/kg-Air}
  DesignDay,                              !- Cooling Design Air Flow Method
  ,                                       !- Cooling Design Air Flow Rate {m3/s}
  DesignDay,                              !- Heating Design Air Flow Method
  ,                                       !- Heating Design Air Flow Rate {m3/s}
  ZoneSum,                                !- System Outdoor Air Method
  1,                                      !- Zone Maximum Outdoor Air Fraction {dimensionless}
  0.0099676501,                           !- Cooling Supply Air Flow Rate Per Floor Area {m3/s-m2}
  1,                                      !- Cooling Fraction of Autosized Cooling Supply Air Flow Rate
  3.9475456e-05,                          !- Cooling Supply Air Flow Rate Per Unit Cooling Capacity {m3/s-W}
  0.0099676501,                           !- Heating Supply Air Flow Rate Per Floor Area {m3/s-m2}
  1,                                      !- Heating Fraction of Autosized Heating Supply Air Flow Rate
  1,                                      !- Heating Fraction of Autosized Cooling Supply Air Flow Rate
  3.1588213e-05,                          !- Heating Supply Air Flow Rate Per Unit Heating Capacity {m3/s-W}
  CoolingDesignCapacity,                  !- Cooling Design Capacity Method
  autosize,                               !- Cooling Design Capacity {W}
  234.7,                                  !- Cooling Design Capacity Per Floor Area {W/m2}
  1,                                      !- Fraction of Autosized Cooling Design Capacity
  HeatingDesignCapacity,                  !- Heating Design Capacity Method
  autosize,                               !- Heating Design Capacity {W}
  157,                                    !- Heating Design Capacity Per Floor Area {W/m2}
  1,                                      !- Fraction of Autosized Heating Design Capacity
  OnOff,                                  !- Central Cooling Capacity Control Method
  autosize;                               !- Occupant Diversity

OS:AvailabilityManagerAssignmentList,
  {c4db0152-3b87-4ba5-851f-9a4ac61549b0}, !- Handle
  Air Loop HVAC 1 AvailabilityManagerAssignmentList, !- Name
  {d2e73950-fe9f-47c2-a599-9b64bebc592d}; !- Availability Manager Name 1

OS:SetpointManager:SingleZone:Reheat,
  {b37ce969-2b4b-4842-8552-0aa49c9f3703}, !- Handle
  Zone1 Office ZN Setpoint Manager SZ Reheat, !- Name
  12.7777777777778,                       !- Minimum Supply Air Temperature {C}
  50.0000000000001,                       !- Maximum Supply Air Temperature {C}
  {d21b4892-e2a7-4e13-9b12-0ac0cc9dd211}, !- Control Zone Name
  {20d625b6-6b3f-4d9f-97b2-e592c56f6602}; !- Setpoint Node or NodeList Name

OS:Coil:Heating:Gas,
  {6b17170b-5076-436b-ae2c-fa26500bc7ca}, !- Handle
  Zone1 Office ZN HVAC_1 Gas Htg Coil 137kBtu/hr 0.8 Thermal Eff, !- Name
  {041de9fc-a2b2-4214-aa3d-cfa888cdab2b}, !- Availability Schedule Name
  0.8,                                    !- Gas Burner Efficiency
  AutoSize,                               !- Nominal Capacity {W}
  ,                                       !- Air Inlet Node Name
  ,                                       !- Air Outlet Node Name
  ,                                       !- Temperature Setpoint Node Name
  0,                                      !- On Cycle Parasitic Electric Load {W}
  ,                                       !- Part Load Fraction Correlation Curve Name
  0;                                      !- Off Cycle Parasitic Gas Load {W}

OS:Schedule:Constant,
  {8a4cecca-4c00-44e0-8508-077684027712}, !- Handle
  Always Off Discrete,                    !- Name
  {403b50ea-589f-4e7f-9110-73b0f240392d}, !- Schedule Type Limits Name
  0;                                      !- Value

OS:ScheduleTypeLimits,
  {403b50ea-589f-4e7f-9110-73b0f240392d}, !- Handle
  OnOff,                                  !- Name
  0,                                      !- Lower Limit Value
  1,                                      !- Upper Limit Value
  Discrete,                               !- Numeric Type
  Availability;                           !- Unit Type

OS:Coil:Heating:Electric,
  {1ff9e87c-3a3a-4bd2-b64f-00ce39a9a12b}, !- Handle
  Zone1 Office ZN HVAC_1 No Heat,         !- Name
  {8a4cecca-4c00-44e0-8508-077684027712}, !- Availability Schedule Name
  1,                                      !- Efficiency
  0,                                      !- Nominal Capacity {W}
  ,                                       !- Air Inlet Node Name
  ;                                       !- Air Outlet Node Name

OS:Coil:Cooling:DX:TwoSpeed,
  {265bb60c-48d3-456b-971b-cbf2311d283f}, !- Handle
  Zone1 Office ZN HVAC_1 2spd DX AC Clg Coil 62kBtu/hr 9.7SEER, !- Name
  {041de9fc-a2b2-4214-aa3d-cfa888cdab2b}, !- Availability Schedule Name
  Autosize,                               !- Rated High Speed Total Cooling Capacity {W}
  Autosize,                               !- Rated High Speed Sensible Heat Ratio
  2.967036,                               !- Rated High Speed COP {W/W}
  Autosize,                               !- Rated High Speed Air Flow Rate {m3/s}
  773.3,                                  !- Rated High Speed Evaporator Fan Power Per Volume Flow Rate 2017 {W/(m3/s)}
  934.4,                                  !- Rated High Speed Evaporator Fan Power Per Volume Flow Rate 2023 {W/(m3/s)}
  773.3,                                  !- Unit Internal Static Air Pressure {Pa}
  ,                                       !- Air Inlet Node Name
  ,                                       !- Air Outlet Node Name
  {4d451d9a-664b-4897-9c06-4b29fe8b2754}, !- Total Cooling Capacity Function of Temperature Curve Name
  {6ed327cb-1679-4934-8cf5-276bba5f8889}, !- Total Cooling Capacity Function of Flow Fraction Curve Name
  {0f50fd6e-698d-4ea6-a424-941b199d425d}, !- Energy Input Ratio Function of Temperature Curve Name
  {446eefc3-c2e3-408e-895d-3210867b7754}, !- Energy Input Ratio Function of Flow Fraction Curve Name
  {927edcef-321c-4686-aa3b-6db1939a9809}, !- Part Load Fraction Correlation Curve Name
  Autosize,                               !- Rated Low Speed Total Cooling Capacity {W}
  0.69,                                   !- Rated Low Speed Sensible Heat Ratio
  2.967036,                               !- Rated Low Speed COP {W/W}
  Autosize,                               !- Rated Low Speed Air Flow Rate {m3/s}
  773.3,                                  !- Rated Low Speed Evaporator Fan Power Per Volume Flow Rate 2017 {W/(m3/s)}
  934.4,                                  !- Rated Low Speed Evaporator Fan Power Per Volume Flow Rate 2023 {W/(m3/s)}
  {4d451d9a-664b-4897-9c06-4b29fe8b2754}, !- Low Speed Total Cooling Capacity Function of Temperature Curve Name
  {0f50fd6e-698d-4ea6-a424-941b199d425d}, !- Low Speed Energy Input Ratio Function of Temperature Curve Name
  ,                                       !- Condenser Air Inlet Node Name
  AirCooled,                              !- Condenser Type
  -25,                                    !- Minimum Outdoor Dry-Bulb Temperature for Compressor Operation {C}
  0.9,                                    !- High Speed Evaporative Condenser Effectiveness {dimensionless}
  Autosize,                               !- High Speed Evaporative Condenser Air Flow Rate {m3/s}
  Autosize,                               !- High Speed Evaporative Condenser Pump Rated Power Consumption {W}
  0.9,                                    !- Low Speed Evaporative Condenser Effectiveness {dimensionless}
  Autosize,                               !- Low Speed Evaporative Condenser Air Flow Rate {m3/s}
  Autosize,                               !- Low Speed Evaporative Condenser Pump Rated Power Consumption {W}
  ,                                       !- Supply Water Storage Tank Name
  ,                                       !- Condensate Collection Water Storage Tank Name
  10,                                     !- Basin Heater Capacity {W/K}
  2,                                      !- Basin Heater Setpoint Temperature {C}
  ;                                       !- Basin Heater Operating Schedule Name

OS:Fan:OnOff,
  {47700eb6-0046-4200-a4a2-d45be997ee71}, !- Handle
  Zone1 Office ZN HVAC_1 Fan,             !- Name
  {041de9fc-a2b2-4214-aa3d-cfa888cdab2b}, !- Availability Schedule Name
  0.546,                                  !- Fan Total Efficiency
  622.722275,                             !- Pressure Rise {Pa}
  autosize,                               !- Maximum Flow Rate {m3/s}
  0.84,                                   !- Motor Efficiency
  1,                                      !- Motor In Airstream Fraction
  ,                                       !- Air Inlet Node Name
  ,                                       !- Air Outlet Node Name
  {37f18e65-2e09-480c-ae5e-126fa80f99b9}, !- Fan Power Ratio Function of Speed Ratio Curve Name
  {b58e269f-0093-4c66-b28e-61bb09a26667}, !- Fan Efficiency Ratio Function of Speed Ratio Curve Name
  ;                                       !- End-Use Subcategory

OS:Curve:Exponent,
  {37f18e65-2e09-480c-ae5e-126fa80f99b9}, !- Handle
  Fan On Off Power Curve,                 !- Name
  1,                                      !- Coefficient1 Constant
  0,                                      !- Coefficient2 Constant
  0,                                      !- Coefficient3 Constant
  0,                                      !- Minimum Value of x
  1,                                      !- Maximum Value of x
  ,                                       !- Minimum Curve Output
  ,                                       !- Maximum Curve Output
  ,                                       !- Input Unit Type for X
  ;                                       !- Output Unit Type

OS:Curve:Cubic,
  {b58e269f-0093-4c66-b28e-61bb09a26667}, !- Handle
  Fan On Off Efficiency Curve,            !- Name
  1,                                      !- Coefficient1 Constant
  0,                                      !- Coefficient2 x
  0,                                      !- Coefficient3 x**2
  0,                                      !- Coefficient4 x**3
  0,                                      !- Minimum Value of x
  1;                                      !- Maximum Value of x

OS:AirLoopHVAC:UnitarySystem,
  {7cd00dbb-56b1-4daf-93a8-3b24eb782a38}, !- Handle
  Zone1 Office ZN HVAC_1 Unitary AC,      !- Name
  Load,                                   !- Control Type
  {d21b4892-e2a7-4e13-9b12-0ac0cc9dd211}, !- Controlling Zone or Thermostat Location
  None,                                   !- Dehumidification Control Type
  {74b8a2db-1817-4ad2-948b-3dd5224b1076}, !- Availability Schedule Name
  {2248efc5-8006-4272-a8d0-dda9fbc35e97}, !- Air Inlet Node Name
  {53d56f62-85a8-4389-ad26-8aa1a2654d75}, !- Air Outlet Node Name
  {47700eb6-0046-4200-a4a2-d45be997ee71}, !- Supply Fan Name
  DrawThrough,                            !- Fan Placement
  {74b8a2db-1817-4ad2-948b-3dd5224b1076}, !- Supply Air Fan Operating Mode Schedule Name
  {6b17170b-5076-436b-ae2c-fa26500bc7ca}, !- Heating Coil Name
  1,                                      !- DX Heating Coil Sizing Ratio
  {265bb60c-48d3-456b-971b-cbf2311d283f}, !- Cooling Coil Name
  No,                                     !- Use DOAS DX Cooling Coil
  2,                                      !- DOAS DX Cooling Coil Leaving Minimum Air Temperature {C}
  SensibleOnlyLoadControl,                !- Latent Load Control
  {1ff9e87c-3a3a-4bd2-b64f-00ce39a9a12b}, !- Supplemental Heating Coil Name
  SupplyAirFlowRate,                      !- Supply Air Flow Rate Method During Cooling Operation
  Autosize,                               !- Supply Air Flow Rate During Cooling Operation {m3/s}
  ,                                       !- Supply Air Flow Rate Per Floor Area During Cooling Operation {m3/s-m2}
  ,                                       !- Fraction of Autosized Design Cooling Supply Air Flow Rate
  ,                                       !- Design Supply Air Flow Rate Per Unit of Capacity During Cooling Operation {m3/s-W}
  SupplyAirFlowRate,                      !- Supply Air Flow Rate Method During Heating Operation
  Autosize,                               !- Supply Air Flow Rate During Heating Operation {m3/s}
  ,                                       !- Supply Air Flow Rate Per Floor Area during Heating Operation {m3/s-m2}
  ,                                       !- Fraction of Autosized Design Heating Supply Air Flow Rate
  ,                                       !- Design Supply Air Flow Rate Per Unit of Capacity During Heating Operation {m3/s-W}
  None,                                   !- Supply Air Flow Rate Method When No Cooling or Heating is Required
  ,                                       !- Supply Air Flow Rate When No Cooling or Heating is Required {m3/s}
  ,                                       !- Supply Air Flow Rate Per Floor Area When No Cooling or Heating is Required {m3/s-m2}
  ,                                       !- Fraction of Autosized Design Cooling Supply Air Flow Rate When No Cooling or Heating is Required
  ,                                       !- Fraction of Autosized Design Heating Supply Air Flow Rate When No Cooling or Heating is Required
  ,                                       !- Design Supply Air Flow Rate Per Unit of Capacity During Cooling Operation When No Cooling or Heating is Required {m3/s-W}
  ,                                       !- Design Supply Air Flow Rate Per Unit of Capacity During Heating Operation When No Cooling or Heating is Required {m3/s-W}
  80,                                     !- Maximum Supply Air Temperature {C}
  21,                                     !- Maximum Outdoor Dry-Bulb Temperature for Supplemental Heater Operation {C}
  ,                                       !- Outdoor Dry-Bulb Temperature Sensor Node Name
  0,                                      !- Ancilliary On-Cycle Electric Power {W}
  0;                                      !- Ancilliary Off-Cycle Electric Power {W}

OS:Connection,
  {53d56f62-85a8-4389-ad26-8aa1a2654d75}, !- Handle
  {7cd00dbb-56b1-4daf-93a8-3b24eb782a38}, !- Source Object
  7,                                      !- Outlet Port
  {20d625b6-6b3f-4d9f-97b2-e592c56f6602}, !- Target Object
  2;                                      !- Inlet Port

OS:Controller:OutdoorAir,
  {89e32f3d-b023-4ae8-a0bb-16c6416b7468}, !- Handle
  Zone1 Office ZN HVAC_1 OA System Controller, !- Name
  ,                                       !- Relief Air Outlet Node Name
  ,                                       !- Return Air Node Name
  ,                                       !- Mixed Air Node Name
  ,                                       !- Actuator Node Name
  autosize,                               !- Minimum Outdoor Air Flow Rate {m3/s}
  Autosize,                               !- Maximum Outdoor Air Flow Rate {m3/s}
  NoEconomizer,                           !- Economizer Control Type
  ModulateFlow,                           !- Economizer Control Action Type
  28,                                     !- Economizer Maximum Limit Dry-Bulb Temperature {C}
  64000,                                  !- Economizer Maximum Limit Enthalpy {J/kg}
  ,                                       !- Economizer Maximum Limit Dewpoint Temperature {C}
  ,                                       !- Electronic Enthalpy Limit Curve Name
  ,                                       !- Economizer Minimum Limit Dry-Bulb Temperature {C}
  LockoutWithCompressor,                  !- Lockout Type
  FixedMinimum,                           !- Minimum Limit Type
  {041de9fc-a2b2-4214-aa3d-cfa888cdab2b}, !- Minimum Outdoor Air Schedule Name
  ,                                       !- Minimum Fraction of Outdoor Air Schedule Name
  {8f071488-b772-48c0-a996-0c0b020b3658}, !- Maximum Fraction of Outdoor Air Schedule Name
  {ab37569a-2306-4813-a91c-a431a9d9bf0b}, !- Controller Mechanical Ventilation
  ,                                       !- Time of Day Economizer Control Schedule Name
  No,                                     !- High Humidity Control
  ,                                       !- Humidistat Control Zone Name
  ,                                       !- High Humidity Outdoor Air Flow Ratio
  ,                                       !- Control High Indoor Humidity Based on Outdoor Humidity Ratio
  BypassWhenWithinEconomizerLimits,       !- Heat Recovery Bypass Control Type
  InterlockedWithMechanicalCooling;       !- Economizer Operation Staging

OS:Controller:MechanicalVentilation,
  {ab37569a-2306-4813-a91c-a431a9d9bf0b}, !- Handle
  Controller Mechanical Ventilation 1,    !- Name
  {041de9fc-a2b2-4214-aa3d-cfa888cdab2b}, !- Availability Schedule
  ,                                       !- Demand Controlled Ventilation
  ;                                       !- System Outdoor Air Method

OS:AirLoopHVAC:OutdoorAirSystem,
  {21714226-d085-4d50-a062-623fb903b7c5}, !- Handle
  Zone1 Office ZN HVAC_1 OA System,       !- Name
  {89e32f3d-b023-4ae8-a0bb-16c6416b7468}, !- Controller Name
  ,                                       !- Outdoor Air Equipment List Name
  ,                                       !- Availability Manager List Name
  {73086b7c-db7b-461a-8a06-9a9d90194079}, !- Mixed Air Node Name
  {40a419aa-6337-4f89-b3df-62494fb387a5}, !- Outdoor Air Stream Node Name
  {e5cc0239-372d-484f-bc96-c96dcdcaefc5}, !- Relief Air Stream Node Name
  {b9dfffe0-47ba-47b3-ad12-4789775a3ebe}; !- Return Air Stream Node Name

OS:Node,
  {38118f77-0cba-4adf-a655-52a38618ebd0}, !- Handle
  Zone1 Office ZN HVAC_1 Outdoor Air Node, !- Name
  ,                                       !- Inlet Port
  {40a419aa-6337-4f89-b3df-62494fb387a5}; !- Outlet Port

OS:Connection,
  {40a419aa-6337-4f89-b3df-62494fb387a5}, !- Handle
  {38118f77-0cba-4adf-a655-52a38618ebd0}, !- Source Object
  3,                                      !- Outlet Port
  {21714226-d085-4d50-a062-623fb903b7c5}, !- Target Object
  6;                                      !- Inlet Port

OS:Node,
  {cf288cad-8a35-4ef9-9cf3-f9d249d1951c}, !- Handle
  Zone1 Office ZN HVAC_1 Relief Air Node, !- Name
  {e5cc0239-372d-484f-bc96-c96dcdcaefc5}, !- Inlet Port
  ;                                       !- Outlet Port

OS:Connection,
  {e5cc0239-372d-484f-bc96-c96dcdcaefc5}, !- Handle
  {21714226-d085-4d50-a062-623fb903b7c5}, !- Source Object
  7,                                      !- Outlet Port
  {cf288cad-8a35-4ef9-9cf3-f9d249d1951c}, !- Target Object
  2;                                      !- Inlet Port

OS:Node,
  {794a9c7e-84f6-4d14-abd8-3ac95e99631d}, !- Handle
  Zone1 Office ZN HVAC_1 Mixed Air Node,  !- Name
  {73086b7c-db7b-461a-8a06-9a9d90194079}, !- Inlet Port
  {2248efc5-8006-4272-a8d0-dda9fbc35e97}; !- Outlet Port

OS:Connection,
  {b9dfffe0-47ba-47b3-ad12-4789775a3ebe}, !- Handle
  {2a37886a-989c-429d-9d11-c8f1d5e5e878}, !- Source Object
  3,                                      !- Outlet Port
  {21714226-d085-4d50-a062-623fb903b7c5}, !- Target Object
  8;                                      !- Inlet Port

OS:Connection,
  {73086b7c-db7b-461a-8a06-9a9d90194079}, !- Handle
  {21714226-d085-4d50-a062-623fb903b7c5}, !- Source Object
  5,                                      !- Outlet Port
  {794a9c7e-84f6-4d14-abd8-3ac95e99631d}, !- Target Object
  2;                                      !- Inlet Port

OS:Connection,
  {2248efc5-8006-4272-a8d0-dda9fbc35e97}, !- Handle
  {794a9c7e-84f6-4d14-abd8-3ac95e99631d}, !- Source Object
  3,                                      !- Outlet Port
  {7cd00dbb-56b1-4daf-93a8-3b24eb782a38}, !- Target Object
  6;                                      !- Inlet Port

OS:AvailabilityManager:NightCycle,
  {d2e73950-fe9f-47c2-a599-9b64bebc592d}, !- Handle
  Availability Manager Night Cycle 1,     !- Name
  {041de9fc-a2b2-4214-aa3d-cfa888cdab2b}, !- Applicability Schedule
  ,                                       !- Fan Schedule
  CycleOnAny,                             !- Control Type
  1,                                      !- Thermostat Tolerance {deltaC}
  ,                                       !- Cycling Run Time Control Type
  1800,                                   !- Cycling Run Time {s}
  {61746563-e0f3-4edb-9550-c06f9b303d86}, !- Control Zone or Zone List Name
  {5ed1c5b3-7209-4047-8e5a-574c14807afd}, !- Cooling Control Zone or Zone List Name
  {c8bffb0b-4fb7-41d3-986f-073ab417e35e}, !- Heating Control Zone or Zone List Name
  {6d6e4abc-477c-49a2-b177-81c0bdb8f003}; !- Heating Zone Fans Only Zone or Zone List Name

OS:ModelObjectList,
  {61746563-e0f3-4edb-9550-c06f9b303d86}, !- Handle
  Availability Manager Night Cycle 1 Control Zone List; !- Name

OS:ModelObjectList,
  {5ed1c5b3-7209-4047-8e5a-574c14807afd}, !- Handle
  Availability Manager Night Cycle 1 Cooling Control Zone List; !- Name

OS:ModelObjectList,
  {c8bffb0b-4fb7-41d3-986f-073ab417e35e}, !- Handle
  Availability Manager Night Cycle 1 Heating Control Zone List; !- Name

OS:ModelObjectList,
  {6d6e4abc-477c-49a2-b177-81c0bdb8f003}, !- Handle
  Availability Manager Night Cycle 1 Heating Zone Fans Only Zone List; !- Name

OS:AirTerminal:SingleDuct:ConstantVolume:NoReheat,
  {0b8be4c1-9988-4f0b-afc8-93daddfa4bc4}, !- Handle
  Zone1 Office ZN HVAC_1 Diffuser,        !- Name
  {041de9fc-a2b2-4214-aa3d-cfa888cdab2b}, !- Availability Schedule Name
  {e887deaf-722c-4878-a845-35540ab433bd}, !- Air Inlet Node Name
  {f16e0af0-c69d-405a-ad7c-cf4815540f74}, !- Air Outlet Node Name
  AutoSize;                               !- Maximum Air Flow Rate {m3/s}

OS:Node,
  {099e9c4c-b245-4b02-8cfb-d265ecb4851a}, !- Handle
  Zone1 Office ZN Return Air Node,        !- Name
  {52830f41-bd25-4d07-ba69-77eb69158342}, !- Inlet Port
  {fea712fd-092b-4c7e-9499-9be847923ca5}; !- Outlet Port

OS:Connection,
  {5c846b2f-dacb-41a3-ac09-70874816e252}, !- Handle
  {5d7ffc4b-61d3-43b3-9a4b-339a739ab767}, !- Source Object
  3,                                      !- Outlet Port
  {9967e84d-a0ba-408c-8740-16b9a36f317e}, !- Target Object
  2;                                      !- Inlet Port

OS:Connection,
  {52830f41-bd25-4d07-ba69-77eb69158342}, !- Handle
  {5b437c58-4141-4713-bae6-cf8c0e891934}, !- Source Object
  2,                                      !- Outlet Port
  {099e9c4c-b245-4b02-8cfb-d265ecb4851a}, !- Target Object
  2;                                      !- Inlet Port

OS:Connection,
  {fea712fd-092b-4c7e-9499-9be847923ca5}, !- Handle
  {099e9c4c-b245-4b02-8cfb-d265ecb4851a}, !- Source Object
  3,                                      !- Outlet Port
  {f65fab42-45ac-4d98-ba82-713b84dac56c}, !- Target Object
  3;                                      !- Inlet Port

OS:Node,
  {3333e42a-39af-4fcc-86fe-74552d1088f4}, !- Handle
  Zone1 Office ZN HVAC_1 Diffuser Inlet Air Node, !- Name
  {5d3d3101-9c01-4fa5-b136-a351cb1b5fc4}, !- Inlet Port
  {e887deaf-722c-4878-a845-35540ab433bd}; !- Outlet Port

OS:Connection,
  {5d3d3101-9c01-4fa5-b136-a351cb1b5fc4}, !- Handle
  {229e9e91-02cd-4d3f-aaca-42c51894b8f3}, !- Source Object
  3,                                      !- Outlet Port
  {3333e42a-39af-4fcc-86fe-74552d1088f4}, !- Target Object
  2;                                      !- Inlet Port

OS:Connection,
  {e887deaf-722c-4878-a845-35540ab433bd}, !- Handle
  {3333e42a-39af-4fcc-86fe-74552d1088f4}, !- Source Object
  3,                                      !- Outlet Port
  {0b8be4c1-9988-4f0b-afc8-93daddfa4bc4}, !- Target Object
  3;                                      !- Inlet Port

OS:Connection,
  {f16e0af0-c69d-405a-ad7c-cf4815540f74}, !- Handle
  {0b8be4c1-9988-4f0b-afc8-93daddfa4bc4}, !- Source Object
  4,                                      !- Outlet Port
  {5d7ffc4b-61d3-43b3-9a4b-339a739ab767}, !- Target Object
  2;                                      !- Inlet Port

OS:AirLoopHVAC,
  {501f66ef-8dc9-43b8-8acc-b0a0b8e6c49c}, !- Handle
  Zone2 Fine Storage ZN HVAC_2,           !- Name
  ,                                       !- Controller List Name
  {74b8a2db-1817-4ad2-948b-3dd5224b1076}, !- Availability Schedule
  {6cc89bc1-938f-45fd-bf17-ee242739e023}, !- Availability Manager List Name
  autosize,                               !- Design Supply Air Flow Rate {m3/s}
  1,                                      !- Design Return Air Flow Fraction of Supply Air Flow
  ,                                       !- Branch List Name
  ,                                       !- Connector List Name
  {61e435c8-89ce-48df-9a9c-dd6a47839f17}, !- Supply Side Inlet Node Name
  {52967a87-4fc8-42d1-8e03-9f9c9aab8f0d}, !- Demand Side Outlet Node Name
  {7b8b7524-cbeb-4fad-b32e-92a9d25df87f}, !- Demand Side Inlet Node A
  {960be9b1-39ca-4fae-b800-5597cbbfe5e8}, !- Supply Side Outlet Node A
  ,                                       !- Demand Side Inlet Node B
  ,                                       !- Supply Side Outlet Node B
  ,                                       !- Return Air Bypass Flow Temperature Setpoint Schedule Name
  {75229b97-1e8d-4cdf-b895-18da5c74f358}, !- Demand Mixer Name
  {ee9cd578-cd56-4752-8200-70c3b8e458d4}, !- Demand Splitter A Name
  ,                                       !- Demand Splitter B Name
  ;                                       !- Supply Splitter Name

OS:Node,
  {1a6c72ef-5055-4986-b5b3-f5f21bd61e2f}, !- Handle
  Zone2 Fine Storage ZN HVAC_2 Supply Inlet Node, !- Name
  {61e435c8-89ce-48df-9a9c-dd6a47839f17}, !- Inlet Port
  {39cb3c4b-61ff-484c-a62d-70d696c606a5}; !- Outlet Port

OS:Node,
  {6eb07c24-8b08-42e0-9e10-c88455ef0466}, !- Handle
  Zone2 Fine Storage ZN HVAC_2 Supply Outlet Node, !- Name
  {2567afe0-121e-46b7-8ca1-6971c632140c}, !- Inlet Port
  {960be9b1-39ca-4fae-b800-5597cbbfe5e8}; !- Outlet Port

OS:Connection,
  {61e435c8-89ce-48df-9a9c-dd6a47839f17}, !- Handle
  {501f66ef-8dc9-43b8-8acc-b0a0b8e6c49c}, !- Source Object
  9,                                      !- Outlet Port
  {1a6c72ef-5055-4986-b5b3-f5f21bd61e2f}, !- Target Object
  2;                                      !- Inlet Port

OS:Connection,
  {960be9b1-39ca-4fae-b800-5597cbbfe5e8}, !- Handle
  {6eb07c24-8b08-42e0-9e10-c88455ef0466}, !- Source Object
  3,                                      !- Outlet Port
  {501f66ef-8dc9-43b8-8acc-b0a0b8e6c49c}, !- Target Object
  12;                                     !- Inlet Port

OS:Node,
  {6759aced-bef8-48e2-8645-0c6c4280710b}, !- Handle
  Zone2 Fine Storage ZN HVAC_2 Demand Inlet Node, !- Name
  {7b8b7524-cbeb-4fad-b32e-92a9d25df87f}, !- Inlet Port
  {c810dd4c-5c0c-4feb-951b-9ce7461d6eb1}; !- Outlet Port

OS:Node,
  {3406e2e5-3c53-4e82-bd9f-6595fe695a11}, !- Handle
  Zone2 Fine Storage ZN HVAC_2 Demand Outlet Node, !- Name
  {ce23a5c1-569e-4c01-8c36-8c13bda8aded}, !- Inlet Port
  {52967a87-4fc8-42d1-8e03-9f9c9aab8f0d}; !- Outlet Port

OS:Node,
  {b8cf337e-c193-4220-90f9-bff00d7dada7}, !- Handle
  Zone2 Fine Storage ZN HVAC_2 Diffuser Outlet Air Node, !- Name
  {6391eeb1-ad51-4732-bdca-a492f1c53103}, !- Inlet Port
  {22d7dc92-1012-420e-bbf4-e2d92355cb81}; !- Outlet Port

OS:Connection,
  {7b8b7524-cbeb-4fad-b32e-92a9d25df87f}, !- Handle
  {501f66ef-8dc9-43b8-8acc-b0a0b8e6c49c}, !- Source Object
  11,                                     !- Outlet Port
  {6759aced-bef8-48e2-8645-0c6c4280710b}, !- Target Object
  2;                                      !- Inlet Port

OS:Connection,
  {52967a87-4fc8-42d1-8e03-9f9c9aab8f0d}, !- Handle
  {3406e2e5-3c53-4e82-bd9f-6595fe695a11}, !- Source Object
  3,                                      !- Outlet Port
  {501f66ef-8dc9-43b8-8acc-b0a0b8e6c49c}, !- Target Object
  10;                                     !- Inlet Port

OS:AirLoopHVAC:ZoneSplitter,
  {ee9cd578-cd56-4752-8200-70c3b8e458d4}, !- Handle
  Air Loop HVAC Zone Splitter 2,          !- Name
  {c810dd4c-5c0c-4feb-951b-9ce7461d6eb1}, !- Inlet Node Name
  {412f62c4-2943-4637-a5c4-28ee624182e7}; !- Outlet Node Name 1

OS:AirLoopHVAC:ZoneMixer,
  {75229b97-1e8d-4cdf-b895-18da5c74f358}, !- Handle
  Air Loop HVAC Zone Mixer 2,             !- Name
  {ce23a5c1-569e-4c01-8c36-8c13bda8aded}, !- Outlet Node Name
  {b0e4e4d3-75f0-4182-af65-9d851ae2dc14}; !- Inlet Node Name 1

OS:Connection,
  {c810dd4c-5c0c-4feb-951b-9ce7461d6eb1}, !- Handle
  {6759aced-bef8-48e2-8645-0c6c4280710b}, !- Source Object
  3,                                      !- Outlet Port
  {ee9cd578-cd56-4752-8200-70c3b8e458d4}, !- Target Object
  2;                                      !- Inlet Port

OS:Connection,
  {ce23a5c1-569e-4c01-8c36-8c13bda8aded}, !- Handle
  {75229b97-1e8d-4cdf-b895-18da5c74f358}, !- Source Object
  2,                                      !- Outlet Port
  {3406e2e5-3c53-4e82-bd9f-6595fe695a11}, !- Target Object
  2;                                      !- Inlet Port

OS:Sizing:System,
  {5650d073-c837-408f-97e0-185f7264b94a}, !- Handle
  {501f66ef-8dc9-43b8-8acc-b0a0b8e6c49c}, !- AirLoop Name
  Sensible,                               !- Type of Load to Size On
  Autosize,                               !- Design Outdoor Air Flow Rate {m3/s}
  1,                                      !- Central Heating Maximum System Air Flow Ratio
  7.22222222222229,                       !- Preheat Design Temperature {C}
  0.008,                                  !- Preheat Design Humidity Ratio {kg-H2O/kg-Air}
  12.7777777777778,                       !- Precool Design Temperature {C}
  0.008,                                  !- Precool Design Humidity Ratio {kg-H2O/kg-Air}
  12.7777777777778,                       !- Central Cooling Design Supply Air Temperature {C}
  50.0000000000001,                       !- Central Heating Design Supply Air Temperature {C}
  Coincident,                             !- Sizing Option
  No,                                     !- 100% Outdoor Air in Cooling
  No,                                     !- 100% Outdoor Air in Heating
  0.0085,                                 !- Central Cooling Design Supply Air Humidity Ratio {kg-H2O/kg-Air}
  0.008,                                  !- Central Heating Design Supply Air Humidity Ratio {kg-H2O/kg-Air}
  DesignDay,                              !- Cooling Design Air Flow Method
  ,                                       !- Cooling Design Air Flow Rate {m3/s}
  DesignDay,                              !- Heating Design Air Flow Method
  ,                                       !- Heating Design Air Flow Rate {m3/s}
  ZoneSum,                                !- System Outdoor Air Method
  1,                                      !- Zone Maximum Outdoor Air Fraction {dimensionless}
  0.0099676501,                           !- Cooling Supply Air Flow Rate Per Floor Area {m3/s-m2}
  1,                                      !- Cooling Fraction of Autosized Cooling Supply Air Flow Rate
  3.9475456e-05,                          !- Cooling Supply Air Flow Rate Per Unit Cooling Capacity {m3/s-W}
  0.0099676501,                           !- Heating Supply Air Flow Rate Per Floor Area {m3/s-m2}
  1,                                      !- Heating Fraction of Autosized Heating Supply Air Flow Rate
  1,                                      !- Heating Fraction of Autosized Cooling Supply Air Flow Rate
  3.1588213e-05,                          !- Heating Supply Air Flow Rate Per Unit Heating Capacity {m3/s-W}
  CoolingDesignCapacity,                  !- Cooling Design Capacity Method
  autosize,                               !- Cooling Design Capacity {W}
  234.7,                                  !- Cooling Design Capacity Per Floor Area {W/m2}
  1,                                      !- Fraction of Autosized Cooling Design Capacity
  HeatingDesignCapacity,                  !- Heating Design Capacity Method
  autosize,                               !- Heating Design Capacity {W}
  157,                                    !- Heating Design Capacity Per Floor Area {W/m2}
  1,                                      !- Fraction of Autosized Heating Design Capacity
  OnOff,                                  !- Central Cooling Capacity Control Method
  autosize;                               !- Occupant Diversity

OS:AvailabilityManagerAssignmentList,
  {6cc89bc1-938f-45fd-bf17-ee242739e023}, !- Handle
  Air Loop HVAC 1 AvailabilityManagerAssignmentList 1, !- Name
  {75336208-edc9-47a5-bbf9-7324499dea14}; !- Availability Manager Name 1

OS:SetpointManager:SingleZone:Reheat,
  {a9092dfa-def7-4252-97d1-336e49f32c75}, !- Handle
  Zone2 Fine Storage ZN Setpoint Manager SZ Reheat, !- Name
  12.7777777777778,                       !- Minimum Supply Air Temperature {C}
  50.0000000000001,                       !- Maximum Supply Air Temperature {C}
  {229ca676-7f04-4dc3-bd98-44154ad923a9}, !- Control Zone Name
  {6eb07c24-8b08-42e0-9e10-c88455ef0466}; !- Setpoint Node or NodeList Name

OS:Coil:Heating:Gas,
  {ed652214-aa4b-4522-8a58-5dc42133514a}, !- Handle
  Zone2 Fine Storage ZN HVAC_2 Gas Htg Coil 501kBtu/hr 0.8 Combustion Eff, !- Name
  {041de9fc-a2b2-4214-aa3d-cfa888cdab2b}, !- Availability Schedule Name
  0.793,                                  !- Gas Burner Efficiency
  AutoSize,                               !- Nominal Capacity {W}
  ,                                       !- Air Inlet Node Name
  ,                                       !- Air Outlet Node Name
  ,                                       !- Temperature Setpoint Node Name
  0,                                      !- On Cycle Parasitic Electric Load {W}
  ,                                       !- Part Load Fraction Correlation Curve Name
  0;                                      !- Off Cycle Parasitic Gas Load {W}

OS:Coil:Heating:Electric,
  {7c3035a3-9b7c-4b70-983c-b4ded07e5ae5}, !- Handle
  Zone2 Fine Storage ZN HVAC_2 No Heat,   !- Name
  {8a4cecca-4c00-44e0-8508-077684027712}, !- Availability Schedule Name
  1,                                      !- Efficiency
  0,                                      !- Nominal Capacity {W}
  ,                                       !- Air Inlet Node Name
  ;                                       !- Air Outlet Node Name

OS:Coil:Cooling:DX:TwoSpeed,
  {20d3b9f2-08cf-4dd1-b829-c939553353fa}, !- Handle
  Zone2 Fine Storage ZN HVAC_2 2spd DX AC Clg Coil 234kBtu/hr 9.5EER, !- Name
  {041de9fc-a2b2-4214-aa3d-cfa888cdab2b}, !- Availability Schedule Name
  Autosize,                               !- Rated High Speed Total Cooling Capacity {W}
  Autosize,                               !- Rated High Speed Sensible Heat Ratio
  3.30019905299558,                       !- Rated High Speed COP {W/W}
  Autosize,                               !- Rated High Speed Air Flow Rate {m3/s}
  773.3,                                  !- Rated High Speed Evaporator Fan Power Per Volume Flow Rate 2017 {W/(m3/s)}
  934.4,                                  !- Rated High Speed Evaporator Fan Power Per Volume Flow Rate 2023 {W/(m3/s)}
  773.3,                                  !- Unit Internal Static Air Pressure {Pa}
  ,                                       !- Air Inlet Node Name
  ,                                       !- Air Outlet Node Name
  {4d451d9a-664b-4897-9c06-4b29fe8b2754}, !- Total Cooling Capacity Function of Temperature Curve Name
  {6ed327cb-1679-4934-8cf5-276bba5f8889}, !- Total Cooling Capacity Function of Flow Fraction Curve Name
  {0f50fd6e-698d-4ea6-a424-941b199d425d}, !- Energy Input Ratio Function of Temperature Curve Name
  {446eefc3-c2e3-408e-895d-3210867b7754}, !- Energy Input Ratio Function of Flow Fraction Curve Name
  {927edcef-321c-4686-aa3b-6db1939a9809}, !- Part Load Fraction Correlation Curve Name
  Autosize,                               !- Rated Low Speed Total Cooling Capacity {W}
  0.69,                                   !- Rated Low Speed Sensible Heat Ratio
  3.30019905299558,                       !- Rated Low Speed COP {W/W}
  Autosize,                               !- Rated Low Speed Air Flow Rate {m3/s}
  773.3,                                  !- Rated Low Speed Evaporator Fan Power Per Volume Flow Rate 2017 {W/(m3/s)}
  934.4,                                  !- Rated Low Speed Evaporator Fan Power Per Volume Flow Rate 2023 {W/(m3/s)}
  {4d451d9a-664b-4897-9c06-4b29fe8b2754}, !- Low Speed Total Cooling Capacity Function of Temperature Curve Name
  {0f50fd6e-698d-4ea6-a424-941b199d425d}, !- Low Speed Energy Input Ratio Function of Temperature Curve Name
  ,                                       !- Condenser Air Inlet Node Name
  AirCooled,                              !- Condenser Type
  -25,                                    !- Minimum Outdoor Dry-Bulb Temperature for Compressor Operation {C}
  0.9,                                    !- High Speed Evaporative Condenser Effectiveness {dimensionless}
  Autosize,                               !- High Speed Evaporative Condenser Air Flow Rate {m3/s}
  Autosize,                               !- High Speed Evaporative Condenser Pump Rated Power Consumption {W}
  0.9,                                    !- Low Speed Evaporative Condenser Effectiveness {dimensionless}
  Autosize,                               !- Low Speed Evaporative Condenser Air Flow Rate {m3/s}
  Autosize,                               !- Low Speed Evaporative Condenser Pump Rated Power Consumption {W}
  ,                                       !- Supply Water Storage Tank Name
  ,                                       !- Condensate Collection Water Storage Tank Name
  10,                                     !- Basin Heater Capacity {W/K}
  2,                                      !- Basin Heater Setpoint Temperature {C}
  ;                                       !- Basin Heater Operating Schedule Name

OS:Fan:OnOff,
  {8c0f1584-3c69-4ad6-8ec5-dcc0eceb4a54}, !- Handle
  Zone2 Fine Storage ZN HVAC_2 Fan,       !- Name
  {041de9fc-a2b2-4214-aa3d-cfa888cdab2b}, !- Availability Schedule Name
  0.56875,                                !- Fan Total Efficiency
  622.722275,                             !- Pressure Rise {Pa}
  autosize,                               !- Maximum Flow Rate {m3/s}
  0.875,                                  !- Motor Efficiency
  1,                                      !- Motor In Airstream Fraction
  ,                                       !- Air Inlet Node Name
  ,                                       !- Air Outlet Node Name
  {d8034af8-fbc1-4e87-9191-b2042f41b8b6}, !- Fan Power Ratio Function of Speed Ratio Curve Name
  {6a9452cd-820f-48b2-bf36-8c7b606e8163}, !- Fan Efficiency Ratio Function of Speed Ratio Curve Name
  ;                                       !- End-Use Subcategory

OS:Curve:Exponent,
  {d8034af8-fbc1-4e87-9191-b2042f41b8b6}, !- Handle
  Fan On Off Power Curve 1,               !- Name
  1,                                      !- Coefficient1 Constant
  0,                                      !- Coefficient2 Constant
  0,                                      !- Coefficient3 Constant
  0,                                      !- Minimum Value of x
  1,                                      !- Maximum Value of x
  ,                                       !- Minimum Curve Output
  ,                                       !- Maximum Curve Output
  ,                                       !- Input Unit Type for X
  ;                                       !- Output Unit Type

OS:Curve:Cubic,
  {6a9452cd-820f-48b2-bf36-8c7b606e8163}, !- Handle
  Fan On Off Efficiency Curve 1,          !- Name
  1,                                      !- Coefficient1 Constant
  0,                                      !- Coefficient2 x
  0,                                      !- Coefficient3 x**2
  0,                                      !- Coefficient4 x**3
  0,                                      !- Minimum Value of x
  1;                                      !- Maximum Value of x

OS:AirLoopHVAC:UnitarySystem,
  {9bc149b4-c10f-4938-8638-3429820f2488}, !- Handle
  Zone2 Fine Storage ZN HVAC_2 Unitary AC, !- Name
  Load,                                   !- Control Type
  {229ca676-7f04-4dc3-bd98-44154ad923a9}, !- Controlling Zone or Thermostat Location
  None,                                   !- Dehumidification Control Type
  {74b8a2db-1817-4ad2-948b-3dd5224b1076}, !- Availability Schedule Name
  {cb14a6c5-36f8-4abe-9cfc-c91e3bffaf6b}, !- Air Inlet Node Name
  {2567afe0-121e-46b7-8ca1-6971c632140c}, !- Air Outlet Node Name
  {8c0f1584-3c69-4ad6-8ec5-dcc0eceb4a54}, !- Supply Fan Name
  DrawThrough,                            !- Fan Placement
  {74b8a2db-1817-4ad2-948b-3dd5224b1076}, !- Supply Air Fan Operating Mode Schedule Name
  {ed652214-aa4b-4522-8a58-5dc42133514a}, !- Heating Coil Name
  1,                                      !- DX Heating Coil Sizing Ratio
  {20d3b9f2-08cf-4dd1-b829-c939553353fa}, !- Cooling Coil Name
  No,                                     !- Use DOAS DX Cooling Coil
  2,                                      !- DOAS DX Cooling Coil Leaving Minimum Air Temperature {C}
  SensibleOnlyLoadControl,                !- Latent Load Control
  {7c3035a3-9b7c-4b70-983c-b4ded07e5ae5}, !- Supplemental Heating Coil Name
  SupplyAirFlowRate,                      !- Supply Air Flow Rate Method During Cooling Operation
  Autosize,                               !- Supply Air Flow Rate During Cooling Operation {m3/s}
  ,                                       !- Supply Air Flow Rate Per Floor Area During Cooling Operation {m3/s-m2}
  ,                                       !- Fraction of Autosized Design Cooling Supply Air Flow Rate
  ,                                       !- Design Supply Air Flow Rate Per Unit of Capacity During Cooling Operation {m3/s-W}
  SupplyAirFlowRate,                      !- Supply Air Flow Rate Method During Heating Operation
  Autosize,                               !- Supply Air Flow Rate During Heating Operation {m3/s}
  ,                                       !- Supply Air Flow Rate Per Floor Area during Heating Operation {m3/s-m2}
  ,                                       !- Fraction of Autosized Design Heating Supply Air Flow Rate
  ,                                       !- Design Supply Air Flow Rate Per Unit of Capacity During Heating Operation {m3/s-W}
  None,                                   !- Supply Air Flow Rate Method When No Cooling or Heating is Required
  ,                                       !- Supply Air Flow Rate When No Cooling or Heating is Required {m3/s}
  ,                                       !- Supply Air Flow Rate Per Floor Area When No Cooling or Heating is Required {m3/s-m2}
  ,                                       !- Fraction of Autosized Design Cooling Supply Air Flow Rate When No Cooling or Heating is Required
  ,                                       !- Fraction of Autosized Design Heating Supply Air Flow Rate When No Cooling or Heating is Required
  ,                                       !- Design Supply Air Flow Rate Per Unit of Capacity During Cooling Operation When No Cooling or Heating is Required {m3/s-W}
  ,                                       !- Design Supply Air Flow Rate Per Unit of Capacity During Heating Operation When No Cooling or Heating is Required {m3/s-W}
  80,                                     !- Maximum Supply Air Temperature {C}
  21,                                     !- Maximum Outdoor Dry-Bulb Temperature for Supplemental Heater Operation {C}
  ,                                       !- Outdoor Dry-Bulb Temperature Sensor Node Name
  0,                                      !- Ancilliary On-Cycle Electric Power {W}
  0;                                      !- Ancilliary Off-Cycle Electric Power {W}

OS:Connection,
  {2567afe0-121e-46b7-8ca1-6971c632140c}, !- Handle
  {9bc149b4-c10f-4938-8638-3429820f2488}, !- Source Object
  7,                                      !- Outlet Port
  {6eb07c24-8b08-42e0-9e10-c88455ef0466}, !- Target Object
  2;                                      !- Inlet Port

OS:Controller:OutdoorAir,
  {b060ff10-af28-41f6-b7c5-3fe67a8fed36}, !- Handle
  Zone2 Fine Storage ZN HVAC_2 OA System Controller, !- Name
  ,                                       !- Relief Air Outlet Node Name
  ,                                       !- Return Air Node Name
  ,                                       !- Mixed Air Node Name
  ,                                       !- Actuator Node Name
  autosize,                               !- Minimum Outdoor Air Flow Rate {m3/s}
  Autosize,                               !- Maximum Outdoor Air Flow Rate {m3/s}
  NoEconomizer,                           !- Economizer Control Type
  ModulateFlow,                           !- Economizer Control Action Type
  28,                                     !- Economizer Maximum Limit Dry-Bulb Temperature {C}
  64000,                                  !- Economizer Maximum Limit Enthalpy {J/kg}
  ,                                       !- Economizer Maximum Limit Dewpoint Temperature {C}
  ,                                       !- Electronic Enthalpy Limit Curve Name
  ,                                       !- Economizer Minimum Limit Dry-Bulb Temperature {C}
  LockoutWithCompressor,                  !- Lockout Type
  FixedMinimum,                           !- Minimum Limit Type
  {041de9fc-a2b2-4214-aa3d-cfa888cdab2b}, !- Minimum Outdoor Air Schedule Name
  ,                                       !- Minimum Fraction of Outdoor Air Schedule Name
  {e06ffc05-fd68-4859-8ef2-75a90a6a8dde}, !- Maximum Fraction of Outdoor Air Schedule Name
  {4abcbc4a-d8da-428c-abb3-1421cfc1395d}, !- Controller Mechanical Ventilation
  ,                                       !- Time of Day Economizer Control Schedule Name
  No,                                     !- High Humidity Control
  ,                                       !- Humidistat Control Zone Name
  ,                                       !- High Humidity Outdoor Air Flow Ratio
  ,                                       !- Control High Indoor Humidity Based on Outdoor Humidity Ratio
  BypassWhenWithinEconomizerLimits,       !- Heat Recovery Bypass Control Type
  InterlockedWithMechanicalCooling;       !- Economizer Operation Staging

OS:Controller:MechanicalVentilation,
  {4abcbc4a-d8da-428c-abb3-1421cfc1395d}, !- Handle
  Controller Mechanical Ventilation 2,    !- Name
  {041de9fc-a2b2-4214-aa3d-cfa888cdab2b}, !- Availability Schedule
  ,                                       !- Demand Controlled Ventilation
  ;                                       !- System Outdoor Air Method

OS:AirLoopHVAC:OutdoorAirSystem,
  {a4ef2948-1166-4510-a31d-bb77cd679825}, !- Handle
  Zone2 Fine Storage ZN HVAC_2 OA System, !- Name
  {b060ff10-af28-41f6-b7c5-3fe67a8fed36}, !- Controller Name
  ,                                       !- Outdoor Air Equipment List Name
  ,                                       !- Availability Manager List Name
  {dbb30865-403f-4ed0-b23a-633256f3f2ba}, !- Mixed Air Node Name
  {88f1282c-8c5b-42c7-9cd7-eecedec2b28b}, !- Outdoor Air Stream Node Name
  {78fd05cb-6bae-4469-8c26-7a3ad18c26c3}, !- Relief Air Stream Node Name
  {39cb3c4b-61ff-484c-a62d-70d696c606a5}; !- Return Air Stream Node Name

OS:Node,
  {391df878-42e3-4159-90bf-552aa8147249}, !- Handle
  Zone2 Fine Storage ZN HVAC_2 Outdoor Air Node, !- Name
  ,                                       !- Inlet Port
  {88f1282c-8c5b-42c7-9cd7-eecedec2b28b}; !- Outlet Port

OS:Connection,
  {88f1282c-8c5b-42c7-9cd7-eecedec2b28b}, !- Handle
  {391df878-42e3-4159-90bf-552aa8147249}, !- Source Object
  3,                                      !- Outlet Port
  {a4ef2948-1166-4510-a31d-bb77cd679825}, !- Target Object
  6;                                      !- Inlet Port

OS:Node,
  {66854c8a-ce73-4574-b0b8-286928118bb4}, !- Handle
  Zone2 Fine Storage ZN HVAC_2 Relief Air Node, !- Name
  {78fd05cb-6bae-4469-8c26-7a3ad18c26c3}, !- Inlet Port
  ;                                       !- Outlet Port

OS:Connection,
  {78fd05cb-6bae-4469-8c26-7a3ad18c26c3}, !- Handle
  {a4ef2948-1166-4510-a31d-bb77cd679825}, !- Source Object
  7,                                      !- Outlet Port
  {66854c8a-ce73-4574-b0b8-286928118bb4}, !- Target Object
  2;                                      !- Inlet Port

OS:Node,
  {73601e5a-0bae-4852-9051-c44cf9c474d5}, !- Handle
  Zone2 Fine Storage ZN HVAC_2 Mixed Air Node, !- Name
  {dbb30865-403f-4ed0-b23a-633256f3f2ba}, !- Inlet Port
  {cb14a6c5-36f8-4abe-9cfc-c91e3bffaf6b}; !- Outlet Port

OS:Connection,
  {39cb3c4b-61ff-484c-a62d-70d696c606a5}, !- Handle
  {1a6c72ef-5055-4986-b5b3-f5f21bd61e2f}, !- Source Object
  3,                                      !- Outlet Port
  {a4ef2948-1166-4510-a31d-bb77cd679825}, !- Target Object
  8;                                      !- Inlet Port

OS:Connection,
  {dbb30865-403f-4ed0-b23a-633256f3f2ba}, !- Handle
  {a4ef2948-1166-4510-a31d-bb77cd679825}, !- Source Object
  5,                                      !- Outlet Port
  {73601e5a-0bae-4852-9051-c44cf9c474d5}, !- Target Object
  2;                                      !- Inlet Port

OS:Connection,
  {cb14a6c5-36f8-4abe-9cfc-c91e3bffaf6b}, !- Handle
  {73601e5a-0bae-4852-9051-c44cf9c474d5}, !- Source Object
  3,                                      !- Outlet Port
  {9bc149b4-c10f-4938-8638-3429820f2488}, !- Target Object
  6;                                      !- Inlet Port

OS:AvailabilityManager:NightCycle,
  {75336208-edc9-47a5-bbf9-7324499dea14}, !- Handle
  Availability Manager Night Cycle 2,     !- Name
  {041de9fc-a2b2-4214-aa3d-cfa888cdab2b}, !- Applicability Schedule
  ,                                       !- Fan Schedule
  CycleOnAny,                             !- Control Type
  1,                                      !- Thermostat Tolerance {deltaC}
  ,                                       !- Cycling Run Time Control Type
  1800,                                   !- Cycling Run Time {s}
  {327ba27a-40a0-4538-b997-2879e8bfa8d4}, !- Control Zone or Zone List Name
  {85f5e3b7-9172-44d2-9f73-7819eabc0023}, !- Cooling Control Zone or Zone List Name
  {d75143e1-dbb0-4d11-a085-3d54dbf232ba}, !- Heating Control Zone or Zone List Name
  {36e0d9cd-0ecb-4d9d-ab8e-ca153dc74a39}; !- Heating Zone Fans Only Zone or Zone List Name

OS:ModelObjectList,
  {327ba27a-40a0-4538-b997-2879e8bfa8d4}, !- Handle
  Availability Manager Night Cycle 2 Control Zone List; !- Name

OS:ModelObjectList,
  {85f5e3b7-9172-44d2-9f73-7819eabc0023}, !- Handle
  Availability Manager Night Cycle 2 Cooling Control Zone List; !- Name

OS:ModelObjectList,
  {d75143e1-dbb0-4d11-a085-3d54dbf232ba}, !- Handle
  Availability Manager Night Cycle 2 Heating Control Zone List; !- Name

OS:ModelObjectList,
  {36e0d9cd-0ecb-4d9d-ab8e-ca153dc74a39}, !- Handle
  Availability Manager Night Cycle 2 Heating Zone Fans Only Zone List; !- Name

OS:AirTerminal:SingleDuct:ConstantVolume:NoReheat,
  {56f6ce8f-16f9-4eaf-92ea-ccdec62dd2af}, !- Handle
  Zone2 Fine Storage ZN HVAC_2 Diffuser,  !- Name
  {041de9fc-a2b2-4214-aa3d-cfa888cdab2b}, !- Availability Schedule Name
  {63da17f3-4101-4dcc-b09c-0ff55bfbc70b}, !- Air Inlet Node Name
  {6391eeb1-ad51-4732-bdca-a492f1c53103}, !- Air Outlet Node Name
  AutoSize;                               !- Maximum Air Flow Rate {m3/s}

OS:Node,
  {14bae9a9-cc55-448e-9443-8402585056eb}, !- Handle
  Zone2 Fine Storage ZN Return Air Node,  !- Name
  {3eb01955-dc13-47c7-939f-2ad04748e8b7}, !- Inlet Port
  {b0e4e4d3-75f0-4182-af65-9d851ae2dc14}; !- Outlet Port

OS:Connection,
  {22d7dc92-1012-420e-bbf4-e2d92355cb81}, !- Handle
  {b8cf337e-c193-4220-90f9-bff00d7dada7}, !- Source Object
  3,                                      !- Outlet Port
  {230aa830-da96-4448-b4f0-132a29d7a51c}, !- Target Object
  2;                                      !- Inlet Port

OS:Connection,
  {3eb01955-dc13-47c7-939f-2ad04748e8b7}, !- Handle
  {29184628-9f96-41b3-b42f-4058e008fb27}, !- Source Object
  2,                                      !- Outlet Port
  {14bae9a9-cc55-448e-9443-8402585056eb}, !- Target Object
  2;                                      !- Inlet Port

OS:Connection,
  {b0e4e4d3-75f0-4182-af65-9d851ae2dc14}, !- Handle
  {14bae9a9-cc55-448e-9443-8402585056eb}, !- Source Object
  3,                                      !- Outlet Port
  {75229b97-1e8d-4cdf-b895-18da5c74f358}, !- Target Object
  3;                                      !- Inlet Port

OS:Node,
  {1b2c318c-66dd-4c33-80cc-e96282586366}, !- Handle
  Zone2 Fine Storage ZN HVAC_2 Diffuser Inlet Air Node, !- Name
  {412f62c4-2943-4637-a5c4-28ee624182e7}, !- Inlet Port
  {63da17f3-4101-4dcc-b09c-0ff55bfbc70b}; !- Outlet Port

OS:Connection,
  {412f62c4-2943-4637-a5c4-28ee624182e7}, !- Handle
  {ee9cd578-cd56-4752-8200-70c3b8e458d4}, !- Source Object
  3,                                      !- Outlet Port
  {1b2c318c-66dd-4c33-80cc-e96282586366}, !- Target Object
  2;                                      !- Inlet Port

OS:Connection,
  {63da17f3-4101-4dcc-b09c-0ff55bfbc70b}, !- Handle
  {1b2c318c-66dd-4c33-80cc-e96282586366}, !- Source Object
  3,                                      !- Outlet Port
  {56f6ce8f-16f9-4eaf-92ea-ccdec62dd2af}, !- Target Object
  3;                                      !- Inlet Port

OS:Connection,
  {6391eeb1-ad51-4732-bdca-a492f1c53103}, !- Handle
  {56f6ce8f-16f9-4eaf-92ea-ccdec62dd2af}, !- Source Object
  4,                                      !- Outlet Port
  {b8cf337e-c193-4220-90f9-bff00d7dada7}, !- Target Object
  2;                                      !- Inlet Port

OS:Schedule:Ruleset,
  {6f604058-57a8-4b70-b8f1-162bdd9931c7}, !- Handle
  Always On,                              !- Name
  {403b50ea-589f-4e7f-9110-73b0f240392d}, !- Schedule Type Limits Name
  {16e6b547-242d-412c-b888-31c818a5c75d}; !- Default Day Schedule Name

OS:Schedule:Day,
  {16e6b547-242d-412c-b888-31c818a5c75d}, !- Handle
  Always On Default,                      !- Name
  {403b50ea-589f-4e7f-9110-73b0f240392d}, !- Schedule Type Limits Name
  No,                                     !- Interpolate to Timestep
  24,                                     !- Hour 1
  0,                                      !- Minute 1
  1;                                      !- Value Until Time 1

OS:Fan:ConstantVolume,
  {510e00a5-316c-4067-8d6b-2dd2b24bac20}, !- Handle
  Zone3 Bulk Storage ZN UnitHeater Fan,   !- Name
  {6f604058-57a8-4b70-b8f1-162bdd9931c7}, !- Availability Schedule Name
  0.53625,                                !- Fan Total Efficiency
  49.817782,                              !- Pressure Rise {Pa}
  AutoSize,                               !- Maximum Flow Rate {m3/s}
  0.825,                                  !- Motor Efficiency
  1,                                      !- Motor In Airstream Fraction
  ,                                       !- Air Inlet Node Name
  ,                                       !- Air Outlet Node Name
  ;                                       !- End-Use Subcategory

OS:Coil:Heating:Gas,
  {bc77e8d1-6faf-4c42-a25a-eb4359bf0c0c}, !- Handle
  Zone3 Bulk Storage ZN UnitHeater Gas Htg Coil 378kBtu/hr 0.8 Combustion Eff, !- Name
  {6f604058-57a8-4b70-b8f1-162bdd9931c7}, !- Availability Schedule Name
  0.793,                                  !- Gas Burner Efficiency
  AutoSize,                               !- Nominal Capacity {W}
  ,                                       !- Air Inlet Node Name
  ,                                       !- Air Outlet Node Name
  ,                                       !- Temperature Setpoint Node Name
  0,                                      !- On Cycle Parasitic Electric Load {W}
  ,                                       !- Part Load Fraction Correlation Curve Name
  0;                                      !- Off Cycle Parasitic Gas Load {W}

OS:ZoneHVAC:UnitHeater,
  {9ebe5c1b-ad31-4feb-879b-c59d3cc35d53}, !- Handle
  Zone3 Bulk Storage ZN Unit Heater,      !- Name
  {6f604058-57a8-4b70-b8f1-162bdd9931c7}, !- Availability Schedule Name
  {94cf9275-924f-4f46-8425-42d390edd7b9}, !- Air Inlet Node Name
  {96898880-983b-4f7d-9c86-92ddea0561c2}, !- Air Outlet Node Name
  {510e00a5-316c-4067-8d6b-2dd2b24bac20}, !- Supply Air Fan Name
  autosize,                               !- Maximum Supply Air Flow Rate {m3/s}
  OnOff,                                  !- Fan Control Type
  {bc77e8d1-6faf-4c42-a25a-eb4359bf0c0c}, !- Heating Coil Name
  autosize,                               !- Maximum Hot Water Flow Rate {m3/s}
  0,                                      !- Minimum Hot Water Flow Rate {m3/s}
  0.001,                                  !- Heating Convergence Tolerance
  ;                                       !- Availability Manager List Name

OS:Node,
  {7e2ffc9a-e946-485e-b4c5-31a0f3a57d93}, !- Handle
  Zone3 Bulk Storage ZN Unit Heater Inlet Air Node, !- Name
  {74b4c047-9f53-4ef7-8e3c-4ee75759de91}, !- Inlet Port
  {94cf9275-924f-4f46-8425-42d390edd7b9}; !- Outlet Port

OS:Connection,
  {74b4c047-9f53-4ef7-8e3c-4ee75759de91}, !- Handle
  {beb26e42-7fa2-47cd-b6d6-1d4afd56f5ec}, !- Source Object
  2,                                      !- Outlet Port
  {7e2ffc9a-e946-485e-b4c5-31a0f3a57d93}, !- Target Object
  2;                                      !- Inlet Port

OS:Connection,
  {94cf9275-924f-4f46-8425-42d390edd7b9}, !- Handle
  {7e2ffc9a-e946-485e-b4c5-31a0f3a57d93}, !- Source Object
  3,                                      !- Outlet Port
  {9ebe5c1b-ad31-4feb-879b-c59d3cc35d53}, !- Target Object
  3;                                      !- Inlet Port

OS:Node,
  {839ca7fc-1d95-4b8b-8de3-7acad62f36a2}, !- Handle
  Zone3 Bulk Storage ZN Unit Heater Outlet Air Node, !- Name
  {96898880-983b-4f7d-9c86-92ddea0561c2}, !- Inlet Port
  {ff64788c-2c5c-4200-a20f-4961b4edf889}; !- Outlet Port

OS:Connection,
  {ff64788c-2c5c-4200-a20f-4961b4edf889}, !- Handle
  {839ca7fc-1d95-4b8b-8de3-7acad62f36a2}, !- Source Object
  3,                                      !- Outlet Port
  {4734af49-39f5-4470-b89f-64598a76d6c0}, !- Target Object
  2;                                      !- Inlet Port

OS:Connection,
  {96898880-983b-4f7d-9c86-92ddea0561c2}, !- Handle
  {9ebe5c1b-ad31-4feb-879b-c59d3cc35d53}, !- Source Object
  4,                                      !- Outlet Port
  {839ca7fc-1d95-4b8b-8de3-7acad62f36a2}, !- Target Object
  2;                                      !- Inlet Port

OS:ZoneVentilation:DesignFlowRate,
  {7ec1d1d8-26de-464e-bb4e-29e697ea2bbc}, !- Handle
  Zone3 Bulk Storage ZN Ventilation,      !- Name
  {6f604058-57a8-4b70-b8f1-162bdd9931c7}, !- Schedule Name
  Flow/Zone,                              !- Design Flow Rate Calculation Method
  37.7600048024407,                       !- Design Flow Rate {m3/s}
  0,                                      !- Flow Rate per Zone Floor Area {m3/s-m2}
  0,                                      !- Flow Rate per Person {m3/s-person}
  0,                                      !- Air Changes per Hour {1/hr}
  Exhaust,                                !- Ventilation Type
  31.1361206455786,                       !- Fan Pressure Rise {Pa}
  0.51,                                   !- Fan Total Efficiency
  1,                                      !- Constant Term Coefficient
  0,                                      !- Temperature Term Coefficient
  0,                                      !- Velocity Term Coefficient
  0,                                      !- Velocity Squared Term Coefficient
  29.4444452244559,                       !- Minimum Indoor Temperature {C}
  ,                                       !- Minimum Indoor Temperature Schedule Name
  100,                                    !- Maximum Indoor Temperature {C}
  ,                                       !- Maximum Indoor Temperature Schedule Name
  -100,                                   !- Delta Temperature {deltaC}
  ,                                       !- Delta Temperature Schedule Name
  -100,                                   !- Minimum Outdoor Temperature {C}
  ,                                       !- Minimum Outdoor Temperature Schedule Name
  100,                                    !- Maximum Outdoor Temperature {C}
  ,                                       !- Maximum Outdoor Temperature Schedule Name
  40;                                     !- Maximum Wind Speed {m/s}

OS:ZoneVentilation:DesignFlowRate,
  {a8b1fda8-1d3a-4b96-8754-e33d22d9e14d}, !- Handle
  Zone3 Bulk Storage ZN Ventilation 1,    !- Name
  {6f604058-57a8-4b70-b8f1-162bdd9931c7}, !- Schedule Name
  Flow/Zone,                              !- Design Flow Rate Calculation Method
  0.9438948864,                           !- Design Flow Rate {m3/s}
  0,                                      !- Flow Rate per Zone Floor Area {m3/s-m2}
  0,                                      !- Flow Rate per Person {m3/s-person}
  0,                                      !- Air Changes per Hour {1/hr}
  Natural,                                !- Ventilation Type
  0,                                      !- Fan Pressure Rise {Pa}
  1,                                      !- Fan Total Efficiency
  0,                                      !- Constant Term Coefficient
  0,                                      !- Temperature Term Coefficient
  0.224,                                  !- Velocity Term Coefficient
  0,                                      !- Velocity Squared Term Coefficient
  -73.3333352760033,                      !- Minimum Indoor Temperature {C}
  ,                                       !- Minimum Indoor Temperature Schedule Name
  29.4444452244559,                       !- Maximum Indoor Temperature {C}
  ,                                       !- Maximum Indoor Temperature Schedule Name
  -100,                                   !- Delta Temperature {deltaC}
  ,                                       !- Delta Temperature Schedule Name
  -100,                                   !- Minimum Outdoor Temperature {C}
  ,                                       !- Minimum Outdoor Temperature Schedule Name
  100,                                    !- Maximum Outdoor Temperature {C}
  ,                                       !- Maximum Outdoor Temperature Schedule Name
  40;                                     !- Maximum Wind Speed {m/s}

OS:Material:NoMass,
  {0c460144-3fa7-4964-88ee-3a1c71264bec}, !- Handle
  CP02 CARPET PAD,                        !- Name
  VeryRough,                              !- Roughness
  0.21648,                                !- Thermal Resistance {m2-K/W}
  0.9,                                    !- Thermal Absorptance
  0.7,                                    !- Solar Absorptance
  0.8;                                    !- Visible Absorptance

OS:Material,
  {9468131f-ba5d-4348-a605-2dad4256da54}, !- Handle
  100mm Normalweight concrete floor,      !- Name
  MediumSmooth,                           !- Roughness
  0.1016,                                 !- Thickness {m}
  2.31,                                   !- Conductivity {W/m-K}
  2322,                                   !- Density {kg/m3}
  832;                                    !- Specific Heat {J/kg-K}

OS:Material:NoMass,
  {06177d3e-514e-4743-974f-d7cd85d5c3ae}, !- Handle
  Nonres_Floor_Insulation,                !- Name
  MediumSmooth,                           !- Roughness
  2.88291975297193,                       !- Thermal Resistance {m2-K/W}
  0.9,                                    !- Thermal Absorptance
  0.7,                                    !- Solar Absorptance
  0.7;                                    !- Visible Absorptance

OS:Material,
  {74a3c03e-325f-4d69-be74-af1eba58af6b}, !- Handle
  G01 13mm gypsum board,                  !- Name
  Smooth,                                 !- Roughness
  0.0127,                                 !- Thickness {m}
  0.16,                                   !- Conductivity {W/m-K}
  800,                                    !- Density {kg/m3}
  1090,                                   !- Specific Heat {J/kg-K}
  0.9,                                    !- Thermal Absorptance
  0.7,                                    !- Solar Absorptance
  0.5;                                    !- Visible Absorptance

OS:Material:NoMass,
  {c45cf3ef-b3dc-4175-b22d-dc6bf6c977a9}, !- Handle
  CP02 CARPET PAD 1,                      !- Name
  VeryRough,                              !- Roughness
  0.21648,                                !- Thermal Resistance {m2-K/W}
  0.9,                                    !- Thermal Absorptance
  0.7,                                    !- Solar Absorptance
  0.8;                                    !- Visible Absorptance

OS:Material,
  {c0bc2c77-c0ea-48c6-9cd8-b248925ddf20}, !- Handle
  M10 200mm concrete block basement wall, !- Name
  MediumRough,                            !- Roughness
  0.2032,                                 !- Thickness {m}
  1.326,                                  !- Conductivity {W/m-K}
  1842,                                   !- Density {kg/m3}
  912;                                    !- Specific Heat {J/kg-K}

OS:Construction:FfactorGroundFloor,
  {7efeed36-31b9-492e-a042-9382bc63089b}, !- Handle
  Foundation F 1.26W/m*K Perim 35.05m Area 236.88m2, !- Name
  1.26343630645112,                       !- F-Factor {W/m-K}
  236.879646580597,                       !- Area {m2}
  35.0502906257895;                       !- PerimeterExposed {m}

OS:Construction:FfactorGroundFloor,
  {c6faf4ff-74a5-40f7-a385-71372d4fa45a}, !- Handle
  Foundation F 1.26W/m*K Perim 71.62m Area 1156.53m2, !- Name
  1.26343630645112,                       !- F-Factor {W/m-K}
  1156.53003918762,                       !- Area {m2}
  71.6245069309614;                       !- PerimeterExposed {m}

OS:Construction:FfactorGroundFloor,
  {df019073-1eab-42c1-876c-a842a997c843}, !- Handle
  Foundation F 1.26W/m*K Perim 185.92m Area 3204.84m2, !- Name
  1.26343630645112,                       !- F-Factor {W/m-K}
  3204.84227726689,                       !- Area {m2}
  185.918932884622;                       !- PerimeterExposed {m}

OS:DefaultConstructionSet,
  {df4a7721-ecdc-470e-9996-763e08a10c82}, !- Handle
  90.1-2004 - Warehouse - ASHRAE 169-2013-4A, !- Name
  {5051248e-9f55-49c2-8b4d-c54bd817a1e0}, !- Default Exterior Surface Constructions Name
  {b365f36d-bcbb-4fed-a48e-3273026f4d51}, !- Default Interior Surface Constructions Name
  {c6c89764-5ef9-4d3e-b485-beb33d80ee3e}, !- Default Ground Contact Surface Constructions Name
  {39a2662e-87ec-4d49-b192-d9e668a568f7}, !- Default Exterior SubSurface Constructions Name
  {e4e8380f-4ba1-48d1-9b14-dc0e828e4cb1}, !- Default Interior SubSurface Constructions Name
  {0cdb1eb0-615e-4e27-a2b8-46fc4814dfbd}, !- Interior Partition Construction Name
  ,                                       !- Space Shading Construction Name
  ,                                       !- Building Shading Construction Name
  ,                                       !- Site Shading Construction Name
  ;                                       !- Adiabatic Surface Construction Name

OS:DefaultSurfaceConstructions,
  {5051248e-9f55-49c2-8b4d-c54bd817a1e0}, !- Handle
  Default Surface Constructions 1,        !- Name
  {a3414ed5-b89b-464d-bd51-c408c7ec339c}, !- Floor Construction Name
  {e6627f3f-7861-4d38-a58a-9717207e3bc1}, !- Wall Construction Name
  {c61e7901-6816-4d64-a3a4-78e34ff95208}; !- Roof Ceiling Construction Name

OS:Construction,
  {a3414ed5-b89b-464d-bd51-c408c7ec339c}, !- Handle
  Typical Insulated Exterior Mass Floor R-9.35, !- Name
  ,                                       !- Surface Rendering Name
  {94a193b5-aba7-4cff-b04b-ec13dd626cfd}, !- Layer 1
  {f57e3724-8b0f-42f2-818c-7c77dcd86c47}, !- Layer 2
  {9aecd642-d770-4e57-9cfb-439402fc1670}; !- Layer 3

OS:Material:NoMass,
  {94a193b5-aba7-4cff-b04b-ec13dd626cfd}, !- Handle
  Typical Insulation R-6.78,              !- Name
  Smooth,                                 !- Roughness
  1.19346679593268,                       !- Thermal Resistance {m2-K/W}
  0.9,                                    !- Thermal Absorptance
  0.7,                                    !- Solar Absorptance
  0.7;                                    !- Visible Absorptance

OS:Material,
  {f57e3724-8b0f-42f2-818c-7c77dcd86c47}, !- Handle
  4 in. Normalweight Concrete Floor,      !- Name
  MediumRough,                            !- Roughness
  0.1016,                                 !- Thickness {m}
  2.31,                                   !- Conductivity {W/m-K}
  2321.99999999999,                       !- Density {kg/m3}
  831.999999999997,                       !- Specific Heat {J/kg-K}
  0.9,                                    !- Thermal Absorptance
  0.7,                                    !- Solar Absorptance
  0.7;                                    !- Visible Absorptance

OS:Material:NoMass,
  {9aecd642-d770-4e57-9cfb-439402fc1670}, !- Handle
  Typical Carpet Pad,                     !- Name
  Smooth,                                 !- Roughness
  0.216479986995276,                      !- Thermal Resistance {m2-K/W}
  0.9,                                    !- Thermal Absorptance
  0.7,                                    !- Solar Absorptance
  0.8;                                    !- Visible Absorptance

OS:StandardsInformation:Construction,
  {d7ceeabe-13d4-43f1-ab86-8ebcd80a6ce6}, !- Handle
  {a3414ed5-b89b-464d-bd51-c408c7ec339c}, !- Construction Name
  ExteriorFloor,                          !- Intended Surface Type
  Mass;                                   !- Standards Construction Type

OS:Construction,
  {e6627f3f-7861-4d38-a58a-9717207e3bc1}, !- Handle
  Typical Insulated Metal Building Wall R-7.46, !- Name
  ,                                       !- Surface Rendering Name
  {8e9d1058-5aa0-448b-84df-587b945f5dbb}, !- Layer 1
  {f096ce55-aa8f-4e41-a67b-dadf6aedae7b}, !- Layer 2
  {6bacfeb6-29b6-4157-be53-50354d64a88c}; !- Layer 3

OS:Material,
  {8e9d1058-5aa0-448b-84df-587b945f5dbb}, !- Handle
  Metal Siding,                           !- Name
  Smooth,                                 !- Roughness
  0.0015,                                 !- Thickness {m}
  44.9599999999999,                       !- Conductivity {W/m-K}
  7688.86,                                !- Density {kg/m3}
  410,                                    !- Specific Heat {J/kg-K}
  0.9,                                    !- Thermal Absorptance
  0.7,                                    !- Solar Absorptance
  0.7;                                    !- Visible Absorptance

OS:Material:NoMass,
  {f096ce55-aa8f-4e41-a67b-dadf6aedae7b}, !- Handle
  Typical Insulation R-6.16,              !- Name
  Smooth,                                 !- Roughness
  1.08515308298748,                       !- Thermal Resistance {m2-K/W}
  0.9,                                    !- Thermal Absorptance
  0.7,                                    !- Solar Absorptance
  0.7;                                    !- Visible Absorptance

OS:Material,
  {6bacfeb6-29b6-4157-be53-50354d64a88c}, !- Handle
  1/2IN Gypsum,                           !- Name
  Smooth,                                 !- Roughness
  0.0127,                                 !- Thickness {m}
  0.16,                                   !- Conductivity {W/m-K}
  784.9,                                  !- Density {kg/m3}
  830.000000000001,                       !- Specific Heat {J/kg-K}
  0.9,                                    !- Thermal Absorptance
  0.4,                                    !- Solar Absorptance
  0.4;                                    !- Visible Absorptance

OS:StandardsInformation:Construction,
  {0b064ae6-6ead-4dea-88ea-54704752b320}, !- Handle
  {e6627f3f-7861-4d38-a58a-9717207e3bc1}, !- Construction Name
  ExteriorWall,                           !- Intended Surface Type
  Metal Building;                         !- Standards Construction Type

OS:Construction,
  {c61e7901-6816-4d64-a3a4-78e34ff95208}, !- Handle
  Typical Insulated Metal Building Roof R-10.31, !- Name
  ,                                       !- Surface Rendering Name
  {830be417-b114-4416-b8e4-35846e222a64}, !- Layer 1
  {11f7ad3b-cc99-45a2-aa8e-3c3dbfa5ad43}; !- Layer 2

OS:Material,
  {830be417-b114-4416-b8e4-35846e222a64}, !- Handle
  Metal Roof Surface,                     !- Name
  Smooth,                                 !- Roughness
  0.000799999999999998,                   !- Thickness {m}
  45.2799999999999,                       !- Conductivity {W/m-K}
  7823.99999999999,                       !- Density {kg/m3}
  499.999999999996,                       !- Specific Heat {J/kg-K}
  0.9,                                    !- Thermal Absorptance
  0.7,                                    !- Solar Absorptance
  0.7;                                    !- Visible Absorptance

OS:Material:NoMass,
  {11f7ad3b-cc99-45a2-aa8e-3c3dbfa5ad43}, !- Handle
  Typical Insulation R-9.53,              !- Name
  Smooth,                                 !- Roughness
  1.67818529282458,                       !- Thermal Resistance {m2-K/W}
  0.9,                                    !- Thermal Absorptance
  0.7,                                    !- Solar Absorptance
  0.7;                                    !- Visible Absorptance

OS:StandardsInformation:Construction,
  {e1245bce-1261-4701-8c36-c3efb87a992e}, !- Handle
  {c61e7901-6816-4d64-a3a4-78e34ff95208}, !- Construction Name
  ExteriorRoof,                           !- Intended Surface Type
  Metal Building;                         !- Standards Construction Type

OS:DefaultSurfaceConstructions,
  {b365f36d-bcbb-4fed-a48e-3273026f4d51}, !- Handle
  Default Surface Constructions 2,        !- Name
  {faa1ccac-2d90-4c7d-801d-746ef78e3bfe}, !- Floor Construction Name
  {fe55b40f-a2a8-4563-a160-52c55a72e9ba}, !- Wall Construction Name
  {88c817e8-66a6-4696-9f0d-75675cc52993}; !- Roof Ceiling Construction Name

OS:Construction,
  {faa1ccac-2d90-4c7d-801d-746ef78e3bfe}, !- Handle
  Typical Interior Floor,                 !- Name
  ,                                       !- Surface Rendering Name
  {9468131f-ba5d-4348-a605-2dad4256da54}, !- Layer 1
  {0c460144-3fa7-4964-88ee-3a1c71264bec}; !- Layer 2

OS:StandardsInformation:Construction,
  {ee43ec7e-f43d-4695-9826-44a3d2616cf3}, !- Handle
  {faa1ccac-2d90-4c7d-801d-746ef78e3bfe}, !- Construction Name
  InteriorFloor,                          !- Intended Surface Type
  ;                                       !- Standards Construction Type

OS:Construction,
  {fe55b40f-a2a8-4563-a160-52c55a72e9ba}, !- Handle
  Typical Interior Wall,                  !- Name
  ,                                       !- Surface Rendering Name
  {74a3c03e-325f-4d69-be74-af1eba58af6b}, !- Layer 1
  {74a3c03e-325f-4d69-be74-af1eba58af6b}; !- Layer 2

OS:StandardsInformation:Construction,
  {44db64cb-4880-4f5d-9ea4-a2272c321d1d}, !- Handle
  {fe55b40f-a2a8-4563-a160-52c55a72e9ba}, !- Construction Name
  InteriorWall,                           !- Intended Surface Type
  ;                                       !- Standards Construction Type

OS:Construction,
  {88c817e8-66a6-4696-9f0d-75675cc52993}, !- Handle
  Typical Interior Ceiling,               !- Name
  ,                                       !- Surface Rendering Name
  {0c460144-3fa7-4964-88ee-3a1c71264bec}, !- Layer 1
  {9468131f-ba5d-4348-a605-2dad4256da54}; !- Layer 2

OS:StandardsInformation:Construction,
  {823306e2-2409-41a6-b8bb-b0812ac39963}, !- Handle
  {88c817e8-66a6-4696-9f0d-75675cc52993}, !- Construction Name
  InteriorCeiling,                        !- Intended Surface Type
  ;                                       !- Standards Construction Type

OS:DefaultSurfaceConstructions,
  {c6c89764-5ef9-4d3e-b485-beb33d80ee3e}, !- Handle
  Default Surface Constructions 3,        !- Name
  {1c91ab26-6636-463c-a6dc-cca73a1251e4}, !- Floor Construction Name
  {2083578e-b405-4f2c-a244-be485224607b}, !- Wall Construction Name
  ;                                       !- Roof Ceiling Construction Name

OS:Construction,
  {1c91ab26-6636-463c-a6dc-cca73a1251e4}, !- Handle
  Typical Insulated Carpeted 6in Slab Floor, !- Name
  ,                                       !- Surface Rendering Name
  {59e8f9fd-745f-432d-ac4f-59f4d6dddc19}, !- Layer 1
  {9aecd642-d770-4e57-9cfb-439402fc1670}; !- Layer 2

OS:Material:NoMass,
  {dc609df0-265b-4dec-a557-de4741cb7cc6}, !- Handle
  Typical Insulation R-0.58,              !- Name
  Smooth,                                 !- Roughness
  0.101874652714525,                      !- Thermal Resistance {m2-K/W}
  0.9,                                    !- Thermal Absorptance
  0.7,                                    !- Solar Absorptance
  0.7;                                    !- Visible Absorptance

OS:Material,
  {59e8f9fd-745f-432d-ac4f-59f4d6dddc19}, !- Handle
  6 in. Normalweight Concrete Floor,      !- Name
  MediumRough,                            !- Roughness
  0.1524,                                 !- Thickness {m}
  2.31,                                   !- Conductivity {W/m-K}
  2321.99999999999,                       !- Density {kg/m3}
  831.999999999997,                       !- Specific Heat {J/kg-K}
  0.9,                                    !- Thermal Absorptance
  0.7,                                    !- Solar Absorptance
  0.7;                                    !- Visible Absorptance

OS:StandardsInformation:Construction,
  {55922bd2-3037-4a3b-ada9-95876c623d94}, !- Handle
  {1c91ab26-6636-463c-a6dc-cca73a1251e4}, !- Construction Name
  GroundContactFloor,                     !- Intended Surface Type
  Mass;                                   !- Standards Construction Type

OS:Construction,
  {2083578e-b405-4f2c-a244-be485224607b}, !- Handle
  Typical Insulated Basement Mass Wall,   !- Name
  ,                                       !- Surface Rendering Name
  {6806df6c-59d4-44c5-ba36-dd290b8a4df9}; !- Layer 1

OS:Material,
  {6806df6c-59d4-44c5-ba36-dd290b8a4df9}, !- Handle
  8 in. Concrete Block Basement Wall,     !- Name
  MediumRough,                            !- Roughness
  0.2032,                                 !- Thickness {m}
  1.326,                                  !- Conductivity {W/m-K}
  1841.99999999999,                       !- Density {kg/m3}
  911.999999999999,                       !- Specific Heat {J/kg-K}
  0.9,                                    !- Thermal Absorptance
  0.7,                                    !- Solar Absorptance
  0.7;                                    !- Visible Absorptance

OS:StandardsInformation:Construction,
  {1106e982-4ccc-4e07-af11-237ac2917572}, !- Handle
  {2083578e-b405-4f2c-a244-be485224607b}, !- Construction Name
  GroundContactWall,                      !- Intended Surface Type
  Mass;                                   !- Standards Construction Type

OS:DefaultSubSurfaceConstructions,
  {39a2662e-87ec-4d49-b192-d9e668a568f7}, !- Handle
  Default Sub Surface Constructions 1,    !- Name
  {ab3e7938-b61d-4ce3-bcc7-80ac757a5b2b}, !- Fixed Window Construction Name
  {ab3e7938-b61d-4ce3-bcc7-80ac757a5b2b}, !- Operable Window Construction Name
  {afb989f2-9b44-4a3a-812c-206ea3aeb1f1}, !- Door Construction Name
  ,                                       !- Glass Door Construction Name
  {13c007b2-7334-4400-96b2-59644961825a}, !- Overhead Door Construction Name
  {a5eb60c5-4df2-4db1-b3f7-6b93308b3061}, !- Skylight Construction Name
  {c56c3f47-c7c7-4241-b399-51930b8d7a8c}, !- Tubular Daylight Dome Construction Name
  {c56c3f47-c7c7-4241-b399-51930b8d7a8c}; !- Tubular Daylight Diffuser Construction Name

OS:Construction,
  {ab3e7938-b61d-4ce3-bcc7-80ac757a5b2b}, !- Handle
  U 0.57 SHGC 0.39 Dbl Ref-D Clr 6mm/6mm Air, !- Name
  ,                                       !- Surface Rendering Name
  {7f77635c-fbbd-4e80-9206-31fb0a2aaf2f}, !- Layer 1
  {570d2f40-853e-4f5d-bb68-556561eb7f42}, !- Layer 2
  {204f2fad-a52e-4367-ad9f-1a1c8d97096f}; !- Layer 3

OS:WindowMaterial:Glazing,
  {7f77635c-fbbd-4e80-9206-31fb0a2aaf2f}, !- Handle
  REF D CLEAR 6MM,                        !- Name
  SpectralAverage,                        !- Optical Data Type
  ,                                       !- Window Glass Spectral Data Set Name
  0.00599999999999998,                    !- Thickness {m}
  0.429,                                  !- Solar Transmittance at Normal Incidence
  0.308,                                  !- Front Side Solar Reflectance at Normal Incidence
  0.379,                                  !- Back Side Solar Reflectance at Normal Incidence
  0.334,                                  !- Visible Transmittance at Normal Incidence
  0.453,                                  !- Front Side Visible Reflectance at Normal Incidence
  0.505,                                  !- Back Side Visible Reflectance at Normal Incidence
  0,                                      !- Infrared Transmittance at Normal Incidence
  0.84,                                   !- Front Side Infrared Hemispherical Emissivity
  0.82,                                   !- Back Side Infrared Hemispherical Emissivity
  0.9,                                    !- Conductivity {W/m-K}
  1,                                      !- Dirt Correction Factor for Solar and Visible Transmittance
  No;                                     !- Solar Diffusing

OS:WindowMaterial:Gas,
  {570d2f40-853e-4f5d-bb68-556561eb7f42}, !- Handle
  AIR 6MM,                                !- Name
  Air,                                    !- Gas Type
  0.0063;                                 !- Thickness {m}

OS:WindowMaterial:Glazing,
  {204f2fad-a52e-4367-ad9f-1a1c8d97096f}, !- Handle
  CLEAR 6MM,                              !- Name
  SpectralAverage,                        !- Optical Data Type
  ,                                       !- Window Glass Spectral Data Set Name
  0.00599999999999998,                    !- Thickness {m}
  0.775,                                  !- Solar Transmittance at Normal Incidence
  0.071,                                  !- Front Side Solar Reflectance at Normal Incidence
  0.071,                                  !- Back Side Solar Reflectance at Normal Incidence
  0.881,                                  !- Visible Transmittance at Normal Incidence
  0.08,                                   !- Front Side Visible Reflectance at Normal Incidence
  0.08,                                   !- Back Side Visible Reflectance at Normal Incidence
  0,                                      !- Infrared Transmittance at Normal Incidence
  0.84,                                   !- Front Side Infrared Hemispherical Emissivity
  0.84,                                   !- Back Side Infrared Hemispherical Emissivity
  0.9,                                    !- Conductivity {W/m-K}
  1,                                      !- Dirt Correction Factor for Solar and Visible Transmittance
  No;                                     !- Solar Diffusing

OS:StandardsInformation:Construction,
  {7144b9da-1535-4137-841d-74b217aeeac5}, !- Handle
  {ab3e7938-b61d-4ce3-bcc7-80ac757a5b2b}, !- Construction Name
  ExteriorWindow,                         !- Intended Surface Type
  Metal framing (all other),              !- Standards Construction Type
  ,                                       !- Perturbable Layer
  ,                                       !- Perturbable Layer Type
  ,                                       !- Other Perturbable Layer Type
  ,                                       !- Construction Standard
  ,                                       !- Construction Standard Source
  ,                                       !- Fenestration Type
  ,                                       !- Fenestration Assembly Context
  ,                                       !- Fenestration Number of Panes
  Metal Framing;                          !- Fenestration Frame Type

OS:Construction,
  {afb989f2-9b44-4a3a-812c-206ea3aeb1f1}, !- Handle
  Typical Insulated Metal Door R-1.43,    !- Name
  ,                                       !- Surface Rendering Name
  {99a2ee00-ea3d-458b-8bcb-744ba5e4d192}, !- Layer 1
  {dc609df0-265b-4dec-a557-de4741cb7cc6}; !- Layer 2

OS:Material,
  {99a2ee00-ea3d-458b-8bcb-744ba5e4d192}, !- Handle
  F08 Metal surface,                      !- Name
  Smooth,                                 !- Roughness
  0.0008,                                 !- Thickness {m}
  45.2800000000001,                       !- Conductivity {W/m-K}
  7823.99999999999,                       !- Density {kg/m3}
  500,                                    !- Specific Heat {J/kg-K}
  0.9,                                    !- Thermal Absorptance
  0.7,                                    !- Solar Absorptance
  0.7;                                    !- Visible Absorptance

OS:StandardsInformation:Construction,
  {6ff44280-1aae-46cd-995a-d188939257eb}, !- Handle
  {afb989f2-9b44-4a3a-812c-206ea3aeb1f1}, !- Construction Name
  ExteriorDoor,                           !- Intended Surface Type
  ;                                       !- Standards Construction Type

OS:Construction,
  {13c007b2-7334-4400-96b2-59644961825a}, !- Handle
  Typical Overhead Door R-0.86,           !- Name
  ,                                       !- Surface Rendering Name
  {f27a55ca-119b-48d7-8712-abd4d0d2ce00}; !- Layer 1

OS:Material:NoMass,
  {f27a55ca-119b-48d7-8712-abd4d0d2ce00}, !- Handle
  Typical Insulation R-0.01,              !- Name
  Smooth,                                 !- Roughness
  0.001,                                  !- Thermal Resistance {m2-K/W}
  0.9,                                    !- Thermal Absorptance
  0.7,                                    !- Solar Absorptance
  0.7;                                    !- Visible Absorptance

OS:StandardsInformation:Construction,
  {535b0b34-3ed2-4ac3-ab71-cbdb1c37c30e}, !- Handle
  {13c007b2-7334-4400-96b2-59644961825a}, !- Construction Name
  ExteriorDoor,                           !- Intended Surface Type
  RollUp;                                 !- Standards Construction Type

OS:Construction,
<<<<<<< HEAD
  {8c5773e7-e803-4667-9022-61db98c5315c}, !- Handle
  U 1.17 SHGC 0.49 Simple Glazing,  !- Name
=======
  {a5eb60c5-4df2-4db1-b3f7-6b93308b3061}, !- Handle
  U 1.17 SHGC 0.49 Simple Glazing Skylight, !- Name
>>>>>>> e72970f9
  ,                                       !- Surface Rendering Name
  {fe05d4a4-d595-448a-ba49-37229d8a9699}; !- Layer 1

OS:WindowMaterial:SimpleGlazingSystem,
  {fe05d4a4-d595-448a-ba49-37229d8a9699}, !- Handle
  Simple Glazing U 1.17 SHGC 0.49,        !- Name
  6.64356810910278,                       !- U-Factor {W/m2-K}
  0.49,                                   !- Solar Heat Gain Coefficient
  0.81;                                   !- Visible Transmittance

OS:StandardsInformation:Construction,
  {af74ba8e-1274-425a-bdb6-469dcc2b5310}, !- Handle
  {a5eb60c5-4df2-4db1-b3f7-6b93308b3061}, !- Construction Name
  ,                                       !- Intended Surface Type
  ;                                       !- Standards Construction Type

OS:Construction,
  {c56c3f47-c7c7-4241-b399-51930b8d7a8c}, !- Handle
  Typical Interior Window,                !- Name
  ,                                       !- Surface Rendering Name
  {4b171943-61f6-464b-8c3e-fd890901a2a2}; !- Layer 1

OS:WindowMaterial:Glazing,
  {4b171943-61f6-464b-8c3e-fd890901a2a2}, !- Handle
  Clear 3mm,                              !- Name
  SpectralAverage,                        !- Optical Data Type
  ,                                       !- Window Glass Spectral Data Set Name
  0.00299999999999999,                    !- Thickness {m}
  0.837,                                  !- Solar Transmittance at Normal Incidence
  0.075,                                  !- Front Side Solar Reflectance at Normal Incidence
  0.075,                                  !- Back Side Solar Reflectance at Normal Incidence
  0.898,                                  !- Visible Transmittance at Normal Incidence
  0.081,                                  !- Front Side Visible Reflectance at Normal Incidence
  0.081,                                  !- Back Side Visible Reflectance at Normal Incidence
  0,                                      !- Infrared Transmittance at Normal Incidence
  0.84,                                   !- Front Side Infrared Hemispherical Emissivity
  0.84,                                   !- Back Side Infrared Hemispherical Emissivity
  0.9,                                    !- Conductivity {W/m-K}
  1,                                      !- Dirt Correction Factor for Solar and Visible Transmittance
  No;                                     !- Solar Diffusing

OS:StandardsInformation:Construction,
  {51521c6f-7aad-43b5-b37e-5b62dd27ef24}, !- Handle
  {c56c3f47-c7c7-4241-b399-51930b8d7a8c}, !- Construction Name
  InteriorWindow,                         !- Intended Surface Type
  ;                                       !- Standards Construction Type

OS:DefaultSubSurfaceConstructions,
  {e4e8380f-4ba1-48d1-9b14-dc0e828e4cb1}, !- Handle
  Default Sub Surface Constructions 2,    !- Name
  {c56c3f47-c7c7-4241-b399-51930b8d7a8c}, !- Fixed Window Construction Name
  {c56c3f47-c7c7-4241-b399-51930b8d7a8c}, !- Operable Window Construction Name
  {0994aba2-0ffd-43b4-b715-dba7010c81bd}, !- Door Construction Name
  ,                                       !- Glass Door Construction Name
  ,                                       !- Overhead Door Construction Name
  ,                                       !- Skylight Construction Name
  ,                                       !- Tubular Daylight Dome Construction Name
  ;                                       !- Tubular Daylight Diffuser Construction Name

OS:Construction,
  {0994aba2-0ffd-43b4-b715-dba7010c81bd}, !- Handle
  Typical Interior Door,                  !- Name
  ,                                       !- Surface Rendering Name
  {50fe78cd-88d7-47c9-8c20-feaecaab4a7f}; !- Layer 1

OS:Material,
  {50fe78cd-88d7-47c9-8c20-feaecaab4a7f}, !- Handle
  G05 25mm wood,                          !- Name
  MediumSmooth,                           !- Roughness
  0.0254,                                 !- Thickness {m}
  0.15,                                   !- Conductivity {W/m-K}
  608,                                    !- Density {kg/m3}
  1630,                                   !- Specific Heat {J/kg-K}
  0.9,                                    !- Thermal Absorptance
  0.5,                                    !- Solar Absorptance
  0.5;                                    !- Visible Absorptance

OS:StandardsInformation:Construction,
  {b0f30476-5004-4379-b779-25aae750d008}, !- Handle
  {0994aba2-0ffd-43b4-b715-dba7010c81bd}, !- Construction Name
  InteriorDoor,                           !- Intended Surface Type
  ;                                       !- Standards Construction Type

OS:Construction,
  {0cdb1eb0-615e-4e27-a2b8-46fc4814dfbd}, !- Handle
  Typical Interior Partition,             !- Name
  ,                                       !- Surface Rendering Name
  {50fe78cd-88d7-47c9-8c20-feaecaab4a7f}; !- Layer 1

OS:StandardsInformation:Construction,
  {eb3d35da-b3c2-44fe-a00f-a65659fad0cb}, !- Handle
  {0cdb1eb0-615e-4e27-a2b8-46fc4814dfbd}, !- Construction Name
  InteriorPartition,                      !- Intended Surface Type
  ;                                       !- Standards Construction Type

OS:DefaultConstructionSet,
  {613dfbd8-4498-4439-8523-025c97323a3f}, !- Handle
  90.1-2004 - Warehouse - Bulk - ASHRAE 169-2013-4A, !- Name
  {7aad67ae-59eb-4709-a759-74ebf17c27d0}, !- Default Exterior Surface Constructions Name
  {8595dd90-2e05-43bc-bbc4-b6fb044e4537}, !- Default Interior Surface Constructions Name
  {493580b4-740c-4fa0-88ec-13da437bc256}, !- Default Ground Contact Surface Constructions Name
  {1fef71bc-f7b8-431f-84c4-6138fd2070a1}, !- Default Exterior SubSurface Constructions Name
  {01633eab-ae77-41c8-93c6-17e68862aad9}, !- Default Interior SubSurface Constructions Name
  {0cdb1eb0-615e-4e27-a2b8-46fc4814dfbd}, !- Interior Partition Construction Name
  ,                                       !- Space Shading Construction Name
  ,                                       !- Building Shading Construction Name
  ,                                       !- Site Shading Construction Name
  ;                                       !- Adiabatic Surface Construction Name

OS:DefaultSurfaceConstructions,
  {7aad67ae-59eb-4709-a759-74ebf17c27d0}, !- Handle
  Default Surface Constructions 4,        !- Name
  {ecdb690a-4a76-48a9-9657-d11649015b69}, !- Floor Construction Name
  {bf5c99e3-1ded-40d6-b230-d07ef019bc81}, !- Wall Construction Name
  {1cd92886-dcc8-434a-90de-a2be48b9cbef}; !- Roof Ceiling Construction Name

OS:Construction,
  {ecdb690a-4a76-48a9-9657-d11649015b69}, !- Handle
  Typical Insulated Exterior Mass Floor R-9.35 1, !- Name
  ,                                       !- Surface Rendering Name
  {ca7f4290-631a-4f65-8144-c08e83a15956}, !- Layer 1
  {f57e3724-8b0f-42f2-818c-7c77dcd86c47}, !- Layer 2
  {9aecd642-d770-4e57-9cfb-439402fc1670}; !- Layer 3

OS:Material:NoMass,
  {ca7f4290-631a-4f65-8144-c08e83a15956}, !- Handle
  Typical Insulation R-6.78 1,            !- Name
  Smooth,                                 !- Roughness
  1.19346679593268,                       !- Thermal Resistance {m2-K/W}
  0.9,                                    !- Thermal Absorptance
  0.7,                                    !- Solar Absorptance
  0.7;                                    !- Visible Absorptance

OS:StandardsInformation:Construction,
  {68d24a1f-404e-4c60-b9ac-8be87378d5ed}, !- Handle
  {ecdb690a-4a76-48a9-9657-d11649015b69}, !- Construction Name
  ExteriorFloor,                          !- Intended Surface Type
  Mass;                                   !- Standards Construction Type

OS:Construction,
  {bf5c99e3-1ded-40d6-b230-d07ef019bc81}, !- Handle
  Typical Insulated Metal Building Wall R-7.46 1, !- Name
  ,                                       !- Surface Rendering Name
  {8e9d1058-5aa0-448b-84df-587b945f5dbb}, !- Layer 1
  {d028ac92-08b9-4a59-a24f-1e794997f2fc}, !- Layer 2
  {6bacfeb6-29b6-4157-be53-50354d64a88c}; !- Layer 3

OS:Material:NoMass,
  {d028ac92-08b9-4a59-a24f-1e794997f2fc}, !- Handle
  Typical Insulation R-6.16 1,            !- Name
  Smooth,                                 !- Roughness
  1.08515308298748,                       !- Thermal Resistance {m2-K/W}
  0.9,                                    !- Thermal Absorptance
  0.7,                                    !- Solar Absorptance
  0.7;                                    !- Visible Absorptance

OS:StandardsInformation:Construction,
  {40384d16-a447-4661-af8f-cd6760ff766b}, !- Handle
  {bf5c99e3-1ded-40d6-b230-d07ef019bc81}, !- Construction Name
  ExteriorWall,                           !- Intended Surface Type
  Metal Building;                         !- Standards Construction Type

OS:Construction,
  {1cd92886-dcc8-434a-90de-a2be48b9cbef}, !- Handle
  Typical Insulated Metal Building Roof R-10.31 1, !- Name
  ,                                       !- Surface Rendering Name
  {830be417-b114-4416-b8e4-35846e222a64}, !- Layer 1
  {ef4017d6-8091-4a88-bf3a-c4a273ff242e}; !- Layer 2

OS:Material:NoMass,
  {ef4017d6-8091-4a88-bf3a-c4a273ff242e}, !- Handle
  Typical Insulation R-9.53 1,            !- Name
  Smooth,                                 !- Roughness
  1.67818529282458,                       !- Thermal Resistance {m2-K/W}
  0.9,                                    !- Thermal Absorptance
  0.7,                                    !- Solar Absorptance
  0.7;                                    !- Visible Absorptance

OS:StandardsInformation:Construction,
  {01eb3eb0-4541-4db3-9819-030fa9c5e5b5}, !- Handle
  {1cd92886-dcc8-434a-90de-a2be48b9cbef}, !- Construction Name
  ExteriorRoof,                           !- Intended Surface Type
  Metal Building;                         !- Standards Construction Type

OS:DefaultSurfaceConstructions,
  {8595dd90-2e05-43bc-bbc4-b6fb044e4537}, !- Handle
  Default Surface Constructions 5,        !- Name
  {faa1ccac-2d90-4c7d-801d-746ef78e3bfe}, !- Floor Construction Name
  {fe55b40f-a2a8-4563-a160-52c55a72e9ba}, !- Wall Construction Name
  {88c817e8-66a6-4696-9f0d-75675cc52993}; !- Roof Ceiling Construction Name

OS:DefaultSurfaceConstructions,
  {493580b4-740c-4fa0-88ec-13da437bc256}, !- Handle
  Default Surface Constructions 6,        !- Name
  {1c91ab26-6636-463c-a6dc-cca73a1251e4}, !- Floor Construction Name
  {2083578e-b405-4f2c-a244-be485224607b}, !- Wall Construction Name
  ;                                       !- Roof Ceiling Construction Name

OS:DefaultSubSurfaceConstructions,
  {1fef71bc-f7b8-431f-84c4-6138fd2070a1}, !- Handle
  Default Sub Surface Constructions 3,    !- Name
  {ab3e7938-b61d-4ce3-bcc7-80ac757a5b2b}, !- Fixed Window Construction Name
  {ab3e7938-b61d-4ce3-bcc7-80ac757a5b2b}, !- Operable Window Construction Name
  {4eadf397-1852-4859-b2a2-612a5b94c84e}, !- Door Construction Name
  ,                                       !- Glass Door Construction Name
  {39080ff5-594a-4906-8af3-5f96f067c6d5}, !- Overhead Door Construction Name
  {a5eb60c5-4df2-4db1-b3f7-6b93308b3061}, !- Skylight Construction Name
  {c56c3f47-c7c7-4241-b399-51930b8d7a8c}, !- Tubular Daylight Dome Construction Name
  {c56c3f47-c7c7-4241-b399-51930b8d7a8c}; !- Tubular Daylight Diffuser Construction Name

OS:Construction,
  {4eadf397-1852-4859-b2a2-612a5b94c84e}, !- Handle
  Typical Insulated Metal Door R-1.43 1,  !- Name
  ,                                       !- Surface Rendering Name
  {99a2ee00-ea3d-458b-8bcb-744ba5e4d192}, !- Layer 1
  {4246f0c1-d72d-4315-8bd5-f06149922a9a}; !- Layer 2

OS:Material:NoMass,
  {4246f0c1-d72d-4315-8bd5-f06149922a9a}, !- Handle
  Typical Insulation R-0.58 1,            !- Name
  Smooth,                                 !- Roughness
  0.101874652714525,                      !- Thermal Resistance {m2-K/W}
  0.9,                                    !- Thermal Absorptance
  0.7,                                    !- Solar Absorptance
  0.7;                                    !- Visible Absorptance

OS:StandardsInformation:Construction,
  {0e5a739e-47ed-47c0-a674-5a4ae22757b7}, !- Handle
  {4eadf397-1852-4859-b2a2-612a5b94c84e}, !- Construction Name
  ExteriorDoor,                           !- Intended Surface Type
  ;                                       !- Standards Construction Type

OS:Construction,
  {39080ff5-594a-4906-8af3-5f96f067c6d5}, !- Handle
  Typical Overhead Door R-0.86 1,         !- Name
  ,                                       !- Surface Rendering Name
  {d93f7fe5-8e9d-485e-a3df-292179d54e2d}; !- Layer 1

OS:Material:NoMass,
  {d93f7fe5-8e9d-485e-a3df-292179d54e2d}, !- Handle
  Typical Insulation R-0.01 1,            !- Name
  Smooth,                                 !- Roughness
  0.001,                                  !- Thermal Resistance {m2-K/W}
  0.9,                                    !- Thermal Absorptance
  0.7,                                    !- Solar Absorptance
  0.7;                                    !- Visible Absorptance

OS:StandardsInformation:Construction,
  {0bbe1b55-6881-4f8a-95cc-286a5856359f}, !- Handle
  {39080ff5-594a-4906-8af3-5f96f067c6d5}, !- Construction Name
  ExteriorDoor,                           !- Intended Surface Type
  RollUp;                                 !- Standards Construction Type

OS:DefaultSubSurfaceConstructions,
  {01633eab-ae77-41c8-93c6-17e68862aad9}, !- Handle
  Default Sub Surface Constructions 4,    !- Name
  {c56c3f47-c7c7-4241-b399-51930b8d7a8c}, !- Fixed Window Construction Name
  {c56c3f47-c7c7-4241-b399-51930b8d7a8c}, !- Operable Window Construction Name
  {0994aba2-0ffd-43b4-b715-dba7010c81bd}, !- Door Construction Name
  ,                                       !- Glass Door Construction Name
  ,                                       !- Overhead Door Construction Name
  ,                                       !- Skylight Construction Name
  ,                                       !- Tubular Daylight Dome Construction Name
  ;                                       !- Tubular Daylight Diffuser Construction Name

OS:DefaultConstructionSet,
  {3c520bde-ea65-4674-8b81-f3c8d5028e3f}, !- Handle
  90.1-2004 - Warehouse - Fine - ASHRAE 169-2013-4A, !- Name
  {3522daee-e418-4bba-aa7c-f1bde0ff7194}, !- Default Exterior Surface Constructions Name
  {a9250bdf-c6a6-4423-99dc-b59bf7bcd01d}, !- Default Interior Surface Constructions Name
  {879a9a8e-e593-4be8-800f-d24ab61251ba}, !- Default Ground Contact Surface Constructions Name
  {f776a198-8904-4c42-9b1f-b32cf9ed17bf}, !- Default Exterior SubSurface Constructions Name
  {46530128-65af-4f68-bde5-a28f0f1e43f9}, !- Default Interior SubSurface Constructions Name
  {0cdb1eb0-615e-4e27-a2b8-46fc4814dfbd}, !- Interior Partition Construction Name
  ,                                       !- Space Shading Construction Name
  ,                                       !- Building Shading Construction Name
  ,                                       !- Site Shading Construction Name
  ;                                       !- Adiabatic Surface Construction Name

OS:DefaultSurfaceConstructions,
  {3522daee-e418-4bba-aa7c-f1bde0ff7194}, !- Handle
  Default Surface Constructions 7,        !- Name
  {ebe8154e-7bf4-4425-850f-f86781aabda1}, !- Floor Construction Name
  {2e408fed-7ca0-4a6b-8b47-0f10ced85594}, !- Wall Construction Name
  {3c3aa75d-3ba6-45de-8b5a-b957208b1398}; !- Roof Ceiling Construction Name

OS:Construction,
  {ebe8154e-7bf4-4425-850f-f86781aabda1}, !- Handle
  Typical Insulated Exterior Mass Floor R-9.35 2, !- Name
  ,                                       !- Surface Rendering Name
  {12760916-ca38-4cd9-a61d-c5b696b5127d}, !- Layer 1
  {f57e3724-8b0f-42f2-818c-7c77dcd86c47}, !- Layer 2
  {9aecd642-d770-4e57-9cfb-439402fc1670}; !- Layer 3

OS:Material:NoMass,
  {12760916-ca38-4cd9-a61d-c5b696b5127d}, !- Handle
  Typical Insulation R-6.78 2,            !- Name
  Smooth,                                 !- Roughness
  1.19346679593268,                       !- Thermal Resistance {m2-K/W}
  0.9,                                    !- Thermal Absorptance
  0.7,                                    !- Solar Absorptance
  0.7;                                    !- Visible Absorptance

OS:StandardsInformation:Construction,
  {d885dd6b-854c-4e6d-8366-3c9a0205a6e2}, !- Handle
  {ebe8154e-7bf4-4425-850f-f86781aabda1}, !- Construction Name
  ExteriorFloor,                          !- Intended Surface Type
  Mass;                                   !- Standards Construction Type

OS:Construction,
  {2e408fed-7ca0-4a6b-8b47-0f10ced85594}, !- Handle
  Typical Insulated Metal Building Wall R-8.85, !- Name
  ,                                       !- Surface Rendering Name
  {8e9d1058-5aa0-448b-84df-587b945f5dbb}, !- Layer 1
  {d7046cd6-7a86-4ccf-8c96-2d249def2057}, !- Layer 2
  {6bacfeb6-29b6-4157-be53-50354d64a88c}; !- Layer 3

OS:Material:NoMass,
  {d7046cd6-7a86-4ccf-8c96-2d249def2057}, !- Handle
  Typical Insulation R-7.55,              !- Name
  Smooth,                                 !- Roughness
  1.32939518160909,                       !- Thermal Resistance {m2-K/W}
  0.9,                                    !- Thermal Absorptance
  0.7,                                    !- Solar Absorptance
  0.7;                                    !- Visible Absorptance

OS:StandardsInformation:Construction,
  {04b79dab-ceeb-40d6-8488-379fe654d2f9}, !- Handle
  {2e408fed-7ca0-4a6b-8b47-0f10ced85594}, !- Construction Name
  ExteriorWall,                           !- Intended Surface Type
  Metal Building;                         !- Standards Construction Type

OS:Construction,
  {3c3aa75d-3ba6-45de-8b5a-b957208b1398}, !- Handle
  Typical Insulated Metal Building Roof R-15.38, !- Name
  ,                                       !- Surface Rendering Name
  {830be417-b114-4416-b8e4-35846e222a64}, !- Layer 1
  {9adb8fb5-0e2f-4390-a8c6-581cd3ed167c}; !- Layer 2

OS:Material:NoMass,
  {9adb8fb5-0e2f-4390-a8c6-581cd3ed167c}, !- Handle
  Typical Insulation R-14.6,              !- Name
  Smooth,                                 !- Roughness
  2.57200383014952,                       !- Thermal Resistance {m2-K/W}
  0.9,                                    !- Thermal Absorptance
  0.7,                                    !- Solar Absorptance
  0.7;                                    !- Visible Absorptance

OS:StandardsInformation:Construction,
  {acd9d6ae-bad2-479b-b5a7-db6f1bcfb062}, !- Handle
  {3c3aa75d-3ba6-45de-8b5a-b957208b1398}, !- Construction Name
  ExteriorRoof,                           !- Intended Surface Type
  Metal Building;                         !- Standards Construction Type

OS:DefaultSurfaceConstructions,
  {a9250bdf-c6a6-4423-99dc-b59bf7bcd01d}, !- Handle
  Default Surface Constructions 8,        !- Name
  {faa1ccac-2d90-4c7d-801d-746ef78e3bfe}, !- Floor Construction Name
  {fe55b40f-a2a8-4563-a160-52c55a72e9ba}, !- Wall Construction Name
  {88c817e8-66a6-4696-9f0d-75675cc52993}; !- Roof Ceiling Construction Name

OS:DefaultSurfaceConstructions,
  {879a9a8e-e593-4be8-800f-d24ab61251ba}, !- Handle
  Default Surface Constructions 9,        !- Name
  {1c91ab26-6636-463c-a6dc-cca73a1251e4}, !- Floor Construction Name
  {2083578e-b405-4f2c-a244-be485224607b}, !- Wall Construction Name
  ;                                       !- Roof Ceiling Construction Name

OS:DefaultSubSurfaceConstructions,
  {f776a198-8904-4c42-9b1f-b32cf9ed17bf}, !- Handle
  Default Sub Surface Constructions 5,    !- Name
  {ab3e7938-b61d-4ce3-bcc7-80ac757a5b2b}, !- Fixed Window Construction Name
  {ab3e7938-b61d-4ce3-bcc7-80ac757a5b2b}, !- Operable Window Construction Name
  {2fdd0356-b9ef-4b99-a0b4-fd6d88306385}, !- Door Construction Name
  ,                                       !- Glass Door Construction Name
  {fb0f67f7-57f9-4fed-9a7f-8b70333b9784}, !- Overhead Door Construction Name
  {a5eb60c5-4df2-4db1-b3f7-6b93308b3061}, !- Skylight Construction Name
  {c56c3f47-c7c7-4241-b399-51930b8d7a8c}, !- Tubular Daylight Dome Construction Name
  {c56c3f47-c7c7-4241-b399-51930b8d7a8c}; !- Tubular Daylight Diffuser Construction Name

OS:Construction,
  {2fdd0356-b9ef-4b99-a0b4-fd6d88306385}, !- Handle
  Typical Insulated Metal Door R-1.43 2,  !- Name
  ,                                       !- Surface Rendering Name
  {99a2ee00-ea3d-458b-8bcb-744ba5e4d192}, !- Layer 1
  {a434dbab-a42b-4c14-bbaa-714b9bef7a46}; !- Layer 2

OS:Material:NoMass,
  {a434dbab-a42b-4c14-bbaa-714b9bef7a46}, !- Handle
  Typical Insulation R-0.58 2,            !- Name
  Smooth,                                 !- Roughness
  0.101874652714525,                      !- Thermal Resistance {m2-K/W}
  0.9,                                    !- Thermal Absorptance
  0.7,                                    !- Solar Absorptance
  0.7;                                    !- Visible Absorptance

OS:StandardsInformation:Construction,
  {7343ac31-c06e-40df-a973-caa0cebd75ea}, !- Handle
  {2fdd0356-b9ef-4b99-a0b4-fd6d88306385}, !- Construction Name
  ExteriorDoor,                           !- Intended Surface Type
  ;                                       !- Standards Construction Type

OS:Construction,
  {fb0f67f7-57f9-4fed-9a7f-8b70333b9784}, !- Handle
  Typical Overhead Door R-0.86 2,         !- Name
  ,                                       !- Surface Rendering Name
  {c70b8d20-8e7a-4198-9602-7a83196e57e4}; !- Layer 1

OS:Material:NoMass,
  {c70b8d20-8e7a-4198-9602-7a83196e57e4}, !- Handle
  Typical Insulation R-0.01 2,            !- Name
  Smooth,                                 !- Roughness
  0.001,                                  !- Thermal Resistance {m2-K/W}
  0.9,                                    !- Thermal Absorptance
  0.7,                                    !- Solar Absorptance
  0.7;                                    !- Visible Absorptance

OS:StandardsInformation:Construction,
  {f55fa032-baff-4539-abe3-9fbf5e8db494}, !- Handle
  {fb0f67f7-57f9-4fed-9a7f-8b70333b9784}, !- Construction Name
  ExteriorDoor,                           !- Intended Surface Type
  RollUp;                                 !- Standards Construction Type

OS:DefaultSubSurfaceConstructions,
  {46530128-65af-4f68-bde5-a28f0f1e43f9}, !- Handle
  Default Sub Surface Constructions 6,    !- Name
  {c56c3f47-c7c7-4241-b399-51930b8d7a8c}, !- Fixed Window Construction Name
  {c56c3f47-c7c7-4241-b399-51930b8d7a8c}, !- Operable Window Construction Name
  {0994aba2-0ffd-43b4-b715-dba7010c81bd}, !- Door Construction Name
  ,                                       !- Glass Door Construction Name
  ,                                       !- Overhead Door Construction Name
  ,                                       !- Skylight Construction Name
  ,                                       !- Tubular Daylight Dome Construction Name
  ;                                       !- Tubular Daylight Diffuser Construction Name

OS:DefaultConstructionSet,
  {816fe062-e533-480f-b775-6e7fcadf1319}, !- Handle
  90.1-2004 - Warehouse - Office - ASHRAE 169-2013-4A, !- Name
  {5f59762c-d36d-48df-8347-1947617cc472}, !- Default Exterior Surface Constructions Name
  {750615d8-5fdd-44de-8a69-9b1c978ad762}, !- Default Interior Surface Constructions Name
  {2c1f6645-14d1-452a-a30b-5a7537db2ba8}, !- Default Ground Contact Surface Constructions Name
  {3770c1b5-5aff-47ad-b81e-57faf03938df}, !- Default Exterior SubSurface Constructions Name
  {debd9012-0db0-4975-957d-fc559d933c43}, !- Default Interior SubSurface Constructions Name
  {0cdb1eb0-615e-4e27-a2b8-46fc4814dfbd}, !- Interior Partition Construction Name
  ,                                       !- Space Shading Construction Name
  ,                                       !- Building Shading Construction Name
  ,                                       !- Site Shading Construction Name
  ;                                       !- Adiabatic Surface Construction Name

OS:DefaultSurfaceConstructions,
  {5f59762c-d36d-48df-8347-1947617cc472}, !- Handle
  Default Surface Constructions 10,       !- Name
  {f7e18c95-7a2a-4ba8-ba35-50af32aaa9b0}, !- Floor Construction Name
  {4c4afba3-5e07-4a81-a154-731063f315ff}, !- Wall Construction Name
  {e624afc9-b5a3-4122-b0bf-10c677d1d9dc}; !- Roof Ceiling Construction Name

OS:Construction,
  {f7e18c95-7a2a-4ba8-ba35-50af32aaa9b0}, !- Handle
  Typical Insulated Exterior Mass Floor R-9.35 3, !- Name
  ,                                       !- Surface Rendering Name
  {5d7a98ba-d8a9-441b-8b17-f311aa7e7145}, !- Layer 1
  {f57e3724-8b0f-42f2-818c-7c77dcd86c47}, !- Layer 2
  {9aecd642-d770-4e57-9cfb-439402fc1670}; !- Layer 3

OS:Material:NoMass,
  {5d7a98ba-d8a9-441b-8b17-f311aa7e7145}, !- Handle
  Typical Insulation R-6.78 3,            !- Name
  Smooth,                                 !- Roughness
  1.19346679593268,                       !- Thermal Resistance {m2-K/W}
  0.9,                                    !- Thermal Absorptance
  0.7,                                    !- Solar Absorptance
  0.7;                                    !- Visible Absorptance

OS:StandardsInformation:Construction,
  {8e19aade-63f8-4843-97ab-f0ce71c8b321}, !- Handle
  {f7e18c95-7a2a-4ba8-ba35-50af32aaa9b0}, !- Construction Name
  ExteriorFloor,                          !- Intended Surface Type
  Mass;                                   !- Standards Construction Type

OS:Construction,
  {4c4afba3-5e07-4a81-a154-731063f315ff}, !- Handle
  Typical Insulated Metal Building Wall R-8.85 1, !- Name
  ,                                       !- Surface Rendering Name
  {8e9d1058-5aa0-448b-84df-587b945f5dbb}, !- Layer 1
  {6d096d01-a6ea-42d6-8acd-cae3a2d2ea70}, !- Layer 2
  {6bacfeb6-29b6-4157-be53-50354d64a88c}; !- Layer 3

OS:Material:NoMass,
  {6d096d01-a6ea-42d6-8acd-cae3a2d2ea70}, !- Handle
  Typical Insulation R-7.55 1,            !- Name
  Smooth,                                 !- Roughness
  1.32939518160909,                       !- Thermal Resistance {m2-K/W}
  0.9,                                    !- Thermal Absorptance
  0.7,                                    !- Solar Absorptance
  0.7;                                    !- Visible Absorptance

OS:StandardsInformation:Construction,
  {2bb1f0ca-95bf-4455-8aae-e4f8f9124cd1}, !- Handle
  {4c4afba3-5e07-4a81-a154-731063f315ff}, !- Construction Name
  ExteriorWall,                           !- Intended Surface Type
  Metal Building;                         !- Standards Construction Type

OS:Construction,
  {e624afc9-b5a3-4122-b0bf-10c677d1d9dc}, !- Handle
  Typical Insulated Metal Building Roof R-15.38 1, !- Name
  ,                                       !- Surface Rendering Name
  {830be417-b114-4416-b8e4-35846e222a64}, !- Layer 1
  {be2a8a4c-4648-4707-83c9-d7216326673e}; !- Layer 2

OS:Material:NoMass,
  {be2a8a4c-4648-4707-83c9-d7216326673e}, !- Handle
  Typical Insulation R-14.6 1,            !- Name
  Smooth,                                 !- Roughness
  2.57200383014952,                       !- Thermal Resistance {m2-K/W}
  0.9,                                    !- Thermal Absorptance
  0.7,                                    !- Solar Absorptance
  0.7;                                    !- Visible Absorptance

OS:StandardsInformation:Construction,
  {fdde4791-d871-4b22-b1e0-2b2061734993}, !- Handle
  {e624afc9-b5a3-4122-b0bf-10c677d1d9dc}, !- Construction Name
  ExteriorRoof,                           !- Intended Surface Type
  Metal Building;                         !- Standards Construction Type

OS:DefaultSurfaceConstructions,
  {750615d8-5fdd-44de-8a69-9b1c978ad762}, !- Handle
  Default Surface Constructions 11,       !- Name
  {faa1ccac-2d90-4c7d-801d-746ef78e3bfe}, !- Floor Construction Name
  {fe55b40f-a2a8-4563-a160-52c55a72e9ba}, !- Wall Construction Name
  {88c817e8-66a6-4696-9f0d-75675cc52993}; !- Roof Ceiling Construction Name

OS:DefaultSurfaceConstructions,
  {2c1f6645-14d1-452a-a30b-5a7537db2ba8}, !- Handle
  Default Surface Constructions 12,       !- Name
  {1c91ab26-6636-463c-a6dc-cca73a1251e4}, !- Floor Construction Name
  {2083578e-b405-4f2c-a244-be485224607b}, !- Wall Construction Name
  ;                                       !- Roof Ceiling Construction Name

OS:DefaultSubSurfaceConstructions,
  {3770c1b5-5aff-47ad-b81e-57faf03938df}, !- Handle
  Default Sub Surface Constructions 7,    !- Name
  {ab3e7938-b61d-4ce3-bcc7-80ac757a5b2b}, !- Fixed Window Construction Name
  {ab3e7938-b61d-4ce3-bcc7-80ac757a5b2b}, !- Operable Window Construction Name
  {fe2e252b-a683-4166-82f9-39186d297a6e}, !- Door Construction Name
  ,                                       !- Glass Door Construction Name
  {1dbba10e-94ae-45a6-a729-254fe0d6eadd}, !- Overhead Door Construction Name
  {a5eb60c5-4df2-4db1-b3f7-6b93308b3061}, !- Skylight Construction Name
  {c56c3f47-c7c7-4241-b399-51930b8d7a8c}, !- Tubular Daylight Dome Construction Name
  {c56c3f47-c7c7-4241-b399-51930b8d7a8c}; !- Tubular Daylight Diffuser Construction Name

OS:Construction,
  {fe2e252b-a683-4166-82f9-39186d297a6e}, !- Handle
  Typical Insulated Metal Door R-1.43 3,  !- Name
  ,                                       !- Surface Rendering Name
  {99a2ee00-ea3d-458b-8bcb-744ba5e4d192}, !- Layer 1
  {a602e6e3-c448-42fd-a8d3-4cd89eedd7d4}; !- Layer 2

OS:Material:NoMass,
  {a602e6e3-c448-42fd-a8d3-4cd89eedd7d4}, !- Handle
  Typical Insulation R-0.58 3,            !- Name
  Smooth,                                 !- Roughness
  0.101874652714525,                      !- Thermal Resistance {m2-K/W}
  0.9,                                    !- Thermal Absorptance
  0.7,                                    !- Solar Absorptance
  0.7;                                    !- Visible Absorptance

OS:StandardsInformation:Construction,
  {109a002e-a0a6-4be6-a330-9331d3b1dc22}, !- Handle
  {fe2e252b-a683-4166-82f9-39186d297a6e}, !- Construction Name
  ExteriorDoor,                           !- Intended Surface Type
  ;                                       !- Standards Construction Type

OS:Construction,
  {1dbba10e-94ae-45a6-a729-254fe0d6eadd}, !- Handle
  Typical Overhead Door R-0.86 3,         !- Name
  ,                                       !- Surface Rendering Name
  {dea1fa11-204a-4953-87f0-a66be277b6fc}; !- Layer 1

OS:Material:NoMass,
  {dea1fa11-204a-4953-87f0-a66be277b6fc}, !- Handle
  Typical Insulation R-0.01 3,            !- Name
  Smooth,                                 !- Roughness
  0.001,                                  !- Thermal Resistance {m2-K/W}
  0.9,                                    !- Thermal Absorptance
  0.7,                                    !- Solar Absorptance
  0.7;                                    !- Visible Absorptance

OS:StandardsInformation:Construction,
  {a475640e-3ed7-4622-ba78-e4892692e3f0}, !- Handle
  {1dbba10e-94ae-45a6-a729-254fe0d6eadd}, !- Construction Name
  ExteriorDoor,                           !- Intended Surface Type
  RollUp;                                 !- Standards Construction Type

OS:DefaultSubSurfaceConstructions,
  {debd9012-0db0-4975-957d-fc559d933c43}, !- Handle
  Default Sub Surface Constructions 8,    !- Name
  {c56c3f47-c7c7-4241-b399-51930b8d7a8c}, !- Fixed Window Construction Name
  {c56c3f47-c7c7-4241-b399-51930b8d7a8c}, !- Operable Window Construction Name
  {0994aba2-0ffd-43b4-b715-dba7010c81bd}, !- Door Construction Name
  ,                                       !- Glass Door Construction Name
  ,                                       !- Overhead Door Construction Name
  ,                                       !- Skylight Construction Name
  ,                                       !- Tubular Daylight Dome Construction Name
  ;                                       !- Tubular Daylight Diffuser Construction Name

OS:Material,
  {a646cacd-e62a-4ad9-bbd7-63da6a0b1901}, !- Handle
  Std Wood 6inch,                         !- Name
  MediumSmooth,                           !- Roughness
  0.15,                                   !- Thickness {m}
  0.12,                                   !- Conductivity {W/m-K}
  540,                                    !- Density {kg/m3}
  1210,                                   !- Specific Heat {J/kg-K}
  0.9,                                    !- Thermal Absorptance
  0.7,                                    !- Solar Absorptance
  0.7;                                    !- Visible Absorptance

OS:Construction,
  {7904210e-5033-499f-81cb-007c33329cb4}, !- Handle
  InteriorFurnishings,                    !- Name
  ,                                       !- Surface Rendering Name
  {a646cacd-e62a-4ad9-bbd7-63da6a0b1901}; !- Layer 1

OS:InternalMass:Definition,
  {50e838de-16ad-480e-9be5-2557c5424853}, !- Handle
  Internal Mass Definition 1,             !- Name
  {7904210e-5033-499f-81cb-007c33329cb4}, !- Construction Name
  SurfaceArea/Area,                       !- Design Level Calculation Method
  ,                                       !- Surface Area {m2}
  2,                                      !- Surface Area per Space Floor Area {dimensionless}
  ;                                       !- Surface Area per Person {m2/person}

OS:InternalMass,
  {cb20b6ed-23aa-4d38-aa26-e619dc89e240}, !- Handle
  Zone1 Office Mass,                      !- Name
  {50e838de-16ad-480e-9be5-2557c5424853}, !- Internal Mass Definition Name
  {12c3d4a0-20ec-4e1f-8040-e70cdfba4a69}, !- Space or SpaceType Name
  1;                                      !- Multiplier

OS:InternalMass,
  {b796799d-ef05-4b66-89fc-76ff615521c1}, !- Handle
  Zone2 Fine Storage Mass,                !- Name
  {50e838de-16ad-480e-9be5-2557c5424853}, !- Internal Mass Definition Name
  {cdd6a95f-f907-4c0e-817d-962525d358d0}, !- Space or SpaceType Name
  1;                                      !- Multiplier

OS:PlantLoop,
  {10c1428b-82ce-4d3b-92ce-d0315814f0ff}, !- Handle
  Main Service Water Loop,                !- Name
  ,                                       !- Fluid Type
  0,                                      !- Glycol Concentration
  ,                                       !- User Defined Fluid Type
  ,                                       !- Plant Equipment Operation Heating Load
  ,                                       !- Plant Equipment Operation Cooling Load
  ,                                       !- Primary Plant Equipment Operation Scheme
  {0be9421b-7e45-49ad-aecd-c8996063fb0e}, !- Loop Temperature Setpoint Node Name
  60,                                     !- Maximum Loop Temperature {C}
  10,                                     !- Minimum Loop Temperature {C}
  ,                                       !- Maximum Loop Flow Rate {m3/s}
  ,                                       !- Minimum Loop Flow Rate {m3/s}
  Autocalculate,                          !- Plant Loop Volume {m3}
  {390a71da-e59b-4b52-9395-936e379c7841}, !- Plant Side Inlet Node Name
  {1cf364f3-7098-42d1-b8bc-b4e193ff53e5}, !- Plant Side Outlet Node Name
  ,                                       !- Plant Side Branch List Name
  {07248151-1ce3-4dc3-8134-3a1f780315f7}, !- Demand Side Inlet Node Name
  {70712856-5af1-4c18-9302-42833a074dfe}, !- Demand Side Outlet Node Name
  ,                                       !- Demand Side Branch List Name
  ,                                       !- Demand Side Connector List Name
  Optimal,                                !- Load Distribution Scheme
  {529fcb88-34b8-40ab-8579-0c2568baf477}, !- Availability Manager List Name
  ,                                       !- Plant Loop Demand Calculation Scheme
  ,                                       !- Common Pipe Simulation
  ,                                       !- Pressure Simulation Type
  ,                                       !- Plant Equipment Operation Heating Load Schedule
  ,                                       !- Plant Equipment Operation Cooling Load Schedule
  ,                                       !- Primary Plant Equipment Operation Scheme Schedule
  ,                                       !- Component Setpoint Operation Scheme Schedule
  {cbfe77c8-9ea9-4561-8ffd-bccab8cd0e4a}, !- Demand Mixer Name
  {42e8ff6a-b519-4c0e-94a6-03491d62a539}, !- Demand Splitter Name
  {226242ae-20a3-4718-a55d-e7e9189a0019}, !- Supply Mixer Name
  {8a5dcf03-6d2b-4a30-aae0-6f6523f9b8f8}; !- Supply Splitter Name

OS:Node,
  {e8226ce8-8124-4f17-8dd7-7497fe6ca566}, !- Handle
  Main Service Water Loop Supply Inlet Node, !- Name
  {390a71da-e59b-4b52-9395-936e379c7841}, !- Inlet Port
  {d13e7861-511f-4064-8c1e-a62004b10a5a}; !- Outlet Port

OS:Node,
  {0be9421b-7e45-49ad-aecd-c8996063fb0e}, !- Handle
  Main Service Water Loop Supply Outlet Node, !- Name
  {caf30f4b-7562-48d9-b66b-23fb71d75163}, !- Inlet Port
  {1cf364f3-7098-42d1-b8bc-b4e193ff53e5}; !- Outlet Port

OS:Node,
  {5c3cd0e5-4ccd-4697-838c-8db4bc0d5edc}, !- Handle
  20gal Electricity Water Heater - 21kBtu/hr 1.0 Therm Eff Supply Inlet Water Node, !- Name
  {e95c2025-daa4-444c-ad86-e6adef1c3106}, !- Inlet Port
  {a771c7e1-c4e0-4784-aafc-3d2bac36adfa}; !- Outlet Port

OS:Connector:Mixer,
  {226242ae-20a3-4718-a55d-e7e9189a0019}, !- Handle
  Connector Mixer 1,                      !- Name
  {3be21572-bfe0-4bb9-a30e-fefcf0258359}, !- Outlet Branch Name
  {981c8143-ddf2-47ec-84a8-a463a745980b}, !- Inlet Branch Name 1
  {12a01d33-cb83-4258-8862-6847cbe88e0e}; !- Inlet Branch Name 2

OS:Connector:Splitter,
  {8a5dcf03-6d2b-4a30-aae0-6f6523f9b8f8}, !- Handle
  Connector Splitter 1,                   !- Name
  {f7408e3f-d6b8-4549-a5ad-95c9f417a7bf}, !- Inlet Branch Name
  {e95c2025-daa4-444c-ad86-e6adef1c3106}, !- Outlet Branch Name 1
  {953a7607-e81b-46f9-85c1-946d20a3e3a4}; !- Outlet Branch Name 2

OS:Connection,
  {390a71da-e59b-4b52-9395-936e379c7841}, !- Handle
  {10c1428b-82ce-4d3b-92ce-d0315814f0ff}, !- Source Object
  14,                                     !- Outlet Port
  {e8226ce8-8124-4f17-8dd7-7497fe6ca566}, !- Target Object
  2;                                      !- Inlet Port

OS:Connection,
  {e95c2025-daa4-444c-ad86-e6adef1c3106}, !- Handle
  {8a5dcf03-6d2b-4a30-aae0-6f6523f9b8f8}, !- Source Object
  3,                                      !- Outlet Port
  {5c3cd0e5-4ccd-4697-838c-8db4bc0d5edc}, !- Target Object
  2;                                      !- Inlet Port

OS:Connection,
  {1cf364f3-7098-42d1-b8bc-b4e193ff53e5}, !- Handle
  {0be9421b-7e45-49ad-aecd-c8996063fb0e}, !- Source Object
  3,                                      !- Outlet Port
  {10c1428b-82ce-4d3b-92ce-d0315814f0ff}, !- Target Object
  15;                                     !- Inlet Port

OS:Node,
  {f48d9768-7c74-4eb4-a902-e488d08ee3a7}, !- Handle
  Main Service Water Loop Demand Inlet Node, !- Name
  {07248151-1ce3-4dc3-8134-3a1f780315f7}, !- Inlet Port
  {e58158c0-1323-49f8-a8ec-6396153976c2}; !- Outlet Port

OS:Node,
  {f58e1921-1adb-4aa0-a2ad-ec11a8f7ccea}, !- Handle
  Main Service Water Loop Demand Outlet Node, !- Name
  {a59e3b33-a365-4c50-b85c-fd1939a8467c}, !- Inlet Port
  {70712856-5af1-4c18-9302-42833a074dfe}; !- Outlet Port

OS:Node,
  {1a02221f-1254-4e33-b02c-ea192a5413cb}, !- Handle
  Pipe Adiabatic 2 Inlet Water Node,      !- Name
  {ec23aa8c-5f6a-4dd3-a6c4-3a62ea4fd36e}, !- Inlet Port
  {2d90bd87-7bea-4402-aa32-2fb538f454b8}; !- Outlet Port

OS:Connector:Mixer,
  {cbfe77c8-9ea9-4561-8ffd-bccab8cd0e4a}, !- Handle
  Connector Mixer 2,                      !- Name
  {de1e2bed-d238-4530-bfb6-bfa05033c404}, !- Outlet Branch Name
  {5300fbc8-3047-4903-8814-301c9e76f3ae}, !- Inlet Branch Name 1
  {8420bf1d-2910-4d07-b72e-225c2852dd1a}; !- Inlet Branch Name 2

OS:Connector:Splitter,
  {42e8ff6a-b519-4c0e-94a6-03491d62a539}, !- Handle
  Connector Splitter 2,                   !- Name
  {e58158c0-1323-49f8-a8ec-6396153976c2}, !- Inlet Branch Name
  {ec23aa8c-5f6a-4dd3-a6c4-3a62ea4fd36e}, !- Outlet Branch Name 1
  {8e28d00e-de09-4735-a54c-83d00d15ef70}; !- Outlet Branch Name 2

OS:Connection,
  {07248151-1ce3-4dc3-8134-3a1f780315f7}, !- Handle
  {10c1428b-82ce-4d3b-92ce-d0315814f0ff}, !- Source Object
  17,                                     !- Outlet Port
  {f48d9768-7c74-4eb4-a902-e488d08ee3a7}, !- Target Object
  2;                                      !- Inlet Port

OS:Connection,
  {e58158c0-1323-49f8-a8ec-6396153976c2}, !- Handle
  {f48d9768-7c74-4eb4-a902-e488d08ee3a7}, !- Source Object
  3,                                      !- Outlet Port
  {42e8ff6a-b519-4c0e-94a6-03491d62a539}, !- Target Object
  2;                                      !- Inlet Port

OS:Connection,
  {ec23aa8c-5f6a-4dd3-a6c4-3a62ea4fd36e}, !- Handle
  {42e8ff6a-b519-4c0e-94a6-03491d62a539}, !- Source Object
  3,                                      !- Outlet Port
  {1a02221f-1254-4e33-b02c-ea192a5413cb}, !- Target Object
  2;                                      !- Inlet Port

OS:Connection,
  {70712856-5af1-4c18-9302-42833a074dfe}, !- Handle
  {f58e1921-1adb-4aa0-a2ad-ec11a8f7ccea}, !- Source Object
  3,                                      !- Outlet Port
  {10c1428b-82ce-4d3b-92ce-d0315814f0ff}, !- Target Object
  18;                                     !- Inlet Port

OS:Sizing:Plant,
  {3034edce-3c7d-4370-9acf-118f586f8cd3}, !- Handle
  {10c1428b-82ce-4d3b-92ce-d0315814f0ff}, !- Plant or Condenser Loop Name
  Heating,                                !- Loop Type
  60.0000000000001,                       !- Design Loop Exit Temperature {C}
  5,                                      !- Loop Design Temperature Difference {deltaC}
  NonCoincident,                          !- Sizing Option
  1,                                      !- Zone Timesteps in Averaging Window
  None;                                   !- Coincident Sizing Factor Mode

OS:AvailabilityManagerAssignmentList,
  {529fcb88-34b8-40ab-8579-0c2568baf477}, !- Handle
  Plant Loop 1 AvailabilityManagerAssignmentList; !- Name

OS:ScheduleTypeLimits,
  {fb1b915d-efd7-4807-b5cb-ed454f22b9ae}, !- Handle
  Temperature Schedule Type Limits,       !- Name
  0,                                      !- Lower Limit Value
  100,                                    !- Upper Limit Value
  Continuous,                             !- Numeric Type
  Temperature;                            !- Unit Type

OS:Schedule:Ruleset,
  {c4b0a3bf-8d44-471c-8ffa-376fd4d4bccc}, !- Handle
  Service Water Loop Temp - 140F,         !- Name
  {fb1b915d-efd7-4807-b5cb-ed454f22b9ae}, !- Schedule Type Limits Name
  {43d01b76-06b7-4261-9111-9d97baaf001a}; !- Default Day Schedule Name

OS:Schedule:Day,
  {43d01b76-06b7-4261-9111-9d97baaf001a}, !- Handle
  Service Water Loop Temp - 140F Default, !- Name
  {fb1b915d-efd7-4807-b5cb-ed454f22b9ae}, !- Schedule Type Limits Name
  ,                                       !- Interpolate to Timestep
  24,                                     !- Hour 1
  0,                                      !- Minute 1
  60.0000000000001;                       !- Value Until Time 1

OS:SetpointManager:Scheduled,
  {3d20a56b-02b9-4ebd-9032-0c9094db82ee}, !- Handle
  Service hot water setpoint manager,     !- Name
  Temperature,                            !- Control Variable
  {c4b0a3bf-8d44-471c-8ffa-376fd4d4bccc}, !- Schedule Name
  {0be9421b-7e45-49ad-aecd-c8996063fb0e}; !- Setpoint Node or NodeList Name

OS:Pump:VariableSpeed,
  {3132c08b-e4c7-4f30-81e5-917cc1c27724}, !- Handle
  Main Service Water Loop Water Mains Pressure Driven, !- Name
  {d13e7861-511f-4064-8c1e-a62004b10a5a}, !- Inlet Node Name
  {258bdd01-50bd-4d2d-a8f0-4c56cd76a4e0}, !- Outlet Node Name
  ,                                       !- Rated Flow Rate {m3/s}
  0.001,                                  !- Rated Pump Head {Pa}
  ,                                       !- Rated Power Consumption {W}
  1,                                      !- Motor Efficiency
  ,                                       !- Fraction of Motor Inefficiencies to Fluid Stream
  0,                                      !- Coefficient 1 of the Part Load Performance Curve
  3.2485,                                 !- Coefficient 2 of the Part Load Performance Curve
  -4.7443,                                !- Coefficient 3 of the Part Load Performance Curve
  2.5294,                                 !- Coefficient 4 of the Part Load Performance Curve
  ,                                       !- Minimum Flow Rate {m3/s}
  Intermittent,                           !- Pump Control Type
  ,                                       !- Pump Flow Rate Schedule Name
  ,                                       !- Pump Curve Name
  ,                                       !- Impeller Diameter {m}
  ,                                       !- VFD Control Type
  ,                                       !- Pump RPM Schedule Name
  ,                                       !- Minimum Pressure Schedule {Pa}
  ,                                       !- Maximum Pressure Schedule {Pa}
  ,                                       !- Minimum RPM Schedule {rev/min}
  ,                                       !- Maximum RPM Schedule {rev/min}
  ,                                       !- Zone Name
  0.5,                                    !- Skin Loss Radiative Fraction
  PowerPerFlowPerPressure,                !- Design Power Sizing Method
  348701.1,                               !- Design Electric Power per Unit Flow Rate {W/(m3/s)}
  1.282051282,                            !- Design Shaft Power per Unit Flow Rate per Unit Head {W-s/m3-Pa}
  0,                                      !- Design Minimum Flow Rate Fraction
  General;                                !- End-Use Subcategory

OS:Node,
  {7133b854-a6f3-46c5-9388-e116778b5528}, !- Handle
  Main Service Water Loop Water Mains Pressure Driven Outlet Water Node, !- Name
  {258bdd01-50bd-4d2d-a8f0-4c56cd76a4e0}, !- Inlet Port
  {f7408e3f-d6b8-4549-a5ad-95c9f417a7bf}; !- Outlet Port

OS:Connection,
  {d13e7861-511f-4064-8c1e-a62004b10a5a}, !- Handle
  {e8226ce8-8124-4f17-8dd7-7497fe6ca566}, !- Source Object
  3,                                      !- Outlet Port
  {3132c08b-e4c7-4f30-81e5-917cc1c27724}, !- Target Object
  2;                                      !- Inlet Port

OS:Connection,
  {258bdd01-50bd-4d2d-a8f0-4c56cd76a4e0}, !- Handle
  {3132c08b-e4c7-4f30-81e5-917cc1c27724}, !- Source Object
  3,                                      !- Outlet Port
  {7133b854-a6f3-46c5-9388-e116778b5528}, !- Target Object
  2;                                      !- Inlet Port

OS:Connection,
  {f7408e3f-d6b8-4549-a5ad-95c9f417a7bf}, !- Handle
  {7133b854-a6f3-46c5-9388-e116778b5528}, !- Source Object
  3,                                      !- Outlet Port
  {8a5dcf03-6d2b-4a30-aae0-6f6523f9b8f8}, !- Target Object
  2;                                      !- Inlet Port

OS:WaterHeater:Mixed,
  {759bd70b-65e3-44cb-81fc-adcf7de86761}, !- Handle
  20gal Electricity Water Heater - 21kBtu/hr 1.0 Therm Eff, !- Name
  0.075708235679397,                      !- Tank Volume {m3}
  {c4b0a3bf-8d44-471c-8ffa-376fd4d4bccc}, !- Setpoint Temperature Schedule Name
  2,                                      !- Deadband Temperature Difference {deltaC}
  60.0000000000001,                       !- Maximum Temperature Limit {C}
  Cycle,                                  !- Heater Control Type
  6154.74805474247,                       !- Heater Maximum Capacity {W}
  ,                                       !- Heater Minimum Capacity {W}
  ,                                       !- Heater Ignition Minimum Flow Rate {m3/s}
  ,                                       !- Heater Ignition Delay {s}
  Electricity,                            !- Heater Fuel Type
  1,                                      !- Heater Thermal Efficiency
  ,                                       !- Part Load Factor Curve Name
  483.00005193196,                        !- Off Cycle Parasitic Fuel Consumption Rate {W}
  Electricity,                            !- Off Cycle Parasitic Fuel Type
  0,                                      !- Off Cycle Parasitic Heat Fraction to Tank
  483.00005193196,                        !- On Cycle Parasitic Fuel Consumption Rate {W}
  Electricity,                            !- On Cycle Parasitic Fuel Type
  0,                                      !- On Cycle Parasitic Heat Fraction to Tank
  ThermalZone,                            !- Ambient Temperature Indicator
  ,                                       !- Ambient Temperature Schedule Name
  {d21b4892-e2a7-4e13-9b12-0ac0cc9dd211}, !- Ambient Temperature Thermal Zone Name
  ,                                       !- Ambient Temperature Outdoor Air Node Name
  1.42761028793242,                       !- Off Cycle Loss Coefficient to Ambient Temperature {W/K}
  ,                                       !- Off Cycle Loss Fraction to Thermal Zone
  1.42761028793242,                       !- On Cycle Loss Coefficient to Ambient Temperature {W/K}
  ,                                       !- On Cycle Loss Fraction to Thermal Zone
  ,                                       !- Peak Use Flow Rate {m3/s}
  ,                                       !- Use Flow Rate Fraction Schedule Name
  ,                                       !- Cold Water Supply Temperature Schedule Name
  {a771c7e1-c4e0-4784-aafc-3d2bac36adfa}, !- Use Side Inlet Node Name
  {105c210b-f104-42be-afe9-6950e6a100a2}, !- Use Side Outlet Node Name
  1,                                      !- Use Side Effectiveness
  ,                                       !- Source Side Inlet Node Name
  ,                                       !- Source Side Outlet Node Name
  1,                                      !- Source Side Effectiveness
  autosize,                               !- Use Side Design Flow Rate {m3/s}
  autosize,                               !- Source Side Design Flow Rate {m3/s}
  1.5,                                    !- Indirect Water Heating Recovery Time {hr}
  IndirectHeatPrimarySetpoint,            !- Source Side Flow Control Mode
  ,                                       !- Indirect Alternate Setpoint Temperature Schedule Name
  General;                                !- End-Use Subcategory

OS:Schedule:Day,
  {36918bed-b0bc-461c-9033-c79057fbb735}, !- Handle
  Schedule Day 32,                        !- Name
  {7de50edb-590b-4574-afa8-79e2abed652b}, !- Schedule Type Limits Name
  ,                                       !- Interpolate to Timestep
  24,                                     !- Hour 1
  0,                                      !- Minute 1
  22;                                     !- Value Until Time 1

OS:Schedule:Day,
  {585e0ffc-22cd-417c-8aad-2c93bf5f2847}, !- Handle
  Schedule Day 33,                        !- Name
  {7de50edb-590b-4574-afa8-79e2abed652b}, !- Schedule Type Limits Name
  ,                                       !- Interpolate to Timestep
  24,                                     !- Hour 1
  0,                                      !- Minute 1
  60;                                     !- Value Until Time 1

OS:WaterHeater:Sizing,
  {46bb7246-2bd4-426b-96c5-aded8c09356c}, !- Handle
  {759bd70b-65e3-44cb-81fc-adcf7de86761}, !- WaterHeater Name
  PeakDraw,                               !- Design Mode
  0.538503,                               !- Time Storage Can Meet Peak Draw {hr}
  0,                                      !- Time for Tank Recovery {hr}
  1;                                      !- Nominal Tank Volume for Autosizing Plant Connections {m3}

OS:Node,
  {c7b39523-9921-4627-b785-23e4d8fb8832}, !- Handle
  20gal Electricity Water Heater - 21kBtu/hr 1.0 Therm Eff Supply Outlet Water Node, !- Name
  {105c210b-f104-42be-afe9-6950e6a100a2}, !- Inlet Port
  {981c8143-ddf2-47ec-84a8-a463a745980b}; !- Outlet Port

OS:Connection,
  {a771c7e1-c4e0-4784-aafc-3d2bac36adfa}, !- Handle
  {5c3cd0e5-4ccd-4697-838c-8db4bc0d5edc}, !- Source Object
  3,                                      !- Outlet Port
  {759bd70b-65e3-44cb-81fc-adcf7de86761}, !- Target Object
  31;                                     !- Inlet Port

OS:Connection,
  {105c210b-f104-42be-afe9-6950e6a100a2}, !- Handle
  {759bd70b-65e3-44cb-81fc-adcf7de86761}, !- Source Object
  32,                                     !- Outlet Port
  {c7b39523-9921-4627-b785-23e4d8fb8832}, !- Target Object
  2;                                      !- Inlet Port

OS:Connection,
  {981c8143-ddf2-47ec-84a8-a463a745980b}, !- Handle
  {c7b39523-9921-4627-b785-23e4d8fb8832}, !- Source Object
  3,                                      !- Outlet Port
  {226242ae-20a3-4718-a55d-e7e9189a0019}, !- Target Object
  3;                                      !- Inlet Port

OS:Pipe:Adiabatic,
  {82dc08e8-74c8-4754-a09d-c8fdb0d79d58}, !- Handle
  Pipe Adiabatic 1,                       !- Name
  {027c9e2d-2e3f-4d27-810f-3e5ae8e646fa}, !- Inlet Node Name
  {2fab73c8-0981-4aa8-9303-c3c23d4bb414}; !- Outlet Node Name

OS:Node,
  {09e10f4a-0155-419f-8183-4ad4d3ad0f77}, !- Handle
  Pipe Adiabatic 1 Inlet Water Node,      !- Name
  {953a7607-e81b-46f9-85c1-946d20a3e3a4}, !- Inlet Port
  {027c9e2d-2e3f-4d27-810f-3e5ae8e646fa}; !- Outlet Port

OS:Connection,
  {953a7607-e81b-46f9-85c1-946d20a3e3a4}, !- Handle
  {8a5dcf03-6d2b-4a30-aae0-6f6523f9b8f8}, !- Source Object
  4,                                      !- Outlet Port
  {09e10f4a-0155-419f-8183-4ad4d3ad0f77}, !- Target Object
  2;                                      !- Inlet Port

OS:Node,
  {4dd40d5e-ae65-4bc3-8bd6-32014a3c43fc}, !- Handle
  Pipe Adiabatic 1 Outlet Water Node,     !- Name
  {2fab73c8-0981-4aa8-9303-c3c23d4bb414}, !- Inlet Port
  {12a01d33-cb83-4258-8862-6847cbe88e0e}; !- Outlet Port

OS:Connection,
  {027c9e2d-2e3f-4d27-810f-3e5ae8e646fa}, !- Handle
  {09e10f4a-0155-419f-8183-4ad4d3ad0f77}, !- Source Object
  3,                                      !- Outlet Port
  {82dc08e8-74c8-4754-a09d-c8fdb0d79d58}, !- Target Object
  2;                                      !- Inlet Port

OS:Connection,
  {2fab73c8-0981-4aa8-9303-c3c23d4bb414}, !- Handle
  {82dc08e8-74c8-4754-a09d-c8fdb0d79d58}, !- Source Object
  3,                                      !- Outlet Port
  {4dd40d5e-ae65-4bc3-8bd6-32014a3c43fc}, !- Target Object
  2;                                      !- Inlet Port

OS:Connection,
  {12a01d33-cb83-4258-8862-6847cbe88e0e}, !- Handle
  {4dd40d5e-ae65-4bc3-8bd6-32014a3c43fc}, !- Source Object
  3,                                      !- Outlet Port
  {226242ae-20a3-4718-a55d-e7e9189a0019}, !- Target Object
  4;                                      !- Inlet Port

OS:Pipe:Adiabatic,
  {9fe79921-e4e1-4b1f-8476-259939dd4123}, !- Handle
  Pipe Adiabatic 2,                       !- Name
  {2d90bd87-7bea-4402-aa32-2fb538f454b8}, !- Inlet Node Name
  {74ec9eca-1696-41f6-b374-2ea8b99e8440}; !- Outlet Node Name

OS:Node,
  {62fbb2b1-6937-4af5-b704-1d64cff2ef51}, !- Handle
  Pipe Adiabatic 2 Outlet Water Node,     !- Name
  {74ec9eca-1696-41f6-b374-2ea8b99e8440}, !- Inlet Port
  {5300fbc8-3047-4903-8814-301c9e76f3ae}; !- Outlet Port

OS:Connection,
  {2d90bd87-7bea-4402-aa32-2fb538f454b8}, !- Handle
  {1a02221f-1254-4e33-b02c-ea192a5413cb}, !- Source Object
  3,                                      !- Outlet Port
  {9fe79921-e4e1-4b1f-8476-259939dd4123}, !- Target Object
  2;                                      !- Inlet Port

OS:Connection,
  {74ec9eca-1696-41f6-b374-2ea8b99e8440}, !- Handle
  {9fe79921-e4e1-4b1f-8476-259939dd4123}, !- Source Object
  3,                                      !- Outlet Port
  {62fbb2b1-6937-4af5-b704-1d64cff2ef51}, !- Target Object
  2;                                      !- Inlet Port

OS:Connection,
  {5300fbc8-3047-4903-8814-301c9e76f3ae}, !- Handle
  {62fbb2b1-6937-4af5-b704-1d64cff2ef51}, !- Source Object
  3,                                      !- Outlet Port
  {cbfe77c8-9ea9-4561-8ffd-bccab8cd0e4a}, !- Target Object
  3;                                      !- Inlet Port

OS:Pipe:Adiabatic,
  {4c795190-0eaf-44d9-bfb0-5a8437995d0a}, !- Handle
  Pipe Adiabatic 3,                       !- Name
  {20f1410d-05c6-4ba9-9fab-bbdbc15b5b07}, !- Inlet Node Name
  {caf30f4b-7562-48d9-b66b-23fb71d75163}; !- Outlet Node Name

OS:Node,
  {d26366e2-d127-4620-b3ca-b0d8c4d13a5d}, !- Handle
  Pipe Adiabatic 3 Inlet Water Node,      !- Name
  {3be21572-bfe0-4bb9-a30e-fefcf0258359}, !- Inlet Port
  {20f1410d-05c6-4ba9-9fab-bbdbc15b5b07}; !- Outlet Port

OS:Connection,
  {3be21572-bfe0-4bb9-a30e-fefcf0258359}, !- Handle
  {226242ae-20a3-4718-a55d-e7e9189a0019}, !- Source Object
  2,                                      !- Outlet Port
  {d26366e2-d127-4620-b3ca-b0d8c4d13a5d}, !- Target Object
  2;                                      !- Inlet Port

OS:Connection,
  {20f1410d-05c6-4ba9-9fab-bbdbc15b5b07}, !- Handle
  {d26366e2-d127-4620-b3ca-b0d8c4d13a5d}, !- Source Object
  3,                                      !- Outlet Port
  {4c795190-0eaf-44d9-bfb0-5a8437995d0a}, !- Target Object
  2;                                      !- Inlet Port

OS:Connection,
  {caf30f4b-7562-48d9-b66b-23fb71d75163}, !- Handle
  {4c795190-0eaf-44d9-bfb0-5a8437995d0a}, !- Source Object
  3,                                      !- Outlet Port
  {0be9421b-7e45-49ad-aecd-c8996063fb0e}, !- Target Object
  2;                                      !- Inlet Port

OS:Pipe:Adiabatic,
  {2d341cda-bb08-40b5-bbee-6ebd5579c120}, !- Handle
  Pipe Adiabatic 4,                       !- Name
  {59aefeda-0e37-4435-afce-a7a14721b6e5}, !- Inlet Node Name
  {a59e3b33-a365-4c50-b85c-fd1939a8467c}; !- Outlet Node Name

OS:Node,
  {4a27addd-e8fe-44ec-95b6-5c6781d3c90a}, !- Handle
  Pipe Adiabatic 4 Inlet Water Node,      !- Name
  {de1e2bed-d238-4530-bfb6-bfa05033c404}, !- Inlet Port
  {59aefeda-0e37-4435-afce-a7a14721b6e5}; !- Outlet Port

OS:Connection,
  {de1e2bed-d238-4530-bfb6-bfa05033c404}, !- Handle
  {cbfe77c8-9ea9-4561-8ffd-bccab8cd0e4a}, !- Source Object
  2,                                      !- Outlet Port
  {4a27addd-e8fe-44ec-95b6-5c6781d3c90a}, !- Target Object
  2;                                      !- Inlet Port

OS:Connection,
  {59aefeda-0e37-4435-afce-a7a14721b6e5}, !- Handle
  {4a27addd-e8fe-44ec-95b6-5c6781d3c90a}, !- Source Object
  3,                                      !- Outlet Port
  {2d341cda-bb08-40b5-bbee-6ebd5579c120}, !- Target Object
  2;                                      !- Inlet Port

OS:Connection,
  {a59e3b33-a365-4c50-b85c-fd1939a8467c}, !- Handle
  {2d341cda-bb08-40b5-bbee-6ebd5579c120}, !- Source Object
  3,                                      !- Outlet Port
  {f58e1921-1adb-4aa0-a2ad-ec11a8f7ccea}, !- Target Object
  2;                                      !- Inlet Port

OS:WaterUse:Connections,
  {515fd4e4-d2bc-44b7-ae4c-cb966897fcd2}, !- Handle
  Main WUC 0.13gpm at 140F,               !- Name
  {45d56b49-28ca-4ca6-b9a0-723a9ba14c76}, !- Inlet Node Name
  {412b858a-ac50-44ad-a819-23d5b6d2aab2}, !- Outlet Node Name
  ,                                       !- Supply Water Storage Tank Name
  ,                                       !- Reclamation Water Storage Tank Name
  ,                                       !- Hot Water Supply Temperature Schedule Name
  ,                                       !- Cold Water Supply Temperature Schedule Name
  None,                                   !- Drain Water Heat Exchanger Type
  Plant,                                  !- Drain Water Heat Exchanger Destination
  ,                                       !- Drain Water Heat Exchanger U-Factor Times Area {W/K}
  {2c623b9b-c089-4951-b6c1-3331ee5b4fb2}; !- Water Use Equipment Name 1

OS:WaterUse:Equipment:Definition,
  {0cc6b7ff-5a8b-42c5-ac8e-e64cae1bcc72}, !- Handle
  Main Service Water Use Def 0.13gpm,     !- Name
  ,                                       !- End-Use Subcategory
  8.074690890675e-06,                     !- Peak Flow Rate {m3/s}
  {045350a4-91bd-49f8-af62-f916c372bea3}, !- Target Temperature Schedule Name
  {8039a8d7-8685-49ea-a273-45c4c1091059}, !- Sensible Fraction Schedule Name
  {5d88757c-e06b-47f0-8514-a2e3ee21ef3f}; !- Latent Fraction Schedule Name

OS:Schedule:Ruleset,
  {8039a8d7-8685-49ea-a273-45c4c1091059}, !- Handle
  Fraction Sensible - 0.2,                !- Name
  {609f0800-e54e-494c-8fa9-678b7f7b0b9a}, !- Schedule Type Limits Name
  {19c15e08-2e08-4079-ae2f-2f6f56caa824}; !- Default Day Schedule Name

OS:Schedule:Day,
  {19c15e08-2e08-4079-ae2f-2f6f56caa824}, !- Handle
  Fraction Sensible - 0.2 Default,        !- Name
  {609f0800-e54e-494c-8fa9-678b7f7b0b9a}, !- Schedule Type Limits Name
  ,                                       !- Interpolate to Timestep
  24,                                     !- Hour 1
  0,                                      !- Minute 1
  0.2;                                    !- Value Until Time 1

OS:Schedule:Ruleset,
  {5d88757c-e06b-47f0-8514-a2e3ee21ef3f}, !- Handle
  Fraction Latent - 0.05,                 !- Name
  {609f0800-e54e-494c-8fa9-678b7f7b0b9a}, !- Schedule Type Limits Name
  {aa5c45da-e6d5-4e3c-8d1f-83f2655ac21e}; !- Default Day Schedule Name

OS:Schedule:Day,
  {aa5c45da-e6d5-4e3c-8d1f-83f2655ac21e}, !- Handle
  Fraction Latent - 0.05 Default,         !- Name
  {609f0800-e54e-494c-8fa9-678b7f7b0b9a}, !- Schedule Type Limits Name
  ,                                       !- Interpolate to Timestep
  24,                                     !- Hour 1
  0,                                      !- Minute 1
  0.05;                                   !- Value Until Time 1

OS:Schedule:Ruleset,
  {045350a4-91bd-49f8-af62-f916c372bea3}, !- Handle
  Mixed Water At Faucet Temp - 140F,      !- Name
  {7de50edb-590b-4574-afa8-79e2abed652b}, !- Schedule Type Limits Name
  {f0d614d6-c8d1-481d-a9e1-5505a2ddb629}; !- Default Day Schedule Name

OS:Schedule:Day,
  {f0d614d6-c8d1-481d-a9e1-5505a2ddb629}, !- Handle
  Mixed Water At Faucet Temp - 140F Default, !- Name
  {7de50edb-590b-4574-afa8-79e2abed652b}, !- Schedule Type Limits Name
  ,                                       !- Interpolate to Timestep
  24,                                     !- Hour 1
  0,                                      !- Minute 1
  60.0000000000001;                       !- Value Until Time 1

OS:WaterUse:Equipment,
  {2c623b9b-c089-4951-b6c1-3331ee5b4fb2}, !- Handle
  Main Service Water Use 0.13gpm at 140F, !- Name
  {0cc6b7ff-5a8b-42c5-ac8e-e64cae1bcc72}, !- Water Use Equipment Definition Name
  ,                                       !- Space Name
  {d9da14a6-f0f8-4b78-a2a4-5d07b1f228fb}; !- Flow Rate Fraction Schedule Name

OS:Schedule:Ruleset,
  {d9da14a6-f0f8-4b78-a2a4-5d07b1f228fb}, !- Handle
  Warehouse Office DHW Schedule,          !- Name
  {609f0800-e54e-494c-8fa9-678b7f7b0b9a}, !- Schedule Type Limits Name
  {4f81dd5c-6b5a-4eaa-bc74-d802cc6ae039}, !- Default Day Schedule Name
  {6e15bdfe-5246-40b7-bb2d-c24f417c71a5}, !- Summer Design Day Schedule Name
  {28dd94ab-e4c9-4dee-8768-caf6712387a1}; !- Winter Design Day Schedule Name

OS:Schedule:Day,
  {4f81dd5c-6b5a-4eaa-bc74-d802cc6ae039}, !- Handle
  Warehouse Office DHW Schedule Default,  !- Name
  {609f0800-e54e-494c-8fa9-678b7f7b0b9a}, !- Schedule Type Limits Name
  No,                                     !- Interpolate to Timestep
  6,                                      !- Hour 1
  0,                                      !- Minute 1
  0,                                      !- Value Until Time 1
  7,                                      !- Hour 2
  0,                                      !- Minute 2
  0.05,                                   !- Value Until Time 2
  8,                                      !- Hour 3
  0,                                      !- Minute 3
  0.101,                                  !- Value Until Time 3
  9,                                      !- Hour 4
  0,                                      !- Minute 4
  0.399,                                  !- Value Until Time 4
  11,                                     !- Hour 5
  0,                                      !- Minute 5
  0.501,                                  !- Value Until Time 5
  12,                                     !- Hour 6
  0,                                      !- Minute 6
  0.696,                                  !- Value Until Time 6
  13,                                     !- Hour 7
  0,                                      !- Minute 7
  0.9,                                    !- Value Until Time 7
  14,                                     !- Hour 8
  0,                                      !- Minute 8
  0.798,                                  !- Value Until Time 8
  15,                                     !- Hour 9
  0,                                      !- Minute 9
  0.696,                                  !- Value Until Time 9
  16,                                     !- Hour 10
  0,                                      !- Minute 10
  0.798,                                  !- Value Until Time 10
  17,                                     !- Hour 11
  0,                                      !- Minute 11
  0.297,                                  !- Value Until Time 11
  18,                                     !- Hour 12
  0,                                      !- Minute 12
  0.05,                                   !- Value Until Time 12
  24,                                     !- Hour 13
  0,                                      !- Minute 13
  0;                                      !- Value Until Time 13

OS:Schedule:Day,
  {28dd94ab-e4c9-4dee-8768-caf6712387a1}, !- Handle
  Warehouse Office DHW Schedule Winter Design Day, !- Name
  {609f0800-e54e-494c-8fa9-678b7f7b0b9a}, !- Schedule Type Limits Name
  No,                                     !- Interpolate to Timestep
  6,                                      !- Hour 1
  0,                                      !- Minute 1
  0,                                      !- Value Until Time 1
  7,                                      !- Hour 2
  0,                                      !- Minute 2
  0.05,                                   !- Value Until Time 2
  8,                                      !- Hour 3
  0,                                      !- Minute 3
  0.101,                                  !- Value Until Time 3
  9,                                      !- Hour 4
  0,                                      !- Minute 4
  0.399,                                  !- Value Until Time 4
  11,                                     !- Hour 5
  0,                                      !- Minute 5
  0.501,                                  !- Value Until Time 5
  12,                                     !- Hour 6
  0,                                      !- Minute 6
  0.696,                                  !- Value Until Time 6
  13,                                     !- Hour 7
  0,                                      !- Minute 7
  0.9,                                    !- Value Until Time 7
  14,                                     !- Hour 8
  0,                                      !- Minute 8
  0.798,                                  !- Value Until Time 8
  15,                                     !- Hour 9
  0,                                      !- Minute 9
  0.696,                                  !- Value Until Time 9
  16,                                     !- Hour 10
  0,                                      !- Minute 10
  0.798,                                  !- Value Until Time 10
  17,                                     !- Hour 11
  0,                                      !- Minute 11
  0.297,                                  !- Value Until Time 11
  18,                                     !- Hour 12
  0,                                      !- Minute 12
  0.05,                                   !- Value Until Time 12
  24,                                     !- Hour 13
  0,                                      !- Minute 13
  0;                                      !- Value Until Time 13

OS:Schedule:Day,
  {6e15bdfe-5246-40b7-bb2d-c24f417c71a5}, !- Handle
  Warehouse Office DHW Schedule Summer Design Day, !- Name
  {609f0800-e54e-494c-8fa9-678b7f7b0b9a}, !- Schedule Type Limits Name
  No,                                     !- Interpolate to Timestep
  6,                                      !- Hour 1
  0,                                      !- Minute 1
  0,                                      !- Value Until Time 1
  7,                                      !- Hour 2
  0,                                      !- Minute 2
  0.05,                                   !- Value Until Time 2
  8,                                      !- Hour 3
  0,                                      !- Minute 3
  0.101,                                  !- Value Until Time 3
  9,                                      !- Hour 4
  0,                                      !- Minute 4
  0.399,                                  !- Value Until Time 4
  11,                                     !- Hour 5
  0,                                      !- Minute 5
  0.501,                                  !- Value Until Time 5
  12,                                     !- Hour 6
  0,                                      !- Minute 6
  0.696,                                  !- Value Until Time 6
  13,                                     !- Hour 7
  0,                                      !- Minute 7
  0.9,                                    !- Value Until Time 7
  14,                                     !- Hour 8
  0,                                      !- Minute 8
  0.798,                                  !- Value Until Time 8
  15,                                     !- Hour 9
  0,                                      !- Minute 9
  0.696,                                  !- Value Until Time 9
  16,                                     !- Hour 10
  0,                                      !- Minute 10
  0.798,                                  !- Value Until Time 10
  17,                                     !- Hour 11
  0,                                      !- Minute 11
  0.297,                                  !- Value Until Time 11
  18,                                     !- Hour 12
  0,                                      !- Minute 12
  0.05,                                   !- Value Until Time 12
  24,                                     !- Hour 13
  0,                                      !- Minute 13
  0;                                      !- Value Until Time 13

OS:Schedule:Rule,
  {5f2762af-3717-4d9d-bfdb-7e3aeb02d8c0}, !- Handle
  Schedule Rule 19,                       !- Name
  {d9da14a6-f0f8-4b78-a2a4-5d07b1f228fb}, !- Schedule Ruleset Name
  0,                                      !- Rule Order
  {0edf72db-f7b8-4090-abbb-d528bed396e2}, !- Day Schedule Name
  Yes,                                    !- Apply Sunday
  ,                                       !- Apply Monday
  ,                                       !- Apply Tuesday
  ,                                       !- Apply Wednesday
  ,                                       !- Apply Thursday
  ,                                       !- Apply Friday
  ,                                       !- Apply Saturday
  DateRange,                              !- Date Specification Type
  1,                                      !- Start Month
  1,                                      !- Start Day
  12,                                     !- End Month
  31;                                     !- End Day

OS:Schedule:Day,
  {0edf72db-f7b8-4090-abbb-d528bed396e2}, !- Handle
  Warehouse Office DHW Schedule Sun Day,  !- Name
  {609f0800-e54e-494c-8fa9-678b7f7b0b9a}, !- Schedule Type Limits Name
  No,                                     !- Interpolate to Timestep
  24,                                     !- Hour 1
  0,                                      !- Minute 1
  0.015;                                  !- Value Until Time 1

OS:Node,
  {bce56c14-acbb-4772-b231-67c5874aed3b}, !- Handle
  Main WUC 0.13gpm at 140F Inlet Water Node, !- Name
  {8e28d00e-de09-4735-a54c-83d00d15ef70}, !- Inlet Port
  {45d56b49-28ca-4ca6-b9a0-723a9ba14c76}; !- Outlet Port

OS:Connection,
  {8e28d00e-de09-4735-a54c-83d00d15ef70}, !- Handle
  {42e8ff6a-b519-4c0e-94a6-03491d62a539}, !- Source Object
  4,                                      !- Outlet Port
  {bce56c14-acbb-4772-b231-67c5874aed3b}, !- Target Object
  2;                                      !- Inlet Port

OS:Node,
  {18eadf56-3b62-4e18-bf2e-7a47d99372c4}, !- Handle
  Main WUC 0.13gpm at 140F Outlet Water Node, !- Name
  {412b858a-ac50-44ad-a819-23d5b6d2aab2}, !- Inlet Port
  {8420bf1d-2910-4d07-b72e-225c2852dd1a}; !- Outlet Port

OS:Connection,
  {45d56b49-28ca-4ca6-b9a0-723a9ba14c76}, !- Handle
  {bce56c14-acbb-4772-b231-67c5874aed3b}, !- Source Object
  3,                                      !- Outlet Port
  {515fd4e4-d2bc-44b7-ae4c-cb966897fcd2}, !- Target Object
  2;                                      !- Inlet Port

OS:Connection,
  {412b858a-ac50-44ad-a819-23d5b6d2aab2}, !- Handle
  {515fd4e4-d2bc-44b7-ae4c-cb966897fcd2}, !- Source Object
  3,                                      !- Outlet Port
  {18eadf56-3b62-4e18-bf2e-7a47d99372c4}, !- Target Object
  2;                                      !- Inlet Port

OS:Connection,
  {8420bf1d-2910-4d07-b72e-225c2852dd1a}, !- Handle
  {18eadf56-3b62-4e18-bf2e-7a47d99372c4}, !- Source Object
  3,                                      !- Outlet Port
  {cbfe77c8-9ea9-4561-8ffd-bccab8cd0e4a}, !- Target Object
  4;                                      !- Inlet Port

OS:Exterior:Lights:Definition,
  {03f44657-e288-4514-a7dc-19ab1ad347f8}, !- Handle
  NonDimming Exterior Lights Def,         !- Name
  7857.24;                                !- Design Level {W}

OS:Schedule:Ruleset,
  {5b13d8ea-04d4-452d-99f7-5ed182783df2}, !- Handle
  Warehouse Exterior_Lgt_ALWAYS_ON,       !- Name
  {609f0800-e54e-494c-8fa9-678b7f7b0b9a}, !- Schedule Type Limits Name
  {bd689937-2dea-4520-9eef-2940056dcac6}, !- Default Day Schedule Name
  {85510669-98d9-43ca-871b-118a007d8b0a}, !- Summer Design Day Schedule Name
  {f5992ded-5292-4613-91c6-d76243200d15}; !- Winter Design Day Schedule Name

OS:Schedule:Day,
  {bd689937-2dea-4520-9eef-2940056dcac6}, !- Handle
  Warehouse Exterior_Lgt_ALWAYS_ON Default, !- Name
  {609f0800-e54e-494c-8fa9-678b7f7b0b9a}, !- Schedule Type Limits Name
  No,                                     !- Interpolate to Timestep
  24,                                     !- Hour 1
  0,                                      !- Minute 1
  1;                                      !- Value Until Time 1

OS:Schedule:Day,
  {f5992ded-5292-4613-91c6-d76243200d15}, !- Handle
  Warehouse Exterior_Lgt_ALWAYS_ON Winter Design Day, !- Name
  {609f0800-e54e-494c-8fa9-678b7f7b0b9a}, !- Schedule Type Limits Name
  No,                                     !- Interpolate to Timestep
  24,                                     !- Hour 1
  0,                                      !- Minute 1
  1;                                      !- Value Until Time 1

OS:Schedule:Day,
  {85510669-98d9-43ca-871b-118a007d8b0a}, !- Handle
  Warehouse Exterior_Lgt_ALWAYS_ON Summer Design Day, !- Name
  {609f0800-e54e-494c-8fa9-678b7f7b0b9a}, !- Schedule Type Limits Name
  No,                                     !- Interpolate to Timestep
  24,                                     !- Hour 1
  0,                                      !- Minute 1
  1;                                      !- Value Until Time 1

OS:Exterior:Lights,
  {ad6c5717-7ec7-4d15-b30b-ba3fbaaa2dce}, !- Handle
  NonDimming Exterior Lights Def,         !- Name
  {03f44657-e288-4514-a7dc-19ab1ad347f8}, !- Exterior Lights Definition Name
  {5b13d8ea-04d4-452d-99f7-5ed182783df2}, !- Schedule Name
  AstronomicalClock,                      !- Control Option
  ,                                       !- Multiplier
  General;                                !- End-Use Subcategory

OS:RunPeriodControl:DaylightSavingTime,
  {5f76b3fb-8a47-4bb6-9b21-cb5f02381fbf}, !- Handle
  2nd Sunday in March,                    !- Start Date
  1st Sunday in November;                 !- End Date

OS:SimulationControl,
  {85b4119d-5b40-44bb-ad90-b8a30543a7bc}, !- Handle
  ,                                       !- Do Zone Sizing Calculation
  ,                                       !- Do System Sizing Calculation
  ,                                       !- Do Plant Sizing Calculation
  No,                                     !- Run Simulation for Sizing Periods
  Yes,                                    !- Run Simulation for Weather File Run Periods
  ,                                       !- Loads Convergence Tolerance Value {W}
  ,                                       !- Temperature Convergence Tolerance Value {deltaC}
  ,                                       !- Solar Distribution
  ,                                       !- Maximum Number of Warmup Days
  ,                                       !- Minimum Number of Warmup Days
  No,                                     !- Do HVAC Sizing Simulation for Sizing Periods
  1;                                      !- Maximum Number of HVAC Sizing Simulation Passes

OS:Schedule:Day,
  {51b83402-1e49-4de0-8f24-b2ca7bcbd56e}, !- Handle
  Economizer Max OA Fraction 70 pct Default, !- Name
  ,                                       !- Schedule Type Limits Name
  ,                                       !- Interpolate to Timestep
  24,                                     !- Hour 1
  0,                                      !- Minute 1
  0.7;                                    !- Value Until Time 1

OS:Schedule:Ruleset,
  {8f071488-b772-48c0-a996-0c0b020b3658}, !- Handle
  ems_Zone1_Office_ZN_HVAC_1_maxOASch,    !- Name
  {609f0800-e54e-494c-8fa9-678b7f7b0b9a}, !- Schedule Type Limits Name
  {3e0611aa-fefa-43eb-9dbb-6419090dd432}; !- Default Day Schedule Name

OS:Schedule:Day,
  {3e0611aa-fefa-43eb-9dbb-6419090dd432}, !- Handle
  ems_Zone1_Office_ZN_HVAC_1_maxOASch_Default, !- Name
  {609f0800-e54e-494c-8fa9-678b7f7b0b9a}, !- Schedule Type Limits Name
  ,                                       !- Interpolate to Timestep
  24,                                     !- Hour 1
  0,                                      !- Minute 1
  0.7;                                    !- Value Until Time 1

OS:Schedule:Ruleset,
  {e06ffc05-fd68-4859-8ef2-75a90a6a8dde}, !- Handle
  ems_Zone2_Fine_Storage_ZN_HVAC_2_maxOASch, !- Name
  {609f0800-e54e-494c-8fa9-678b7f7b0b9a}, !- Schedule Type Limits Name
  {abe5d9e7-ddcc-447f-956c-06fdd801f904}; !- Default Day Schedule Name

OS:Schedule:Day,
  {abe5d9e7-ddcc-447f-956c-06fdd801f904}, !- Handle
  ems_Zone2_Fine_Storage_ZN_HVAC_2_maxOASch_Default, !- Name
  {609f0800-e54e-494c-8fa9-678b7f7b0b9a}, !- Schedule Type Limits Name
  ,                                       !- Interpolate to Timestep
  24,                                     !- Hour 1
  0,                                      !- Minute 1
  0.7;                                    !- Value Until Time 1

OS:Curve:Biquadratic,
  {4d451d9a-664b-4897-9c06-4b29fe8b2754}, !- Handle
  CoilClgDXQRatio_fTwbToadbSI,            !- Name
  0.86779,                                !- Coefficient1 Constant
  0.014245,                               !- Coefficient2 x
  0.000554,                               !- Coefficient3 x**2
  -0.007569,                              !- Coefficient4 y
  3.2e-05,                                !- Coefficient5 y**2
  -0.000191,                              !- Coefficient6 x*y
  13.89,                                  !- Minimum Value of x
  25,                                     !- Maximum Value of x
  23.89,                                  !- Minimum Value of y
  46.11,                                  !- Maximum Value of y
  0.77,                                   !- Minimum Curve Output
  1.29;                                   !- Maximum Curve Output

OS:Curve:Quadratic,
  {6ed327cb-1679-4934-8cf5-276bba5f8889}, !- Handle
  CoilClgDXSnglQRatio_fCFMRatio,          !- Name
  0.8,                                    !- Coefficient1 Constant
  0.2,                                    !- Coefficient2 x
  0,                                      !- Coefficient3 x**2
  0.5,                                    !- Minimum Value of x
  1.5;                                    !- Maximum Value of x

OS:Curve:Biquadratic,
  {0f50fd6e-698d-4ea6-a424-941b199d425d}, !- Handle
  CoilClgDXEIRRatio_fTwbToadbSI,          !- Name
  0.116709,                               !- Coefficient1 Constant
  0.028458,                               !- Coefficient2 x
  -0.000411,                              !- Coefficient3 x**2
  0.021422,                               !- Coefficient4 y
  0.000162,                               !- Coefficient5 y**2
  -0.00068,                               !- Coefficient6 x*y
  13.89,                                  !- Minimum Value of x
  25,                                     !- Maximum Value of x
  23.89,                                  !- Minimum Value of y
  46.11,                                  !- Maximum Value of y
  0.77,                                   !- Minimum Curve Output
  1.33;                                   !- Maximum Curve Output

OS:Curve:Quadratic,
  {446eefc3-c2e3-408e-895d-3210867b7754}, !- Handle
  CoilClgDXSnglEIRRatio_fCFMRatio,        !- Name
  1.156,                                  !- Coefficient1 Constant
  -0.1816,                                !- Coefficient2 x
  0.0256,                                 !- Coefficient3 x**2
  0,                                      !- Minimum Value of x
  1;                                      !- Maximum Value of x

OS:Curve:Cubic,
  {927edcef-321c-4686-aa3b-6db1939a9809}, !- Handle
  CoilClgDXEIRRatio_fQFrac,               !- Name
  0,                                      !- Coefficient1 Constant
  5.1091,                                 !- Coefficient2 x
  -8.5515,                                !- Coefficient3 x**2
  4.4744,                                 !- Coefficient4 x**3
  0.7,                                    !- Minimum Value of x
  1;                                      !- Maximum Value of x

OS:AdditionalProperties,
  {7595bf10-c368-4325-8974-aa0d667d6d3d}, !- Handle
  {759bd70b-65e3-44cb-81fc-adcf7de86761}; !- Object Name

OS:Output:Variable,
  {5484fce0-8924-490b-89b8-df305450e399}, !- Handle
  Output Variable 1,                      !- Name
  *,                                      !- Key Value
  Facility Total Electric Demand Power,   !- Variable Name
  Hourly;                                 !- Reporting Frequency

OS:Output:Variable,
  {6f22dbc3-b62a-4187-a8f4-1e453a315b23}, !- Handle
  Output Variable 2,                      !- Name
  *,                                      !- Key Value
  Water Heater Gas Rate,                  !- Variable Name
  Hourly;                                 !- Reporting Frequency

OS:Output:Variable,
  {1c61f5f0-259a-4f8f-9b5d-192c7fbde9d5}, !- Handle
  Output Variable 3,                      !- Name
  *,                                      !- Key Value
  Plant Supply Side Heating Demand Rate,  !- Variable Name
  Hourly;                                 !- Reporting Frequency

OS:Output:Variable,
  {60c53acb-1fee-46b0-a922-dcff1439178d}, !- Handle
  Output Variable 4,                      !- Name
  *,                                      !- Key Value
  Heating Coil Gas Rate,                  !- Variable Name
  Hourly;                                 !- Reporting Frequency

OS:Output:Variable,
  {19546bfb-01f0-4c9d-af6d-eece93b7cb26}, !- Handle
  Output Variable 5,                      !- Name
  *,                                      !- Key Value
  Cooling Coil Electric Power,            !- Variable Name
  Hourly;                                 !- Reporting Frequency

OS:Output:Variable,
  {9301d8b0-d25b-461b-b3a7-78756829b90a}, !- Handle
  Output Variable 6,                      !- Name
  *,                                      !- Key Value
  Boiler Gas Rate,                        !- Variable Name
  Hourly;                                 !- Reporting Frequency

OS:Output:Variable,
  {5b352ef5-fea1-47a0-8c5a-e842f06d287d}, !- Handle
  Output Variable 7,                      !- Name
  *,                                      !- Key Value
  Heating Coil Air Heating Rate,          !- Variable Name
  Hourly;                                 !- Reporting Frequency

OS:Output:Variable,
  {292e7905-3380-481a-a37d-676088b4a087}, !- Handle
  Output Variable 8,                      !- Name
  *,                                      !- Key Value
  Heating Coil Electric Power,            !- Variable Name
  Hourly;                                 !- Reporting Frequency

OS:Output:Variable,
  {ac2f4def-9800-4ff9-9c71-46319785f41d}, !- Handle
  Output Variable 9,                      !- Name
  *,                                      !- Key Value
  Cooling Coil Total Cooling Rate,        !- Variable Name
  Hourly;                                 !- Reporting Frequency

OS:Output:Variable,
  {1be1ede5-d171-4165-bbe8-0b45418ba850}, !- Handle
  Output Variable 10,                     !- Name
  *,                                      !- Key Value
  Water Heater Heating Rate,              !- Variable Name
  Hourly;                                 !- Reporting Frequency

OS:Output:Variable,
  {a144e00e-48cf-45ef-9dc9-a5053a16b356}, !- Handle
  Output Variable 11,                     !- Name
  *,                                      !- Key Value
  Zone Air Temperature,                   !- Variable Name
  Hourly;                                 !- Reporting Frequency

OS:Output:Variable,
  {7231ea79-60de-42a6-8882-f8c040b05287}, !- Handle
  Output Variable 12,                     !- Name
  *,                                      !- Key Value
  Water Heater Electric Power,            !- Variable Name
  Hourly;                                 !- Reporting Frequency

OS:Output:Variable,
  {11a4b51a-b15d-4ca4-9463-474bd9f3ce8e}, !- Handle
  Output Variable 13,                     !- Name
  *,                                      !- Key Value
  Chiller Electric Power,                 !- Variable Name
  Hourly;                                 !- Reporting Frequency

OS:Output:Variable,
  {e35829cf-7bda-465b-a0bd-ac188dd16f53}, !- Handle
  Output Variable 14,                     !- Name
  *,                                      !- Key Value
  Chiller Electric Energy,                !- Variable Name
  Hourly;                                 !- Reporting Frequency

OS:Output:Variable,
  {a366ecb7-70f4-4eee-a068-62c39e3671f6}, !- Handle
  Output Variable 15,                     !- Name
  *,                                      !- Key Value
  Cooling Tower Heat Transfer Rate,       !- Variable Name
  Hourly;                                 !- Reporting Frequency

OS:Output:Variable,
  {f637d94f-e5ba-4865-97b2-d1b30c510fbb}, !- Handle
  Output Variable 16,                     !- Name
  *,                                      !- Key Value
  Cooling Tower Fan Electric Power,       !- Variable Name
  Hourly;                                 !- Reporting Frequency

OS:Output:Variable,
  {f69f990f-bf8d-4e76-974d-3619cad41d8d}, !- Handle
  Output Variable 17,                     !- Name
  *,                                      !- Key Value
  Cooling Tower Fan Electric Energy,      !- Variable Name
  Hourly;                                 !- Reporting Frequency
<|MERGE_RESOLUTION|>--- conflicted
+++ resolved
@@ -5069,13 +5069,8 @@
   RollUp;                                 !- Standards Construction Type
 
 OS:Construction,
-<<<<<<< HEAD
-  {8c5773e7-e803-4667-9022-61db98c5315c}, !- Handle
-  U 1.17 SHGC 0.49 Simple Glazing,  !- Name
-=======
   {a5eb60c5-4df2-4db1-b3f7-6b93308b3061}, !- Handle
   U 1.17 SHGC 0.49 Simple Glazing Skylight, !- Name
->>>>>>> e72970f9
   ,                                       !- Surface Rendering Name
   {fe05d4a4-d595-448a-ba49-37229d8a9699}; !- Layer 1
 
