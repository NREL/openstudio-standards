--- conflicted
+++ resolved
@@ -6228,13 +6228,8 @@
   {77a44124-e4df-4e65-aa44-c3b7a8d694af}; !- Tubular Daylight Diffuser Construction Name
 
 OS:Construction,
-<<<<<<< HEAD
-  {9b26b179-8d09-4a11-be3e-5ed07eced908}, !- Handle
-  U 0.36 SHGC 0.36 Simple Glazing,  !- Name
-=======
   {86a7e664-2409-498e-9de7-0d788b5f9961}, !- Handle
   U 0.36 SHGC 0.36 Simple Glazing Window Weighted, !- Name
->>>>>>> e72970f9
   ,                                       !- Surface Rendering Name
   {38a9cb9d-9b60-468d-bcc2-1e7052808e3d}; !- Layer 1
 
