--- conflicted
+++ resolved
@@ -1670,11 +1670,7 @@
   ,                                       !- Design Level {W}
   6.78126356252712,                       !- Watts per Space Floor Area {W/m2}
   ,                                       !- Watts per Person {W/person}
-<<<<<<< HEAD
-  0.0,                                    !- Fraction Latent
-=======
   0,                                      !- Fraction Latent
->>>>>>> f6c5912a
   0.5;                                    !- Fraction Radiant
 
 OS:ElectricEquipment,
