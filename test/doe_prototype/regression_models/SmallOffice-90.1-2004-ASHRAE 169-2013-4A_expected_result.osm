
OS:Version,
  {74c28891-9c99-4cec-8726-0715a6575733}, !- Handle
  3.7.0;                                  !- Version Identifier

OS:Schedule:Constant,
  {5e9117c5-f3d3-442d-b1be-592c08e8eded}, !- Handle
  Always On Discrete,                     !- Name
  {5db3e989-cf5e-4d90-9151-00af11324e06}, !- Schedule Type Limits Name
  1;                                      !- Value

OS:ScheduleTypeLimits,
  {5db3e989-cf5e-4d90-9151-00af11324e06}, !- Handle
  Always On Discrete Limits,              !- Name
  0,                                      !- Lower Limit Value
  1,                                      !- Upper Limit Value
  Discrete,                               !- Numeric Type
  Availability;                           !- Unit Type

OS:Site,
  {e4e0cf83-aa67-462b-ac86-dd69d24de0d1}, !- Handle
  New York-John F Kennedy Intl AP_NY_USA, !- Name
  40.65,                                  !- Latitude {deg}
  -73.8,                                  !- Longitude {deg}
  -5,                                     !- Time Zone {hr}
  5,                                      !- Elevation {m}
  City;                                   !- Terrain

OS:SimulationControl,
  {fe5b5f3c-f637-4fd1-a2b3-f4d09456dccb}, !- Handle
  Yes,                                    !- Do Zone Sizing Calculation
  Yes,                                    !- Do System Sizing Calculation
  Yes,                                    !- Do Plant Sizing Calculation
  No,                                     !- Run Simulation for Sizing Periods
  Yes,                                    !- Run Simulation for Weather File Run Periods
  0.04,                                   !- Loads Convergence Tolerance Value {W}
  0.2,                                    !- Temperature Convergence Tolerance Value {deltaC}
  FullInteriorAndExterior,                !- Solar Distribution
  25,                                     !- Maximum Number of Warmup Days
  6,                                      !- Minimum Number of Warmup Days
  No,                                     !- Do HVAC Sizing Simulation for Sizing Periods
  1;                                      !- Maximum Number of HVAC Sizing Simulation Passes

OS:Surface,
  {67ca62ce-e572-4957-8e6a-efb74825f170}, !- Handle
  Perimeter_ZN_1_wall_south,              !- Name
  Wall,                                   !- Surface Type
  ,                                       !- Construction Name
  {72459874-7e2c-4ecd-ae58-b2d96c368b31}, !- Space Name
  Outdoors,                               !- Outside Boundary Condition
  ,                                       !- Outside Boundary Condition Object
  SunExposed,                             !- Sun Exposure
  WindExposed,                            !- Wind Exposure
  ,                                       !- View Factor to Ground
  ,                                       !- Number of Vertices
  0, 0, 3.05,                             !- X,Y,Z Vertex 1 {m}
  0, 0, 0,                                !- X,Y,Z Vertex 2 {m}
  27.69, 0, 0,                            !- X,Y,Z Vertex 3 {m}
  27.69, 0, 3.05;                         !- X,Y,Z Vertex 4 {m}

OS:Connection,
  {d367abd9-ef96-4df2-a4a5-60b4b9f5779f}, !- Handle
  ,                                       !- Source Object
  11,                                     !- Outlet Port
  ,                                       !- Target Object
  2;                                      !- Inlet Port

OS:Space,
  {72459874-7e2c-4ecd-ae58-b2d96c368b31}, !- Handle
  Perimeter_ZN_1,                         !- Name
  {629a271e-7460-4c51-87d3-d2d3125cfac1}, !- Space Type Name
  ,                                       !- Default Construction Set Name
  ,                                       !- Default Schedule Set Name
  0,                                      !- Direction of Relative North {deg}
  0,                                      !- X Origin {m}
  0,                                      !- Y Origin {m}
  0,                                      !- Z Origin {m}
  {2edc3034-10d9-48ff-9f1e-ff89d18bbb3f}, !- Building Story Name
  {07b82b86-b01d-4736-9cc7-948b5feb9f29}, !- Thermal Zone Name
  Yes,                                    !- Part of Total Floor Area
  ;                                       !- Design Specification Outdoor Air Object Name

OS:SubSurface,
  {5cf70f46-9488-45b0-b286-2fd3b9defdcb}, !- Handle
  Perimeter_ZN_1_wall_south_Window_1,     !- Name
  FixedWindow,                            !- Sub Surface Type
  ,                                       !- Construction Name
  {67ca62ce-e572-4957-8e6a-efb74825f170}, !- Surface Name
  ,                                       !- Outside Boundary Condition Object
  ,                                       !- View Factor to Ground
  ,                                       !- Frame and Divider Name
  1,                                      !- Multiplier
  ,                                       !- Number of Vertices
  1.39, 0, 2.424,                         !- X,Y,Z Vertex 1 {m}
  1.39, 0, 0.9,                           !- X,Y,Z Vertex 2 {m}
  3.22, 0, 0.9,                           !- X,Y,Z Vertex 3 {m}
  3.22, 0, 2.424;                         !- X,Y,Z Vertex 4 {m}

OS:Surface,
  {f3b8b73c-8caf-40ab-b966-4fbde2e2f57a}, !- Handle
  Attic_roof_east,                        !- Name
  RoofCeiling,                            !- Surface Type
  ,                                       !- Construction Name
  {fb08bb0a-69e7-4942-8807-550e21855286}, !- Space Name
  Outdoors,                               !- Outside Boundary Condition
  ,                                       !- Outside Boundary Condition Object
  SunExposed,                             !- Sun Exposure
  WindExposed,                            !- Wind Exposure
  ,                                       !- View Factor to Ground
  ,                                       !- Number of Vertices
  18.46, 9.23, 6.33,                      !- X,Y,Z Vertex 1 {m}
  28.29, -0.6, 3.05,                      !- X,Y,Z Vertex 2 {m}
  28.29, 19.06, 3.05;                     !- X,Y,Z Vertex 3 {m}

OS:Connection,
  {b76c9257-2ba1-41ca-b928-7e4cece1fb38}, !- Handle
  ,                                       !- Source Object
  11,                                     !- Outlet Port
  ,                                       !- Target Object
  2;                                      !- Inlet Port

OS:Space,
  {fb08bb0a-69e7-4942-8807-550e21855286}, !- Handle
  Attic,                                  !- Name
  {a8affc2d-d2e8-44c9-85f3-e6d076201869}, !- Space Type Name
  ,                                       !- Default Construction Set Name
  ,                                       !- Default Schedule Set Name
  0,                                      !- Direction of Relative North {deg}
  0,                                      !- X Origin {m}
  0,                                      !- Y Origin {m}
  0,                                      !- Z Origin {m}
  ,                                       !- Building Story Name
  {fc65c424-11e6-4a25-a328-09a5853e617a}, !- Thermal Zone Name
  No;                                     !- Part of Total Floor Area

OS:Surface,
  {14eb925b-51a2-48c3-b571-9be87c158227}, !- Handle
  Attic_roof_north,                       !- Name
  RoofCeiling,                            !- Surface Type
  ,                                       !- Construction Name
  {fb08bb0a-69e7-4942-8807-550e21855286}, !- Space Name
  Outdoors,                               !- Outside Boundary Condition
  ,                                       !- Outside Boundary Condition Object
  SunExposed,                             !- Sun Exposure
  WindExposed,                            !- Wind Exposure
  ,                                       !- View Factor to Ground
  ,                                       !- Number of Vertices
  18.46, 9.23, 6.33,                      !- X,Y,Z Vertex 1 {m}
  28.29, 19.06, 3.05,                     !- X,Y,Z Vertex 2 {m}
  -0.6, 19.06, 3.05,                      !- X,Y,Z Vertex 3 {m}
  9.23, 9.23, 6.33;                       !- X,Y,Z Vertex 4 {m}

OS:Surface,
  {de9219d4-cc0d-45c1-b670-26d576f7fec4}, !- Handle
  Perimeter_ZN_2_ceiling,                 !- Name
  RoofCeiling,                            !- Surface Type
  ,                                       !- Construction Name
  {0ebdaea7-c6cb-452f-b121-7bbfcb1d95b8}, !- Space Name
  Surface,                                !- Outside Boundary Condition
  {5ba0e030-ad8e-4939-9022-603ea15873fd}, !- Outside Boundary Condition Object
  NoSun,                                  !- Sun Exposure
  NoWind,                                 !- Wind Exposure
  ,                                       !- View Factor to Ground
  ,                                       !- Number of Vertices
  27.69, 0, 3.05,                         !- X,Y,Z Vertex 1 {m}
  27.69, 18.46, 3.05,                     !- X,Y,Z Vertex 2 {m}
  22.69, 13.46, 3.05,                     !- X,Y,Z Vertex 3 {m}
  22.69, 5, 3.05;                         !- X,Y,Z Vertex 4 {m}

OS:Connection,
  {3e98f27d-1e5c-47bf-b1dd-320cc71dc280}, !- Handle
  ,                                       !- Source Object
  11,                                     !- Outlet Port
  ,                                       !- Target Object
  2;                                      !- Inlet Port

OS:Space,
  {0ebdaea7-c6cb-452f-b121-7bbfcb1d95b8}, !- Handle
  Perimeter_ZN_2,                         !- Name
  {629a271e-7460-4c51-87d3-d2d3125cfac1}, !- Space Type Name
  ,                                       !- Default Construction Set Name
  ,                                       !- Default Schedule Set Name
  0,                                      !- Direction of Relative North {deg}
  0,                                      !- X Origin {m}
  0,                                      !- Y Origin {m}
  0,                                      !- Z Origin {m}
  {2edc3034-10d9-48ff-9f1e-ff89d18bbb3f}, !- Building Story Name
  {03966370-52ef-4992-9d55-00a0e565e150}, !- Thermal Zone Name
  Yes,                                    !- Part of Total Floor Area
  ;                                       !- Design Specification Outdoor Air Object Name

OS:Surface,
  {e6e6213c-27e3-4780-914d-aab86a026932}, !- Handle
  Perimeter_ZN_2_wall_north,              !- Name
  Wall,                                   !- Surface Type
  ,                                       !- Construction Name
  {0ebdaea7-c6cb-452f-b121-7bbfcb1d95b8}, !- Space Name
  Surface,                                !- Outside Boundary Condition
  {294e6a4a-4754-4ea0-b450-586c284d51ae}, !- Outside Boundary Condition Object
  NoSun,                                  !- Sun Exposure
  NoWind,                                 !- Wind Exposure
  ,                                       !- View Factor to Ground
  ,                                       !- Number of Vertices
  27.69, 18.46, 3.05,                     !- X,Y,Z Vertex 1 {m}
  27.69, 18.46, 0,                        !- X,Y,Z Vertex 2 {m}
  22.69, 13.46, 0,                        !- X,Y,Z Vertex 3 {m}
  22.69, 13.46, 3.05;                     !- X,Y,Z Vertex 4 {m}

OS:Surface,
  {5ad6d532-e8de-4604-a79c-c900df2aa730}, !- Handle
  Perimeter_ZN_3_wall_south,              !- Name
  Wall,                                   !- Surface Type
  ,                                       !- Construction Name
  {bb97cae6-ab6e-4ca9-a862-a3e532ee5e5d}, !- Space Name
  Surface,                                !- Outside Boundary Condition
  {7f4227ad-335c-4683-9a99-6c804048153c}, !- Outside Boundary Condition Object
  NoSun,                                  !- Sun Exposure
  NoWind,                                 !- Wind Exposure
  ,                                       !- View Factor to Ground
  ,                                       !- Number of Vertices
  5, 13.46, 3.05,                         !- X,Y,Z Vertex 1 {m}
  5, 13.46, 0,                            !- X,Y,Z Vertex 2 {m}
  22.69, 13.46, 0,                        !- X,Y,Z Vertex 3 {m}
  22.69, 13.46, 3.05;                     !- X,Y,Z Vertex 4 {m}

OS:Connection,
  {4d957a31-f699-4eae-93e7-35cb0402bdc3}, !- Handle
  ,                                       !- Source Object
  11,                                     !- Outlet Port
  ,                                       !- Target Object
  2;                                      !- Inlet Port

OS:Space,
  {bb97cae6-ab6e-4ca9-a862-a3e532ee5e5d}, !- Handle
  Perimeter_ZN_3,                         !- Name
  {629a271e-7460-4c51-87d3-d2d3125cfac1}, !- Space Type Name
  ,                                       !- Default Construction Set Name
  ,                                       !- Default Schedule Set Name
  0,                                      !- Direction of Relative North {deg}
  0,                                      !- X Origin {m}
  0,                                      !- Y Origin {m}
  0,                                      !- Z Origin {m}
  {2edc3034-10d9-48ff-9f1e-ff89d18bbb3f}, !- Building Story Name
  {ec2d7400-150c-4e2f-8369-9eadd7de3fff}, !- Thermal Zone Name
  Yes;                                    !- Part of Total Floor Area

OS:Connection,
  {99cfc414-45c1-4be7-8757-3ae36bc2af42}, !- Handle
  ,                                       !- Source Object
  11,                                     !- Outlet Port
  ,                                       !- Target Object
  2;                                      !- Inlet Port

OS:Space,
  {f9fb4430-2ed2-4cfb-bf10-1172712402a2}, !- Handle
  Perimeter_ZN_4,                         !- Name
  {629a271e-7460-4c51-87d3-d2d3125cfac1}, !- Space Type Name
  ,                                       !- Default Construction Set Name
  ,                                       !- Default Schedule Set Name
  0,                                      !- Direction of Relative North {deg}
  0,                                      !- X Origin {m}
  0,                                      !- Y Origin {m}
  0,                                      !- Z Origin {m}
  {2edc3034-10d9-48ff-9f1e-ff89d18bbb3f}, !- Building Story Name
  {fcbbe47a-e7d7-4116-bddc-70c1835736e2}, !- Thermal Zone Name
  Yes;                                    !- Part of Total Floor Area

OS:Surface,
  {76eef8b9-8d45-4e4a-a6e8-a678fd658045}, !- Handle
  Perimeter_ZN_2_wall_west,               !- Name
  Wall,                                   !- Surface Type
  ,                                       !- Construction Name
  {0ebdaea7-c6cb-452f-b121-7bbfcb1d95b8}, !- Space Name
  Surface,                                !- Outside Boundary Condition
  {72a1b6a0-5c0f-4a8b-a8d5-81bef0ff1769}, !- Outside Boundary Condition Object
  NoSun,                                  !- Sun Exposure
  NoWind,                                 !- Wind Exposure
  ,                                       !- View Factor to Ground
  ,                                       !- Number of Vertices
  22.69, 13.46, 3.05,                     !- X,Y,Z Vertex 1 {m}
  22.69, 13.46, 0,                        !- X,Y,Z Vertex 2 {m}
  22.69, 5, 0,                            !- X,Y,Z Vertex 3 {m}
  22.69, 5, 3.05;                         !- X,Y,Z Vertex 4 {m}

OS:Surface,
  {9f3c4b24-4e8e-4b4e-932c-0c0aeb12edab}, !- Handle
  Perimeter_ZN_4_ceiling,                 !- Name
  RoofCeiling,                            !- Surface Type
  ,                                       !- Construction Name
  {f9fb4430-2ed2-4cfb-bf10-1172712402a2}, !- Space Name
  Surface,                                !- Outside Boundary Condition
  {b890eeac-5336-4ed2-9467-56785822dd86}, !- Outside Boundary Condition Object
  NoSun,                                  !- Sun Exposure
  NoWind,                                 !- Wind Exposure
  ,                                       !- View Factor to Ground
  ,                                       !- Number of Vertices
  0, 0, 3.05,                             !- X,Y,Z Vertex 1 {m}
  5, 5, 3.05,                             !- X,Y,Z Vertex 2 {m}
  5, 13.46, 3.05,                         !- X,Y,Z Vertex 3 {m}
  0, 18.46, 3.05;                         !- X,Y,Z Vertex 4 {m}

OS:Output:Meter,
  {abc5d571-df7f-47b1-bf8b-892a6dadede3}, !- Handle
  NaturalGas:Facility,                    !- Name
  Hourly,                                 !- Reporting Frequency
  True,                                   !- Meter File Only
  False;                                  !- Cumulative

OS:Surface,
  {feb7c449-5351-48a2-865e-0e36c2c4fc6f}, !- Handle
  Core_ZN_ceiling,                        !- Name
  RoofCeiling,                            !- Surface Type
  ,                                       !- Construction Name
  {32844cd3-cab3-4870-bbb6-6c79a28481b7}, !- Space Name
  Surface,                                !- Outside Boundary Condition
  {30049214-f475-466f-8308-e6d33248de87}, !- Outside Boundary Condition Object
  NoSun,                                  !- Sun Exposure
  NoWind,                                 !- Wind Exposure
  ,                                       !- View Factor to Ground
  ,                                       !- Number of Vertices
  22.69, 5, 3.05,                         !- X,Y,Z Vertex 1 {m}
  22.69, 13.46, 3.05,                     !- X,Y,Z Vertex 2 {m}
  5, 13.46, 3.05,                         !- X,Y,Z Vertex 3 {m}
  5, 5, 3.05;                             !- X,Y,Z Vertex 4 {m}

OS:Connection,
  {3cc89c32-b209-45a8-aee8-40997f52820c}, !- Handle
  ,                                       !- Source Object
  11,                                     !- Outlet Port
  ,                                       !- Target Object
  2;                                      !- Inlet Port

OS:Space,
  {32844cd3-cab3-4870-bbb6-6c79a28481b7}, !- Handle
  Core_ZN,                                !- Name
  {629a271e-7460-4c51-87d3-d2d3125cfac1}, !- Space Type Name
  ,                                       !- Default Construction Set Name
  ,                                       !- Default Schedule Set Name
  0,                                      !- Direction of Relative North {deg}
  0,                                      !- X Origin {m}
  0,                                      !- Y Origin {m}
  0,                                      !- Z Origin {m}
  {2edc3034-10d9-48ff-9f1e-ff89d18bbb3f}, !- Building Story Name
  {8d72a3af-80d3-4ca2-95fc-19f25dff0173}, !- Thermal Zone Name
  Yes;                                    !- Part of Total Floor Area

OS:Surface,
  {f6aedc93-26f5-4756-bb28-f7b245139570}, !- Handle
  Attic_soffit_north,                     !- Name
  Floor,                                  !- Surface Type
  ,                                       !- Construction Name
  {fb08bb0a-69e7-4942-8807-550e21855286}, !- Space Name
  Outdoors,                               !- Outside Boundary Condition
  ,                                       !- Outside Boundary Condition Object
  SunExposed,                             !- Sun Exposure
  WindExposed,                            !- Wind Exposure
  ,                                       !- View Factor to Ground
  ,                                       !- Number of Vertices
  28.29, 19.06, 3.05,                     !- X,Y,Z Vertex 1 {m}
  27.69, 18.46, 3.05,                     !- X,Y,Z Vertex 2 {m}
  0, 18.46, 3.05,                         !- X,Y,Z Vertex 3 {m}
  -0.6, 19.06, 3.05;                      !- X,Y,Z Vertex 4 {m}

OS:Surface,
  {cf5a64d9-d084-4725-8267-3f5e6962fc94}, !- Handle
  Perimeter_ZN_2_floor,                   !- Name
  Floor,                                  !- Surface Type
  {53c83506-ba62-49f3-b1aa-4932d64c09f4}, !- Construction Name
  {0ebdaea7-c6cb-452f-b121-7bbfcb1d95b8}, !- Space Name
  GroundFCfactorMethod,                   !- Outside Boundary Condition
  ,                                       !- Outside Boundary Condition Object
  NoSun,                                  !- Sun Exposure
  NoWind,                                 !- Wind Exposure
  ,                                       !- View Factor to Ground
  ,                                       !- Number of Vertices
  27.69, 18.46, 0,                        !- X,Y,Z Vertex 1 {m}
  27.69, 0, 0,                            !- X,Y,Z Vertex 2 {m}
  22.69, 5, 0,                            !- X,Y,Z Vertex 3 {m}
  22.69, 13.46, 0;                        !- X,Y,Z Vertex 4 {m}

OS:Surface,
  {7f4227ad-335c-4683-9a99-6c804048153c}, !- Handle
  Core_ZN_wall_north,                     !- Name
  Wall,                                   !- Surface Type
  ,                                       !- Construction Name
  {32844cd3-cab3-4870-bbb6-6c79a28481b7}, !- Space Name
  Surface,                                !- Outside Boundary Condition
  {5ad6d532-e8de-4604-a79c-c900df2aa730}, !- Outside Boundary Condition Object
  NoSun,                                  !- Sun Exposure
  NoWind,                                 !- Wind Exposure
  ,                                       !- View Factor to Ground
  ,                                       !- Number of Vertices
  22.69, 13.46, 3.05,                     !- X,Y,Z Vertex 1 {m}
  22.69, 13.46, 0,                        !- X,Y,Z Vertex 2 {m}
  5, 13.46, 0,                            !- X,Y,Z Vertex 3 {m}
  5, 13.46, 3.05;                         !- X,Y,Z Vertex 4 {m}

OS:Surface,
  {d4106b28-896a-419d-8c67-83b35ee4d552}, !- Handle
  Core_ZN_wall_west,                      !- Name
  Wall,                                   !- Surface Type
  ,                                       !- Construction Name
  {32844cd3-cab3-4870-bbb6-6c79a28481b7}, !- Space Name
  Surface,                                !- Outside Boundary Condition
  {7db0c075-4e62-4963-865c-3941b58b019a}, !- Outside Boundary Condition Object
  NoSun,                                  !- Sun Exposure
  NoWind,                                 !- Wind Exposure
  ,                                       !- View Factor to Ground
  ,                                       !- Number of Vertices
  5, 13.46, 3.05,                         !- X,Y,Z Vertex 1 {m}
  5, 13.46, 0,                            !- X,Y,Z Vertex 2 {m}
  5, 5, 0,                                !- X,Y,Z Vertex 3 {m}
  5, 5, 3.05;                             !- X,Y,Z Vertex 4 {m}

OS:Surface,
  {10adca74-548a-4d13-a7fc-d1068a27bad8}, !- Handle
  Attic_roof_south,                       !- Name
  RoofCeiling,                            !- Surface Type
  ,                                       !- Construction Name
  {fb08bb0a-69e7-4942-8807-550e21855286}, !- Space Name
  Outdoors,                               !- Outside Boundary Condition
  ,                                       !- Outside Boundary Condition Object
  SunExposed,                             !- Sun Exposure
  WindExposed,                            !- Wind Exposure
  ,                                       !- View Factor to Ground
  ,                                       !- Number of Vertices
  9.23, 9.23, 6.33,                       !- X,Y,Z Vertex 1 {m}
  -0.6, -0.6, 3.05,                       !- X,Y,Z Vertex 2 {m}
  28.29, -0.6, 3.05,                      !- X,Y,Z Vertex 3 {m}
  18.46, 9.23, 6.33;                      !- X,Y,Z Vertex 4 {m}

OS:SubSurface,
  {80155533-5f7b-4962-a469-a417c2c2426b}, !- Handle
  Perimeter_ZN_3_wall_north_Window_2,     !- Name
  FixedWindow,                            !- Sub Surface Type
  ,                                       !- Construction Name
  {17c4f45d-4218-45b0-b696-893c60c109f8}, !- Surface Name
  ,                                       !- Outside Boundary Condition Object
  ,                                       !- View Factor to Ground
  ,                                       !- Frame and Divider Name
  1,                                      !- Multiplier
  ,                                       !- Number of Vertices
  21.68, 18.46, 2.424,                    !- X,Y,Z Vertex 1 {m}
  21.68, 18.46, 0.9,                      !- X,Y,Z Vertex 2 {m}
  19.85, 18.46, 0.9,                      !- X,Y,Z Vertex 3 {m}
  19.85, 18.46, 2.424;                    !- X,Y,Z Vertex 4 {m}

OS:Surface,
  {17c4f45d-4218-45b0-b696-893c60c109f8}, !- Handle
  Perimeter_ZN_3_wall_north,              !- Name
  Wall,                                   !- Surface Type
  ,                                       !- Construction Name
  {bb97cae6-ab6e-4ca9-a862-a3e532ee5e5d}, !- Space Name
  Outdoors,                               !- Outside Boundary Condition
  ,                                       !- Outside Boundary Condition Object
  SunExposed,                             !- Sun Exposure
  WindExposed,                            !- Wind Exposure
  ,                                       !- View Factor to Ground
  ,                                       !- Number of Vertices
  27.69, 18.46, 3.05,                     !- X,Y,Z Vertex 1 {m}
  27.69, 18.46, 0,                        !- X,Y,Z Vertex 2 {m}
  0, 18.46, 0,                            !- X,Y,Z Vertex 3 {m}
  0, 18.46, 3.05;                         !- X,Y,Z Vertex 4 {m}

OS:ConvergenceLimits,
  {257bad81-3887-44d2-9561-57968d0ebe2d}, !- Handle
  1,                                      !- Minimum System Timestep {minutes}
  20;                                     !- Maximum HVAC Iterations

OS:Surface,
  {b366b5a3-078a-4642-9a0a-cdd102cd3eba}, !- Handle
  Perimeter_ZN_2_wall_south,              !- Name
  Wall,                                   !- Surface Type
  ,                                       !- Construction Name
  {0ebdaea7-c6cb-452f-b121-7bbfcb1d95b8}, !- Space Name
  Surface,                                !- Outside Boundary Condition
  {713571c9-f6e5-4b5b-9f42-ad39d5868894}, !- Outside Boundary Condition Object
  NoSun,                                  !- Sun Exposure
  NoWind,                                 !- Wind Exposure
  ,                                       !- View Factor to Ground
  ,                                       !- Number of Vertices
  22.69, 5, 3.05,                         !- X,Y,Z Vertex 1 {m}
  22.69, 5, 0,                            !- X,Y,Z Vertex 2 {m}
  27.69, 0, 0,                            !- X,Y,Z Vertex 3 {m}
  27.69, 0, 3.05;                         !- X,Y,Z Vertex 4 {m}

OS:Surface,
  {63b30273-21d2-4b1d-bd16-9edb06da8514}, !- Handle
  Attic_soffit_west,                      !- Name
  Floor,                                  !- Surface Type
  ,                                       !- Construction Name
  {fb08bb0a-69e7-4942-8807-550e21855286}, !- Space Name
  Outdoors,                               !- Outside Boundary Condition
  ,                                       !- Outside Boundary Condition Object
  SunExposed,                             !- Sun Exposure
  WindExposed,                            !- Wind Exposure
  ,                                       !- View Factor to Ground
  ,                                       !- Number of Vertices
  -0.6, 19.06, 3.05,                      !- X,Y,Z Vertex 1 {m}
  0, 18.46, 3.05,                         !- X,Y,Z Vertex 2 {m}
  0, 0, 3.05,                             !- X,Y,Z Vertex 3 {m}
  -0.6, -0.6, 3.05;                       !- X,Y,Z Vertex 4 {m}

OS:Surface,
  {de083cd1-af79-470a-a5a9-6fa78e743ccd}, !- Handle
  Perimeter_ZN_4_floor,                   !- Name
  Floor,                                  !- Surface Type
  {53c83506-ba62-49f3-b1aa-4932d64c09f4}, !- Construction Name
  {f9fb4430-2ed2-4cfb-bf10-1172712402a2}, !- Space Name
  GroundFCfactorMethod,                   !- Outside Boundary Condition
  ,                                       !- Outside Boundary Condition Object
  NoSun,                                  !- Sun Exposure
  NoWind,                                 !- Wind Exposure
  ,                                       !- View Factor to Ground
  ,                                       !- Number of Vertices
  0, 18.46, 0,                            !- X,Y,Z Vertex 1 {m}
  5, 13.46, 0,                            !- X,Y,Z Vertex 2 {m}
  5, 5, 0,                                !- X,Y,Z Vertex 3 {m}
  0, 0, 0;                                !- X,Y,Z Vertex 4 {m}

OS:Surface,
  {677c0d88-4564-44d6-9ac6-251a100e5d72}, !- Handle
  Perimeter_ZN_4_wall_north,              !- Name
  Wall,                                   !- Surface Type
  ,                                       !- Construction Name
  {f9fb4430-2ed2-4cfb-bf10-1172712402a2}, !- Space Name
  Surface,                                !- Outside Boundary Condition
  {2addb368-09d7-4d71-9187-50f89aab0d28}, !- Outside Boundary Condition Object
  NoSun,                                  !- Sun Exposure
  NoWind,                                 !- Wind Exposure
  ,                                       !- View Factor to Ground
  ,                                       !- Number of Vertices
  5, 13.46, 3.05,                         !- X,Y,Z Vertex 1 {m}
  5, 13.46, 0,                            !- X,Y,Z Vertex 2 {m}
  0, 18.46, 0,                            !- X,Y,Z Vertex 3 {m}
  0, 18.46, 3.05;                         !- X,Y,Z Vertex 4 {m}

OS:Surface,
  {744c91a9-1025-49a9-ad5f-3252777fd52a}, !- Handle
  Attic_soffit_east,                      !- Name
  Floor,                                  !- Surface Type
  ,                                       !- Construction Name
  {fb08bb0a-69e7-4942-8807-550e21855286}, !- Space Name
  Outdoors,                               !- Outside Boundary Condition
  ,                                       !- Outside Boundary Condition Object
  SunExposed,                             !- Sun Exposure
  WindExposed,                            !- Wind Exposure
  ,                                       !- View Factor to Ground
  ,                                       !- Number of Vertices
  28.29, 19.06, 3.05,                     !- X,Y,Z Vertex 1 {m}
  28.29, -0.6, 3.05,                      !- X,Y,Z Vertex 2 {m}
  27.69, 0, 3.05,                         !- X,Y,Z Vertex 3 {m}
  27.69, 18.46, 3.05;                     !- X,Y,Z Vertex 4 {m}

OS:SubSurface,
  {2df821be-f673-4ea5-87b4-c86896014413}, !- Handle
  Perimeter_ZN_3_wall_north_Window_5,     !- Name
  FixedWindow,                            !- Sub Surface Type
  ,                                       !- Construction Name
  {17c4f45d-4218-45b0-b696-893c60c109f8}, !- Surface Name
  ,                                       !- Outside Boundary Condition Object
  ,                                       !- View Factor to Ground
  ,                                       !- Frame and Divider Name
  1,                                      !- Multiplier
  ,                                       !- Number of Vertices
  7.84, 18.46, 2.424,                     !- X,Y,Z Vertex 1 {m}
  7.84, 18.46, 0.9,                       !- X,Y,Z Vertex 2 {m}
  6.01, 18.46, 0.9,                       !- X,Y,Z Vertex 3 {m}
  6.01, 18.46, 2.424;                     !- X,Y,Z Vertex 4 {m}

OS:SubSurface,
  {cb364a7a-fc44-494f-8c36-bc2e73cb7bff}, !- Handle
  Perimeter_ZN_1_wall_south_Window_5,     !- Name
  FixedWindow,                            !- Sub Surface Type
  ,                                       !- Construction Name
  {67ca62ce-e572-4957-8e6a-efb74825f170}, !- Surface Name
  ,                                       !- Outside Boundary Condition Object
  ,                                       !- View Factor to Ground
  ,                                       !- Frame and Divider Name
  1,                                      !- Multiplier
  ,                                       !- Number of Vertices
  19.85, 0, 2.424,                        !- X,Y,Z Vertex 1 {m}
  19.85, 0, 0.9,                          !- X,Y,Z Vertex 2 {m}
  21.68, 0, 0.9,                          !- X,Y,Z Vertex 3 {m}
  21.68, 0, 2.424;                        !- X,Y,Z Vertex 4 {m}

OS:HeatBalanceAlgorithm,
  {30aa4e32-ecc1-41fa-8e20-75c7b3a9c558}, !- Handle
  ConductionTransferFunction,             !- Algorithm
  200;                                    !- Surface Temperature Upper Limit {C}

OS:Surface,
  {47ffdd48-31f2-4e14-9cf2-3fe0ba8f9927}, !- Handle
  Core_ZN_wall_south,                     !- Name
  Wall,                                   !- Surface Type
  ,                                       !- Construction Name
  {32844cd3-cab3-4870-bbb6-6c79a28481b7}, !- Space Name
  Surface,                                !- Outside Boundary Condition
  {678af1cc-9075-45b3-843b-3d44eb4901e0}, !- Outside Boundary Condition Object
  NoSun,                                  !- Sun Exposure
  NoWind,                                 !- Wind Exposure
  ,                                       !- View Factor to Ground
  ,                                       !- Number of Vertices
  5, 5, 3.05,                             !- X,Y,Z Vertex 1 {m}
  5, 5, 0,                                !- X,Y,Z Vertex 2 {m}
  22.69, 5, 0,                            !- X,Y,Z Vertex 3 {m}
  22.69, 5, 3.05;                         !- X,Y,Z Vertex 4 {m}

OS:SubSurface,
  {d229ddc0-288c-468d-9866-579c2434d344}, !- Handle
  Perimeter_ZN_1_wall_south_Window_4,     !- Name
  FixedWindow,                            !- Sub Surface Type
  ,                                       !- Construction Name
  {67ca62ce-e572-4957-8e6a-efb74825f170}, !- Surface Name
  ,                                       !- Outside Boundary Condition Object
  ,                                       !- View Factor to Ground
  ,                                       !- Frame and Divider Name
  1,                                      !- Multiplier
  ,                                       !- Number of Vertices
  15.24, 0, 2.424,                        !- X,Y,Z Vertex 1 {m}
  15.24, 0, 0.9,                          !- X,Y,Z Vertex 2 {m}
  17.07, 0, 0.9,                          !- X,Y,Z Vertex 3 {m}
  17.07, 0, 2.424;                        !- X,Y,Z Vertex 4 {m}

OS:Surface,
  {912f372d-b179-468e-9e7f-29298eeec743}, !- Handle
  Perimeter_ZN_3_ceiling,                 !- Name
  RoofCeiling,                            !- Surface Type
  ,                                       !- Construction Name
  {bb97cae6-ab6e-4ca9-a862-a3e532ee5e5d}, !- Space Name
  Surface,                                !- Outside Boundary Condition
  {6846f3e0-5f3c-4764-857d-efef5d44c707}, !- Outside Boundary Condition Object
  NoSun,                                  !- Sun Exposure
  NoWind,                                 !- Wind Exposure
  ,                                       !- View Factor to Ground
  ,                                       !- Number of Vertices
  22.69, 13.46, 3.05,                     !- X,Y,Z Vertex 1 {m}
  27.69, 18.46, 3.05,                     !- X,Y,Z Vertex 2 {m}
  0, 18.46, 3.05,                         !- X,Y,Z Vertex 3 {m}
  5, 13.46, 3.05;                         !- X,Y,Z Vertex 4 {m}

OS:Surface,
  {b890eeac-5336-4ed2-9467-56785822dd86}, !- Handle
  Attic_floor_perimeter_west,             !- Name
  Floor,                                  !- Surface Type
  ,                                       !- Construction Name
  {fb08bb0a-69e7-4942-8807-550e21855286}, !- Space Name
  Surface,                                !- Outside Boundary Condition
  {9f3c4b24-4e8e-4b4e-932c-0c0aeb12edab}, !- Outside Boundary Condition Object
  NoSun,                                  !- Sun Exposure
  NoWind,                                 !- Wind Exposure
  ,                                       !- View Factor to Ground
  ,                                       !- Number of Vertices
  0, 18.46, 3.05,                         !- X,Y,Z Vertex 1 {m}
  5, 13.46, 3.05,                         !- X,Y,Z Vertex 2 {m}
  5, 5, 3.05,                             !- X,Y,Z Vertex 3 {m}
  0, 0, 3.05;                             !- X,Y,Z Vertex 4 {m}

OS:Surface,
  {b6ff9519-a9c1-41bb-a9a2-a8a38ed021e1}, !- Handle
  Perimeter_ZN_2_wall_east,               !- Name
  Wall,                                   !- Surface Type
  ,                                       !- Construction Name
  {0ebdaea7-c6cb-452f-b121-7bbfcb1d95b8}, !- Space Name
  Outdoors,                               !- Outside Boundary Condition
  ,                                       !- Outside Boundary Condition Object
  SunExposed,                             !- Sun Exposure
  WindExposed,                            !- Wind Exposure
  ,                                       !- View Factor to Ground
  ,                                       !- Number of Vertices
  27.69, 0, 3.05,                         !- X,Y,Z Vertex 1 {m}
  27.69, 0, 0,                            !- X,Y,Z Vertex 2 {m}
  27.69, 18.46, 0,                        !- X,Y,Z Vertex 3 {m}
  27.69, 18.46, 3.05;                     !- X,Y,Z Vertex 4 {m}

OS:Surface,
  {1b4ea672-9fb0-4630-b4b2-b2587fc83673}, !- Handle
  Attic_floor_perimeter_south,            !- Name
  Floor,                                  !- Surface Type
  ,                                       !- Construction Name
  {fb08bb0a-69e7-4942-8807-550e21855286}, !- Space Name
  Surface,                                !- Outside Boundary Condition
  {645a4e50-0ece-46bb-aac3-ec237130a18d}, !- Outside Boundary Condition Object
  NoSun,                                  !- Sun Exposure
  NoWind,                                 !- Wind Exposure
  ,                                       !- View Factor to Ground
  ,                                       !- Number of Vertices
  22.69, 5, 3.05,                         !- X,Y,Z Vertex 1 {m}
  27.69, 0, 3.05,                         !- X,Y,Z Vertex 2 {m}
  0, 0, 3.05,                             !- X,Y,Z Vertex 3 {m}
  5, 5, 3.05;                             !- X,Y,Z Vertex 4 {m}

OS:Surface,
  {9aa4b0d6-2814-4c71-a486-0c272576ee4d}, !- Handle
  Perimeter_ZN_1_wall_west,               !- Name
  Wall,                                   !- Surface Type
  ,                                       !- Construction Name
  {72459874-7e2c-4ecd-ae58-b2d96c368b31}, !- Space Name
  Surface,                                !- Outside Boundary Condition
  {10583da6-829d-472d-90f7-81a54a7bb399}, !- Outside Boundary Condition Object
  NoSun,                                  !- Sun Exposure
  NoWind,                                 !- Wind Exposure
  ,                                       !- View Factor to Ground
  ,                                       !- Number of Vertices
  5, 5, 3.05,                             !- X,Y,Z Vertex 1 {m}
  5, 5, 0,                                !- X,Y,Z Vertex 2 {m}
  0, 0, 0,                                !- X,Y,Z Vertex 3 {m}
  0, 0, 3.05;                             !- X,Y,Z Vertex 4 {m}

OS:Surface,
  {2addb368-09d7-4d71-9187-50f89aab0d28}, !- Handle
  Perimeter_ZN_3_wall_west,               !- Name
  Wall,                                   !- Surface Type
  ,                                       !- Construction Name
  {bb97cae6-ab6e-4ca9-a862-a3e532ee5e5d}, !- Space Name
  Surface,                                !- Outside Boundary Condition
  {677c0d88-4564-44d6-9ac6-251a100e5d72}, !- Outside Boundary Condition Object
  NoSun,                                  !- Sun Exposure
  NoWind,                                 !- Wind Exposure
  ,                                       !- View Factor to Ground
  ,                                       !- Number of Vertices
  0, 18.46, 3.05,                         !- X,Y,Z Vertex 1 {m}
  0, 18.46, 0,                            !- X,Y,Z Vertex 2 {m}
  5, 13.46, 0,                            !- X,Y,Z Vertex 3 {m}
  5, 13.46, 3.05;                         !- X,Y,Z Vertex 4 {m}

OS:SubSurface,
  {ab17b1fc-cf5a-4f83-a75f-c979f9e5ec68}, !- Handle
  Perimeter_ZN_3_wall_north_Window_3,     !- Name
  FixedWindow,                            !- Sub Surface Type
  ,                                       !- Construction Name
  {17c4f45d-4218-45b0-b696-893c60c109f8}, !- Surface Name
  ,                                       !- Outside Boundary Condition Object
  ,                                       !- View Factor to Ground
  ,                                       !- Frame and Divider Name
  1,                                      !- Multiplier
  ,                                       !- Number of Vertices
  17.07, 18.46, 2.424,                    !- X,Y,Z Vertex 1 {m}
  17.07, 18.46, 0.9,                      !- X,Y,Z Vertex 2 {m}
  15.24, 18.46, 0.9,                      !- X,Y,Z Vertex 3 {m}
  15.24, 18.46, 2.424;                    !- X,Y,Z Vertex 4 {m}

OS:SubSurface,
  {6935fc42-b444-4a6b-b07f-234327773d16}, !- Handle
  Perimeter_ZN_1_wall_south_Window_2,     !- Name
  FixedWindow,                            !- Sub Surface Type
  ,                                       !- Construction Name
  {67ca62ce-e572-4957-8e6a-efb74825f170}, !- Surface Name
  ,                                       !- Outside Boundary Condition Object
  ,                                       !- View Factor to Ground
  ,                                       !- Frame and Divider Name
  1,                                      !- Multiplier
  ,                                       !- Number of Vertices
  6.01, 0, 2.424,                         !- X,Y,Z Vertex 1 {m}
  6.01, 0, 0.9,                           !- X,Y,Z Vertex 2 {m}
  7.84, 0, 0.9,                           !- X,Y,Z Vertex 3 {m}
  7.84, 0, 2.424;                         !- X,Y,Z Vertex 4 {m}

OS:Surface,
  {0f61baff-cb03-4a25-97fd-0c204a43cad2}, !- Handle
  Attic_roof_west,                        !- Name
  RoofCeiling,                            !- Surface Type
  ,                                       !- Construction Name
  {fb08bb0a-69e7-4942-8807-550e21855286}, !- Space Name
  Outdoors,                               !- Outside Boundary Condition
  ,                                       !- Outside Boundary Condition Object
  SunExposed,                             !- Sun Exposure
  WindExposed,                            !- Wind Exposure
  ,                                       !- View Factor to Ground
  ,                                       !- Number of Vertices
  9.23, 9.23, 6.33,                       !- X,Y,Z Vertex 1 {m}
  -0.6, 19.06, 3.05,                      !- X,Y,Z Vertex 2 {m}
  -0.6, -0.6, 3.05;                       !- X,Y,Z Vertex 3 {m}

OS:Surface,
  {294e6a4a-4754-4ea0-b450-586c284d51ae}, !- Handle
  Perimeter_ZN_3_wall_east,               !- Name
  Wall,                                   !- Surface Type
  ,                                       !- Construction Name
  {bb97cae6-ab6e-4ca9-a862-a3e532ee5e5d}, !- Space Name
  Surface,                                !- Outside Boundary Condition
  {e6e6213c-27e3-4780-914d-aab86a026932}, !- Outside Boundary Condition Object
  NoSun,                                  !- Sun Exposure
  NoWind,                                 !- Wind Exposure
  ,                                       !- View Factor to Ground
  ,                                       !- Number of Vertices
  22.69, 13.46, 3.05,                     !- X,Y,Z Vertex 1 {m}
  22.69, 13.46, 0,                        !- X,Y,Z Vertex 2 {m}
  27.69, 18.46, 0,                        !- X,Y,Z Vertex 3 {m}
  27.69, 18.46, 3.05;                     !- X,Y,Z Vertex 4 {m}

OS:SubSurface,
  {00249f83-d4db-4412-a65b-516306588f49}, !- Handle
  Perimeter_ZN_1_wall_south_Window_3,     !- Name
  FixedWindow,                            !- Sub Surface Type
  ,                                       !- Construction Name
  {67ca62ce-e572-4957-8e6a-efb74825f170}, !- Surface Name
  ,                                       !- Outside Boundary Condition Object
  ,                                       !- View Factor to Ground
  ,                                       !- Frame and Divider Name
  1,                                      !- Multiplier
  ,                                       !- Number of Vertices
  10.62, 0, 2.424,                        !- X,Y,Z Vertex 1 {m}
  10.62, 0, 0.9,                          !- X,Y,Z Vertex 2 {m}
  12.45, 0, 0.9,                          !- X,Y,Z Vertex 3 {m}
  12.45, 0, 2.424;                        !- X,Y,Z Vertex 4 {m}

OS:SubSurface,
  {01b570ed-fed9-4e8f-ab7c-dc432196da7b}, !- Handle
  Perimeter_ZN_3_wall_north_Window_4,     !- Name
  FixedWindow,                            !- Sub Surface Type
  ,                                       !- Construction Name
  {17c4f45d-4218-45b0-b696-893c60c109f8}, !- Surface Name
  ,                                       !- Outside Boundary Condition Object
  ,                                       !- View Factor to Ground
  ,                                       !- Frame and Divider Name
  1,                                      !- Multiplier
  ,                                       !- Number of Vertices
  12.45, 18.46, 2.424,                    !- X,Y,Z Vertex 1 {m}
  12.45, 18.46, 0.9,                      !- X,Y,Z Vertex 2 {m}
  10.62, 18.46, 0.9,                      !- X,Y,Z Vertex 3 {m}
  10.62, 18.46, 2.424;                    !- X,Y,Z Vertex 4 {m}

OS:Timestep,
  {eb583d9a-28e0-49c6-8519-cae0088b5073}, !- Handle
  6;                                      !- Number of Timesteps per Hour

OS:Sizing:Parameters,
  {11b5cbd0-c450-4b2c-aa14-62edeaca5d67}, !- Handle
  1.2,                                    !- Heating Sizing Factor
  1.2,                                    !- Cooling Sizing Factor
  6;                                      !- Timesteps in Averaging Window

OS:Surface,
  {1f023a99-6062-4e6b-a2ee-74cc9513d97f}, !- Handle
  Perimeter_ZN_1_floor,                   !- Name
  Floor,                                  !- Surface Type
  {fef8584c-83a5-4966-9660-a21cc6e0525b}, !- Construction Name
  {72459874-7e2c-4ecd-ae58-b2d96c368b31}, !- Space Name
  GroundFCfactorMethod,                   !- Outside Boundary Condition
  ,                                       !- Outside Boundary Condition Object
  NoSun,                                  !- Sun Exposure
  NoWind,                                 !- Wind Exposure
  ,                                       !- View Factor to Ground
  ,                                       !- Number of Vertices
  22.69, 5, 0,                            !- X,Y,Z Vertex 1 {m}
  27.69, 0, 0,                            !- X,Y,Z Vertex 2 {m}
  0, 0, 0,                                !- X,Y,Z Vertex 3 {m}
  5, 5, 0;                                !- X,Y,Z Vertex 4 {m}

OS:Surface,
  {645a4e50-0ece-46bb-aac3-ec237130a18d}, !- Handle
  Perimeter_ZN_1_ceiling,                 !- Name
  RoofCeiling,                            !- Surface Type
  ,                                       !- Construction Name
  {72459874-7e2c-4ecd-ae58-b2d96c368b31}, !- Space Name
  Surface,                                !- Outside Boundary Condition
  {1b4ea672-9fb0-4630-b4b2-b2587fc83673}, !- Outside Boundary Condition Object
  NoSun,                                  !- Sun Exposure
  NoWind,                                 !- Wind Exposure
  ,                                       !- View Factor to Ground
  ,                                       !- Number of Vertices
  27.69, 0, 3.05,                         !- X,Y,Z Vertex 1 {m}
  22.69, 5, 3.05,                         !- X,Y,Z Vertex 2 {m}
  5, 5, 3.05,                             !- X,Y,Z Vertex 3 {m}
  0, 0, 3.05;                             !- X,Y,Z Vertex 4 {m}

OS:SubSurface,
  {e51f02c4-8ab6-4b72-9afa-25754ca41d63}, !- Handle
  Perimeter_ZN_1_wall_south_Window_6,     !- Name
  FixedWindow,                            !- Sub Surface Type
  ,                                       !- Construction Name
  {67ca62ce-e572-4957-8e6a-efb74825f170}, !- Surface Name
  ,                                       !- Outside Boundary Condition Object
  ,                                       !- View Factor to Ground
  ,                                       !- Frame and Divider Name
  1,                                      !- Multiplier
  ,                                       !- Number of Vertices
  24.47, 0, 2.424,                        !- X,Y,Z Vertex 1 {m}
  24.47, 0, 0.9,                          !- X,Y,Z Vertex 2 {m}
  26.3, 0, 0.9,                           !- X,Y,Z Vertex 3 {m}
  26.3, 0, 2.424;                         !- X,Y,Z Vertex 4 {m}

OS:SubSurface,
  {58a81d86-1089-4c25-9dc2-b3cf3a7551cf}, !- Handle
  Perimeter_ZN_2_wall_east_Window_1,      !- Name
  FixedWindow,                            !- Sub Surface Type
  ,                                       !- Construction Name
  {b6ff9519-a9c1-41bb-a9a2-a8a38ed021e1}, !- Surface Name
  ,                                       !- Outside Boundary Condition Object
  ,                                       !- View Factor to Ground
  ,                                       !- Frame and Divider Name
  1,                                      !- Multiplier
  ,                                       !- Number of Vertices
  27.69, 1.39, 2.424,                     !- X,Y,Z Vertex 1 {m}
  27.69, 1.39, 0.9,                       !- X,Y,Z Vertex 2 {m}
  27.69, 3.22, 0.9,                       !- X,Y,Z Vertex 3 {m}
  27.69, 3.22, 2.424;                     !- X,Y,Z Vertex 4 {m}

OS:SubSurface,
  {3c3e008b-c13d-493b-a54a-6882ec666bca}, !- Handle
  Perimeter_ZN_2_wall_east_Window_3,      !- Name
  FixedWindow,                            !- Sub Surface Type
  ,                                       !- Construction Name
  {b6ff9519-a9c1-41bb-a9a2-a8a38ed021e1}, !- Surface Name
  ,                                       !- Outside Boundary Condition Object
  ,                                       !- View Factor to Ground
  ,                                       !- Frame and Divider Name
  1,                                      !- Multiplier
  ,                                       !- Number of Vertices
  27.69, 10.62, 2.424,                    !- X,Y,Z Vertex 1 {m}
  27.69, 10.62, 0.9,                      !- X,Y,Z Vertex 2 {m}
  27.69, 12.45, 0.9,                      !- X,Y,Z Vertex 3 {m}
  27.69, 12.45, 2.424;                    !- X,Y,Z Vertex 4 {m}

OS:Output:Meter,
  {15699204-c979-4451-b40c-3b532d8c0da9}, !- Handle
  ElectricityNet:Facility,                !- Name
  Hourly,                                 !- Reporting Frequency
  True,                                   !- Meter File Only
  False;                                  !- Cumulative

OS:SubSurface,
  {e5c5c1db-dfe9-4a48-bb35-75ca0b08f7c8}, !- Handle
  Perimeter_ZN_4_wall_west_Window_4,      !- Name
  FixedWindow,                            !- Sub Surface Type
  ,                                       !- Construction Name
  {3977972e-c38f-4caf-ac22-02109f4eaee3}, !- Surface Name
  ,                                       !- Outside Boundary Condition Object
  ,                                       !- View Factor to Ground
  ,                                       !- Frame and Divider Name
  1,                                      !- Multiplier
  ,                                       !- Number of Vertices
  0, 3.22, 2.424,                         !- X,Y,Z Vertex 1 {m}
  0, 3.22, 0.9,                           !- X,Y,Z Vertex 2 {m}
  0, 1.39, 0.9,                           !- X,Y,Z Vertex 3 {m}
  0, 1.39, 2.424;                         !- X,Y,Z Vertex 4 {m}

OS:Surface,
  {3977972e-c38f-4caf-ac22-02109f4eaee3}, !- Handle
  Perimeter_ZN_4_wall_west,               !- Name
  Wall,                                   !- Surface Type
  ,                                       !- Construction Name
  {f9fb4430-2ed2-4cfb-bf10-1172712402a2}, !- Space Name
  Outdoors,                               !- Outside Boundary Condition
  ,                                       !- Outside Boundary Condition Object
  SunExposed,                             !- Sun Exposure
  WindExposed,                            !- Wind Exposure
  ,                                       !- View Factor to Ground
  ,                                       !- Number of Vertices
  0, 18.46, 3.05,                         !- X,Y,Z Vertex 1 {m}
  0, 18.46, 0,                            !- X,Y,Z Vertex 2 {m}
  0, 0, 0,                                !- X,Y,Z Vertex 3 {m}
  0, 0, 3.05;                             !- X,Y,Z Vertex 4 {m}

OS:Surface,
  {678af1cc-9075-45b3-843b-3d44eb4901e0}, !- Handle
  Perimeter_ZN_1_wall_north,              !- Name
  Wall,                                   !- Surface Type
  ,                                       !- Construction Name
  {72459874-7e2c-4ecd-ae58-b2d96c368b31}, !- Space Name
  Surface,                                !- Outside Boundary Condition
  {47ffdd48-31f2-4e14-9cf2-3fe0ba8f9927}, !- Outside Boundary Condition Object
  NoSun,                                  !- Sun Exposure
  NoWind,                                 !- Wind Exposure
  ,                                       !- View Factor to Ground
  ,                                       !- Number of Vertices
  22.69, 5, 3.05,                         !- X,Y,Z Vertex 1 {m}
  22.69, 5, 0,                            !- X,Y,Z Vertex 2 {m}
  5, 5, 0,                                !- X,Y,Z Vertex 3 {m}
  5, 5, 3.05;                             !- X,Y,Z Vertex 4 {m}

OS:SubSurface,
  {bf062f5b-d087-4887-96ba-89e2cd6a703c}, !- Handle
  Perimeter_ZN_4_wall_west_Window_2,      !- Name
  FixedWindow,                            !- Sub Surface Type
  ,                                       !- Construction Name
  {3977972e-c38f-4caf-ac22-02109f4eaee3}, !- Surface Name
  ,                                       !- Outside Boundary Condition Object
  ,                                       !- View Factor to Ground
  ,                                       !- Frame and Divider Name
  1,                                      !- Multiplier
  ,                                       !- Number of Vertices
  0, 12.45, 2.424,                        !- X,Y,Z Vertex 1 {m}
  0, 12.45, 0.9,                          !- X,Y,Z Vertex 2 {m}
  0, 10.62, 0.9,                          !- X,Y,Z Vertex 3 {m}
  0, 10.62, 2.424;                        !- X,Y,Z Vertex 4 {m}

OS:Surface,
  {5ba0e030-ad8e-4939-9022-603ea15873fd}, !- Handle
  Attic_floor_perimeter_east,             !- Name
  Floor,                                  !- Surface Type
  ,                                       !- Construction Name
  {fb08bb0a-69e7-4942-8807-550e21855286}, !- Space Name
  Surface,                                !- Outside Boundary Condition
  {de9219d4-cc0d-45c1-b670-26d576f7fec4}, !- Outside Boundary Condition Object
  NoSun,                                  !- Sun Exposure
  NoWind,                                 !- Wind Exposure
  ,                                       !- View Factor to Ground
  ,                                       !- Number of Vertices
  27.69, 18.46, 3.05,                     !- X,Y,Z Vertex 1 {m}
  27.69, 0, 3.05,                         !- X,Y,Z Vertex 2 {m}
  22.69, 5, 3.05,                         !- X,Y,Z Vertex 3 {m}
  22.69, 13.46, 3.05;                     !- X,Y,Z Vertex 4 {m}

OS:Output:Meter,
  {d446ed18-52cc-487c-bf58-c78a8edaa642}, !- Handle
  Electricity:Facility,                   !- Name
  Hourly,                                 !- Reporting Frequency
  True,                                   !- Meter File Only
  False;                                  !- Cumulative

OS:Surface,
  {72a1b6a0-5c0f-4a8b-a8d5-81bef0ff1769}, !- Handle
  Core_ZN_wall_east,                      !- Name
  Wall,                                   !- Surface Type
  ,                                       !- Construction Name
  {32844cd3-cab3-4870-bbb6-6c79a28481b7}, !- Space Name
  Surface,                                !- Outside Boundary Condition
  {76eef8b9-8d45-4e4a-a6e8-a678fd658045}, !- Outside Boundary Condition Object
  NoSun,                                  !- Sun Exposure
  NoWind,                                 !- Wind Exposure
  ,                                       !- View Factor to Ground
  ,                                       !- Number of Vertices
  22.69, 5, 3.05,                         !- X,Y,Z Vertex 1 {m}
  22.69, 5, 0,                            !- X,Y,Z Vertex 2 {m}
  22.69, 13.46, 0,                        !- X,Y,Z Vertex 3 {m}
  22.69, 13.46, 3.05;                     !- X,Y,Z Vertex 4 {m}

OS:Surface,
  {d0826a01-d018-4104-931a-9173a72e19b7}, !- Handle
  Attic_soffit_south,                     !- Name
  Floor,                                  !- Surface Type
  ,                                       !- Construction Name
  {fb08bb0a-69e7-4942-8807-550e21855286}, !- Space Name
  Outdoors,                               !- Outside Boundary Condition
  ,                                       !- Outside Boundary Condition Object
  SunExposed,                             !- Sun Exposure
  WindExposed,                            !- Wind Exposure
  ,                                       !- View Factor to Ground
  ,                                       !- Number of Vertices
  27.69, 0, 3.05,                         !- X,Y,Z Vertex 1 {m}
  28.29, -0.6, 3.05,                      !- X,Y,Z Vertex 2 {m}
  -0.6, -0.6, 3.05,                       !- X,Y,Z Vertex 3 {m}
  0, 0, 3.05;                             !- X,Y,Z Vertex 4 {m}

OS:Surface,
  {31889fa0-d974-455a-a2bd-f5abe47e7f37}, !- Handle
  Perimeter_ZN_3_floor,                   !- Name
  Floor,                                  !- Surface Type
  {fef8584c-83a5-4966-9660-a21cc6e0525b}, !- Construction Name
  {bb97cae6-ab6e-4ca9-a862-a3e532ee5e5d}, !- Space Name
  GroundFCfactorMethod,                   !- Outside Boundary Condition
  ,                                       !- Outside Boundary Condition Object
  NoSun,                                  !- Sun Exposure
  NoWind,                                 !- Wind Exposure
  ,                                       !- View Factor to Ground
  ,                                       !- Number of Vertices
  27.69, 18.46, 0,                        !- X,Y,Z Vertex 1 {m}
  22.69, 13.46, 0,                        !- X,Y,Z Vertex 2 {m}
  5, 13.46, 0,                            !- X,Y,Z Vertex 3 {m}
  0, 18.46, 0;                            !- X,Y,Z Vertex 4 {m}

OS:Surface,
  {7db0c075-4e62-4963-865c-3941b58b019a}, !- Handle
  Perimeter_ZN_4_wall_east,               !- Name
  Wall,                                   !- Surface Type
  ,                                       !- Construction Name
  {f9fb4430-2ed2-4cfb-bf10-1172712402a2}, !- Space Name
  Surface,                                !- Outside Boundary Condition
  {d4106b28-896a-419d-8c67-83b35ee4d552}, !- Outside Boundary Condition Object
  NoSun,                                  !- Sun Exposure
  NoWind,                                 !- Wind Exposure
  ,                                       !- View Factor to Ground
  ,                                       !- Number of Vertices
  5, 5, 3.05,                             !- X,Y,Z Vertex 1 {m}
  5, 5, 0,                                !- X,Y,Z Vertex 2 {m}
  5, 13.46, 0,                            !- X,Y,Z Vertex 3 {m}
  5, 13.46, 3.05;                         !- X,Y,Z Vertex 4 {m}

OS:Surface,
  {30049214-f475-466f-8308-e6d33248de87}, !- Handle
  Attic_floor_core,                       !- Name
  Floor,                                  !- Surface Type
  ,                                       !- Construction Name
  {fb08bb0a-69e7-4942-8807-550e21855286}, !- Space Name
  Surface,                                !- Outside Boundary Condition
  {feb7c449-5351-48a2-865e-0e36c2c4fc6f}, !- Outside Boundary Condition Object
  NoSun,                                  !- Sun Exposure
  NoWind,                                 !- Wind Exposure
  ,                                       !- View Factor to Ground
  ,                                       !- Number of Vertices
  22.69, 13.46, 3.05,                     !- X,Y,Z Vertex 1 {m}
  22.69, 5, 3.05,                         !- X,Y,Z Vertex 2 {m}
  5, 5, 3.05,                             !- X,Y,Z Vertex 3 {m}
  5, 13.46, 3.05;                         !- X,Y,Z Vertex 4 {m}

OS:Surface,
  {713571c9-f6e5-4b5b-9f42-ad39d5868894}, !- Handle
  Perimeter_ZN_1_wall_east,               !- Name
  Wall,                                   !- Surface Type
  ,                                       !- Construction Name
  {72459874-7e2c-4ecd-ae58-b2d96c368b31}, !- Space Name
  Surface,                                !- Outside Boundary Condition
  {b366b5a3-078a-4642-9a0a-cdd102cd3eba}, !- Outside Boundary Condition Object
  NoSun,                                  !- Sun Exposure
  NoWind,                                 !- Wind Exposure
  ,                                       !- View Factor to Ground
  ,                                       !- Number of Vertices
  27.69, 0, 3.05,                         !- X,Y,Z Vertex 1 {m}
  27.69, 0, 0,                            !- X,Y,Z Vertex 2 {m}
  22.69, 5, 0,                            !- X,Y,Z Vertex 3 {m}
  22.69, 5, 3.05;                         !- X,Y,Z Vertex 4 {m}

OS:SubSurface,
  {f689c536-53ce-4401-983e-669e62dc4035}, !- Handle
  Perimeter_ZN_2_wall_east_Window_4,      !- Name
  FixedWindow,                            !- Sub Surface Type
  ,                                       !- Construction Name
  {b6ff9519-a9c1-41bb-a9a2-a8a38ed021e1}, !- Surface Name
  ,                                       !- Outside Boundary Condition Object
  ,                                       !- View Factor to Ground
  ,                                       !- Frame and Divider Name
  1,                                      !- Multiplier
  ,                                       !- Number of Vertices
  27.69, 15.24, 2.424,                    !- X,Y,Z Vertex 1 {m}
  27.69, 15.24, 0.9,                      !- X,Y,Z Vertex 2 {m}
  27.69, 17.07, 0.9,                      !- X,Y,Z Vertex 3 {m}
  27.69, 17.07, 2.424;                    !- X,Y,Z Vertex 4 {m}

OS:SubSurface,
  {1658ab79-d8c2-42b6-9b7d-92ec9fd1924f}, !- Handle
  Perimeter_ZN_2_wall_east_Window_2,      !- Name
  FixedWindow,                            !- Sub Surface Type
  ,                                       !- Construction Name
  {b6ff9519-a9c1-41bb-a9a2-a8a38ed021e1}, !- Surface Name
  ,                                       !- Outside Boundary Condition Object
  ,                                       !- View Factor to Ground
  ,                                       !- Frame and Divider Name
  1,                                      !- Multiplier
  ,                                       !- Number of Vertices
  27.69, 6.01, 2.424,                     !- X,Y,Z Vertex 1 {m}
  27.69, 6.01, 0.9,                       !- X,Y,Z Vertex 2 {m}
  27.69, 7.84, 0.9,                       !- X,Y,Z Vertex 3 {m}
  27.69, 7.84, 2.424;                     !- X,Y,Z Vertex 4 {m}

OS:RunPeriod,
  {94267dee-950c-4c53-aa76-7a4b668d0573}, !- Handle
  Run Period 1,                           !- Name
  1,                                      !- Begin Month
  1,                                      !- Begin Day of Month
  12,                                     !- End Month
  31,                                     !- End Day of Month
  No,                                     !- Use Weather File Holidays and Special Days
  No,                                     !- Use Weather File Daylight Saving Period
  No,                                     !- Apply Weekend Holiday Rule
  Yes,                                    !- Use Weather File Rain Indicators
  Yes,                                    !- Use Weather File Snow Indicators
  1;                                      !- Number of Times Runperiod to be Repeated

OS:YearDescription,
  {c909b14d-25f4-4587-81ac-13c1e4bb0508}, !- Handle
  ,                                       !- Calendar Year
  Sunday;                                 !- Day of Week for Start Day

OS:Surface,
  {6846f3e0-5f3c-4764-857d-efef5d44c707}, !- Handle
  Attic_floor_perimeter_north,            !- Name
  Floor,                                  !- Surface Type
  ,                                       !- Construction Name
  {fb08bb0a-69e7-4942-8807-550e21855286}, !- Space Name
  Surface,                                !- Outside Boundary Condition
  {912f372d-b179-468e-9e7f-29298eeec743}, !- Outside Boundary Condition Object
  NoSun,                                  !- Sun Exposure
  NoWind,                                 !- Wind Exposure
  ,                                       !- View Factor to Ground
  ,                                       !- Number of Vertices
  27.69, 18.46, 3.05,                     !- X,Y,Z Vertex 1 {m}
  22.69, 13.46, 3.05,                     !- X,Y,Z Vertex 2 {m}
  5, 13.46, 3.05,                         !- X,Y,Z Vertex 3 {m}
  0, 18.46, 3.05;                         !- X,Y,Z Vertex 4 {m}

OS:ShadowCalculation,
  {208066fd-3337-431a-92af-1b641ddb4c8e}, !- Handle
  PolygonClipping,                        !- Shading Calculation Method
  ,                                       !- Shading Calculation Update Frequency Method
  30,                                     !- Shading Calculation Update Frequency
  15000,                                  !- Maximum Figures in Shadow Overlap Calculations
  ,                                       !- Polygon Clipping Algorithm
  512,                                    !- Pixel Counting Resolution
  ,                                       !- Sky Diffuse Modeling Algorithm
  No,                                     !- Output External Shading Calculation Results
  No,                                     !- Disable Self-Shading Within Shading Zone Groups
  No;                                     !- Disable Self-Shading From Shading Zone Groups to Other Zones

OS:SubSurface,
  {7601ac5c-8c78-486c-8a6b-46d19f4aef2f}, !- Handle
  Perimeter_ZN_4_wall_west_Window_3,      !- Name
  FixedWindow,                            !- Sub Surface Type
  ,                                       !- Construction Name
  {3977972e-c38f-4caf-ac22-02109f4eaee3}, !- Surface Name
  ,                                       !- Outside Boundary Condition Object
  ,                                       !- View Factor to Ground
  ,                                       !- Frame and Divider Name
  1,                                      !- Multiplier
  ,                                       !- Number of Vertices
  0, 7.84, 2.424,                         !- X,Y,Z Vertex 1 {m}
  0, 7.84, 0.9,                           !- X,Y,Z Vertex 2 {m}
  0, 6.01, 0.9,                           !- X,Y,Z Vertex 3 {m}
  0, 6.01, 2.424;                         !- X,Y,Z Vertex 4 {m}

OS:Building,
  {6b25c3c7-39e4-4be7-84a9-17e80feecaf5}, !- Handle
  -SmallOffice-ASHRAE 169-2013-4A created: 2024-09-16 17:15:53 +0000, !- Name
  ,                                       !- Building Sector Type
  0,                                      !- North Axis {deg}
  ,                                       !- Nominal Floor to Floor Height {m}
  ,                                       !- Space Type Name
  {66ee965b-a936-4db1-998e-1060e1fe8c72}, !- Default Construction Set Name
  ,                                       !- Default Schedule Set Name
  1,                                      !- Standards Number of Stories
  1,                                      !- Standards Number of Above Ground Stories
  ,                                       !- Standards Template
  SmallOffice;                            !- Standards Building Type

OS:Surface,
  {10583da6-829d-472d-90f7-81a54a7bb399}, !- Handle
  Perimeter_ZN_4_wall_south,              !- Name
  Wall,                                   !- Surface Type
  ,                                       !- Construction Name
  {f9fb4430-2ed2-4cfb-bf10-1172712402a2}, !- Space Name
  Surface,                                !- Outside Boundary Condition
  {9aa4b0d6-2814-4c71-a486-0c272576ee4d}, !- Outside Boundary Condition Object
  NoSun,                                  !- Sun Exposure
  NoWind,                                 !- Wind Exposure
  ,                                       !- View Factor to Ground
  ,                                       !- Number of Vertices
  0, 0, 3.05,                             !- X,Y,Z Vertex 1 {m}
  0, 0, 0,                                !- X,Y,Z Vertex 2 {m}
  5, 5, 0,                                !- X,Y,Z Vertex 3 {m}
  5, 5, 3.05;                             !- X,Y,Z Vertex 4 {m}

OS:SubSurface,
  {30959840-2498-4755-bd79-a6730b388911}, !- Handle
  Perimeter_ZN_4_wall_west_Window_1,      !- Name
  FixedWindow,                            !- Sub Surface Type
  ,                                       !- Construction Name
  {3977972e-c38f-4caf-ac22-02109f4eaee3}, !- Surface Name
  ,                                       !- Outside Boundary Condition Object
  ,                                       !- View Factor to Ground
  ,                                       !- Frame and Divider Name
  1,                                      !- Multiplier
  ,                                       !- Number of Vertices
  0, 17.07, 2.424,                        !- X,Y,Z Vertex 1 {m}
  0, 17.07, 0.9,                          !- X,Y,Z Vertex 2 {m}
  0, 15.24, 0.9,                          !- X,Y,Z Vertex 3 {m}
  0, 15.24, 2.424;                        !- X,Y,Z Vertex 4 {m}

OS:Surface,
  {1d4e0950-59cb-4339-b400-f4a8bebb3997}, !- Handle
  Core_ZN_floor,                          !- Name
  Floor,                                  !- Surface Type
  {fa6b6e83-d659-476b-897d-e023e117a49e}, !- Construction Name
  {32844cd3-cab3-4870-bbb6-6c79a28481b7}, !- Space Name
  GroundFCfactorMethod,                   !- Outside Boundary Condition
  ,                                       !- Outside Boundary Condition Object
  NoSun,                                  !- Sun Exposure
  NoWind,                                 !- Wind Exposure
  ,                                       !- View Factor to Ground
  ,                                       !- Number of Vertices
  22.69, 13.46, 0,                        !- X,Y,Z Vertex 1 {m}
  22.69, 5, 0,                            !- X,Y,Z Vertex 2 {m}
  5, 5, 0,                                !- X,Y,Z Vertex 3 {m}
  5, 13.46, 0;                            !- X,Y,Z Vertex 4 {m}

OS:SubSurface,
  {931ae67d-55c0-4873-bdaf-9b304c8e6ddf}, !- Handle
  Perimeter_ZN_3_wall_north_Window_1,     !- Name
  FixedWindow,                            !- Sub Surface Type
  ,                                       !- Construction Name
  {17c4f45d-4218-45b0-b696-893c60c109f8}, !- Surface Name
  ,                                       !- Outside Boundary Condition Object
  ,                                       !- View Factor to Ground
  ,                                       !- Frame and Divider Name
  1,                                      !- Multiplier
  ,                                       !- Number of Vertices
  26.3, 18.46, 2.424,                     !- X,Y,Z Vertex 1 {m}
  26.3, 18.46, 0.9,                       !- X,Y,Z Vertex 2 {m}
  24.47, 18.46, 0.9,                      !- X,Y,Z Vertex 3 {m}
  24.47, 18.46, 2.424;                    !- X,Y,Z Vertex 4 {m}

OS:SubSurface,
  {092b1b3c-7a6e-4ded-9a20-f857dd391a41}, !- Handle
  Perimeter_ZN_3_wall_north_Window_6,     !- Name
  FixedWindow,                            !- Sub Surface Type
  ,                                       !- Construction Name
  {17c4f45d-4218-45b0-b696-893c60c109f8}, !- Surface Name
  ,                                       !- Outside Boundary Condition Object
  ,                                       !- View Factor to Ground
  ,                                       !- Frame and Divider Name
  1,                                      !- Multiplier
  ,                                       !- Number of Vertices
  3.22, 18.46, 2.424,                     !- X,Y,Z Vertex 1 {m}
  3.22, 18.46, 0.9,                       !- X,Y,Z Vertex 2 {m}
  1.39, 18.46, 0.9,                       !- X,Y,Z Vertex 3 {m}
  1.39, 18.46, 2.424;                     !- X,Y,Z Vertex 4 {m}

OS:SubSurface,
  {53588f1b-5734-4f40-b8d3-73d92c10e021}, !- Handle
  Perimeter_ZN_1_wall_south_door,         !- Name
  GlassDoor,                              !- Sub Surface Type
  ,                                       !- Construction Name
  {67ca62ce-e572-4957-8e6a-efb74825f170}, !- Surface Name
  ,                                       !- Outside Boundary Condition Object
  ,                                       !- View Factor to Ground
  ,                                       !- Frame and Divider Name
  1,                                      !- Multiplier
  ,                                       !- Number of Vertices
  12.93, 0, 2.134,                        !- X,Y,Z Vertex 1 {m}
  12.93, 0, 0,                            !- X,Y,Z Vertex 2 {m}
  14.76, 0, 0,                            !- X,Y,Z Vertex 3 {m}
  14.76, 0, 2.134;                        !- X,Y,Z Vertex 4 {m}

OS:Facility,
  {8b48fb85-9058-4291-a948-6088f0592bb3}; !- Handle

OS:BuildingStory,
  {2edc3034-10d9-48ff-9f1e-ff89d18bbb3f}, !- Handle
  Building Story 1,                       !- Name
  0,                                      !- Nominal Z Coordinate {m}
  ,                                       !- Nominal Floor to Floor Height {m}
  ,                                       !- Default Construction Set Name
  ,                                       !- Default Schedule Set Name
  ;                                       !- Group Rendering Name

OS:SpaceType,
  {629a271e-7460-4c51-87d3-d2d3125cfac1}, !- Handle
  Office WholeBuilding - Sm Office,       !- Name
  ,                                       !- Default Construction Set Name
  {a201674c-3afb-4d9d-befd-bd2107b5665b}, !- Default Schedule Set Name
  {aded5fd8-1bad-43c0-8401-e4f7edb1a598}, !- Group Rendering Name
  {26034cd8-7c4b-4ace-a508-0317d506bd67}, !- Design Specification Outdoor Air Object Name
  ,                                       !- Standards Template
  Office,                                 !- Standards Building Type
  WholeBuilding - Sm Office;              !- Standards Space Type

OS:SpaceType,
  {a8affc2d-d2e8-44c9-85f3-e6d076201869}, !- Handle
  Office Attic,                           !- Name
  {8b11a3ce-d5b0-4c26-ae82-e4f80fc86034}, !- Default Construction Set Name
  {c8f43e21-a806-44ff-a305-7b7bce962237}, !- Default Schedule Set Name
  {0319e46f-f71b-4cc3-b7dd-8ea97bd3588b}, !- Group Rendering Name
  {c55d2f1d-4009-4a4e-bb5e-b693da751f68}, !- Design Specification Outdoor Air Object Name
  ,                                       !- Standards Template
  Office,                                 !- Standards Building Type
  Attic;                                  !- Standards Space Type

OS:SubSurface,
  {ab12c732-34af-48a3-addd-d61dc5fd3db1}, !- Handle
  Perimeter_ZN_3_wall_north_Door1,        !- Name
  Door,                                   !- Sub Surface Type
  ,                                       !- Construction Name
  {17c4f45d-4218-45b0-b696-893c60c109f8}, !- Surface Name
  ,                                       !- Outside Boundary Condition Object
  ,                                       !- View Factor to Ground
  ,                                       !- Frame and Divider Name
  1,                                      !- Multiplier
  ,                                       !- Number of Vertices
  14.911800279714, 18.46, 2.1336,         !- X,Y,Z Vertex 1 {m}
  14.911800279714, 18.46, 0,              !- X,Y,Z Vertex 2 {m}
  13.997400279714, 18.46, 0,              !- X,Y,Z Vertex 3 {m}
  13.997400279714, 18.46, 2.1336;         !- X,Y,Z Vertex 4 {m}

OS:SubSurface,
  {ab12b232-32bf-42b3-adad-d12dc5fd3de2}, !- Handle
  Perimeter_ZN_3_wall_north_Door2,        !- Name
  Door,                                   !- Sub Surface Type
  ,                                       !- Construction Name
  {17c4f45d-4218-45b0-b696-893c60c109f8}, !- Surface Name
  ,                                       !- Outside Boundary Condition Object
  ,                                       !- View Factor to Ground
  ,                                       !- Frame and Divider Name
  1,                                      !- Multiplier
  ,                                       !- Number of Vertices
  19.131920148775, 18.46, 2.1336,         !- X,Y,Z Vertex 1 {m}
  19.131920148775, 18.46, 0,              !- X,Y,Z Vertex 2 {m}
  18.217520148775, 18.46, 0,              !- X,Y,Z Vertex 3 {m}
  18.217520148775, 18.46, 2.1336;         !- X,Y,Z Vertex 4 {m}

OS:WeatherFile,
  {a2a379ef-8739-44a3-8786-17636d426d92}, !- Handle
  New York-John F Kennedy Intl AP,        !- City
  NY,                                     !- State Province Region
  USA,                                    !- Country
  TMY3,                                   !- Data Source
  744860,                                 !- WMO Number
  40.65,                                  !- Latitude {deg}
  -73.8,                                  !- Longitude {deg}
  -5,                                     !- Time Zone {hr}
  5,                                      !- Elevation {m}
  /mnt/openstudio-standards/data/weather/USA_NY_New.York-John.F.Kennedy.Intl.AP.744860_TMY3.epw, !- Url
  29D48BBA,                               !- Checksum
  ,                                       !- Start Date Actual Year
  Sunday;                                 !- Start Day of Week

OS:SizingPeriod:DesignDay,
  {e5dd34e6-f6b3-4a94-8c6c-13c723ab2fa1}, !- Handle
  New.York-John.F.Kennedy.Intl.AP_NY_USA Ann Clg .4% Condns DB=>MWB, !- Name
  32.1,                                   !- Maximum Dry-Bulb Temperature {C}
  7.4,                                    !- Daily Dry-Bulb Temperature Range {deltaC}
  101241,                                 !- Barometric Pressure {Pa}
  5.6,                                    !- Wind Speed {m/s}
  230,                                    !- Wind Direction {deg}
  ,                                       !- Sky Clearness
  No,                                     !- Rain Indicator
  No,                                     !- Snow Indicator
  21,                                     !- Day of Month
  7,                                      !- Month
  SummerDesignDay,                        !- Day Type
  No,                                     !- Daylight Saving Time Indicator
  Wetbulb,                                !- Humidity Condition Type
  ,                                       !- Humidity Condition Day Schedule Name
  23.1,                                   !- Wetbulb or DewPoint at Maximum Dry-Bulb {C}
  ,                                       !- Humidity Ratio at Maximum Dry-Bulb {kgWater/kgDryAir}
  ,                                       !- Enthalpy at Maximum Dry-Bulb {J/kg}
  DefaultMultipliers,                     !- Dry-Bulb Temperature Range Modifier Type
  ,                                       !- Dry-Bulb Temperature Range Modifier Day Schedule Name
  ASHRAETau,                              !- Solar Model Indicator
  ,                                       !- Beam Solar Day Schedule Name
  ,                                       !- Diffuse Solar Day Schedule Name
  0.541,                                  !- ASHRAE Clear Sky Optical Depth for Beam Irradiance {dimensionless}
  1.8;                                    !- ASHRAE Clear Sky Optical Depth for Diffuse Irradiance {dimensionless}

OS:SizingPeriod:DesignDay,
  {7a527e2c-ff8c-42cd-b9d7-434b538ddb3d}, !- Handle
  New.York-John.F.Kennedy.Intl.AP_NY_USA Ann Clg .4% Condns WB=>MDB, !- Name
  29.1,                                   !- Maximum Dry-Bulb Temperature {C}
  7.4,                                    !- Daily Dry-Bulb Temperature Range {deltaC}
  101241,                                 !- Barometric Pressure {Pa}
  5.6,                                    !- Wind Speed {m/s}
  230,                                    !- Wind Direction {deg}
  ,                                       !- Sky Clearness
  No,                                     !- Rain Indicator
  No,                                     !- Snow Indicator
  21,                                     !- Day of Month
  7,                                      !- Month
  SummerDesignDay,                        !- Day Type
  No,                                     !- Daylight Saving Time Indicator
  Wetbulb,                                !- Humidity Condition Type
  ,                                       !- Humidity Condition Day Schedule Name
  25,                                     !- Wetbulb or DewPoint at Maximum Dry-Bulb {C}
  ,                                       !- Humidity Ratio at Maximum Dry-Bulb {kgWater/kgDryAir}
  ,                                       !- Enthalpy at Maximum Dry-Bulb {J/kg}
  DefaultMultipliers,                     !- Dry-Bulb Temperature Range Modifier Type
  ,                                       !- Dry-Bulb Temperature Range Modifier Day Schedule Name
  ASHRAETau,                              !- Solar Model Indicator
  ,                                       !- Beam Solar Day Schedule Name
  ,                                       !- Diffuse Solar Day Schedule Name
  0.541,                                  !- ASHRAE Clear Sky Optical Depth for Beam Irradiance {dimensionless}
  1.8;                                    !- ASHRAE Clear Sky Optical Depth for Diffuse Irradiance {dimensionless}

OS:SizingPeriod:DesignDay,
  {99549af8-51c2-4474-a0f2-aa97438da77f}, !- Handle
  New.York-John.F.Kennedy.Intl.AP_NY_USA Ann Htg 99.6% Condns DB, !- Name
  -10.7,                                  !- Maximum Dry-Bulb Temperature {C}
  0,                                      !- Daily Dry-Bulb Temperature Range {deltaC}
  101241,                                 !- Barometric Pressure {Pa}
  7.5,                                    !- Wind Speed {m/s}
  320,                                    !- Wind Direction {deg}
  0,                                      !- Sky Clearness
  No,                                     !- Rain Indicator
  No,                                     !- Snow Indicator
  21,                                     !- Day of Month
  1,                                      !- Month
  WinterDesignDay,                        !- Day Type
  No,                                     !- Daylight Saving Time Indicator
  Wetbulb,                                !- Humidity Condition Type
  ,                                       !- Humidity Condition Day Schedule Name
  -10.7,                                  !- Wetbulb or DewPoint at Maximum Dry-Bulb {C}
  ,                                       !- Humidity Ratio at Maximum Dry-Bulb {kgWater/kgDryAir}
  ,                                       !- Enthalpy at Maximum Dry-Bulb {J/kg}
  DefaultMultipliers,                     !- Dry-Bulb Temperature Range Modifier Type
  ,                                       !- Dry-Bulb Temperature Range Modifier Day Schedule Name
  ASHRAEClearSky;                         !- Solar Model Indicator

OS:ClimateZones,
  {2843500c-0c37-416d-af0d-e6d071279785}, !- Handle
  ASHRAE,                                 !- Climate Zone Institution Name 1
  ANSI/ASHRAE Standard 169,               !- Climate Zone Document Name 1
  2006,                                   !- Climate Zone Document Year 1
  4A;                                     !- Climate Zone Value 1

OS:Site:WaterMainsTemperature,
  {b427d7f7-fd1a-4948-bf9f-340e897aeb58}, !- Handle
  Correlation,                            !- Calculation Method
  ,                                       !- Temperature Schedule Name
  12.4666666666667,                       !- Annual Average Outdoor Air Temperature {C}
  25.2;                                   !- Maximum Difference In Monthly Average Outdoor Air Temperatures {deltaC}

OS:Site:GroundTemperature:Shallow,
  {667e1bd7-2d27-4627-bad8-b738223c7eb1}, !- Handle
  6,                                      !- January Surface Ground Temperature {C}
  2.1,                                    !- February Surface Ground Temperature {C}
  1.1,                                    !- March Surface Ground Temperature {C}
  2,                                      !- April Surface Ground Temperature {C}
  7.2,                                    !- May Surface Ground Temperature {C}
  13.1,                                   !- June Surface Ground Temperature {C}
  18.7,                                   !- July Surface Ground Temperature {C}
  22.7,                                   !- August Surface Ground Temperature {C}
  23.9,                                   !- September Surface Ground Temperature {C}
  22,                                     !- October Surface Ground Temperature {C}
  17.5,                                   !- November Surface Ground Temperature {C}
  11.7;                                   !- December Surface Ground Temperature {C}

OS:Site:GroundTemperature:Deep,
  {b6f6fedd-dd7d-48c6-8e7c-f8f8dc33e18d}, !- Handle
  11.8,                                   !- January Deep Ground Temperature {C}
  9,                                      !- February Deep Ground Temperature {C}
  7.2,                                    !- March Deep Ground Temperature {C}
  6.7,                                    !- April Deep Ground Temperature {C}
  7.7,                                    !- May Deep Ground Temperature {C}
  10.1,                                   !- June Deep Ground Temperature {C}
  13,                                     !- July Deep Ground Temperature {C}
  15.9,                                   !- August Deep Ground Temperature {C}
  17.8,                                   !- September Deep Ground Temperature {C}
  18.2,                                   !- October Deep Ground Temperature {C}
  17.1,                                   !- November Deep Ground Temperature {C}
  14.8;                                   !- December Deep Ground Temperature {C}

OS:Site:GroundTemperature:FCfactorMethod,
  {4717ff07-663e-4009-a55f-064a70ce43ad}, !- Handle
  14,                                     !- January Ground Temperature {C}
  7.3,                                    !- February Ground Temperature {C}
  3.3,                                    !- March Ground Temperature {C}
  1.2,                                    !- April Ground Temperature {C}
  -0.2,                                   !- May Ground Temperature {C}
  5.6,                                    !- June Ground Temperature {C}
  10.9,                                   !- July Ground Temperature {C}
  16.1,                                   !- August Ground Temperature {C}
  21.7,                                   !- September Ground Temperature {C}
  25,                                     !- October Ground Temperature {C}
  24.8,                                   !- November Ground Temperature {C}
  19.9;                                   !- December Ground Temperature {C}

OS:Rendering:Color,
  {0319e46f-f71b-4cc3-b7dd-8ea97bd3588b}, !- Handle
  Office Attic 1,                         !- Name
  120,                                    !- Rendering Red Value
  149,                                    !- Rendering Green Value
  230;                                    !- Rendering Blue Value

OS:DesignSpecification:OutdoorAir,
  {c55d2f1d-4009-4a4e-bb5e-b693da751f68}, !- Handle
  Office Attic Ventilation,               !- Name
  ,                                       !- Outdoor Air Method
  0,                                      !- Outdoor Air Flow per Person {m3/s-person}
  0,                                      !- Outdoor Air Flow per Floor Area {m3/s-m2}
  ,                                       !- Outdoor Air Flow Rate {m3/s}
  0,                                      !- Outdoor Air Flow Air Changes per Hour {1/hr}
  ;                                       !- Outdoor Air Flow Rate Fraction Schedule Name

OS:DefaultScheduleSet,
  {c8f43e21-a806-44ff-a305-7b7bce962237}, !- Handle
  Office Attic Schedule Set,              !- Name
  ,                                       !- Hours of Operation Schedule Name
  ,                                       !- Number of People Schedule Name
  ,                                       !- People Activity Level Schedule Name
  ,                                       !- Lighting Schedule Name
  ,                                       !- Electric Equipment Schedule Name
  ,                                       !- Gas Equipment Schedule Name
  ,                                       !- Hot Water Equipment Schedule Name
  {88d26b97-ccc1-4689-87f4-3511f498e9f3}, !- Infiltration Schedule Name
  ,                                       !- Steam Equipment Schedule Name
  ;                                       !- Other Equipment Schedule Name

OS:Schedule:Ruleset,
  {88d26b97-ccc1-4689-87f4-3511f498e9f3}, !- Handle
  OfficeLarge INFIL_SCH_PNNL,             !- Name
  {20443455-85f0-42a9-af6a-4f24cec293de}, !- Schedule Type Limits Name
  {7e6683d0-14c7-4112-b3ba-f896c6911b56}, !- Default Day Schedule Name
  {714b784c-47ea-4927-8e6e-a74ba610d139}, !- Summer Design Day Schedule Name
  {5e89000f-57dc-4743-98d9-1480653cebf4}; !- Winter Design Day Schedule Name

OS:Schedule:Day,
  {7e6683d0-14c7-4112-b3ba-f896c6911b56}, !- Handle
  OfficeLarge INFIL_SCH_PNNL Default,     !- Name
  {20443455-85f0-42a9-af6a-4f24cec293de}, !- Schedule Type Limits Name
  No,                                     !- Interpolate to Timestep
  24,                                     !- Hour 1
  0,                                      !- Minute 1
  1;                                      !- Value Until Time 1

OS:Schedule:Day,
  {714b784c-47ea-4927-8e6e-a74ba610d139}, !- Handle
  OfficeLarge INFIL_SCH_PNNL Summer Design Day, !- Name
  {20443455-85f0-42a9-af6a-4f24cec293de}, !- Schedule Type Limits Name
  No,                                     !- Interpolate to Timestep
  6,                                      !- Hour 1
  0,                                      !- Minute 1
  1,                                      !- Value Until Time 1
  22,                                     !- Hour 2
  0,                                      !- Minute 2
  0.25,                                   !- Value Until Time 2
  24,                                     !- Hour 3
  0,                                      !- Minute 3
  1;                                      !- Value Until Time 3

OS:Schedule:Rule,
  {9195eb5e-f8e0-4c58-b38d-5e5612cb615d}, !- Handle
  Schedule Rule 1,                        !- Name
  {88d26b97-ccc1-4689-87f4-3511f498e9f3}, !- Schedule Ruleset Name
  1,                                      !- Rule Order
  {b9095fa2-a775-444b-b439-f69d18d7c0fb}, !- Day Schedule Name
  ,                                       !- Apply Sunday
  Yes,                                    !- Apply Monday
  Yes,                                    !- Apply Tuesday
  Yes,                                    !- Apply Wednesday
  Yes,                                    !- Apply Thursday
  Yes,                                    !- Apply Friday
  ,                                       !- Apply Saturday
  DateRange,                              !- Date Specification Type
  1,                                      !- Start Month
  1,                                      !- Start Day
  12,                                     !- End Month
  31;                                     !- End Day

OS:Schedule:Day,
  {b9095fa2-a775-444b-b439-f69d18d7c0fb}, !- Handle
  OfficeLarge INFIL_SCH_PNNL SmrDsn|Wkdy Day, !- Name
  {20443455-85f0-42a9-af6a-4f24cec293de}, !- Schedule Type Limits Name
  No,                                     !- Interpolate to Timestep
  6,                                      !- Hour 1
  0,                                      !- Minute 1
  1,                                      !- Value Until Time 1
  22,                                     !- Hour 2
  0,                                      !- Minute 2
  0.25,                                   !- Value Until Time 2
  24,                                     !- Hour 3
  0,                                      !- Minute 3
  1;                                      !- Value Until Time 3

OS:Schedule:Day,
  {5e89000f-57dc-4743-98d9-1480653cebf4}, !- Handle
  OfficeLarge INFIL_SCH_PNNL Winter Design Day, !- Name
  {20443455-85f0-42a9-af6a-4f24cec293de}, !- Schedule Type Limits Name
  No,                                     !- Interpolate to Timestep
  6,                                      !- Hour 1
  0,                                      !- Minute 1
  1,                                      !- Value Until Time 1
  18,                                     !- Hour 2
  0,                                      !- Minute 2
  0.25,                                   !- Value Until Time 2
  24,                                     !- Hour 3
  0,                                      !- Minute 3
  1;                                      !- Value Until Time 3

OS:Schedule:Rule,
  {c511d5dd-cde7-409b-be3d-d2dd4afec97e}, !- Handle
  Schedule Rule 2,                        !- Name
  {88d26b97-ccc1-4689-87f4-3511f498e9f3}, !- Schedule Ruleset Name
  0,                                      !- Rule Order
  {e12c8bdb-2bea-4192-abba-4a3133b8b2fc}, !- Day Schedule Name
  ,                                       !- Apply Sunday
  ,                                       !- Apply Monday
  ,                                       !- Apply Tuesday
  ,                                       !- Apply Wednesday
  ,                                       !- Apply Thursday
  ,                                       !- Apply Friday
  Yes,                                    !- Apply Saturday
  DateRange,                              !- Date Specification Type
  1,                                      !- Start Month
  1,                                      !- Start Day
  12,                                     !- End Month
  31;                                     !- End Day

OS:Schedule:Day,
  {e12c8bdb-2bea-4192-abba-4a3133b8b2fc}, !- Handle
  OfficeLarge INFIL_SCH_PNNL WntrDsn|Sat Day, !- Name
  {20443455-85f0-42a9-af6a-4f24cec293de}, !- Schedule Type Limits Name
  No,                                     !- Interpolate to Timestep
  6,                                      !- Hour 1
  0,                                      !- Minute 1
  1,                                      !- Value Until Time 1
  18,                                     !- Hour 2
  0,                                      !- Minute 2
  0.25,                                   !- Value Until Time 2
  24,                                     !- Hour 3
  0,                                      !- Minute 3
  1;                                      !- Value Until Time 3

OS:ScheduleTypeLimits,
  {20443455-85f0-42a9-af6a-4f24cec293de}, !- Handle
  Fractional,                             !- Name
  0,                                      !- Lower Limit Value
  1,                                      !- Upper Limit Value
  Continuous;                             !- Numeric Type

OS:ThermostatSetpoint:DualSetpoint,
  {df1e27e2-4105-479c-930b-187663e2bf5e}, !- Handle
  Office Attic Thermostat;                !- Name

OS:Rendering:Color,
  {aded5fd8-1bad-43c0-8401-e4f7edb1a598}, !- Handle
  Office WholeBuilding - Sm Office 1,     !- Name
  120,                                    !- Rendering Red Value
  230,                                    !- Rendering Green Value
  199;                                    !- Rendering Blue Value

OS:People:Definition,
  {83613253-df99-40c7-803a-9aa34dd81952}, !- Handle
  Office WholeBuilding - Sm Office People Definition, !- Name
  People/Area,                            !- Number of People Calculation Method
  ,                                       !- Number of People {people}
  0.0602778983335744,                     !- People per Space Floor Area {person/m2}
  ,                                       !- Space Floor Area per Person {m2/person}
  0.3;                                    !- Fraction Radiant

OS:People,
  {5d6c3284-829a-46a8-821c-77853cf2e128}, !- Handle
  Office WholeBuilding - Sm Office People, !- Name
  {83613253-df99-40c7-803a-9aa34dd81952}, !- People Definition Name
  {629a271e-7460-4c51-87d3-d2d3125cfac1}, !- Space or SpaceType Name
  ,                                       !- Number of People Schedule Name
  ,                                       !- Activity Level Schedule Name
  ,                                       !- Surface Name/Angle Factor List Name
  {d81c60a9-4092-451a-8d6b-f90572a87151}, !- Work Efficiency Schedule Name
  {43c05366-fd6d-427d-a584-47641bfd5a17}, !- Clothing Insulation Schedule Name
  {18b21162-d481-4524-8176-46075713e0f8}, !- Air Velocity Schedule Name
  1;                                      !- Multiplier

OS:Schedule:Ruleset,
  {43c05366-fd6d-427d-a584-47641bfd5a17}, !- Handle
  Clothing Schedule,                      !- Name
  {7faa8cab-239c-4c4a-80cd-ab07a083687a}, !- Schedule Type Limits Name
  {b25966e6-6093-458e-a23a-a596fa4dae21}; !- Default Day Schedule Name

OS:Schedule:Day,
  {b25966e6-6093-458e-a23a-a596fa4dae21}, !- Handle
  Clothing Schedule Default Winter Clothes, !- Name
  {7faa8cab-239c-4c4a-80cd-ab07a083687a}, !- Schedule Type Limits Name
  ,                                       !- Interpolate to Timestep
  24,                                     !- Hour 1
  0,                                      !- Minute 1
  1;                                      !- Value Until Time 1

OS:Schedule:Rule,
  {10071a86-cb38-4e5d-87f5-33f9c64f1807}, !- Handle
  Schedule Rule 3,                        !- Name
  {43c05366-fd6d-427d-a584-47641bfd5a17}, !- Schedule Ruleset Name
  0,                                      !- Rule Order
  {7384f377-df4b-4679-9f67-cc918c359a4d}, !- Day Schedule Name
  ,                                       !- Apply Sunday
  ,                                       !- Apply Monday
  ,                                       !- Apply Tuesday
  ,                                       !- Apply Wednesday
  ,                                       !- Apply Thursday
  ,                                       !- Apply Friday
  ,                                       !- Apply Saturday
  DateRange,                              !- Date Specification Type
  5,                                      !- Start Month
  1,                                      !- Start Day
  9,                                      !- End Month
  30;                                     !- End Day

OS:Schedule:Day,
  {7384f377-df4b-4679-9f67-cc918c359a4d}, !- Handle
  Clothing Schedule Summer Clothes,       !- Name
  {7faa8cab-239c-4c4a-80cd-ab07a083687a}, !- Schedule Type Limits Name
  ,                                       !- Interpolate to Timestep
  24,                                     !- Hour 1
  0,                                      !- Minute 1
  0.5;                                    !- Value Until Time 1

OS:ScheduleTypeLimits,
  {7faa8cab-239c-4c4a-80cd-ab07a083687a}, !- Handle
  ClothingInsulation,                     !- Name
  0,                                      !- Lower Limit Value
  ,                                       !- Upper Limit Value
  Continuous,                             !- Numeric Type
  ClothingInsulation;                     !- Unit Type

OS:Schedule:Ruleset,
  {18b21162-d481-4524-8176-46075713e0f8}, !- Handle
  Air Velocity Schedule,                  !- Name
  {73152a1a-b2f6-4466-9c5f-0489b942b69b}, !- Schedule Type Limits Name
  {4c1d154a-1791-4e29-bfbf-9f41442c6605}; !- Default Day Schedule Name

OS:Schedule:Day,
  {4c1d154a-1791-4e29-bfbf-9f41442c6605}, !- Handle
  Air Velocity Schedule Default,          !- Name
  {73152a1a-b2f6-4466-9c5f-0489b942b69b}, !- Schedule Type Limits Name
  ,                                       !- Interpolate to Timestep
  24,                                     !- Hour 1
  0,                                      !- Minute 1
  0.2;                                    !- Value Until Time 1

OS:ScheduleTypeLimits,
  {73152a1a-b2f6-4466-9c5f-0489b942b69b}, !- Handle
  Velocity,                               !- Name
  0,                                      !- Lower Limit Value
  ,                                       !- Upper Limit Value
  Continuous,                             !- Numeric Type
  Velocity;                               !- Unit Type

OS:Schedule:Ruleset,
  {d81c60a9-4092-451a-8d6b-f90572a87151}, !- Handle
  Work Efficiency Schedule,               !- Name
  {20443455-85f0-42a9-af6a-4f24cec293de}, !- Schedule Type Limits Name
  {1f823262-77ca-41ec-8191-83644a551cf2}; !- Default Day Schedule Name

OS:Schedule:Day,
  {1f823262-77ca-41ec-8191-83644a551cf2}, !- Handle
  Work Efficiency Schedule Default,       !- Name
  {20443455-85f0-42a9-af6a-4f24cec293de}, !- Schedule Type Limits Name
  ,                                       !- Interpolate to Timestep
  24,                                     !- Hour 1
  0,                                      !- Minute 1
  0;                                      !- Value Until Time 1

OS:Lights:Definition,
  {af1a6726-0275-4e2d-ba18-aa4d15b54448}, !- Handle
  Office WholeBuilding - Sm Office Lights Definition, !- Name
  Watts/Area,                             !- Design Level Calculation Method
  ,                                       !- Lighting Level {W}
  10.7639104167097,                       !- Watts per Space Floor Area {W/m2}
  ,                                       !- Watts per Person {W/person}
  0.7,                                    !- Fraction Radiant
  0.2,                                    !- Fraction Visible
  0;                                      !- Return Air Fraction

OS:Lights,
  {e0816e90-eae2-44d9-921e-50013bb050de}, !- Handle
  Office WholeBuilding - Sm Office Lights, !- Name
  {af1a6726-0275-4e2d-ba18-aa4d15b54448}, !- Lights Definition Name
  {629a271e-7460-4c51-87d3-d2d3125cfac1}, !- Space or SpaceType Name
  ,                                       !- Schedule Name
  1,                                      !- Fraction Replaceable
  ,                                       !- Multiplier
  General;                                !- End-Use Subcategory

OS:AdditionalProperties,
  {74491f33-f483-44b3-9caf-deb3d8a224c0}, !- Handle
  {af1a6726-0275-4e2d-ba18-aa4d15b54448}, !- Object Name
  lpd_fraction_linear_fluorescent,        !- Feature Name 1
  Double,                                 !- Feature Data Type 1
  1;                                      !- Feature Value 1

OS:ElectricEquipment:Definition,
  {f64441d3-1f11-4f8f-a300-a4ad2052f72a}, !- Handle
  Office WholeBuilding - Sm Office Elec Equip Definition, !- Name
  Watts/Area,                             !- Design Level Calculation Method
  ,                                       !- Design Level {W}
  6.78126356252712,                       !- Watts per Space Floor Area {W/m2}
  ,                                       !- Watts per Person {W/person}
  0,                                      !- Fraction Latent
  0.5,                                    !- Fraction Radiant
  0;                                      !- Fraction Lost

OS:ElectricEquipment,
  {57a71a04-86cd-46cc-b65a-3bc7e77bc0ec}, !- Handle
  Office WholeBuilding - Sm Office Elec Equip, !- Name
  {f64441d3-1f11-4f8f-a300-a4ad2052f72a}, !- Electric Equipment Definition Name
  {629a271e-7460-4c51-87d3-d2d3125cfac1}, !- Space or SpaceType Name
  ,                                       !- Schedule Name
  ,                                       !- Multiplier
  General;                                !- End-Use Subcategory

OS:DesignSpecification:OutdoorAir,
  {26034cd8-7c4b-4ace-a508-0317d506bd67}, !- Handle
  Office WholeBuilding - Sm Office Ventilation, !- Name
  Sum,                                    !- Outdoor Air Method
  ,                                       !- Outdoor Air Flow per Person {m3/s-person}
  0.000508,                               !- Outdoor Air Flow per Floor Area {m3/s-m2}
  ,                                       !- Outdoor Air Flow Rate {m3/s}
  ,                                       !- Outdoor Air Flow Air Changes per Hour {1/hr}
  ;                                       !- Outdoor Air Flow Rate Fraction Schedule Name

OS:DefaultScheduleSet,
  {a201674c-3afb-4d9d-befd-bd2107b5665b}, !- Handle
  Office WholeBuilding - Sm Office Schedule Set, !- Name
  ,                                       !- Hours of Operation Schedule Name
  {d5e71d36-d463-47ac-8b0d-9ba31fb2f102}, !- Number of People Schedule Name
  {1faf0bcf-c70b-4e57-a174-928ec9ee6e02}, !- People Activity Level Schedule Name
  {17be8ce3-6f18-4c15-8453-602b2bd8e72c}, !- Lighting Schedule Name
  {658b4c8c-ff1e-4c39-a9bc-29ca044a6ab6}, !- Electric Equipment Schedule Name
  ,                                       !- Gas Equipment Schedule Name
  ,                                       !- Hot Water Equipment Schedule Name
  {9e56be56-0a48-4dc1-a2ad-c2feb6902428}, !- Infiltration Schedule Name
  ,                                       !- Steam Equipment Schedule Name
  ;                                       !- Other Equipment Schedule Name

OS:Schedule:Ruleset,
  {d5e71d36-d463-47ac-8b0d-9ba31fb2f102}, !- Handle
  OfficeSmall BLDG_OCC_SCH,               !- Name
  {20443455-85f0-42a9-af6a-4f24cec293de}, !- Schedule Type Limits Name
  {b50837fb-8173-455b-8293-bba840710f3e}, !- Default Day Schedule Name
  {f2ead1df-f77a-4997-b081-63ec1196826b}, !- Summer Design Day Schedule Name
  {746855e6-33b9-49ac-9095-8e8174d97c0e}; !- Winter Design Day Schedule Name

OS:Schedule:Day,
  {b50837fb-8173-455b-8293-bba840710f3e}, !- Handle
  OfficeSmall BLDG_OCC_SCH Default,       !- Name
  {20443455-85f0-42a9-af6a-4f24cec293de}, !- Schedule Type Limits Name
  No,                                     !- Interpolate to Timestep
  24,                                     !- Hour 1
  0,                                      !- Minute 1
  0;                                      !- Value Until Time 1

OS:Schedule:Day,
  {746855e6-33b9-49ac-9095-8e8174d97c0e}, !- Handle
  OfficeSmall BLDG_OCC_SCH Winter Design Day, !- Name
  {20443455-85f0-42a9-af6a-4f24cec293de}, !- Schedule Type Limits Name
  No,                                     !- Interpolate to Timestep
  24,                                     !- Hour 1
  0,                                      !- Minute 1
  0;                                      !- Value Until Time 1

OS:Schedule:Day,
  {f2ead1df-f77a-4997-b081-63ec1196826b}, !- Handle
  OfficeSmall BLDG_OCC_SCH Summer Design Day, !- Name
  {20443455-85f0-42a9-af6a-4f24cec293de}, !- Schedule Type Limits Name
  No,                                     !- Interpolate to Timestep
  24,                                     !- Hour 1
  0,                                      !- Minute 1
  1;                                      !- Value Until Time 1

OS:Schedule:Rule,
  {51291a31-03aa-469d-8cbb-bf9653c006bb}, !- Handle
  Schedule Rule 4,                        !- Name
  {d5e71d36-d463-47ac-8b0d-9ba31fb2f102}, !- Schedule Ruleset Name
  0,                                      !- Rule Order
  {e49de050-c135-4d31-ba56-6e72592359dd}, !- Day Schedule Name
  ,                                       !- Apply Sunday
  Yes,                                    !- Apply Monday
  Yes,                                    !- Apply Tuesday
  Yes,                                    !- Apply Wednesday
  Yes,                                    !- Apply Thursday
  Yes,                                    !- Apply Friday
  ,                                       !- Apply Saturday
  DateRange,                              !- Date Specification Type
  1,                                      !- Start Month
  1,                                      !- Start Day
  12,                                     !- End Month
  31;                                     !- End Day

OS:Schedule:Day,
  {e49de050-c135-4d31-ba56-6e72592359dd}, !- Handle
  OfficeSmall BLDG_OCC_SCH Wkdy Day,      !- Name
  {20443455-85f0-42a9-af6a-4f24cec293de}, !- Schedule Type Limits Name
  No,                                     !- Interpolate to Timestep
  6,                                      !- Hour 1
  0,                                      !- Minute 1
  0,                                      !- Value Until Time 1
  7,                                      !- Hour 2
  0,                                      !- Minute 2
  0.11,                                   !- Value Until Time 2
  8,                                      !- Hour 3
  0,                                      !- Minute 3
  0.21,                                   !- Value Until Time 3
  12,                                     !- Hour 4
  0,                                      !- Minute 4
  1,                                      !- Value Until Time 4
  13,                                     !- Hour 5
  0,                                      !- Minute 5
  0.53,                                   !- Value Until Time 5
  17,                                     !- Hour 6
  0,                                      !- Minute 6
  1,                                      !- Value Until Time 6
  18,                                     !- Hour 7
  0,                                      !- Minute 7
  0.32,                                   !- Value Until Time 7
  22,                                     !- Hour 8
  0,                                      !- Minute 8
  0.11,                                   !- Value Until Time 8
  23,                                     !- Hour 9
  0,                                      !- Minute 9
  0.05,                                   !- Value Until Time 9
  24,                                     !- Hour 10
  0,                                      !- Minute 10
  0;                                      !- Value Until Time 10

OS:Schedule:Ruleset,
  {1faf0bcf-c70b-4e57-a174-928ec9ee6e02}, !- Handle
  OfficeSmall ACTIVITY_SCH,               !- Name
  {b074a5cb-12dc-4e54-87e6-d513291d54f6}, !- Schedule Type Limits Name
  {e23b0ace-5514-4d45-a308-e3bbda7e7abc}, !- Default Day Schedule Name
  {836f30ec-4244-417f-a637-551e7f8028db}, !- Summer Design Day Schedule Name
  {89bb265c-caff-4e3e-b69e-732aae64d1b1}; !- Winter Design Day Schedule Name

OS:Schedule:Day,
  {e23b0ace-5514-4d45-a308-e3bbda7e7abc}, !- Handle
  OfficeSmall ACTIVITY_SCH Default,       !- Name
  {b074a5cb-12dc-4e54-87e6-d513291d54f6}, !- Schedule Type Limits Name
  No,                                     !- Interpolate to Timestep
  24,                                     !- Hour 1
  0,                                      !- Minute 1
  120;                                    !- Value Until Time 1

OS:Schedule:Day,
  {89bb265c-caff-4e3e-b69e-732aae64d1b1}, !- Handle
  OfficeSmall ACTIVITY_SCH Winter Design Day, !- Name
  {b074a5cb-12dc-4e54-87e6-d513291d54f6}, !- Schedule Type Limits Name
  No,                                     !- Interpolate to Timestep
  24,                                     !- Hour 1
  0,                                      !- Minute 1
  120;                                    !- Value Until Time 1

OS:Schedule:Day,
  {836f30ec-4244-417f-a637-551e7f8028db}, !- Handle
  OfficeSmall ACTIVITY_SCH Summer Design Day, !- Name
  {b074a5cb-12dc-4e54-87e6-d513291d54f6}, !- Schedule Type Limits Name
  No,                                     !- Interpolate to Timestep
  24,                                     !- Hour 1
  0,                                      !- Minute 1
  120;                                    !- Value Until Time 1

OS:ScheduleTypeLimits,
  {b074a5cb-12dc-4e54-87e6-d513291d54f6}, !- Handle
  ActivityLevel,                          !- Name
  0,                                      !- Lower Limit Value
  ,                                       !- Upper Limit Value
  Continuous,                             !- Numeric Type
  ActivityLevel;                          !- Unit Type

OS:Schedule:Ruleset,
  {17be8ce3-6f18-4c15-8453-602b2bd8e72c}, !- Handle
  OfficeSmall BLDG_LIGHT_SCH,             !- Name
  {20443455-85f0-42a9-af6a-4f24cec293de}, !- Schedule Type Limits Name
  {d6092b34-3380-468d-8273-18e9d737b890}, !- Default Day Schedule Name
  {1d0af8b5-1c8d-4ba4-8ee3-06a599dfbafe}, !- Summer Design Day Schedule Name
  {e277b1f7-742a-456f-a815-f4df3fc1b2f9}; !- Winter Design Day Schedule Name

OS:Schedule:Day,
  {d6092b34-3380-468d-8273-18e9d737b890}, !- Handle
  OfficeSmall BLDG_LIGHT_SCH Default,     !- Name
  {20443455-85f0-42a9-af6a-4f24cec293de}, !- Schedule Type Limits Name
  No,                                     !- Interpolate to Timestep
  5,                                      !- Hour 1
  0,                                      !- Minute 1
  0.18,                                   !- Value Until Time 1
  7,                                      !- Hour 2
  0,                                      !- Minute 2
  0.23,                                   !- Value Until Time 2
  8,                                      !- Hour 3
  0,                                      !- Minute 3
  0.42,                                   !- Value Until Time 3
  12,                                     !- Hour 4
  0,                                      !- Minute 4
  0.9,                                    !- Value Until Time 4
  13,                                     !- Hour 5
  0,                                      !- Minute 5
  0.8,                                    !- Value Until Time 5
  17,                                     !- Hour 6
  0,                                      !- Minute 6
  0.9,                                    !- Value Until Time 6
  18,                                     !- Hour 7
  0,                                      !- Minute 7
  0.61,                                   !- Value Until Time 7
  20,                                     !- Hour 8
  0,                                      !- Minute 8
  0.42,                                   !- Value Until Time 8
  22,                                     !- Hour 9
  0,                                      !- Minute 9
  0.32,                                   !- Value Until Time 9
  23,                                     !- Hour 10
  0,                                      !- Minute 10
  0.23,                                   !- Value Until Time 10
  24,                                     !- Hour 11
  0,                                      !- Minute 11
  0.18;                                   !- Value Until Time 11

OS:Schedule:Rule,
  {833def3a-acc2-4071-91fe-060dc6e30179}, !- Handle
  Schedule Rule 5,                        !- Name
  {17be8ce3-6f18-4c15-8453-602b2bd8e72c}, !- Schedule Ruleset Name
  1,                                      !- Rule Order
  {1a02045e-c807-433e-9bbe-91564d9ab86e}, !- Day Schedule Name
  ,                                       !- Apply Sunday
  Yes,                                    !- Apply Monday
  Yes,                                    !- Apply Tuesday
  Yes,                                    !- Apply Wednesday
  Yes,                                    !- Apply Thursday
  Yes,                                    !- Apply Friday
  ,                                       !- Apply Saturday
  DateRange,                              !- Date Specification Type
  1,                                      !- Start Month
  1,                                      !- Start Day
  12,                                     !- End Month
  31;                                     !- End Day

OS:Schedule:Day,
  {1a02045e-c807-433e-9bbe-91564d9ab86e}, !- Handle
  OfficeSmall BLDG_LIGHT_SCH Default|Wkdy Day, !- Name
  {20443455-85f0-42a9-af6a-4f24cec293de}, !- Schedule Type Limits Name
  No,                                     !- Interpolate to Timestep
  5,                                      !- Hour 1
  0,                                      !- Minute 1
  0.18,                                   !- Value Until Time 1
  7,                                      !- Hour 2
  0,                                      !- Minute 2
  0.23,                                   !- Value Until Time 2
  8,                                      !- Hour 3
  0,                                      !- Minute 3
  0.42,                                   !- Value Until Time 3
  12,                                     !- Hour 4
  0,                                      !- Minute 4
  0.9,                                    !- Value Until Time 4
  13,                                     !- Hour 5
  0,                                      !- Minute 5
  0.8,                                    !- Value Until Time 5
  17,                                     !- Hour 6
  0,                                      !- Minute 6
  0.9,                                    !- Value Until Time 6
  18,                                     !- Hour 7
  0,                                      !- Minute 7
  0.61,                                   !- Value Until Time 7
  20,                                     !- Hour 8
  0,                                      !- Minute 8
  0.42,                                   !- Value Until Time 8
  22,                                     !- Hour 9
  0,                                      !- Minute 9
  0.32,                                   !- Value Until Time 9
  23,                                     !- Hour 10
  0,                                      !- Minute 10
  0.23,                                   !- Value Until Time 10
  24,                                     !- Hour 11
  0,                                      !- Minute 11
  0.18;                                   !- Value Until Time 11

OS:Schedule:Day,
  {1d0af8b5-1c8d-4ba4-8ee3-06a599dfbafe}, !- Handle
  OfficeSmall BLDG_LIGHT_SCH Summer Design Day, !- Name
  {20443455-85f0-42a9-af6a-4f24cec293de}, !- Schedule Type Limits Name
  No,                                     !- Interpolate to Timestep
  24,                                     !- Hour 1
  0,                                      !- Minute 1
  1;                                      !- Value Until Time 1

OS:Schedule:Rule,
  {53d1b387-e4c9-4c38-80c2-be4b45b628af}, !- Handle
  Schedule Rule 6,                        !- Name
  {17be8ce3-6f18-4c15-8453-602b2bd8e72c}, !- Schedule Ruleset Name
  0,                                      !- Rule Order
  {bf2f494e-b92d-4f61-a855-9a6a613a03d7}, !- Day Schedule Name
  Yes,                                    !- Apply Sunday
  ,                                       !- Apply Monday
  ,                                       !- Apply Tuesday
  ,                                       !- Apply Wednesday
  ,                                       !- Apply Thursday
  ,                                       !- Apply Friday
  Yes,                                    !- Apply Saturday
  DateRange,                              !- Date Specification Type
  1,                                      !- Start Month
  1,                                      !- Start Day
  12,                                     !- End Month
  31;                                     !- End Day

OS:Schedule:Day,
  {bf2f494e-b92d-4f61-a855-9a6a613a03d7}, !- Handle
  OfficeSmall BLDG_LIGHT_SCH Wknd Day,    !- Name
  {20443455-85f0-42a9-af6a-4f24cec293de}, !- Schedule Type Limits Name
  No,                                     !- Interpolate to Timestep
  24,                                     !- Hour 1
  0,                                      !- Minute 1
  0.18;                                   !- Value Until Time 1

OS:Schedule:Day,
  {e277b1f7-742a-456f-a815-f4df3fc1b2f9}, !- Handle
  OfficeSmall BLDG_LIGHT_SCH Winter Design Day, !- Name
  {20443455-85f0-42a9-af6a-4f24cec293de}, !- Schedule Type Limits Name
  No,                                     !- Interpolate to Timestep
  24,                                     !- Hour 1
  0,                                      !- Minute 1
  0;                                      !- Value Until Time 1

OS:Schedule:Ruleset,
  {658b4c8c-ff1e-4c39-a9bc-29ca044a6ab6}, !- Handle
  OfficeSmall BLDG_EQUIP_SCH,             !- Name
  {20443455-85f0-42a9-af6a-4f24cec293de}, !- Schedule Type Limits Name
  {b12e83de-9f84-4d9d-a942-03b2c4bcfd06}, !- Default Day Schedule Name
  {58bcfb82-3c6c-42bf-80f1-015317aed2c3}, !- Summer Design Day Schedule Name
  {5c1d0b8e-8f96-4793-97c0-c27af3b04e83}; !- Winter Design Day Schedule Name

OS:Schedule:Day,
  {b12e83de-9f84-4d9d-a942-03b2c4bcfd06}, !- Handle
  OfficeSmall BLDG_EQUIP_SCH Default,     !- Name
  {20443455-85f0-42a9-af6a-4f24cec293de}, !- Schedule Type Limits Name
  No,                                     !- Interpolate to Timestep
  8,                                      !- Hour 1
  0,                                      !- Minute 1
  0.5,                                    !- Value Until Time 1
  12,                                     !- Hour 2
  0,                                      !- Minute 2
  1,                                      !- Value Until Time 2
  13,                                     !- Hour 3
  0,                                      !- Minute 3
  0.94,                                   !- Value Until Time 3
  17,                                     !- Hour 4
  0,                                      !- Minute 4
  1,                                      !- Value Until Time 4
  18,                                     !- Hour 5
  0,                                      !- Minute 5
  0.5,                                    !- Value Until Time 5
  24,                                     !- Hour 6
  0,                                      !- Minute 6
  0.2;                                    !- Value Until Time 6

OS:Schedule:Rule,
  {3add80d6-ea40-4ec2-a2ce-3ffa266ca636}, !- Handle
  Schedule Rule 7,                        !- Name
  {658b4c8c-ff1e-4c39-a9bc-29ca044a6ab6}, !- Schedule Ruleset Name
  1,                                      !- Rule Order
  {ffa7ac9c-91f2-4566-a6b0-b53e1af67c1a}, !- Day Schedule Name
  ,                                       !- Apply Sunday
  Yes,                                    !- Apply Monday
  Yes,                                    !- Apply Tuesday
  Yes,                                    !- Apply Wednesday
  Yes,                                    !- Apply Thursday
  Yes,                                    !- Apply Friday
  ,                                       !- Apply Saturday
  DateRange,                              !- Date Specification Type
  1,                                      !- Start Month
  1,                                      !- Start Day
  12,                                     !- End Month
  31;                                     !- End Day

OS:Schedule:Day,
  {ffa7ac9c-91f2-4566-a6b0-b53e1af67c1a}, !- Handle
  OfficeSmall BLDG_EQUIP_SCH Default|Wkdy Day, !- Name
  {20443455-85f0-42a9-af6a-4f24cec293de}, !- Schedule Type Limits Name
  No,                                     !- Interpolate to Timestep
  8,                                      !- Hour 1
  0,                                      !- Minute 1
  0.5,                                    !- Value Until Time 1
  12,                                     !- Hour 2
  0,                                      !- Minute 2
  1,                                      !- Value Until Time 2
  13,                                     !- Hour 3
  0,                                      !- Minute 3
  0.94,                                   !- Value Until Time 3
  17,                                     !- Hour 4
  0,                                      !- Minute 4
  1,                                      !- Value Until Time 4
  18,                                     !- Hour 5
  0,                                      !- Minute 5
  0.5,                                    !- Value Until Time 5
  24,                                     !- Hour 6
  0,                                      !- Minute 6
  0.2;                                    !- Value Until Time 6

OS:Schedule:Day,
  {58bcfb82-3c6c-42bf-80f1-015317aed2c3}, !- Handle
  OfficeSmall BLDG_EQUIP_SCH Summer Design Day, !- Name
  {20443455-85f0-42a9-af6a-4f24cec293de}, !- Schedule Type Limits Name
  No,                                     !- Interpolate to Timestep
  24,                                     !- Hour 1
  0,                                      !- Minute 1
  1;                                      !- Value Until Time 1

OS:Schedule:Rule,
  {6da68ebe-b451-42e3-a77f-d96064874abb}, !- Handle
  Schedule Rule 8,                        !- Name
  {658b4c8c-ff1e-4c39-a9bc-29ca044a6ab6}, !- Schedule Ruleset Name
  0,                                      !- Rule Order
  {c52f5ff4-6393-4c64-924b-9661d455db87}, !- Day Schedule Name
  Yes,                                    !- Apply Sunday
  ,                                       !- Apply Monday
  ,                                       !- Apply Tuesday
  ,                                       !- Apply Wednesday
  ,                                       !- Apply Thursday
  ,                                       !- Apply Friday
  Yes,                                    !- Apply Saturday
  DateRange,                              !- Date Specification Type
  1,                                      !- Start Month
  1,                                      !- Start Day
  12,                                     !- End Month
  31;                                     !- End Day

OS:Schedule:Day,
  {c52f5ff4-6393-4c64-924b-9661d455db87}, !- Handle
  OfficeSmall BLDG_EQUIP_SCH Wknd Day,    !- Name
  {20443455-85f0-42a9-af6a-4f24cec293de}, !- Schedule Type Limits Name
  No,                                     !- Interpolate to Timestep
  24,                                     !- Hour 1
  0,                                      !- Minute 1
  0.2;                                    !- Value Until Time 1

OS:Schedule:Day,
  {5c1d0b8e-8f96-4793-97c0-c27af3b04e83}, !- Handle
  OfficeSmall BLDG_EQUIP_SCH Winter Design Day, !- Name
  {20443455-85f0-42a9-af6a-4f24cec293de}, !- Schedule Type Limits Name
  No,                                     !- Interpolate to Timestep
  24,                                     !- Hour 1
  0,                                      !- Minute 1
  0;                                      !- Value Until Time 1

OS:Schedule:Ruleset,
  {9e56be56-0a48-4dc1-a2ad-c2feb6902428}, !- Handle
  OfficeSmall INFIL_QUARTER_ON_SCH,       !- Name
  {20443455-85f0-42a9-af6a-4f24cec293de}, !- Schedule Type Limits Name
  {1d47e70d-2605-47b6-abba-dda33b00a33d}, !- Default Day Schedule Name
  {6096a2b0-5dac-4286-af16-6edc3506bcc5}, !- Summer Design Day Schedule Name
  {14c0230f-3f84-45ac-a7a6-e8c85389f9af}; !- Winter Design Day Schedule Name

OS:Schedule:Day,
  {1d47e70d-2605-47b6-abba-dda33b00a33d}, !- Handle
  OfficeSmall INFIL_QUARTER_ON_SCH Default, !- Name
  {20443455-85f0-42a9-af6a-4f24cec293de}, !- Schedule Type Limits Name
  No,                                     !- Interpolate to Timestep
  24,                                     !- Hour 1
  0,                                      !- Minute 1
  1;                                      !- Value Until Time 1

OS:Schedule:Day,
  {6096a2b0-5dac-4286-af16-6edc3506bcc5}, !- Handle
  OfficeSmall INFIL_QUARTER_ON_SCH Summer Design Day, !- Name
  {20443455-85f0-42a9-af6a-4f24cec293de}, !- Schedule Type Limits Name
  No,                                     !- Interpolate to Timestep
  7,                                      !- Hour 1
  0,                                      !- Minute 1
  1,                                      !- Value Until Time 1
  19,                                     !- Hour 2
  0,                                      !- Minute 2
  0.25,                                   !- Value Until Time 2
  24,                                     !- Hour 3
  0,                                      !- Minute 3
  1;                                      !- Value Until Time 3

OS:Schedule:Rule,
  {c6fc53e8-9ed7-41fe-a4f9-310377599aa9}, !- Handle
  Schedule Rule 9,                        !- Name
  {9e56be56-0a48-4dc1-a2ad-c2feb6902428}, !- Schedule Ruleset Name
  1,                                      !- Rule Order
  {a606e9e3-67f2-45ac-bcaf-6d7eb139061f}, !- Day Schedule Name
  ,                                       !- Apply Sunday
  Yes,                                    !- Apply Monday
  Yes,                                    !- Apply Tuesday
  Yes,                                    !- Apply Wednesday
  Yes,                                    !- Apply Thursday
  Yes,                                    !- Apply Friday
  ,                                       !- Apply Saturday
  DateRange,                              !- Date Specification Type
  1,                                      !- Start Month
  1,                                      !- Start Day
  12,                                     !- End Month
  31;                                     !- End Day

OS:Schedule:Day,
  {a606e9e3-67f2-45ac-bcaf-6d7eb139061f}, !- Handle
  OfficeSmall INFIL_QUARTER_ON_SCH SmrDsn|Wkdy Day, !- Name
  {20443455-85f0-42a9-af6a-4f24cec293de}, !- Schedule Type Limits Name
  No,                                     !- Interpolate to Timestep
  7,                                      !- Hour 1
  0,                                      !- Minute 1
  1,                                      !- Value Until Time 1
  19,                                     !- Hour 2
  0,                                      !- Minute 2
  0.25,                                   !- Value Until Time 2
  24,                                     !- Hour 3
  0,                                      !- Minute 3
  1;                                      !- Value Until Time 3

OS:Schedule:Day,
  {14c0230f-3f84-45ac-a7a6-e8c85389f9af}, !- Handle
  OfficeSmall INFIL_QUARTER_ON_SCH Winter Design Day, !- Name
  {20443455-85f0-42a9-af6a-4f24cec293de}, !- Schedule Type Limits Name
  No,                                     !- Interpolate to Timestep
  7,                                      !- Hour 1
  0,                                      !- Minute 1
  1,                                      !- Value Until Time 1
  18,                                     !- Hour 2
  0,                                      !- Minute 2
  0.25,                                   !- Value Until Time 2
  24,                                     !- Hour 3
  0,                                      !- Minute 3
  1;                                      !- Value Until Time 3

OS:Schedule:Rule,
  {7be4e937-9dbb-4b27-ac58-3360871bbe5c}, !- Handle
  Schedule Rule 10,                       !- Name
  {9e56be56-0a48-4dc1-a2ad-c2feb6902428}, !- Schedule Ruleset Name
  0,                                      !- Rule Order
  {1ddfc212-d92e-4784-bd8a-09a6dcae41db}, !- Day Schedule Name
  ,                                       !- Apply Sunday
  ,                                       !- Apply Monday
  ,                                       !- Apply Tuesday
  ,                                       !- Apply Wednesday
  ,                                       !- Apply Thursday
  ,                                       !- Apply Friday
  Yes,                                    !- Apply Saturday
  DateRange,                              !- Date Specification Type
  1,                                      !- Start Month
  1,                                      !- Start Day
  12,                                     !- End Month
  31;                                     !- End Day

OS:Schedule:Day,
  {1ddfc212-d92e-4784-bd8a-09a6dcae41db}, !- Handle
  OfficeSmall INFIL_QUARTER_ON_SCH WntrDsn|Sat Day, !- Name
  {20443455-85f0-42a9-af6a-4f24cec293de}, !- Schedule Type Limits Name
  No,                                     !- Interpolate to Timestep
  7,                                      !- Hour 1
  0,                                      !- Minute 1
  1,                                      !- Value Until Time 1
  18,                                     !- Hour 2
  0,                                      !- Minute 2
  0.25,                                   !- Value Until Time 2
  24,                                     !- Hour 3
  0,                                      !- Minute 3
  1;                                      !- Value Until Time 3

OS:ThermostatSetpoint:DualSetpoint,
  {4ddba474-20d5-4f2e-8b34-b78b61783ce5}, !- Handle
  Office WholeBuilding - Sm Office Thermostat, !- Name
  {ea4ddb1d-e20b-4ac3-901a-b8936f750dbb}, !- Heating Setpoint Temperature Schedule Name
  {ddbe745a-6dc8-44c2-8916-6ab2a237101a}; !- Cooling Setpoint Temperature Schedule Name

OS:Schedule:Ruleset,
  {ea4ddb1d-e20b-4ac3-901a-b8936f750dbb}, !- Handle
  OfficeSmall HTGSETP_SCH_NO_OPTIMUM,     !- Name
  {13ca03e4-34fd-47b3-b28d-fd950b87e2c7}, !- Schedule Type Limits Name
  {7941f11c-3464-43e6-bc1d-61681ac67e78}, !- Default Day Schedule Name
  {f8a6c46a-3818-4d8a-af30-b72d2b32191d}, !- Summer Design Day Schedule Name
  {829a91e7-8057-4cb8-b383-ddd5ec6d515f}; !- Winter Design Day Schedule Name

OS:Schedule:Day,
  {7941f11c-3464-43e6-bc1d-61681ac67e78}, !- Handle
  OfficeSmall HTGSETP_SCH_NO_OPTIMUM Default, !- Name
  {13ca03e4-34fd-47b3-b28d-fd950b87e2c7}, !- Schedule Type Limits Name
  No,                                     !- Interpolate to Timestep
  24,                                     !- Hour 1
  0,                                      !- Minute 1
  15.56;                                  !- Value Until Time 1

OS:Schedule:Day,
  {f8a6c46a-3818-4d8a-af30-b72d2b32191d}, !- Handle
  OfficeSmall HTGSETP_SCH_NO_OPTIMUM Summer Design Day, !- Name
  {13ca03e4-34fd-47b3-b28d-fd950b87e2c7}, !- Schedule Type Limits Name
  No,                                     !- Interpolate to Timestep
  24,                                     !- Hour 1
  0,                                      !- Minute 1
  15.56;                                  !- Value Until Time 1

OS:Schedule:Rule,
  {1346d4d1-be09-437f-a166-cc2fe54e46c3}, !- Handle
  Schedule Rule 11,                       !- Name
  {ea4ddb1d-e20b-4ac3-901a-b8936f750dbb}, !- Schedule Ruleset Name
  0,                                      !- Rule Order
  {c9c62f55-58a0-4005-af27-70c36dbaa6f8}, !- Day Schedule Name
  ,                                       !- Apply Sunday
  Yes,                                    !- Apply Monday
  Yes,                                    !- Apply Tuesday
  Yes,                                    !- Apply Wednesday
  Yes,                                    !- Apply Thursday
  Yes,                                    !- Apply Friday
  ,                                       !- Apply Saturday
  DateRange,                              !- Date Specification Type
  1,                                      !- Start Month
  1,                                      !- Start Day
  12,                                     !- End Month
  31;                                     !- End Day

OS:Schedule:Day,
  {c9c62f55-58a0-4005-af27-70c36dbaa6f8}, !- Handle
  OfficeSmall HTGSETP_SCH_NO_OPTIMUM Wkdy Day, !- Name
  {13ca03e4-34fd-47b3-b28d-fd950b87e2c7}, !- Schedule Type Limits Name
  No,                                     !- Interpolate to Timestep
  6,                                      !- Hour 1
  0,                                      !- Minute 1
  15.56,                                  !- Value Until Time 1
  19,                                     !- Hour 2
  0,                                      !- Minute 2
  21.11,                                  !- Value Until Time 2
  24,                                     !- Hour 3
  0,                                      !- Minute 3
  15.56;                                  !- Value Until Time 3

OS:Schedule:Day,
  {829a91e7-8057-4cb8-b383-ddd5ec6d515f}, !- Handle
  OfficeSmall HTGSETP_SCH_NO_OPTIMUM Winter Design Day, !- Name
  {13ca03e4-34fd-47b3-b28d-fd950b87e2c7}, !- Schedule Type Limits Name
  No,                                     !- Interpolate to Timestep
  24,                                     !- Hour 1
  0,                                      !- Minute 1
  21.11;                                  !- Value Until Time 1

OS:ScheduleTypeLimits,
  {13ca03e4-34fd-47b3-b28d-fd950b87e2c7}, !- Handle
  Temperature,                            !- Name
  ,                                       !- Lower Limit Value
  ,                                       !- Upper Limit Value
  Continuous,                             !- Numeric Type
  Temperature;                            !- Unit Type

OS:Schedule:Ruleset,
  {ddbe745a-6dc8-44c2-8916-6ab2a237101a}, !- Handle
  OfficeSmall CLGSETP_SCH_NO_OPTIMUM,     !- Name
  {13ca03e4-34fd-47b3-b28d-fd950b87e2c7}, !- Schedule Type Limits Name
  {3aeb7cf7-98ea-4d47-8114-c7bddd4c70e9}, !- Default Day Schedule Name
  {793f7394-748c-4fe5-b463-2f658891944f}, !- Summer Design Day Schedule Name
  {a043ad02-93a3-4a1d-b18d-f43a5b880a10}; !- Winter Design Day Schedule Name

OS:Schedule:Day,
  {3aeb7cf7-98ea-4d47-8114-c7bddd4c70e9}, !- Handle
  OfficeSmall CLGSETP_SCH_NO_OPTIMUM Default, !- Name
  {13ca03e4-34fd-47b3-b28d-fd950b87e2c7}, !- Schedule Type Limits Name
  No,                                     !- Interpolate to Timestep
  24,                                     !- Hour 1
  0,                                      !- Minute 1
  29.44;                                  !- Value Until Time 1

OS:Schedule:Day,
  {793f7394-748c-4fe5-b463-2f658891944f}, !- Handle
  OfficeSmall CLGSETP_SCH_NO_OPTIMUM Summer Design Day, !- Name
  {13ca03e4-34fd-47b3-b28d-fd950b87e2c7}, !- Schedule Type Limits Name
  No,                                     !- Interpolate to Timestep
  24,                                     !- Hour 1
  0,                                      !- Minute 1
  23.89;                                  !- Value Until Time 1

OS:Schedule:Rule,
  {e77009ba-90fb-4ab8-bfec-665f213af230}, !- Handle
  Schedule Rule 12,                       !- Name
  {ddbe745a-6dc8-44c2-8916-6ab2a237101a}, !- Schedule Ruleset Name
  0,                                      !- Rule Order
  {ea787b07-ea63-4a89-bf16-b0c06c4e2871}, !- Day Schedule Name
  ,                                       !- Apply Sunday
  Yes,                                    !- Apply Monday
  Yes,                                    !- Apply Tuesday
  Yes,                                    !- Apply Wednesday
  Yes,                                    !- Apply Thursday
  Yes,                                    !- Apply Friday
  ,                                       !- Apply Saturday
  DateRange,                              !- Date Specification Type
  1,                                      !- Start Month
  1,                                      !- Start Day
  12,                                     !- End Month
  31;                                     !- End Day

OS:Schedule:Day,
  {ea787b07-ea63-4a89-bf16-b0c06c4e2871}, !- Handle
  OfficeSmall CLGSETP_SCH_NO_OPTIMUM Wkdy Day, !- Name
  {13ca03e4-34fd-47b3-b28d-fd950b87e2c7}, !- Schedule Type Limits Name
  No,                                     !- Interpolate to Timestep
  6,                                      !- Hour 1
  0,                                      !- Minute 1
  29.44,                                  !- Value Until Time 1
  18,                                     !- Hour 2
  0,                                      !- Minute 2
  23.89,                                  !- Value Until Time 2
  24,                                     !- Hour 3
  0,                                      !- Minute 3
  29.44;                                  !- Value Until Time 3

OS:Schedule:Day,
  {a043ad02-93a3-4a1d-b18d-f43a5b880a10}, !- Handle
  OfficeSmall CLGSETP_SCH_NO_OPTIMUM Winter Design Day, !- Name
  {13ca03e4-34fd-47b3-b28d-fd950b87e2c7}, !- Schedule Type Limits Name
  No,                                     !- Interpolate to Timestep
  24,                                     !- Hour 1
  0,                                      !- Minute 1
  29.44;                                  !- Value Until Time 1

OS:SpaceInfiltration:DesignFlowRate,
  {7dc10641-d6c9-43ab-8df3-b2cdeae176db}, !- Handle
  Perimeter_ZN_1 Infiltration,            !- Name
  {72459874-7e2c-4ecd-ae58-b2d96c368b31}, !- Space or SpaceType Name
  {9e56be56-0a48-4dc1-a2ad-c2feb6902428}, !- Schedule Name
  Flow/ExteriorArea,                      !- Design Flow Rate Calculation Method
  ,                                       !- Design Flow Rate {m3/s}
  ,                                       !- Flow per Space Floor Area {m3/s-m2}
  0.0010252321013,                        !- Flow per Exterior Surface Area {m3/s-m2}
  ,                                       !- Air Changes per Hour {1/hr}
  0,                                      !- Constant Term Coefficient
  0,                                      !- Temperature Term Coefficient
  0.224,                                  !- Velocity Term Coefficient
  0;                                      !- Velocity Squared Term Coefficient

OS:SpaceInfiltration:DesignFlowRate,
  {f2522e55-fc4d-422a-b77e-5f57495de8a7}, !- Handle
  Perimeter_ZN_2 Infiltration,            !- Name
  {0ebdaea7-c6cb-452f-b121-7bbfcb1d95b8}, !- Space or SpaceType Name
  {9e56be56-0a48-4dc1-a2ad-c2feb6902428}, !- Schedule Name
  Flow/ExteriorArea,                      !- Design Flow Rate Calculation Method
  ,                                       !- Design Flow Rate {m3/s}
  ,                                       !- Flow per Space Floor Area {m3/s-m2}
  0.0010252321013,                        !- Flow per Exterior Surface Area {m3/s-m2}
  ,                                       !- Air Changes per Hour {1/hr}
  0,                                      !- Constant Term Coefficient
  0,                                      !- Temperature Term Coefficient
  0.224,                                  !- Velocity Term Coefficient
  0;                                      !- Velocity Squared Term Coefficient

OS:SpaceInfiltration:DesignFlowRate,
  {1e950a6c-599c-4dbb-9235-444644af4d23}, !- Handle
  Perimeter_ZN_3 Infiltration,            !- Name
  {bb97cae6-ab6e-4ca9-a862-a3e532ee5e5d}, !- Space or SpaceType Name
  {9e56be56-0a48-4dc1-a2ad-c2feb6902428}, !- Schedule Name
  Flow/ExteriorArea,                      !- Design Flow Rate Calculation Method
  ,                                       !- Design Flow Rate {m3/s}
  ,                                       !- Flow per Space Floor Area {m3/s-m2}
  0.0010252321013,                        !- Flow per Exterior Surface Area {m3/s-m2}
  ,                                       !- Air Changes per Hour {1/hr}
  0,                                      !- Constant Term Coefficient
  0,                                      !- Temperature Term Coefficient
  0.224,                                  !- Velocity Term Coefficient
  0;                                      !- Velocity Squared Term Coefficient

OS:SpaceInfiltration:DesignFlowRate,
  {ab70cb4a-9d8b-41fd-919c-019abc6107d4}, !- Handle
  Perimeter_ZN_4 Infiltration,            !- Name
  {f9fb4430-2ed2-4cfb-bf10-1172712402a2}, !- Space or SpaceType Name
  {9e56be56-0a48-4dc1-a2ad-c2feb6902428}, !- Schedule Name
  Flow/ExteriorArea,                      !- Design Flow Rate Calculation Method
  ,                                       !- Design Flow Rate {m3/s}
  ,                                       !- Flow per Space Floor Area {m3/s-m2}
  0.0010252321013,                        !- Flow per Exterior Surface Area {m3/s-m2}
  ,                                       !- Air Changes per Hour {1/hr}
  0,                                      !- Constant Term Coefficient
  0,                                      !- Temperature Term Coefficient
  0.224,                                  !- Velocity Term Coefficient
  0;                                      !- Velocity Squared Term Coefficient

OS:SurfaceConvectionAlgorithm:Inside,
  {743f1538-4217-4cff-a117-df47740e86d4}, !- Handle
  TARP;                                   !- Algorithm

OS:SurfaceConvectionAlgorithm:Outside,
  {d8d2315c-4013-4775-b7b5-9f2f925e997a}, !- Handle
  TARP;                                   !- Algorithm

OS:ThermalZone,
  {fc65c424-11e6-4a25-a328-09a5853e617a}, !- Handle
  Attic ZN,                               !- Name
  ,                                       !- Multiplier
  ,                                       !- Ceiling Height {m}
  ,                                       !- Volume {m3}
  ,                                       !- Floor Area {m2}
  ,                                       !- Zone Inside Convection Algorithm
  ,                                       !- Zone Outside Convection Algorithm
  ,                                       !- Zone Conditioning Equipment List Name
  {36980bb2-3953-442f-a2f6-558200b6f641}, !- Zone Air Inlet Port List
  {1782cc3d-a692-41e4-a5b8-2c68d105d161}, !- Zone Air Exhaust Port List
  {c4315cb3-c5da-49ed-82b5-777acf03dd0f}, !- Zone Air Node Name
  {38daef17-83bb-4e5b-916e-57fab9dd6902}, !- Zone Return Air Port List
  ,                                       !- Primary Daylighting Control Name
  ,                                       !- Fraction of Zone Controlled by Primary Daylighting Control
  ,                                       !- Secondary Daylighting Control Name
  ,                                       !- Fraction of Zone Controlled by Secondary Daylighting Control
  ,                                       !- Illuminance Map Name
  ,                                       !- Group Rendering Name
  {671d0150-371a-421d-b7a7-fac35e05bb53}, !- Thermostat Name
  No;                                     !- Use Ideal Air Loads

OS:Node,
  {90c2b974-02f4-45ca-b08d-5c429e2ece0a}, !- Handle
  Attic ZN Zone Air Node,                 !- Name
  {c4315cb3-c5da-49ed-82b5-777acf03dd0f}, !- Inlet Port
  ;                                       !- Outlet Port

OS:Connection,
  {c4315cb3-c5da-49ed-82b5-777acf03dd0f}, !- Handle
  {fc65c424-11e6-4a25-a328-09a5853e617a}, !- Source Object
  11,                                     !- Outlet Port
  {90c2b974-02f4-45ca-b08d-5c429e2ece0a}, !- Target Object
  2;                                      !- Inlet Port

OS:PortList,
  {36980bb2-3953-442f-a2f6-558200b6f641}, !- Handle
  {fc65c424-11e6-4a25-a328-09a5853e617a}; !- HVAC Component

OS:PortList,
  {1782cc3d-a692-41e4-a5b8-2c68d105d161}, !- Handle
  {fc65c424-11e6-4a25-a328-09a5853e617a}; !- HVAC Component

OS:PortList,
  {38daef17-83bb-4e5b-916e-57fab9dd6902}, !- Handle
  {fc65c424-11e6-4a25-a328-09a5853e617a}; !- HVAC Component

OS:Sizing:Zone,
  {5b8fba3e-4422-4c43-8418-942c1a9b63d9}, !- Handle
  {fc65c424-11e6-4a25-a328-09a5853e617a}, !- Zone or ZoneList Name
  SupplyAirTemperature,                   !- Zone Cooling Design Supply Air Temperature Input Method
  14,                                     !- Zone Cooling Design Supply Air Temperature {C}
  11.11,                                  !- Zone Cooling Design Supply Air Temperature Difference {deltaC}
  SupplyAirTemperature,                   !- Zone Heating Design Supply Air Temperature Input Method
  40,                                     !- Zone Heating Design Supply Air Temperature {C}
  11.11,                                  !- Zone Heating Design Supply Air Temperature Difference {deltaC}
  0.0085,                                 !- Zone Cooling Design Supply Air Humidity Ratio {kg-H2O/kg-air}
  0.008,                                  !- Zone Heating Design Supply Air Humidity Ratio {kg-H2O/kg-air}
  ,                                       !- Zone Heating Sizing Factor
  ,                                       !- Zone Cooling Sizing Factor
  DesignDay,                              !- Cooling Design Air Flow Method
  ,                                       !- Cooling Design Air Flow Rate {m3/s}
  ,                                       !- Cooling Minimum Air Flow per Zone Floor Area {m3/s-m2}
  ,                                       !- Cooling Minimum Air Flow {m3/s}
  ,                                       !- Cooling Minimum Air Flow Fraction
  DesignDay,                              !- Heating Design Air Flow Method
  ,                                       !- Heating Design Air Flow Rate {m3/s}
  ,                                       !- Heating Maximum Air Flow per Zone Floor Area {m3/s-m2}
  ,                                       !- Heating Maximum Air Flow {m3/s}
  ,                                       !- Heating Maximum Air Flow Fraction
  No,                                     !- Account for Dedicated Outdoor Air System
  NeutralSupplyAir,                       !- Dedicated Outdoor Air System Control Strategy
  autosize,                               !- Dedicated Outdoor Air Low Setpoint Temperature for Design {C}
  autosize,                               !- Dedicated Outdoor Air High Setpoint Temperature for Design {C}
  Sensible Load Only No Latent Load,      !- Zone Load Sizing Method
  HumidityRatioDifference,                !- Zone Latent Cooling Design Supply Air Humidity Ratio Input Method
  ,                                       !- Zone Dehumidification Design Supply Air Humidity Ratio {kgWater/kgDryAir}
  0.005,                                  !- Zone Cooling Design Supply Air Humidity Ratio Difference {kgWater/kgDryAir}
  HumidityRatioDifference,                !- Zone Latent Heating Design Supply Air Humidity Ratio Input Method
  ,                                       !- Zone Humidification Design Supply Air Humidity Ratio {kgWater/kgDryAir}
  0.005;                                  !- Zone Humidification Design Supply Air Humidity Ratio Difference {kgWater/kgDryAir}

OS:ZoneHVAC:EquipmentList,
  {af9d0b07-1ca7-4c39-9945-47ba16c1b158}, !- Handle
  Attic ZN Zone HVAC Equipment List,      !- Name
  {fc65c424-11e6-4a25-a328-09a5853e617a}; !- Thermal Zone

OS:ThermostatSetpoint:DualSetpoint,
  {671d0150-371a-421d-b7a7-fac35e05bb53}, !- Handle
  Office Attic Thermostat 1;              !- Name

OS:ThermalZone,
  {8d72a3af-80d3-4ca2-95fc-19f25dff0173}, !- Handle
  Core_ZN ZN,                             !- Name
  ,                                       !- Multiplier
  ,                                       !- Ceiling Height {m}
  ,                                       !- Volume {m3}
  ,                                       !- Floor Area {m2}
  ,                                       !- Zone Inside Convection Algorithm
  ,                                       !- Zone Outside Convection Algorithm
  ,                                       !- Zone Conditioning Equipment List Name
  {8193e96e-df50-4d43-bca6-9efe35ed0fb8}, !- Zone Air Inlet Port List
  {f4773a3a-448b-4903-9e19-142296386457}, !- Zone Air Exhaust Port List
  {55366f81-a47d-4e6e-a9a1-5ee492bd0e42}, !- Zone Air Node Name
  {10933c48-edfe-4fea-82b6-c97b664336b3}, !- Zone Return Air Port List
  ,                                       !- Primary Daylighting Control Name
  ,                                       !- Fraction of Zone Controlled by Primary Daylighting Control
  ,                                       !- Secondary Daylighting Control Name
  ,                                       !- Fraction of Zone Controlled by Secondary Daylighting Control
  ,                                       !- Illuminance Map Name
  ,                                       !- Group Rendering Name
  {3c1fcda4-be72-4d6a-a8a1-49faf2f6b209}, !- Thermostat Name
  No;                                     !- Use Ideal Air Loads

OS:Node,
  {60e05d52-0635-4aa6-99b9-a8b8ab0da5ad}, !- Handle
  Core_ZN ZN Zone Air Node,               !- Name
  {55366f81-a47d-4e6e-a9a1-5ee492bd0e42}, !- Inlet Port
  ;                                       !- Outlet Port

OS:Connection,
  {55366f81-a47d-4e6e-a9a1-5ee492bd0e42}, !- Handle
  {8d72a3af-80d3-4ca2-95fc-19f25dff0173}, !- Source Object
  11,                                     !- Outlet Port
  {60e05d52-0635-4aa6-99b9-a8b8ab0da5ad}, !- Target Object
  2;                                      !- Inlet Port

OS:PortList,
  {8193e96e-df50-4d43-bca6-9efe35ed0fb8}, !- Handle
  {8d72a3af-80d3-4ca2-95fc-19f25dff0173}, !- HVAC Component
  {ec1fd6c2-3e5d-48c4-9cb0-8913680f9d09}; !- Port 1

OS:PortList,
  {f4773a3a-448b-4903-9e19-142296386457}, !- Handle
  {8d72a3af-80d3-4ca2-95fc-19f25dff0173}; !- HVAC Component

OS:PortList,
  {10933c48-edfe-4fea-82b6-c97b664336b3}, !- Handle
  {8d72a3af-80d3-4ca2-95fc-19f25dff0173}, !- HVAC Component
  {fdfc137e-89fc-4bd1-a089-e947defdbce7}; !- Port 1

OS:Sizing:Zone,
  {92de003f-8963-41a8-9b08-a615d8b5bd2e}, !- Handle
  {8d72a3af-80d3-4ca2-95fc-19f25dff0173}, !- Zone or ZoneList Name
  SupplyAirTemperature,                   !- Zone Cooling Design Supply Air Temperature Input Method
  12.7777777777778,                       !- Zone Cooling Design Supply Air Temperature {C}
  11.11,                                  !- Zone Cooling Design Supply Air Temperature Difference {deltaC}
  SupplyAirTemperature,                   !- Zone Heating Design Supply Air Temperature Input Method
  50.0000000000001,                       !- Zone Heating Design Supply Air Temperature {C}
  11.11,                                  !- Zone Heating Design Supply Air Temperature Difference {deltaC}
  0.0085,                                 !- Zone Cooling Design Supply Air Humidity Ratio {kg-H2O/kg-air}
  0.008,                                  !- Zone Heating Design Supply Air Humidity Ratio {kg-H2O/kg-air}
  ,                                       !- Zone Heating Sizing Factor
  ,                                       !- Zone Cooling Sizing Factor
  DesignDay,                              !- Cooling Design Air Flow Method
  ,                                       !- Cooling Design Air Flow Rate {m3/s}
  ,                                       !- Cooling Minimum Air Flow per Zone Floor Area {m3/s-m2}
  ,                                       !- Cooling Minimum Air Flow {m3/s}
  ,                                       !- Cooling Minimum Air Flow Fraction
  DesignDay,                              !- Heating Design Air Flow Method
  ,                                       !- Heating Design Air Flow Rate {m3/s}
  ,                                       !- Heating Maximum Air Flow per Zone Floor Area {m3/s-m2}
  ,                                       !- Heating Maximum Air Flow {m3/s}
  ,                                       !- Heating Maximum Air Flow Fraction
  No,                                     !- Account for Dedicated Outdoor Air System
  NeutralSupplyAir,                       !- Dedicated Outdoor Air System Control Strategy
  autosize,                               !- Dedicated Outdoor Air Low Setpoint Temperature for Design {C}
  autosize,                               !- Dedicated Outdoor Air High Setpoint Temperature for Design {C}
  Sensible Load Only No Latent Load,      !- Zone Load Sizing Method
  HumidityRatioDifference,                !- Zone Latent Cooling Design Supply Air Humidity Ratio Input Method
  ,                                       !- Zone Dehumidification Design Supply Air Humidity Ratio {kgWater/kgDryAir}
  0.005,                                  !- Zone Cooling Design Supply Air Humidity Ratio Difference {kgWater/kgDryAir}
  HumidityRatioDifference,                !- Zone Latent Heating Design Supply Air Humidity Ratio Input Method
  ,                                       !- Zone Humidification Design Supply Air Humidity Ratio {kgWater/kgDryAir}
  0.005;                                  !- Zone Humidification Design Supply Air Humidity Ratio Difference {kgWater/kgDryAir}

OS:ZoneHVAC:EquipmentList,
  {253034bc-3f83-4e2e-9c7d-6ba8ec441ab6}, !- Handle
  Core_ZN ZN Zone HVAC Equipment List,    !- Name
  {8d72a3af-80d3-4ca2-95fc-19f25dff0173}, !- Thermal Zone
  ,                                       !- Load Distribution Scheme
  {97d49ae1-9120-4d21-baaa-695b0de2b74f}, !- Zone Equipment 1
  1,                                      !- Zone Equipment Cooling Sequence 1
  1,                                      !- Zone Equipment Heating or No-Load Sequence 1
  ,                                       !- Zone Equipment Sequential Cooling Fraction Schedule Name 1
  ;                                       !- Zone Equipment Sequential Heating Fraction Schedule Name 1

OS:ThermostatSetpoint:DualSetpoint,
  {3c1fcda4-be72-4d6a-a8a1-49faf2f6b209}, !- Handle
  Office WholeBuilding - Sm Office Thermostat 1, !- Name
  {ea4ddb1d-e20b-4ac3-901a-b8936f750dbb}, !- Heating Setpoint Temperature Schedule Name
  {ddbe745a-6dc8-44c2-8916-6ab2a237101a}; !- Cooling Setpoint Temperature Schedule Name

OS:ThermalZone,
  {07b82b86-b01d-4736-9cc7-948b5feb9f29}, !- Handle
  Perimeter_ZN_1 ZN,                      !- Name
  ,                                       !- Multiplier
  ,                                       !- Ceiling Height {m}
  ,                                       !- Volume {m3}
  ,                                       !- Floor Area {m2}
  ,                                       !- Zone Inside Convection Algorithm
  ,                                       !- Zone Outside Convection Algorithm
  ,                                       !- Zone Conditioning Equipment List Name
  {979a07c4-5798-4c64-b909-c7fccce48eef}, !- Zone Air Inlet Port List
  {a41656e0-3b25-4057-82ba-3e86e8d25b4a}, !- Zone Air Exhaust Port List
  {c4344bb4-0ab8-466f-a2e2-cf66b73d83d9}, !- Zone Air Node Name
  {183acd4b-a7ce-4727-a8e6-c3b18dce4434}, !- Zone Return Air Port List
  ,                                       !- Primary Daylighting Control Name
  ,                                       !- Fraction of Zone Controlled by Primary Daylighting Control
  ,                                       !- Secondary Daylighting Control Name
  ,                                       !- Fraction of Zone Controlled by Secondary Daylighting Control
  ,                                       !- Illuminance Map Name
  ,                                       !- Group Rendering Name
  {0ee4fd68-62e1-4118-a8e8-3b4d01934216}, !- Thermostat Name
  No;                                     !- Use Ideal Air Loads

OS:Node,
  {c08d2a57-df15-45d9-ac18-5cff890fcc1f}, !- Handle
  Perimeter_ZN_1 ZN Zone Air Node,        !- Name
  {c4344bb4-0ab8-466f-a2e2-cf66b73d83d9}, !- Inlet Port
  ;                                       !- Outlet Port

OS:Connection,
  {c4344bb4-0ab8-466f-a2e2-cf66b73d83d9}, !- Handle
  {07b82b86-b01d-4736-9cc7-948b5feb9f29}, !- Source Object
  11,                                     !- Outlet Port
  {c08d2a57-df15-45d9-ac18-5cff890fcc1f}, !- Target Object
  2;                                      !- Inlet Port

OS:PortList,
  {979a07c4-5798-4c64-b909-c7fccce48eef}, !- Handle
  {07b82b86-b01d-4736-9cc7-948b5feb9f29}, !- HVAC Component
  {afc52b80-a25f-4108-b69c-f4590080c442}; !- Port 1

OS:PortList,
  {a41656e0-3b25-4057-82ba-3e86e8d25b4a}, !- Handle
  {07b82b86-b01d-4736-9cc7-948b5feb9f29}; !- HVAC Component

OS:PortList,
  {183acd4b-a7ce-4727-a8e6-c3b18dce4434}, !- Handle
  {07b82b86-b01d-4736-9cc7-948b5feb9f29}, !- HVAC Component
  {3200e27b-ea61-4732-981c-ae0192746110}; !- Port 1

OS:Sizing:Zone,
  {83ed2564-fda8-41e4-894d-5771bc01a7ee}, !- Handle
  {07b82b86-b01d-4736-9cc7-948b5feb9f29}, !- Zone or ZoneList Name
  SupplyAirTemperature,                   !- Zone Cooling Design Supply Air Temperature Input Method
  12.7777777777778,                       !- Zone Cooling Design Supply Air Temperature {C}
  11.11,                                  !- Zone Cooling Design Supply Air Temperature Difference {deltaC}
  SupplyAirTemperature,                   !- Zone Heating Design Supply Air Temperature Input Method
  50.0000000000001,                       !- Zone Heating Design Supply Air Temperature {C}
  11.11,                                  !- Zone Heating Design Supply Air Temperature Difference {deltaC}
  0.0085,                                 !- Zone Cooling Design Supply Air Humidity Ratio {kg-H2O/kg-air}
  0.008,                                  !- Zone Heating Design Supply Air Humidity Ratio {kg-H2O/kg-air}
  ,                                       !- Zone Heating Sizing Factor
  ,                                       !- Zone Cooling Sizing Factor
  DesignDay,                              !- Cooling Design Air Flow Method
  ,                                       !- Cooling Design Air Flow Rate {m3/s}
  ,                                       !- Cooling Minimum Air Flow per Zone Floor Area {m3/s-m2}
  ,                                       !- Cooling Minimum Air Flow {m3/s}
  ,                                       !- Cooling Minimum Air Flow Fraction
  DesignDay,                              !- Heating Design Air Flow Method
  ,                                       !- Heating Design Air Flow Rate {m3/s}
  ,                                       !- Heating Maximum Air Flow per Zone Floor Area {m3/s-m2}
  ,                                       !- Heating Maximum Air Flow {m3/s}
  ,                                       !- Heating Maximum Air Flow Fraction
  No,                                     !- Account for Dedicated Outdoor Air System
  NeutralSupplyAir,                       !- Dedicated Outdoor Air System Control Strategy
  autosize,                               !- Dedicated Outdoor Air Low Setpoint Temperature for Design {C}
  autosize,                               !- Dedicated Outdoor Air High Setpoint Temperature for Design {C}
  Sensible Load Only No Latent Load,      !- Zone Load Sizing Method
  HumidityRatioDifference,                !- Zone Latent Cooling Design Supply Air Humidity Ratio Input Method
  ,                                       !- Zone Dehumidification Design Supply Air Humidity Ratio {kgWater/kgDryAir}
  0.005,                                  !- Zone Cooling Design Supply Air Humidity Ratio Difference {kgWater/kgDryAir}
  HumidityRatioDifference,                !- Zone Latent Heating Design Supply Air Humidity Ratio Input Method
  ,                                       !- Zone Humidification Design Supply Air Humidity Ratio {kgWater/kgDryAir}
  0.005;                                  !- Zone Humidification Design Supply Air Humidity Ratio Difference {kgWater/kgDryAir}

OS:ZoneHVAC:EquipmentList,
  {70043e8d-4d98-4e19-bffd-178fe8676e33}, !- Handle
  Perimeter_ZN_1 ZN Zone HVAC Equipment List, !- Name
  {07b82b86-b01d-4736-9cc7-948b5feb9f29}, !- Thermal Zone
  ,                                       !- Load Distribution Scheme
  {303a9e78-7471-41b9-ae42-41be9516658f}, !- Zone Equipment 1
  1,                                      !- Zone Equipment Cooling Sequence 1
  1,                                      !- Zone Equipment Heating or No-Load Sequence 1
  ,                                       !- Zone Equipment Sequential Cooling Fraction Schedule Name 1
  ;                                       !- Zone Equipment Sequential Heating Fraction Schedule Name 1

OS:ThermostatSetpoint:DualSetpoint,
  {0ee4fd68-62e1-4118-a8e8-3b4d01934216}, !- Handle
  Office WholeBuilding - Sm Office Thermostat 2, !- Name
  {ea4ddb1d-e20b-4ac3-901a-b8936f750dbb}, !- Heating Setpoint Temperature Schedule Name
  {ddbe745a-6dc8-44c2-8916-6ab2a237101a}; !- Cooling Setpoint Temperature Schedule Name

OS:ThermalZone,
  {03966370-52ef-4992-9d55-00a0e565e150}, !- Handle
  Perimeter_ZN_2 ZN,                      !- Name
  ,                                       !- Multiplier
  ,                                       !- Ceiling Height {m}
  ,                                       !- Volume {m3}
  ,                                       !- Floor Area {m2}
  ,                                       !- Zone Inside Convection Algorithm
  ,                                       !- Zone Outside Convection Algorithm
  ,                                       !- Zone Conditioning Equipment List Name
  {b83f091a-7b4c-4281-8169-ad0ad0cb0a2c}, !- Zone Air Inlet Port List
  {fb294e9a-8483-4b5b-a61a-2eb2087d9dab}, !- Zone Air Exhaust Port List
  {8553c2f5-a4e7-4109-8681-1e61ef94a316}, !- Zone Air Node Name
  {c170e62e-8d9a-4745-b790-9145598d6ff7}, !- Zone Return Air Port List
  ,                                       !- Primary Daylighting Control Name
  ,                                       !- Fraction of Zone Controlled by Primary Daylighting Control
  ,                                       !- Secondary Daylighting Control Name
  ,                                       !- Fraction of Zone Controlled by Secondary Daylighting Control
  ,                                       !- Illuminance Map Name
  ,                                       !- Group Rendering Name
  {b700a5ef-2e54-437a-af26-7d1eea896246}, !- Thermostat Name
  No;                                     !- Use Ideal Air Loads

OS:Node,
  {80090564-3ea7-4986-ad71-dceda1a8e82b}, !- Handle
  Perimeter_ZN_2 ZN Zone Air Node,        !- Name
  {8553c2f5-a4e7-4109-8681-1e61ef94a316}, !- Inlet Port
  ;                                       !- Outlet Port

OS:Connection,
  {8553c2f5-a4e7-4109-8681-1e61ef94a316}, !- Handle
  {03966370-52ef-4992-9d55-00a0e565e150}, !- Source Object
  11,                                     !- Outlet Port
  {80090564-3ea7-4986-ad71-dceda1a8e82b}, !- Target Object
  2;                                      !- Inlet Port

OS:PortList,
  {b83f091a-7b4c-4281-8169-ad0ad0cb0a2c}, !- Handle
  {03966370-52ef-4992-9d55-00a0e565e150}, !- HVAC Component
  {bb564721-802d-454b-ae48-26b03977460f}; !- Port 1

OS:PortList,
  {fb294e9a-8483-4b5b-a61a-2eb2087d9dab}, !- Handle
  {03966370-52ef-4992-9d55-00a0e565e150}; !- HVAC Component

OS:PortList,
  {c170e62e-8d9a-4745-b790-9145598d6ff7}, !- Handle
  {03966370-52ef-4992-9d55-00a0e565e150}, !- HVAC Component
  {e915f543-ae4a-4130-9ad0-6871707dd637}; !- Port 1

OS:Sizing:Zone,
  {da33a2bf-5ca4-4fd6-aebb-4b4af03f15ed}, !- Handle
  {03966370-52ef-4992-9d55-00a0e565e150}, !- Zone or ZoneList Name
  SupplyAirTemperature,                   !- Zone Cooling Design Supply Air Temperature Input Method
  12.7777777777778,                       !- Zone Cooling Design Supply Air Temperature {C}
  11.11,                                  !- Zone Cooling Design Supply Air Temperature Difference {deltaC}
  SupplyAirTemperature,                   !- Zone Heating Design Supply Air Temperature Input Method
  50.0000000000001,                       !- Zone Heating Design Supply Air Temperature {C}
  11.11,                                  !- Zone Heating Design Supply Air Temperature Difference {deltaC}
  0.0085,                                 !- Zone Cooling Design Supply Air Humidity Ratio {kg-H2O/kg-air}
  0.008,                                  !- Zone Heating Design Supply Air Humidity Ratio {kg-H2O/kg-air}
  ,                                       !- Zone Heating Sizing Factor
  ,                                       !- Zone Cooling Sizing Factor
  DesignDay,                              !- Cooling Design Air Flow Method
  ,                                       !- Cooling Design Air Flow Rate {m3/s}
  ,                                       !- Cooling Minimum Air Flow per Zone Floor Area {m3/s-m2}
  ,                                       !- Cooling Minimum Air Flow {m3/s}
  ,                                       !- Cooling Minimum Air Flow Fraction
  DesignDay,                              !- Heating Design Air Flow Method
  ,                                       !- Heating Design Air Flow Rate {m3/s}
  ,                                       !- Heating Maximum Air Flow per Zone Floor Area {m3/s-m2}
  ,                                       !- Heating Maximum Air Flow {m3/s}
  ,                                       !- Heating Maximum Air Flow Fraction
  No,                                     !- Account for Dedicated Outdoor Air System
  NeutralSupplyAir,                       !- Dedicated Outdoor Air System Control Strategy
  autosize,                               !- Dedicated Outdoor Air Low Setpoint Temperature for Design {C}
  autosize,                               !- Dedicated Outdoor Air High Setpoint Temperature for Design {C}
  Sensible Load Only No Latent Load,      !- Zone Load Sizing Method
  HumidityRatioDifference,                !- Zone Latent Cooling Design Supply Air Humidity Ratio Input Method
  ,                                       !- Zone Dehumidification Design Supply Air Humidity Ratio {kgWater/kgDryAir}
  0.005,                                  !- Zone Cooling Design Supply Air Humidity Ratio Difference {kgWater/kgDryAir}
  HumidityRatioDifference,                !- Zone Latent Heating Design Supply Air Humidity Ratio Input Method
  ,                                       !- Zone Humidification Design Supply Air Humidity Ratio {kgWater/kgDryAir}
  0.005;                                  !- Zone Humidification Design Supply Air Humidity Ratio Difference {kgWater/kgDryAir}

OS:ZoneHVAC:EquipmentList,
  {47444ade-bd02-462b-b122-7174916d03ea}, !- Handle
  Perimeter_ZN_2 ZN Zone HVAC Equipment List, !- Name
  {03966370-52ef-4992-9d55-00a0e565e150}, !- Thermal Zone
  ,                                       !- Load Distribution Scheme
  {b4be87ec-ad2d-400e-bd15-5f158c6d7aea}, !- Zone Equipment 1
  1,                                      !- Zone Equipment Cooling Sequence 1
  1,                                      !- Zone Equipment Heating or No-Load Sequence 1
  ,                                       !- Zone Equipment Sequential Cooling Fraction Schedule Name 1
  ;                                       !- Zone Equipment Sequential Heating Fraction Schedule Name 1

OS:ThermostatSetpoint:DualSetpoint,
  {b700a5ef-2e54-437a-af26-7d1eea896246}, !- Handle
  Office WholeBuilding - Sm Office Thermostat 3, !- Name
  {ea4ddb1d-e20b-4ac3-901a-b8936f750dbb}, !- Heating Setpoint Temperature Schedule Name
  {ddbe745a-6dc8-44c2-8916-6ab2a237101a}; !- Cooling Setpoint Temperature Schedule Name

OS:ThermalZone,
  {ec2d7400-150c-4e2f-8369-9eadd7de3fff}, !- Handle
  Perimeter_ZN_3 ZN,                      !- Name
  ,                                       !- Multiplier
  ,                                       !- Ceiling Height {m}
  ,                                       !- Volume {m3}
  ,                                       !- Floor Area {m2}
  ,                                       !- Zone Inside Convection Algorithm
  ,                                       !- Zone Outside Convection Algorithm
  ,                                       !- Zone Conditioning Equipment List Name
  {20a30e97-f526-4e4a-8cb2-c6e170415183}, !- Zone Air Inlet Port List
  {62331f01-327c-4eac-9fb8-038d83be37db}, !- Zone Air Exhaust Port List
  {18a641d0-dec1-4154-97fc-23f3f61444af}, !- Zone Air Node Name
  {7f58170c-5273-4880-b80f-f57e22319f6f}, !- Zone Return Air Port List
  ,                                       !- Primary Daylighting Control Name
  ,                                       !- Fraction of Zone Controlled by Primary Daylighting Control
  ,                                       !- Secondary Daylighting Control Name
  ,                                       !- Fraction of Zone Controlled by Secondary Daylighting Control
  ,                                       !- Illuminance Map Name
  ,                                       !- Group Rendering Name
  {8004b8d5-db0c-4e02-831f-a34ad40e0152}, !- Thermostat Name
  No;                                     !- Use Ideal Air Loads

OS:Node,
  {aa361ad9-e572-444e-89f9-464100210346}, !- Handle
  Perimeter_ZN_3 ZN Zone Air Node,        !- Name
  {18a641d0-dec1-4154-97fc-23f3f61444af}, !- Inlet Port
  ;                                       !- Outlet Port

OS:Connection,
  {18a641d0-dec1-4154-97fc-23f3f61444af}, !- Handle
  {ec2d7400-150c-4e2f-8369-9eadd7de3fff}, !- Source Object
  11,                                     !- Outlet Port
  {aa361ad9-e572-444e-89f9-464100210346}, !- Target Object
  2;                                      !- Inlet Port

OS:PortList,
  {20a30e97-f526-4e4a-8cb2-c6e170415183}, !- Handle
  {ec2d7400-150c-4e2f-8369-9eadd7de3fff}, !- HVAC Component
  {dd08a197-57e0-4cd1-85a0-6bf0db1455b8}; !- Port 1

OS:PortList,
  {62331f01-327c-4eac-9fb8-038d83be37db}, !- Handle
  {ec2d7400-150c-4e2f-8369-9eadd7de3fff}; !- HVAC Component

OS:PortList,
  {7f58170c-5273-4880-b80f-f57e22319f6f}, !- Handle
  {ec2d7400-150c-4e2f-8369-9eadd7de3fff}, !- HVAC Component
  {974d0dd2-659e-40b6-b3c6-512016470282}; !- Port 1

OS:Sizing:Zone,
  {d9b53fd6-920b-49a0-949b-631e86695e41}, !- Handle
  {ec2d7400-150c-4e2f-8369-9eadd7de3fff}, !- Zone or ZoneList Name
  SupplyAirTemperature,                   !- Zone Cooling Design Supply Air Temperature Input Method
  12.7777777777778,                       !- Zone Cooling Design Supply Air Temperature {C}
  11.11,                                  !- Zone Cooling Design Supply Air Temperature Difference {deltaC}
  SupplyAirTemperature,                   !- Zone Heating Design Supply Air Temperature Input Method
  50.0000000000001,                       !- Zone Heating Design Supply Air Temperature {C}
  11.11,                                  !- Zone Heating Design Supply Air Temperature Difference {deltaC}
  0.0085,                                 !- Zone Cooling Design Supply Air Humidity Ratio {kg-H2O/kg-air}
  0.008,                                  !- Zone Heating Design Supply Air Humidity Ratio {kg-H2O/kg-air}
  ,                                       !- Zone Heating Sizing Factor
  ,                                       !- Zone Cooling Sizing Factor
  DesignDay,                              !- Cooling Design Air Flow Method
  ,                                       !- Cooling Design Air Flow Rate {m3/s}
  ,                                       !- Cooling Minimum Air Flow per Zone Floor Area {m3/s-m2}
  ,                                       !- Cooling Minimum Air Flow {m3/s}
  ,                                       !- Cooling Minimum Air Flow Fraction
  DesignDay,                              !- Heating Design Air Flow Method
  ,                                       !- Heating Design Air Flow Rate {m3/s}
  ,                                       !- Heating Maximum Air Flow per Zone Floor Area {m3/s-m2}
  ,                                       !- Heating Maximum Air Flow {m3/s}
  ,                                       !- Heating Maximum Air Flow Fraction
  No,                                     !- Account for Dedicated Outdoor Air System
  NeutralSupplyAir,                       !- Dedicated Outdoor Air System Control Strategy
  autosize,                               !- Dedicated Outdoor Air Low Setpoint Temperature for Design {C}
  autosize,                               !- Dedicated Outdoor Air High Setpoint Temperature for Design {C}
  Sensible Load Only No Latent Load,      !- Zone Load Sizing Method
  HumidityRatioDifference,                !- Zone Latent Cooling Design Supply Air Humidity Ratio Input Method
  ,                                       !- Zone Dehumidification Design Supply Air Humidity Ratio {kgWater/kgDryAir}
  0.005,                                  !- Zone Cooling Design Supply Air Humidity Ratio Difference {kgWater/kgDryAir}
  HumidityRatioDifference,                !- Zone Latent Heating Design Supply Air Humidity Ratio Input Method
  ,                                       !- Zone Humidification Design Supply Air Humidity Ratio {kgWater/kgDryAir}
  0.005;                                  !- Zone Humidification Design Supply Air Humidity Ratio Difference {kgWater/kgDryAir}

OS:ZoneHVAC:EquipmentList,
  {1e2637fa-7f8e-42f5-98d2-12d4ab851f59}, !- Handle
  Perimeter_ZN_3 ZN Zone HVAC Equipment List, !- Name
  {ec2d7400-150c-4e2f-8369-9eadd7de3fff}, !- Thermal Zone
  ,                                       !- Load Distribution Scheme
  {00a6b4d2-b71c-4646-89df-3dcf8144c474}, !- Zone Equipment 1
  1,                                      !- Zone Equipment Cooling Sequence 1
  1,                                      !- Zone Equipment Heating or No-Load Sequence 1
  ,                                       !- Zone Equipment Sequential Cooling Fraction Schedule Name 1
  ;                                       !- Zone Equipment Sequential Heating Fraction Schedule Name 1

OS:ThermostatSetpoint:DualSetpoint,
  {8004b8d5-db0c-4e02-831f-a34ad40e0152}, !- Handle
  Office WholeBuilding - Sm Office Thermostat 4, !- Name
  {ea4ddb1d-e20b-4ac3-901a-b8936f750dbb}, !- Heating Setpoint Temperature Schedule Name
  {ddbe745a-6dc8-44c2-8916-6ab2a237101a}; !- Cooling Setpoint Temperature Schedule Name

OS:ThermalZone,
  {fcbbe47a-e7d7-4116-bddc-70c1835736e2}, !- Handle
  Perimeter_ZN_4 ZN,                      !- Name
  ,                                       !- Multiplier
  ,                                       !- Ceiling Height {m}
  ,                                       !- Volume {m3}
  ,                                       !- Floor Area {m2}
  ,                                       !- Zone Inside Convection Algorithm
  ,                                       !- Zone Outside Convection Algorithm
  ,                                       !- Zone Conditioning Equipment List Name
  {21b79877-dbfe-409f-8ea3-31d98140dfca}, !- Zone Air Inlet Port List
  {2a80aa40-013d-4496-a1bb-a65ec889d207}, !- Zone Air Exhaust Port List
  {bce765df-fc0a-4d11-b84f-7ffcb8cdca17}, !- Zone Air Node Name
  {f9aa14cc-afa5-434b-bbf2-817a6ba8055f}, !- Zone Return Air Port List
  ,                                       !- Primary Daylighting Control Name
  ,                                       !- Fraction of Zone Controlled by Primary Daylighting Control
  ,                                       !- Secondary Daylighting Control Name
  ,                                       !- Fraction of Zone Controlled by Secondary Daylighting Control
  ,                                       !- Illuminance Map Name
  ,                                       !- Group Rendering Name
  {4d752de8-b3ca-4d67-80de-08ce586dabc5}, !- Thermostat Name
  No;                                     !- Use Ideal Air Loads

OS:Node,
  {fe6b384a-380b-41f8-bd46-a5ab2ca18b77}, !- Handle
  Perimeter_ZN_4 ZN Zone Air Node,        !- Name
  {bce765df-fc0a-4d11-b84f-7ffcb8cdca17}, !- Inlet Port
  ;                                       !- Outlet Port

OS:Connection,
  {bce765df-fc0a-4d11-b84f-7ffcb8cdca17}, !- Handle
  {fcbbe47a-e7d7-4116-bddc-70c1835736e2}, !- Source Object
  11,                                     !- Outlet Port
  {fe6b384a-380b-41f8-bd46-a5ab2ca18b77}, !- Target Object
  2;                                      !- Inlet Port

OS:PortList,
  {21b79877-dbfe-409f-8ea3-31d98140dfca}, !- Handle
  {fcbbe47a-e7d7-4116-bddc-70c1835736e2}, !- HVAC Component
  {cca57ffe-cd85-45d3-a271-b332769c07ce}; !- Port 1

OS:PortList,
  {2a80aa40-013d-4496-a1bb-a65ec889d207}, !- Handle
  {fcbbe47a-e7d7-4116-bddc-70c1835736e2}; !- HVAC Component

OS:PortList,
  {f9aa14cc-afa5-434b-bbf2-817a6ba8055f}, !- Handle
  {fcbbe47a-e7d7-4116-bddc-70c1835736e2}, !- HVAC Component
  {28d14ed7-c6a2-451a-a694-8ca9e89e2a05}; !- Port 1

OS:Sizing:Zone,
  {4761aa39-4a76-4f49-8e47-415db1340ab2}, !- Handle
  {fcbbe47a-e7d7-4116-bddc-70c1835736e2}, !- Zone or ZoneList Name
  SupplyAirTemperature,                   !- Zone Cooling Design Supply Air Temperature Input Method
  12.7777777777778,                       !- Zone Cooling Design Supply Air Temperature {C}
  11.11,                                  !- Zone Cooling Design Supply Air Temperature Difference {deltaC}
  SupplyAirTemperature,                   !- Zone Heating Design Supply Air Temperature Input Method
  50.0000000000001,                       !- Zone Heating Design Supply Air Temperature {C}
  11.11,                                  !- Zone Heating Design Supply Air Temperature Difference {deltaC}
  0.0085,                                 !- Zone Cooling Design Supply Air Humidity Ratio {kg-H2O/kg-air}
  0.008,                                  !- Zone Heating Design Supply Air Humidity Ratio {kg-H2O/kg-air}
  ,                                       !- Zone Heating Sizing Factor
  ,                                       !- Zone Cooling Sizing Factor
  DesignDay,                              !- Cooling Design Air Flow Method
  ,                                       !- Cooling Design Air Flow Rate {m3/s}
  ,                                       !- Cooling Minimum Air Flow per Zone Floor Area {m3/s-m2}
  ,                                       !- Cooling Minimum Air Flow {m3/s}
  ,                                       !- Cooling Minimum Air Flow Fraction
  DesignDay,                              !- Heating Design Air Flow Method
  ,                                       !- Heating Design Air Flow Rate {m3/s}
  ,                                       !- Heating Maximum Air Flow per Zone Floor Area {m3/s-m2}
  ,                                       !- Heating Maximum Air Flow {m3/s}
  ,                                       !- Heating Maximum Air Flow Fraction
  No,                                     !- Account for Dedicated Outdoor Air System
  NeutralSupplyAir,                       !- Dedicated Outdoor Air System Control Strategy
  autosize,                               !- Dedicated Outdoor Air Low Setpoint Temperature for Design {C}
  autosize,                               !- Dedicated Outdoor Air High Setpoint Temperature for Design {C}
  Sensible Load Only No Latent Load,      !- Zone Load Sizing Method
  HumidityRatioDifference,                !- Zone Latent Cooling Design Supply Air Humidity Ratio Input Method
  ,                                       !- Zone Dehumidification Design Supply Air Humidity Ratio {kgWater/kgDryAir}
  0.005,                                  !- Zone Cooling Design Supply Air Humidity Ratio Difference {kgWater/kgDryAir}
  HumidityRatioDifference,                !- Zone Latent Heating Design Supply Air Humidity Ratio Input Method
  ,                                       !- Zone Humidification Design Supply Air Humidity Ratio {kgWater/kgDryAir}
  0.005;                                  !- Zone Humidification Design Supply Air Humidity Ratio Difference {kgWater/kgDryAir}

OS:ZoneHVAC:EquipmentList,
  {4f2da796-584f-4101-ba08-9ee025d6882f}, !- Handle
  Perimeter_ZN_4 ZN Zone HVAC Equipment List, !- Name
  {fcbbe47a-e7d7-4116-bddc-70c1835736e2}, !- Thermal Zone
  ,                                       !- Load Distribution Scheme
  {82815cfb-2342-4d3b-8294-e53411eb3b0f}, !- Zone Equipment 1
  1,                                      !- Zone Equipment Cooling Sequence 1
  1,                                      !- Zone Equipment Heating or No-Load Sequence 1
  ,                                       !- Zone Equipment Sequential Cooling Fraction Schedule Name 1
  ;                                       !- Zone Equipment Sequential Heating Fraction Schedule Name 1

OS:ThermostatSetpoint:DualSetpoint,
  {4d752de8-b3ca-4d67-80de-08ce586dabc5}, !- Handle
  Office WholeBuilding - Sm Office Thermostat 5, !- Name
  {ea4ddb1d-e20b-4ac3-901a-b8936f750dbb}, !- Heating Setpoint Temperature Schedule Name
  {ddbe745a-6dc8-44c2-8916-6ab2a237101a}; !- Cooling Setpoint Temperature Schedule Name

OS:Schedule:Ruleset,
  {ef516c74-ddd8-4a4f-a263-d071c7f1a4a1}, !- Handle
  OfficeSmall HVACOperationSchd,          !- Name
  {b85a8432-9310-455a-ba1b-f16db8ce62c2}, !- Schedule Type Limits Name
  {ad16d8ce-6360-4e07-b905-96fedbb9972e}, !- Default Day Schedule Name
  {06a51d0b-a1e9-46e7-a702-3dbf2b695a6c}, !- Summer Design Day Schedule Name
  {fa41f7ba-bd2c-4770-8539-b51e6e90ebac}; !- Winter Design Day Schedule Name

OS:Schedule:Day,
  {ad16d8ce-6360-4e07-b905-96fedbb9972e}, !- Handle
  OfficeSmall HVACOperationSchd Default,  !- Name
  {b85a8432-9310-455a-ba1b-f16db8ce62c2}, !- Schedule Type Limits Name
  No,                                     !- Interpolate to Timestep
  24,                                     !- Hour 1
  0,                                      !- Minute 1
  0;                                      !- Value Until Time 1

OS:Schedule:Day,
  {fa41f7ba-bd2c-4770-8539-b51e6e90ebac}, !- Handle
  OfficeSmall HVACOperationSchd Winter Design Day, !- Name
  {b85a8432-9310-455a-ba1b-f16db8ce62c2}, !- Schedule Type Limits Name
  No,                                     !- Interpolate to Timestep
  24,                                     !- Hour 1
  0,                                      !- Minute 1
  0;                                      !- Value Until Time 1

OS:Schedule:Day,
  {06a51d0b-a1e9-46e7-a702-3dbf2b695a6c}, !- Handle
  OfficeSmall HVACOperationSchd Summer Design Day, !- Name
  {b85a8432-9310-455a-ba1b-f16db8ce62c2}, !- Schedule Type Limits Name
  No,                                     !- Interpolate to Timestep
  6,                                      !- Hour 1
  0,                                      !- Minute 1
  0,                                      !- Value Until Time 1
  19,                                     !- Hour 2
  0,                                      !- Minute 2
  1,                                      !- Value Until Time 2
  24,                                     !- Hour 3
  0,                                      !- Minute 3
  0;                                      !- Value Until Time 3

OS:Schedule:Rule,
  {3b44ead0-4643-4111-871c-c59b2f29b47f}, !- Handle
  Schedule Rule 13,                       !- Name
  {ef516c74-ddd8-4a4f-a263-d071c7f1a4a1}, !- Schedule Ruleset Name
  0,                                      !- Rule Order
  {fcfdac97-a358-49e2-bcb4-e6b2a58f2a5e}, !- Day Schedule Name
  ,                                       !- Apply Sunday
  Yes,                                    !- Apply Monday
  Yes,                                    !- Apply Tuesday
  Yes,                                    !- Apply Wednesday
  Yes,                                    !- Apply Thursday
  Yes,                                    !- Apply Friday
  ,                                       !- Apply Saturday
  DateRange,                              !- Date Specification Type
  1,                                      !- Start Month
  1,                                      !- Start Day
  12,                                     !- End Month
  31;                                     !- End Day

OS:Schedule:Day,
  {fcfdac97-a358-49e2-bcb4-e6b2a58f2a5e}, !- Handle
  OfficeSmall HVACOperationSchd SmrDsn|Wkdy Day, !- Name
  {b85a8432-9310-455a-ba1b-f16db8ce62c2}, !- Schedule Type Limits Name
  No,                                     !- Interpolate to Timestep
  6,                                      !- Hour 1
  0,                                      !- Minute 1
  0,                                      !- Value Until Time 1
  19,                                     !- Hour 2
  0,                                      !- Minute 2
  1,                                      !- Value Until Time 2
  24,                                     !- Hour 3
  0,                                      !- Minute 3
  0;                                      !- Value Until Time 3

OS:Schedule:Day,
  {9a9b5371-4f17-45e0-8e4b-9025ecaa6c33}, !- Handle
  OfficeSmall MinOA_Sched Default,        !- Name
  {20443455-85f0-42a9-af6a-4f24cec293de}, !- Schedule Type Limits Name
  No,                                     !- Interpolate to Timestep
  24,                                     !- Hour 1
  0,                                      !- Minute 1
  1;                                      !- Value Until Time 1

OS:Schedule:Day,
  {a1182adc-4a96-4aa8-9c0b-4cb01ff4ec47}, !- Handle
  OfficeSmall MinOA_Sched Winter Design Day, !- Name
  {20443455-85f0-42a9-af6a-4f24cec293de}, !- Schedule Type Limits Name
  No,                                     !- Interpolate to Timestep
  24,                                     !- Hour 1
  0,                                      !- Minute 1
  1;                                      !- Value Until Time 1

OS:Schedule:Day,
  {f8072ceb-c2ff-45e7-9532-5fad94e0f786}, !- Handle
  OfficeSmall MinOA_Sched Summer Design Day, !- Name
  {20443455-85f0-42a9-af6a-4f24cec293de}, !- Schedule Type Limits Name
  No,                                     !- Interpolate to Timestep
  24,                                     !- Hour 1
  0,                                      !- Minute 1
  1;                                      !- Value Until Time 1

OS:AirLoopHVAC,
  {4385d6c1-6f59-4746-ae9a-9808a16fe127}, !- Handle
  Perimeter_ZN_1 ZN PSZ-AC-2,             !- Name
  ,                                       !- Controller List Name
  {ef516c74-ddd8-4a4f-a263-d071c7f1a4a1}, !- Availability Schedule
  {27886901-587c-4c7b-8e66-60b160516361}, !- Availability Manager List Name
  autosize,                               !- Design Supply Air Flow Rate {m3/s}
  1,                                      !- Design Return Air Flow Fraction of Supply Air Flow
  ,                                       !- Branch List Name
  ,                                       !- Connector List Name
  {16a4dbd5-b066-48ca-ba85-c75b8b6b2ed5}, !- Supply Side Inlet Node Name
  {4bc85940-4e40-4c2a-beb9-47b1726e087d}, !- Demand Side Outlet Node Name
  {5accea19-3e5a-47ea-8749-eb950153b76d}, !- Demand Side Inlet Node A
  {b2e7f0c3-7e4d-4f78-b43d-c3e91f3de49e}, !- Supply Side Outlet Node A
  ,                                       !- Demand Side Inlet Node B
  ,                                       !- Supply Side Outlet Node B
  ,                                       !- Return Air Bypass Flow Temperature Setpoint Schedule Name
  {30127201-5692-48ba-8ade-0a303fcdc695}, !- Demand Mixer Name
  {985f4404-75d8-4aba-a3fb-3623ed49dad1}, !- Demand Splitter A Name
  ,                                       !- Demand Splitter B Name
  ;                                       !- Supply Splitter Name

OS:Node,
  {377a2896-fa19-48a0-945c-d8227390ba1a}, !- Handle
  Perimeter_ZN_1 ZN PSZ-AC-2 Supply Inlet Node, !- Name
  {16a4dbd5-b066-48ca-ba85-c75b8b6b2ed5}, !- Inlet Port
  {11aca83f-31ca-46c6-9801-8383cd1cf945}; !- Outlet Port

OS:Node,
  {1872166a-7646-4a70-b72f-8da020f861b0}, !- Handle
  Perimeter_ZN_1 ZN PSZ-AC-2 Supply Outlet Node, !- Name
  {6223ac8b-2598-4041-83f5-9871862524ad}, !- Inlet Port
  {b2e7f0c3-7e4d-4f78-b43d-c3e91f3de49e}; !- Outlet Port

OS:Connection,
  {16a4dbd5-b066-48ca-ba85-c75b8b6b2ed5}, !- Handle
  {4385d6c1-6f59-4746-ae9a-9808a16fe127}, !- Source Object
  9,                                      !- Outlet Port
  {377a2896-fa19-48a0-945c-d8227390ba1a}, !- Target Object
  2;                                      !- Inlet Port

OS:Connection,
  {b2e7f0c3-7e4d-4f78-b43d-c3e91f3de49e}, !- Handle
  {1872166a-7646-4a70-b72f-8da020f861b0}, !- Source Object
  3,                                      !- Outlet Port
  {4385d6c1-6f59-4746-ae9a-9808a16fe127}, !- Target Object
  12;                                     !- Inlet Port

OS:Node,
  {03a94321-5d39-4c30-8d52-4f12e33da46e}, !- Handle
  Perimeter_ZN_1 ZN PSZ-AC-2 Demand Inlet Node, !- Name
  {5accea19-3e5a-47ea-8749-eb950153b76d}, !- Inlet Port
  {532945a6-b02b-4b18-a1be-c64298664fdf}; !- Outlet Port

OS:Node,
  {7827f0c0-1263-44ae-b47c-b6d25636fdc2}, !- Handle
  Perimeter_ZN_1 ZN PSZ-AC-2 Demand Outlet Node, !- Name
  {cb91c369-b325-4317-b367-21b8b59db1b2}, !- Inlet Port
  {4bc85940-4e40-4c2a-beb9-47b1726e087d}; !- Outlet Port

OS:Node,
  {9a7c039d-c247-4ae5-b741-33658f3867fd}, !- Handle
  Perimeter_ZN_1 ZN PSZ-AC-2 Diffuser Outlet Air Node, !- Name
  {302a0d08-b453-4796-b4e1-33312c79c50e}, !- Inlet Port
  {afc52b80-a25f-4108-b69c-f4590080c442}; !- Outlet Port

OS:Connection,
  {5accea19-3e5a-47ea-8749-eb950153b76d}, !- Handle
  {4385d6c1-6f59-4746-ae9a-9808a16fe127}, !- Source Object
  11,                                     !- Outlet Port
  {03a94321-5d39-4c30-8d52-4f12e33da46e}, !- Target Object
  2;                                      !- Inlet Port

OS:Connection,
  {4bc85940-4e40-4c2a-beb9-47b1726e087d}, !- Handle
  {7827f0c0-1263-44ae-b47c-b6d25636fdc2}, !- Source Object
  3,                                      !- Outlet Port
  {4385d6c1-6f59-4746-ae9a-9808a16fe127}, !- Target Object
  10;                                     !- Inlet Port

OS:AirLoopHVAC:ZoneSplitter,
  {985f4404-75d8-4aba-a3fb-3623ed49dad1}, !- Handle
  Air Loop HVAC Zone Splitter 1,          !- Name
  {532945a6-b02b-4b18-a1be-c64298664fdf}, !- Inlet Node Name
  {3d18f1f2-3d94-4da9-a24c-97a5a3ed554c}; !- Outlet Node Name 1

OS:AirLoopHVAC:ZoneMixer,
  {30127201-5692-48ba-8ade-0a303fcdc695}, !- Handle
  Air Loop HVAC Zone Mixer 1,             !- Name
  {cb91c369-b325-4317-b367-21b8b59db1b2}, !- Outlet Node Name
  {72f3f7c3-fc6b-4a59-937c-4971630a0850}; !- Inlet Node Name 1

OS:Connection,
  {532945a6-b02b-4b18-a1be-c64298664fdf}, !- Handle
  {03a94321-5d39-4c30-8d52-4f12e33da46e}, !- Source Object
  3,                                      !- Outlet Port
  {985f4404-75d8-4aba-a3fb-3623ed49dad1}, !- Target Object
  2;                                      !- Inlet Port

OS:Connection,
  {cb91c369-b325-4317-b367-21b8b59db1b2}, !- Handle
  {30127201-5692-48ba-8ade-0a303fcdc695}, !- Source Object
  2,                                      !- Outlet Port
  {7827f0c0-1263-44ae-b47c-b6d25636fdc2}, !- Target Object
  2;                                      !- Inlet Port

OS:Sizing:System,
  {dcf6dfaa-8ac7-4336-96bb-cf6ad92f518f}, !- Handle
  {4385d6c1-6f59-4746-ae9a-9808a16fe127}, !- AirLoop Name
  Sensible,                               !- Type of Load to Size On
  Autosize,                               !- Design Outdoor Air Flow Rate {m3/s}
  1,                                      !- Central Heating Maximum System Air Flow Ratio
  7.22222222222229,                       !- Preheat Design Temperature {C}
  0.008,                                  !- Preheat Design Humidity Ratio {kg-H2O/kg-Air}
  12.7777777777778,                       !- Precool Design Temperature {C}
  0.008,                                  !- Precool Design Humidity Ratio {kg-H2O/kg-Air}
  12.7777777777778,                       !- Central Cooling Design Supply Air Temperature {C}
  50.0000000000001,                       !- Central Heating Design Supply Air Temperature {C}
  Coincident,                             !- Sizing Option
  No,                                     !- 100% Outdoor Air in Cooling
  No,                                     !- 100% Outdoor Air in Heating
  0.0085,                                 !- Central Cooling Design Supply Air Humidity Ratio {kg-H2O/kg-Air}
  0.008,                                  !- Central Heating Design Supply Air Humidity Ratio {kg-H2O/kg-Air}
  DesignDay,                              !- Cooling Design Air Flow Method
  ,                                       !- Cooling Design Air Flow Rate {m3/s}
  DesignDay,                              !- Heating Design Air Flow Method
  ,                                       !- Heating Design Air Flow Rate {m3/s}
  ZoneSum,                                !- System Outdoor Air Method
  1,                                      !- Zone Maximum Outdoor Air Fraction {dimensionless}
  0.0099676501,                           !- Cooling Supply Air Flow Rate Per Floor Area {m3/s-m2}
  1,                                      !- Cooling Fraction of Autosized Cooling Supply Air Flow Rate
  3.9475456e-05,                          !- Cooling Supply Air Flow Rate Per Unit Cooling Capacity {m3/s-W}
  0.0099676501,                           !- Heating Supply Air Flow Rate Per Floor Area {m3/s-m2}
  1,                                      !- Heating Fraction of Autosized Heating Supply Air Flow Rate
  1,                                      !- Heating Fraction of Autosized Cooling Supply Air Flow Rate
  3.1588213e-05,                          !- Heating Supply Air Flow Rate Per Unit Heating Capacity {m3/s-W}
  CoolingDesignCapacity,                  !- Cooling Design Capacity Method
  autosize,                               !- Cooling Design Capacity {W}
  234.7,                                  !- Cooling Design Capacity Per Floor Area {W/m2}
  1,                                      !- Fraction of Autosized Cooling Design Capacity
  HeatingDesignCapacity,                  !- Heating Design Capacity Method
  autosize,                               !- Heating Design Capacity {W}
  157,                                    !- Heating Design Capacity Per Floor Area {W/m2}
  1,                                      !- Fraction of Autosized Heating Design Capacity
  OnOff,                                  !- Central Cooling Capacity Control Method
  autosize;                               !- Occupant Diversity

OS:AvailabilityManagerAssignmentList,
  {27886901-587c-4c7b-8e66-60b160516361}, !- Handle
  Air Loop HVAC 1 AvailabilityManagerAssignmentList, !- Name
  {c5d57c87-e26c-4777-8e88-f89d61dfa781}; !- Availability Manager Name 1

OS:SetpointManager:SingleZone:Reheat,
  {4cb8afda-8996-4da2-b548-fbb51821b525}, !- Handle
  Perimeter_ZN_1 ZN Setpoint Manager SZ Reheat, !- Name
  12.7777777777778,                       !- Minimum Supply Air Temperature {C}
  50.0000000000001,                       !- Maximum Supply Air Temperature {C}
  {07b82b86-b01d-4736-9cc7-948b5feb9f29}, !- Control Zone Name
  {1872166a-7646-4a70-b72f-8da020f861b0}; !- Setpoint Node or NodeList Name

OS:Coil:Heating:DX:SingleSpeed,
  {37b21503-7cf6-4c63-ae82-51e87ea3d834}, !- Handle
  Perimeter_ZN_1 ZN HP Htg Coil 30 Clg kBtu/hr 6.6HSPF, !- Name
  {5e9117c5-f3d3-442d-b1be-592c08e8eded}, !- Availability Schedule Name
  Autosize,                               !- Rated Total Heating Capacity {W}
  3.419064,                               !- Rated COP {W/W}
  Autosize,                               !- Rated Air Flow Rate {m3/s}
  773.3,                                  !- Rated Supply Fan Power Per Volume Flow Rate 2017 {W/(m3/s)}
  934.4,                                  !- Rated Supply Fan Power Per Volume Flow Rate 2023 {W/(m3/s)}
  ,                                       !- Air Inlet Node Name
  ,                                       !- Air Outlet Node Name
  {2842f088-60cd-4ce9-bbef-2bfda83aa4a8}, !- Total Heating Capacity Function of Temperature Curve Name
  {cbf784c2-702f-4fbc-bd35-1a88adcc6f04}, !- Total Heating Capacity Function of Flow Fraction Curve Name
  {dd593b69-ada1-49c4-8b77-427d14e8614e}, !- Energy Input Ratio Function of Temperature Curve Name
  {8d13c43b-8cf7-4107-baeb-25f0999212a9}, !- Energy Input Ratio Function of Flow Fraction Curve Name
  {51d2fea3-077e-484e-8141-1a8339aef72a}, !- Part Load Fraction Correlation Curve Name
  {61b9610b-ec46-4588-b66c-19522a360232}, !- Defrost Energy Input Ratio Function of Temperature Curve Name
  -12.2,                                  !- Minimum Outdoor Dry-Bulb Temperature for Compressor Operation {C}
  1.67,                                   !- Maximum Outdoor Dry-Bulb Temperature for Defrost Operation {C}
  50,                                     !- Crankcase Heater Capacity {W}
  ,                                       !- Crankcase Heater Capacity Function of Temperature Curve Name
  4.4,                                    !- Maximum Outdoor Dry-Bulb Temperature for Crankcase Heater Operation {C}
  ReverseCycle,                           !- Defrost Strategy
  OnDemand,                               !- Defrost Control
  ,                                       !- Defrost Time Period Fraction
  2000;                                   !- Resistive Defrost Heater Capacity {W}

OS:Curve:Biquadratic,
  {61b9610b-ec46-4588-b66c-19522a360232}, !- Handle
  Perimeter_ZN_1 ZN HP Htg Coil Defrost EIR Func of Temp Curve 1, !- Name
  0.297145,                               !- Coefficient1 Constant
  0.0430933,                              !- Coefficient2 x
  -0.000748766,                           !- Coefficient3 x**2
  0.00597727,                             !- Coefficient4 y
  0.000482112,                            !- Coefficient5 y**2
  -0.000956448,                           !- Coefficient6 x*y
  12.77778,                               !- Minimum Value of x
  23.88889,                               !- Maximum Value of x
  21.11111,                               !- Minimum Value of y
  46.11111;                               !- Maximum Value of y

OS:Coil:Heating:Gas,
  {4bb4f05b-de4b-447a-8386-981e35641edd}, !- Handle
  Perimeter_ZN_1 ZN PSZ-AC-2 Gas Backup Htg Coil 30kBtu/hr 0.8 Thermal Eff, !- Name
  {5e9117c5-f3d3-442d-b1be-592c08e8eded}, !- Availability Schedule Name
  0.8,                                    !- Gas Burner Efficiency
  AutoSize,                               !- Nominal Capacity {W}
  ,                                       !- Air Inlet Node Name
  ,                                       !- Air Outlet Node Name
  ,                                       !- Temperature Setpoint Node Name
  0,                                      !- On Cycle Parasitic Electric Load {W}
  ,                                       !- Part Load Fraction Correlation Curve Name
  0;                                      !- Off Cycle Parasitic Gas Load {W}

OS:Coil:Cooling:DX:SingleSpeed,
  {62f011a6-8550-46e7-8e67-eb836cec2445}, !- Handle
  Perimeter_ZN_1 ZN PSZ-AC-2 1spd DX HP Clg Coil 30kBtu/hr 9.7SEER, !- Name
  {5e9117c5-f3d3-442d-b1be-592c08e8eded}, !- Availability Schedule Name
  autosize,                               !- Rated Total Cooling Capacity {W}
  autosize,                               !- Rated Sensible Heat Ratio
  2.967036,                               !- Rated COP {W/W}
  autosize,                               !- Rated Air Flow Rate {m3/s}
  773.3,                                  !- Rated Evaporator Fan Power Per Volume Flow Rate 2017 {W/(m3/s)}
  934.4,                                  !- Rated Evaporator Fan Power Per Volume Flow Rate 2023 {W/(m3/s)}
  ,                                       !- Air Inlet Node Name
  ,                                       !- Air Outlet Node Name
  {5cb59004-892e-47e6-80f9-ff4a3053707b}, !- Total Cooling Capacity Function of Temperature Curve Name
  {d5df3bc1-c0e4-41c5-a75a-13aac52009c3}, !- Total Cooling Capacity Function of Flow Fraction Curve Name
  {cd1ee9b6-c492-4845-b4f1-2517244a86b1}, !- Energy Input Ratio Function of Temperature Curve Name
  {6e2833c0-c987-4c17-b7ff-36516a6851a9}, !- Energy Input Ratio Function of Flow Fraction Curve Name
  {a288adf6-2157-4290-9b13-f7bb2052abb4}, !- Part Load Fraction Correlation Curve Name
  -25,                                    !- Minimum Outdoor Dry-Bulb Temperature for Compressor Operation {C}
  0,                                      !- Nominal Time for Condensate Removal to Begin {s}
  0,                                      !- Ratio of Initial Moisture Evaporation Rate and Steady State Latent Capacity {dimensionless}
  0,                                      !- Maximum Cycling Rate {cycles/hr}
  0,                                      !- Latent Capacity Time Constant {s}
  ,                                       !- Condenser Air Inlet Node Name
  AirCooled,                              !- Condenser Type
  0.9,                                    !- Evaporative Condenser Effectiveness {dimensionless}
  autosize,                               !- Evaporative Condenser Air Flow Rate {m3/s}
  autosize,                               !- Evaporative Condenser Pump Rated Power Consumption {W}
  0,                                      !- Crankcase Heater Capacity {W}
  ,                                       !- Crankcase Heater Capacity Function of Temperature Curve Name
  10,                                     !- Maximum Outdoor Dry-Bulb Temperature for Crankcase Heater Operation {C}
  ,                                       !- Supply Water Storage Tank Name
  ,                                       !- Condensate Collection Water Storage Tank Name
  0,                                      !- Basin Heater Capacity {W/K}
  2;                                      !- Basin Heater Setpoint Temperature {C}

OS:Fan:OnOff,
  {308f2185-e6f8-457b-ba48-ca851f8bd336}, !- Handle
  Perimeter_ZN_1 ZN PSZ-AC-2 Fan,         !- Name
  {5e9117c5-f3d3-442d-b1be-592c08e8eded}, !- Availability Schedule Name
  0.53625,                                !- Fan Total Efficiency
  622.722275,                             !- Pressure Rise {Pa}
  autosize,                               !- Maximum Flow Rate {m3/s}
  0.825,                                  !- Motor Efficiency
  1,                                      !- Motor In Airstream Fraction
  ,                                       !- Air Inlet Node Name
  ,                                       !- Air Outlet Node Name
  {16630080-82ff-46fe-bc79-6b50b4667734}, !- Fan Power Ratio Function of Speed Ratio Curve Name
  {c98b3b14-ef43-49ef-b4c2-9d3acd533783}, !- Fan Efficiency Ratio Function of Speed Ratio Curve Name
  ;                                       !- End-Use Subcategory

OS:Curve:Exponent,
  {16630080-82ff-46fe-bc79-6b50b4667734}, !- Handle
  Fan On Off Power Curve,                 !- Name
  1,                                      !- Coefficient1 Constant
  0,                                      !- Coefficient2 Constant
  0,                                      !- Coefficient3 Constant
  0,                                      !- Minimum Value of x
  1,                                      !- Maximum Value of x
  ,                                       !- Minimum Curve Output
  ,                                       !- Maximum Curve Output
  ,                                       !- Input Unit Type for X
  ;                                       !- Output Unit Type

OS:Curve:Cubic,
  {c98b3b14-ef43-49ef-b4c2-9d3acd533783}, !- Handle
  Fan On Off Efficiency Curve,            !- Name
  1,                                      !- Coefficient1 Constant
  0,                                      !- Coefficient2 x
  0,                                      !- Coefficient3 x**2
  0,                                      !- Coefficient4 x**3
  0,                                      !- Minimum Value of x
  1;                                      !- Maximum Value of x

OS:AirLoopHVAC:UnitarySystem,
  {0bf2d0ba-41ee-4573-bb74-657b78143501}, !- Handle
  Perimeter_ZN_1 ZN PSZ-AC-2 Unitary HP,  !- Name
  Load,                                   !- Control Type
  {07b82b86-b01d-4736-9cc7-948b5feb9f29}, !- Controlling Zone or Thermostat Location
  None,                                   !- Dehumidification Control Type
  {ef516c74-ddd8-4a4f-a263-d071c7f1a4a1}, !- Availability Schedule Name
  {a0f21c09-2b38-452f-a8e4-4aec717747f5}, !- Air Inlet Node Name
  {6223ac8b-2598-4041-83f5-9871862524ad}, !- Air Outlet Node Name
  {308f2185-e6f8-457b-ba48-ca851f8bd336}, !- Supply Fan Name
  BlowThrough,                            !- Fan Placement
  {ef516c74-ddd8-4a4f-a263-d071c7f1a4a1}, !- Supply Air Fan Operating Mode Schedule Name
  {37b21503-7cf6-4c63-ae82-51e87ea3d834}, !- Heating Coil Name
  1,                                      !- DX Heating Coil Sizing Ratio
  {62f011a6-8550-46e7-8e67-eb836cec2445}, !- Cooling Coil Name
  No,                                     !- Use DOAS DX Cooling Coil
  2,                                      !- DOAS DX Cooling Coil Leaving Minimum Air Temperature {C}
  SensibleOnlyLoadControl,                !- Latent Load Control
  {4bb4f05b-de4b-447a-8386-981e35641edd}, !- Supplemental Heating Coil Name
  SupplyAirFlowRate,                      !- Supply Air Flow Rate Method During Cooling Operation
  Autosize,                               !- Supply Air Flow Rate During Cooling Operation {m3/s}
  ,                                       !- Supply Air Flow Rate Per Floor Area During Cooling Operation {m3/s-m2}
  ,                                       !- Fraction of Autosized Design Cooling Supply Air Flow Rate
  ,                                       !- Design Supply Air Flow Rate Per Unit of Capacity During Cooling Operation {m3/s-W}
  SupplyAirFlowRate,                      !- Supply Air Flow Rate Method During Heating Operation
  Autosize,                               !- Supply Air Flow Rate During Heating Operation {m3/s}
  ,                                       !- Supply Air Flow Rate Per Floor Area during Heating Operation {m3/s-m2}
  ,                                       !- Fraction of Autosized Design Heating Supply Air Flow Rate
  ,                                       !- Design Supply Air Flow Rate Per Unit of Capacity During Heating Operation {m3/s-W}
  None,                                   !- Supply Air Flow Rate Method When No Cooling or Heating is Required
  ,                                       !- Supply Air Flow Rate When No Cooling or Heating is Required {m3/s}
  ,                                       !- Supply Air Flow Rate Per Floor Area When No Cooling or Heating is Required {m3/s-m2}
  ,                                       !- Fraction of Autosized Design Cooling Supply Air Flow Rate When No Cooling or Heating is Required
  ,                                       !- Fraction of Autosized Design Heating Supply Air Flow Rate When No Cooling or Heating is Required
  ,                                       !- Design Supply Air Flow Rate Per Unit of Capacity During Cooling Operation When No Cooling or Heating is Required {m3/s-W}
  ,                                       !- Design Supply Air Flow Rate Per Unit of Capacity During Heating Operation When No Cooling or Heating is Required {m3/s-W}
  80,                                     !- Maximum Supply Air Temperature {C}
  4.44444444444446,                       !- Maximum Outdoor Dry-Bulb Temperature for Supplemental Heater Operation {C}
  ,                                       !- Outdoor Dry-Bulb Temperature Sensor Node Name
  0,                                      !- Ancilliary On-Cycle Electric Power {W}
  0;                                      !- Ancilliary Off-Cycle Electric Power {W}

OS:Connection,
  {6223ac8b-2598-4041-83f5-9871862524ad}, !- Handle
  {0bf2d0ba-41ee-4573-bb74-657b78143501}, !- Source Object
  7,                                      !- Outlet Port
  {1872166a-7646-4a70-b72f-8da020f861b0}, !- Target Object
  2;                                      !- Inlet Port

OS:ScheduleTypeLimits,
  {b85a8432-9310-455a-ba1b-f16db8ce62c2}, !- Handle
  OnOff,                                  !- Name
  0,                                      !- Lower Limit Value
  1,                                      !- Upper Limit Value
  Discrete,                               !- Numeric Type
  Availability;                           !- Unit Type

OS:Controller:OutdoorAir,
  {bca22cec-613f-4bd4-bac5-9c1393d174d1}, !- Handle
  Perimeter_ZN_1 ZN PSZ-AC-2 OA System Controller, !- Name
  ,                                       !- Relief Air Outlet Node Name
  ,                                       !- Return Air Node Name
  ,                                       !- Mixed Air Node Name
  ,                                       !- Actuator Node Name
  autosize,                               !- Minimum Outdoor Air Flow Rate {m3/s}
  Autosize,                               !- Maximum Outdoor Air Flow Rate {m3/s}
  NoEconomizer,                           !- Economizer Control Type
  ModulateFlow,                           !- Economizer Control Action Type
  28,                                     !- Economizer Maximum Limit Dry-Bulb Temperature {C}
  64000,                                  !- Economizer Maximum Limit Enthalpy {J/kg}
  ,                                       !- Economizer Maximum Limit Dewpoint Temperature {C}
  ,                                       !- Electronic Enthalpy Limit Curve Name
  ,                                       !- Economizer Minimum Limit Dry-Bulb Temperature {C}
  LockoutWithCompressor,                  !- Lockout Type
  FixedMinimum,                           !- Minimum Limit Type
  {5e9117c5-f3d3-442d-b1be-592c08e8eded}, !- Minimum Outdoor Air Schedule Name
  ,                                       !- Minimum Fraction of Outdoor Air Schedule Name
  {4ac02962-e3f5-46d7-b665-79cf30328230}, !- Maximum Fraction of Outdoor Air Schedule Name
  {4cbd3540-fe3f-46c6-9f0d-a977fb0e0471}, !- Controller Mechanical Ventilation
  ,                                       !- Time of Day Economizer Control Schedule Name
  No,                                     !- High Humidity Control
  ,                                       !- Humidistat Control Zone Name
  ,                                       !- High Humidity Outdoor Air Flow Ratio
  ,                                       !- Control High Indoor Humidity Based on Outdoor Humidity Ratio
  BypassWhenWithinEconomizerLimits,       !- Heat Recovery Bypass Control Type
  InterlockedWithMechanicalCooling;       !- Economizer Operation Staging

OS:Controller:MechanicalVentilation,
  {4cbd3540-fe3f-46c6-9f0d-a977fb0e0471}, !- Handle
  Controller Mechanical Ventilation 1,    !- Name
  {5e9117c5-f3d3-442d-b1be-592c08e8eded}, !- Availability Schedule
  ,                                       !- Demand Controlled Ventilation
  ;                                       !- System Outdoor Air Method

OS:AirLoopHVAC:OutdoorAirSystem,
  {925d6879-67cc-44fc-941b-5271ccdcad39}, !- Handle
  Perimeter_ZN_1 ZN PSZ-AC-2 OA System,   !- Name
  {bca22cec-613f-4bd4-bac5-9c1393d174d1}, !- Controller Name
  ,                                       !- Outdoor Air Equipment List Name
  ,                                       !- Availability Manager List Name
  {68f38c7f-6221-48ff-b8af-b6605dc3793f}, !- Mixed Air Node Name
  {1ef56a5d-2fda-436f-8db2-141a82bf28d1}, !- Outdoor Air Stream Node Name
  {c96701c5-b9df-48ff-8204-45c98ea399d2}, !- Relief Air Stream Node Name
  {11aca83f-31ca-46c6-9801-8383cd1cf945}; !- Return Air Stream Node Name

OS:Node,
  {8f13cb2d-6972-4a8a-a59f-512fb5153812}, !- Handle
  Perimeter_ZN_1 ZN PSZ-AC-2 Outdoor Air Node, !- Name
  ,                                       !- Inlet Port
  {1ef56a5d-2fda-436f-8db2-141a82bf28d1}; !- Outlet Port

OS:Connection,
  {1ef56a5d-2fda-436f-8db2-141a82bf28d1}, !- Handle
  {8f13cb2d-6972-4a8a-a59f-512fb5153812}, !- Source Object
  3,                                      !- Outlet Port
  {925d6879-67cc-44fc-941b-5271ccdcad39}, !- Target Object
  6;                                      !- Inlet Port

OS:Node,
  {dd543e10-d0f1-482c-b21f-38bc40e96f28}, !- Handle
  Perimeter_ZN_1 ZN PSZ-AC-2 Relief Air Node, !- Name
  {c96701c5-b9df-48ff-8204-45c98ea399d2}, !- Inlet Port
  ;                                       !- Outlet Port

OS:Connection,
  {c96701c5-b9df-48ff-8204-45c98ea399d2}, !- Handle
  {925d6879-67cc-44fc-941b-5271ccdcad39}, !- Source Object
  7,                                      !- Outlet Port
  {dd543e10-d0f1-482c-b21f-38bc40e96f28}, !- Target Object
  2;                                      !- Inlet Port

OS:Node,
  {e10dfcc7-dd2f-4270-8321-dc1064685d4c}, !- Handle
  Perimeter_ZN_1 ZN PSZ-AC-2 Mixed Air Node, !- Name
  {68f38c7f-6221-48ff-b8af-b6605dc3793f}, !- Inlet Port
  {a0f21c09-2b38-452f-a8e4-4aec717747f5}; !- Outlet Port

OS:Connection,
  {11aca83f-31ca-46c6-9801-8383cd1cf945}, !- Handle
  {377a2896-fa19-48a0-945c-d8227390ba1a}, !- Source Object
  3,                                      !- Outlet Port
  {925d6879-67cc-44fc-941b-5271ccdcad39}, !- Target Object
  8;                                      !- Inlet Port

OS:Connection,
  {68f38c7f-6221-48ff-b8af-b6605dc3793f}, !- Handle
  {925d6879-67cc-44fc-941b-5271ccdcad39}, !- Source Object
  5,                                      !- Outlet Port
  {e10dfcc7-dd2f-4270-8321-dc1064685d4c}, !- Target Object
  2;                                      !- Inlet Port

OS:Connection,
  {a0f21c09-2b38-452f-a8e4-4aec717747f5}, !- Handle
  {e10dfcc7-dd2f-4270-8321-dc1064685d4c}, !- Source Object
  3,                                      !- Outlet Port
  {0bf2d0ba-41ee-4573-bb74-657b78143501}, !- Target Object
  6;                                      !- Inlet Port

OS:AvailabilityManager:NightCycle,
  {c5d57c87-e26c-4777-8e88-f89d61dfa781}, !- Handle
  Availability Manager Night Cycle 1,     !- Name
  {5e9117c5-f3d3-442d-b1be-592c08e8eded}, !- Applicability Schedule
  ,                                       !- Fan Schedule
  CycleOnAny,                             !- Control Type
  1,                                      !- Thermostat Tolerance {deltaC}
  ,                                       !- Cycling Run Time Control Type
  1800,                                   !- Cycling Run Time {s}
  {3aa7a125-94ae-477a-9936-539317b8f398}, !- Control Zone or Zone List Name
  {835ec7a8-cbdd-4965-a8cc-5d3947bd058b}, !- Cooling Control Zone or Zone List Name
  {87790603-6242-4484-b57c-09618680208f}, !- Heating Control Zone or Zone List Name
  {5d5182f4-a44d-4d2b-8299-9ccbd856fcb1}; !- Heating Zone Fans Only Zone or Zone List Name

OS:ModelObjectList,
  {3aa7a125-94ae-477a-9936-539317b8f398}, !- Handle
  Availability Manager Night Cycle 1 Control Zone List; !- Name

OS:ModelObjectList,
  {835ec7a8-cbdd-4965-a8cc-5d3947bd058b}, !- Handle
  Availability Manager Night Cycle 1 Cooling Control Zone List; !- Name

OS:ModelObjectList,
  {87790603-6242-4484-b57c-09618680208f}, !- Handle
  Availability Manager Night Cycle 1 Heating Control Zone List; !- Name

OS:ModelObjectList,
  {5d5182f4-a44d-4d2b-8299-9ccbd856fcb1}, !- Handle
  Availability Manager Night Cycle 1 Heating Zone Fans Only Zone List; !- Name

OS:AirTerminal:SingleDuct:ConstantVolume:NoReheat,
  {303a9e78-7471-41b9-ae42-41be9516658f}, !- Handle
  Perimeter_ZN_1 ZN PSZ-AC-2 Diffuser,    !- Name
  {5e9117c5-f3d3-442d-b1be-592c08e8eded}, !- Availability Schedule Name
  {93e011a8-8328-4124-baa5-e00af39c9b43}, !- Air Inlet Node Name
  {302a0d08-b453-4796-b4e1-33312c79c50e}, !- Air Outlet Node Name
  AutoSize;                               !- Maximum Air Flow Rate {m3/s}

OS:Node,
  {03eb830f-c29b-4a49-9ce6-33c2d27db48d}, !- Handle
  Perimeter_ZN_1 ZN Return Air Node,      !- Name
  {3200e27b-ea61-4732-981c-ae0192746110}, !- Inlet Port
  {72f3f7c3-fc6b-4a59-937c-4971630a0850}; !- Outlet Port

OS:Connection,
  {afc52b80-a25f-4108-b69c-f4590080c442}, !- Handle
  {9a7c039d-c247-4ae5-b741-33658f3867fd}, !- Source Object
  3,                                      !- Outlet Port
  {979a07c4-5798-4c64-b909-c7fccce48eef}, !- Target Object
  2;                                      !- Inlet Port

OS:Connection,
  {3200e27b-ea61-4732-981c-ae0192746110}, !- Handle
  {183acd4b-a7ce-4727-a8e6-c3b18dce4434}, !- Source Object
  2,                                      !- Outlet Port
  {03eb830f-c29b-4a49-9ce6-33c2d27db48d}, !- Target Object
  2;                                      !- Inlet Port

OS:Connection,
  {72f3f7c3-fc6b-4a59-937c-4971630a0850}, !- Handle
  {03eb830f-c29b-4a49-9ce6-33c2d27db48d}, !- Source Object
  3,                                      !- Outlet Port
  {30127201-5692-48ba-8ade-0a303fcdc695}, !- Target Object
  3;                                      !- Inlet Port

OS:Node,
  {4127f946-8b8d-4830-972d-6ad967f39826}, !- Handle
  Perimeter_ZN_1 ZN PSZ-AC-2 Diffuser Inlet Air Node, !- Name
  {3d18f1f2-3d94-4da9-a24c-97a5a3ed554c}, !- Inlet Port
  {93e011a8-8328-4124-baa5-e00af39c9b43}; !- Outlet Port

OS:Connection,
  {3d18f1f2-3d94-4da9-a24c-97a5a3ed554c}, !- Handle
  {985f4404-75d8-4aba-a3fb-3623ed49dad1}, !- Source Object
  3,                                      !- Outlet Port
  {4127f946-8b8d-4830-972d-6ad967f39826}, !- Target Object
  2;                                      !- Inlet Port

OS:Connection,
  {93e011a8-8328-4124-baa5-e00af39c9b43}, !- Handle
  {4127f946-8b8d-4830-972d-6ad967f39826}, !- Source Object
  3,                                      !- Outlet Port
  {303a9e78-7471-41b9-ae42-41be9516658f}, !- Target Object
  3;                                      !- Inlet Port

OS:Connection,
  {302a0d08-b453-4796-b4e1-33312c79c50e}, !- Handle
  {303a9e78-7471-41b9-ae42-41be9516658f}, !- Source Object
  4,                                      !- Outlet Port
  {9a7c039d-c247-4ae5-b741-33658f3867fd}, !- Target Object
  2;                                      !- Inlet Port

OS:AirLoopHVAC,
  {c0e157ca-b5a0-4fed-b638-089646df4248}, !- Handle
  Perimeter_ZN_2 ZN PSZ-AC-3,             !- Name
  ,                                       !- Controller List Name
  {ef516c74-ddd8-4a4f-a263-d071c7f1a4a1}, !- Availability Schedule
  {2bbd7485-b7f7-4f04-ac86-2141771c70ad}, !- Availability Manager List Name
  autosize,                               !- Design Supply Air Flow Rate {m3/s}
  1,                                      !- Design Return Air Flow Fraction of Supply Air Flow
  ,                                       !- Branch List Name
  ,                                       !- Connector List Name
  {927f5f6a-df1f-4dab-997b-591856982dd0}, !- Supply Side Inlet Node Name
  {9d558d21-524c-4336-8591-a3504192bba2}, !- Demand Side Outlet Node Name
  {17506f31-ba88-4b9d-bf0f-a13476835072}, !- Demand Side Inlet Node A
  {bd71d8a0-603e-4246-8a0c-9ee5d618f3ea}, !- Supply Side Outlet Node A
  ,                                       !- Demand Side Inlet Node B
  ,                                       !- Supply Side Outlet Node B
  ,                                       !- Return Air Bypass Flow Temperature Setpoint Schedule Name
  {28c80601-08c7-409b-bf9e-fa863d2962e9}, !- Demand Mixer Name
  {a2a12217-b725-4e2a-81dc-c46ebd40ec82}, !- Demand Splitter A Name
  ,                                       !- Demand Splitter B Name
  ;                                       !- Supply Splitter Name

OS:Node,
  {6e3c6543-e512-436d-bfce-c20e154520c8}, !- Handle
  Perimeter_ZN_2 ZN PSZ-AC-3 Supply Inlet Node, !- Name
  {927f5f6a-df1f-4dab-997b-591856982dd0}, !- Inlet Port
  {aab1d128-fc98-4899-a0a1-a5fbf890483a}; !- Outlet Port

OS:Node,
  {cdb7030b-6826-49a6-90b9-850241fd374f}, !- Handle
  Perimeter_ZN_2 ZN PSZ-AC-3 Supply Outlet Node, !- Name
  {8cb0e1ad-2d07-4e88-bcb4-60de4f2e1fce}, !- Inlet Port
  {bd71d8a0-603e-4246-8a0c-9ee5d618f3ea}; !- Outlet Port

OS:Connection,
  {927f5f6a-df1f-4dab-997b-591856982dd0}, !- Handle
  {c0e157ca-b5a0-4fed-b638-089646df4248}, !- Source Object
  9,                                      !- Outlet Port
  {6e3c6543-e512-436d-bfce-c20e154520c8}, !- Target Object
  2;                                      !- Inlet Port

OS:Connection,
  {bd71d8a0-603e-4246-8a0c-9ee5d618f3ea}, !- Handle
  {cdb7030b-6826-49a6-90b9-850241fd374f}, !- Source Object
  3,                                      !- Outlet Port
  {c0e157ca-b5a0-4fed-b638-089646df4248}, !- Target Object
  12;                                     !- Inlet Port

OS:Node,
  {7e68a86b-4cbc-4d5c-b927-f89a17a9147e}, !- Handle
  Perimeter_ZN_2 ZN PSZ-AC-3 Demand Inlet Node, !- Name
  {17506f31-ba88-4b9d-bf0f-a13476835072}, !- Inlet Port
  {5fe22746-03fc-4946-b6ff-467ecefbd2d7}; !- Outlet Port

OS:Node,
  {d7ad8877-d266-4ad6-801f-2737baf38ff4}, !- Handle
  Perimeter_ZN_2 ZN PSZ-AC-3 Demand Outlet Node, !- Name
  {9be5c0f8-a161-4376-a285-ba0ac423435a}, !- Inlet Port
  {9d558d21-524c-4336-8591-a3504192bba2}; !- Outlet Port

OS:Node,
  {3061dcf8-0c35-416b-98ae-2f4d3670de08}, !- Handle
  Perimeter_ZN_2 ZN PSZ-AC-3 Diffuser Outlet Air Node, !- Name
  {fb99d53c-6c24-4992-8a88-18906a77e2f9}, !- Inlet Port
  {bb564721-802d-454b-ae48-26b03977460f}; !- Outlet Port

OS:Connection,
  {17506f31-ba88-4b9d-bf0f-a13476835072}, !- Handle
  {c0e157ca-b5a0-4fed-b638-089646df4248}, !- Source Object
  11,                                     !- Outlet Port
  {7e68a86b-4cbc-4d5c-b927-f89a17a9147e}, !- Target Object
  2;                                      !- Inlet Port

OS:Connection,
  {9d558d21-524c-4336-8591-a3504192bba2}, !- Handle
  {d7ad8877-d266-4ad6-801f-2737baf38ff4}, !- Source Object
  3,                                      !- Outlet Port
  {c0e157ca-b5a0-4fed-b638-089646df4248}, !- Target Object
  10;                                     !- Inlet Port

OS:AirLoopHVAC:ZoneSplitter,
  {a2a12217-b725-4e2a-81dc-c46ebd40ec82}, !- Handle
  Air Loop HVAC Zone Splitter 2,          !- Name
  {5fe22746-03fc-4946-b6ff-467ecefbd2d7}, !- Inlet Node Name
  {415c6c1d-2785-40d9-a3c5-1336f9be9fec}; !- Outlet Node Name 1

OS:AirLoopHVAC:ZoneMixer,
  {28c80601-08c7-409b-bf9e-fa863d2962e9}, !- Handle
  Air Loop HVAC Zone Mixer 2,             !- Name
  {9be5c0f8-a161-4376-a285-ba0ac423435a}, !- Outlet Node Name
  {e43ecba8-1737-4cbe-81ec-0127e9931135}; !- Inlet Node Name 1

OS:Connection,
  {5fe22746-03fc-4946-b6ff-467ecefbd2d7}, !- Handle
  {7e68a86b-4cbc-4d5c-b927-f89a17a9147e}, !- Source Object
  3,                                      !- Outlet Port
  {a2a12217-b725-4e2a-81dc-c46ebd40ec82}, !- Target Object
  2;                                      !- Inlet Port

OS:Connection,
  {9be5c0f8-a161-4376-a285-ba0ac423435a}, !- Handle
  {28c80601-08c7-409b-bf9e-fa863d2962e9}, !- Source Object
  2,                                      !- Outlet Port
  {d7ad8877-d266-4ad6-801f-2737baf38ff4}, !- Target Object
  2;                                      !- Inlet Port

OS:Sizing:System,
  {a3e5addc-b77a-49ca-aa57-efa077d93388}, !- Handle
  {c0e157ca-b5a0-4fed-b638-089646df4248}, !- AirLoop Name
  Sensible,                               !- Type of Load to Size On
  Autosize,                               !- Design Outdoor Air Flow Rate {m3/s}
  1,                                      !- Central Heating Maximum System Air Flow Ratio
  7.22222222222229,                       !- Preheat Design Temperature {C}
  0.008,                                  !- Preheat Design Humidity Ratio {kg-H2O/kg-Air}
  12.7777777777778,                       !- Precool Design Temperature {C}
  0.008,                                  !- Precool Design Humidity Ratio {kg-H2O/kg-Air}
  12.7777777777778,                       !- Central Cooling Design Supply Air Temperature {C}
  50.0000000000001,                       !- Central Heating Design Supply Air Temperature {C}
  Coincident,                             !- Sizing Option
  No,                                     !- 100% Outdoor Air in Cooling
  No,                                     !- 100% Outdoor Air in Heating
  0.0085,                                 !- Central Cooling Design Supply Air Humidity Ratio {kg-H2O/kg-Air}
  0.008,                                  !- Central Heating Design Supply Air Humidity Ratio {kg-H2O/kg-Air}
  DesignDay,                              !- Cooling Design Air Flow Method
  ,                                       !- Cooling Design Air Flow Rate {m3/s}
  DesignDay,                              !- Heating Design Air Flow Method
  ,                                       !- Heating Design Air Flow Rate {m3/s}
  ZoneSum,                                !- System Outdoor Air Method
  1,                                      !- Zone Maximum Outdoor Air Fraction {dimensionless}
  0.0099676501,                           !- Cooling Supply Air Flow Rate Per Floor Area {m3/s-m2}
  1,                                      !- Cooling Fraction of Autosized Cooling Supply Air Flow Rate
  3.9475456e-05,                          !- Cooling Supply Air Flow Rate Per Unit Cooling Capacity {m3/s-W}
  0.0099676501,                           !- Heating Supply Air Flow Rate Per Floor Area {m3/s-m2}
  1,                                      !- Heating Fraction of Autosized Heating Supply Air Flow Rate
  1,                                      !- Heating Fraction of Autosized Cooling Supply Air Flow Rate
  3.1588213e-05,                          !- Heating Supply Air Flow Rate Per Unit Heating Capacity {m3/s-W}
  CoolingDesignCapacity,                  !- Cooling Design Capacity Method
  autosize,                               !- Cooling Design Capacity {W}
  234.7,                                  !- Cooling Design Capacity Per Floor Area {W/m2}
  1,                                      !- Fraction of Autosized Cooling Design Capacity
  HeatingDesignCapacity,                  !- Heating Design Capacity Method
  autosize,                               !- Heating Design Capacity {W}
  157,                                    !- Heating Design Capacity Per Floor Area {W/m2}
  1,                                      !- Fraction of Autosized Heating Design Capacity
  OnOff,                                  !- Central Cooling Capacity Control Method
  autosize;                               !- Occupant Diversity

OS:AvailabilityManagerAssignmentList,
  {2bbd7485-b7f7-4f04-ac86-2141771c70ad}, !- Handle
  Air Loop HVAC 1 AvailabilityManagerAssignmentList 1, !- Name
  {aa6883e1-b5cc-49a9-a461-efa37d19095b}; !- Availability Manager Name 1

OS:SetpointManager:SingleZone:Reheat,
  {ebc7360c-100b-4830-a53a-cbf4d7537acc}, !- Handle
  Perimeter_ZN_2 ZN Setpoint Manager SZ Reheat, !- Name
  12.7777777777778,                       !- Minimum Supply Air Temperature {C}
  50.0000000000001,                       !- Maximum Supply Air Temperature {C}
  {03966370-52ef-4992-9d55-00a0e565e150}, !- Control Zone Name
  {cdb7030b-6826-49a6-90b9-850241fd374f}; !- Setpoint Node or NodeList Name

OS:Coil:Heating:DX:SingleSpeed,
  {0cfcd272-f36f-41e0-9a93-70648dba8c31}, !- Handle
  Perimeter_ZN_2 ZN HP Htg Coil 23 Clg kBtu/hr 6.6HSPF, !- Name
  {5e9117c5-f3d3-442d-b1be-592c08e8eded}, !- Availability Schedule Name
  Autosize,                               !- Rated Total Heating Capacity {W}
  3.419064,                               !- Rated COP {W/W}
  Autosize,                               !- Rated Air Flow Rate {m3/s}
  773.3,                                  !- Rated Supply Fan Power Per Volume Flow Rate 2017 {W/(m3/s)}
  934.4,                                  !- Rated Supply Fan Power Per Volume Flow Rate 2023 {W/(m3/s)}
  ,                                       !- Air Inlet Node Name
  ,                                       !- Air Outlet Node Name
  {2842f088-60cd-4ce9-bbef-2bfda83aa4a8}, !- Total Heating Capacity Function of Temperature Curve Name
  {cbf784c2-702f-4fbc-bd35-1a88adcc6f04}, !- Total Heating Capacity Function of Flow Fraction Curve Name
  {dd593b69-ada1-49c4-8b77-427d14e8614e}, !- Energy Input Ratio Function of Temperature Curve Name
  {8d13c43b-8cf7-4107-baeb-25f0999212a9}, !- Energy Input Ratio Function of Flow Fraction Curve Name
  {51d2fea3-077e-484e-8141-1a8339aef72a}, !- Part Load Fraction Correlation Curve Name
  {f2af6d4d-7440-4803-9a86-6dccb38ab62f}, !- Defrost Energy Input Ratio Function of Temperature Curve Name
  -12.2,                                  !- Minimum Outdoor Dry-Bulb Temperature for Compressor Operation {C}
  1.67,                                   !- Maximum Outdoor Dry-Bulb Temperature for Defrost Operation {C}
  50,                                     !- Crankcase Heater Capacity {W}
  ,                                       !- Crankcase Heater Capacity Function of Temperature Curve Name
  4.4,                                    !- Maximum Outdoor Dry-Bulb Temperature for Crankcase Heater Operation {C}
  ReverseCycle,                           !- Defrost Strategy
  OnDemand,                               !- Defrost Control
  ,                                       !- Defrost Time Period Fraction
  2000;                                   !- Resistive Defrost Heater Capacity {W}

OS:Curve:Biquadratic,
  {f2af6d4d-7440-4803-9a86-6dccb38ab62f}, !- Handle
  Perimeter_ZN_2 ZN HP Htg Coil Defrost EIR Func of Temp Curve 1, !- Name
  0.297145,                               !- Coefficient1 Constant
  0.0430933,                              !- Coefficient2 x
  -0.000748766,                           !- Coefficient3 x**2
  0.00597727,                             !- Coefficient4 y
  0.000482112,                            !- Coefficient5 y**2
  -0.000956448,                           !- Coefficient6 x*y
  12.77778,                               !- Minimum Value of x
  23.88889,                               !- Maximum Value of x
  21.11111,                               !- Minimum Value of y
  46.11111;                               !- Maximum Value of y

OS:Coil:Heating:Gas,
  {241fd372-1c83-46e7-9181-a1c00b4ee85c}, !- Handle
  Perimeter_ZN_2 ZN PSZ-AC-3 Gas Backup Htg Coil 23kBtu/hr 0.8 Thermal Eff, !- Name
  {5e9117c5-f3d3-442d-b1be-592c08e8eded}, !- Availability Schedule Name
  0.8,                                    !- Gas Burner Efficiency
  AutoSize,                               !- Nominal Capacity {W}
  ,                                       !- Air Inlet Node Name
  ,                                       !- Air Outlet Node Name
  ,                                       !- Temperature Setpoint Node Name
  0,                                      !- On Cycle Parasitic Electric Load {W}
  ,                                       !- Part Load Fraction Correlation Curve Name
  0;                                      !- Off Cycle Parasitic Gas Load {W}

OS:Coil:Cooling:DX:SingleSpeed,
  {aa79b1a1-fbdd-4aeb-aa4e-5994133232cd}, !- Handle
  Perimeter_ZN_2 ZN PSZ-AC-3 1spd DX HP Clg Coil 23kBtu/hr 9.7SEER, !- Name
  {5e9117c5-f3d3-442d-b1be-592c08e8eded}, !- Availability Schedule Name
  autosize,                               !- Rated Total Cooling Capacity {W}
  autosize,                               !- Rated Sensible Heat Ratio
  2.967036,                               !- Rated COP {W/W}
  autosize,                               !- Rated Air Flow Rate {m3/s}
  773.3,                                  !- Rated Evaporator Fan Power Per Volume Flow Rate 2017 {W/(m3/s)}
  934.4,                                  !- Rated Evaporator Fan Power Per Volume Flow Rate 2023 {W/(m3/s)}
  ,                                       !- Air Inlet Node Name
  ,                                       !- Air Outlet Node Name
  {5cb59004-892e-47e6-80f9-ff4a3053707b}, !- Total Cooling Capacity Function of Temperature Curve Name
  {d5df3bc1-c0e4-41c5-a75a-13aac52009c3}, !- Total Cooling Capacity Function of Flow Fraction Curve Name
  {cd1ee9b6-c492-4845-b4f1-2517244a86b1}, !- Energy Input Ratio Function of Temperature Curve Name
  {6e2833c0-c987-4c17-b7ff-36516a6851a9}, !- Energy Input Ratio Function of Flow Fraction Curve Name
  {a288adf6-2157-4290-9b13-f7bb2052abb4}, !- Part Load Fraction Correlation Curve Name
  -25,                                    !- Minimum Outdoor Dry-Bulb Temperature for Compressor Operation {C}
  0,                                      !- Nominal Time for Condensate Removal to Begin {s}
  0,                                      !- Ratio of Initial Moisture Evaporation Rate and Steady State Latent Capacity {dimensionless}
  0,                                      !- Maximum Cycling Rate {cycles/hr}
  0,                                      !- Latent Capacity Time Constant {s}
  ,                                       !- Condenser Air Inlet Node Name
  AirCooled,                              !- Condenser Type
  0.9,                                    !- Evaporative Condenser Effectiveness {dimensionless}
  autosize,                               !- Evaporative Condenser Air Flow Rate {m3/s}
  autosize,                               !- Evaporative Condenser Pump Rated Power Consumption {W}
  0,                                      !- Crankcase Heater Capacity {W}
  ,                                       !- Crankcase Heater Capacity Function of Temperature Curve Name
  10,                                     !- Maximum Outdoor Dry-Bulb Temperature for Crankcase Heater Operation {C}
  ,                                       !- Supply Water Storage Tank Name
  ,                                       !- Condensate Collection Water Storage Tank Name
  0,                                      !- Basin Heater Capacity {W/K}
  2;                                      !- Basin Heater Setpoint Temperature {C}

OS:Fan:OnOff,
  {272dcb34-70f8-4de4-852f-6448874f7215}, !- Handle
  Perimeter_ZN_2 ZN PSZ-AC-3 Fan,         !- Name
  {5e9117c5-f3d3-442d-b1be-592c08e8eded}, !- Availability Schedule Name
  0.53625,                                !- Fan Total Efficiency
  622.722275,                             !- Pressure Rise {Pa}
  autosize,                               !- Maximum Flow Rate {m3/s}
  0.825,                                  !- Motor Efficiency
  1,                                      !- Motor In Airstream Fraction
  ,                                       !- Air Inlet Node Name
  ,                                       !- Air Outlet Node Name
  {d79df01e-864c-45e1-8b0c-281831c44f03}, !- Fan Power Ratio Function of Speed Ratio Curve Name
  {2e44644d-a854-40ca-8fb0-15b63dcf29c2}, !- Fan Efficiency Ratio Function of Speed Ratio Curve Name
  ;                                       !- End-Use Subcategory

OS:Curve:Exponent,
  {d79df01e-864c-45e1-8b0c-281831c44f03}, !- Handle
  Fan On Off Power Curve 1,               !- Name
  1,                                      !- Coefficient1 Constant
  0,                                      !- Coefficient2 Constant
  0,                                      !- Coefficient3 Constant
  0,                                      !- Minimum Value of x
  1,                                      !- Maximum Value of x
  ,                                       !- Minimum Curve Output
  ,                                       !- Maximum Curve Output
  ,                                       !- Input Unit Type for X
  ;                                       !- Output Unit Type

OS:Curve:Cubic,
  {2e44644d-a854-40ca-8fb0-15b63dcf29c2}, !- Handle
  Fan On Off Efficiency Curve 1,          !- Name
  1,                                      !- Coefficient1 Constant
  0,                                      !- Coefficient2 x
  0,                                      !- Coefficient3 x**2
  0,                                      !- Coefficient4 x**3
  0,                                      !- Minimum Value of x
  1;                                      !- Maximum Value of x

OS:AirLoopHVAC:UnitarySystem,
  {2d42f50b-963f-42ea-8db1-a8c100136dff}, !- Handle
  Perimeter_ZN_2 ZN PSZ-AC-3 Unitary HP,  !- Name
  Load,                                   !- Control Type
  {03966370-52ef-4992-9d55-00a0e565e150}, !- Controlling Zone or Thermostat Location
  None,                                   !- Dehumidification Control Type
  {ef516c74-ddd8-4a4f-a263-d071c7f1a4a1}, !- Availability Schedule Name
  {5d3d4f24-d0a6-490a-8566-5e01ead03d84}, !- Air Inlet Node Name
  {8cb0e1ad-2d07-4e88-bcb4-60de4f2e1fce}, !- Air Outlet Node Name
  {272dcb34-70f8-4de4-852f-6448874f7215}, !- Supply Fan Name
  BlowThrough,                            !- Fan Placement
  {ef516c74-ddd8-4a4f-a263-d071c7f1a4a1}, !- Supply Air Fan Operating Mode Schedule Name
  {0cfcd272-f36f-41e0-9a93-70648dba8c31}, !- Heating Coil Name
  1,                                      !- DX Heating Coil Sizing Ratio
  {aa79b1a1-fbdd-4aeb-aa4e-5994133232cd}, !- Cooling Coil Name
  No,                                     !- Use DOAS DX Cooling Coil
  2,                                      !- DOAS DX Cooling Coil Leaving Minimum Air Temperature {C}
  SensibleOnlyLoadControl,                !- Latent Load Control
  {241fd372-1c83-46e7-9181-a1c00b4ee85c}, !- Supplemental Heating Coil Name
  SupplyAirFlowRate,                      !- Supply Air Flow Rate Method During Cooling Operation
  Autosize,                               !- Supply Air Flow Rate During Cooling Operation {m3/s}
  ,                                       !- Supply Air Flow Rate Per Floor Area During Cooling Operation {m3/s-m2}
  ,                                       !- Fraction of Autosized Design Cooling Supply Air Flow Rate
  ,                                       !- Design Supply Air Flow Rate Per Unit of Capacity During Cooling Operation {m3/s-W}
  SupplyAirFlowRate,                      !- Supply Air Flow Rate Method During Heating Operation
  Autosize,                               !- Supply Air Flow Rate During Heating Operation {m3/s}
  ,                                       !- Supply Air Flow Rate Per Floor Area during Heating Operation {m3/s-m2}
  ,                                       !- Fraction of Autosized Design Heating Supply Air Flow Rate
  ,                                       !- Design Supply Air Flow Rate Per Unit of Capacity During Heating Operation {m3/s-W}
  None,                                   !- Supply Air Flow Rate Method When No Cooling or Heating is Required
  ,                                       !- Supply Air Flow Rate When No Cooling or Heating is Required {m3/s}
  ,                                       !- Supply Air Flow Rate Per Floor Area When No Cooling or Heating is Required {m3/s-m2}
  ,                                       !- Fraction of Autosized Design Cooling Supply Air Flow Rate When No Cooling or Heating is Required
  ,                                       !- Fraction of Autosized Design Heating Supply Air Flow Rate When No Cooling or Heating is Required
  ,                                       !- Design Supply Air Flow Rate Per Unit of Capacity During Cooling Operation When No Cooling or Heating is Required {m3/s-W}
  ,                                       !- Design Supply Air Flow Rate Per Unit of Capacity During Heating Operation When No Cooling or Heating is Required {m3/s-W}
  80,                                     !- Maximum Supply Air Temperature {C}
  4.44444444444446,                       !- Maximum Outdoor Dry-Bulb Temperature for Supplemental Heater Operation {C}
  ,                                       !- Outdoor Dry-Bulb Temperature Sensor Node Name
  0,                                      !- Ancilliary On-Cycle Electric Power {W}
  0;                                      !- Ancilliary Off-Cycle Electric Power {W}

OS:Connection,
  {8cb0e1ad-2d07-4e88-bcb4-60de4f2e1fce}, !- Handle
  {2d42f50b-963f-42ea-8db1-a8c100136dff}, !- Source Object
  7,                                      !- Outlet Port
  {cdb7030b-6826-49a6-90b9-850241fd374f}, !- Target Object
  2;                                      !- Inlet Port

OS:Controller:OutdoorAir,
  {80a42620-9759-4fce-8717-3b866f0843e6}, !- Handle
  Perimeter_ZN_2 ZN PSZ-AC-3 OA System Controller, !- Name
  ,                                       !- Relief Air Outlet Node Name
  ,                                       !- Return Air Node Name
  ,                                       !- Mixed Air Node Name
  ,                                       !- Actuator Node Name
  autosize,                               !- Minimum Outdoor Air Flow Rate {m3/s}
  Autosize,                               !- Maximum Outdoor Air Flow Rate {m3/s}
  NoEconomizer,                           !- Economizer Control Type
  ModulateFlow,                           !- Economizer Control Action Type
  28,                                     !- Economizer Maximum Limit Dry-Bulb Temperature {C}
  64000,                                  !- Economizer Maximum Limit Enthalpy {J/kg}
  ,                                       !- Economizer Maximum Limit Dewpoint Temperature {C}
  ,                                       !- Electronic Enthalpy Limit Curve Name
  ,                                       !- Economizer Minimum Limit Dry-Bulb Temperature {C}
  LockoutWithCompressor,                  !- Lockout Type
  FixedMinimum,                           !- Minimum Limit Type
  {5e9117c5-f3d3-442d-b1be-592c08e8eded}, !- Minimum Outdoor Air Schedule Name
  ,                                       !- Minimum Fraction of Outdoor Air Schedule Name
  {8096956d-075a-4ae1-9d18-f04b63f67af1}, !- Maximum Fraction of Outdoor Air Schedule Name
  {21d80571-6943-4e6d-8536-f7f779af08ff}, !- Controller Mechanical Ventilation
  ,                                       !- Time of Day Economizer Control Schedule Name
  No,                                     !- High Humidity Control
  ,                                       !- Humidistat Control Zone Name
  ,                                       !- High Humidity Outdoor Air Flow Ratio
  ,                                       !- Control High Indoor Humidity Based on Outdoor Humidity Ratio
  BypassWhenWithinEconomizerLimits,       !- Heat Recovery Bypass Control Type
  InterlockedWithMechanicalCooling;       !- Economizer Operation Staging

OS:Controller:MechanicalVentilation,
  {21d80571-6943-4e6d-8536-f7f779af08ff}, !- Handle
  Controller Mechanical Ventilation 2,    !- Name
  {5e9117c5-f3d3-442d-b1be-592c08e8eded}, !- Availability Schedule
  ,                                       !- Demand Controlled Ventilation
  ;                                       !- System Outdoor Air Method

OS:AirLoopHVAC:OutdoorAirSystem,
  {c873b5d3-6c2b-4a82-bf55-27111cb7b970}, !- Handle
  Perimeter_ZN_2 ZN PSZ-AC-3 OA System,   !- Name
  {80a42620-9759-4fce-8717-3b866f0843e6}, !- Controller Name
  ,                                       !- Outdoor Air Equipment List Name
  ,                                       !- Availability Manager List Name
  {5f1bd17a-355c-4a0d-81de-452e08e066b5}, !- Mixed Air Node Name
  {ade70e7d-8943-4465-a728-65920d83245f}, !- Outdoor Air Stream Node Name
  {8a972074-fc78-481e-a0bd-bfb8be4caf25}, !- Relief Air Stream Node Name
  {aab1d128-fc98-4899-a0a1-a5fbf890483a}; !- Return Air Stream Node Name

OS:Node,
  {5a90a831-0482-409d-a84f-03ec475ce6a6}, !- Handle
  Perimeter_ZN_2 ZN PSZ-AC-3 Outdoor Air Node, !- Name
  ,                                       !- Inlet Port
  {ade70e7d-8943-4465-a728-65920d83245f}; !- Outlet Port

OS:Connection,
  {ade70e7d-8943-4465-a728-65920d83245f}, !- Handle
  {5a90a831-0482-409d-a84f-03ec475ce6a6}, !- Source Object
  3,                                      !- Outlet Port
  {c873b5d3-6c2b-4a82-bf55-27111cb7b970}, !- Target Object
  6;                                      !- Inlet Port

OS:Node,
  {d892c95b-6977-46f9-a7ed-bf814920b48c}, !- Handle
  Perimeter_ZN_2 ZN PSZ-AC-3 Relief Air Node, !- Name
  {8a972074-fc78-481e-a0bd-bfb8be4caf25}, !- Inlet Port
  ;                                       !- Outlet Port

OS:Connection,
  {8a972074-fc78-481e-a0bd-bfb8be4caf25}, !- Handle
  {c873b5d3-6c2b-4a82-bf55-27111cb7b970}, !- Source Object
  7,                                      !- Outlet Port
  {d892c95b-6977-46f9-a7ed-bf814920b48c}, !- Target Object
  2;                                      !- Inlet Port

OS:Node,
  {cbfce4d0-019e-432e-9622-067f535e4e2c}, !- Handle
  Perimeter_ZN_2 ZN PSZ-AC-3 Mixed Air Node, !- Name
  {5f1bd17a-355c-4a0d-81de-452e08e066b5}, !- Inlet Port
  {5d3d4f24-d0a6-490a-8566-5e01ead03d84}; !- Outlet Port

OS:Connection,
  {aab1d128-fc98-4899-a0a1-a5fbf890483a}, !- Handle
  {6e3c6543-e512-436d-bfce-c20e154520c8}, !- Source Object
  3,                                      !- Outlet Port
  {c873b5d3-6c2b-4a82-bf55-27111cb7b970}, !- Target Object
  8;                                      !- Inlet Port

OS:Connection,
  {5f1bd17a-355c-4a0d-81de-452e08e066b5}, !- Handle
  {c873b5d3-6c2b-4a82-bf55-27111cb7b970}, !- Source Object
  5,                                      !- Outlet Port
  {cbfce4d0-019e-432e-9622-067f535e4e2c}, !- Target Object
  2;                                      !- Inlet Port

OS:Connection,
  {5d3d4f24-d0a6-490a-8566-5e01ead03d84}, !- Handle
  {cbfce4d0-019e-432e-9622-067f535e4e2c}, !- Source Object
  3,                                      !- Outlet Port
  {2d42f50b-963f-42ea-8db1-a8c100136dff}, !- Target Object
  6;                                      !- Inlet Port

OS:AvailabilityManager:NightCycle,
  {aa6883e1-b5cc-49a9-a461-efa37d19095b}, !- Handle
  Availability Manager Night Cycle 2,     !- Name
  {5e9117c5-f3d3-442d-b1be-592c08e8eded}, !- Applicability Schedule
  ,                                       !- Fan Schedule
  CycleOnAny,                             !- Control Type
  1,                                      !- Thermostat Tolerance {deltaC}
  ,                                       !- Cycling Run Time Control Type
  1800,                                   !- Cycling Run Time {s}
  {d180170c-24e2-4c44-8f27-c8d1184479ab}, !- Control Zone or Zone List Name
  {10a562c8-f135-455b-bdde-6bddcc0cd546}, !- Cooling Control Zone or Zone List Name
  {fae63c5e-6270-42b0-bba3-b996d7532392}, !- Heating Control Zone or Zone List Name
  {91134b13-4375-4492-81c2-acafaaf31181}; !- Heating Zone Fans Only Zone or Zone List Name

OS:ModelObjectList,
  {d180170c-24e2-4c44-8f27-c8d1184479ab}, !- Handle
  Availability Manager Night Cycle 2 Control Zone List; !- Name

OS:ModelObjectList,
  {10a562c8-f135-455b-bdde-6bddcc0cd546}, !- Handle
  Availability Manager Night Cycle 2 Cooling Control Zone List; !- Name

OS:ModelObjectList,
  {fae63c5e-6270-42b0-bba3-b996d7532392}, !- Handle
  Availability Manager Night Cycle 2 Heating Control Zone List; !- Name

OS:ModelObjectList,
  {91134b13-4375-4492-81c2-acafaaf31181}, !- Handle
  Availability Manager Night Cycle 2 Heating Zone Fans Only Zone List; !- Name

OS:AirTerminal:SingleDuct:ConstantVolume:NoReheat,
  {b4be87ec-ad2d-400e-bd15-5f158c6d7aea}, !- Handle
  Perimeter_ZN_2 ZN PSZ-AC-3 Diffuser,    !- Name
  {5e9117c5-f3d3-442d-b1be-592c08e8eded}, !- Availability Schedule Name
  {269c7c30-9347-4646-ae90-61a9087795f6}, !- Air Inlet Node Name
  {fb99d53c-6c24-4992-8a88-18906a77e2f9}, !- Air Outlet Node Name
  AutoSize;                               !- Maximum Air Flow Rate {m3/s}

OS:Node,
  {71e8952b-a7a0-4861-9c64-bc2f2dbfcc9b}, !- Handle
  Perimeter_ZN_2 ZN Return Air Node,      !- Name
  {e915f543-ae4a-4130-9ad0-6871707dd637}, !- Inlet Port
  {e43ecba8-1737-4cbe-81ec-0127e9931135}; !- Outlet Port

OS:Connection,
  {bb564721-802d-454b-ae48-26b03977460f}, !- Handle
  {3061dcf8-0c35-416b-98ae-2f4d3670de08}, !- Source Object
  3,                                      !- Outlet Port
  {b83f091a-7b4c-4281-8169-ad0ad0cb0a2c}, !- Target Object
  2;                                      !- Inlet Port

OS:Connection,
  {e915f543-ae4a-4130-9ad0-6871707dd637}, !- Handle
  {c170e62e-8d9a-4745-b790-9145598d6ff7}, !- Source Object
  2,                                      !- Outlet Port
  {71e8952b-a7a0-4861-9c64-bc2f2dbfcc9b}, !- Target Object
  2;                                      !- Inlet Port

OS:Connection,
  {e43ecba8-1737-4cbe-81ec-0127e9931135}, !- Handle
  {71e8952b-a7a0-4861-9c64-bc2f2dbfcc9b}, !- Source Object
  3,                                      !- Outlet Port
  {28c80601-08c7-409b-bf9e-fa863d2962e9}, !- Target Object
  3;                                      !- Inlet Port

OS:Node,
  {48d20f95-3d4b-4f08-9610-b266481ef8d1}, !- Handle
  Perimeter_ZN_2 ZN PSZ-AC-3 Diffuser Inlet Air Node, !- Name
  {415c6c1d-2785-40d9-a3c5-1336f9be9fec}, !- Inlet Port
  {269c7c30-9347-4646-ae90-61a9087795f6}; !- Outlet Port

OS:Connection,
  {415c6c1d-2785-40d9-a3c5-1336f9be9fec}, !- Handle
  {a2a12217-b725-4e2a-81dc-c46ebd40ec82}, !- Source Object
  3,                                      !- Outlet Port
  {48d20f95-3d4b-4f08-9610-b266481ef8d1}, !- Target Object
  2;                                      !- Inlet Port

OS:Connection,
  {269c7c30-9347-4646-ae90-61a9087795f6}, !- Handle
  {48d20f95-3d4b-4f08-9610-b266481ef8d1}, !- Source Object
  3,                                      !- Outlet Port
  {b4be87ec-ad2d-400e-bd15-5f158c6d7aea}, !- Target Object
  3;                                      !- Inlet Port

OS:Connection,
  {fb99d53c-6c24-4992-8a88-18906a77e2f9}, !- Handle
  {b4be87ec-ad2d-400e-bd15-5f158c6d7aea}, !- Source Object
  4,                                      !- Outlet Port
  {3061dcf8-0c35-416b-98ae-2f4d3670de08}, !- Target Object
  2;                                      !- Inlet Port

OS:AirLoopHVAC,
  {b3908651-803b-4383-8143-3e7e27ec7beb}, !- Handle
  Perimeter_ZN_3 ZN PSZ-AC-4,             !- Name
  ,                                       !- Controller List Name
  {ef516c74-ddd8-4a4f-a263-d071c7f1a4a1}, !- Availability Schedule
  {98b4c6a5-1a03-409a-ab9e-75e877b68d69}, !- Availability Manager List Name
  autosize,                               !- Design Supply Air Flow Rate {m3/s}
  1,                                      !- Design Return Air Flow Fraction of Supply Air Flow
  ,                                       !- Branch List Name
  ,                                       !- Connector List Name
  {d485b894-b926-4978-b77d-6e37e821140d}, !- Supply Side Inlet Node Name
  {f68a171b-5ccb-4fdc-908e-22bd6264d284}, !- Demand Side Outlet Node Name
  {a9109d0e-5ee2-449a-ae26-0cc4cfc676f7}, !- Demand Side Inlet Node A
  {7e011572-da28-4aa3-b622-6038709cff4e}, !- Supply Side Outlet Node A
  ,                                       !- Demand Side Inlet Node B
  ,                                       !- Supply Side Outlet Node B
  ,                                       !- Return Air Bypass Flow Temperature Setpoint Schedule Name
  {c52169c1-3dc6-4d41-85ed-9d34bbd4f299}, !- Demand Mixer Name
  {f637fe6f-b048-4b9b-a4e9-bcb9bc55d1ec}, !- Demand Splitter A Name
  ,                                       !- Demand Splitter B Name
  ;                                       !- Supply Splitter Name

OS:Node,
  {fbe82701-b9f0-407e-8a52-e4fee5c8fed2}, !- Handle
  Perimeter_ZN_3 ZN PSZ-AC-4 Supply Inlet Node, !- Name
  {d485b894-b926-4978-b77d-6e37e821140d}, !- Inlet Port
  {b9e6329c-bb60-446d-ab73-ec34c732ed54}; !- Outlet Port

OS:Node,
  {7584d305-06b3-40d6-8da1-efd0a9f36800}, !- Handle
  Perimeter_ZN_3 ZN PSZ-AC-4 Supply Outlet Node, !- Name
  {403f81c6-f89d-4025-82af-c5fd73d156c0}, !- Inlet Port
  {7e011572-da28-4aa3-b622-6038709cff4e}; !- Outlet Port

OS:Connection,
  {d485b894-b926-4978-b77d-6e37e821140d}, !- Handle
  {b3908651-803b-4383-8143-3e7e27ec7beb}, !- Source Object
  9,                                      !- Outlet Port
  {fbe82701-b9f0-407e-8a52-e4fee5c8fed2}, !- Target Object
  2;                                      !- Inlet Port

OS:Connection,
  {7e011572-da28-4aa3-b622-6038709cff4e}, !- Handle
  {7584d305-06b3-40d6-8da1-efd0a9f36800}, !- Source Object
  3,                                      !- Outlet Port
  {b3908651-803b-4383-8143-3e7e27ec7beb}, !- Target Object
  12;                                     !- Inlet Port

OS:Node,
  {c24f2321-dfaf-4628-af75-74727b1f4df9}, !- Handle
  Perimeter_ZN_3 ZN PSZ-AC-4 Demand Inlet Node, !- Name
  {a9109d0e-5ee2-449a-ae26-0cc4cfc676f7}, !- Inlet Port
  {3ad0100d-55ca-4450-9196-3c9136ea900b}; !- Outlet Port

OS:Node,
  {363c4b77-eefa-48ad-af21-90eded73331f}, !- Handle
  Perimeter_ZN_3 ZN PSZ-AC-4 Demand Outlet Node, !- Name
  {2bba59a9-421e-4aca-bb1a-4cb9243f3f93}, !- Inlet Port
  {f68a171b-5ccb-4fdc-908e-22bd6264d284}; !- Outlet Port

OS:Node,
  {8ebc88ec-0e79-4c21-90e3-8482431eab65}, !- Handle
  Perimeter_ZN_3 ZN PSZ-AC-4 Diffuser Outlet Air Node, !- Name
  {d0f39cc2-11ee-404a-bb8e-0edc59bd8e88}, !- Inlet Port
  {dd08a197-57e0-4cd1-85a0-6bf0db1455b8}; !- Outlet Port

OS:Connection,
  {a9109d0e-5ee2-449a-ae26-0cc4cfc676f7}, !- Handle
  {b3908651-803b-4383-8143-3e7e27ec7beb}, !- Source Object
  11,                                     !- Outlet Port
  {c24f2321-dfaf-4628-af75-74727b1f4df9}, !- Target Object
  2;                                      !- Inlet Port

OS:Connection,
  {f68a171b-5ccb-4fdc-908e-22bd6264d284}, !- Handle
  {363c4b77-eefa-48ad-af21-90eded73331f}, !- Source Object
  3,                                      !- Outlet Port
  {b3908651-803b-4383-8143-3e7e27ec7beb}, !- Target Object
  10;                                     !- Inlet Port

OS:AirLoopHVAC:ZoneSplitter,
  {f637fe6f-b048-4b9b-a4e9-bcb9bc55d1ec}, !- Handle
  Air Loop HVAC Zone Splitter 3,          !- Name
  {3ad0100d-55ca-4450-9196-3c9136ea900b}, !- Inlet Node Name
  {28d6e9ec-85fb-460e-ad35-2c2b0bb2ffeb}; !- Outlet Node Name 1

OS:AirLoopHVAC:ZoneMixer,
  {c52169c1-3dc6-4d41-85ed-9d34bbd4f299}, !- Handle
  Air Loop HVAC Zone Mixer 3,             !- Name
  {2bba59a9-421e-4aca-bb1a-4cb9243f3f93}, !- Outlet Node Name
  {1f9e03cd-dfb6-4705-8464-1e0ffe9df8a0}; !- Inlet Node Name 1

OS:Connection,
  {3ad0100d-55ca-4450-9196-3c9136ea900b}, !- Handle
  {c24f2321-dfaf-4628-af75-74727b1f4df9}, !- Source Object
  3,                                      !- Outlet Port
  {f637fe6f-b048-4b9b-a4e9-bcb9bc55d1ec}, !- Target Object
  2;                                      !- Inlet Port

OS:Connection,
  {2bba59a9-421e-4aca-bb1a-4cb9243f3f93}, !- Handle
  {c52169c1-3dc6-4d41-85ed-9d34bbd4f299}, !- Source Object
  2,                                      !- Outlet Port
  {363c4b77-eefa-48ad-af21-90eded73331f}, !- Target Object
  2;                                      !- Inlet Port

OS:Sizing:System,
  {28803d90-a3bb-45ef-8c80-483a8c8cacdb}, !- Handle
  {b3908651-803b-4383-8143-3e7e27ec7beb}, !- AirLoop Name
  Sensible,                               !- Type of Load to Size On
  Autosize,                               !- Design Outdoor Air Flow Rate {m3/s}
  1,                                      !- Central Heating Maximum System Air Flow Ratio
  7.22222222222229,                       !- Preheat Design Temperature {C}
  0.008,                                  !- Preheat Design Humidity Ratio {kg-H2O/kg-Air}
  12.7777777777778,                       !- Precool Design Temperature {C}
  0.008,                                  !- Precool Design Humidity Ratio {kg-H2O/kg-Air}
  12.7777777777778,                       !- Central Cooling Design Supply Air Temperature {C}
  50.0000000000001,                       !- Central Heating Design Supply Air Temperature {C}
  Coincident,                             !- Sizing Option
  No,                                     !- 100% Outdoor Air in Cooling
  No,                                     !- 100% Outdoor Air in Heating
  0.0085,                                 !- Central Cooling Design Supply Air Humidity Ratio {kg-H2O/kg-Air}
  0.008,                                  !- Central Heating Design Supply Air Humidity Ratio {kg-H2O/kg-Air}
  DesignDay,                              !- Cooling Design Air Flow Method
  ,                                       !- Cooling Design Air Flow Rate {m3/s}
  DesignDay,                              !- Heating Design Air Flow Method
  ,                                       !- Heating Design Air Flow Rate {m3/s}
  ZoneSum,                                !- System Outdoor Air Method
  1,                                      !- Zone Maximum Outdoor Air Fraction {dimensionless}
  0.0099676501,                           !- Cooling Supply Air Flow Rate Per Floor Area {m3/s-m2}
  1,                                      !- Cooling Fraction of Autosized Cooling Supply Air Flow Rate
  3.9475456e-05,                          !- Cooling Supply Air Flow Rate Per Unit Cooling Capacity {m3/s-W}
  0.0099676501,                           !- Heating Supply Air Flow Rate Per Floor Area {m3/s-m2}
  1,                                      !- Heating Fraction of Autosized Heating Supply Air Flow Rate
  1,                                      !- Heating Fraction of Autosized Cooling Supply Air Flow Rate
  3.1588213e-05,                          !- Heating Supply Air Flow Rate Per Unit Heating Capacity {m3/s-W}
  CoolingDesignCapacity,                  !- Cooling Design Capacity Method
  autosize,                               !- Cooling Design Capacity {W}
  234.7,                                  !- Cooling Design Capacity Per Floor Area {W/m2}
  1,                                      !- Fraction of Autosized Cooling Design Capacity
  HeatingDesignCapacity,                  !- Heating Design Capacity Method
  autosize,                               !- Heating Design Capacity {W}
  157,                                    !- Heating Design Capacity Per Floor Area {W/m2}
  1,                                      !- Fraction of Autosized Heating Design Capacity
  OnOff,                                  !- Central Cooling Capacity Control Method
  autosize;                               !- Occupant Diversity

OS:AvailabilityManagerAssignmentList,
  {98b4c6a5-1a03-409a-ab9e-75e877b68d69}, !- Handle
  Air Loop HVAC 1 AvailabilityManagerAssignmentList 2, !- Name
  {bcaa58e9-cc94-4d4d-b677-b38c14f444ce}; !- Availability Manager Name 1

OS:SetpointManager:SingleZone:Reheat,
  {b94496b7-7118-49e1-bec1-51c8515b2da6}, !- Handle
  Perimeter_ZN_3 ZN Setpoint Manager SZ Reheat, !- Name
  12.7777777777778,                       !- Minimum Supply Air Temperature {C}
  50.0000000000001,                       !- Maximum Supply Air Temperature {C}
  {ec2d7400-150c-4e2f-8369-9eadd7de3fff}, !- Control Zone Name
  {7584d305-06b3-40d6-8da1-efd0a9f36800}; !- Setpoint Node or NodeList Name

OS:Coil:Heating:DX:SingleSpeed,
  {23fe8608-0f8b-47de-920d-979435c00822}, !- Handle
  Perimeter_ZN_3 ZN HP Htg Coil 27 Clg kBtu/hr 6.6HSPF, !- Name
  {5e9117c5-f3d3-442d-b1be-592c08e8eded}, !- Availability Schedule Name
  Autosize,                               !- Rated Total Heating Capacity {W}
  3.419064,                               !- Rated COP {W/W}
  Autosize,                               !- Rated Air Flow Rate {m3/s}
  773.3,                                  !- Rated Supply Fan Power Per Volume Flow Rate 2017 {W/(m3/s)}
  934.4,                                  !- Rated Supply Fan Power Per Volume Flow Rate 2023 {W/(m3/s)}
  ,                                       !- Air Inlet Node Name
  ,                                       !- Air Outlet Node Name
  {2842f088-60cd-4ce9-bbef-2bfda83aa4a8}, !- Total Heating Capacity Function of Temperature Curve Name
  {cbf784c2-702f-4fbc-bd35-1a88adcc6f04}, !- Total Heating Capacity Function of Flow Fraction Curve Name
  {dd593b69-ada1-49c4-8b77-427d14e8614e}, !- Energy Input Ratio Function of Temperature Curve Name
  {8d13c43b-8cf7-4107-baeb-25f0999212a9}, !- Energy Input Ratio Function of Flow Fraction Curve Name
  {51d2fea3-077e-484e-8141-1a8339aef72a}, !- Part Load Fraction Correlation Curve Name
  {2e64918c-39ec-4eca-ad9e-ac56eb3c2d33}, !- Defrost Energy Input Ratio Function of Temperature Curve Name
  -12.2,                                  !- Minimum Outdoor Dry-Bulb Temperature for Compressor Operation {C}
  1.67,                                   !- Maximum Outdoor Dry-Bulb Temperature for Defrost Operation {C}
  50,                                     !- Crankcase Heater Capacity {W}
  ,                                       !- Crankcase Heater Capacity Function of Temperature Curve Name
  4.4,                                    !- Maximum Outdoor Dry-Bulb Temperature for Crankcase Heater Operation {C}
  ReverseCycle,                           !- Defrost Strategy
  OnDemand,                               !- Defrost Control
  ,                                       !- Defrost Time Period Fraction
  2000;                                   !- Resistive Defrost Heater Capacity {W}

OS:Curve:Biquadratic,
  {2e64918c-39ec-4eca-ad9e-ac56eb3c2d33}, !- Handle
  Perimeter_ZN_3 ZN HP Htg Coil Defrost EIR Func of Temp Curve 1, !- Name
  0.297145,                               !- Coefficient1 Constant
  0.0430933,                              !- Coefficient2 x
  -0.000748766,                           !- Coefficient3 x**2
  0.00597727,                             !- Coefficient4 y
  0.000482112,                            !- Coefficient5 y**2
  -0.000956448,                           !- Coefficient6 x*y
  12.77778,                               !- Minimum Value of x
  23.88889,                               !- Maximum Value of x
  21.11111,                               !- Minimum Value of y
  46.11111;                               !- Maximum Value of y

OS:Coil:Heating:Gas,
  {4d37d17d-3521-4e1c-85cc-aa800732f975}, !- Handle
  Perimeter_ZN_3 ZN PSZ-AC-4 Gas Backup Htg Coil 27kBtu/hr 0.8 Thermal Eff, !- Name
  {5e9117c5-f3d3-442d-b1be-592c08e8eded}, !- Availability Schedule Name
  0.8,                                    !- Gas Burner Efficiency
  AutoSize,                               !- Nominal Capacity {W}
  ,                                       !- Air Inlet Node Name
  ,                                       !- Air Outlet Node Name
  ,                                       !- Temperature Setpoint Node Name
  0,                                      !- On Cycle Parasitic Electric Load {W}
  ,                                       !- Part Load Fraction Correlation Curve Name
  0;                                      !- Off Cycle Parasitic Gas Load {W}

OS:Coil:Cooling:DX:SingleSpeed,
  {9ebd7fcb-306a-47c0-8414-59c22f1a99a2}, !- Handle
  Perimeter_ZN_3 ZN PSZ-AC-4 1spd DX HP Clg Coil 27kBtu/hr 9.7SEER, !- Name
  {5e9117c5-f3d3-442d-b1be-592c08e8eded}, !- Availability Schedule Name
  autosize,                               !- Rated Total Cooling Capacity {W}
  autosize,                               !- Rated Sensible Heat Ratio
  2.967036,                               !- Rated COP {W/W}
  autosize,                               !- Rated Air Flow Rate {m3/s}
  773.3,                                  !- Rated Evaporator Fan Power Per Volume Flow Rate 2017 {W/(m3/s)}
  934.4,                                  !- Rated Evaporator Fan Power Per Volume Flow Rate 2023 {W/(m3/s)}
  ,                                       !- Air Inlet Node Name
  ,                                       !- Air Outlet Node Name
  {5cb59004-892e-47e6-80f9-ff4a3053707b}, !- Total Cooling Capacity Function of Temperature Curve Name
  {d5df3bc1-c0e4-41c5-a75a-13aac52009c3}, !- Total Cooling Capacity Function of Flow Fraction Curve Name
  {cd1ee9b6-c492-4845-b4f1-2517244a86b1}, !- Energy Input Ratio Function of Temperature Curve Name
  {6e2833c0-c987-4c17-b7ff-36516a6851a9}, !- Energy Input Ratio Function of Flow Fraction Curve Name
  {a288adf6-2157-4290-9b13-f7bb2052abb4}, !- Part Load Fraction Correlation Curve Name
  -25,                                    !- Minimum Outdoor Dry-Bulb Temperature for Compressor Operation {C}
  0,                                      !- Nominal Time for Condensate Removal to Begin {s}
  0,                                      !- Ratio of Initial Moisture Evaporation Rate and Steady State Latent Capacity {dimensionless}
  0,                                      !- Maximum Cycling Rate {cycles/hr}
  0,                                      !- Latent Capacity Time Constant {s}
  ,                                       !- Condenser Air Inlet Node Name
  AirCooled,                              !- Condenser Type
  0.9,                                    !- Evaporative Condenser Effectiveness {dimensionless}
  autosize,                               !- Evaporative Condenser Air Flow Rate {m3/s}
  autosize,                               !- Evaporative Condenser Pump Rated Power Consumption {W}
  0,                                      !- Crankcase Heater Capacity {W}
  ,                                       !- Crankcase Heater Capacity Function of Temperature Curve Name
  10,                                     !- Maximum Outdoor Dry-Bulb Temperature for Crankcase Heater Operation {C}
  ,                                       !- Supply Water Storage Tank Name
  ,                                       !- Condensate Collection Water Storage Tank Name
  0,                                      !- Basin Heater Capacity {W/K}
  2;                                      !- Basin Heater Setpoint Temperature {C}

OS:Fan:OnOff,
  {b1785ba7-2374-41b9-8942-87300d57e488}, !- Handle
  Perimeter_ZN_3 ZN PSZ-AC-4 Fan,         !- Name
  {5e9117c5-f3d3-442d-b1be-592c08e8eded}, !- Availability Schedule Name
  0.53625,                                !- Fan Total Efficiency
  622.722275,                             !- Pressure Rise {Pa}
  autosize,                               !- Maximum Flow Rate {m3/s}
  0.825,                                  !- Motor Efficiency
  1,                                      !- Motor In Airstream Fraction
  ,                                       !- Air Inlet Node Name
  ,                                       !- Air Outlet Node Name
  {ceb0a3e3-56a8-4fae-acd5-0cc9aab5733f}, !- Fan Power Ratio Function of Speed Ratio Curve Name
  {e0dedd32-459e-40a4-9a19-163b701f62e6}, !- Fan Efficiency Ratio Function of Speed Ratio Curve Name
  ;                                       !- End-Use Subcategory

OS:Curve:Exponent,
  {ceb0a3e3-56a8-4fae-acd5-0cc9aab5733f}, !- Handle
  Fan On Off Power Curve 2,               !- Name
  1,                                      !- Coefficient1 Constant
  0,                                      !- Coefficient2 Constant
  0,                                      !- Coefficient3 Constant
  0,                                      !- Minimum Value of x
  1,                                      !- Maximum Value of x
  ,                                       !- Minimum Curve Output
  ,                                       !- Maximum Curve Output
  ,                                       !- Input Unit Type for X
  ;                                       !- Output Unit Type

OS:Curve:Cubic,
  {e0dedd32-459e-40a4-9a19-163b701f62e6}, !- Handle
  Fan On Off Efficiency Curve 2,          !- Name
  1,                                      !- Coefficient1 Constant
  0,                                      !- Coefficient2 x
  0,                                      !- Coefficient3 x**2
  0,                                      !- Coefficient4 x**3
  0,                                      !- Minimum Value of x
  1;                                      !- Maximum Value of x

OS:AirLoopHVAC:UnitarySystem,
  {beeb9a1f-2ba7-46f0-85b3-cce0201928d6}, !- Handle
  Perimeter_ZN_3 ZN PSZ-AC-4 Unitary HP,  !- Name
  Load,                                   !- Control Type
  {ec2d7400-150c-4e2f-8369-9eadd7de3fff}, !- Controlling Zone or Thermostat Location
  None,                                   !- Dehumidification Control Type
  {ef516c74-ddd8-4a4f-a263-d071c7f1a4a1}, !- Availability Schedule Name
  {53949ba3-2a01-4164-92d9-ed1d2660775c}, !- Air Inlet Node Name
  {403f81c6-f89d-4025-82af-c5fd73d156c0}, !- Air Outlet Node Name
  {b1785ba7-2374-41b9-8942-87300d57e488}, !- Supply Fan Name
  BlowThrough,                            !- Fan Placement
  {ef516c74-ddd8-4a4f-a263-d071c7f1a4a1}, !- Supply Air Fan Operating Mode Schedule Name
  {23fe8608-0f8b-47de-920d-979435c00822}, !- Heating Coil Name
  1,                                      !- DX Heating Coil Sizing Ratio
  {9ebd7fcb-306a-47c0-8414-59c22f1a99a2}, !- Cooling Coil Name
  No,                                     !- Use DOAS DX Cooling Coil
  2,                                      !- DOAS DX Cooling Coil Leaving Minimum Air Temperature {C}
  SensibleOnlyLoadControl,                !- Latent Load Control
  {4d37d17d-3521-4e1c-85cc-aa800732f975}, !- Supplemental Heating Coil Name
  SupplyAirFlowRate,                      !- Supply Air Flow Rate Method During Cooling Operation
  Autosize,                               !- Supply Air Flow Rate During Cooling Operation {m3/s}
  ,                                       !- Supply Air Flow Rate Per Floor Area During Cooling Operation {m3/s-m2}
  ,                                       !- Fraction of Autosized Design Cooling Supply Air Flow Rate
  ,                                       !- Design Supply Air Flow Rate Per Unit of Capacity During Cooling Operation {m3/s-W}
  SupplyAirFlowRate,                      !- Supply Air Flow Rate Method During Heating Operation
  Autosize,                               !- Supply Air Flow Rate During Heating Operation {m3/s}
  ,                                       !- Supply Air Flow Rate Per Floor Area during Heating Operation {m3/s-m2}
  ,                                       !- Fraction of Autosized Design Heating Supply Air Flow Rate
  ,                                       !- Design Supply Air Flow Rate Per Unit of Capacity During Heating Operation {m3/s-W}
  None,                                   !- Supply Air Flow Rate Method When No Cooling or Heating is Required
  ,                                       !- Supply Air Flow Rate When No Cooling or Heating is Required {m3/s}
  ,                                       !- Supply Air Flow Rate Per Floor Area When No Cooling or Heating is Required {m3/s-m2}
  ,                                       !- Fraction of Autosized Design Cooling Supply Air Flow Rate When No Cooling or Heating is Required
  ,                                       !- Fraction of Autosized Design Heating Supply Air Flow Rate When No Cooling or Heating is Required
  ,                                       !- Design Supply Air Flow Rate Per Unit of Capacity During Cooling Operation When No Cooling or Heating is Required {m3/s-W}
  ,                                       !- Design Supply Air Flow Rate Per Unit of Capacity During Heating Operation When No Cooling or Heating is Required {m3/s-W}
  80,                                     !- Maximum Supply Air Temperature {C}
  4.44444444444446,                       !- Maximum Outdoor Dry-Bulb Temperature for Supplemental Heater Operation {C}
  ,                                       !- Outdoor Dry-Bulb Temperature Sensor Node Name
  0,                                      !- Ancilliary On-Cycle Electric Power {W}
  0;                                      !- Ancilliary Off-Cycle Electric Power {W}

OS:Connection,
  {403f81c6-f89d-4025-82af-c5fd73d156c0}, !- Handle
  {beeb9a1f-2ba7-46f0-85b3-cce0201928d6}, !- Source Object
  7,                                      !- Outlet Port
  {7584d305-06b3-40d6-8da1-efd0a9f36800}, !- Target Object
  2;                                      !- Inlet Port

OS:Controller:OutdoorAir,
  {d0cfe6fe-54dc-46d0-bed7-d0f09b71d6e4}, !- Handle
  Perimeter_ZN_3 ZN PSZ-AC-4 OA System Controller, !- Name
  ,                                       !- Relief Air Outlet Node Name
  ,                                       !- Return Air Node Name
  ,                                       !- Mixed Air Node Name
  ,                                       !- Actuator Node Name
  autosize,                               !- Minimum Outdoor Air Flow Rate {m3/s}
  Autosize,                               !- Maximum Outdoor Air Flow Rate {m3/s}
  NoEconomizer,                           !- Economizer Control Type
  ModulateFlow,                           !- Economizer Control Action Type
  28,                                     !- Economizer Maximum Limit Dry-Bulb Temperature {C}
  64000,                                  !- Economizer Maximum Limit Enthalpy {J/kg}
  ,                                       !- Economizer Maximum Limit Dewpoint Temperature {C}
  ,                                       !- Electronic Enthalpy Limit Curve Name
  ,                                       !- Economizer Minimum Limit Dry-Bulb Temperature {C}
  LockoutWithCompressor,                  !- Lockout Type
  FixedMinimum,                           !- Minimum Limit Type
  {5e9117c5-f3d3-442d-b1be-592c08e8eded}, !- Minimum Outdoor Air Schedule Name
  ,                                       !- Minimum Fraction of Outdoor Air Schedule Name
  {927c1ba6-58d3-45d7-8497-ec13fdd8c554}, !- Maximum Fraction of Outdoor Air Schedule Name
  {e8019a1f-f611-4b25-a9a4-ab48a044b204}, !- Controller Mechanical Ventilation
  ,                                       !- Time of Day Economizer Control Schedule Name
  No,                                     !- High Humidity Control
  ,                                       !- Humidistat Control Zone Name
  ,                                       !- High Humidity Outdoor Air Flow Ratio
  ,                                       !- Control High Indoor Humidity Based on Outdoor Humidity Ratio
  BypassWhenWithinEconomizerLimits,       !- Heat Recovery Bypass Control Type
  InterlockedWithMechanicalCooling;       !- Economizer Operation Staging

OS:Controller:MechanicalVentilation,
  {e8019a1f-f611-4b25-a9a4-ab48a044b204}, !- Handle
  Controller Mechanical Ventilation 3,    !- Name
  {5e9117c5-f3d3-442d-b1be-592c08e8eded}, !- Availability Schedule
  ,                                       !- Demand Controlled Ventilation
  ;                                       !- System Outdoor Air Method

OS:AirLoopHVAC:OutdoorAirSystem,
  {306d1026-4b8d-45b3-b58d-d6f350cc42c8}, !- Handle
  Perimeter_ZN_3 ZN PSZ-AC-4 OA System,   !- Name
  {d0cfe6fe-54dc-46d0-bed7-d0f09b71d6e4}, !- Controller Name
  ,                                       !- Outdoor Air Equipment List Name
  ,                                       !- Availability Manager List Name
  {3eb12450-0557-4a05-b78f-e354a8b6a5f0}, !- Mixed Air Node Name
  {71403876-87ed-48a7-8f92-f3cd260f9d87}, !- Outdoor Air Stream Node Name
  {1c5b92b5-bf84-46f7-8d14-0a28f85f60c7}, !- Relief Air Stream Node Name
  {b9e6329c-bb60-446d-ab73-ec34c732ed54}; !- Return Air Stream Node Name

OS:Node,
  {da35afb0-b8a7-4155-ab4a-3f95e748b292}, !- Handle
  Perimeter_ZN_3 ZN PSZ-AC-4 Outdoor Air Node, !- Name
  ,                                       !- Inlet Port
  {71403876-87ed-48a7-8f92-f3cd260f9d87}; !- Outlet Port

OS:Connection,
  {71403876-87ed-48a7-8f92-f3cd260f9d87}, !- Handle
  {da35afb0-b8a7-4155-ab4a-3f95e748b292}, !- Source Object
  3,                                      !- Outlet Port
  {306d1026-4b8d-45b3-b58d-d6f350cc42c8}, !- Target Object
  6;                                      !- Inlet Port

OS:Node,
  {f72a91a6-1507-4df8-b4c1-541000e5b2f9}, !- Handle
  Perimeter_ZN_3 ZN PSZ-AC-4 Relief Air Node, !- Name
  {1c5b92b5-bf84-46f7-8d14-0a28f85f60c7}, !- Inlet Port
  ;                                       !- Outlet Port

OS:Connection,
  {1c5b92b5-bf84-46f7-8d14-0a28f85f60c7}, !- Handle
  {306d1026-4b8d-45b3-b58d-d6f350cc42c8}, !- Source Object
  7,                                      !- Outlet Port
  {f72a91a6-1507-4df8-b4c1-541000e5b2f9}, !- Target Object
  2;                                      !- Inlet Port

OS:Node,
  {786238ab-31ab-4de5-97fc-021d8e0d1fb7}, !- Handle
  Perimeter_ZN_3 ZN PSZ-AC-4 Mixed Air Node, !- Name
  {3eb12450-0557-4a05-b78f-e354a8b6a5f0}, !- Inlet Port
  {53949ba3-2a01-4164-92d9-ed1d2660775c}; !- Outlet Port

OS:Connection,
  {b9e6329c-bb60-446d-ab73-ec34c732ed54}, !- Handle
  {fbe82701-b9f0-407e-8a52-e4fee5c8fed2}, !- Source Object
  3,                                      !- Outlet Port
  {306d1026-4b8d-45b3-b58d-d6f350cc42c8}, !- Target Object
  8;                                      !- Inlet Port

OS:Connection,
  {3eb12450-0557-4a05-b78f-e354a8b6a5f0}, !- Handle
  {306d1026-4b8d-45b3-b58d-d6f350cc42c8}, !- Source Object
  5,                                      !- Outlet Port
  {786238ab-31ab-4de5-97fc-021d8e0d1fb7}, !- Target Object
  2;                                      !- Inlet Port

OS:Connection,
  {53949ba3-2a01-4164-92d9-ed1d2660775c}, !- Handle
  {786238ab-31ab-4de5-97fc-021d8e0d1fb7}, !- Source Object
  3,                                      !- Outlet Port
  {beeb9a1f-2ba7-46f0-85b3-cce0201928d6}, !- Target Object
  6;                                      !- Inlet Port

OS:AvailabilityManager:NightCycle,
  {bcaa58e9-cc94-4d4d-b677-b38c14f444ce}, !- Handle
  Availability Manager Night Cycle 3,     !- Name
  {5e9117c5-f3d3-442d-b1be-592c08e8eded}, !- Applicability Schedule
  ,                                       !- Fan Schedule
  CycleOnAny,                             !- Control Type
  1,                                      !- Thermostat Tolerance {deltaC}
  ,                                       !- Cycling Run Time Control Type
  1800,                                   !- Cycling Run Time {s}
  {f5f27783-af74-4075-a89c-f181f0ea1e3e}, !- Control Zone or Zone List Name
  {9cf767be-5858-4ac9-adc4-60b7e5dc5dbd}, !- Cooling Control Zone or Zone List Name
  {1f6ab0c3-009a-4317-a2af-5f06339d3b97}, !- Heating Control Zone or Zone List Name
  {14135c0a-bca8-4bbd-bcba-c9b39b3e21b8}; !- Heating Zone Fans Only Zone or Zone List Name

OS:ModelObjectList,
  {f5f27783-af74-4075-a89c-f181f0ea1e3e}, !- Handle
  Availability Manager Night Cycle 3 Control Zone List; !- Name

OS:ModelObjectList,
  {9cf767be-5858-4ac9-adc4-60b7e5dc5dbd}, !- Handle
  Availability Manager Night Cycle 3 Cooling Control Zone List; !- Name

OS:ModelObjectList,
  {1f6ab0c3-009a-4317-a2af-5f06339d3b97}, !- Handle
  Availability Manager Night Cycle 3 Heating Control Zone List; !- Name

OS:ModelObjectList,
  {14135c0a-bca8-4bbd-bcba-c9b39b3e21b8}, !- Handle
  Availability Manager Night Cycle 3 Heating Zone Fans Only Zone List; !- Name

OS:AirTerminal:SingleDuct:ConstantVolume:NoReheat,
  {00a6b4d2-b71c-4646-89df-3dcf8144c474}, !- Handle
  Perimeter_ZN_3 ZN PSZ-AC-4 Diffuser,    !- Name
  {5e9117c5-f3d3-442d-b1be-592c08e8eded}, !- Availability Schedule Name
  {35282805-153e-4117-a586-1657de8693e2}, !- Air Inlet Node Name
  {d0f39cc2-11ee-404a-bb8e-0edc59bd8e88}, !- Air Outlet Node Name
  AutoSize;                               !- Maximum Air Flow Rate {m3/s}

OS:Node,
  {5d5f5fa8-da4c-44ce-90f9-ea7164cfa247}, !- Handle
  Perimeter_ZN_3 ZN Return Air Node,      !- Name
  {974d0dd2-659e-40b6-b3c6-512016470282}, !- Inlet Port
  {1f9e03cd-dfb6-4705-8464-1e0ffe9df8a0}; !- Outlet Port

OS:Connection,
  {dd08a197-57e0-4cd1-85a0-6bf0db1455b8}, !- Handle
  {8ebc88ec-0e79-4c21-90e3-8482431eab65}, !- Source Object
  3,                                      !- Outlet Port
  {20a30e97-f526-4e4a-8cb2-c6e170415183}, !- Target Object
  2;                                      !- Inlet Port

OS:Connection,
  {974d0dd2-659e-40b6-b3c6-512016470282}, !- Handle
  {7f58170c-5273-4880-b80f-f57e22319f6f}, !- Source Object
  2,                                      !- Outlet Port
  {5d5f5fa8-da4c-44ce-90f9-ea7164cfa247}, !- Target Object
  2;                                      !- Inlet Port

OS:Connection,
  {1f9e03cd-dfb6-4705-8464-1e0ffe9df8a0}, !- Handle
  {5d5f5fa8-da4c-44ce-90f9-ea7164cfa247}, !- Source Object
  3,                                      !- Outlet Port
  {c52169c1-3dc6-4d41-85ed-9d34bbd4f299}, !- Target Object
  3;                                      !- Inlet Port

OS:Node,
  {1e712f7d-9994-4737-b09d-3773b382153f}, !- Handle
  Perimeter_ZN_3 ZN PSZ-AC-4 Diffuser Inlet Air Node, !- Name
  {28d6e9ec-85fb-460e-ad35-2c2b0bb2ffeb}, !- Inlet Port
  {35282805-153e-4117-a586-1657de8693e2}; !- Outlet Port

OS:Connection,
  {28d6e9ec-85fb-460e-ad35-2c2b0bb2ffeb}, !- Handle
  {f637fe6f-b048-4b9b-a4e9-bcb9bc55d1ec}, !- Source Object
  3,                                      !- Outlet Port
  {1e712f7d-9994-4737-b09d-3773b382153f}, !- Target Object
  2;                                      !- Inlet Port

OS:Connection,
  {35282805-153e-4117-a586-1657de8693e2}, !- Handle
  {1e712f7d-9994-4737-b09d-3773b382153f}, !- Source Object
  3,                                      !- Outlet Port
  {00a6b4d2-b71c-4646-89df-3dcf8144c474}, !- Target Object
  3;                                      !- Inlet Port

OS:Connection,
  {d0f39cc2-11ee-404a-bb8e-0edc59bd8e88}, !- Handle
  {00a6b4d2-b71c-4646-89df-3dcf8144c474}, !- Source Object
  4,                                      !- Outlet Port
  {8ebc88ec-0e79-4c21-90e3-8482431eab65}, !- Target Object
  2;                                      !- Inlet Port

OS:AirLoopHVAC,
  {49b60977-ce50-4c43-887b-b5d7add598bb}, !- Handle
  Perimeter_ZN_4 ZN PSZ-AC-5,             !- Name
  ,                                       !- Controller List Name
  {ef516c74-ddd8-4a4f-a263-d071c7f1a4a1}, !- Availability Schedule
  {4695f4ed-fc51-4b03-80da-1501fcd98179}, !- Availability Manager List Name
  autosize,                               !- Design Supply Air Flow Rate {m3/s}
  1,                                      !- Design Return Air Flow Fraction of Supply Air Flow
  ,                                       !- Branch List Name
  ,                                       !- Connector List Name
  {5332dd88-1f1f-44fb-a370-facd8c9309ff}, !- Supply Side Inlet Node Name
  {42191fc1-67ef-40ab-b260-bca6fd563b9c}, !- Demand Side Outlet Node Name
  {641052a2-13a3-4078-abdc-69ceb8928fbb}, !- Demand Side Inlet Node A
  {ebb51a58-7e22-4590-8518-eefec321da96}, !- Supply Side Outlet Node A
  ,                                       !- Demand Side Inlet Node B
  ,                                       !- Supply Side Outlet Node B
  ,                                       !- Return Air Bypass Flow Temperature Setpoint Schedule Name
  {3ce186ba-844a-47dc-a3b7-0dc812a75d5e}, !- Demand Mixer Name
  {76a96f7f-eab1-42c2-94d0-ef6c870e2c75}, !- Demand Splitter A Name
  ,                                       !- Demand Splitter B Name
  ;                                       !- Supply Splitter Name

OS:Node,
  {ab496faa-9442-4aea-b8cc-afffdd9686e0}, !- Handle
  Perimeter_ZN_4 ZN PSZ-AC-5 Supply Inlet Node, !- Name
  {5332dd88-1f1f-44fb-a370-facd8c9309ff}, !- Inlet Port
  {6ffacfe6-c1cf-48b6-930c-b0fd8d137ba4}; !- Outlet Port

OS:Node,
  {84524ea4-1ee0-4f39-bbdb-3658930e8de5}, !- Handle
  Perimeter_ZN_4 ZN PSZ-AC-5 Supply Outlet Node, !- Name
  {884007d1-c9a4-48f2-bd76-fb549f378134}, !- Inlet Port
  {ebb51a58-7e22-4590-8518-eefec321da96}; !- Outlet Port

OS:Connection,
  {5332dd88-1f1f-44fb-a370-facd8c9309ff}, !- Handle
  {49b60977-ce50-4c43-887b-b5d7add598bb}, !- Source Object
  9,                                      !- Outlet Port
  {ab496faa-9442-4aea-b8cc-afffdd9686e0}, !- Target Object
  2;                                      !- Inlet Port

OS:Connection,
  {ebb51a58-7e22-4590-8518-eefec321da96}, !- Handle
  {84524ea4-1ee0-4f39-bbdb-3658930e8de5}, !- Source Object
  3,                                      !- Outlet Port
  {49b60977-ce50-4c43-887b-b5d7add598bb}, !- Target Object
  12;                                     !- Inlet Port

OS:Node,
  {42bdc56a-ed8a-4049-b2f6-d0459e1fdd47}, !- Handle
  Perimeter_ZN_4 ZN PSZ-AC-5 Demand Inlet Node, !- Name
  {641052a2-13a3-4078-abdc-69ceb8928fbb}, !- Inlet Port
  {fd7096a0-a01b-4e98-be87-76a3c2b2fbab}; !- Outlet Port

OS:Node,
  {900bcab1-c096-4d90-93ff-2cc0f6818cc5}, !- Handle
  Perimeter_ZN_4 ZN PSZ-AC-5 Demand Outlet Node, !- Name
  {1446db32-1c44-47ef-8493-9373bfea15b8}, !- Inlet Port
  {42191fc1-67ef-40ab-b260-bca6fd563b9c}; !- Outlet Port

OS:Node,
  {0c6b32d1-290b-4f11-b6f2-fb0482800290}, !- Handle
  Perimeter_ZN_4 ZN PSZ-AC-5 Diffuser Outlet Air Node, !- Name
  {7dd41ba0-565b-469a-a305-ebafc8cd5676}, !- Inlet Port
  {cca57ffe-cd85-45d3-a271-b332769c07ce}; !- Outlet Port

OS:Connection,
  {641052a2-13a3-4078-abdc-69ceb8928fbb}, !- Handle
  {49b60977-ce50-4c43-887b-b5d7add598bb}, !- Source Object
  11,                                     !- Outlet Port
  {42bdc56a-ed8a-4049-b2f6-d0459e1fdd47}, !- Target Object
  2;                                      !- Inlet Port

OS:Connection,
  {42191fc1-67ef-40ab-b260-bca6fd563b9c}, !- Handle
  {900bcab1-c096-4d90-93ff-2cc0f6818cc5}, !- Source Object
  3,                                      !- Outlet Port
  {49b60977-ce50-4c43-887b-b5d7add598bb}, !- Target Object
  10;                                     !- Inlet Port

OS:AirLoopHVAC:ZoneSplitter,
  {76a96f7f-eab1-42c2-94d0-ef6c870e2c75}, !- Handle
  Air Loop HVAC Zone Splitter 4,          !- Name
  {fd7096a0-a01b-4e98-be87-76a3c2b2fbab}, !- Inlet Node Name
  {bfa64392-f42a-4542-98ed-c0c547feccf4}; !- Outlet Node Name 1

OS:AirLoopHVAC:ZoneMixer,
  {3ce186ba-844a-47dc-a3b7-0dc812a75d5e}, !- Handle
  Air Loop HVAC Zone Mixer 4,             !- Name
  {1446db32-1c44-47ef-8493-9373bfea15b8}, !- Outlet Node Name
  {412df8f9-5232-4e46-957a-65b55bcc6df0}; !- Inlet Node Name 1

OS:Connection,
  {fd7096a0-a01b-4e98-be87-76a3c2b2fbab}, !- Handle
  {42bdc56a-ed8a-4049-b2f6-d0459e1fdd47}, !- Source Object
  3,                                      !- Outlet Port
  {76a96f7f-eab1-42c2-94d0-ef6c870e2c75}, !- Target Object
  2;                                      !- Inlet Port

OS:Connection,
  {1446db32-1c44-47ef-8493-9373bfea15b8}, !- Handle
  {3ce186ba-844a-47dc-a3b7-0dc812a75d5e}, !- Source Object
  2,                                      !- Outlet Port
  {900bcab1-c096-4d90-93ff-2cc0f6818cc5}, !- Target Object
  2;                                      !- Inlet Port

OS:Sizing:System,
  {988cc1a4-57e0-4ef1-8dc9-786cad923d87}, !- Handle
  {49b60977-ce50-4c43-887b-b5d7add598bb}, !- AirLoop Name
  Sensible,                               !- Type of Load to Size On
  Autosize,                               !- Design Outdoor Air Flow Rate {m3/s}
  1,                                      !- Central Heating Maximum System Air Flow Ratio
  7.22222222222229,                       !- Preheat Design Temperature {C}
  0.008,                                  !- Preheat Design Humidity Ratio {kg-H2O/kg-Air}
  12.7777777777778,                       !- Precool Design Temperature {C}
  0.008,                                  !- Precool Design Humidity Ratio {kg-H2O/kg-Air}
  12.7777777777778,                       !- Central Cooling Design Supply Air Temperature {C}
  50.0000000000001,                       !- Central Heating Design Supply Air Temperature {C}
  Coincident,                             !- Sizing Option
  No,                                     !- 100% Outdoor Air in Cooling
  No,                                     !- 100% Outdoor Air in Heating
  0.0085,                                 !- Central Cooling Design Supply Air Humidity Ratio {kg-H2O/kg-Air}
  0.008,                                  !- Central Heating Design Supply Air Humidity Ratio {kg-H2O/kg-Air}
  DesignDay,                              !- Cooling Design Air Flow Method
  ,                                       !- Cooling Design Air Flow Rate {m3/s}
  DesignDay,                              !- Heating Design Air Flow Method
  ,                                       !- Heating Design Air Flow Rate {m3/s}
  ZoneSum,                                !- System Outdoor Air Method
  1,                                      !- Zone Maximum Outdoor Air Fraction {dimensionless}
  0.0099676501,                           !- Cooling Supply Air Flow Rate Per Floor Area {m3/s-m2}
  1,                                      !- Cooling Fraction of Autosized Cooling Supply Air Flow Rate
  3.9475456e-05,                          !- Cooling Supply Air Flow Rate Per Unit Cooling Capacity {m3/s-W}
  0.0099676501,                           !- Heating Supply Air Flow Rate Per Floor Area {m3/s-m2}
  1,                                      !- Heating Fraction of Autosized Heating Supply Air Flow Rate
  1,                                      !- Heating Fraction of Autosized Cooling Supply Air Flow Rate
  3.1588213e-05,                          !- Heating Supply Air Flow Rate Per Unit Heating Capacity {m3/s-W}
  CoolingDesignCapacity,                  !- Cooling Design Capacity Method
  autosize,                               !- Cooling Design Capacity {W}
  234.7,                                  !- Cooling Design Capacity Per Floor Area {W/m2}
  1,                                      !- Fraction of Autosized Cooling Design Capacity
  HeatingDesignCapacity,                  !- Heating Design Capacity Method
  autosize,                               !- Heating Design Capacity {W}
  157,                                    !- Heating Design Capacity Per Floor Area {W/m2}
  1,                                      !- Fraction of Autosized Heating Design Capacity
  OnOff,                                  !- Central Cooling Capacity Control Method
  autosize;                               !- Occupant Diversity

OS:AvailabilityManagerAssignmentList,
  {4695f4ed-fc51-4b03-80da-1501fcd98179}, !- Handle
  Air Loop HVAC 1 AvailabilityManagerAssignmentList 3, !- Name
  {5561c223-d3ed-402a-83cb-8c6ff8870ee5}; !- Availability Manager Name 1

OS:SetpointManager:SingleZone:Reheat,
  {a10598d0-6421-48ff-a443-47946647fa0c}, !- Handle
  Perimeter_ZN_4 ZN Setpoint Manager SZ Reheat, !- Name
  12.7777777777778,                       !- Minimum Supply Air Temperature {C}
  50.0000000000001,                       !- Maximum Supply Air Temperature {C}
  {fcbbe47a-e7d7-4116-bddc-70c1835736e2}, !- Control Zone Name
  {84524ea4-1ee0-4f39-bbdb-3658930e8de5}; !- Setpoint Node or NodeList Name

OS:Coil:Heating:DX:SingleSpeed,
  {6e459bf4-c5aa-43cc-8205-d727792b4901}, !- Handle
  Perimeter_ZN_4 ZN HP Htg Coil 26 Clg kBtu/hr 6.6HSPF, !- Name
  {5e9117c5-f3d3-442d-b1be-592c08e8eded}, !- Availability Schedule Name
  Autosize,                               !- Rated Total Heating Capacity {W}
  3.419064,                               !- Rated COP {W/W}
  Autosize,                               !- Rated Air Flow Rate {m3/s}
  773.3,                                  !- Rated Supply Fan Power Per Volume Flow Rate 2017 {W/(m3/s)}
  934.4,                                  !- Rated Supply Fan Power Per Volume Flow Rate 2023 {W/(m3/s)}
  ,                                       !- Air Inlet Node Name
  ,                                       !- Air Outlet Node Name
  {2842f088-60cd-4ce9-bbef-2bfda83aa4a8}, !- Total Heating Capacity Function of Temperature Curve Name
  {cbf784c2-702f-4fbc-bd35-1a88adcc6f04}, !- Total Heating Capacity Function of Flow Fraction Curve Name
  {dd593b69-ada1-49c4-8b77-427d14e8614e}, !- Energy Input Ratio Function of Temperature Curve Name
  {8d13c43b-8cf7-4107-baeb-25f0999212a9}, !- Energy Input Ratio Function of Flow Fraction Curve Name
  {51d2fea3-077e-484e-8141-1a8339aef72a}, !- Part Load Fraction Correlation Curve Name
  {2dc0517f-8e42-4c27-b3eb-917a265edd6c}, !- Defrost Energy Input Ratio Function of Temperature Curve Name
  -12.2,                                  !- Minimum Outdoor Dry-Bulb Temperature for Compressor Operation {C}
  1.67,                                   !- Maximum Outdoor Dry-Bulb Temperature for Defrost Operation {C}
  50,                                     !- Crankcase Heater Capacity {W}
  ,                                       !- Crankcase Heater Capacity Function of Temperature Curve Name
  4.4,                                    !- Maximum Outdoor Dry-Bulb Temperature for Crankcase Heater Operation {C}
  ReverseCycle,                           !- Defrost Strategy
  OnDemand,                               !- Defrost Control
  ,                                       !- Defrost Time Period Fraction
  2000;                                   !- Resistive Defrost Heater Capacity {W}

OS:Curve:Biquadratic,
  {2dc0517f-8e42-4c27-b3eb-917a265edd6c}, !- Handle
  Perimeter_ZN_4 ZN HP Htg Coil Defrost EIR Func of Temp Curve 1, !- Name
  0.297145,                               !- Coefficient1 Constant
  0.0430933,                              !- Coefficient2 x
  -0.000748766,                           !- Coefficient3 x**2
  0.00597727,                             !- Coefficient4 y
  0.000482112,                            !- Coefficient5 y**2
  -0.000956448,                           !- Coefficient6 x*y
  12.77778,                               !- Minimum Value of x
  23.88889,                               !- Maximum Value of x
  21.11111,                               !- Minimum Value of y
  46.11111;                               !- Maximum Value of y

OS:Coil:Heating:Gas,
  {7836157a-dfe2-4352-bac1-5bceaaa3e609}, !- Handle
  Perimeter_ZN_4 ZN PSZ-AC-5 Gas Backup Htg Coil 26kBtu/hr 0.8 Thermal Eff, !- Name
  {5e9117c5-f3d3-442d-b1be-592c08e8eded}, !- Availability Schedule Name
  0.8,                                    !- Gas Burner Efficiency
  AutoSize,                               !- Nominal Capacity {W}
  ,                                       !- Air Inlet Node Name
  ,                                       !- Air Outlet Node Name
  ,                                       !- Temperature Setpoint Node Name
  0,                                      !- On Cycle Parasitic Electric Load {W}
  ,                                       !- Part Load Fraction Correlation Curve Name
  0;                                      !- Off Cycle Parasitic Gas Load {W}

OS:Coil:Cooling:DX:SingleSpeed,
  {c6c4ceba-26ec-4636-8e5d-338799c8d388}, !- Handle
  Perimeter_ZN_4 ZN PSZ-AC-5 1spd DX HP Clg Coil 26kBtu/hr 9.7SEER, !- Name
  {5e9117c5-f3d3-442d-b1be-592c08e8eded}, !- Availability Schedule Name
  autosize,                               !- Rated Total Cooling Capacity {W}
  autosize,                               !- Rated Sensible Heat Ratio
  2.967036,                               !- Rated COP {W/W}
  autosize,                               !- Rated Air Flow Rate {m3/s}
  773.3,                                  !- Rated Evaporator Fan Power Per Volume Flow Rate 2017 {W/(m3/s)}
  934.4,                                  !- Rated Evaporator Fan Power Per Volume Flow Rate 2023 {W/(m3/s)}
  ,                                       !- Air Inlet Node Name
  ,                                       !- Air Outlet Node Name
  {5cb59004-892e-47e6-80f9-ff4a3053707b}, !- Total Cooling Capacity Function of Temperature Curve Name
  {d5df3bc1-c0e4-41c5-a75a-13aac52009c3}, !- Total Cooling Capacity Function of Flow Fraction Curve Name
  {cd1ee9b6-c492-4845-b4f1-2517244a86b1}, !- Energy Input Ratio Function of Temperature Curve Name
  {6e2833c0-c987-4c17-b7ff-36516a6851a9}, !- Energy Input Ratio Function of Flow Fraction Curve Name
  {a288adf6-2157-4290-9b13-f7bb2052abb4}, !- Part Load Fraction Correlation Curve Name
  -25,                                    !- Minimum Outdoor Dry-Bulb Temperature for Compressor Operation {C}
  0,                                      !- Nominal Time for Condensate Removal to Begin {s}
  0,                                      !- Ratio of Initial Moisture Evaporation Rate and Steady State Latent Capacity {dimensionless}
  0,                                      !- Maximum Cycling Rate {cycles/hr}
  0,                                      !- Latent Capacity Time Constant {s}
  ,                                       !- Condenser Air Inlet Node Name
  AirCooled,                              !- Condenser Type
  0.9,                                    !- Evaporative Condenser Effectiveness {dimensionless}
  autosize,                               !- Evaporative Condenser Air Flow Rate {m3/s}
  autosize,                               !- Evaporative Condenser Pump Rated Power Consumption {W}
  0,                                      !- Crankcase Heater Capacity {W}
  ,                                       !- Crankcase Heater Capacity Function of Temperature Curve Name
  10,                                     !- Maximum Outdoor Dry-Bulb Temperature for Crankcase Heater Operation {C}
  ,                                       !- Supply Water Storage Tank Name
  ,                                       !- Condensate Collection Water Storage Tank Name
  0,                                      !- Basin Heater Capacity {W/K}
  2;                                      !- Basin Heater Setpoint Temperature {C}

OS:Fan:OnOff,
  {c8943c98-de9e-4d37-804e-936d64bd8479}, !- Handle
  Perimeter_ZN_4 ZN PSZ-AC-5 Fan,         !- Name
  {5e9117c5-f3d3-442d-b1be-592c08e8eded}, !- Availability Schedule Name
  0.53625,                                !- Fan Total Efficiency
  622.722275,                             !- Pressure Rise {Pa}
  autosize,                               !- Maximum Flow Rate {m3/s}
  0.825,                                  !- Motor Efficiency
  1,                                      !- Motor In Airstream Fraction
  ,                                       !- Air Inlet Node Name
  ,                                       !- Air Outlet Node Name
  {8ae0d334-e351-417e-aa59-6ccec816ec8c}, !- Fan Power Ratio Function of Speed Ratio Curve Name
  {40672da9-03ec-4807-b5ff-e451b75ac054}, !- Fan Efficiency Ratio Function of Speed Ratio Curve Name
  ;                                       !- End-Use Subcategory

OS:Curve:Exponent,
  {8ae0d334-e351-417e-aa59-6ccec816ec8c}, !- Handle
  Fan On Off Power Curve 3,               !- Name
  1,                                      !- Coefficient1 Constant
  0,                                      !- Coefficient2 Constant
  0,                                      !- Coefficient3 Constant
  0,                                      !- Minimum Value of x
  1,                                      !- Maximum Value of x
  ,                                       !- Minimum Curve Output
  ,                                       !- Maximum Curve Output
  ,                                       !- Input Unit Type for X
  ;                                       !- Output Unit Type

OS:Curve:Cubic,
  {40672da9-03ec-4807-b5ff-e451b75ac054}, !- Handle
  Fan On Off Efficiency Curve 3,          !- Name
  1,                                      !- Coefficient1 Constant
  0,                                      !- Coefficient2 x
  0,                                      !- Coefficient3 x**2
  0,                                      !- Coefficient4 x**3
  0,                                      !- Minimum Value of x
  1;                                      !- Maximum Value of x

OS:AirLoopHVAC:UnitarySystem,
  {28f18637-c577-4982-8793-7a83bec92a18}, !- Handle
  Perimeter_ZN_4 ZN PSZ-AC-5 Unitary HP,  !- Name
  Load,                                   !- Control Type
  {fcbbe47a-e7d7-4116-bddc-70c1835736e2}, !- Controlling Zone or Thermostat Location
  None,                                   !- Dehumidification Control Type
  {ef516c74-ddd8-4a4f-a263-d071c7f1a4a1}, !- Availability Schedule Name
  {66be13c5-2b7a-4697-b394-897c4c35a91d}, !- Air Inlet Node Name
  {884007d1-c9a4-48f2-bd76-fb549f378134}, !- Air Outlet Node Name
  {c8943c98-de9e-4d37-804e-936d64bd8479}, !- Supply Fan Name
  BlowThrough,                            !- Fan Placement
  {ef516c74-ddd8-4a4f-a263-d071c7f1a4a1}, !- Supply Air Fan Operating Mode Schedule Name
  {6e459bf4-c5aa-43cc-8205-d727792b4901}, !- Heating Coil Name
  1,                                      !- DX Heating Coil Sizing Ratio
  {c6c4ceba-26ec-4636-8e5d-338799c8d388}, !- Cooling Coil Name
  No,                                     !- Use DOAS DX Cooling Coil
  2,                                      !- DOAS DX Cooling Coil Leaving Minimum Air Temperature {C}
  SensibleOnlyLoadControl,                !- Latent Load Control
  {7836157a-dfe2-4352-bac1-5bceaaa3e609}, !- Supplemental Heating Coil Name
  SupplyAirFlowRate,                      !- Supply Air Flow Rate Method During Cooling Operation
  Autosize,                               !- Supply Air Flow Rate During Cooling Operation {m3/s}
  ,                                       !- Supply Air Flow Rate Per Floor Area During Cooling Operation {m3/s-m2}
  ,                                       !- Fraction of Autosized Design Cooling Supply Air Flow Rate
  ,                                       !- Design Supply Air Flow Rate Per Unit of Capacity During Cooling Operation {m3/s-W}
  SupplyAirFlowRate,                      !- Supply Air Flow Rate Method During Heating Operation
  Autosize,                               !- Supply Air Flow Rate During Heating Operation {m3/s}
  ,                                       !- Supply Air Flow Rate Per Floor Area during Heating Operation {m3/s-m2}
  ,                                       !- Fraction of Autosized Design Heating Supply Air Flow Rate
  ,                                       !- Design Supply Air Flow Rate Per Unit of Capacity During Heating Operation {m3/s-W}
  None,                                   !- Supply Air Flow Rate Method When No Cooling or Heating is Required
  ,                                       !- Supply Air Flow Rate When No Cooling or Heating is Required {m3/s}
  ,                                       !- Supply Air Flow Rate Per Floor Area When No Cooling or Heating is Required {m3/s-m2}
  ,                                       !- Fraction of Autosized Design Cooling Supply Air Flow Rate When No Cooling or Heating is Required
  ,                                       !- Fraction of Autosized Design Heating Supply Air Flow Rate When No Cooling or Heating is Required
  ,                                       !- Design Supply Air Flow Rate Per Unit of Capacity During Cooling Operation When No Cooling or Heating is Required {m3/s-W}
  ,                                       !- Design Supply Air Flow Rate Per Unit of Capacity During Heating Operation When No Cooling or Heating is Required {m3/s-W}
  80,                                     !- Maximum Supply Air Temperature {C}
  4.44444444444446,                       !- Maximum Outdoor Dry-Bulb Temperature for Supplemental Heater Operation {C}
  ,                                       !- Outdoor Dry-Bulb Temperature Sensor Node Name
  0,                                      !- Ancilliary On-Cycle Electric Power {W}
  0;                                      !- Ancilliary Off-Cycle Electric Power {W}

OS:Connection,
  {884007d1-c9a4-48f2-bd76-fb549f378134}, !- Handle
  {28f18637-c577-4982-8793-7a83bec92a18}, !- Source Object
  7,                                      !- Outlet Port
  {84524ea4-1ee0-4f39-bbdb-3658930e8de5}, !- Target Object
  2;                                      !- Inlet Port

OS:Controller:OutdoorAir,
  {1bfe4b9a-f9f5-4da7-b0cb-1f7fef50af4b}, !- Handle
  Perimeter_ZN_4 ZN PSZ-AC-5 OA System Controller, !- Name
  ,                                       !- Relief Air Outlet Node Name
  ,                                       !- Return Air Node Name
  ,                                       !- Mixed Air Node Name
  ,                                       !- Actuator Node Name
  autosize,                               !- Minimum Outdoor Air Flow Rate {m3/s}
  Autosize,                               !- Maximum Outdoor Air Flow Rate {m3/s}
  NoEconomizer,                           !- Economizer Control Type
  ModulateFlow,                           !- Economizer Control Action Type
  28,                                     !- Economizer Maximum Limit Dry-Bulb Temperature {C}
  64000,                                  !- Economizer Maximum Limit Enthalpy {J/kg}
  ,                                       !- Economizer Maximum Limit Dewpoint Temperature {C}
  ,                                       !- Electronic Enthalpy Limit Curve Name
  ,                                       !- Economizer Minimum Limit Dry-Bulb Temperature {C}
  LockoutWithCompressor,                  !- Lockout Type
  FixedMinimum,                           !- Minimum Limit Type
  {5e9117c5-f3d3-442d-b1be-592c08e8eded}, !- Minimum Outdoor Air Schedule Name
  ,                                       !- Minimum Fraction of Outdoor Air Schedule Name
  {c1714d7a-ec9a-4b19-bde1-786bf3f9189e}, !- Maximum Fraction of Outdoor Air Schedule Name
  {b1e022ac-32eb-4747-9524-ab5bbdbc990d}, !- Controller Mechanical Ventilation
  ,                                       !- Time of Day Economizer Control Schedule Name
  No,                                     !- High Humidity Control
  ,                                       !- Humidistat Control Zone Name
  ,                                       !- High Humidity Outdoor Air Flow Ratio
  ,                                       !- Control High Indoor Humidity Based on Outdoor Humidity Ratio
  BypassWhenWithinEconomizerLimits,       !- Heat Recovery Bypass Control Type
  InterlockedWithMechanicalCooling;       !- Economizer Operation Staging

OS:Controller:MechanicalVentilation,
  {b1e022ac-32eb-4747-9524-ab5bbdbc990d}, !- Handle
  Controller Mechanical Ventilation 4,    !- Name
  {5e9117c5-f3d3-442d-b1be-592c08e8eded}, !- Availability Schedule
  ,                                       !- Demand Controlled Ventilation
  ;                                       !- System Outdoor Air Method

OS:AirLoopHVAC:OutdoorAirSystem,
  {13aa7444-cf64-48fc-8c39-34b2992745f6}, !- Handle
  Perimeter_ZN_4 ZN PSZ-AC-5 OA System,   !- Name
  {1bfe4b9a-f9f5-4da7-b0cb-1f7fef50af4b}, !- Controller Name
  ,                                       !- Outdoor Air Equipment List Name
  ,                                       !- Availability Manager List Name
  {db6e4c6b-d13c-449b-90dc-32bbd0b8c6f5}, !- Mixed Air Node Name
  {64319d45-95b3-451f-8d05-300c0e648002}, !- Outdoor Air Stream Node Name
  {89cea34b-026a-41ad-b577-876fe86bdeb8}, !- Relief Air Stream Node Name
  {6ffacfe6-c1cf-48b6-930c-b0fd8d137ba4}; !- Return Air Stream Node Name

OS:Node,
  {f430d285-71ce-49a4-8fae-965d1374c400}, !- Handle
  Perimeter_ZN_4 ZN PSZ-AC-5 Outdoor Air Node, !- Name
  ,                                       !- Inlet Port
  {64319d45-95b3-451f-8d05-300c0e648002}; !- Outlet Port

OS:Connection,
  {64319d45-95b3-451f-8d05-300c0e648002}, !- Handle
  {f430d285-71ce-49a4-8fae-965d1374c400}, !- Source Object
  3,                                      !- Outlet Port
  {13aa7444-cf64-48fc-8c39-34b2992745f6}, !- Target Object
  6;                                      !- Inlet Port

OS:Node,
  {c42853ec-875f-498f-b039-36ee7c10b0c1}, !- Handle
  Perimeter_ZN_4 ZN PSZ-AC-5 Relief Air Node, !- Name
  {89cea34b-026a-41ad-b577-876fe86bdeb8}, !- Inlet Port
  ;                                       !- Outlet Port

OS:Connection,
  {89cea34b-026a-41ad-b577-876fe86bdeb8}, !- Handle
  {13aa7444-cf64-48fc-8c39-34b2992745f6}, !- Source Object
  7,                                      !- Outlet Port
  {c42853ec-875f-498f-b039-36ee7c10b0c1}, !- Target Object
  2;                                      !- Inlet Port

OS:Node,
  {e34e916d-7ad7-4e4e-8cef-56cdc3108386}, !- Handle
  Perimeter_ZN_4 ZN PSZ-AC-5 Mixed Air Node, !- Name
  {db6e4c6b-d13c-449b-90dc-32bbd0b8c6f5}, !- Inlet Port
  {66be13c5-2b7a-4697-b394-897c4c35a91d}; !- Outlet Port

OS:Connection,
  {6ffacfe6-c1cf-48b6-930c-b0fd8d137ba4}, !- Handle
  {ab496faa-9442-4aea-b8cc-afffdd9686e0}, !- Source Object
  3,                                      !- Outlet Port
  {13aa7444-cf64-48fc-8c39-34b2992745f6}, !- Target Object
  8;                                      !- Inlet Port

OS:Connection,
  {db6e4c6b-d13c-449b-90dc-32bbd0b8c6f5}, !- Handle
  {13aa7444-cf64-48fc-8c39-34b2992745f6}, !- Source Object
  5,                                      !- Outlet Port
  {e34e916d-7ad7-4e4e-8cef-56cdc3108386}, !- Target Object
  2;                                      !- Inlet Port

OS:Connection,
  {66be13c5-2b7a-4697-b394-897c4c35a91d}, !- Handle
  {e34e916d-7ad7-4e4e-8cef-56cdc3108386}, !- Source Object
  3,                                      !- Outlet Port
  {28f18637-c577-4982-8793-7a83bec92a18}, !- Target Object
  6;                                      !- Inlet Port

OS:AvailabilityManager:NightCycle,
  {5561c223-d3ed-402a-83cb-8c6ff8870ee5}, !- Handle
  Availability Manager Night Cycle 4,     !- Name
  {5e9117c5-f3d3-442d-b1be-592c08e8eded}, !- Applicability Schedule
  ,                                       !- Fan Schedule
  CycleOnAny,                             !- Control Type
  1,                                      !- Thermostat Tolerance {deltaC}
  ,                                       !- Cycling Run Time Control Type
  1800,                                   !- Cycling Run Time {s}
  {b98de7f3-cdb0-4275-b092-0124a9fd7168}, !- Control Zone or Zone List Name
  {9c1c2c66-a7df-4447-8154-435190f414e3}, !- Cooling Control Zone or Zone List Name
  {d8e892f5-bab1-4a74-93d8-51aa36061c32}, !- Heating Control Zone or Zone List Name
  {c8a3e44d-3651-4fcd-9050-bf88c6b5a4d7}; !- Heating Zone Fans Only Zone or Zone List Name

OS:ModelObjectList,
  {b98de7f3-cdb0-4275-b092-0124a9fd7168}, !- Handle
  Availability Manager Night Cycle 4 Control Zone List; !- Name

OS:ModelObjectList,
  {9c1c2c66-a7df-4447-8154-435190f414e3}, !- Handle
  Availability Manager Night Cycle 4 Cooling Control Zone List; !- Name

OS:ModelObjectList,
  {d8e892f5-bab1-4a74-93d8-51aa36061c32}, !- Handle
  Availability Manager Night Cycle 4 Heating Control Zone List; !- Name

OS:ModelObjectList,
  {c8a3e44d-3651-4fcd-9050-bf88c6b5a4d7}, !- Handle
  Availability Manager Night Cycle 4 Heating Zone Fans Only Zone List; !- Name

OS:AirTerminal:SingleDuct:ConstantVolume:NoReheat,
  {82815cfb-2342-4d3b-8294-e53411eb3b0f}, !- Handle
  Perimeter_ZN_4 ZN PSZ-AC-5 Diffuser,    !- Name
  {5e9117c5-f3d3-442d-b1be-592c08e8eded}, !- Availability Schedule Name
  {36aaf762-3819-4664-9baf-1a0dc1a33f15}, !- Air Inlet Node Name
  {7dd41ba0-565b-469a-a305-ebafc8cd5676}, !- Air Outlet Node Name
  AutoSize;                               !- Maximum Air Flow Rate {m3/s}

OS:Node,
  {bdfa2f64-60a5-4886-96f5-4fd6c971c34b}, !- Handle
  Perimeter_ZN_4 ZN Return Air Node,      !- Name
  {28d14ed7-c6a2-451a-a694-8ca9e89e2a05}, !- Inlet Port
  {412df8f9-5232-4e46-957a-65b55bcc6df0}; !- Outlet Port

OS:Connection,
  {cca57ffe-cd85-45d3-a271-b332769c07ce}, !- Handle
  {0c6b32d1-290b-4f11-b6f2-fb0482800290}, !- Source Object
  3,                                      !- Outlet Port
  {21b79877-dbfe-409f-8ea3-31d98140dfca}, !- Target Object
  2;                                      !- Inlet Port

OS:Connection,
  {28d14ed7-c6a2-451a-a694-8ca9e89e2a05}, !- Handle
  {f9aa14cc-afa5-434b-bbf2-817a6ba8055f}, !- Source Object
  2,                                      !- Outlet Port
  {bdfa2f64-60a5-4886-96f5-4fd6c971c34b}, !- Target Object
  2;                                      !- Inlet Port

OS:Connection,
  {412df8f9-5232-4e46-957a-65b55bcc6df0}, !- Handle
  {bdfa2f64-60a5-4886-96f5-4fd6c971c34b}, !- Source Object
  3,                                      !- Outlet Port
  {3ce186ba-844a-47dc-a3b7-0dc812a75d5e}, !- Target Object
  3;                                      !- Inlet Port

OS:Node,
  {731903f9-4d2f-4ff6-a023-cf1ee272389a}, !- Handle
  Perimeter_ZN_4 ZN PSZ-AC-5 Diffuser Inlet Air Node, !- Name
  {bfa64392-f42a-4542-98ed-c0c547feccf4}, !- Inlet Port
  {36aaf762-3819-4664-9baf-1a0dc1a33f15}; !- Outlet Port

OS:Connection,
  {bfa64392-f42a-4542-98ed-c0c547feccf4}, !- Handle
  {76a96f7f-eab1-42c2-94d0-ef6c870e2c75}, !- Source Object
  3,                                      !- Outlet Port
  {731903f9-4d2f-4ff6-a023-cf1ee272389a}, !- Target Object
  2;                                      !- Inlet Port

OS:Connection,
  {36aaf762-3819-4664-9baf-1a0dc1a33f15}, !- Handle
  {731903f9-4d2f-4ff6-a023-cf1ee272389a}, !- Source Object
  3,                                      !- Outlet Port
  {82815cfb-2342-4d3b-8294-e53411eb3b0f}, !- Target Object
  3;                                      !- Inlet Port

OS:Connection,
  {7dd41ba0-565b-469a-a305-ebafc8cd5676}, !- Handle
  {82815cfb-2342-4d3b-8294-e53411eb3b0f}, !- Source Object
  4,                                      !- Outlet Port
  {0c6b32d1-290b-4f11-b6f2-fb0482800290}, !- Target Object
  2;                                      !- Inlet Port

OS:AirLoopHVAC,
  {824842ed-007d-4248-a290-c1188e79d42c}, !- Handle
  Core_ZN ZN PSZ-AC-1,                    !- Name
  ,                                       !- Controller List Name
  {ef516c74-ddd8-4a4f-a263-d071c7f1a4a1}, !- Availability Schedule
  {e7249379-0f2b-4957-bb1d-97c3e9757671}, !- Availability Manager List Name
  autosize,                               !- Design Supply Air Flow Rate {m3/s}
  1,                                      !- Design Return Air Flow Fraction of Supply Air Flow
  ,                                       !- Branch List Name
  ,                                       !- Connector List Name
  {555b031f-7822-4399-a4c8-7f2c52785207}, !- Supply Side Inlet Node Name
  {8389fb8b-32bb-4bdf-8aaf-d3794a5260b9}, !- Demand Side Outlet Node Name
  {af6bbc8d-6b45-43b3-9a40-3428ce419fbe}, !- Demand Side Inlet Node A
  {0cd77357-90f8-4afb-8de8-4ec5eb41d433}, !- Supply Side Outlet Node A
  ,                                       !- Demand Side Inlet Node B
  ,                                       !- Supply Side Outlet Node B
  ,                                       !- Return Air Bypass Flow Temperature Setpoint Schedule Name
  {aad17bca-66a2-487e-a348-114567246718}, !- Demand Mixer Name
  {8d4e1096-e374-4e1e-9922-c740dbc72b6a}, !- Demand Splitter A Name
  ,                                       !- Demand Splitter B Name
  ;                                       !- Supply Splitter Name

OS:Node,
  {dbd5a83b-39b0-4e26-8808-da8e7381ca60}, !- Handle
  Core_ZN ZN PSZ-AC-1 Supply Inlet Node,  !- Name
  {555b031f-7822-4399-a4c8-7f2c52785207}, !- Inlet Port
  {5b162a03-c207-4f36-b44f-78d1c4e96d2a}; !- Outlet Port

OS:Node,
  {ce108074-caee-4890-a6c5-a0b116d34b54}, !- Handle
  Core_ZN ZN PSZ-AC-1 Supply Outlet Node, !- Name
  {5e60934a-eb7a-434d-b280-989a50d5249b}, !- Inlet Port
  {0cd77357-90f8-4afb-8de8-4ec5eb41d433}; !- Outlet Port

OS:Connection,
  {555b031f-7822-4399-a4c8-7f2c52785207}, !- Handle
  {824842ed-007d-4248-a290-c1188e79d42c}, !- Source Object
  9,                                      !- Outlet Port
  {dbd5a83b-39b0-4e26-8808-da8e7381ca60}, !- Target Object
  2;                                      !- Inlet Port

OS:Connection,
  {0cd77357-90f8-4afb-8de8-4ec5eb41d433}, !- Handle
  {ce108074-caee-4890-a6c5-a0b116d34b54}, !- Source Object
  3,                                      !- Outlet Port
  {824842ed-007d-4248-a290-c1188e79d42c}, !- Target Object
  12;                                     !- Inlet Port

OS:Node,
  {0df2690d-62b9-4a0a-9c56-e646faee6860}, !- Handle
  Core_ZN ZN PSZ-AC-1 Demand Inlet Node,  !- Name
  {af6bbc8d-6b45-43b3-9a40-3428ce419fbe}, !- Inlet Port
  {6dd6aa49-081e-4271-b1c3-8be1fe24c5a2}; !- Outlet Port

OS:Node,
  {3f0fedba-c461-4e1c-aa8f-4acbdb1f1538}, !- Handle
  Core_ZN ZN PSZ-AC-1 Demand Outlet Node, !- Name
  {936f16b6-9ef3-48e5-bd71-ac879dc11fc4}, !- Inlet Port
  {8389fb8b-32bb-4bdf-8aaf-d3794a5260b9}; !- Outlet Port

OS:Node,
  {19435fa1-348f-45f1-8674-ca4efbce221f}, !- Handle
  Core_ZN ZN PSZ-AC-1 Diffuser Outlet Air Node, !- Name
  {7fd37a57-13dc-4199-a795-da3c79e7b8bf}, !- Inlet Port
  {ec1fd6c2-3e5d-48c4-9cb0-8913680f9d09}; !- Outlet Port

OS:Connection,
  {af6bbc8d-6b45-43b3-9a40-3428ce419fbe}, !- Handle
  {824842ed-007d-4248-a290-c1188e79d42c}, !- Source Object
  11,                                     !- Outlet Port
  {0df2690d-62b9-4a0a-9c56-e646faee6860}, !- Target Object
  2;                                      !- Inlet Port

OS:Connection,
  {8389fb8b-32bb-4bdf-8aaf-d3794a5260b9}, !- Handle
  {3f0fedba-c461-4e1c-aa8f-4acbdb1f1538}, !- Source Object
  3,                                      !- Outlet Port
  {824842ed-007d-4248-a290-c1188e79d42c}, !- Target Object
  10;                                     !- Inlet Port

OS:AirLoopHVAC:ZoneSplitter,
  {8d4e1096-e374-4e1e-9922-c740dbc72b6a}, !- Handle
  Air Loop HVAC Zone Splitter 5,          !- Name
  {6dd6aa49-081e-4271-b1c3-8be1fe24c5a2}, !- Inlet Node Name
  {9ec828e3-b0a9-4152-af19-c883d717ab96}; !- Outlet Node Name 1

OS:AirLoopHVAC:ZoneMixer,
  {aad17bca-66a2-487e-a348-114567246718}, !- Handle
  Air Loop HVAC Zone Mixer 5,             !- Name
  {936f16b6-9ef3-48e5-bd71-ac879dc11fc4}, !- Outlet Node Name
  {3efebc42-0a92-43a5-8738-8a030821bb5e}; !- Inlet Node Name 1

OS:Connection,
  {6dd6aa49-081e-4271-b1c3-8be1fe24c5a2}, !- Handle
  {0df2690d-62b9-4a0a-9c56-e646faee6860}, !- Source Object
  3,                                      !- Outlet Port
  {8d4e1096-e374-4e1e-9922-c740dbc72b6a}, !- Target Object
  2;                                      !- Inlet Port

OS:Connection,
  {936f16b6-9ef3-48e5-bd71-ac879dc11fc4}, !- Handle
  {aad17bca-66a2-487e-a348-114567246718}, !- Source Object
  2,                                      !- Outlet Port
  {3f0fedba-c461-4e1c-aa8f-4acbdb1f1538}, !- Target Object
  2;                                      !- Inlet Port

OS:Sizing:System,
  {07a9ef47-5275-41ce-a200-05d5775116e4}, !- Handle
  {824842ed-007d-4248-a290-c1188e79d42c}, !- AirLoop Name
  Sensible,                               !- Type of Load to Size On
  Autosize,                               !- Design Outdoor Air Flow Rate {m3/s}
  1,                                      !- Central Heating Maximum System Air Flow Ratio
  7.22222222222229,                       !- Preheat Design Temperature {C}
  0.008,                                  !- Preheat Design Humidity Ratio {kg-H2O/kg-Air}
  12.7777777777778,                       !- Precool Design Temperature {C}
  0.008,                                  !- Precool Design Humidity Ratio {kg-H2O/kg-Air}
  12.7777777777778,                       !- Central Cooling Design Supply Air Temperature {C}
  50.0000000000001,                       !- Central Heating Design Supply Air Temperature {C}
  Coincident,                             !- Sizing Option
  No,                                     !- 100% Outdoor Air in Cooling
  No,                                     !- 100% Outdoor Air in Heating
  0.0085,                                 !- Central Cooling Design Supply Air Humidity Ratio {kg-H2O/kg-Air}
  0.008,                                  !- Central Heating Design Supply Air Humidity Ratio {kg-H2O/kg-Air}
  DesignDay,                              !- Cooling Design Air Flow Method
  ,                                       !- Cooling Design Air Flow Rate {m3/s}
  DesignDay,                              !- Heating Design Air Flow Method
  ,                                       !- Heating Design Air Flow Rate {m3/s}
  ZoneSum,                                !- System Outdoor Air Method
  1,                                      !- Zone Maximum Outdoor Air Fraction {dimensionless}
  0.0099676501,                           !- Cooling Supply Air Flow Rate Per Floor Area {m3/s-m2}
  1,                                      !- Cooling Fraction of Autosized Cooling Supply Air Flow Rate
  3.9475456e-05,                          !- Cooling Supply Air Flow Rate Per Unit Cooling Capacity {m3/s-W}
  0.0099676501,                           !- Heating Supply Air Flow Rate Per Floor Area {m3/s-m2}
  1,                                      !- Heating Fraction of Autosized Heating Supply Air Flow Rate
  1,                                      !- Heating Fraction of Autosized Cooling Supply Air Flow Rate
  3.1588213e-05,                          !- Heating Supply Air Flow Rate Per Unit Heating Capacity {m3/s-W}
  CoolingDesignCapacity,                  !- Cooling Design Capacity Method
  autosize,                               !- Cooling Design Capacity {W}
  234.7,                                  !- Cooling Design Capacity Per Floor Area {W/m2}
  1,                                      !- Fraction of Autosized Cooling Design Capacity
  HeatingDesignCapacity,                  !- Heating Design Capacity Method
  autosize,                               !- Heating Design Capacity {W}
  157,                                    !- Heating Design Capacity Per Floor Area {W/m2}
  1,                                      !- Fraction of Autosized Heating Design Capacity
  OnOff,                                  !- Central Cooling Capacity Control Method
  autosize;                               !- Occupant Diversity

OS:AvailabilityManagerAssignmentList,
  {e7249379-0f2b-4957-bb1d-97c3e9757671}, !- Handle
  Air Loop HVAC 1 AvailabilityManagerAssignmentList 4, !- Name
  {9afd683a-465e-4520-84fd-29f80a1e65b5}; !- Availability Manager Name 1

OS:SetpointManager:SingleZone:Reheat,
  {d5443f8d-efc7-4653-893b-db43d343adae}, !- Handle
  Core_ZN ZN Setpoint Manager SZ Reheat,  !- Name
  12.7777777777778,                       !- Minimum Supply Air Temperature {C}
  50.0000000000001,                       !- Maximum Supply Air Temperature {C}
  {8d72a3af-80d3-4ca2-95fc-19f25dff0173}, !- Control Zone Name
  {ce108074-caee-4890-a6c5-a0b116d34b54}; !- Setpoint Node or NodeList Name

OS:Coil:Heating:DX:SingleSpeed,
  {8511f939-d684-4205-a197-f4d3e96c08ef}, !- Handle
  Core_ZN ZN HP Htg Coil 29 Clg kBtu/hr 6.6HSPF, !- Name
  {5e9117c5-f3d3-442d-b1be-592c08e8eded}, !- Availability Schedule Name
  Autosize,                               !- Rated Total Heating Capacity {W}
  3.419064,                               !- Rated COP {W/W}
  Autosize,                               !- Rated Air Flow Rate {m3/s}
  773.3,                                  !- Rated Supply Fan Power Per Volume Flow Rate 2017 {W/(m3/s)}
  934.4,                                  !- Rated Supply Fan Power Per Volume Flow Rate 2023 {W/(m3/s)}
  ,                                       !- Air Inlet Node Name
  ,                                       !- Air Outlet Node Name
  {2842f088-60cd-4ce9-bbef-2bfda83aa4a8}, !- Total Heating Capacity Function of Temperature Curve Name
  {cbf784c2-702f-4fbc-bd35-1a88adcc6f04}, !- Total Heating Capacity Function of Flow Fraction Curve Name
  {dd593b69-ada1-49c4-8b77-427d14e8614e}, !- Energy Input Ratio Function of Temperature Curve Name
  {8d13c43b-8cf7-4107-baeb-25f0999212a9}, !- Energy Input Ratio Function of Flow Fraction Curve Name
  {51d2fea3-077e-484e-8141-1a8339aef72a}, !- Part Load Fraction Correlation Curve Name
  {bcc414a2-8dc9-4bf3-bb64-f800f3fa667a}, !- Defrost Energy Input Ratio Function of Temperature Curve Name
  -12.2,                                  !- Minimum Outdoor Dry-Bulb Temperature for Compressor Operation {C}
  1.67,                                   !- Maximum Outdoor Dry-Bulb Temperature for Defrost Operation {C}
  50,                                     !- Crankcase Heater Capacity {W}
  ,                                       !- Crankcase Heater Capacity Function of Temperature Curve Name
  4.4,                                    !- Maximum Outdoor Dry-Bulb Temperature for Crankcase Heater Operation {C}
  ReverseCycle,                           !- Defrost Strategy
  OnDemand,                               !- Defrost Control
  ,                                       !- Defrost Time Period Fraction
  2000;                                   !- Resistive Defrost Heater Capacity {W}

OS:Curve:Biquadratic,
  {bcc414a2-8dc9-4bf3-bb64-f800f3fa667a}, !- Handle
  Core_ZN ZN HP Htg Coil Defrost EIR Func of Temp Curve 1, !- Name
  0.297145,                               !- Coefficient1 Constant
  0.0430933,                              !- Coefficient2 x
  -0.000748766,                           !- Coefficient3 x**2
  0.00597727,                             !- Coefficient4 y
  0.000482112,                            !- Coefficient5 y**2
  -0.000956448,                           !- Coefficient6 x*y
  12.77778,                               !- Minimum Value of x
  23.88889,                               !- Maximum Value of x
  21.11111,                               !- Minimum Value of y
  46.11111;                               !- Maximum Value of y

OS:Coil:Heating:Gas,
  {fc4e4d05-7156-467c-b811-5fadb6be5388}, !- Handle
  Core_ZN ZN PSZ-AC-1 Gas Backup Htg Coil 29kBtu/hr 0.8 Thermal Eff, !- Name
  {5e9117c5-f3d3-442d-b1be-592c08e8eded}, !- Availability Schedule Name
  0.8,                                    !- Gas Burner Efficiency
  AutoSize,                               !- Nominal Capacity {W}
  ,                                       !- Air Inlet Node Name
  ,                                       !- Air Outlet Node Name
  ,                                       !- Temperature Setpoint Node Name
  0,                                      !- On Cycle Parasitic Electric Load {W}
  ,                                       !- Part Load Fraction Correlation Curve Name
  0;                                      !- Off Cycle Parasitic Gas Load {W}

OS:Coil:Cooling:DX:SingleSpeed,
  {959203df-d959-4c3f-9a33-cfe2c6c17cb8}, !- Handle
  Core_ZN ZN PSZ-AC-1 1spd DX HP Clg Coil 29kBtu/hr 9.7SEER, !- Name
  {5e9117c5-f3d3-442d-b1be-592c08e8eded}, !- Availability Schedule Name
  autosize,                               !- Rated Total Cooling Capacity {W}
  autosize,                               !- Rated Sensible Heat Ratio
  2.967036,                               !- Rated COP {W/W}
  autosize,                               !- Rated Air Flow Rate {m3/s}
  773.3,                                  !- Rated Evaporator Fan Power Per Volume Flow Rate 2017 {W/(m3/s)}
  934.4,                                  !- Rated Evaporator Fan Power Per Volume Flow Rate 2023 {W/(m3/s)}
  ,                                       !- Air Inlet Node Name
  ,                                       !- Air Outlet Node Name
  {5cb59004-892e-47e6-80f9-ff4a3053707b}, !- Total Cooling Capacity Function of Temperature Curve Name
  {d5df3bc1-c0e4-41c5-a75a-13aac52009c3}, !- Total Cooling Capacity Function of Flow Fraction Curve Name
  {cd1ee9b6-c492-4845-b4f1-2517244a86b1}, !- Energy Input Ratio Function of Temperature Curve Name
  {6e2833c0-c987-4c17-b7ff-36516a6851a9}, !- Energy Input Ratio Function of Flow Fraction Curve Name
  {a288adf6-2157-4290-9b13-f7bb2052abb4}, !- Part Load Fraction Correlation Curve Name
  -25,                                    !- Minimum Outdoor Dry-Bulb Temperature for Compressor Operation {C}
  0,                                      !- Nominal Time for Condensate Removal to Begin {s}
  0,                                      !- Ratio of Initial Moisture Evaporation Rate and Steady State Latent Capacity {dimensionless}
  0,                                      !- Maximum Cycling Rate {cycles/hr}
  0,                                      !- Latent Capacity Time Constant {s}
  ,                                       !- Condenser Air Inlet Node Name
  AirCooled,                              !- Condenser Type
  0.9,                                    !- Evaporative Condenser Effectiveness {dimensionless}
  autosize,                               !- Evaporative Condenser Air Flow Rate {m3/s}
  autosize,                               !- Evaporative Condenser Pump Rated Power Consumption {W}
  0,                                      !- Crankcase Heater Capacity {W}
  ,                                       !- Crankcase Heater Capacity Function of Temperature Curve Name
  10,                                     !- Maximum Outdoor Dry-Bulb Temperature for Crankcase Heater Operation {C}
  ,                                       !- Supply Water Storage Tank Name
  ,                                       !- Condensate Collection Water Storage Tank Name
  0,                                      !- Basin Heater Capacity {W/K}
  2;                                      !- Basin Heater Setpoint Temperature {C}

OS:Fan:OnOff,
  {1e8a593b-0c08-45c8-afd1-4a4bd3245138}, !- Handle
  Core_ZN ZN PSZ-AC-1 Fan,                !- Name
  {5e9117c5-f3d3-442d-b1be-592c08e8eded}, !- Availability Schedule Name
  0.53625,                                !- Fan Total Efficiency
  622.722275,                             !- Pressure Rise {Pa}
  autosize,                               !- Maximum Flow Rate {m3/s}
  0.825,                                  !- Motor Efficiency
  1,                                      !- Motor In Airstream Fraction
  ,                                       !- Air Inlet Node Name
  ,                                       !- Air Outlet Node Name
  {11523e3c-23cd-46bd-a04f-f16037243778}, !- Fan Power Ratio Function of Speed Ratio Curve Name
  {446bc5f7-92c3-407d-ae63-bd8b347098b8}, !- Fan Efficiency Ratio Function of Speed Ratio Curve Name
  ;                                       !- End-Use Subcategory

OS:Curve:Exponent,
  {11523e3c-23cd-46bd-a04f-f16037243778}, !- Handle
  Fan On Off Power Curve 4,               !- Name
  1,                                      !- Coefficient1 Constant
  0,                                      !- Coefficient2 Constant
  0,                                      !- Coefficient3 Constant
  0,                                      !- Minimum Value of x
  1,                                      !- Maximum Value of x
  ,                                       !- Minimum Curve Output
  ,                                       !- Maximum Curve Output
  ,                                       !- Input Unit Type for X
  ;                                       !- Output Unit Type

OS:Curve:Cubic,
  {446bc5f7-92c3-407d-ae63-bd8b347098b8}, !- Handle
  Fan On Off Efficiency Curve 4,          !- Name
  1,                                      !- Coefficient1 Constant
  0,                                      !- Coefficient2 x
  0,                                      !- Coefficient3 x**2
  0,                                      !- Coefficient4 x**3
  0,                                      !- Minimum Value of x
  1;                                      !- Maximum Value of x

OS:AirLoopHVAC:UnitarySystem,
  {12e6aada-cc58-4dc9-99e7-d063e7d126bd}, !- Handle
  Core_ZN ZN PSZ-AC-1 Unitary HP,         !- Name
  Load,                                   !- Control Type
  {8d72a3af-80d3-4ca2-95fc-19f25dff0173}, !- Controlling Zone or Thermostat Location
  None,                                   !- Dehumidification Control Type
  {ef516c74-ddd8-4a4f-a263-d071c7f1a4a1}, !- Availability Schedule Name
  {c3752b08-239d-495c-8fe8-ecb990589c00}, !- Air Inlet Node Name
  {5e60934a-eb7a-434d-b280-989a50d5249b}, !- Air Outlet Node Name
  {1e8a593b-0c08-45c8-afd1-4a4bd3245138}, !- Supply Fan Name
  BlowThrough,                            !- Fan Placement
  {ef516c74-ddd8-4a4f-a263-d071c7f1a4a1}, !- Supply Air Fan Operating Mode Schedule Name
  {8511f939-d684-4205-a197-f4d3e96c08ef}, !- Heating Coil Name
  1,                                      !- DX Heating Coil Sizing Ratio
  {959203df-d959-4c3f-9a33-cfe2c6c17cb8}, !- Cooling Coil Name
  No,                                     !- Use DOAS DX Cooling Coil
  2,                                      !- DOAS DX Cooling Coil Leaving Minimum Air Temperature {C}
  SensibleOnlyLoadControl,                !- Latent Load Control
  {fc4e4d05-7156-467c-b811-5fadb6be5388}, !- Supplemental Heating Coil Name
  SupplyAirFlowRate,                      !- Supply Air Flow Rate Method During Cooling Operation
  Autosize,                               !- Supply Air Flow Rate During Cooling Operation {m3/s}
  ,                                       !- Supply Air Flow Rate Per Floor Area During Cooling Operation {m3/s-m2}
  ,                                       !- Fraction of Autosized Design Cooling Supply Air Flow Rate
  ,                                       !- Design Supply Air Flow Rate Per Unit of Capacity During Cooling Operation {m3/s-W}
  SupplyAirFlowRate,                      !- Supply Air Flow Rate Method During Heating Operation
  Autosize,                               !- Supply Air Flow Rate During Heating Operation {m3/s}
  ,                                       !- Supply Air Flow Rate Per Floor Area during Heating Operation {m3/s-m2}
  ,                                       !- Fraction of Autosized Design Heating Supply Air Flow Rate
  ,                                       !- Design Supply Air Flow Rate Per Unit of Capacity During Heating Operation {m3/s-W}
  None,                                   !- Supply Air Flow Rate Method When No Cooling or Heating is Required
  ,                                       !- Supply Air Flow Rate When No Cooling or Heating is Required {m3/s}
  ,                                       !- Supply Air Flow Rate Per Floor Area When No Cooling or Heating is Required {m3/s-m2}
  ,                                       !- Fraction of Autosized Design Cooling Supply Air Flow Rate When No Cooling or Heating is Required
  ,                                       !- Fraction of Autosized Design Heating Supply Air Flow Rate When No Cooling or Heating is Required
  ,                                       !- Design Supply Air Flow Rate Per Unit of Capacity During Cooling Operation When No Cooling or Heating is Required {m3/s-W}
  ,                                       !- Design Supply Air Flow Rate Per Unit of Capacity During Heating Operation When No Cooling or Heating is Required {m3/s-W}
  80,                                     !- Maximum Supply Air Temperature {C}
  4.44444444444446,                       !- Maximum Outdoor Dry-Bulb Temperature for Supplemental Heater Operation {C}
  ,                                       !- Outdoor Dry-Bulb Temperature Sensor Node Name
  0,                                      !- Ancilliary On-Cycle Electric Power {W}
  0;                                      !- Ancilliary Off-Cycle Electric Power {W}

OS:Connection,
  {5e60934a-eb7a-434d-b280-989a50d5249b}, !- Handle
  {12e6aada-cc58-4dc9-99e7-d063e7d126bd}, !- Source Object
  7,                                      !- Outlet Port
  {ce108074-caee-4890-a6c5-a0b116d34b54}, !- Target Object
  2;                                      !- Inlet Port

OS:Controller:OutdoorAir,
  {038a5d48-4654-4bf1-8b5f-d6af27182550}, !- Handle
  Core_ZN ZN PSZ-AC-1 OA System Controller, !- Name
  ,                                       !- Relief Air Outlet Node Name
  ,                                       !- Return Air Node Name
  ,                                       !- Mixed Air Node Name
  ,                                       !- Actuator Node Name
  autosize,                               !- Minimum Outdoor Air Flow Rate {m3/s}
  Autosize,                               !- Maximum Outdoor Air Flow Rate {m3/s}
  NoEconomizer,                           !- Economizer Control Type
  ModulateFlow,                           !- Economizer Control Action Type
  28,                                     !- Economizer Maximum Limit Dry-Bulb Temperature {C}
  64000,                                  !- Economizer Maximum Limit Enthalpy {J/kg}
  ,                                       !- Economizer Maximum Limit Dewpoint Temperature {C}
  ,                                       !- Electronic Enthalpy Limit Curve Name
  ,                                       !- Economizer Minimum Limit Dry-Bulb Temperature {C}
  LockoutWithCompressor,                  !- Lockout Type
  FixedMinimum,                           !- Minimum Limit Type
  {5e9117c5-f3d3-442d-b1be-592c08e8eded}, !- Minimum Outdoor Air Schedule Name
  ,                                       !- Minimum Fraction of Outdoor Air Schedule Name
  {bef0d816-b342-46a6-b23a-43b3463ceb6d}, !- Maximum Fraction of Outdoor Air Schedule Name
  {4a8c44a4-c460-4cef-ae8e-f851f72ffbfd}, !- Controller Mechanical Ventilation
  ,                                       !- Time of Day Economizer Control Schedule Name
  No,                                     !- High Humidity Control
  ,                                       !- Humidistat Control Zone Name
  ,                                       !- High Humidity Outdoor Air Flow Ratio
  ,                                       !- Control High Indoor Humidity Based on Outdoor Humidity Ratio
  BypassWhenWithinEconomizerLimits,       !- Heat Recovery Bypass Control Type
  InterlockedWithMechanicalCooling;       !- Economizer Operation Staging

OS:Controller:MechanicalVentilation,
  {4a8c44a4-c460-4cef-ae8e-f851f72ffbfd}, !- Handle
  Controller Mechanical Ventilation 5,    !- Name
  {5e9117c5-f3d3-442d-b1be-592c08e8eded}, !- Availability Schedule
  ,                                       !- Demand Controlled Ventilation
  ;                                       !- System Outdoor Air Method

OS:AirLoopHVAC:OutdoorAirSystem,
  {8b2e81f0-1129-4134-90fc-5ed213078f39}, !- Handle
  Core_ZN ZN PSZ-AC-1 OA System,          !- Name
  {038a5d48-4654-4bf1-8b5f-d6af27182550}, !- Controller Name
  ,                                       !- Outdoor Air Equipment List Name
  ,                                       !- Availability Manager List Name
  {173f65e6-dcfb-4be6-a827-23d415c7d591}, !- Mixed Air Node Name
  {6211d1fe-c63e-42ce-96b9-3e859008cf6a}, !- Outdoor Air Stream Node Name
  {bdd74242-62fd-45cb-a4ec-9e30db3119e2}, !- Relief Air Stream Node Name
  {5b162a03-c207-4f36-b44f-78d1c4e96d2a}; !- Return Air Stream Node Name

OS:Node,
  {e789be0d-b98d-4190-946b-e7595a865f1f}, !- Handle
  Core_ZN ZN PSZ-AC-1 Outdoor Air Node,   !- Name
  ,                                       !- Inlet Port
  {6211d1fe-c63e-42ce-96b9-3e859008cf6a}; !- Outlet Port

OS:Connection,
  {6211d1fe-c63e-42ce-96b9-3e859008cf6a}, !- Handle
  {e789be0d-b98d-4190-946b-e7595a865f1f}, !- Source Object
  3,                                      !- Outlet Port
  {8b2e81f0-1129-4134-90fc-5ed213078f39}, !- Target Object
  6;                                      !- Inlet Port

OS:Node,
  {7b6c219a-ead4-4542-8b81-7af1b482e9b0}, !- Handle
  Core_ZN ZN PSZ-AC-1 Relief Air Node,    !- Name
  {bdd74242-62fd-45cb-a4ec-9e30db3119e2}, !- Inlet Port
  ;                                       !- Outlet Port

OS:Connection,
  {bdd74242-62fd-45cb-a4ec-9e30db3119e2}, !- Handle
  {8b2e81f0-1129-4134-90fc-5ed213078f39}, !- Source Object
  7,                                      !- Outlet Port
  {7b6c219a-ead4-4542-8b81-7af1b482e9b0}, !- Target Object
  2;                                      !- Inlet Port

OS:Node,
  {60fb16b3-a608-4ced-bf61-344b751ccd0d}, !- Handle
  Core_ZN ZN PSZ-AC-1 Mixed Air Node,     !- Name
  {173f65e6-dcfb-4be6-a827-23d415c7d591}, !- Inlet Port
  {c3752b08-239d-495c-8fe8-ecb990589c00}; !- Outlet Port

OS:Connection,
  {5b162a03-c207-4f36-b44f-78d1c4e96d2a}, !- Handle
  {dbd5a83b-39b0-4e26-8808-da8e7381ca60}, !- Source Object
  3,                                      !- Outlet Port
  {8b2e81f0-1129-4134-90fc-5ed213078f39}, !- Target Object
  8;                                      !- Inlet Port

OS:Connection,
  {173f65e6-dcfb-4be6-a827-23d415c7d591}, !- Handle
  {8b2e81f0-1129-4134-90fc-5ed213078f39}, !- Source Object
  5,                                      !- Outlet Port
  {60fb16b3-a608-4ced-bf61-344b751ccd0d}, !- Target Object
  2;                                      !- Inlet Port

OS:Connection,
  {c3752b08-239d-495c-8fe8-ecb990589c00}, !- Handle
  {60fb16b3-a608-4ced-bf61-344b751ccd0d}, !- Source Object
  3,                                      !- Outlet Port
  {12e6aada-cc58-4dc9-99e7-d063e7d126bd}, !- Target Object
  6;                                      !- Inlet Port

OS:AvailabilityManager:NightCycle,
  {9afd683a-465e-4520-84fd-29f80a1e65b5}, !- Handle
  Availability Manager Night Cycle 5,     !- Name
  {5e9117c5-f3d3-442d-b1be-592c08e8eded}, !- Applicability Schedule
  ,                                       !- Fan Schedule
  CycleOnAny,                             !- Control Type
  1,                                      !- Thermostat Tolerance {deltaC}
  ,                                       !- Cycling Run Time Control Type
  1800,                                   !- Cycling Run Time {s}
  {8f60d0b6-ea54-49e2-81f0-f6e2b8351a2e}, !- Control Zone or Zone List Name
  {2c0dfc09-4a0b-4509-a6b9-fc5ee9293c58}, !- Cooling Control Zone or Zone List Name
  {63b571ad-654d-472a-9747-eb00f61b05ea}, !- Heating Control Zone or Zone List Name
  {6896dedd-6f52-4d0d-bc0f-7892dabd6d9b}; !- Heating Zone Fans Only Zone or Zone List Name

OS:ModelObjectList,
  {8f60d0b6-ea54-49e2-81f0-f6e2b8351a2e}, !- Handle
  Availability Manager Night Cycle 5 Control Zone List; !- Name

OS:ModelObjectList,
  {2c0dfc09-4a0b-4509-a6b9-fc5ee9293c58}, !- Handle
  Availability Manager Night Cycle 5 Cooling Control Zone List; !- Name

OS:ModelObjectList,
  {63b571ad-654d-472a-9747-eb00f61b05ea}, !- Handle
  Availability Manager Night Cycle 5 Heating Control Zone List; !- Name

OS:ModelObjectList,
  {6896dedd-6f52-4d0d-bc0f-7892dabd6d9b}, !- Handle
  Availability Manager Night Cycle 5 Heating Zone Fans Only Zone List; !- Name

OS:AirTerminal:SingleDuct:ConstantVolume:NoReheat,
  {97d49ae1-9120-4d21-baaa-695b0de2b74f}, !- Handle
  Core_ZN ZN PSZ-AC-1 Diffuser,           !- Name
  {5e9117c5-f3d3-442d-b1be-592c08e8eded}, !- Availability Schedule Name
  {ecd0110a-21af-4f73-8589-2558c104a918}, !- Air Inlet Node Name
  {7fd37a57-13dc-4199-a795-da3c79e7b8bf}, !- Air Outlet Node Name
  AutoSize;                               !- Maximum Air Flow Rate {m3/s}

OS:Node,
  {16ac488d-f4ae-44eb-a856-e6b31ae8d66d}, !- Handle
  Core_ZN ZN Return Air Node,             !- Name
  {fdfc137e-89fc-4bd1-a089-e947defdbce7}, !- Inlet Port
  {3efebc42-0a92-43a5-8738-8a030821bb5e}; !- Outlet Port

OS:Connection,
  {ec1fd6c2-3e5d-48c4-9cb0-8913680f9d09}, !- Handle
  {19435fa1-348f-45f1-8674-ca4efbce221f}, !- Source Object
  3,                                      !- Outlet Port
  {8193e96e-df50-4d43-bca6-9efe35ed0fb8}, !- Target Object
  2;                                      !- Inlet Port

OS:Connection,
  {fdfc137e-89fc-4bd1-a089-e947defdbce7}, !- Handle
  {10933c48-edfe-4fea-82b6-c97b664336b3}, !- Source Object
  2,                                      !- Outlet Port
  {16ac488d-f4ae-44eb-a856-e6b31ae8d66d}, !- Target Object
  2;                                      !- Inlet Port

OS:Connection,
  {3efebc42-0a92-43a5-8738-8a030821bb5e}, !- Handle
  {16ac488d-f4ae-44eb-a856-e6b31ae8d66d}, !- Source Object
  3,                                      !- Outlet Port
  {aad17bca-66a2-487e-a348-114567246718}, !- Target Object
  3;                                      !- Inlet Port

OS:Node,
  {ec486fa1-1e90-4842-8a3a-201327a4f916}, !- Handle
  Core_ZN ZN PSZ-AC-1 Diffuser Inlet Air Node, !- Name
  {9ec828e3-b0a9-4152-af19-c883d717ab96}, !- Inlet Port
  {ecd0110a-21af-4f73-8589-2558c104a918}; !- Outlet Port

OS:Connection,
  {9ec828e3-b0a9-4152-af19-c883d717ab96}, !- Handle
  {8d4e1096-e374-4e1e-9922-c740dbc72b6a}, !- Source Object
  3,                                      !- Outlet Port
  {ec486fa1-1e90-4842-8a3a-201327a4f916}, !- Target Object
  2;                                      !- Inlet Port

OS:Connection,
  {ecd0110a-21af-4f73-8589-2558c104a918}, !- Handle
  {ec486fa1-1e90-4842-8a3a-201327a4f916}, !- Source Object
  3,                                      !- Outlet Port
  {97d49ae1-9120-4d21-baaa-695b0de2b74f}, !- Target Object
  3;                                      !- Inlet Port

OS:Connection,
  {7fd37a57-13dc-4199-a795-da3c79e7b8bf}, !- Handle
  {97d49ae1-9120-4d21-baaa-695b0de2b74f}, !- Source Object
  4,                                      !- Outlet Port
  {19435fa1-348f-45f1-8674-ca4efbce221f}, !- Target Object
  2;                                      !- Inlet Port

OS:Material:NoMass,
  {9fb4dc47-5df3-4d0f-b945-9f07304e1e27}, !- Handle
  CP02 CARPET PAD,                        !- Name
  VeryRough,                              !- Roughness
  0.21648,                                !- Thermal Resistance {m2-K/W}
  0.9,                                    !- Thermal Absorptance
  0.7,                                    !- Solar Absorptance
  0.8;                                    !- Visible Absorptance

OS:Material,
  {b93c5255-6086-4eec-b31d-ed91a78c417d}, !- Handle
  100mm Normalweight concrete floor,      !- Name
  MediumSmooth,                           !- Roughness
  0.1016,                                 !- Thickness {m}
  2.31,                                   !- Conductivity {W/m-K}
  2322,                                   !- Density {kg/m3}
  832;                                    !- Specific Heat {J/kg-K}

OS:Material:NoMass,
  {3220f8c9-48fa-4393-82ed-41a9b0eaa866}, !- Handle
  Nonres_Floor_Insulation,                !- Name
  MediumSmooth,                           !- Roughness
  2.88291975297193,                       !- Thermal Resistance {m2-K/W}
  0.9,                                    !- Thermal Absorptance
  0.7,                                    !- Solar Absorptance
  0.7;                                    !- Visible Absorptance

OS:Material,
  {8dcf9e6d-d23c-4736-bc66-4b3ab30b7d52}, !- Handle
  G01 13mm gypsum board,                  !- Name
  Smooth,                                 !- Roughness
  0.0127,                                 !- Thickness {m}
  0.16,                                   !- Conductivity {W/m-K}
  800,                                    !- Density {kg/m3}
  1090,                                   !- Specific Heat {J/kg-K}
  0.9,                                    !- Thermal Absorptance
  0.7,                                    !- Solar Absorptance
  0.5;                                    !- Visible Absorptance

OS:Material:NoMass,
  {362602cf-669e-4a8c-a4ce-8ac2b1e973d8}, !- Handle
  CP02 CARPET PAD 1,                      !- Name
  VeryRough,                              !- Roughness
  0.21648,                                !- Thermal Resistance {m2-K/W}
  0.9,                                    !- Thermal Absorptance
  0.7,                                    !- Solar Absorptance
  0.8;                                    !- Visible Absorptance

OS:Material,
  {f6ffdd85-5ad1-4fe6-a1fc-7d5d248d7fc7}, !- Handle
  M10 200mm concrete block basement wall, !- Name
  MediumRough,                            !- Roughness
  0.2032,                                 !- Thickness {m}
  1.326,                                  !- Conductivity {W/m-K}
  1842,                                   !- Density {kg/m3}
  912;                                    !- Specific Heat {J/kg-K}

OS:Construction:FfactorGroundFloor,
  {fa6b6e83-d659-476b-897d-e023e117a49e}, !- Handle
  Foundation F 1.26W/m*K Perim 0.0m Area 149.66m2, !- Name
  1.26343630645112,                       !- F-Factor {W/m-K}
  149.6574,                               !- Area {m2}
  0;                                      !- PerimeterExposed {m}

OS:Construction:FfactorGroundFloor,
  {fef8584c-83a5-4966-9660-a21cc6e0525b}, !- Handle
  Foundation F 1.26W/m*K Perim 27.69m Area 113.45m2, !- Name
  1.26343630645112,                       !- F-Factor {W/m-K}
  113.45,                                 !- Area {m2}
  27.69;                                  !- PerimeterExposed {m}

OS:Construction:FfactorGroundFloor,
  {53c83506-ba62-49f3-b1aa-4932d64c09f4}, !- Handle
  Foundation F 1.26W/m*K Perim 18.46m Area 67.3m2, !- Name
  1.26343630645112,                       !- F-Factor {W/m-K}
  67.3,                                   !- Area {m2}
  18.46;                                  !- PerimeterExposed {m}

OS:DefaultConstructionSet,
  {66ee965b-a936-4db1-998e-1060e1fe8c72}, !- Handle
  90.1-2004 - SmOffice - ASHRAE 169-2013-4A, !- Name
  {07b49c3b-17f9-4689-83b1-73dd0e46d195}, !- Default Exterior Surface Constructions Name
  {a93bcc45-471d-4b1f-a1e4-27918b75022d}, !- Default Interior Surface Constructions Name
  {b8644a03-1947-483e-99f9-497ed297081b}, !- Default Ground Contact Surface Constructions Name
  {74afdc82-fb87-4e5f-936d-2f97a409a9a7}, !- Default Exterior SubSurface Constructions Name
  {8dfe2941-0248-46a5-96ab-4069e1890b36}, !- Default Interior SubSurface Constructions Name
  {b403c03f-9877-4151-8ba4-47fbd78695d1}, !- Interior Partition Construction Name
  ,                                       !- Space Shading Construction Name
  ,                                       !- Building Shading Construction Name
  ,                                       !- Site Shading Construction Name
  ;                                       !- Adiabatic Surface Construction Name

OS:DefaultSurfaceConstructions,
  {07b49c3b-17f9-4689-83b1-73dd0e46d195}, !- Handle
  Default Surface Constructions 1,        !- Name
  {59a666e4-8f80-40f8-84b2-ee4ec1d13f43}, !- Floor Construction Name
  {2123574c-9225-4fa2-8a32-ef20d17d81b1}, !- Wall Construction Name
  {426f4120-ceb6-443b-9739-01511f5afe64}; !- Roof Ceiling Construction Name

OS:Construction,
  {59a666e4-8f80-40f8-84b2-ee4ec1d13f43}, !- Handle
  Typical Insulated Exterior Mass Floor R-9.35, !- Name
  ,                                       !- Surface Rendering Name
  {b67f75ea-d71e-48c6-8c5a-4e579b0e9667}, !- Layer 1
  {c0f24efd-d672-41e0-ba0f-7d4833c1e19e}, !- Layer 2
  {954d9ac0-5b87-4fea-bd59-00bda19e9277}; !- Layer 3

OS:Material:NoMass,
  {b67f75ea-d71e-48c6-8c5a-4e579b0e9667}, !- Handle
  Typical Insulation R-6.78,              !- Name
  Smooth,                                 !- Roughness
  1.19346679593268,                       !- Thermal Resistance {m2-K/W}
  0.9,                                    !- Thermal Absorptance
  0.7,                                    !- Solar Absorptance
  0.7;                                    !- Visible Absorptance

OS:Material,
  {c0f24efd-d672-41e0-ba0f-7d4833c1e19e}, !- Handle
  4 in. Normalweight Concrete Floor,      !- Name
  MediumRough,                            !- Roughness
  0.1016,                                 !- Thickness {m}
  2.31,                                   !- Conductivity {W/m-K}
  2321.99999999999,                       !- Density {kg/m3}
  831.999999999997,                       !- Specific Heat {J/kg-K}
  0.9,                                    !- Thermal Absorptance
  0.7,                                    !- Solar Absorptance
  0.7;                                    !- Visible Absorptance

OS:Material:NoMass,
  {954d9ac0-5b87-4fea-bd59-00bda19e9277}, !- Handle
  Typical Carpet Pad,                     !- Name
  Smooth,                                 !- Roughness
  0.216479986995276,                      !- Thermal Resistance {m2-K/W}
  0.9,                                    !- Thermal Absorptance
  0.7,                                    !- Solar Absorptance
  0.8;                                    !- Visible Absorptance

OS:StandardsInformation:Construction,
  {fc583482-abd7-424e-a40a-28555c509b00}, !- Handle
  {59a666e4-8f80-40f8-84b2-ee4ec1d13f43}, !- Construction Name
  ExteriorFloor,                          !- Intended Surface Type
  Mass;                                   !- Standards Construction Type

OS:Construction,
  {2123574c-9225-4fa2-8a32-ef20d17d81b1}, !- Handle
  Typical Insulated Wood Framed Exterior Wall R-11.24, !- Name
  ,                                       !- Surface Rendering Name
  {e7781f79-f499-42c4-8473-da21b635acdc}, !- Layer 1
  {fd6ed585-a751-4e13-b10d-94ac1a4ee9c9}, !- Layer 2
  {fcc9280c-4113-447c-a5ca-a94d4cc253ee}, !- Layer 3
  {fd6ed585-a751-4e13-b10d-94ac1a4ee9c9}; !- Layer 4

OS:Material,
  {e7781f79-f499-42c4-8473-da21b635acdc}, !- Handle
  25mm Stucco,                            !- Name
  Smooth,                                 !- Roughness
  0.0254,                                 !- Thickness {m}
  0.719999999999999,                      !- Conductivity {W/m-K}
  1855.99999999999,                       !- Density {kg/m3}
  839.999999999997,                       !- Specific Heat {J/kg-K}
  0.9,                                    !- Thermal Absorptance
  0.7,                                    !- Solar Absorptance
  0.7;                                    !- Visible Absorptance

OS:Material,
  {fd6ed585-a751-4e13-b10d-94ac1a4ee9c9}, !- Handle
  5/8 in. Gypsum Board,                   !- Name
  MediumSmooth,                           !- Roughness
  0.0159,                                 !- Thickness {m}
  0.159999999999999,                      !- Conductivity {W/m-K}
  799.999999999999,                       !- Density {kg/m3}
  1090,                                   !- Specific Heat {J/kg-K}
  0.9,                                    !- Thermal Absorptance
  0.7,                                    !- Solar Absorptance
  0.7;                                    !- Visible Absorptance

OS:Material:NoMass,
  {fcc9280c-4113-447c-a5ca-a94d4cc253ee}, !- Handle
  Typical Insulation R-9.06,              !- Name
  Smooth,                                 !- Roughness
  1.59504467488221,                       !- Thermal Resistance {m2-K/W}
  0.9,                                    !- Thermal Absorptance
  0.7,                                    !- Solar Absorptance
  0.7;                                    !- Visible Absorptance

OS:StandardsInformation:Construction,
  {975ab9c1-2501-4eb5-bbc3-e1c4931f9e9c}, !- Handle
  {2123574c-9225-4fa2-8a32-ef20d17d81b1}, !- Construction Name
  ExteriorWall,                           !- Intended Surface Type
  WoodFramed;                             !- Standards Construction Type

OS:Construction,
  {426f4120-ceb6-443b-9739-01511f5afe64}, !- Handle
  Typical Wood Joist Attic Floor R-29.41, !- Name
  ,                                       !- Surface Rendering Name
  {fd6ed585-a751-4e13-b10d-94ac1a4ee9c9}, !- Layer 1
  {2884a82b-fa22-4cef-a725-ef0fa31b1bfb}; !- Layer 2

OS:Material:NoMass,
  {2884a82b-fa22-4cef-a725-ef0fa31b1bfb}, !- Handle
  Typical Insulation R-27.78,             !- Name
  Smooth,                                 !- Roughness
  4.89189838823363,                       !- Thermal Resistance {m2-K/W}
  0.9,                                    !- Thermal Absorptance
  0.7,                                    !- Solar Absorptance
  0.7;                                    !- Visible Absorptance

OS:StandardsInformation:Construction,
  {e107f5ed-98cf-4867-a74c-200ee30baee3}, !- Handle
  {426f4120-ceb6-443b-9739-01511f5afe64}, !- Construction Name
  AtticFloor,                             !- Intended Surface Type
  WoodFramed;                             !- Standards Construction Type

OS:DefaultSurfaceConstructions,
  {a93bcc45-471d-4b1f-a1e4-27918b75022d}, !- Handle
  Default Surface Constructions 2,        !- Name
  {e3307873-f9f2-401a-b765-1e22a4ad349e}, !- Floor Construction Name
  {80ee9456-386d-4bf6-a81e-6f9d639d13ef}, !- Wall Construction Name
  {4a0a71e0-803c-4a89-a96e-2b20c37eb4b9}; !- Roof Ceiling Construction Name

OS:Construction,
  {e3307873-f9f2-401a-b765-1e22a4ad349e}, !- Handle
  Typical Interior Floor,                 !- Name
  ,                                       !- Surface Rendering Name
  {b93c5255-6086-4eec-b31d-ed91a78c417d}, !- Layer 1
  {9fb4dc47-5df3-4d0f-b945-9f07304e1e27}; !- Layer 2

OS:StandardsInformation:Construction,
  {1ec79447-58fc-4c87-b77a-5352323aa8b1}, !- Handle
  {e3307873-f9f2-401a-b765-1e22a4ad349e}, !- Construction Name
  InteriorFloor,                          !- Intended Surface Type
  ;                                       !- Standards Construction Type

OS:Construction,
  {80ee9456-386d-4bf6-a81e-6f9d639d13ef}, !- Handle
  Typical Interior Wall,                  !- Name
  ,                                       !- Surface Rendering Name
  {8dcf9e6d-d23c-4736-bc66-4b3ab30b7d52}, !- Layer 1
  {8dcf9e6d-d23c-4736-bc66-4b3ab30b7d52}; !- Layer 2

OS:StandardsInformation:Construction,
  {47bddce8-f2dd-4219-8d04-a2abc0fe581e}, !- Handle
  {80ee9456-386d-4bf6-a81e-6f9d639d13ef}, !- Construction Name
  InteriorWall,                           !- Intended Surface Type
  ;                                       !- Standards Construction Type

OS:Construction,
  {4a0a71e0-803c-4a89-a96e-2b20c37eb4b9}, !- Handle
  Typical Interior Ceiling,               !- Name
  ,                                       !- Surface Rendering Name
  {9fb4dc47-5df3-4d0f-b945-9f07304e1e27}, !- Layer 1
  {b93c5255-6086-4eec-b31d-ed91a78c417d}; !- Layer 2

OS:StandardsInformation:Construction,
  {b1d2cb25-d4f3-4cf0-946e-ea0047f42368}, !- Handle
  {4a0a71e0-803c-4a89-a96e-2b20c37eb4b9}, !- Construction Name
  InteriorCeiling,                        !- Intended Surface Type
  ;                                       !- Standards Construction Type

OS:DefaultSurfaceConstructions,
  {b8644a03-1947-483e-99f9-497ed297081b}, !- Handle
  Default Surface Constructions 3,        !- Name
  {08e674be-cdb7-4be4-9ee1-be0d8562ce8e}, !- Floor Construction Name
  {16fa178a-613a-4418-a7f2-fe836f22695c}, !- Wall Construction Name
  ;                                       !- Roof Ceiling Construction Name

OS:Construction,
  {08e674be-cdb7-4be4-9ee1-be0d8562ce8e}, !- Handle
  Typical Insulated Carpeted 6in Slab Floor, !- Name
  ,                                       !- Surface Rendering Name
  {b518b31a-fe3c-4bd7-94e3-ae5c33b6b604}, !- Layer 1
  {954d9ac0-5b87-4fea-bd59-00bda19e9277}; !- Layer 2

OS:Material:NoMass,
  {34542116-cae6-450d-8a1c-5c88cd4cd2ad}, !- Handle
  Typical Insulation R-0.58,              !- Name
  Smooth,                                 !- Roughness
  0.101874652714525,                      !- Thermal Resistance {m2-K/W}
  0.9,                                    !- Thermal Absorptance
  0.7,                                    !- Solar Absorptance
  0.7;                                    !- Visible Absorptance

OS:Material,
  {b518b31a-fe3c-4bd7-94e3-ae5c33b6b604}, !- Handle
  6 in. Normalweight Concrete Floor,      !- Name
  MediumRough,                            !- Roughness
  0.1524,                                 !- Thickness {m}
  2.31,                                   !- Conductivity {W/m-K}
  2321.99999999999,                       !- Density {kg/m3}
  831.999999999997,                       !- Specific Heat {J/kg-K}
  0.9,                                    !- Thermal Absorptance
  0.7,                                    !- Solar Absorptance
  0.7;                                    !- Visible Absorptance

OS:StandardsInformation:Construction,
  {4f830f4e-bd00-4dcb-82fe-acd5604f0dc0}, !- Handle
  {08e674be-cdb7-4be4-9ee1-be0d8562ce8e}, !- Construction Name
  GroundContactFloor,                     !- Intended Surface Type
  Mass;                                   !- Standards Construction Type

OS:Construction,
  {16fa178a-613a-4418-a7f2-fe836f22695c}, !- Handle
  Typical Insulated Basement Mass Wall,   !- Name
  ,                                       !- Surface Rendering Name
  {42fa2549-8404-478f-8004-7b6fa176287d}; !- Layer 1

OS:Material,
  {42fa2549-8404-478f-8004-7b6fa176287d}, !- Handle
  8 in. Concrete Block Basement Wall,     !- Name
  MediumRough,                            !- Roughness
  0.2032,                                 !- Thickness {m}
  1.326,                                  !- Conductivity {W/m-K}
  1841.99999999999,                       !- Density {kg/m3}
  911.999999999999,                       !- Specific Heat {J/kg-K}
  0.9,                                    !- Thermal Absorptance
  0.7,                                    !- Solar Absorptance
  0.7;                                    !- Visible Absorptance

OS:StandardsInformation:Construction,
  {c06ea798-619d-4cf1-93b2-b1e4913e649c}, !- Handle
  {16fa178a-613a-4418-a7f2-fe836f22695c}, !- Construction Name
  GroundContactWall,                      !- Intended Surface Type
  Mass;                                   !- Standards Construction Type

OS:DefaultSubSurfaceConstructions,
  {74afdc82-fb87-4e5f-936d-2f97a409a9a7}, !- Handle
  Default Sub Surface Constructions 1,    !- Name
  {90f08117-1b62-45ef-ae08-351d219742c1}, !- Fixed Window Construction Name
  {90f08117-1b62-45ef-ae08-351d219742c1}, !- Operable Window Construction Name
  {591d109e-49b6-44e6-9661-5ae53fb3ce74}, !- Door Construction Name
  {90f08117-1b62-45ef-ae08-351d219742c1}, !- Glass Door Construction Name
  {530e778b-5942-45a7-a6db-9250baa1570d}, !- Overhead Door Construction Name
  {5569b370-01bc-401c-90cb-b38f3d99c38d}, !- Skylight Construction Name
  {2d85ad26-ce9e-490e-866b-bb048fb83468}, !- Tubular Daylight Dome Construction Name
  {2d85ad26-ce9e-490e-866b-bb048fb83468}; !- Tubular Daylight Diffuser Construction Name

OS:Construction,
  {90f08117-1b62-45ef-ae08-351d219742c1}, !- Handle
  U 0.57 SHGC 0.39 Dbl Ref-D Clr 6mm/6mm Air, !- Name
  ,                                       !- Surface Rendering Name
  {02386f60-a99a-4afd-9a0a-a98d40cd2fcc}, !- Layer 1
  {46d1706a-f688-4a06-8fc6-dd36ef9b5da8}, !- Layer 2
  {7d5df165-f1e2-4f48-903a-a7d410ed1f1d}; !- Layer 3

OS:WindowMaterial:Glazing,
  {02386f60-a99a-4afd-9a0a-a98d40cd2fcc}, !- Handle
  REF D CLEAR 6MM,                        !- Name
  SpectralAverage,                        !- Optical Data Type
  ,                                       !- Window Glass Spectral Data Set Name
  0.00599999999999998,                    !- Thickness {m}
  0.429,                                  !- Solar Transmittance at Normal Incidence
  0.308,                                  !- Front Side Solar Reflectance at Normal Incidence
  0.379,                                  !- Back Side Solar Reflectance at Normal Incidence
  0.334,                                  !- Visible Transmittance at Normal Incidence
  0.453,                                  !- Front Side Visible Reflectance at Normal Incidence
  0.505,                                  !- Back Side Visible Reflectance at Normal Incidence
  0,                                      !- Infrared Transmittance at Normal Incidence
  0.84,                                   !- Front Side Infrared Hemispherical Emissivity
  0.82,                                   !- Back Side Infrared Hemispherical Emissivity
  0.9,                                    !- Conductivity {W/m-K}
  1,                                      !- Dirt Correction Factor for Solar and Visible Transmittance
  No;                                     !- Solar Diffusing

OS:WindowMaterial:Gas,
  {46d1706a-f688-4a06-8fc6-dd36ef9b5da8}, !- Handle
  AIR 6MM,                                !- Name
  Air,                                    !- Gas Type
  0.0063;                                 !- Thickness {m}

OS:WindowMaterial:Glazing,
  {7d5df165-f1e2-4f48-903a-a7d410ed1f1d}, !- Handle
  CLEAR 6MM,                              !- Name
  SpectralAverage,                        !- Optical Data Type
  ,                                       !- Window Glass Spectral Data Set Name
  0.00599999999999998,                    !- Thickness {m}
  0.775,                                  !- Solar Transmittance at Normal Incidence
  0.071,                                  !- Front Side Solar Reflectance at Normal Incidence
  0.071,                                  !- Back Side Solar Reflectance at Normal Incidence
  0.881,                                  !- Visible Transmittance at Normal Incidence
  0.08,                                   !- Front Side Visible Reflectance at Normal Incidence
  0.08,                                   !- Back Side Visible Reflectance at Normal Incidence
  0,                                      !- Infrared Transmittance at Normal Incidence
  0.84,                                   !- Front Side Infrared Hemispherical Emissivity
  0.84,                                   !- Back Side Infrared Hemispherical Emissivity
  0.9,                                    !- Conductivity {W/m-K}
  1,                                      !- Dirt Correction Factor for Solar and Visible Transmittance
  No;                                     !- Solar Diffusing

OS:StandardsInformation:Construction,
  {57857c2f-c444-44db-b6eb-58f4c67b47b7}, !- Handle
  {90f08117-1b62-45ef-ae08-351d219742c1}, !- Construction Name
  ExteriorWindow,                         !- Intended Surface Type
  Metal framing (all other),              !- Standards Construction Type
  ,                                       !- Perturbable Layer
  ,                                       !- Perturbable Layer Type
  ,                                       !- Other Perturbable Layer Type
  ,                                       !- Construction Standard
  ,                                       !- Construction Standard Source
  ,                                       !- Fenestration Type
  ,                                       !- Fenestration Assembly Context
  ,                                       !- Fenestration Number of Panes
  Metal Framing;                          !- Fenestration Frame Type

OS:Construction,
  {591d109e-49b6-44e6-9661-5ae53fb3ce74}, !- Handle
  Typical Insulated Metal Door R-1.43,    !- Name
  ,                                       !- Surface Rendering Name
  {f080c1eb-3de4-4ee3-a6fa-600591f572ad}, !- Layer 1
  {34542116-cae6-450d-8a1c-5c88cd4cd2ad}; !- Layer 2

OS:Material,
  {f080c1eb-3de4-4ee3-a6fa-600591f572ad}, !- Handle
  F08 Metal surface,                      !- Name
  Smooth,                                 !- Roughness
  0.0008,                                 !- Thickness {m}
  45.2800000000001,                       !- Conductivity {W/m-K}
  7823.99999999999,                       !- Density {kg/m3}
  500,                                    !- Specific Heat {J/kg-K}
  0.9,                                    !- Thermal Absorptance
  0.7,                                    !- Solar Absorptance
  0.7;                                    !- Visible Absorptance

OS:StandardsInformation:Construction,
  {bda79f78-6b01-40e3-a39f-472a6bcda252}, !- Handle
  {591d109e-49b6-44e6-9661-5ae53fb3ce74}, !- Construction Name
  ExteriorDoor,                           !- Intended Surface Type
  ;                                       !- Standards Construction Type

OS:Construction,
  {530e778b-5942-45a7-a6db-9250baa1570d}, !- Handle
  Typical Overhead Door R-0.86,           !- Name
  ,                                       !- Surface Rendering Name
  {fc0ca79e-936b-4c63-850d-eaeeecd8b054}; !- Layer 1

OS:Material:NoMass,
  {fc0ca79e-936b-4c63-850d-eaeeecd8b054}, !- Handle
  Typical Insulation R-0.01,              !- Name
  Smooth,                                 !- Roughness
  0.001,                                  !- Thermal Resistance {m2-K/W}
  0.9,                                    !- Thermal Absorptance
  0.7,                                    !- Solar Absorptance
  0.7;                                    !- Visible Absorptance

OS:StandardsInformation:Construction,
  {beae6373-ce0c-45b1-b8be-df17ffc782b0}, !- Handle
  {530e778b-5942-45a7-a6db-9250baa1570d}, !- Construction Name
  ExteriorDoor,                           !- Intended Surface Type
  RollUp;                                 !- Standards Construction Type

OS:Construction,
<<<<<<< HEAD
  {6676e40a-3885-42f2-88a0-a178a4044dda}, !- Handle
  U 1.17 SHGC 0.49 Simple Glazing,  !- Name
=======
  {5569b370-01bc-401c-90cb-b38f3d99c38d}, !- Handle
  U 1.17 SHGC 0.49 Simple Glazing Skylight, !- Name
>>>>>>> e72970f9
  ,                                       !- Surface Rendering Name
  {9331cd7b-bc14-4eab-b331-a6c90e561551}; !- Layer 1

OS:WindowMaterial:SimpleGlazingSystem,
  {9331cd7b-bc14-4eab-b331-a6c90e561551}, !- Handle
  Simple Glazing U 1.17 SHGC 0.49,        !- Name
  6.64356810910278,                       !- U-Factor {W/m2-K}
  0.49,                                   !- Solar Heat Gain Coefficient
  0.81;                                   !- Visible Transmittance

OS:StandardsInformation:Construction,
  {c4cd2cae-ade4-4e57-aabc-aac68567382f}, !- Handle
  {5569b370-01bc-401c-90cb-b38f3d99c38d}, !- Construction Name
  ,                                       !- Intended Surface Type
  ;                                       !- Standards Construction Type

OS:Construction,
  {2d85ad26-ce9e-490e-866b-bb048fb83468}, !- Handle
  Typical Interior Window,                !- Name
  ,                                       !- Surface Rendering Name
  {c9695fd6-5b1e-4112-915f-0ba4462cb090}; !- Layer 1

OS:WindowMaterial:Glazing,
  {c9695fd6-5b1e-4112-915f-0ba4462cb090}, !- Handle
  Clear 3mm,                              !- Name
  SpectralAverage,                        !- Optical Data Type
  ,                                       !- Window Glass Spectral Data Set Name
  0.00299999999999999,                    !- Thickness {m}
  0.837,                                  !- Solar Transmittance at Normal Incidence
  0.075,                                  !- Front Side Solar Reflectance at Normal Incidence
  0.075,                                  !- Back Side Solar Reflectance at Normal Incidence
  0.898,                                  !- Visible Transmittance at Normal Incidence
  0.081,                                  !- Front Side Visible Reflectance at Normal Incidence
  0.081,                                  !- Back Side Visible Reflectance at Normal Incidence
  0,                                      !- Infrared Transmittance at Normal Incidence
  0.84,                                   !- Front Side Infrared Hemispherical Emissivity
  0.84,                                   !- Back Side Infrared Hemispherical Emissivity
  0.9,                                    !- Conductivity {W/m-K}
  1,                                      !- Dirt Correction Factor for Solar and Visible Transmittance
  No;                                     !- Solar Diffusing

OS:StandardsInformation:Construction,
  {bae22529-4d4c-409a-a2bf-463d69eca4df}, !- Handle
  {2d85ad26-ce9e-490e-866b-bb048fb83468}, !- Construction Name
  InteriorWindow,                         !- Intended Surface Type
  ;                                       !- Standards Construction Type

OS:DefaultSubSurfaceConstructions,
  {8dfe2941-0248-46a5-96ab-4069e1890b36}, !- Handle
  Default Sub Surface Constructions 2,    !- Name
  {2d85ad26-ce9e-490e-866b-bb048fb83468}, !- Fixed Window Construction Name
  {2d85ad26-ce9e-490e-866b-bb048fb83468}, !- Operable Window Construction Name
  {9b59fc20-6c78-4a7a-b594-944a04b6d078}, !- Door Construction Name
  ,                                       !- Glass Door Construction Name
  ,                                       !- Overhead Door Construction Name
  ,                                       !- Skylight Construction Name
  ,                                       !- Tubular Daylight Dome Construction Name
  ;                                       !- Tubular Daylight Diffuser Construction Name

OS:Construction,
  {9b59fc20-6c78-4a7a-b594-944a04b6d078}, !- Handle
  Typical Interior Door,                  !- Name
  ,                                       !- Surface Rendering Name
  {4cd2f0c0-414d-4041-9d10-f3465669c84b}; !- Layer 1

OS:Material,
  {4cd2f0c0-414d-4041-9d10-f3465669c84b}, !- Handle
  G05 25mm wood,                          !- Name
  MediumSmooth,                           !- Roughness
  0.0254,                                 !- Thickness {m}
  0.15,                                   !- Conductivity {W/m-K}
  608,                                    !- Density {kg/m3}
  1630,                                   !- Specific Heat {J/kg-K}
  0.9,                                    !- Thermal Absorptance
  0.5,                                    !- Solar Absorptance
  0.5;                                    !- Visible Absorptance

OS:StandardsInformation:Construction,
  {f7b2ded0-24e2-4318-bc72-306334169bcc}, !- Handle
  {9b59fc20-6c78-4a7a-b594-944a04b6d078}, !- Construction Name
  InteriorDoor,                           !- Intended Surface Type
  ;                                       !- Standards Construction Type

OS:Construction,
  {b403c03f-9877-4151-8ba4-47fbd78695d1}, !- Handle
  Typical Interior Partition,             !- Name
  ,                                       !- Surface Rendering Name
  {4cd2f0c0-414d-4041-9d10-f3465669c84b}; !- Layer 1

OS:StandardsInformation:Construction,
  {fe6b71ce-76d8-44ce-bd82-ad66fe32debf}, !- Handle
  {b403c03f-9877-4151-8ba4-47fbd78695d1}, !- Construction Name
  InteriorPartition,                      !- Intended Surface Type
  ;                                       !- Standards Construction Type

OS:DefaultConstructionSet,
  {8b11a3ce-d5b0-4c26-ae82-e4f80fc86034}, !- Handle
  90.1-2004 -  - Attic - ASHRAE 169-2013-4A, !- Name
  {1dcb67f7-efc7-4ff2-a669-a7744c5b3c6e}, !- Default Exterior Surface Constructions Name
  {ead33697-424a-444f-8653-8ea1b213866b}, !- Default Interior Surface Constructions Name
  {124893b7-ffb6-4f19-a3b4-d87bf7907f59}, !- Default Ground Contact Surface Constructions Name
  {92974d21-d5bb-4d96-88f6-9ecaa63e5b65}, !- Default Exterior SubSurface Constructions Name
  {7e5218c1-c280-4876-ac71-bf1c39df54b7}, !- Default Interior SubSurface Constructions Name
  ,                                       !- Interior Partition Construction Name
  ,                                       !- Space Shading Construction Name
  ,                                       !- Building Shading Construction Name
  ,                                       !- Site Shading Construction Name
  ;                                       !- Adiabatic Surface Construction Name

OS:DefaultSurfaceConstructions,
  {1dcb67f7-efc7-4ff2-a669-a7744c5b3c6e}, !- Handle
  Default Surface Constructions 4,        !- Name
  {8c993c18-35d0-412d-8e1d-5fe0935b1abc}, !- Floor Construction Name
  ,                                       !- Wall Construction Name
  {0a31591c-6fcd-4e34-9283-247b97d1f3a2}; !- Roof Ceiling Construction Name

OS:Construction,
  {8c993c18-35d0-412d-8e1d-5fe0935b1abc}, !- Handle
  Typical Attic Soffit,                   !- Name
  ,                                       !- Surface Rendering Name
  {86d7bd33-0caa-4634-b1b6-38904d8dfd89}; !- Layer 1

OS:Material,
  {86d7bd33-0caa-4634-b1b6-38904d8dfd89}, !- Handle
  5/8 in. Plywood,                        !- Name
  Smooth,                                 !- Roughness
  0.0159,                                 !- Thickness {m}
  0.12,                                   !- Conductivity {W/m-K}
  543.999999999999,                       !- Density {kg/m3}
  1210,                                   !- Specific Heat {J/kg-K}
  0.9,                                    !- Thermal Absorptance
  0.7,                                    !- Solar Absorptance
  0.7;                                    !- Visible Absorptance

OS:StandardsInformation:Construction,
  {f83d080f-24d3-4764-bab0-9cdde51e891d}, !- Handle
  {8c993c18-35d0-412d-8e1d-5fe0935b1abc}, !- Construction Name
  AtticWall,                              !- Intended Surface Type
  ;                                       !- Standards Construction Type

OS:Construction,
  {0a31591c-6fcd-4e34-9283-247b97d1f3a2}, !- Handle
  Typical Uninsulated Wood Joist Attic Roof, !- Name
  ,                                       !- Surface Rendering Name
  {13890df2-16a9-46d9-ae26-5d18bd1a0d98}, !- Layer 1
  {86d7bd33-0caa-4634-b1b6-38904d8dfd89}; !- Layer 2

OS:Material,
  {13890df2-16a9-46d9-ae26-5d18bd1a0d98}, !- Handle
  Asphalt Shingles,                       !- Name
  VeryRough,                              !- Roughness
  0.00319999999999998,                    !- Thickness {m}
  0.04,                                   !- Conductivity {W/m-K}
  1120,                                   !- Density {kg/m3}
  1260,                                   !- Specific Heat {J/kg-K}
  0.9,                                    !- Thermal Absorptance
  0.7,                                    !- Solar Absorptance
  0.7;                                    !- Visible Absorptance

OS:StandardsInformation:Construction,
  {85059df8-58c5-420b-bdc6-b9627f8c6b27}, !- Handle
  {0a31591c-6fcd-4e34-9283-247b97d1f3a2}, !- Construction Name
  AtticRoof,                              !- Intended Surface Type
  WoodFramed;                             !- Standards Construction Type

OS:DefaultSurfaceConstructions,
  {ead33697-424a-444f-8653-8ea1b213866b}, !- Handle
  Default Surface Constructions 5,        !- Name
  {6fc1f61a-2b52-4170-b85d-b9613e61eb7d}, !- Floor Construction Name
  ,                                       !- Wall Construction Name
  ;                                       !- Roof Ceiling Construction Name

OS:Construction,
  {6fc1f61a-2b52-4170-b85d-b9613e61eb7d}, !- Handle
  Typical Wood Joist Attic Floor R-29.41 1, !- Name
  ,                                       !- Surface Rendering Name
  {fd6ed585-a751-4e13-b10d-94ac1a4ee9c9}, !- Layer 1
  {5fafda33-6834-4e60-82ec-4017f755c041}; !- Layer 2

OS:Material:NoMass,
  {5fafda33-6834-4e60-82ec-4017f755c041}, !- Handle
  Typical Insulation R-27.78 1,           !- Name
  Smooth,                                 !- Roughness
  4.89189838823363,                       !- Thermal Resistance {m2-K/W}
  0.9,                                    !- Thermal Absorptance
  0.7,                                    !- Solar Absorptance
  0.7;                                    !- Visible Absorptance

OS:StandardsInformation:Construction,
  {322f595d-b44e-40c2-bb99-596fd280538c}, !- Handle
  {6fc1f61a-2b52-4170-b85d-b9613e61eb7d}, !- Construction Name
  AtticFloor,                             !- Intended Surface Type
  WoodFramed;                             !- Standards Construction Type

OS:DefaultSurfaceConstructions,
  {124893b7-ffb6-4f19-a3b4-d87bf7907f59}, !- Handle
  Default Surface Constructions 6,        !- Name
  ,                                       !- Floor Construction Name
  ,                                       !- Wall Construction Name
  ;                                       !- Roof Ceiling Construction Name

OS:DefaultSubSurfaceConstructions,
  {92974d21-d5bb-4d96-88f6-9ecaa63e5b65}, !- Handle
  Default Sub Surface Constructions 3,    !- Name
  ,                                       !- Fixed Window Construction Name
  ,                                       !- Operable Window Construction Name
  ,                                       !- Door Construction Name
  ,                                       !- Glass Door Construction Name
  ,                                       !- Overhead Door Construction Name
  ,                                       !- Skylight Construction Name
  ,                                       !- Tubular Daylight Dome Construction Name
  ;                                       !- Tubular Daylight Diffuser Construction Name

OS:DefaultSubSurfaceConstructions,
  {7e5218c1-c280-4876-ac71-bf1c39df54b7}, !- Handle
  Default Sub Surface Constructions 4,    !- Name
  ,                                       !- Fixed Window Construction Name
  ,                                       !- Operable Window Construction Name
  ,                                       !- Door Construction Name
  ,                                       !- Glass Door Construction Name
  ,                                       !- Overhead Door Construction Name
  ,                                       !- Skylight Construction Name
  ,                                       !- Tubular Daylight Dome Construction Name
  ;                                       !- Tubular Daylight Diffuser Construction Name

OS:SpaceInfiltration:DesignFlowRate,
  {e0aeea39-69f2-48fd-b273-b523570145d4}, !- Handle
  entry door Infiltration,                !- Name
  {72459874-7e2c-4ecd-ae58-b2d96c368b31}, !- Space or SpaceType Name
  {e93dfc78-cb2a-4564-804c-7a2e6c991d41}, !- Schedule Name
  Flow/Space,                             !- Design Flow Rate Calculation Method
  0.129785425,                            !- Design Flow Rate {m3/s}
  ,                                       !- Flow per Space Floor Area {m3/s-m2}
  ,                                       !- Flow per Exterior Surface Area {m3/s-m2}
  ,                                       !- Air Changes per Hour {1/hr}
  1,                                      !- Constant Term Coefficient
  0,                                      !- Temperature Term Coefficient
  0,                                      !- Velocity Term Coefficient
  0;                                      !- Velocity Squared Term Coefficient

OS:Schedule:Ruleset,
  {e93dfc78-cb2a-4564-804c-7a2e6c991d41}, !- Handle
  OfficeSmall INFIL_Door_Opening_SCH,     !- Name
  {20443455-85f0-42a9-af6a-4f24cec293de}, !- Schedule Type Limits Name
  {a0202c17-8cbf-4ad0-a941-d9d14ea1bc62}, !- Default Day Schedule Name
  {1bf76e9c-f59a-4bb4-af6a-9af71d8ae4e5}, !- Summer Design Day Schedule Name
  {23b070ba-4790-4e64-9d3f-ca3fc8e20bbb}; !- Winter Design Day Schedule Name

OS:Schedule:Day,
  {a0202c17-8cbf-4ad0-a941-d9d14ea1bc62}, !- Handle
  OfficeSmall INFIL_Door_Opening_SCH Default, !- Name
  {20443455-85f0-42a9-af6a-4f24cec293de}, !- Schedule Type Limits Name
  No,                                     !- Interpolate to Timestep
  24,                                     !- Hour 1
  0,                                      !- Minute 1
  0;                                      !- Value Until Time 1

OS:Schedule:Day,
  {23b070ba-4790-4e64-9d3f-ca3fc8e20bbb}, !- Handle
  OfficeSmall INFIL_Door_Opening_SCH Winter Design Day, !- Name
  {20443455-85f0-42a9-af6a-4f24cec293de}, !- Schedule Type Limits Name
  No,                                     !- Interpolate to Timestep
  24,                                     !- Hour 1
  0,                                      !- Minute 1
  0;                                      !- Value Until Time 1

OS:Schedule:Day,
  {1bf76e9c-f59a-4bb4-af6a-9af71d8ae4e5}, !- Handle
  OfficeSmall INFIL_Door_Opening_SCH Summer Design Day, !- Name
  {20443455-85f0-42a9-af6a-4f24cec293de}, !- Schedule Type Limits Name
  No,                                     !- Interpolate to Timestep
  24,                                     !- Hour 1
  0,                                      !- Minute 1
  0;                                      !- Value Until Time 1

OS:Schedule:Rule,
  {82e839f5-c834-4123-bde8-eaef6ebdd41c}, !- Handle
  Schedule Rule 14,                       !- Name
  {e93dfc78-cb2a-4564-804c-7a2e6c991d41}, !- Schedule Ruleset Name
  0,                                      !- Rule Order
  {60a03100-10a0-4718-a0da-000f4dbb3bc7}, !- Day Schedule Name
  ,                                       !- Apply Sunday
  Yes,                                    !- Apply Monday
  Yes,                                    !- Apply Tuesday
  Yes,                                    !- Apply Wednesday
  Yes,                                    !- Apply Thursday
  Yes,                                    !- Apply Friday
  ,                                       !- Apply Saturday
  DateRange,                              !- Date Specification Type
  1,                                      !- Start Month
  1,                                      !- Start Day
  12,                                     !- End Month
  31;                                     !- End Day

OS:Schedule:Day,
  {60a03100-10a0-4718-a0da-000f4dbb3bc7}, !- Handle
  OfficeSmall INFIL_Door_Opening_SCH Wkdy Day, !- Name
  {20443455-85f0-42a9-af6a-4f24cec293de}, !- Schedule Type Limits Name
  No,                                     !- Interpolate to Timestep
  6,                                      !- Hour 1
  0,                                      !- Minute 1
  0,                                      !- Value Until Time 1
  7,                                      !- Hour 2
  0,                                      !- Minute 2
  0.144,                                  !- Value Until Time 2
  8,                                      !- Hour 3
  0,                                      !- Minute 3
  1,                                      !- Value Until Time 3
  12,                                     !- Hour 4
  0,                                      !- Minute 4
  0.144,                                  !- Value Until Time 4
  13,                                     !- Hour 5
  0,                                      !- Minute 5
  1,                                      !- Value Until Time 5
  17,                                     !- Hour 6
  0,                                      !- Minute 6
  0.144,                                  !- Value Until Time 6
  18,                                     !- Hour 7
  0,                                      !- Minute 7
  1,                                      !- Value Until Time 7
  19,                                     !- Hour 8
  0,                                      !- Minute 8
  0.144,                                  !- Value Until Time 8
  24,                                     !- Hour 9
  0,                                      !- Minute 9
  0;                                      !- Value Until Time 9

OS:SpaceInfiltration:DesignFlowRate,
  {6f94e037-126a-4d7a-99a8-3d6da4af0f7f}, !- Handle
  attic Infiltration,                     !- Name
  {fb08bb0a-69e7-4942-8807-550e21855286}, !- Space or SpaceType Name
  {ba414700-3102-48fb-a2a2-22c57704f920}, !- Schedule Name
  Flow/Space,                             !- Design Flow Rate Calculation Method
  0.2001,                                 !- Design Flow Rate {m3/s}
  ,                                       !- Flow per Space Floor Area {m3/s-m2}
  ,                                       !- Flow per Exterior Surface Area {m3/s-m2}
  ,                                       !- Air Changes per Hour {1/hr}
  1,                                      !- Constant Term Coefficient
  0,                                      !- Temperature Term Coefficient
  0,                                      !- Velocity Term Coefficient
  0;                                      !- Velocity Squared Term Coefficient

OS:Schedule:Ruleset,
  {ba414700-3102-48fb-a2a2-22c57704f920}, !- Handle
  Always On,                              !- Name
  {20443455-85f0-42a9-af6a-4f24cec293de}, !- Schedule Type Limits Name
  {5b548ebe-80c6-426e-9758-e9fd81c0adf9}; !- Default Day Schedule Name

OS:Schedule:Day,
  {5b548ebe-80c6-426e-9758-e9fd81c0adf9}, !- Handle
  Always On Default,                      !- Name
  {20443455-85f0-42a9-af6a-4f24cec293de}, !- Schedule Type Limits Name
  No,                                     !- Interpolate to Timestep
  24,                                     !- Hour 1
  0,                                      !- Minute 1
  1;                                      !- Value Until Time 1

OS:Material,
  {1a14b656-70df-4d6e-88fc-b111d551dc4b}, !- Handle
  Std Wood 6inch,                         !- Name
  MediumSmooth,                           !- Roughness
  0.15,                                   !- Thickness {m}
  0.12,                                   !- Conductivity {W/m-K}
  540,                                    !- Density {kg/m3}
  1210,                                   !- Specific Heat {J/kg-K}
  0.9,                                    !- Thermal Absorptance
  0.7,                                    !- Solar Absorptance
  0.7;                                    !- Visible Absorptance

OS:Construction,
  {d711b083-101e-4ca6-89e3-d4091d905d86}, !- Handle
  InteriorFurnishings,                    !- Name
  ,                                       !- Surface Rendering Name
  {1a14b656-70df-4d6e-88fc-b111d551dc4b}; !- Layer 1

OS:InternalMass:Definition,
  {d24553c0-2055-4edb-a140-535475e18182}, !- Handle
  Internal Mass Definition 1,             !- Name
  {d711b083-101e-4ca6-89e3-d4091d905d86}, !- Construction Name
  SurfaceArea/Area,                       !- Design Level Calculation Method
  ,                                       !- Surface Area {m2}
  2,                                      !- Surface Area per Space Floor Area {dimensionless}
  ;                                       !- Surface Area per Person {m2/person}

OS:InternalMass,
  {1ab57d27-4164-45f6-9055-b9cd052f3847}, !- Handle
  Core_ZN Mass,                           !- Name
  {d24553c0-2055-4edb-a140-535475e18182}, !- Internal Mass Definition Name
  {32844cd3-cab3-4870-bbb6-6c79a28481b7}, !- Space or SpaceType Name
  1;                                      !- Multiplier

OS:InternalMass,
  {1822fbf3-c10f-4395-86d4-0db23a40056e}, !- Handle
  Perimeter_ZN_3 Mass,                    !- Name
  {d24553c0-2055-4edb-a140-535475e18182}, !- Internal Mass Definition Name
  {bb97cae6-ab6e-4ca9-a862-a3e532ee5e5d}, !- Space or SpaceType Name
  1;                                      !- Multiplier

OS:InternalMass,
  {35307119-02af-4089-aeae-a9fd504e5b3f}, !- Handle
  Perimeter_ZN_2 Mass,                    !- Name
  {d24553c0-2055-4edb-a140-535475e18182}, !- Internal Mass Definition Name
  {0ebdaea7-c6cb-452f-b121-7bbfcb1d95b8}, !- Space or SpaceType Name
  1;                                      !- Multiplier

OS:InternalMass,
  {7e67840e-69ef-4038-b60b-95bf58c6ee17}, !- Handle
  Attic Mass,                             !- Name
  {d24553c0-2055-4edb-a140-535475e18182}, !- Internal Mass Definition Name
  {fb08bb0a-69e7-4942-8807-550e21855286}, !- Space or SpaceType Name
  1;                                      !- Multiplier

OS:InternalMass,
  {da391a5b-f87b-4bc3-923f-ea3f4bb11460}, !- Handle
  Perimeter_ZN_4 Mass,                    !- Name
  {d24553c0-2055-4edb-a140-535475e18182}, !- Internal Mass Definition Name
  {f9fb4430-2ed2-4cfb-bf10-1172712402a2}, !- Space or SpaceType Name
  1;                                      !- Multiplier

OS:InternalMass,
  {b7a3a633-1c66-43bb-9e29-b382a8d4d057}, !- Handle
  Perimeter_ZN_1 Mass,                    !- Name
  {d24553c0-2055-4edb-a140-535475e18182}, !- Internal Mass Definition Name
  {72459874-7e2c-4ecd-ae58-b2d96c368b31}, !- Space or SpaceType Name
  1;                                      !- Multiplier

OS:PlantLoop,
  {a0e96dab-5453-4ef2-a5a6-51a874cbe275}, !- Handle
  Main Service Water Loop,                !- Name
  ,                                       !- Fluid Type
  0,                                      !- Glycol Concentration
  ,                                       !- User Defined Fluid Type
  ,                                       !- Plant Equipment Operation Heating Load
  ,                                       !- Plant Equipment Operation Cooling Load
  ,                                       !- Primary Plant Equipment Operation Scheme
  {193a03ea-02bc-4084-8219-54219262431b}, !- Loop Temperature Setpoint Node Name
  60,                                     !- Maximum Loop Temperature {C}
  10,                                     !- Minimum Loop Temperature {C}
  ,                                       !- Maximum Loop Flow Rate {m3/s}
  ,                                       !- Minimum Loop Flow Rate {m3/s}
  Autocalculate,                          !- Plant Loop Volume {m3}
  {18712617-0ca2-4745-ace8-6f782499a093}, !- Plant Side Inlet Node Name
  {41ce09da-312c-44b9-bfbd-13e386dbf86c}, !- Plant Side Outlet Node Name
  ,                                       !- Plant Side Branch List Name
  {62a9f989-0913-4230-add6-3927bc6a46ae}, !- Demand Side Inlet Node Name
  {30298292-e2fd-4ebe-86d2-0f5179f6c33f}, !- Demand Side Outlet Node Name
  ,                                       !- Demand Side Branch List Name
  ,                                       !- Demand Side Connector List Name
  Optimal,                                !- Load Distribution Scheme
  {8cc3f66f-bd90-483b-ad99-c71d370fc566}, !- Availability Manager List Name
  ,                                       !- Plant Loop Demand Calculation Scheme
  ,                                       !- Common Pipe Simulation
  ,                                       !- Pressure Simulation Type
  ,                                       !- Plant Equipment Operation Heating Load Schedule
  ,                                       !- Plant Equipment Operation Cooling Load Schedule
  ,                                       !- Primary Plant Equipment Operation Scheme Schedule
  ,                                       !- Component Setpoint Operation Scheme Schedule
  {5e36f231-7992-4eb8-825e-c8eb733cf281}, !- Demand Mixer Name
  {bc6fcf32-969c-4e45-9e87-11026f236792}, !- Demand Splitter Name
  {dfea876a-436d-437f-ae57-6a70fbd1a994}, !- Supply Mixer Name
  {e52004e0-62b9-4e06-a894-72de828b0456}; !- Supply Splitter Name

OS:Node,
  {1edfc3af-2021-4a1d-be3d-96468da449a3}, !- Handle
  Main Service Water Loop Supply Inlet Node, !- Name
  {18712617-0ca2-4745-ace8-6f782499a093}, !- Inlet Port
  {8fdfb67e-c3ac-4967-aa38-2d08418114b3}; !- Outlet Port

OS:Node,
  {193a03ea-02bc-4084-8219-54219262431b}, !- Handle
  Main Service Water Loop Supply Outlet Node, !- Name
  {54370445-b263-4191-b324-0b60d4bda7dd}, !- Inlet Port
  {41ce09da-312c-44b9-bfbd-13e386dbf86c}; !- Outlet Port

OS:Node,
  {fc2be2dc-a6a6-4e66-9965-83adf87a256c}, !- Handle
  40gal Electricity Water Heater - 40kBtu/hr 1.0 Therm Eff Supply Inlet Water Node, !- Name
  {b8276bea-aa63-4f56-a7ee-f023e484ed41}, !- Inlet Port
  {ec73f341-8c54-4a3a-ba23-338b4e188a21}; !- Outlet Port

OS:Connector:Mixer,
  {dfea876a-436d-437f-ae57-6a70fbd1a994}, !- Handle
  Connector Mixer 1,                      !- Name
  {d0114b9f-86fb-474b-8e30-9517eeca0c06}, !- Outlet Branch Name
  {1d6f4510-9cdc-4eb3-9cc5-525043ffce4d}, !- Inlet Branch Name 1
  {bbf05ac1-ed75-44ac-b53a-784bd38d5530}; !- Inlet Branch Name 2

OS:Connector:Splitter,
  {e52004e0-62b9-4e06-a894-72de828b0456}, !- Handle
  Connector Splitter 1,                   !- Name
  {37f6686d-49ff-4677-8eaa-fd11cbaca8ab}, !- Inlet Branch Name
  {b8276bea-aa63-4f56-a7ee-f023e484ed41}, !- Outlet Branch Name 1
  {b6330acb-db65-439e-be9c-b883b50b9e72}; !- Outlet Branch Name 2

OS:Connection,
  {18712617-0ca2-4745-ace8-6f782499a093}, !- Handle
  {a0e96dab-5453-4ef2-a5a6-51a874cbe275}, !- Source Object
  14,                                     !- Outlet Port
  {1edfc3af-2021-4a1d-be3d-96468da449a3}, !- Target Object
  2;                                      !- Inlet Port

OS:Connection,
  {b8276bea-aa63-4f56-a7ee-f023e484ed41}, !- Handle
  {e52004e0-62b9-4e06-a894-72de828b0456}, !- Source Object
  3,                                      !- Outlet Port
  {fc2be2dc-a6a6-4e66-9965-83adf87a256c}, !- Target Object
  2;                                      !- Inlet Port

OS:Connection,
  {41ce09da-312c-44b9-bfbd-13e386dbf86c}, !- Handle
  {193a03ea-02bc-4084-8219-54219262431b}, !- Source Object
  3,                                      !- Outlet Port
  {a0e96dab-5453-4ef2-a5a6-51a874cbe275}, !- Target Object
  15;                                     !- Inlet Port

OS:Node,
  {c7c04e82-6c77-4a24-8849-abbb6eb398ae}, !- Handle
  Main Service Water Loop Demand Inlet Node, !- Name
  {62a9f989-0913-4230-add6-3927bc6a46ae}, !- Inlet Port
  {b09586f8-a661-4310-8720-56ac62044d1f}; !- Outlet Port

OS:Node,
  {f21be4d9-9cf2-48f4-a5d8-d92b3b2c6358}, !- Handle
  Main Service Water Loop Demand Outlet Node, !- Name
  {d08955d8-f512-41d5-8079-a119fed41bed}, !- Inlet Port
  {30298292-e2fd-4ebe-86d2-0f5179f6c33f}; !- Outlet Port

OS:Node,
  {7ee3dbc9-95f6-4aa1-bf71-669ad5c0d521}, !- Handle
  Pipe Adiabatic 2 Inlet Water Node,      !- Name
  {497d13bf-dfe9-45e2-b9ff-f5b176cdee43}, !- Inlet Port
  {12f2a08a-1b77-48b0-adfb-2876095074ad}; !- Outlet Port

OS:Connector:Mixer,
  {5e36f231-7992-4eb8-825e-c8eb733cf281}, !- Handle
  Connector Mixer 2,                      !- Name
  {9acadb90-8e04-4441-94d9-248ca110d9b7}, !- Outlet Branch Name
  {33955442-37a3-4e2e-a029-7bdde8373c2e}, !- Inlet Branch Name 1
  {6f37cb41-366f-4524-bde5-e00f4e2eafd4}; !- Inlet Branch Name 2

OS:Connector:Splitter,
  {bc6fcf32-969c-4e45-9e87-11026f236792}, !- Handle
  Connector Splitter 2,                   !- Name
  {b09586f8-a661-4310-8720-56ac62044d1f}, !- Inlet Branch Name
  {497d13bf-dfe9-45e2-b9ff-f5b176cdee43}, !- Outlet Branch Name 1
  {851e02ef-9fdf-4b72-aa4f-7da328dc6f6b}; !- Outlet Branch Name 2

OS:Connection,
  {62a9f989-0913-4230-add6-3927bc6a46ae}, !- Handle
  {a0e96dab-5453-4ef2-a5a6-51a874cbe275}, !- Source Object
  17,                                     !- Outlet Port
  {c7c04e82-6c77-4a24-8849-abbb6eb398ae}, !- Target Object
  2;                                      !- Inlet Port

OS:Connection,
  {b09586f8-a661-4310-8720-56ac62044d1f}, !- Handle
  {c7c04e82-6c77-4a24-8849-abbb6eb398ae}, !- Source Object
  3,                                      !- Outlet Port
  {bc6fcf32-969c-4e45-9e87-11026f236792}, !- Target Object
  2;                                      !- Inlet Port

OS:Connection,
  {497d13bf-dfe9-45e2-b9ff-f5b176cdee43}, !- Handle
  {bc6fcf32-969c-4e45-9e87-11026f236792}, !- Source Object
  3,                                      !- Outlet Port
  {7ee3dbc9-95f6-4aa1-bf71-669ad5c0d521}, !- Target Object
  2;                                      !- Inlet Port

OS:Connection,
  {30298292-e2fd-4ebe-86d2-0f5179f6c33f}, !- Handle
  {f21be4d9-9cf2-48f4-a5d8-d92b3b2c6358}, !- Source Object
  3,                                      !- Outlet Port
  {a0e96dab-5453-4ef2-a5a6-51a874cbe275}, !- Target Object
  18;                                     !- Inlet Port

OS:Sizing:Plant,
  {7da61ed2-a1f4-4fb8-a665-74ed624fb375}, !- Handle
  {a0e96dab-5453-4ef2-a5a6-51a874cbe275}, !- Plant or Condenser Loop Name
  Heating,                                !- Loop Type
  60.0000000000001,                       !- Design Loop Exit Temperature {C}
  5,                                      !- Loop Design Temperature Difference {deltaC}
  NonCoincident,                          !- Sizing Option
  1,                                      !- Zone Timesteps in Averaging Window
  None;                                   !- Coincident Sizing Factor Mode

OS:AvailabilityManagerAssignmentList,
  {8cc3f66f-bd90-483b-ad99-c71d370fc566}, !- Handle
  Plant Loop 1 AvailabilityManagerAssignmentList; !- Name

OS:ScheduleTypeLimits,
  {ea28262e-2779-424f-99ec-8bc22612035d}, !- Handle
  Temperature Schedule Type Limits,       !- Name
  0,                                      !- Lower Limit Value
  100,                                    !- Upper Limit Value
  Continuous,                             !- Numeric Type
  Temperature;                            !- Unit Type

OS:Schedule:Ruleset,
  {039bce84-2278-44b0-8844-1e7f8dc0b645}, !- Handle
  Service Water Loop Temp - 140F,         !- Name
  {ea28262e-2779-424f-99ec-8bc22612035d}, !- Schedule Type Limits Name
  {37024ab9-36a7-43c9-a827-d49b5382ec2f}; !- Default Day Schedule Name

OS:Schedule:Day,
  {37024ab9-36a7-43c9-a827-d49b5382ec2f}, !- Handle
  Service Water Loop Temp - 140F Default, !- Name
  {ea28262e-2779-424f-99ec-8bc22612035d}, !- Schedule Type Limits Name
  ,                                       !- Interpolate to Timestep
  24,                                     !- Hour 1
  0,                                      !- Minute 1
  60.0000000000001;                       !- Value Until Time 1

OS:SetpointManager:Scheduled,
  {a0da4c7f-4807-497a-955b-83779b813bc6}, !- Handle
  Service hot water setpoint manager,     !- Name
  Temperature,                            !- Control Variable
  {039bce84-2278-44b0-8844-1e7f8dc0b645}, !- Schedule Name
  {193a03ea-02bc-4084-8219-54219262431b}; !- Setpoint Node or NodeList Name

OS:Pump:VariableSpeed,
  {84c07274-3471-469b-b04b-45b2cc807d87}, !- Handle
  Main Service Water Loop Water Mains Pressure Driven, !- Name
  {8fdfb67e-c3ac-4967-aa38-2d08418114b3}, !- Inlet Node Name
  {bd6f687b-158b-4c44-8b31-b987b8f34e47}, !- Outlet Node Name
  ,                                       !- Rated Flow Rate {m3/s}
  0.001,                                  !- Rated Pump Head {Pa}
  ,                                       !- Rated Power Consumption {W}
  1,                                      !- Motor Efficiency
  ,                                       !- Fraction of Motor Inefficiencies to Fluid Stream
  0,                                      !- Coefficient 1 of the Part Load Performance Curve
  3.2485,                                 !- Coefficient 2 of the Part Load Performance Curve
  -4.7443,                                !- Coefficient 3 of the Part Load Performance Curve
  2.5294,                                 !- Coefficient 4 of the Part Load Performance Curve
  ,                                       !- Minimum Flow Rate {m3/s}
  Intermittent,                           !- Pump Control Type
  ,                                       !- Pump Flow Rate Schedule Name
  ,                                       !- Pump Curve Name
  ,                                       !- Impeller Diameter {m}
  ,                                       !- VFD Control Type
  ,                                       !- Pump RPM Schedule Name
  ,                                       !- Minimum Pressure Schedule {Pa}
  ,                                       !- Maximum Pressure Schedule {Pa}
  ,                                       !- Minimum RPM Schedule {rev/min}
  ,                                       !- Maximum RPM Schedule {rev/min}
  ,                                       !- Zone Name
  0.5,                                    !- Skin Loss Radiative Fraction
  PowerPerFlowPerPressure,                !- Design Power Sizing Method
  348701.1,                               !- Design Electric Power per Unit Flow Rate {W/(m3/s)}
  1.282051282,                            !- Design Shaft Power per Unit Flow Rate per Unit Head {W-s/m3-Pa}
  0,                                      !- Design Minimum Flow Rate Fraction
  General;                                !- End-Use Subcategory

OS:Node,
  {80b786ea-c659-4af3-85ab-c3058e29c89b}, !- Handle
  Main Service Water Loop Water Mains Pressure Driven Outlet Water Node, !- Name
  {bd6f687b-158b-4c44-8b31-b987b8f34e47}, !- Inlet Port
  {37f6686d-49ff-4677-8eaa-fd11cbaca8ab}; !- Outlet Port

OS:Connection,
  {8fdfb67e-c3ac-4967-aa38-2d08418114b3}, !- Handle
  {1edfc3af-2021-4a1d-be3d-96468da449a3}, !- Source Object
  3,                                      !- Outlet Port
  {84c07274-3471-469b-b04b-45b2cc807d87}, !- Target Object
  2;                                      !- Inlet Port

OS:Connection,
  {bd6f687b-158b-4c44-8b31-b987b8f34e47}, !- Handle
  {84c07274-3471-469b-b04b-45b2cc807d87}, !- Source Object
  3,                                      !- Outlet Port
  {80b786ea-c659-4af3-85ab-c3058e29c89b}, !- Target Object
  2;                                      !- Inlet Port

OS:Connection,
  {37f6686d-49ff-4677-8eaa-fd11cbaca8ab}, !- Handle
  {80b786ea-c659-4af3-85ab-c3058e29c89b}, !- Source Object
  3,                                      !- Outlet Port
  {e52004e0-62b9-4e06-a894-72de828b0456}, !- Target Object
  2;                                      !- Inlet Port

OS:WaterHeater:Mixed,
  {9d872c2c-c94e-4fb6-8964-de07b64bfd39}, !- Handle
  40gal Electricity Water Heater - 40kBtu/hr 1.0 Therm Eff, !- Name
  0.151416471358794,                      !- Tank Volume {m3}
  {039bce84-2278-44b0-8844-1e7f8dc0b645}, !- Setpoint Temperature Schedule Name
  2,                                      !- Deadband Temperature Difference {deltaC}
  60.0000000000001,                       !- Maximum Temperature Limit {C}
  Cycle,                                  !- Heater Control Type
  11722.8428068889,                       !- Heater Maximum Capacity {W}
  ,                                       !- Heater Minimum Capacity {W}
  ,                                       !- Heater Ignition Minimum Flow Rate {m3/s}
  ,                                       !- Heater Ignition Delay {s}
  Electricity,                            !- Heater Fuel Type
  1,                                      !- Heater Thermal Efficiency
  ,                                       !- Part Load Factor Curve Name
  572.000061501204,                       !- Off Cycle Parasitic Fuel Consumption Rate {W}
  Electricity,                            !- Off Cycle Parasitic Fuel Type
  0,                                      !- Off Cycle Parasitic Heat Fraction to Tank
  572.000061501204,                       !- On Cycle Parasitic Fuel Consumption Rate {W}
  Electricity,                            !- On Cycle Parasitic Fuel Type
  0,                                      !- On Cycle Parasitic Heat Fraction to Tank
  ThermalZone,                            !- Ambient Temperature Indicator
  ,                                       !- Ambient Temperature Schedule Name
  {8d72a3af-80d3-4ca2-95fc-19f25dff0173}, !- Ambient Temperature Thermal Zone Name
  ,                                       !- Ambient Temperature Outdoor Air Node Name
  1.87330546952464,                       !- Off Cycle Loss Coefficient to Ambient Temperature {W/K}
  ,                                       !- Off Cycle Loss Fraction to Thermal Zone
  1.87330546952464,                       !- On Cycle Loss Coefficient to Ambient Temperature {W/K}
  ,                                       !- On Cycle Loss Fraction to Thermal Zone
  ,                                       !- Peak Use Flow Rate {m3/s}
  ,                                       !- Use Flow Rate Fraction Schedule Name
  ,                                       !- Cold Water Supply Temperature Schedule Name
  {ec73f341-8c54-4a3a-ba23-338b4e188a21}, !- Use Side Inlet Node Name
  {f60de440-a5b7-4758-b8e2-8f22d39febe0}, !- Use Side Outlet Node Name
  1,                                      !- Use Side Effectiveness
  ,                                       !- Source Side Inlet Node Name
  ,                                       !- Source Side Outlet Node Name
  1,                                      !- Source Side Effectiveness
  autosize,                               !- Use Side Design Flow Rate {m3/s}
  autosize,                               !- Source Side Design Flow Rate {m3/s}
  1.5,                                    !- Indirect Water Heating Recovery Time {hr}
  IndirectHeatPrimarySetpoint,            !- Source Side Flow Control Mode
  ,                                       !- Indirect Alternate Setpoint Temperature Schedule Name
  General;                                !- End-Use Subcategory

OS:Schedule:Day,
  {1c6bcbf7-16f9-41ae-909c-beea6726edbf}, !- Handle
  Schedule Day 23,                        !- Name
  {13ca03e4-34fd-47b3-b28d-fd950b87e2c7}, !- Schedule Type Limits Name
  ,                                       !- Interpolate to Timestep
  24,                                     !- Hour 1
  0,                                      !- Minute 1
  22;                                     !- Value Until Time 1

OS:Schedule:Day,
  {3d4b6edb-a95d-4dcc-8839-b984d7dbaa70}, !- Handle
  Schedule Day 24,                        !- Name
  {13ca03e4-34fd-47b3-b28d-fd950b87e2c7}, !- Schedule Type Limits Name
  ,                                       !- Interpolate to Timestep
  24,                                     !- Hour 1
  0,                                      !- Minute 1
  60;                                     !- Value Until Time 1

OS:WaterHeater:Sizing,
  {45da8f1f-2cf5-4cf3-a6a9-690fac8a2f9c}, !- Handle
  {9d872c2c-c94e-4fb6-8964-de07b64bfd39}, !- WaterHeater Name
  PeakDraw,                               !- Design Mode
  0.538503,                               !- Time Storage Can Meet Peak Draw {hr}
  0,                                      !- Time for Tank Recovery {hr}
  1;                                      !- Nominal Tank Volume for Autosizing Plant Connections {m3}

OS:Node,
  {d5671e1b-7a0b-4ed6-ae72-9fdb2d39e333}, !- Handle
  40gal Electricity Water Heater - 40kBtu/hr 1.0 Therm Eff Supply Outlet Water Node, !- Name
  {f60de440-a5b7-4758-b8e2-8f22d39febe0}, !- Inlet Port
  {1d6f4510-9cdc-4eb3-9cc5-525043ffce4d}; !- Outlet Port

OS:Connection,
  {ec73f341-8c54-4a3a-ba23-338b4e188a21}, !- Handle
  {fc2be2dc-a6a6-4e66-9965-83adf87a256c}, !- Source Object
  3,                                      !- Outlet Port
  {9d872c2c-c94e-4fb6-8964-de07b64bfd39}, !- Target Object
  31;                                     !- Inlet Port

OS:Connection,
  {f60de440-a5b7-4758-b8e2-8f22d39febe0}, !- Handle
  {9d872c2c-c94e-4fb6-8964-de07b64bfd39}, !- Source Object
  32,                                     !- Outlet Port
  {d5671e1b-7a0b-4ed6-ae72-9fdb2d39e333}, !- Target Object
  2;                                      !- Inlet Port

OS:Connection,
  {1d6f4510-9cdc-4eb3-9cc5-525043ffce4d}, !- Handle
  {d5671e1b-7a0b-4ed6-ae72-9fdb2d39e333}, !- Source Object
  3,                                      !- Outlet Port
  {dfea876a-436d-437f-ae57-6a70fbd1a994}, !- Target Object
  3;                                      !- Inlet Port

OS:Pipe:Adiabatic,
  {b26835ba-ac82-4f36-a46c-89be7fe9b87b}, !- Handle
  Pipe Adiabatic 1,                       !- Name
  {49386296-ae2c-44f8-bcc2-62340206e5ad}, !- Inlet Node Name
  {14c68d16-7603-4d36-8f51-75f66d3df7d1}; !- Outlet Node Name

OS:Node,
  {57f085dc-28cd-4b75-8ac5-84334940b4a6}, !- Handle
  Pipe Adiabatic 1 Inlet Water Node,      !- Name
  {b6330acb-db65-439e-be9c-b883b50b9e72}, !- Inlet Port
  {49386296-ae2c-44f8-bcc2-62340206e5ad}; !- Outlet Port

OS:Connection,
  {b6330acb-db65-439e-be9c-b883b50b9e72}, !- Handle
  {e52004e0-62b9-4e06-a894-72de828b0456}, !- Source Object
  4,                                      !- Outlet Port
  {57f085dc-28cd-4b75-8ac5-84334940b4a6}, !- Target Object
  2;                                      !- Inlet Port

OS:Node,
  {b5d2fa7e-d5f4-4a35-87ee-e7d3e9769290}, !- Handle
  Pipe Adiabatic 1 Outlet Water Node,     !- Name
  {14c68d16-7603-4d36-8f51-75f66d3df7d1}, !- Inlet Port
  {bbf05ac1-ed75-44ac-b53a-784bd38d5530}; !- Outlet Port

OS:Connection,
  {49386296-ae2c-44f8-bcc2-62340206e5ad}, !- Handle
  {57f085dc-28cd-4b75-8ac5-84334940b4a6}, !- Source Object
  3,                                      !- Outlet Port
  {b26835ba-ac82-4f36-a46c-89be7fe9b87b}, !- Target Object
  2;                                      !- Inlet Port

OS:Connection,
  {14c68d16-7603-4d36-8f51-75f66d3df7d1}, !- Handle
  {b26835ba-ac82-4f36-a46c-89be7fe9b87b}, !- Source Object
  3,                                      !- Outlet Port
  {b5d2fa7e-d5f4-4a35-87ee-e7d3e9769290}, !- Target Object
  2;                                      !- Inlet Port

OS:Connection,
  {bbf05ac1-ed75-44ac-b53a-784bd38d5530}, !- Handle
  {b5d2fa7e-d5f4-4a35-87ee-e7d3e9769290}, !- Source Object
  3,                                      !- Outlet Port
  {dfea876a-436d-437f-ae57-6a70fbd1a994}, !- Target Object
  4;                                      !- Inlet Port

OS:Pipe:Adiabatic,
  {5bc5314e-604a-44b7-869e-03cd0edb05c2}, !- Handle
  Pipe Adiabatic 2,                       !- Name
  {12f2a08a-1b77-48b0-adfb-2876095074ad}, !- Inlet Node Name
  {1a5c64bd-0646-46b7-bc12-f36828334c17}; !- Outlet Node Name

OS:Node,
  {03f2b9a4-11f4-4f93-8ca6-7e43ef9ea388}, !- Handle
  Pipe Adiabatic 2 Outlet Water Node,     !- Name
  {1a5c64bd-0646-46b7-bc12-f36828334c17}, !- Inlet Port
  {33955442-37a3-4e2e-a029-7bdde8373c2e}; !- Outlet Port

OS:Connection,
  {12f2a08a-1b77-48b0-adfb-2876095074ad}, !- Handle
  {7ee3dbc9-95f6-4aa1-bf71-669ad5c0d521}, !- Source Object
  3,                                      !- Outlet Port
  {5bc5314e-604a-44b7-869e-03cd0edb05c2}, !- Target Object
  2;                                      !- Inlet Port

OS:Connection,
  {1a5c64bd-0646-46b7-bc12-f36828334c17}, !- Handle
  {5bc5314e-604a-44b7-869e-03cd0edb05c2}, !- Source Object
  3,                                      !- Outlet Port
  {03f2b9a4-11f4-4f93-8ca6-7e43ef9ea388}, !- Target Object
  2;                                      !- Inlet Port

OS:Connection,
  {33955442-37a3-4e2e-a029-7bdde8373c2e}, !- Handle
  {03f2b9a4-11f4-4f93-8ca6-7e43ef9ea388}, !- Source Object
  3,                                      !- Outlet Port
  {5e36f231-7992-4eb8-825e-c8eb733cf281}, !- Target Object
  3;                                      !- Inlet Port

OS:Pipe:Adiabatic,
  {3c3610a6-71ff-4b7b-a5d9-02a20fa73d23}, !- Handle
  Pipe Adiabatic 3,                       !- Name
  {3123229b-3b56-4a44-a48b-47e51d5a1cad}, !- Inlet Node Name
  {54370445-b263-4191-b324-0b60d4bda7dd}; !- Outlet Node Name

OS:Node,
  {7146fc5e-0fb3-4483-b41d-7e47697227e0}, !- Handle
  Pipe Adiabatic 3 Inlet Water Node,      !- Name
  {d0114b9f-86fb-474b-8e30-9517eeca0c06}, !- Inlet Port
  {3123229b-3b56-4a44-a48b-47e51d5a1cad}; !- Outlet Port

OS:Connection,
  {d0114b9f-86fb-474b-8e30-9517eeca0c06}, !- Handle
  {dfea876a-436d-437f-ae57-6a70fbd1a994}, !- Source Object
  2,                                      !- Outlet Port
  {7146fc5e-0fb3-4483-b41d-7e47697227e0}, !- Target Object
  2;                                      !- Inlet Port

OS:Connection,
  {3123229b-3b56-4a44-a48b-47e51d5a1cad}, !- Handle
  {7146fc5e-0fb3-4483-b41d-7e47697227e0}, !- Source Object
  3,                                      !- Outlet Port
  {3c3610a6-71ff-4b7b-a5d9-02a20fa73d23}, !- Target Object
  2;                                      !- Inlet Port

OS:Connection,
  {54370445-b263-4191-b324-0b60d4bda7dd}, !- Handle
  {3c3610a6-71ff-4b7b-a5d9-02a20fa73d23}, !- Source Object
  3,                                      !- Outlet Port
  {193a03ea-02bc-4084-8219-54219262431b}, !- Target Object
  2;                                      !- Inlet Port

OS:Pipe:Adiabatic,
  {9d30f91f-f822-46bc-ac0a-442aa5d01cc0}, !- Handle
  Pipe Adiabatic 4,                       !- Name
  {797d41f2-7f37-4f10-9b78-3c999d94386c}, !- Inlet Node Name
  {d08955d8-f512-41d5-8079-a119fed41bed}; !- Outlet Node Name

OS:Node,
  {9cba482a-8150-413b-96f3-bcf3a645cf9f}, !- Handle
  Pipe Adiabatic 4 Inlet Water Node,      !- Name
  {9acadb90-8e04-4441-94d9-248ca110d9b7}, !- Inlet Port
  {797d41f2-7f37-4f10-9b78-3c999d94386c}; !- Outlet Port

OS:Connection,
  {9acadb90-8e04-4441-94d9-248ca110d9b7}, !- Handle
  {5e36f231-7992-4eb8-825e-c8eb733cf281}, !- Source Object
  2,                                      !- Outlet Port
  {9cba482a-8150-413b-96f3-bcf3a645cf9f}, !- Target Object
  2;                                      !- Inlet Port

OS:Connection,
  {797d41f2-7f37-4f10-9b78-3c999d94386c}, !- Handle
  {9cba482a-8150-413b-96f3-bcf3a645cf9f}, !- Source Object
  3,                                      !- Outlet Port
  {9d30f91f-f822-46bc-ac0a-442aa5d01cc0}, !- Target Object
  2;                                      !- Inlet Port

OS:Connection,
  {d08955d8-f512-41d5-8079-a119fed41bed}, !- Handle
  {9d30f91f-f822-46bc-ac0a-442aa5d01cc0}, !- Source Object
  3,                                      !- Outlet Port
  {f21be4d9-9cf2-48f4-a5d8-d92b3b2c6358}, !- Target Object
  2;                                      !- Inlet Port

OS:WaterUse:Connections,
  {221a8e42-00e1-43f8-9764-a019c53dad56}, !- Handle
  Main WUC 0.06gpm at 140F,               !- Name
  {a5814814-5f8a-439b-bf82-745a3a56feba}, !- Inlet Node Name
  {ea501d92-e75c-448d-9f7f-3abc5b352af6}, !- Outlet Node Name
  ,                                       !- Supply Water Storage Tank Name
  ,                                       !- Reclamation Water Storage Tank Name
  ,                                       !- Hot Water Supply Temperature Schedule Name
  ,                                       !- Cold Water Supply Temperature Schedule Name
  None,                                   !- Drain Water Heat Exchanger Type
  Plant,                                  !- Drain Water Heat Exchanger Destination
  ,                                       !- Drain Water Heat Exchanger U-Factor Times Area {W/K}
  {0f0b686e-1398-4d65-84b1-38ad1fdc169a}; !- Water Use Equipment Name 1

OS:WaterUse:Equipment:Definition,
  {86e00653-7685-4d9e-a170-1c246fe103ab}, !- Handle
  Main Service Water Use Def 0.06gpm,     !- Name
  ,                                       !- End-Use Subcategory
  4.03777256956784e-06,                   !- Peak Flow Rate {m3/s}
  {30f22370-e659-450b-91f9-f68559b9db09}, !- Target Temperature Schedule Name
  {2932a885-2807-4623-9514-be25a2d3528d}, !- Sensible Fraction Schedule Name
  {d31dfd0e-c76b-4350-a11e-f51407287dca}; !- Latent Fraction Schedule Name

OS:Schedule:Ruleset,
  {2932a885-2807-4623-9514-be25a2d3528d}, !- Handle
  Fraction Sensible - 0.2,                !- Name
  {20443455-85f0-42a9-af6a-4f24cec293de}, !- Schedule Type Limits Name
  {e7b1a684-6d72-4f30-aaef-08229d10ea47}; !- Default Day Schedule Name

OS:Schedule:Day,
  {e7b1a684-6d72-4f30-aaef-08229d10ea47}, !- Handle
  Fraction Sensible - 0.2 Default,        !- Name
  {20443455-85f0-42a9-af6a-4f24cec293de}, !- Schedule Type Limits Name
  ,                                       !- Interpolate to Timestep
  24,                                     !- Hour 1
  0,                                      !- Minute 1
  0.2;                                    !- Value Until Time 1

OS:Schedule:Ruleset,
  {d31dfd0e-c76b-4350-a11e-f51407287dca}, !- Handle
  Fraction Latent - 0.05,                 !- Name
  {20443455-85f0-42a9-af6a-4f24cec293de}, !- Schedule Type Limits Name
  {7a3ed284-5372-4aee-a3d2-3b9bb0eca715}; !- Default Day Schedule Name

OS:Schedule:Day,
  {7a3ed284-5372-4aee-a3d2-3b9bb0eca715}, !- Handle
  Fraction Latent - 0.05 Default,         !- Name
  {20443455-85f0-42a9-af6a-4f24cec293de}, !- Schedule Type Limits Name
  ,                                       !- Interpolate to Timestep
  24,                                     !- Hour 1
  0,                                      !- Minute 1
  0.05;                                   !- Value Until Time 1

OS:Schedule:Ruleset,
  {30f22370-e659-450b-91f9-f68559b9db09}, !- Handle
  Mixed Water At Faucet Temp - 140F,      !- Name
  {13ca03e4-34fd-47b3-b28d-fd950b87e2c7}, !- Schedule Type Limits Name
  {bbb98265-a6f4-4a3f-97aa-6c19c62e9952}; !- Default Day Schedule Name

OS:Schedule:Day,
  {bbb98265-a6f4-4a3f-97aa-6c19c62e9952}, !- Handle
  Mixed Water At Faucet Temp - 140F Default, !- Name
  {13ca03e4-34fd-47b3-b28d-fd950b87e2c7}, !- Schedule Type Limits Name
  ,                                       !- Interpolate to Timestep
  24,                                     !- Hour 1
  0,                                      !- Minute 1
  60.0000000000001;                       !- Value Until Time 1

OS:WaterUse:Equipment,
  {0f0b686e-1398-4d65-84b1-38ad1fdc169a}, !- Handle
  Main Service Water Use 0.06gpm at 140F, !- Name
  {86e00653-7685-4d9e-a170-1c246fe103ab}, !- Water Use Equipment Definition Name
  ,                                       !- Space Name
  {26eaf8c1-a044-4118-a4c3-58c4987c4234}; !- Flow Rate Fraction Schedule Name

OS:Schedule:Ruleset,
  {26eaf8c1-a044-4118-a4c3-58c4987c4234}, !- Handle
  OfficeSmall BLDG_SWH_SCH,               !- Name
  {20443455-85f0-42a9-af6a-4f24cec293de}, !- Schedule Type Limits Name
  {b998f91c-9ba0-4845-a5c7-12e0e9af4e99}, !- Default Day Schedule Name
  {7a4ebee1-c5a4-4fa5-91d3-e13a57810603}, !- Summer Design Day Schedule Name
  {3e9b386c-f964-4635-b45f-1a618a087e7c}; !- Winter Design Day Schedule Name

OS:Schedule:Day,
  {b998f91c-9ba0-4845-a5c7-12e0e9af4e99}, !- Handle
  OfficeSmall BLDG_SWH_SCH Default,       !- Name
  {20443455-85f0-42a9-af6a-4f24cec293de}, !- Schedule Type Limits Name
  No,                                     !- Interpolate to Timestep
  24,                                     !- Hour 1
  0,                                      !- Minute 1
  0;                                      !- Value Until Time 1

OS:Schedule:Day,
  {3e9b386c-f964-4635-b45f-1a618a087e7c}, !- Handle
  OfficeSmall BLDG_SWH_SCH Winter Design Day, !- Name
  {20443455-85f0-42a9-af6a-4f24cec293de}, !- Schedule Type Limits Name
  No,                                     !- Interpolate to Timestep
  7,                                      !- Hour 1
  0,                                      !- Minute 1
  0,                                      !- Value Until Time 1
  8,                                      !- Hour 2
  0,                                      !- Minute 2
  0.27,                                   !- Value Until Time 2
  9,                                      !- Hour 3
  0,                                      !- Minute 3
  0.55,                                   !- Value Until Time 3
  11,                                     !- Hour 4
  0,                                      !- Minute 4
  0.64,                                   !- Value Until Time 4
  12,                                     !- Hour 5
  0,                                      !- Minute 5
  0.82,                                   !- Value Until Time 5
  13,                                     !- Hour 6
  0,                                      !- Minute 6
  1,                                      !- Value Until Time 6
  14,                                     !- Hour 7
  0,                                      !- Minute 7
  0.91,                                   !- Value Until Time 7
  16,                                     !- Hour 8
  0,                                      !- Minute 8
  0.55,                                   !- Value Until Time 8
  17,                                     !- Hour 9
  0,                                      !- Minute 9
  0.73,                                   !- Value Until Time 9
  19,                                     !- Hour 10
  0,                                      !- Minute 10
  0.37,                                   !- Value Until Time 10
  20,                                     !- Hour 11
  0,                                      !- Minute 11
  0.18,                                   !- Value Until Time 11
  21,                                     !- Hour 12
  0,                                      !- Minute 12
  0.27,                                   !- Value Until Time 12
  22,                                     !- Hour 13
  0,                                      !- Minute 13
  0.09,                                   !- Value Until Time 13
  24,                                     !- Hour 14
  0,                                      !- Minute 14
  0;                                      !- Value Until Time 14

OS:Schedule:Day,
  {7a4ebee1-c5a4-4fa5-91d3-e13a57810603}, !- Handle
  OfficeSmall BLDG_SWH_SCH Summer Design Day, !- Name
  {20443455-85f0-42a9-af6a-4f24cec293de}, !- Schedule Type Limits Name
  No,                                     !- Interpolate to Timestep
  7,                                      !- Hour 1
  0,                                      !- Minute 1
  0,                                      !- Value Until Time 1
  8,                                      !- Hour 2
  0,                                      !- Minute 2
  0.27,                                   !- Value Until Time 2
  9,                                      !- Hour 3
  0,                                      !- Minute 3
  0.55,                                   !- Value Until Time 3
  11,                                     !- Hour 4
  0,                                      !- Minute 4
  0.64,                                   !- Value Until Time 4
  12,                                     !- Hour 5
  0,                                      !- Minute 5
  0.82,                                   !- Value Until Time 5
  13,                                     !- Hour 6
  0,                                      !- Minute 6
  1,                                      !- Value Until Time 6
  14,                                     !- Hour 7
  0,                                      !- Minute 7
  0.91,                                   !- Value Until Time 7
  16,                                     !- Hour 8
  0,                                      !- Minute 8
  0.55,                                   !- Value Until Time 8
  17,                                     !- Hour 9
  0,                                      !- Minute 9
  0.73,                                   !- Value Until Time 9
  19,                                     !- Hour 10
  0,                                      !- Minute 10
  0.37,                                   !- Value Until Time 10
  20,                                     !- Hour 11
  0,                                      !- Minute 11
  0.18,                                   !- Value Until Time 11
  21,                                     !- Hour 12
  0,                                      !- Minute 12
  0.27,                                   !- Value Until Time 12
  22,                                     !- Hour 13
  0,                                      !- Minute 13
  0.09,                                   !- Value Until Time 13
  24,                                     !- Hour 14
  0,                                      !- Minute 14
  0;                                      !- Value Until Time 14

OS:Schedule:Rule,
  {8b8c72a1-73eb-4b1f-a46d-b2e35d21d3fd}, !- Handle
  Schedule Rule 15,                       !- Name
  {26eaf8c1-a044-4118-a4c3-58c4987c4234}, !- Schedule Ruleset Name
  0,                                      !- Rule Order
  {49b72c09-4f33-4246-b042-17fb94b0e398}, !- Day Schedule Name
  ,                                       !- Apply Sunday
  Yes,                                    !- Apply Monday
  Yes,                                    !- Apply Tuesday
  Yes,                                    !- Apply Wednesday
  Yes,                                    !- Apply Thursday
  Yes,                                    !- Apply Friday
  ,                                       !- Apply Saturday
  DateRange,                              !- Date Specification Type
  1,                                      !- Start Month
  1,                                      !- Start Day
  12,                                     !- End Month
  31;                                     !- End Day

OS:Schedule:Day,
  {49b72c09-4f33-4246-b042-17fb94b0e398}, !- Handle
  OfficeSmall BLDG_SWH_SCH WntrDsn|SmrDsn|Wkdy Day, !- Name
  {20443455-85f0-42a9-af6a-4f24cec293de}, !- Schedule Type Limits Name
  No,                                     !- Interpolate to Timestep
  7,                                      !- Hour 1
  0,                                      !- Minute 1
  0,                                      !- Value Until Time 1
  8,                                      !- Hour 2
  0,                                      !- Minute 2
  0.27,                                   !- Value Until Time 2
  9,                                      !- Hour 3
  0,                                      !- Minute 3
  0.55,                                   !- Value Until Time 3
  11,                                     !- Hour 4
  0,                                      !- Minute 4
  0.64,                                   !- Value Until Time 4
  12,                                     !- Hour 5
  0,                                      !- Minute 5
  0.82,                                   !- Value Until Time 5
  13,                                     !- Hour 6
  0,                                      !- Minute 6
  1,                                      !- Value Until Time 6
  14,                                     !- Hour 7
  0,                                      !- Minute 7
  0.91,                                   !- Value Until Time 7
  16,                                     !- Hour 8
  0,                                      !- Minute 8
  0.55,                                   !- Value Until Time 8
  17,                                     !- Hour 9
  0,                                      !- Minute 9
  0.73,                                   !- Value Until Time 9
  19,                                     !- Hour 10
  0,                                      !- Minute 10
  0.37,                                   !- Value Until Time 10
  20,                                     !- Hour 11
  0,                                      !- Minute 11
  0.18,                                   !- Value Until Time 11
  21,                                     !- Hour 12
  0,                                      !- Minute 12
  0.27,                                   !- Value Until Time 12
  22,                                     !- Hour 13
  0,                                      !- Minute 13
  0.09,                                   !- Value Until Time 13
  24,                                     !- Hour 14
  0,                                      !- Minute 14
  0;                                      !- Value Until Time 14

OS:Node,
  {d8fa93d9-6b59-4c60-b06b-c1e1481eeff0}, !- Handle
  Main WUC 0.06gpm at 140F Inlet Water Node, !- Name
  {851e02ef-9fdf-4b72-aa4f-7da328dc6f6b}, !- Inlet Port
  {a5814814-5f8a-439b-bf82-745a3a56feba}; !- Outlet Port

OS:Connection,
  {851e02ef-9fdf-4b72-aa4f-7da328dc6f6b}, !- Handle
  {bc6fcf32-969c-4e45-9e87-11026f236792}, !- Source Object
  4,                                      !- Outlet Port
  {d8fa93d9-6b59-4c60-b06b-c1e1481eeff0}, !- Target Object
  2;                                      !- Inlet Port

OS:Node,
  {0365ac52-6acf-4531-a99b-f9140844b2e0}, !- Handle
  Main WUC 0.06gpm at 140F Outlet Water Node, !- Name
  {ea501d92-e75c-448d-9f7f-3abc5b352af6}, !- Inlet Port
  {6f37cb41-366f-4524-bde5-e00f4e2eafd4}; !- Outlet Port

OS:Connection,
  {a5814814-5f8a-439b-bf82-745a3a56feba}, !- Handle
  {d8fa93d9-6b59-4c60-b06b-c1e1481eeff0}, !- Source Object
  3,                                      !- Outlet Port
  {221a8e42-00e1-43f8-9764-a019c53dad56}, !- Target Object
  2;                                      !- Inlet Port

OS:Connection,
  {ea501d92-e75c-448d-9f7f-3abc5b352af6}, !- Handle
  {221a8e42-00e1-43f8-9764-a019c53dad56}, !- Source Object
  3,                                      !- Outlet Port
  {0365ac52-6acf-4531-a99b-f9140844b2e0}, !- Target Object
  2;                                      !- Inlet Port

OS:Connection,
  {6f37cb41-366f-4524-bde5-e00f4e2eafd4}, !- Handle
  {0365ac52-6acf-4531-a99b-f9140844b2e0}, !- Source Object
  3,                                      !- Outlet Port
  {5e36f231-7992-4eb8-825e-c8eb733cf281}, !- Target Object
  4;                                      !- Inlet Port

OS:Exterior:Lights:Definition,
  {7cb714c8-e670-4627-96e4-dab5e5f150d4}, !- Handle
  NonDimming Exterior Lights Def,         !- Name
  1582.575;                               !- Design Level {W}

OS:Schedule:Ruleset,
  {49306d26-f8aa-4606-abd1-610ba7cd446a}, !- Handle
  OfficeSmall Exterior_Lgt_ALWAYS_ON,     !- Name
  {20443455-85f0-42a9-af6a-4f24cec293de}, !- Schedule Type Limits Name
  {cd5a5110-3399-44a4-a7d3-2585742d2503}, !- Default Day Schedule Name
  {b79d1e80-9ffb-40d5-bc3a-7573c4d94a18}, !- Summer Design Day Schedule Name
  {8040b004-4491-41f8-ba91-f95673e6ca2c}; !- Winter Design Day Schedule Name

OS:Schedule:Day,
  {cd5a5110-3399-44a4-a7d3-2585742d2503}, !- Handle
  OfficeSmall Exterior_Lgt_ALWAYS_ON Default, !- Name
  {20443455-85f0-42a9-af6a-4f24cec293de}, !- Schedule Type Limits Name
  No,                                     !- Interpolate to Timestep
  24,                                     !- Hour 1
  0,                                      !- Minute 1
  1;                                      !- Value Until Time 1

OS:Schedule:Day,
  {8040b004-4491-41f8-ba91-f95673e6ca2c}, !- Handle
  OfficeSmall Exterior_Lgt_ALWAYS_ON Winter Design Day, !- Name
  {20443455-85f0-42a9-af6a-4f24cec293de}, !- Schedule Type Limits Name
  No,                                     !- Interpolate to Timestep
  24,                                     !- Hour 1
  0,                                      !- Minute 1
  1;                                      !- Value Until Time 1

OS:Schedule:Day,
  {b79d1e80-9ffb-40d5-bc3a-7573c4d94a18}, !- Handle
  OfficeSmall Exterior_Lgt_ALWAYS_ON Summer Design Day, !- Name
  {20443455-85f0-42a9-af6a-4f24cec293de}, !- Schedule Type Limits Name
  No,                                     !- Interpolate to Timestep
  24,                                     !- Hour 1
  0,                                      !- Minute 1
  1;                                      !- Value Until Time 1

OS:Exterior:Lights,
  {d0874a21-87fc-4a1b-a080-a27e38c38770}, !- Handle
  NonDimming Exterior Lights Def,         !- Name
  {7cb714c8-e670-4627-96e4-dab5e5f150d4}, !- Exterior Lights Definition Name
  {49306d26-f8aa-4606-abd1-610ba7cd446a}, !- Schedule Name
  AstronomicalClock,                      !- Control Option
  ,                                       !- Multiplier
  General;                                !- End-Use Subcategory

OS:RunPeriodControl:DaylightSavingTime,
  {c93a3b9b-9029-4bc2-9682-210bfe06cc43}, !- Handle
  2nd Sunday in March,                    !- Start Date
  1st Sunday in November;                 !- End Date

OS:Schedule:Day,
  {aaae28e8-02f4-4e03-8a80-06e80551f0c8}, !- Handle
  Economizer Max OA Fraction 70 pct Default, !- Name
  ,                                       !- Schedule Type Limits Name
  ,                                       !- Interpolate to Timestep
  24,                                     !- Hour 1
  0,                                      !- Minute 1
  0.7;                                    !- Value Until Time 1

OS:Schedule:Ruleset,
  {bef0d816-b342-46a6-b23a-43b3463ceb6d}, !- Handle
  ems_Core_ZN_ZN_PSZ_AC_1_maxOASch,       !- Name
  {20443455-85f0-42a9-af6a-4f24cec293de}, !- Schedule Type Limits Name
  {ff582d84-3db0-4137-94d3-66c722514b7a}; !- Default Day Schedule Name

OS:Schedule:Day,
  {ff582d84-3db0-4137-94d3-66c722514b7a}, !- Handle
  ems_Core_ZN_ZN_PSZ_AC_1_maxOASch_Default, !- Name
  {20443455-85f0-42a9-af6a-4f24cec293de}, !- Schedule Type Limits Name
  ,                                       !- Interpolate to Timestep
  24,                                     !- Hour 1
  0,                                      !- Minute 1
  0.7;                                    !- Value Until Time 1

OS:Schedule:Ruleset,
  {4ac02962-e3f5-46d7-b665-79cf30328230}, !- Handle
  ems_Perimeter_ZN_1_ZN_PSZ_AC_2_maxOASch, !- Name
  {20443455-85f0-42a9-af6a-4f24cec293de}, !- Schedule Type Limits Name
  {5fa75044-d7bc-46e1-9e64-f98c2115929a}; !- Default Day Schedule Name

OS:Schedule:Day,
  {5fa75044-d7bc-46e1-9e64-f98c2115929a}, !- Handle
  ems_Perimeter_ZN_1_ZN_PSZ_AC_2_maxOASch_Default, !- Name
  {20443455-85f0-42a9-af6a-4f24cec293de}, !- Schedule Type Limits Name
  ,                                       !- Interpolate to Timestep
  24,                                     !- Hour 1
  0,                                      !- Minute 1
  0.7;                                    !- Value Until Time 1

OS:Schedule:Ruleset,
  {8096956d-075a-4ae1-9d18-f04b63f67af1}, !- Handle
  ems_Perimeter_ZN_2_ZN_PSZ_AC_3_maxOASch, !- Name
  {20443455-85f0-42a9-af6a-4f24cec293de}, !- Schedule Type Limits Name
  {b378bec5-b15f-44c5-beeb-e49ccce9a697}; !- Default Day Schedule Name

OS:Schedule:Day,
  {b378bec5-b15f-44c5-beeb-e49ccce9a697}, !- Handle
  ems_Perimeter_ZN_2_ZN_PSZ_AC_3_maxOASch_Default, !- Name
  {20443455-85f0-42a9-af6a-4f24cec293de}, !- Schedule Type Limits Name
  ,                                       !- Interpolate to Timestep
  24,                                     !- Hour 1
  0,                                      !- Minute 1
  0.7;                                    !- Value Until Time 1

OS:Schedule:Ruleset,
  {927c1ba6-58d3-45d7-8497-ec13fdd8c554}, !- Handle
  ems_Perimeter_ZN_3_ZN_PSZ_AC_4_maxOASch, !- Name
  {20443455-85f0-42a9-af6a-4f24cec293de}, !- Schedule Type Limits Name
  {68bacea7-aef8-451f-ba51-2770ba45a18e}; !- Default Day Schedule Name

OS:Schedule:Day,
  {68bacea7-aef8-451f-ba51-2770ba45a18e}, !- Handle
  ems_Perimeter_ZN_3_ZN_PSZ_AC_4_maxOASch_Default, !- Name
  {20443455-85f0-42a9-af6a-4f24cec293de}, !- Schedule Type Limits Name
  ,                                       !- Interpolate to Timestep
  24,                                     !- Hour 1
  0,                                      !- Minute 1
  0.7;                                    !- Value Until Time 1

OS:Schedule:Ruleset,
  {c1714d7a-ec9a-4b19-bde1-786bf3f9189e}, !- Handle
  ems_Perimeter_ZN_4_ZN_PSZ_AC_5_maxOASch, !- Name
  {20443455-85f0-42a9-af6a-4f24cec293de}, !- Schedule Type Limits Name
  {c025b078-f2b4-4462-bd11-d06ae38a54d8}; !- Default Day Schedule Name

OS:Schedule:Day,
  {c025b078-f2b4-4462-bd11-d06ae38a54d8}, !- Handle
  ems_Perimeter_ZN_4_ZN_PSZ_AC_5_maxOASch_Default, !- Name
  {20443455-85f0-42a9-af6a-4f24cec293de}, !- Schedule Type Limits Name
  ,                                       !- Interpolate to Timestep
  24,                                     !- Hour 1
  0,                                      !- Minute 1
  0.7;                                    !- Value Until Time 1

OS:Curve:Cubic,
  {2842f088-60cd-4ce9-bbef-2bfda83aa4a8}, !- Handle
  DXHEAT-NECB2011-REF-CAPFT,              !- Name
  0.729,                                  !- Coefficient1 Constant
  0.0319,                                 !- Coefficient2 x
  0.000136,                               !- Coefficient3 x**2
  -8.75e-06,                              !- Coefficient4 x**3
  -20,                                    !- Minimum Value of x
  20;                                     !- Maximum Value of x

OS:Curve:Cubic,
  {cbf784c2-702f-4fbc-bd35-1a88adcc6f04}, !- Handle
  DXHEAT-NECB2011-REF-CAPFFLOW,           !- Name
  0.84,                                   !- Coefficient1 Constant
  0.16,                                   !- Coefficient2 x
  0,                                      !- Coefficient3 x**2
  0,                                      !- Coefficient4 x**3
  0.5,                                    !- Minimum Value of x
  1.5;                                    !- Maximum Value of x

OS:Curve:Cubic,
  {dd593b69-ada1-49c4-8b77-427d14e8614e}, !- Handle
  DXHEAT-NECB2011-REF-EIRFT,              !- Name
  1.2183,                                 !- Coefficient1 Constant
  -0.03612,                               !- Coefficient2 x
  0.00142,                                !- Coefficient3 x**2
  -2.68e-05,                              !- Coefficient4 x**3
  -20,                                    !- Minimum Value of x
  20;                                     !- Maximum Value of x

OS:Curve:Quadratic,
  {8d13c43b-8cf7-4107-baeb-25f0999212a9}, !- Handle
  DXHEAT-NECB2011-REF-EIRFFLOW,           !- Name
  1.3824,                                 !- Coefficient1 Constant
  -0.4336,                                !- Coefficient2 x
  0.0512,                                 !- Coefficient3 x**2
  0,                                      !- Minimum Value of x
  1;                                      !- Maximum Value of x

OS:Curve:Cubic,
  {51d2fea3-077e-484e-8141-1a8339aef72a}, !- Handle
  DXHEAT-NECB2011-REF-PLFFPLR,            !- Name
  0.3696,                                 !- Coefficient1 Constant
  2.3362,                                 !- Coefficient2 x
  -2.9577,                                !- Coefficient3 x**2
  1.2596,                                 !- Coefficient4 x**3
  0.7,                                    !- Minimum Value of x
  1;                                      !- Maximum Value of x

OS:Curve:Biquadratic,
  {5cb59004-892e-47e6-80f9-ff4a3053707b}, !- Handle
  CoilClgDXQRatio_fTwbToadbSI,            !- Name
  0.86779,                                !- Coefficient1 Constant
  0.014245,                               !- Coefficient2 x
  0.000554,                               !- Coefficient3 x**2
  -0.007569,                              !- Coefficient4 y
  3.2e-05,                                !- Coefficient5 y**2
  -0.000191,                              !- Coefficient6 x*y
  13.89,                                  !- Minimum Value of x
  25,                                     !- Maximum Value of x
  23.89,                                  !- Minimum Value of y
  46.11,                                  !- Maximum Value of y
  0.77,                                   !- Minimum Curve Output
  1.29;                                   !- Maximum Curve Output

OS:Curve:Quadratic,
  {d5df3bc1-c0e4-41c5-a75a-13aac52009c3}, !- Handle
  CoilClgDXSnglQRatio_fCFMRatio,          !- Name
  0.8,                                    !- Coefficient1 Constant
  0.2,                                    !- Coefficient2 x
  0,                                      !- Coefficient3 x**2
  0.5,                                    !- Minimum Value of x
  1.5;                                    !- Maximum Value of x

OS:Curve:Biquadratic,
  {cd1ee9b6-c492-4845-b4f1-2517244a86b1}, !- Handle
  CoilClgDXEIRRatio_fTwbToadbSI,          !- Name
  0.116709,                               !- Coefficient1 Constant
  0.028458,                               !- Coefficient2 x
  -0.000411,                              !- Coefficient3 x**2
  0.021422,                               !- Coefficient4 y
  0.000162,                               !- Coefficient5 y**2
  -0.00068,                               !- Coefficient6 x*y
  13.89,                                  !- Minimum Value of x
  25,                                     !- Maximum Value of x
  23.89,                                  !- Minimum Value of y
  46.11,                                  !- Maximum Value of y
  0.77,                                   !- Minimum Curve Output
  1.33;                                   !- Maximum Curve Output

OS:Curve:Quadratic,
  {6e2833c0-c987-4c17-b7ff-36516a6851a9}, !- Handle
  CoilClgDXSnglEIRRatio_fCFMRatio,        !- Name
  1.156,                                  !- Coefficient1 Constant
  -0.1816,                                !- Coefficient2 x
  0.0256,                                 !- Coefficient3 x**2
  0,                                      !- Minimum Value of x
  1;                                      !- Maximum Value of x

OS:Curve:Cubic,
  {a288adf6-2157-4290-9b13-f7bb2052abb4}, !- Handle
  CoilClgDXEIRRatio_fQFrac,               !- Name
  0,                                      !- Coefficient1 Constant
  5.1091,                                 !- Coefficient2 x
  -8.5515,                                !- Coefficient3 x**2
  4.4744,                                 !- Coefficient4 x**3
  0.7,                                    !- Minimum Value of x
  1;                                      !- Maximum Value of x

OS:AdditionalProperties,
  {a81f6d05-5bdf-4e81-a843-af982c1b4a2c}, !- Handle
  {9d872c2c-c94e-4fb6-8964-de07b64bfd39}; !- Object Name

OS:Output:Variable,
  {8d26fe09-51b2-46c2-8921-29a4b9641b3f}, !- Handle
  Output Variable 1,                      !- Name
  *,                                      !- Key Value
  Facility Total Electric Demand Power,   !- Variable Name
  Hourly;                                 !- Reporting Frequency

OS:Output:Variable,
  {3ce8e45c-d931-46b8-b473-db92423cf06b}, !- Handle
  Output Variable 2,                      !- Name
  *,                                      !- Key Value
  Water Heater Gas Rate,                  !- Variable Name
  Hourly;                                 !- Reporting Frequency

OS:Output:Variable,
  {203ae7f6-3125-4b79-9dc5-f9d0aef91a5a}, !- Handle
  Output Variable 3,                      !- Name
  *,                                      !- Key Value
  Plant Supply Side Heating Demand Rate,  !- Variable Name
  Hourly;                                 !- Reporting Frequency

OS:Output:Variable,
  {aee37059-e84c-46c7-847c-74fcaa3abd30}, !- Handle
  Output Variable 4,                      !- Name
  *,                                      !- Key Value
  Heating Coil Gas Rate,                  !- Variable Name
  Hourly;                                 !- Reporting Frequency

OS:Output:Variable,
  {f93a9850-26d0-4cd5-af31-ab7975d4bd59}, !- Handle
  Output Variable 5,                      !- Name
  *,                                      !- Key Value
  Cooling Coil Electric Power,            !- Variable Name
  Hourly;                                 !- Reporting Frequency

OS:Output:Variable,
  {b20a8e7b-6ac6-4624-ad34-5a3e83fbbe8a}, !- Handle
  Output Variable 6,                      !- Name
  *,                                      !- Key Value
  Boiler Gas Rate,                        !- Variable Name
  Hourly;                                 !- Reporting Frequency

OS:Output:Variable,
  {d7e49ec4-85a3-4636-88cc-75750641170b}, !- Handle
  Output Variable 7,                      !- Name
  *,                                      !- Key Value
  Heating Coil Air Heating Rate,          !- Variable Name
  Hourly;                                 !- Reporting Frequency

OS:Output:Variable,
  {fba7f854-d84b-420e-bc3d-661762052374}, !- Handle
  Output Variable 8,                      !- Name
  *,                                      !- Key Value
  Heating Coil Electric Power,            !- Variable Name
  Hourly;                                 !- Reporting Frequency

OS:Output:Variable,
  {b399f095-8b0c-4838-bdb2-51d7e9de9759}, !- Handle
  Output Variable 9,                      !- Name
  *,                                      !- Key Value
  Cooling Coil Total Cooling Rate,        !- Variable Name
  Hourly;                                 !- Reporting Frequency

OS:Output:Variable,
  {b2ce06a9-6ff6-4434-8427-7479394f6fd4}, !- Handle
  Output Variable 10,                     !- Name
  *,                                      !- Key Value
  Water Heater Heating Rate,              !- Variable Name
  Hourly;                                 !- Reporting Frequency

OS:Output:Variable,
  {4146d5b1-3ed9-447a-a11e-c3adff172609}, !- Handle
  Output Variable 11,                     !- Name
  *,                                      !- Key Value
  Zone Air Temperature,                   !- Variable Name
  Hourly;                                 !- Reporting Frequency

OS:Output:Variable,
  {6746114e-d008-473c-afd5-e93da7cd9e4c}, !- Handle
  Output Variable 12,                     !- Name
  *,                                      !- Key Value
  Water Heater Electric Power,            !- Variable Name
  Hourly;                                 !- Reporting Frequency

OS:Output:Variable,
  {25ec1aa6-865b-42c1-ac04-bf30233eb2df}, !- Handle
  Output Variable 13,                     !- Name
  *,                                      !- Key Value
  Chiller Electric Power,                 !- Variable Name
  Hourly;                                 !- Reporting Frequency

OS:Output:Variable,
  {7e52cb51-4edc-4a09-be84-a8ac115ff1a9}, !- Handle
  Output Variable 14,                     !- Name
  *,                                      !- Key Value
  Chiller Electric Energy,                !- Variable Name
  Hourly;                                 !- Reporting Frequency

OS:Output:Variable,
  {bb5952db-b95d-464b-80ed-a731f494ec73}, !- Handle
  Output Variable 15,                     !- Name
  *,                                      !- Key Value
  Cooling Tower Heat Transfer Rate,       !- Variable Name
  Hourly;                                 !- Reporting Frequency

OS:Output:Variable,
  {a47ad9d8-30d4-43c9-980b-2ab453c8295a}, !- Handle
  Output Variable 16,                     !- Name
  *,                                      !- Key Value
  Cooling Tower Fan Electric Power,       !- Variable Name
  Hourly;                                 !- Reporting Frequency

OS:Output:Variable,
  {2e65e817-7f0a-4b46-b58f-dfa922243a50}, !- Handle
  Output Variable 17,                     !- Name
  *,                                      !- Key Value
  Cooling Tower Fan Electric Energy,      !- Variable Name
  Hourly;                                 !- Reporting Frequency
<|MERGE_RESOLUTION|>--- conflicted
+++ resolved
@@ -6436,13 +6436,8 @@
   RollUp;                                 !- Standards Construction Type
 
 OS:Construction,
-<<<<<<< HEAD
-  {6676e40a-3885-42f2-88a0-a178a4044dda}, !- Handle
-  U 1.17 SHGC 0.49 Simple Glazing,  !- Name
-=======
   {5569b370-01bc-401c-90cb-b38f3d99c38d}, !- Handle
   U 1.17 SHGC 0.49 Simple Glazing Skylight, !- Name
->>>>>>> e72970f9
   ,                                       !- Surface Rendering Name
   {9331cd7b-bc14-4eab-b331-a6c90e561551}; !- Layer 1
 
