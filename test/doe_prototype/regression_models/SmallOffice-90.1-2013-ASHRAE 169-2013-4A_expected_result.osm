
OS:Version,
  {d77d3bea-648e-47d7-ae4b-1ad558a35d88}, !- Handle
  3.9.0;                                  !- Version Identifier

OS:Schedule:Constant,
  {4f6424f5-df97-4d3f-aec7-6d02061fc226}, !- Handle
  Always On Discrete,                     !- Name
  {ba92a54c-0c7c-4ee4-a0da-c8d1c812c65f}, !- Schedule Type Limits Name
  1;                                      !- Value

OS:ScheduleTypeLimits,
  {ba92a54c-0c7c-4ee4-a0da-c8d1c812c65f}, !- Handle
  Always On Discrete Limits,              !- Name
  0,                                      !- Lower Limit Value
  1,                                      !- Upper Limit Value
  Discrete,                               !- Numeric Type
  Availability;                           !- Unit Type

OS:Site,
  {e4e0cf83-aa67-462b-ac86-dd69d24de0d1}, !- Handle
  New York-John F Kennedy Intl AP_NY_USA, !- Name
  40.65,                                  !- Latitude {deg}
  -73.8,                                  !- Longitude {deg}
  -5,                                     !- Time Zone {hr}
  5,                                      !- Elevation {m}
  City;                                   !- Terrain

OS:SimulationControl,
  {fe5b5f3c-f637-4fd1-a2b3-f4d09456dccb}, !- Handle
  Yes,                                    !- Do Zone Sizing Calculation
  Yes,                                    !- Do System Sizing Calculation
  Yes,                                    !- Do Plant Sizing Calculation
  No,                                     !- Run Simulation for Sizing Periods
  Yes,                                    !- Run Simulation for Weather File Run Periods
  0.04,                                   !- Loads Convergence Tolerance Value {W}
  0.2,                                    !- Temperature Convergence Tolerance Value {deltaC}
  FullInteriorAndExterior,                !- Solar Distribution
  25,                                     !- Maximum Number of Warmup Days
  6,                                      !- Minimum Number of Warmup Days
  No,                                     !- Do HVAC Sizing Simulation for Sizing Periods
  1;                                      !- Maximum Number of HVAC Sizing Simulation Passes

OS:Surface,
  {67ca62ce-e572-4957-8e6a-efb74825f170}, !- Handle
  Perimeter_ZN_1_wall_south,              !- Name
  Wall,                                   !- Surface Type
  ,                                       !- Construction Name
  {72459874-7e2c-4ecd-ae58-b2d96c368b31}, !- Space Name
  Outdoors,                               !- Outside Boundary Condition
  ,                                       !- Outside Boundary Condition Object
  SunExposed,                             !- Sun Exposure
  WindExposed,                            !- Wind Exposure
  ,                                       !- View Factor to Ground
  ,                                       !- Number of Vertices
  0, 0, 3.05,                             !- X,Y,Z Vertex 1 {m}
  0, 0, 0,                                !- X,Y,Z Vertex 2 {m}
  27.69, 0, 0,                            !- X,Y,Z Vertex 3 {m}
  27.69, 0, 3.05;                         !- X,Y,Z Vertex 4 {m}

OS:Connection,
  {d367abd9-ef96-4df2-a4a5-60b4b9f5779f}, !- Handle
  ,                                       !- Source Object
  11,                                     !- Outlet Port
  ,                                       !- Target Object
  2;                                      !- Inlet Port

OS:Space,
  {72459874-7e2c-4ecd-ae58-b2d96c368b31}, !- Handle
  Perimeter_ZN_1,                         !- Name
  {629a271e-7460-4c51-87d3-d2d3125cfac1}, !- Space Type Name
  ,                                       !- Default Construction Set Name
  ,                                       !- Default Schedule Set Name
  0,                                      !- Direction of Relative North {deg}
  0,                                      !- X Origin {m}
  0,                                      !- Y Origin {m}
  0,                                      !- Z Origin {m}
  {2edc3034-10d9-48ff-9f1e-ff89d18bbb3f}, !- Building Story Name
  {d336adac-925a-4ba5-b29c-510b90efd708}, !- Thermal Zone Name
  Yes,                                    !- Part of Total Floor Area
  ;                                       !- Design Specification Outdoor Air Object Name

OS:SubSurface,
  {5cf70f46-9488-45b0-b286-2fd3b9defdcb}, !- Handle
  Perimeter_ZN_1_wall_south_Window_1,     !- Name
  FixedWindow,                            !- Sub Surface Type
  ,                                       !- Construction Name
  {67ca62ce-e572-4957-8e6a-efb74825f170}, !- Surface Name
  ,                                       !- Outside Boundary Condition Object
  ,                                       !- View Factor to Ground
  ,                                       !- Frame and Divider Name
  1,                                      !- Multiplier
  ,                                       !- Number of Vertices
  1.39, 0, 2.424,                         !- X,Y,Z Vertex 1 {m}
  1.39, 0, 0.9,                           !- X,Y,Z Vertex 2 {m}
  3.22, 0, 0.9,                           !- X,Y,Z Vertex 3 {m}
  3.22, 0, 2.424;                         !- X,Y,Z Vertex 4 {m}

OS:Surface,
  {f3b8b73c-8caf-40ab-b966-4fbde2e2f57a}, !- Handle
  Attic_roof_east,                        !- Name
  RoofCeiling,                            !- Surface Type
  ,                                       !- Construction Name
  {fb08bb0a-69e7-4942-8807-550e21855286}, !- Space Name
  Outdoors,                               !- Outside Boundary Condition
  ,                                       !- Outside Boundary Condition Object
  SunExposed,                             !- Sun Exposure
  WindExposed,                            !- Wind Exposure
  ,                                       !- View Factor to Ground
  ,                                       !- Number of Vertices
  18.46, 9.23, 6.33,                      !- X,Y,Z Vertex 1 {m}
  28.29, -0.6, 3.05,                      !- X,Y,Z Vertex 2 {m}
  28.29, 19.06, 3.05;                     !- X,Y,Z Vertex 3 {m}

OS:Connection,
  {b76c9257-2ba1-41ca-b928-7e4cece1fb38}, !- Handle
  ,                                       !- Source Object
  11,                                     !- Outlet Port
  ,                                       !- Target Object
  2;                                      !- Inlet Port

OS:Space,
  {fb08bb0a-69e7-4942-8807-550e21855286}, !- Handle
  Attic,                                  !- Name
  {a8affc2d-d2e8-44c9-85f3-e6d076201869}, !- Space Type Name
  ,                                       !- Default Construction Set Name
  ,                                       !- Default Schedule Set Name
  0,                                      !- Direction of Relative North {deg}
  0,                                      !- X Origin {m}
  0,                                      !- Y Origin {m}
  0,                                      !- Z Origin {m}
  ,                                       !- Building Story Name
  {b9e4cf99-caf3-47ab-a562-eaea831019fd}, !- Thermal Zone Name
  No;                                     !- Part of Total Floor Area

OS:Surface,
  {14eb925b-51a2-48c3-b571-9be87c158227}, !- Handle
  Attic_roof_north,                       !- Name
  RoofCeiling,                            !- Surface Type
  ,                                       !- Construction Name
  {fb08bb0a-69e7-4942-8807-550e21855286}, !- Space Name
  Outdoors,                               !- Outside Boundary Condition
  ,                                       !- Outside Boundary Condition Object
  SunExposed,                             !- Sun Exposure
  WindExposed,                            !- Wind Exposure
  ,                                       !- View Factor to Ground
  ,                                       !- Number of Vertices
  18.46, 9.23, 6.33,                      !- X,Y,Z Vertex 1 {m}
  28.29, 19.06, 3.05,                     !- X,Y,Z Vertex 2 {m}
  -0.6, 19.06, 3.05,                      !- X,Y,Z Vertex 3 {m}
  9.23, 9.23, 6.33;                       !- X,Y,Z Vertex 4 {m}

OS:Surface,
  {de9219d4-cc0d-45c1-b670-26d576f7fec4}, !- Handle
  Perimeter_ZN_2_ceiling,                 !- Name
  RoofCeiling,                            !- Surface Type
  ,                                       !- Construction Name
  {0ebdaea7-c6cb-452f-b121-7bbfcb1d95b8}, !- Space Name
  Surface,                                !- Outside Boundary Condition
  {5ba0e030-ad8e-4939-9022-603ea15873fd}, !- Outside Boundary Condition Object
  NoSun,                                  !- Sun Exposure
  NoWind,                                 !- Wind Exposure
  ,                                       !- View Factor to Ground
  ,                                       !- Number of Vertices
  27.69, 0, 3.05,                         !- X,Y,Z Vertex 1 {m}
  27.69, 18.46, 3.05,                     !- X,Y,Z Vertex 2 {m}
  22.69, 13.46, 3.05,                     !- X,Y,Z Vertex 3 {m}
  22.69, 5, 3.05;                         !- X,Y,Z Vertex 4 {m}

OS:Connection,
  {3e98f27d-1e5c-47bf-b1dd-320cc71dc280}, !- Handle
  ,                                       !- Source Object
  11,                                     !- Outlet Port
  ,                                       !- Target Object
  2;                                      !- Inlet Port

OS:Space,
  {0ebdaea7-c6cb-452f-b121-7bbfcb1d95b8}, !- Handle
  Perimeter_ZN_2,                         !- Name
  {629a271e-7460-4c51-87d3-d2d3125cfac1}, !- Space Type Name
  ,                                       !- Default Construction Set Name
  ,                                       !- Default Schedule Set Name
  0,                                      !- Direction of Relative North {deg}
  0,                                      !- X Origin {m}
  0,                                      !- Y Origin {m}
  0,                                      !- Z Origin {m}
  {2edc3034-10d9-48ff-9f1e-ff89d18bbb3f}, !- Building Story Name
  {c1cdb7c4-7b0e-4e31-9644-8cf865d4cb2c}, !- Thermal Zone Name
  Yes,                                    !- Part of Total Floor Area
  ;                                       !- Design Specification Outdoor Air Object Name

OS:Surface,
  {e6e6213c-27e3-4780-914d-aab86a026932}, !- Handle
  Perimeter_ZN_2_wall_north,              !- Name
  Wall,                                   !- Surface Type
  ,                                       !- Construction Name
  {0ebdaea7-c6cb-452f-b121-7bbfcb1d95b8}, !- Space Name
  Surface,                                !- Outside Boundary Condition
  {294e6a4a-4754-4ea0-b450-586c284d51ae}, !- Outside Boundary Condition Object
  NoSun,                                  !- Sun Exposure
  NoWind,                                 !- Wind Exposure
  ,                                       !- View Factor to Ground
  ,                                       !- Number of Vertices
  27.69, 18.46, 3.05,                     !- X,Y,Z Vertex 1 {m}
  27.69, 18.46, 0,                        !- X,Y,Z Vertex 2 {m}
  22.69, 13.46, 0,                        !- X,Y,Z Vertex 3 {m}
  22.69, 13.46, 3.05;                     !- X,Y,Z Vertex 4 {m}

OS:Surface,
  {5ad6d532-e8de-4604-a79c-c900df2aa730}, !- Handle
  Perimeter_ZN_3_wall_south,              !- Name
  Wall,                                   !- Surface Type
  ,                                       !- Construction Name
  {bb97cae6-ab6e-4ca9-a862-a3e532ee5e5d}, !- Space Name
  Surface,                                !- Outside Boundary Condition
  {7f4227ad-335c-4683-9a99-6c804048153c}, !- Outside Boundary Condition Object
  NoSun,                                  !- Sun Exposure
  NoWind,                                 !- Wind Exposure
  ,                                       !- View Factor to Ground
  ,                                       !- Number of Vertices
  5, 13.46, 3.05,                         !- X,Y,Z Vertex 1 {m}
  5, 13.46, 0,                            !- X,Y,Z Vertex 2 {m}
  22.69, 13.46, 0,                        !- X,Y,Z Vertex 3 {m}
  22.69, 13.46, 3.05;                     !- X,Y,Z Vertex 4 {m}

OS:Connection,
  {4d957a31-f699-4eae-93e7-35cb0402bdc3}, !- Handle
  ,                                       !- Source Object
  11,                                     !- Outlet Port
  ,                                       !- Target Object
  2;                                      !- Inlet Port

OS:Space,
  {bb97cae6-ab6e-4ca9-a862-a3e532ee5e5d}, !- Handle
  Perimeter_ZN_3,                         !- Name
  {629a271e-7460-4c51-87d3-d2d3125cfac1}, !- Space Type Name
  ,                                       !- Default Construction Set Name
  ,                                       !- Default Schedule Set Name
  0,                                      !- Direction of Relative North {deg}
  0,                                      !- X Origin {m}
  0,                                      !- Y Origin {m}
  0,                                      !- Z Origin {m}
  {2edc3034-10d9-48ff-9f1e-ff89d18bbb3f}, !- Building Story Name
  {a24036a9-383d-4d03-a380-280512cb4a03}, !- Thermal Zone Name
  Yes;                                    !- Part of Total Floor Area

OS:Connection,
  {99cfc414-45c1-4be7-8757-3ae36bc2af42}, !- Handle
  ,                                       !- Source Object
  11,                                     !- Outlet Port
  ,                                       !- Target Object
  2;                                      !- Inlet Port

OS:Space,
  {f9fb4430-2ed2-4cfb-bf10-1172712402a2}, !- Handle
  Perimeter_ZN_4,                         !- Name
  {629a271e-7460-4c51-87d3-d2d3125cfac1}, !- Space Type Name
  ,                                       !- Default Construction Set Name
  ,                                       !- Default Schedule Set Name
  0,                                      !- Direction of Relative North {deg}
  0,                                      !- X Origin {m}
  0,                                      !- Y Origin {m}
  0,                                      !- Z Origin {m}
  {2edc3034-10d9-48ff-9f1e-ff89d18bbb3f}, !- Building Story Name
  {5c212d9f-18dc-4921-af35-9c7a65a5cd00}, !- Thermal Zone Name
  Yes;                                    !- Part of Total Floor Area

OS:Surface,
  {76eef8b9-8d45-4e4a-a6e8-a678fd658045}, !- Handle
  Perimeter_ZN_2_wall_west,               !- Name
  Wall,                                   !- Surface Type
  ,                                       !- Construction Name
  {0ebdaea7-c6cb-452f-b121-7bbfcb1d95b8}, !- Space Name
  Surface,                                !- Outside Boundary Condition
  {72a1b6a0-5c0f-4a8b-a8d5-81bef0ff1769}, !- Outside Boundary Condition Object
  NoSun,                                  !- Sun Exposure
  NoWind,                                 !- Wind Exposure
  ,                                       !- View Factor to Ground
  ,                                       !- Number of Vertices
  22.69, 13.46, 3.05,                     !- X,Y,Z Vertex 1 {m}
  22.69, 13.46, 0,                        !- X,Y,Z Vertex 2 {m}
  22.69, 5, 0,                            !- X,Y,Z Vertex 3 {m}
  22.69, 5, 3.05;                         !- X,Y,Z Vertex 4 {m}

OS:Surface,
  {9f3c4b24-4e8e-4b4e-932c-0c0aeb12edab}, !- Handle
  Perimeter_ZN_4_ceiling,                 !- Name
  RoofCeiling,                            !- Surface Type
  ,                                       !- Construction Name
  {f9fb4430-2ed2-4cfb-bf10-1172712402a2}, !- Space Name
  Surface,                                !- Outside Boundary Condition
  {b890eeac-5336-4ed2-9467-56785822dd86}, !- Outside Boundary Condition Object
  NoSun,                                  !- Sun Exposure
  NoWind,                                 !- Wind Exposure
  ,                                       !- View Factor to Ground
  ,                                       !- Number of Vertices
  0, 0, 3.05,                             !- X,Y,Z Vertex 1 {m}
  5, 5, 3.05,                             !- X,Y,Z Vertex 2 {m}
  5, 13.46, 3.05,                         !- X,Y,Z Vertex 3 {m}
  0, 18.46, 3.05;                         !- X,Y,Z Vertex 4 {m}

OS:Output:Meter,
  {abc5d571-df7f-47b1-bf8b-892a6dadede3}, !- Handle
  NaturalGas:Facility,                    !- Name
  Hourly,                                 !- Reporting Frequency
  True,                                   !- Meter File Only
  False;                                  !- Cumulative

OS:Surface,
  {feb7c449-5351-48a2-865e-0e36c2c4fc6f}, !- Handle
  Core_ZN_ceiling,                        !- Name
  RoofCeiling,                            !- Surface Type
  ,                                       !- Construction Name
  {32844cd3-cab3-4870-bbb6-6c79a28481b7}, !- Space Name
  Surface,                                !- Outside Boundary Condition
  {30049214-f475-466f-8308-e6d33248de87}, !- Outside Boundary Condition Object
  NoSun,                                  !- Sun Exposure
  NoWind,                                 !- Wind Exposure
  ,                                       !- View Factor to Ground
  ,                                       !- Number of Vertices
  22.69, 5, 3.05,                         !- X,Y,Z Vertex 1 {m}
  22.69, 13.46, 3.05,                     !- X,Y,Z Vertex 2 {m}
  5, 13.46, 3.05,                         !- X,Y,Z Vertex 3 {m}
  5, 5, 3.05;                             !- X,Y,Z Vertex 4 {m}

OS:Connection,
  {3cc89c32-b209-45a8-aee8-40997f52820c}, !- Handle
  ,                                       !- Source Object
  11,                                     !- Outlet Port
  ,                                       !- Target Object
  2;                                      !- Inlet Port

OS:Space,
  {32844cd3-cab3-4870-bbb6-6c79a28481b7}, !- Handle
  Core_ZN,                                !- Name
  {629a271e-7460-4c51-87d3-d2d3125cfac1}, !- Space Type Name
  ,                                       !- Default Construction Set Name
  ,                                       !- Default Schedule Set Name
  0,                                      !- Direction of Relative North {deg}
  0,                                      !- X Origin {m}
  0,                                      !- Y Origin {m}
  0,                                      !- Z Origin {m}
  {2edc3034-10d9-48ff-9f1e-ff89d18bbb3f}, !- Building Story Name
  {6befff58-0c86-4a6c-b56c-6fc4b35c5518}, !- Thermal Zone Name
  Yes;                                    !- Part of Total Floor Area

OS:Surface,
  {f6aedc93-26f5-4756-bb28-f7b245139570}, !- Handle
  Attic_soffit_north,                     !- Name
  Floor,                                  !- Surface Type
  ,                                       !- Construction Name
  {fb08bb0a-69e7-4942-8807-550e21855286}, !- Space Name
  Outdoors,                               !- Outside Boundary Condition
  ,                                       !- Outside Boundary Condition Object
  SunExposed,                             !- Sun Exposure
  WindExposed,                            !- Wind Exposure
  ,                                       !- View Factor to Ground
  ,                                       !- Number of Vertices
  28.29, 19.06, 3.05,                     !- X,Y,Z Vertex 1 {m}
  27.69, 18.46, 3.05,                     !- X,Y,Z Vertex 2 {m}
  0, 18.46, 3.05,                         !- X,Y,Z Vertex 3 {m}
  -0.6, 19.06, 3.05;                      !- X,Y,Z Vertex 4 {m}

OS:Surface,
  {cf5a64d9-d084-4725-8267-3f5e6962fc94}, !- Handle
  Perimeter_ZN_2_floor,                   !- Name
  Floor,                                  !- Surface Type
  {1a414fbf-4c2c-4a83-8ff5-b45f78cf29d3}, !- Construction Name
  {0ebdaea7-c6cb-452f-b121-7bbfcb1d95b8}, !- Space Name
  GroundFCfactorMethod,                   !- Outside Boundary Condition
  ,                                       !- Outside Boundary Condition Object
  NoSun,                                  !- Sun Exposure
  NoWind,                                 !- Wind Exposure
  ,                                       !- View Factor to Ground
  ,                                       !- Number of Vertices
  27.69, 18.46, 0,                        !- X,Y,Z Vertex 1 {m}
  27.69, 0, 0,                            !- X,Y,Z Vertex 2 {m}
  22.69, 5, 0,                            !- X,Y,Z Vertex 3 {m}
  22.69, 13.46, 0;                        !- X,Y,Z Vertex 4 {m}

OS:Surface,
  {7f4227ad-335c-4683-9a99-6c804048153c}, !- Handle
  Core_ZN_wall_north,                     !- Name
  Wall,                                   !- Surface Type
  ,                                       !- Construction Name
  {32844cd3-cab3-4870-bbb6-6c79a28481b7}, !- Space Name
  Surface,                                !- Outside Boundary Condition
  {5ad6d532-e8de-4604-a79c-c900df2aa730}, !- Outside Boundary Condition Object
  NoSun,                                  !- Sun Exposure
  NoWind,                                 !- Wind Exposure
  ,                                       !- View Factor to Ground
  ,                                       !- Number of Vertices
  22.69, 13.46, 3.05,                     !- X,Y,Z Vertex 1 {m}
  22.69, 13.46, 0,                        !- X,Y,Z Vertex 2 {m}
  5, 13.46, 0,                            !- X,Y,Z Vertex 3 {m}
  5, 13.46, 3.05;                         !- X,Y,Z Vertex 4 {m}

OS:Surface,
  {d4106b28-896a-419d-8c67-83b35ee4d552}, !- Handle
  Core_ZN_wall_west,                      !- Name
  Wall,                                   !- Surface Type
  ,                                       !- Construction Name
  {32844cd3-cab3-4870-bbb6-6c79a28481b7}, !- Space Name
  Surface,                                !- Outside Boundary Condition
  {7db0c075-4e62-4963-865c-3941b58b019a}, !- Outside Boundary Condition Object
  NoSun,                                  !- Sun Exposure
  NoWind,                                 !- Wind Exposure
  ,                                       !- View Factor to Ground
  ,                                       !- Number of Vertices
  5, 13.46, 3.05,                         !- X,Y,Z Vertex 1 {m}
  5, 13.46, 0,                            !- X,Y,Z Vertex 2 {m}
  5, 5, 0,                                !- X,Y,Z Vertex 3 {m}
  5, 5, 3.05;                             !- X,Y,Z Vertex 4 {m}

OS:Surface,
  {10adca74-548a-4d13-a7fc-d1068a27bad8}, !- Handle
  Attic_roof_south,                       !- Name
  RoofCeiling,                            !- Surface Type
  ,                                       !- Construction Name
  {fb08bb0a-69e7-4942-8807-550e21855286}, !- Space Name
  Outdoors,                               !- Outside Boundary Condition
  ,                                       !- Outside Boundary Condition Object
  SunExposed,                             !- Sun Exposure
  WindExposed,                            !- Wind Exposure
  ,                                       !- View Factor to Ground
  ,                                       !- Number of Vertices
  9.23, 9.23, 6.33,                       !- X,Y,Z Vertex 1 {m}
  -0.6, -0.6, 3.05,                       !- X,Y,Z Vertex 2 {m}
  28.29, -0.6, 3.05,                      !- X,Y,Z Vertex 3 {m}
  18.46, 9.23, 6.33;                      !- X,Y,Z Vertex 4 {m}

OS:SubSurface,
  {80155533-5f7b-4962-a469-a417c2c2426b}, !- Handle
  Perimeter_ZN_3_wall_north_Window_2,     !- Name
  FixedWindow,                            !- Sub Surface Type
  ,                                       !- Construction Name
  {17c4f45d-4218-45b0-b696-893c60c109f8}, !- Surface Name
  ,                                       !- Outside Boundary Condition Object
  ,                                       !- View Factor to Ground
  ,                                       !- Frame and Divider Name
  1,                                      !- Multiplier
  ,                                       !- Number of Vertices
  21.68, 18.46, 2.424,                    !- X,Y,Z Vertex 1 {m}
  21.68, 18.46, 0.9,                      !- X,Y,Z Vertex 2 {m}
  19.85, 18.46, 0.9,                      !- X,Y,Z Vertex 3 {m}
  19.85, 18.46, 2.424;                    !- X,Y,Z Vertex 4 {m}

OS:Surface,
  {17c4f45d-4218-45b0-b696-893c60c109f8}, !- Handle
  Perimeter_ZN_3_wall_north,              !- Name
  Wall,                                   !- Surface Type
  ,                                       !- Construction Name
  {bb97cae6-ab6e-4ca9-a862-a3e532ee5e5d}, !- Space Name
  Outdoors,                               !- Outside Boundary Condition
  ,                                       !- Outside Boundary Condition Object
  SunExposed,                             !- Sun Exposure
  WindExposed,                            !- Wind Exposure
  ,                                       !- View Factor to Ground
  ,                                       !- Number of Vertices
  27.69, 18.46, 3.05,                     !- X,Y,Z Vertex 1 {m}
  27.69, 18.46, 0,                        !- X,Y,Z Vertex 2 {m}
  0, 18.46, 0,                            !- X,Y,Z Vertex 3 {m}
  0, 18.46, 3.05;                         !- X,Y,Z Vertex 4 {m}

OS:ConvergenceLimits,
  {257bad81-3887-44d2-9561-57968d0ebe2d}, !- Handle
  1,                                      !- Minimum System Timestep {minutes}
  20;                                     !- Maximum HVAC Iterations

OS:Surface,
  {b366b5a3-078a-4642-9a0a-cdd102cd3eba}, !- Handle
  Perimeter_ZN_2_wall_south,              !- Name
  Wall,                                   !- Surface Type
  ,                                       !- Construction Name
  {0ebdaea7-c6cb-452f-b121-7bbfcb1d95b8}, !- Space Name
  Surface,                                !- Outside Boundary Condition
  {713571c9-f6e5-4b5b-9f42-ad39d5868894}, !- Outside Boundary Condition Object
  NoSun,                                  !- Sun Exposure
  NoWind,                                 !- Wind Exposure
  ,                                       !- View Factor to Ground
  ,                                       !- Number of Vertices
  22.69, 5, 3.05,                         !- X,Y,Z Vertex 1 {m}
  22.69, 5, 0,                            !- X,Y,Z Vertex 2 {m}
  27.69, 0, 0,                            !- X,Y,Z Vertex 3 {m}
  27.69, 0, 3.05;                         !- X,Y,Z Vertex 4 {m}

OS:Surface,
  {63b30273-21d2-4b1d-bd16-9edb06da8514}, !- Handle
  Attic_soffit_west,                      !- Name
  Floor,                                  !- Surface Type
  ,                                       !- Construction Name
  {fb08bb0a-69e7-4942-8807-550e21855286}, !- Space Name
  Outdoors,                               !- Outside Boundary Condition
  ,                                       !- Outside Boundary Condition Object
  SunExposed,                             !- Sun Exposure
  WindExposed,                            !- Wind Exposure
  ,                                       !- View Factor to Ground
  ,                                       !- Number of Vertices
  -0.6, 19.06, 3.05,                      !- X,Y,Z Vertex 1 {m}
  0, 18.46, 3.05,                         !- X,Y,Z Vertex 2 {m}
  0, 0, 3.05,                             !- X,Y,Z Vertex 3 {m}
  -0.6, -0.6, 3.05;                       !- X,Y,Z Vertex 4 {m}

OS:Surface,
  {de083cd1-af79-470a-a5a9-6fa78e743ccd}, !- Handle
  Perimeter_ZN_4_floor,                   !- Name
  Floor,                                  !- Surface Type
  {1a414fbf-4c2c-4a83-8ff5-b45f78cf29d3}, !- Construction Name
  {f9fb4430-2ed2-4cfb-bf10-1172712402a2}, !- Space Name
  GroundFCfactorMethod,                   !- Outside Boundary Condition
  ,                                       !- Outside Boundary Condition Object
  NoSun,                                  !- Sun Exposure
  NoWind,                                 !- Wind Exposure
  ,                                       !- View Factor to Ground
  ,                                       !- Number of Vertices
  0, 18.46, 0,                            !- X,Y,Z Vertex 1 {m}
  5, 13.46, 0,                            !- X,Y,Z Vertex 2 {m}
  5, 5, 0,                                !- X,Y,Z Vertex 3 {m}
  0, 0, 0;                                !- X,Y,Z Vertex 4 {m}

OS:Surface,
  {677c0d88-4564-44d6-9ac6-251a100e5d72}, !- Handle
  Perimeter_ZN_4_wall_north,              !- Name
  Wall,                                   !- Surface Type
  ,                                       !- Construction Name
  {f9fb4430-2ed2-4cfb-bf10-1172712402a2}, !- Space Name
  Surface,                                !- Outside Boundary Condition
  {2addb368-09d7-4d71-9187-50f89aab0d28}, !- Outside Boundary Condition Object
  NoSun,                                  !- Sun Exposure
  NoWind,                                 !- Wind Exposure
  ,                                       !- View Factor to Ground
  ,                                       !- Number of Vertices
  5, 13.46, 3.05,                         !- X,Y,Z Vertex 1 {m}
  5, 13.46, 0,                            !- X,Y,Z Vertex 2 {m}
  0, 18.46, 0,                            !- X,Y,Z Vertex 3 {m}
  0, 18.46, 3.05;                         !- X,Y,Z Vertex 4 {m}

OS:Surface,
  {744c91a9-1025-49a9-ad5f-3252777fd52a}, !- Handle
  Attic_soffit_east,                      !- Name
  Floor,                                  !- Surface Type
  ,                                       !- Construction Name
  {fb08bb0a-69e7-4942-8807-550e21855286}, !- Space Name
  Outdoors,                               !- Outside Boundary Condition
  ,                                       !- Outside Boundary Condition Object
  SunExposed,                             !- Sun Exposure
  WindExposed,                            !- Wind Exposure
  ,                                       !- View Factor to Ground
  ,                                       !- Number of Vertices
  28.29, 19.06, 3.05,                     !- X,Y,Z Vertex 1 {m}
  28.29, -0.6, 3.05,                      !- X,Y,Z Vertex 2 {m}
  27.69, 0, 3.05,                         !- X,Y,Z Vertex 3 {m}
  27.69, 18.46, 3.05;                     !- X,Y,Z Vertex 4 {m}

OS:SubSurface,
  {2df821be-f673-4ea5-87b4-c86896014413}, !- Handle
  Perimeter_ZN_3_wall_north_Window_5,     !- Name
  FixedWindow,                            !- Sub Surface Type
  ,                                       !- Construction Name
  {17c4f45d-4218-45b0-b696-893c60c109f8}, !- Surface Name
  ,                                       !- Outside Boundary Condition Object
  ,                                       !- View Factor to Ground
  ,                                       !- Frame and Divider Name
  1,                                      !- Multiplier
  ,                                       !- Number of Vertices
  7.84, 18.46, 2.424,                     !- X,Y,Z Vertex 1 {m}
  7.84, 18.46, 0.9,                       !- X,Y,Z Vertex 2 {m}
  6.01, 18.46, 0.9,                       !- X,Y,Z Vertex 3 {m}
  6.01, 18.46, 2.424;                     !- X,Y,Z Vertex 4 {m}

OS:SubSurface,
  {cb364a7a-fc44-494f-8c36-bc2e73cb7bff}, !- Handle
  Perimeter_ZN_1_wall_south_Window_5,     !- Name
  FixedWindow,                            !- Sub Surface Type
  ,                                       !- Construction Name
  {67ca62ce-e572-4957-8e6a-efb74825f170}, !- Surface Name
  ,                                       !- Outside Boundary Condition Object
  ,                                       !- View Factor to Ground
  ,                                       !- Frame and Divider Name
  1,                                      !- Multiplier
  ,                                       !- Number of Vertices
  19.85, 0, 2.424,                        !- X,Y,Z Vertex 1 {m}
  19.85, 0, 0.9,                          !- X,Y,Z Vertex 2 {m}
  21.68, 0, 0.9,                          !- X,Y,Z Vertex 3 {m}
  21.68, 0, 2.424;                        !- X,Y,Z Vertex 4 {m}

OS:HeatBalanceAlgorithm,
  {30aa4e32-ecc1-41fa-8e20-75c7b3a9c558}, !- Handle
  ConductionTransferFunction,             !- Algorithm
  200;                                    !- Surface Temperature Upper Limit {C}

OS:Surface,
  {47ffdd48-31f2-4e14-9cf2-3fe0ba8f9927}, !- Handle
  Core_ZN_wall_south,                     !- Name
  Wall,                                   !- Surface Type
  ,                                       !- Construction Name
  {32844cd3-cab3-4870-bbb6-6c79a28481b7}, !- Space Name
  Surface,                                !- Outside Boundary Condition
  {678af1cc-9075-45b3-843b-3d44eb4901e0}, !- Outside Boundary Condition Object
  NoSun,                                  !- Sun Exposure
  NoWind,                                 !- Wind Exposure
  ,                                       !- View Factor to Ground
  ,                                       !- Number of Vertices
  5, 5, 3.05,                             !- X,Y,Z Vertex 1 {m}
  5, 5, 0,                                !- X,Y,Z Vertex 2 {m}
  22.69, 5, 0,                            !- X,Y,Z Vertex 3 {m}
  22.69, 5, 3.05;                         !- X,Y,Z Vertex 4 {m}

OS:SubSurface,
  {d229ddc0-288c-468d-9866-579c2434d344}, !- Handle
  Perimeter_ZN_1_wall_south_Window_4,     !- Name
  FixedWindow,                            !- Sub Surface Type
  ,                                       !- Construction Name
  {67ca62ce-e572-4957-8e6a-efb74825f170}, !- Surface Name
  ,                                       !- Outside Boundary Condition Object
  ,                                       !- View Factor to Ground
  ,                                       !- Frame and Divider Name
  1,                                      !- Multiplier
  ,                                       !- Number of Vertices
  15.24, 0, 2.424,                        !- X,Y,Z Vertex 1 {m}
  15.24, 0, 0.9,                          !- X,Y,Z Vertex 2 {m}
  17.07, 0, 0.9,                          !- X,Y,Z Vertex 3 {m}
  17.07, 0, 2.424;                        !- X,Y,Z Vertex 4 {m}

OS:Surface,
  {912f372d-b179-468e-9e7f-29298eeec743}, !- Handle
  Perimeter_ZN_3_ceiling,                 !- Name
  RoofCeiling,                            !- Surface Type
  ,                                       !- Construction Name
  {bb97cae6-ab6e-4ca9-a862-a3e532ee5e5d}, !- Space Name
  Surface,                                !- Outside Boundary Condition
  {6846f3e0-5f3c-4764-857d-efef5d44c707}, !- Outside Boundary Condition Object
  NoSun,                                  !- Sun Exposure
  NoWind,                                 !- Wind Exposure
  ,                                       !- View Factor to Ground
  ,                                       !- Number of Vertices
  22.69, 13.46, 3.05,                     !- X,Y,Z Vertex 1 {m}
  27.69, 18.46, 3.05,                     !- X,Y,Z Vertex 2 {m}
  0, 18.46, 3.05,                         !- X,Y,Z Vertex 3 {m}
  5, 13.46, 3.05;                         !- X,Y,Z Vertex 4 {m}

OS:Surface,
  {b890eeac-5336-4ed2-9467-56785822dd86}, !- Handle
  Attic_floor_perimeter_west,             !- Name
  Floor,                                  !- Surface Type
  ,                                       !- Construction Name
  {fb08bb0a-69e7-4942-8807-550e21855286}, !- Space Name
  Surface,                                !- Outside Boundary Condition
  {9f3c4b24-4e8e-4b4e-932c-0c0aeb12edab}, !- Outside Boundary Condition Object
  NoSun,                                  !- Sun Exposure
  NoWind,                                 !- Wind Exposure
  ,                                       !- View Factor to Ground
  ,                                       !- Number of Vertices
  0, 18.46, 3.05,                         !- X,Y,Z Vertex 1 {m}
  5, 13.46, 3.05,                         !- X,Y,Z Vertex 2 {m}
  5, 5, 3.05,                             !- X,Y,Z Vertex 3 {m}
  0, 0, 3.05;                             !- X,Y,Z Vertex 4 {m}

OS:Surface,
  {b6ff9519-a9c1-41bb-a9a2-a8a38ed021e1}, !- Handle
  Perimeter_ZN_2_wall_east,               !- Name
  Wall,                                   !- Surface Type
  ,                                       !- Construction Name
  {0ebdaea7-c6cb-452f-b121-7bbfcb1d95b8}, !- Space Name
  Outdoors,                               !- Outside Boundary Condition
  ,                                       !- Outside Boundary Condition Object
  SunExposed,                             !- Sun Exposure
  WindExposed,                            !- Wind Exposure
  ,                                       !- View Factor to Ground
  ,                                       !- Number of Vertices
  27.69, 0, 3.05,                         !- X,Y,Z Vertex 1 {m}
  27.69, 0, 0,                            !- X,Y,Z Vertex 2 {m}
  27.69, 18.46, 0,                        !- X,Y,Z Vertex 3 {m}
  27.69, 18.46, 3.05;                     !- X,Y,Z Vertex 4 {m}

OS:Surface,
  {1b4ea672-9fb0-4630-b4b2-b2587fc83673}, !- Handle
  Attic_floor_perimeter_south,            !- Name
  Floor,                                  !- Surface Type
  ,                                       !- Construction Name
  {fb08bb0a-69e7-4942-8807-550e21855286}, !- Space Name
  Surface,                                !- Outside Boundary Condition
  {645a4e50-0ece-46bb-aac3-ec237130a18d}, !- Outside Boundary Condition Object
  NoSun,                                  !- Sun Exposure
  NoWind,                                 !- Wind Exposure
  ,                                       !- View Factor to Ground
  ,                                       !- Number of Vertices
  22.69, 5, 3.05,                         !- X,Y,Z Vertex 1 {m}
  27.69, 0, 3.05,                         !- X,Y,Z Vertex 2 {m}
  0, 0, 3.05,                             !- X,Y,Z Vertex 3 {m}
  5, 5, 3.05;                             !- X,Y,Z Vertex 4 {m}

OS:Surface,
  {9aa4b0d6-2814-4c71-a486-0c272576ee4d}, !- Handle
  Perimeter_ZN_1_wall_west,               !- Name
  Wall,                                   !- Surface Type
  ,                                       !- Construction Name
  {72459874-7e2c-4ecd-ae58-b2d96c368b31}, !- Space Name
  Surface,                                !- Outside Boundary Condition
  {10583da6-829d-472d-90f7-81a54a7bb399}, !- Outside Boundary Condition Object
  NoSun,                                  !- Sun Exposure
  NoWind,                                 !- Wind Exposure
  ,                                       !- View Factor to Ground
  ,                                       !- Number of Vertices
  5, 5, 3.05,                             !- X,Y,Z Vertex 1 {m}
  5, 5, 0,                                !- X,Y,Z Vertex 2 {m}
  0, 0, 0,                                !- X,Y,Z Vertex 3 {m}
  0, 0, 3.05;                             !- X,Y,Z Vertex 4 {m}

OS:Surface,
  {2addb368-09d7-4d71-9187-50f89aab0d28}, !- Handle
  Perimeter_ZN_3_wall_west,               !- Name
  Wall,                                   !- Surface Type
  ,                                       !- Construction Name
  {bb97cae6-ab6e-4ca9-a862-a3e532ee5e5d}, !- Space Name
  Surface,                                !- Outside Boundary Condition
  {677c0d88-4564-44d6-9ac6-251a100e5d72}, !- Outside Boundary Condition Object
  NoSun,                                  !- Sun Exposure
  NoWind,                                 !- Wind Exposure
  ,                                       !- View Factor to Ground
  ,                                       !- Number of Vertices
  0, 18.46, 3.05,                         !- X,Y,Z Vertex 1 {m}
  0, 18.46, 0,                            !- X,Y,Z Vertex 2 {m}
  5, 13.46, 0,                            !- X,Y,Z Vertex 3 {m}
  5, 13.46, 3.05;                         !- X,Y,Z Vertex 4 {m}

OS:SubSurface,
  {ab17b1fc-cf5a-4f83-a75f-c979f9e5ec68}, !- Handle
  Perimeter_ZN_3_wall_north_Window_3,     !- Name
  FixedWindow,                            !- Sub Surface Type
  ,                                       !- Construction Name
  {17c4f45d-4218-45b0-b696-893c60c109f8}, !- Surface Name
  ,                                       !- Outside Boundary Condition Object
  ,                                       !- View Factor to Ground
  ,                                       !- Frame and Divider Name
  1,                                      !- Multiplier
  ,                                       !- Number of Vertices
  17.07, 18.46, 2.424,                    !- X,Y,Z Vertex 1 {m}
  17.07, 18.46, 0.9,                      !- X,Y,Z Vertex 2 {m}
  15.24, 18.46, 0.9,                      !- X,Y,Z Vertex 3 {m}
  15.24, 18.46, 2.424;                    !- X,Y,Z Vertex 4 {m}

OS:SubSurface,
  {6935fc42-b444-4a6b-b07f-234327773d16}, !- Handle
  Perimeter_ZN_1_wall_south_Window_2,     !- Name
  FixedWindow,                            !- Sub Surface Type
  ,                                       !- Construction Name
  {67ca62ce-e572-4957-8e6a-efb74825f170}, !- Surface Name
  ,                                       !- Outside Boundary Condition Object
  ,                                       !- View Factor to Ground
  ,                                       !- Frame and Divider Name
  1,                                      !- Multiplier
  ,                                       !- Number of Vertices
  6.01, 0, 2.424,                         !- X,Y,Z Vertex 1 {m}
  6.01, 0, 0.9,                           !- X,Y,Z Vertex 2 {m}
  7.84, 0, 0.9,                           !- X,Y,Z Vertex 3 {m}
  7.84, 0, 2.424;                         !- X,Y,Z Vertex 4 {m}

OS:Surface,
  {0f61baff-cb03-4a25-97fd-0c204a43cad2}, !- Handle
  Attic_roof_west,                        !- Name
  RoofCeiling,                            !- Surface Type
  ,                                       !- Construction Name
  {fb08bb0a-69e7-4942-8807-550e21855286}, !- Space Name
  Outdoors,                               !- Outside Boundary Condition
  ,                                       !- Outside Boundary Condition Object
  SunExposed,                             !- Sun Exposure
  WindExposed,                            !- Wind Exposure
  ,                                       !- View Factor to Ground
  ,                                       !- Number of Vertices
  9.23, 9.23, 6.33,                       !- X,Y,Z Vertex 1 {m}
  -0.6, 19.06, 3.05,                      !- X,Y,Z Vertex 2 {m}
  -0.6, -0.6, 3.05;                       !- X,Y,Z Vertex 3 {m}

OS:Surface,
  {294e6a4a-4754-4ea0-b450-586c284d51ae}, !- Handle
  Perimeter_ZN_3_wall_east,               !- Name
  Wall,                                   !- Surface Type
  ,                                       !- Construction Name
  {bb97cae6-ab6e-4ca9-a862-a3e532ee5e5d}, !- Space Name
  Surface,                                !- Outside Boundary Condition
  {e6e6213c-27e3-4780-914d-aab86a026932}, !- Outside Boundary Condition Object
  NoSun,                                  !- Sun Exposure
  NoWind,                                 !- Wind Exposure
  ,                                       !- View Factor to Ground
  ,                                       !- Number of Vertices
  22.69, 13.46, 3.05,                     !- X,Y,Z Vertex 1 {m}
  22.69, 13.46, 0,                        !- X,Y,Z Vertex 2 {m}
  27.69, 18.46, 0,                        !- X,Y,Z Vertex 3 {m}
  27.69, 18.46, 3.05;                     !- X,Y,Z Vertex 4 {m}

OS:SubSurface,
  {00249f83-d4db-4412-a65b-516306588f49}, !- Handle
  Perimeter_ZN_1_wall_south_Window_3,     !- Name
  FixedWindow,                            !- Sub Surface Type
  ,                                       !- Construction Name
  {67ca62ce-e572-4957-8e6a-efb74825f170}, !- Surface Name
  ,                                       !- Outside Boundary Condition Object
  ,                                       !- View Factor to Ground
  ,                                       !- Frame and Divider Name
  1,                                      !- Multiplier
  ,                                       !- Number of Vertices
  10.62, 0, 2.424,                        !- X,Y,Z Vertex 1 {m}
  10.62, 0, 0.9,                          !- X,Y,Z Vertex 2 {m}
  12.45, 0, 0.9,                          !- X,Y,Z Vertex 3 {m}
  12.45, 0, 2.424;                        !- X,Y,Z Vertex 4 {m}

OS:SubSurface,
  {01b570ed-fed9-4e8f-ab7c-dc432196da7b}, !- Handle
  Perimeter_ZN_3_wall_north_Window_4,     !- Name
  FixedWindow,                            !- Sub Surface Type
  ,                                       !- Construction Name
  {17c4f45d-4218-45b0-b696-893c60c109f8}, !- Surface Name
  ,                                       !- Outside Boundary Condition Object
  ,                                       !- View Factor to Ground
  ,                                       !- Frame and Divider Name
  1,                                      !- Multiplier
  ,                                       !- Number of Vertices
  12.45, 18.46, 2.424,                    !- X,Y,Z Vertex 1 {m}
  12.45, 18.46, 0.9,                      !- X,Y,Z Vertex 2 {m}
  10.62, 18.46, 0.9,                      !- X,Y,Z Vertex 3 {m}
  10.62, 18.46, 2.424;                    !- X,Y,Z Vertex 4 {m}

OS:Timestep,
  {eb583d9a-28e0-49c6-8519-cae0088b5073}, !- Handle
  6;                                      !- Number of Timesteps per Hour

OS:Sizing:Parameters,
  {11b5cbd0-c450-4b2c-aa14-62edeaca5d67}, !- Handle
  1.2,                                    !- Heating Sizing Factor
  1.2,                                    !- Cooling Sizing Factor
  6;                                      !- Timesteps in Averaging Window

OS:Surface,
  {1f023a99-6062-4e6b-a2ee-74cc9513d97f}, !- Handle
  Perimeter_ZN_1_floor,                   !- Name
  Floor,                                  !- Surface Type
  {dfc34d13-fcd5-4971-bbf8-ace3581724c6}, !- Construction Name
  {72459874-7e2c-4ecd-ae58-b2d96c368b31}, !- Space Name
  GroundFCfactorMethod,                   !- Outside Boundary Condition
  ,                                       !- Outside Boundary Condition Object
  NoSun,                                  !- Sun Exposure
  NoWind,                                 !- Wind Exposure
  ,                                       !- View Factor to Ground
  ,                                       !- Number of Vertices
  22.69, 5, 0,                            !- X,Y,Z Vertex 1 {m}
  27.69, 0, 0,                            !- X,Y,Z Vertex 2 {m}
  0, 0, 0,                                !- X,Y,Z Vertex 3 {m}
  5, 5, 0;                                !- X,Y,Z Vertex 4 {m}

OS:Surface,
  {645a4e50-0ece-46bb-aac3-ec237130a18d}, !- Handle
  Perimeter_ZN_1_ceiling,                 !- Name
  RoofCeiling,                            !- Surface Type
  ,                                       !- Construction Name
  {72459874-7e2c-4ecd-ae58-b2d96c368b31}, !- Space Name
  Surface,                                !- Outside Boundary Condition
  {1b4ea672-9fb0-4630-b4b2-b2587fc83673}, !- Outside Boundary Condition Object
  NoSun,                                  !- Sun Exposure
  NoWind,                                 !- Wind Exposure
  ,                                       !- View Factor to Ground
  ,                                       !- Number of Vertices
  27.69, 0, 3.05,                         !- X,Y,Z Vertex 1 {m}
  22.69, 5, 3.05,                         !- X,Y,Z Vertex 2 {m}
  5, 5, 3.05,                             !- X,Y,Z Vertex 3 {m}
  0, 0, 3.05;                             !- X,Y,Z Vertex 4 {m}

OS:SubSurface,
  {e51f02c4-8ab6-4b72-9afa-25754ca41d63}, !- Handle
  Perimeter_ZN_1_wall_south_Window_6,     !- Name
  FixedWindow,                            !- Sub Surface Type
  ,                                       !- Construction Name
  {67ca62ce-e572-4957-8e6a-efb74825f170}, !- Surface Name
  ,                                       !- Outside Boundary Condition Object
  ,                                       !- View Factor to Ground
  ,                                       !- Frame and Divider Name
  1,                                      !- Multiplier
  ,                                       !- Number of Vertices
  24.47, 0, 2.424,                        !- X,Y,Z Vertex 1 {m}
  24.47, 0, 0.9,                          !- X,Y,Z Vertex 2 {m}
  26.3, 0, 0.9,                           !- X,Y,Z Vertex 3 {m}
  26.3, 0, 2.424;                         !- X,Y,Z Vertex 4 {m}

OS:SubSurface,
  {58a81d86-1089-4c25-9dc2-b3cf3a7551cf}, !- Handle
  Perimeter_ZN_2_wall_east_Window_1,      !- Name
  FixedWindow,                            !- Sub Surface Type
  ,                                       !- Construction Name
  {b6ff9519-a9c1-41bb-a9a2-a8a38ed021e1}, !- Surface Name
  ,                                       !- Outside Boundary Condition Object
  ,                                       !- View Factor to Ground
  ,                                       !- Frame and Divider Name
  1,                                      !- Multiplier
  ,                                       !- Number of Vertices
  27.69, 1.39, 2.424,                     !- X,Y,Z Vertex 1 {m}
  27.69, 1.39, 0.9,                       !- X,Y,Z Vertex 2 {m}
  27.69, 3.22, 0.9,                       !- X,Y,Z Vertex 3 {m}
  27.69, 3.22, 2.424;                     !- X,Y,Z Vertex 4 {m}

OS:SubSurface,
  {3c3e008b-c13d-493b-a54a-6882ec666bca}, !- Handle
  Perimeter_ZN_2_wall_east_Window_3,      !- Name
  FixedWindow,                            !- Sub Surface Type
  ,                                       !- Construction Name
  {b6ff9519-a9c1-41bb-a9a2-a8a38ed021e1}, !- Surface Name
  ,                                       !- Outside Boundary Condition Object
  ,                                       !- View Factor to Ground
  ,                                       !- Frame and Divider Name
  1,                                      !- Multiplier
  ,                                       !- Number of Vertices
  27.69, 10.62, 2.424,                    !- X,Y,Z Vertex 1 {m}
  27.69, 10.62, 0.9,                      !- X,Y,Z Vertex 2 {m}
  27.69, 12.45, 0.9,                      !- X,Y,Z Vertex 3 {m}
  27.69, 12.45, 2.424;                    !- X,Y,Z Vertex 4 {m}

OS:Output:Meter,
  {15699204-c979-4451-b40c-3b532d8c0da9}, !- Handle
  ElectricityNet:Facility,                !- Name
  Hourly,                                 !- Reporting Frequency
  True,                                   !- Meter File Only
  False;                                  !- Cumulative

OS:SubSurface,
  {e5c5c1db-dfe9-4a48-bb35-75ca0b08f7c8}, !- Handle
  Perimeter_ZN_4_wall_west_Window_4,      !- Name
  FixedWindow,                            !- Sub Surface Type
  ,                                       !- Construction Name
  {3977972e-c38f-4caf-ac22-02109f4eaee3}, !- Surface Name
  ,                                       !- Outside Boundary Condition Object
  ,                                       !- View Factor to Ground
  ,                                       !- Frame and Divider Name
  1,                                      !- Multiplier
  ,                                       !- Number of Vertices
  0, 3.22, 2.424,                         !- X,Y,Z Vertex 1 {m}
  0, 3.22, 0.9,                           !- X,Y,Z Vertex 2 {m}
  0, 1.39, 0.9,                           !- X,Y,Z Vertex 3 {m}
  0, 1.39, 2.424;                         !- X,Y,Z Vertex 4 {m}

OS:Surface,
  {3977972e-c38f-4caf-ac22-02109f4eaee3}, !- Handle
  Perimeter_ZN_4_wall_west,               !- Name
  Wall,                                   !- Surface Type
  ,                                       !- Construction Name
  {f9fb4430-2ed2-4cfb-bf10-1172712402a2}, !- Space Name
  Outdoors,                               !- Outside Boundary Condition
  ,                                       !- Outside Boundary Condition Object
  SunExposed,                             !- Sun Exposure
  WindExposed,                            !- Wind Exposure
  ,                                       !- View Factor to Ground
  ,                                       !- Number of Vertices
  0, 18.46, 3.05,                         !- X,Y,Z Vertex 1 {m}
  0, 18.46, 0,                            !- X,Y,Z Vertex 2 {m}
  0, 0, 0,                                !- X,Y,Z Vertex 3 {m}
  0, 0, 3.05;                             !- X,Y,Z Vertex 4 {m}

OS:Surface,
  {678af1cc-9075-45b3-843b-3d44eb4901e0}, !- Handle
  Perimeter_ZN_1_wall_north,              !- Name
  Wall,                                   !- Surface Type
  ,                                       !- Construction Name
  {72459874-7e2c-4ecd-ae58-b2d96c368b31}, !- Space Name
  Surface,                                !- Outside Boundary Condition
  {47ffdd48-31f2-4e14-9cf2-3fe0ba8f9927}, !- Outside Boundary Condition Object
  NoSun,                                  !- Sun Exposure
  NoWind,                                 !- Wind Exposure
  ,                                       !- View Factor to Ground
  ,                                       !- Number of Vertices
  22.69, 5, 3.05,                         !- X,Y,Z Vertex 1 {m}
  22.69, 5, 0,                            !- X,Y,Z Vertex 2 {m}
  5, 5, 0,                                !- X,Y,Z Vertex 3 {m}
  5, 5, 3.05;                             !- X,Y,Z Vertex 4 {m}

OS:SubSurface,
  {bf062f5b-d087-4887-96ba-89e2cd6a703c}, !- Handle
  Perimeter_ZN_4_wall_west_Window_2,      !- Name
  FixedWindow,                            !- Sub Surface Type
  ,                                       !- Construction Name
  {3977972e-c38f-4caf-ac22-02109f4eaee3}, !- Surface Name
  ,                                       !- Outside Boundary Condition Object
  ,                                       !- View Factor to Ground
  ,                                       !- Frame and Divider Name
  1,                                      !- Multiplier
  ,                                       !- Number of Vertices
  0, 12.45, 2.424,                        !- X,Y,Z Vertex 1 {m}
  0, 12.45, 0.9,                          !- X,Y,Z Vertex 2 {m}
  0, 10.62, 0.9,                          !- X,Y,Z Vertex 3 {m}
  0, 10.62, 2.424;                        !- X,Y,Z Vertex 4 {m}

OS:Surface,
  {5ba0e030-ad8e-4939-9022-603ea15873fd}, !- Handle
  Attic_floor_perimeter_east,             !- Name
  Floor,                                  !- Surface Type
  ,                                       !- Construction Name
  {fb08bb0a-69e7-4942-8807-550e21855286}, !- Space Name
  Surface,                                !- Outside Boundary Condition
  {de9219d4-cc0d-45c1-b670-26d576f7fec4}, !- Outside Boundary Condition Object
  NoSun,                                  !- Sun Exposure
  NoWind,                                 !- Wind Exposure
  ,                                       !- View Factor to Ground
  ,                                       !- Number of Vertices
  27.69, 18.46, 3.05,                     !- X,Y,Z Vertex 1 {m}
  27.69, 0, 3.05,                         !- X,Y,Z Vertex 2 {m}
  22.69, 5, 3.05,                         !- X,Y,Z Vertex 3 {m}
  22.69, 13.46, 3.05;                     !- X,Y,Z Vertex 4 {m}

OS:Output:Meter,
  {d446ed18-52cc-487c-bf58-c78a8edaa642}, !- Handle
  Electricity:Facility,                   !- Name
  Hourly,                                 !- Reporting Frequency
  True,                                   !- Meter File Only
  False;                                  !- Cumulative

OS:Surface,
  {72a1b6a0-5c0f-4a8b-a8d5-81bef0ff1769}, !- Handle
  Core_ZN_wall_east,                      !- Name
  Wall,                                   !- Surface Type
  ,                                       !- Construction Name
  {32844cd3-cab3-4870-bbb6-6c79a28481b7}, !- Space Name
  Surface,                                !- Outside Boundary Condition
  {76eef8b9-8d45-4e4a-a6e8-a678fd658045}, !- Outside Boundary Condition Object
  NoSun,                                  !- Sun Exposure
  NoWind,                                 !- Wind Exposure
  ,                                       !- View Factor to Ground
  ,                                       !- Number of Vertices
  22.69, 5, 3.05,                         !- X,Y,Z Vertex 1 {m}
  22.69, 5, 0,                            !- X,Y,Z Vertex 2 {m}
  22.69, 13.46, 0,                        !- X,Y,Z Vertex 3 {m}
  22.69, 13.46, 3.05;                     !- X,Y,Z Vertex 4 {m}

OS:Surface,
  {d0826a01-d018-4104-931a-9173a72e19b7}, !- Handle
  Attic_soffit_south,                     !- Name
  Floor,                                  !- Surface Type
  ,                                       !- Construction Name
  {fb08bb0a-69e7-4942-8807-550e21855286}, !- Space Name
  Outdoors,                               !- Outside Boundary Condition
  ,                                       !- Outside Boundary Condition Object
  SunExposed,                             !- Sun Exposure
  WindExposed,                            !- Wind Exposure
  ,                                       !- View Factor to Ground
  ,                                       !- Number of Vertices
  27.69, 0, 3.05,                         !- X,Y,Z Vertex 1 {m}
  28.29, -0.6, 3.05,                      !- X,Y,Z Vertex 2 {m}
  -0.6, -0.6, 3.05,                       !- X,Y,Z Vertex 3 {m}
  0, 0, 3.05;                             !- X,Y,Z Vertex 4 {m}

OS:Surface,
  {31889fa0-d974-455a-a2bd-f5abe47e7f37}, !- Handle
  Perimeter_ZN_3_floor,                   !- Name
  Floor,                                  !- Surface Type
  {dfc34d13-fcd5-4971-bbf8-ace3581724c6}, !- Construction Name
  {bb97cae6-ab6e-4ca9-a862-a3e532ee5e5d}, !- Space Name
  GroundFCfactorMethod,                   !- Outside Boundary Condition
  ,                                       !- Outside Boundary Condition Object
  NoSun,                                  !- Sun Exposure
  NoWind,                                 !- Wind Exposure
  ,                                       !- View Factor to Ground
  ,                                       !- Number of Vertices
  27.69, 18.46, 0,                        !- X,Y,Z Vertex 1 {m}
  22.69, 13.46, 0,                        !- X,Y,Z Vertex 2 {m}
  5, 13.46, 0,                            !- X,Y,Z Vertex 3 {m}
  0, 18.46, 0;                            !- X,Y,Z Vertex 4 {m}

OS:Surface,
  {7db0c075-4e62-4963-865c-3941b58b019a}, !- Handle
  Perimeter_ZN_4_wall_east,               !- Name
  Wall,                                   !- Surface Type
  ,                                       !- Construction Name
  {f9fb4430-2ed2-4cfb-bf10-1172712402a2}, !- Space Name
  Surface,                                !- Outside Boundary Condition
  {d4106b28-896a-419d-8c67-83b35ee4d552}, !- Outside Boundary Condition Object
  NoSun,                                  !- Sun Exposure
  NoWind,                                 !- Wind Exposure
  ,                                       !- View Factor to Ground
  ,                                       !- Number of Vertices
  5, 5, 3.05,                             !- X,Y,Z Vertex 1 {m}
  5, 5, 0,                                !- X,Y,Z Vertex 2 {m}
  5, 13.46, 0,                            !- X,Y,Z Vertex 3 {m}
  5, 13.46, 3.05;                         !- X,Y,Z Vertex 4 {m}

OS:Surface,
  {30049214-f475-466f-8308-e6d33248de87}, !- Handle
  Attic_floor_core,                       !- Name
  Floor,                                  !- Surface Type
  ,                                       !- Construction Name
  {fb08bb0a-69e7-4942-8807-550e21855286}, !- Space Name
  Surface,                                !- Outside Boundary Condition
  {feb7c449-5351-48a2-865e-0e36c2c4fc6f}, !- Outside Boundary Condition Object
  NoSun,                                  !- Sun Exposure
  NoWind,                                 !- Wind Exposure
  ,                                       !- View Factor to Ground
  ,                                       !- Number of Vertices
  22.69, 13.46, 3.05,                     !- X,Y,Z Vertex 1 {m}
  22.69, 5, 3.05,                         !- X,Y,Z Vertex 2 {m}
  5, 5, 3.05,                             !- X,Y,Z Vertex 3 {m}
  5, 13.46, 3.05;                         !- X,Y,Z Vertex 4 {m}

OS:Surface,
  {713571c9-f6e5-4b5b-9f42-ad39d5868894}, !- Handle
  Perimeter_ZN_1_wall_east,               !- Name
  Wall,                                   !- Surface Type
  ,                                       !- Construction Name
  {72459874-7e2c-4ecd-ae58-b2d96c368b31}, !- Space Name
  Surface,                                !- Outside Boundary Condition
  {b366b5a3-078a-4642-9a0a-cdd102cd3eba}, !- Outside Boundary Condition Object
  NoSun,                                  !- Sun Exposure
  NoWind,                                 !- Wind Exposure
  ,                                       !- View Factor to Ground
  ,                                       !- Number of Vertices
  27.69, 0, 3.05,                         !- X,Y,Z Vertex 1 {m}
  27.69, 0, 0,                            !- X,Y,Z Vertex 2 {m}
  22.69, 5, 0,                            !- X,Y,Z Vertex 3 {m}
  22.69, 5, 3.05;                         !- X,Y,Z Vertex 4 {m}

OS:SubSurface,
  {f689c536-53ce-4401-983e-669e62dc4035}, !- Handle
  Perimeter_ZN_2_wall_east_Window_4,      !- Name
  FixedWindow,                            !- Sub Surface Type
  ,                                       !- Construction Name
  {b6ff9519-a9c1-41bb-a9a2-a8a38ed021e1}, !- Surface Name
  ,                                       !- Outside Boundary Condition Object
  ,                                       !- View Factor to Ground
  ,                                       !- Frame and Divider Name
  1,                                      !- Multiplier
  ,                                       !- Number of Vertices
  27.69, 15.24, 2.424,                    !- X,Y,Z Vertex 1 {m}
  27.69, 15.24, 0.9,                      !- X,Y,Z Vertex 2 {m}
  27.69, 17.07, 0.9,                      !- X,Y,Z Vertex 3 {m}
  27.69, 17.07, 2.424;                    !- X,Y,Z Vertex 4 {m}

OS:SubSurface,
  {1658ab79-d8c2-42b6-9b7d-92ec9fd1924f}, !- Handle
  Perimeter_ZN_2_wall_east_Window_2,      !- Name
  FixedWindow,                            !- Sub Surface Type
  ,                                       !- Construction Name
  {b6ff9519-a9c1-41bb-a9a2-a8a38ed021e1}, !- Surface Name
  ,                                       !- Outside Boundary Condition Object
  ,                                       !- View Factor to Ground
  ,                                       !- Frame and Divider Name
  1,                                      !- Multiplier
  ,                                       !- Number of Vertices
  27.69, 6.01, 2.424,                     !- X,Y,Z Vertex 1 {m}
  27.69, 6.01, 0.9,                       !- X,Y,Z Vertex 2 {m}
  27.69, 7.84, 0.9,                       !- X,Y,Z Vertex 3 {m}
  27.69, 7.84, 2.424;                     !- X,Y,Z Vertex 4 {m}

OS:RunPeriod,
  {94267dee-950c-4c53-aa76-7a4b668d0573}, !- Handle
  Run Period 1,                           !- Name
  1,                                      !- Begin Month
  1,                                      !- Begin Day of Month
  12,                                     !- End Month
  31,                                     !- End Day of Month
  No,                                     !- Use Weather File Holidays and Special Days
  No,                                     !- Use Weather File Daylight Saving Period
  No,                                     !- Apply Weekend Holiday Rule
  Yes,                                    !- Use Weather File Rain Indicators
  Yes,                                    !- Use Weather File Snow Indicators
  1;                                      !- Number of Times Runperiod to be Repeated

OS:YearDescription,
  {c909b14d-25f4-4587-81ac-13c1e4bb0508}, !- Handle
  ,                                       !- Calendar Year
  Sunday;                                 !- Day of Week for Start Day

OS:Surface,
  {6846f3e0-5f3c-4764-857d-efef5d44c707}, !- Handle
  Attic_floor_perimeter_north,            !- Name
  Floor,                                  !- Surface Type
  ,                                       !- Construction Name
  {fb08bb0a-69e7-4942-8807-550e21855286}, !- Space Name
  Surface,                                !- Outside Boundary Condition
  {912f372d-b179-468e-9e7f-29298eeec743}, !- Outside Boundary Condition Object
  NoSun,                                  !- Sun Exposure
  NoWind,                                 !- Wind Exposure
  ,                                       !- View Factor to Ground
  ,                                       !- Number of Vertices
  27.69, 18.46, 3.05,                     !- X,Y,Z Vertex 1 {m}
  22.69, 13.46, 3.05,                     !- X,Y,Z Vertex 2 {m}
  5, 13.46, 3.05,                         !- X,Y,Z Vertex 3 {m}
  0, 18.46, 3.05;                         !- X,Y,Z Vertex 4 {m}

OS:ShadowCalculation,
  {208066fd-3337-431a-92af-1b641ddb4c8e}, !- Handle
  PolygonClipping,                        !- Shading Calculation Method
  ,                                       !- Shading Calculation Update Frequency Method
  30,                                     !- Shading Calculation Update Frequency
  15000,                                  !- Maximum Figures in Shadow Overlap Calculations
  ,                                       !- Polygon Clipping Algorithm
  512,                                    !- Pixel Counting Resolution
  ,                                       !- Sky Diffuse Modeling Algorithm
  No,                                     !- Output External Shading Calculation Results
  No,                                     !- Disable Self-Shading Within Shading Zone Groups
  No;                                     !- Disable Self-Shading From Shading Zone Groups to Other Zones

OS:SubSurface,
  {7601ac5c-8c78-486c-8a6b-46d19f4aef2f}, !- Handle
  Perimeter_ZN_4_wall_west_Window_3,      !- Name
  FixedWindow,                            !- Sub Surface Type
  ,                                       !- Construction Name
  {3977972e-c38f-4caf-ac22-02109f4eaee3}, !- Surface Name
  ,                                       !- Outside Boundary Condition Object
  ,                                       !- View Factor to Ground
  ,                                       !- Frame and Divider Name
  1,                                      !- Multiplier
  ,                                       !- Number of Vertices
  0, 7.84, 2.424,                         !- X,Y,Z Vertex 1 {m}
  0, 7.84, 0.9,                           !- X,Y,Z Vertex 2 {m}
  0, 6.01, 0.9,                           !- X,Y,Z Vertex 3 {m}
  0, 6.01, 2.424;                         !- X,Y,Z Vertex 4 {m}

OS:Building,
  {6b25c3c7-39e4-4be7-84a9-17e80feecaf5}, !- Handle
  -SmallOffice-ASHRAE 169-2013-4A created: 2025-05-22 17:08:04 +0000, !- Name
  ,                                       !- Building Sector Type
  0,                                      !- North Axis {deg}
  ,                                       !- Nominal Floor to Floor Height {m}
  ,                                       !- Space Type Name
  {6c2a7f1d-652f-419d-999d-cfcc0d562344}, !- Default Construction Set Name
  ,                                       !- Default Schedule Set Name
  1,                                      !- Standards Number of Stories
  1,                                      !- Standards Number of Above Ground Stories
  ,                                       !- Standards Template
  SmallOffice;                            !- Standards Building Type

OS:Surface,
  {10583da6-829d-472d-90f7-81a54a7bb399}, !- Handle
  Perimeter_ZN_4_wall_south,              !- Name
  Wall,                                   !- Surface Type
  ,                                       !- Construction Name
  {f9fb4430-2ed2-4cfb-bf10-1172712402a2}, !- Space Name
  Surface,                                !- Outside Boundary Condition
  {9aa4b0d6-2814-4c71-a486-0c272576ee4d}, !- Outside Boundary Condition Object
  NoSun,                                  !- Sun Exposure
  NoWind,                                 !- Wind Exposure
  ,                                       !- View Factor to Ground
  ,                                       !- Number of Vertices
  0, 0, 3.05,                             !- X,Y,Z Vertex 1 {m}
  0, 0, 0,                                !- X,Y,Z Vertex 2 {m}
  5, 5, 0,                                !- X,Y,Z Vertex 3 {m}
  5, 5, 3.05;                             !- X,Y,Z Vertex 4 {m}

OS:SubSurface,
  {30959840-2498-4755-bd79-a6730b388911}, !- Handle
  Perimeter_ZN_4_wall_west_Window_1,      !- Name
  FixedWindow,                            !- Sub Surface Type
  ,                                       !- Construction Name
  {3977972e-c38f-4caf-ac22-02109f4eaee3}, !- Surface Name
  ,                                       !- Outside Boundary Condition Object
  ,                                       !- View Factor to Ground
  ,                                       !- Frame and Divider Name
  1,                                      !- Multiplier
  ,                                       !- Number of Vertices
  0, 17.07, 2.424,                        !- X,Y,Z Vertex 1 {m}
  0, 17.07, 0.9,                          !- X,Y,Z Vertex 2 {m}
  0, 15.24, 0.9,                          !- X,Y,Z Vertex 3 {m}
  0, 15.24, 2.424;                        !- X,Y,Z Vertex 4 {m}

OS:Surface,
  {1d4e0950-59cb-4339-b400-f4a8bebb3997}, !- Handle
  Core_ZN_floor,                          !- Name
  Floor,                                  !- Surface Type
  {fd961388-6e92-4cf5-969b-26bd8a272182}, !- Construction Name
  {32844cd3-cab3-4870-bbb6-6c79a28481b7}, !- Space Name
  GroundFCfactorMethod,                   !- Outside Boundary Condition
  ,                                       !- Outside Boundary Condition Object
  NoSun,                                  !- Sun Exposure
  NoWind,                                 !- Wind Exposure
  ,                                       !- View Factor to Ground
  ,                                       !- Number of Vertices
  22.69, 13.46, 0,                        !- X,Y,Z Vertex 1 {m}
  22.69, 5, 0,                            !- X,Y,Z Vertex 2 {m}
  5, 5, 0,                                !- X,Y,Z Vertex 3 {m}
  5, 13.46, 0;                            !- X,Y,Z Vertex 4 {m}

OS:SubSurface,
  {931ae67d-55c0-4873-bdaf-9b304c8e6ddf}, !- Handle
  Perimeter_ZN_3_wall_north_Window_1,     !- Name
  FixedWindow,                            !- Sub Surface Type
  ,                                       !- Construction Name
  {17c4f45d-4218-45b0-b696-893c60c109f8}, !- Surface Name
  ,                                       !- Outside Boundary Condition Object
  ,                                       !- View Factor to Ground
  ,                                       !- Frame and Divider Name
  1,                                      !- Multiplier
  ,                                       !- Number of Vertices
  26.3, 18.46, 2.424,                     !- X,Y,Z Vertex 1 {m}
  26.3, 18.46, 0.9,                       !- X,Y,Z Vertex 2 {m}
  24.47, 18.46, 0.9,                      !- X,Y,Z Vertex 3 {m}
  24.47, 18.46, 2.424;                    !- X,Y,Z Vertex 4 {m}

OS:SubSurface,
  {092b1b3c-7a6e-4ded-9a20-f857dd391a41}, !- Handle
  Perimeter_ZN_3_wall_north_Window_6,     !- Name
  FixedWindow,                            !- Sub Surface Type
  ,                                       !- Construction Name
  {17c4f45d-4218-45b0-b696-893c60c109f8}, !- Surface Name
  ,                                       !- Outside Boundary Condition Object
  ,                                       !- View Factor to Ground
  ,                                       !- Frame and Divider Name
  1,                                      !- Multiplier
  ,                                       !- Number of Vertices
  3.22, 18.46, 2.424,                     !- X,Y,Z Vertex 1 {m}
  3.22, 18.46, 0.9,                       !- X,Y,Z Vertex 2 {m}
  1.39, 18.46, 0.9,                       !- X,Y,Z Vertex 3 {m}
  1.39, 18.46, 2.424;                     !- X,Y,Z Vertex 4 {m}

OS:SubSurface,
  {53588f1b-5734-4f40-b8d3-73d92c10e021}, !- Handle
  Perimeter_ZN_1_wall_south_door,         !- Name
  GlassDoor,                              !- Sub Surface Type
  ,                                       !- Construction Name
  {67ca62ce-e572-4957-8e6a-efb74825f170}, !- Surface Name
  ,                                       !- Outside Boundary Condition Object
  ,                                       !- View Factor to Ground
  ,                                       !- Frame and Divider Name
  1,                                      !- Multiplier
  ,                                       !- Number of Vertices
  12.93, 0, 2.134,                        !- X,Y,Z Vertex 1 {m}
  12.93, 0, 0,                            !- X,Y,Z Vertex 2 {m}
  14.76, 0, 0,                            !- X,Y,Z Vertex 3 {m}
  14.76, 0, 2.134;                        !- X,Y,Z Vertex 4 {m}

OS:Facility,
  {8b48fb85-9058-4291-a948-6088f0592bb3}; !- Handle

OS:BuildingStory,
  {2edc3034-10d9-48ff-9f1e-ff89d18bbb3f}, !- Handle
  Building Story 1,                       !- Name
  0,                                      !- Nominal Z Coordinate {m}
  ,                                       !- Nominal Floor to Floor Height {m}
  ,                                       !- Default Construction Set Name
  ,                                       !- Default Schedule Set Name
  ;                                       !- Group Rendering Name

OS:SpaceType,
  {629a271e-7460-4c51-87d3-d2d3125cfac1}, !- Handle
  Office WholeBuilding - Sm Office,       !- Name
  ,                                       !- Default Construction Set Name
  {4fe3a534-7319-49f5-bee0-d65403952486}, !- Default Schedule Set Name
  {ef31df23-e4cb-460c-b12a-f3d8fbed0d98}, !- Group Rendering Name
  {34fffa6d-e29d-4524-9290-a98460726714}, !- Design Specification Outdoor Air Object Name
  ,                                       !- Standards Template
  Office,                                 !- Standards Building Type
  WholeBuilding - Sm Office;              !- Standards Space Type

OS:SpaceType,
  {a8affc2d-d2e8-44c9-85f3-e6d076201869}, !- Handle
  Office Attic,                           !- Name
  {70c6f500-eda6-4c7a-9c38-c6c702e0f4ff}, !- Default Construction Set Name
  {6474cb07-72f3-4702-b293-8bc9d208b0e3}, !- Default Schedule Set Name
  {30533d9a-564e-4575-847f-fbe007fbe782}, !- Group Rendering Name
  {ba389d6f-2543-4f71-bf85-dce78390db53}, !- Design Specification Outdoor Air Object Name
  ,                                       !- Standards Template
  Office,                                 !- Standards Building Type
  Attic;                                  !- Standards Space Type

OS:SubSurface,
  {ab12c732-34af-48a3-addd-d61dc5fd3db1}, !- Handle
  Perimeter_ZN_3_wall_north_Door1,        !- Name
  Door,                                   !- Sub Surface Type
  ,                                       !- Construction Name
  {17c4f45d-4218-45b0-b696-893c60c109f8}, !- Surface Name
  ,                                       !- Outside Boundary Condition Object
  ,                                       !- View Factor to Ground
  ,                                       !- Frame and Divider Name
  1,                                      !- Multiplier
  ,                                       !- Number of Vertices
  14.911800279714, 18.46, 2.1336,         !- X,Y,Z Vertex 1 {m}
  14.911800279714, 18.46, 0,              !- X,Y,Z Vertex 2 {m}
  13.997400279714, 18.46, 0,              !- X,Y,Z Vertex 3 {m}
  13.997400279714, 18.46, 2.1336;         !- X,Y,Z Vertex 4 {m}

OS:SubSurface,
  {ab12b232-32bf-42b3-adad-d12dc5fd3de2}, !- Handle
  Perimeter_ZN_3_wall_north_Door2,        !- Name
  Door,                                   !- Sub Surface Type
  ,                                       !- Construction Name
  {17c4f45d-4218-45b0-b696-893c60c109f8}, !- Surface Name
  ,                                       !- Outside Boundary Condition Object
  ,                                       !- View Factor to Ground
  ,                                       !- Frame and Divider Name
  1,                                      !- Multiplier
  ,                                       !- Number of Vertices
  19.131920148775, 18.46, 2.1336,         !- X,Y,Z Vertex 1 {m}
  19.131920148775, 18.46, 0,              !- X,Y,Z Vertex 2 {m}
  18.217520148775, 18.46, 0,              !- X,Y,Z Vertex 3 {m}
  18.217520148775, 18.46, 2.1336;         !- X,Y,Z Vertex 4 {m}

OS:WeatherFile,
  {9707f568-2c5f-481a-896c-75393745a37b}, !- Handle
  New York-John F Kennedy Intl AP,        !- City
  NY,                                     !- State Province Region
  USA,                                    !- Country
  TMY3,                                   !- Data Source
  744860,                                 !- WMO Number
  40.65,                                  !- Latitude {deg}
  -73.8,                                  !- Longitude {deg}
  -5,                                     !- Time Zone {hr}
  5,                                      !- Elevation {m}
  /mnt/openstudio-standards/data/weather/USA_NY_New.York-John.F.Kennedy.Intl.AP.744860_TMY3.epw, !- Url
  29D48BBA,                               !- Checksum
  ,                                       !- Start Date Actual Year
  Sunday;                                 !- Start Day of Week

OS:SizingPeriod:DesignDay,
  {d27d4444-a078-426a-8f7b-c07da3f4b316}, !- Handle
  New.York-John.F.Kennedy.Intl.AP_NY_USA Ann Clg .4% Condns DB=>MWB, !- Name
  32.1,                                   !- Maximum Dry-Bulb Temperature {C}
  7.4,                                    !- Daily Dry-Bulb Temperature Range {deltaC}
  101241,                                 !- Barometric Pressure {Pa}
  5.6,                                    !- Wind Speed {m/s}
  230,                                    !- Wind Direction {deg}
  ,                                       !- Sky Clearness
  No,                                     !- Rain Indicator
  No,                                     !- Snow Indicator
  21,                                     !- Day of Month
  7,                                      !- Month
  SummerDesignDay,                        !- Day Type
  No,                                     !- Daylight Saving Time Indicator
  Wetbulb,                                !- Humidity Condition Type
  ,                                       !- Humidity Condition Day Schedule Name
  23.1,                                   !- Wetbulb or DewPoint at Maximum Dry-Bulb {C}
  ,                                       !- Humidity Ratio at Maximum Dry-Bulb {kgWater/kgDryAir}
  ,                                       !- Enthalpy at Maximum Dry-Bulb {J/kg}
  DefaultMultipliers,                     !- Dry-Bulb Temperature Range Modifier Type
  ,                                       !- Dry-Bulb Temperature Range Modifier Day Schedule Name
  ASHRAETau,                              !- Solar Model Indicator
  ,                                       !- Beam Solar Day Schedule Name
  ,                                       !- Diffuse Solar Day Schedule Name
  0.541,                                  !- ASHRAE Clear Sky Optical Depth for Beam Irradiance {dimensionless}
  1.8;                                    !- ASHRAE Clear Sky Optical Depth for Diffuse Irradiance {dimensionless}

OS:SizingPeriod:DesignDay,
  {bd2756de-a8cf-4234-9f70-a21ca6143119}, !- Handle
  New.York-John.F.Kennedy.Intl.AP_NY_USA Ann Clg .4% Condns WB=>MDB, !- Name
  29.1,                                   !- Maximum Dry-Bulb Temperature {C}
  7.4,                                    !- Daily Dry-Bulb Temperature Range {deltaC}
  101241,                                 !- Barometric Pressure {Pa}
  5.6,                                    !- Wind Speed {m/s}
  230,                                    !- Wind Direction {deg}
  ,                                       !- Sky Clearness
  No,                                     !- Rain Indicator
  No,                                     !- Snow Indicator
  21,                                     !- Day of Month
  7,                                      !- Month
  SummerDesignDay,                        !- Day Type
  No,                                     !- Daylight Saving Time Indicator
  Wetbulb,                                !- Humidity Condition Type
  ,                                       !- Humidity Condition Day Schedule Name
  25,                                     !- Wetbulb or DewPoint at Maximum Dry-Bulb {C}
  ,                                       !- Humidity Ratio at Maximum Dry-Bulb {kgWater/kgDryAir}
  ,                                       !- Enthalpy at Maximum Dry-Bulb {J/kg}
  DefaultMultipliers,                     !- Dry-Bulb Temperature Range Modifier Type
  ,                                       !- Dry-Bulb Temperature Range Modifier Day Schedule Name
  ASHRAETau,                              !- Solar Model Indicator
  ,                                       !- Beam Solar Day Schedule Name
  ,                                       !- Diffuse Solar Day Schedule Name
  0.541,                                  !- ASHRAE Clear Sky Optical Depth for Beam Irradiance {dimensionless}
  1.8;                                    !- ASHRAE Clear Sky Optical Depth for Diffuse Irradiance {dimensionless}

OS:SizingPeriod:DesignDay,
  {f9188829-b08a-4948-8c53-eda671cadf5f}, !- Handle
  New.York-John.F.Kennedy.Intl.AP_NY_USA Ann Htg 99.6% Condns DB, !- Name
  -10.7,                                  !- Maximum Dry-Bulb Temperature {C}
  0,                                      !- Daily Dry-Bulb Temperature Range {deltaC}
  101241,                                 !- Barometric Pressure {Pa}
  7.5,                                    !- Wind Speed {m/s}
  320,                                    !- Wind Direction {deg}
  0,                                      !- Sky Clearness
  No,                                     !- Rain Indicator
  No,                                     !- Snow Indicator
  21,                                     !- Day of Month
  1,                                      !- Month
  WinterDesignDay,                        !- Day Type
  No,                                     !- Daylight Saving Time Indicator
  Wetbulb,                                !- Humidity Condition Type
  ,                                       !- Humidity Condition Day Schedule Name
  -10.7,                                  !- Wetbulb or DewPoint at Maximum Dry-Bulb {C}
  ,                                       !- Humidity Ratio at Maximum Dry-Bulb {kgWater/kgDryAir}
  ,                                       !- Enthalpy at Maximum Dry-Bulb {J/kg}
  DefaultMultipliers,                     !- Dry-Bulb Temperature Range Modifier Type
  ,                                       !- Dry-Bulb Temperature Range Modifier Day Schedule Name
  ASHRAEClearSky;                         !- Solar Model Indicator

OS:ClimateZones,
  {ae45fa8f-9715-47d0-8839-297e3fc3b3db}, !- Handle
  ASHRAE,                                 !- Climate Zone Institution Name 1
  ANSI/ASHRAE Standard 169,               !- Climate Zone Document Name 1
  2006,                                   !- Climate Zone Document Year 1
  4A;                                     !- Climate Zone Value 1

OS:Site:WaterMainsTemperature,
  {3d0816ea-53aa-47fc-a700-b56416517f74}, !- Handle
  Correlation,                            !- Calculation Method
  ,                                       !- Temperature Schedule Name
  12.4666666666667,                       !- Annual Average Outdoor Air Temperature {C}
  25.2;                                   !- Maximum Difference In Monthly Average Outdoor Air Temperatures {deltaC}

OS:Site:GroundTemperature:Shallow,
  {f385c187-eabd-4961-b052-418962bf4f91}, !- Handle
  6,                                      !- January Surface Ground Temperature {C}
  2.1,                                    !- February Surface Ground Temperature {C}
  1.1,                                    !- March Surface Ground Temperature {C}
  2,                                      !- April Surface Ground Temperature {C}
  7.2,                                    !- May Surface Ground Temperature {C}
  13.1,                                   !- June Surface Ground Temperature {C}
  18.7,                                   !- July Surface Ground Temperature {C}
  22.7,                                   !- August Surface Ground Temperature {C}
  23.9,                                   !- September Surface Ground Temperature {C}
  22,                                     !- October Surface Ground Temperature {C}
  17.5,                                   !- November Surface Ground Temperature {C}
  11.7;                                   !- December Surface Ground Temperature {C}

OS:Site:GroundTemperature:Deep,
  {e79aea4f-daf4-454a-bf66-da9835fc3c75}, !- Handle
  11.8,                                   !- January Deep Ground Temperature {C}
  9,                                      !- February Deep Ground Temperature {C}
  7.2,                                    !- March Deep Ground Temperature {C}
  6.7,                                    !- April Deep Ground Temperature {C}
  7.7,                                    !- May Deep Ground Temperature {C}
  10.1,                                   !- June Deep Ground Temperature {C}
  13,                                     !- July Deep Ground Temperature {C}
  15.9,                                   !- August Deep Ground Temperature {C}
  17.8,                                   !- September Deep Ground Temperature {C}
  18.2,                                   !- October Deep Ground Temperature {C}
  17.1,                                   !- November Deep Ground Temperature {C}
  14.8;                                   !- December Deep Ground Temperature {C}

OS:Site:GroundTemperature:FCfactorMethod,
  {562502a5-64d7-40ef-a069-0408b89296ec}, !- Handle
  14,                                     !- January Ground Temperature {C}
  7.3,                                    !- February Ground Temperature {C}
  3.3,                                    !- March Ground Temperature {C}
  1.2,                                    !- April Ground Temperature {C}
  -0.2,                                   !- May Ground Temperature {C}
  5.6,                                    !- June Ground Temperature {C}
  10.9,                                   !- July Ground Temperature {C}
  16.1,                                   !- August Ground Temperature {C}
  21.7,                                   !- September Ground Temperature {C}
  25,                                     !- October Ground Temperature {C}
  24.8,                                   !- November Ground Temperature {C}
  19.9;                                   !- December Ground Temperature {C}

OS:Rendering:Color,
  {30533d9a-564e-4575-847f-fbe007fbe782}, !- Handle
  Office Attic 1,                         !- Name
  120,                                    !- Rendering Red Value
  149,                                    !- Rendering Green Value
  230;                                    !- Rendering Blue Value

OS:DesignSpecification:OutdoorAir,
  {ba389d6f-2543-4f71-bf85-dce78390db53}, !- Handle
  Office Attic Ventilation,               !- Name
  ,                                       !- Outdoor Air Method
  0,                                      !- Outdoor Air Flow per Person {m3/s-person}
  0,                                      !- Outdoor Air Flow per Floor Area {m3/s-m2}
  ,                                       !- Outdoor Air Flow Rate {m3/s}
  0,                                      !- Outdoor Air Flow Air Changes per Hour {1/hr}
  ;                                       !- Outdoor Air Flow Rate Fraction Schedule Name

OS:DefaultScheduleSet,
  {6474cb07-72f3-4702-b293-8bc9d208b0e3}, !- Handle
  Office Attic Schedule Set,              !- Name
  ,                                       !- Hours of Operation Schedule Name
  ,                                       !- Number of People Schedule Name
  ,                                       !- People Activity Level Schedule Name
  ,                                       !- Lighting Schedule Name
  ,                                       !- Electric Equipment Schedule Name
  ,                                       !- Gas Equipment Schedule Name
  ,                                       !- Hot Water Equipment Schedule Name
  ,                                       !- Infiltration Schedule Name
  ,                                       !- Steam Equipment Schedule Name
  ;                                       !- Other Equipment Schedule Name

OS:ThermostatSetpoint:DualSetpoint,
  {c499a1d1-d19b-44a2-91b9-545f77811a2a}, !- Handle
  Office Attic Thermostat;                !- Name

OS:Rendering:Color,
  {ef31df23-e4cb-460c-b12a-f3d8fbed0d98}, !- Handle
  Office WholeBuilding - Sm Office 1,     !- Name
  120,                                    !- Rendering Red Value
  230,                                    !- Rendering Green Value
  199;                                    !- Rendering Blue Value

OS:People:Definition,
  {90e8b21a-2472-4501-a8dc-90edd831c0ab}, !- Handle
  Office WholeBuilding - Sm Office People Definition, !- Name
  People/Area,                            !- Number of People Calculation Method
  ,                                       !- Number of People {people}
  0.0602778983335744,                     !- People per Space Floor Area {person/m2}
  ,                                       !- Space Floor Area per Person {m2/person}
  0.3;                                    !- Fraction Radiant

OS:People,
  {e7228ad7-81a9-45c8-9fb2-c2d7c19fb27a}, !- Handle
  Office WholeBuilding - Sm Office People, !- Name
  {90e8b21a-2472-4501-a8dc-90edd831c0ab}, !- People Definition Name
  {629a271e-7460-4c51-87d3-d2d3125cfac1}, !- Space or SpaceType Name
  ,                                       !- Number of People Schedule Name
  ,                                       !- Activity Level Schedule Name
  ,                                       !- Surface Name/Angle Factor List Name
  {7bab22d9-dd8f-45a0-9191-a37d58c25abd}, !- Work Efficiency Schedule Name
  {12f9a24e-e558-401b-8767-744166b87f21}, !- Clothing Insulation Schedule Name
  {893487b0-1e0f-4bd9-b36f-c18a39e7ddba}, !- Air Velocity Schedule Name
  1;                                      !- Multiplier

OS:Schedule:Ruleset,
  {12f9a24e-e558-401b-8767-744166b87f21}, !- Handle
  Clothing Schedule,                      !- Name
  {59cefdd2-0afe-4920-973d-c2d57a2f2ffb}, !- Schedule Type Limits Name
  {ba87f7e1-81c3-430a-b481-001a2fd8af05}; !- Default Day Schedule Name

OS:Schedule:Day,
  {ba87f7e1-81c3-430a-b481-001a2fd8af05}, !- Handle
  Clothing Schedule Default Winter Clothes, !- Name
  {59cefdd2-0afe-4920-973d-c2d57a2f2ffb}, !- Schedule Type Limits Name
  ,                                       !- Interpolate to Timestep
  24,                                     !- Hour 1
  0,                                      !- Minute 1
  1;                                      !- Value Until Time 1

OS:Schedule:Rule,
  {281c8576-bd58-4a55-b884-f723c61b8376}, !- Handle
  Schedule Rule 1,                        !- Name
  {12f9a24e-e558-401b-8767-744166b87f21}, !- Schedule Ruleset Name
  0,                                      !- Rule Order
  {490bc92f-3428-4baf-8e58-be4ce54cb627}, !- Day Schedule Name
  ,                                       !- Apply Sunday
  ,                                       !- Apply Monday
  ,                                       !- Apply Tuesday
  ,                                       !- Apply Wednesday
  ,                                       !- Apply Thursday
  ,                                       !- Apply Friday
  ,                                       !- Apply Saturday
  DateRange,                              !- Date Specification Type
  5,                                      !- Start Month
  1,                                      !- Start Day
  9,                                      !- End Month
  30;                                     !- End Day

OS:Schedule:Day,
  {490bc92f-3428-4baf-8e58-be4ce54cb627}, !- Handle
  Clothing Schedule Summer Clothes,       !- Name
  {59cefdd2-0afe-4920-973d-c2d57a2f2ffb}, !- Schedule Type Limits Name
  ,                                       !- Interpolate to Timestep
  24,                                     !- Hour 1
  0,                                      !- Minute 1
  0.5;                                    !- Value Until Time 1

OS:ScheduleTypeLimits,
  {59cefdd2-0afe-4920-973d-c2d57a2f2ffb}, !- Handle
  ClothingInsulation,                     !- Name
  0,                                      !- Lower Limit Value
  ,                                       !- Upper Limit Value
  Continuous,                             !- Numeric Type
  ClothingInsulation;                     !- Unit Type

OS:Schedule:Ruleset,
  {893487b0-1e0f-4bd9-b36f-c18a39e7ddba}, !- Handle
  Air Velocity Schedule,                  !- Name
  {62f2803f-cb6e-460c-a624-80d18f0aabfd}, !- Schedule Type Limits Name
  {db4f22cc-b7f1-4916-af55-5c872a74d1f1}; !- Default Day Schedule Name

OS:Schedule:Day,
  {db4f22cc-b7f1-4916-af55-5c872a74d1f1}, !- Handle
  Air Velocity Schedule Default,          !- Name
  {62f2803f-cb6e-460c-a624-80d18f0aabfd}, !- Schedule Type Limits Name
  ,                                       !- Interpolate to Timestep
  24,                                     !- Hour 1
  0,                                      !- Minute 1
  0.2;                                    !- Value Until Time 1

OS:ScheduleTypeLimits,
  {62f2803f-cb6e-460c-a624-80d18f0aabfd}, !- Handle
  Velocity,                               !- Name
  0,                                      !- Lower Limit Value
  ,                                       !- Upper Limit Value
  Continuous,                             !- Numeric Type
  Velocity;                               !- Unit Type

OS:Schedule:Ruleset,
  {7bab22d9-dd8f-45a0-9191-a37d58c25abd}, !- Handle
  Work Efficiency Schedule,               !- Name
  {316b3656-37e1-42e1-8cc3-b0eebadffedc}, !- Schedule Type Limits Name
  {10eac4bc-f3cd-488f-93ee-32d3b3d77d78}; !- Default Day Schedule Name

OS:Schedule:Day,
  {10eac4bc-f3cd-488f-93ee-32d3b3d77d78}, !- Handle
  Work Efficiency Schedule Default,       !- Name
  {316b3656-37e1-42e1-8cc3-b0eebadffedc}, !- Schedule Type Limits Name
  ,                                       !- Interpolate to Timestep
  24,                                     !- Hour 1
  0,                                      !- Minute 1
  0;                                      !- Value Until Time 1

OS:ScheduleTypeLimits,
  {316b3656-37e1-42e1-8cc3-b0eebadffedc}, !- Handle
  Fractional,                             !- Name
  0,                                      !- Lower Limit Value
  1,                                      !- Upper Limit Value
  Continuous;                             !- Numeric Type

OS:Lights:Definition,
  {8e5761bb-15e6-44ef-92e0-7dbe602f909f}, !- Handle
  Office WholeBuilding - Sm Office Lights Definition, !- Name
  Watts/Area,                             !- Design Level Calculation Method
  ,                                       !- Lighting Level {W}
  8.82640654170197,                       !- Watts per Space Floor Area {W/m2}
  ,                                       !- Watts per Person {W/person}
  0.7,                                    !- Fraction Radiant
  0.2,                                    !- Fraction Visible
  0;                                      !- Return Air Fraction

OS:Lights,
  {3a80bfa2-a7cf-4b5d-af8e-a95bac922d54}, !- Handle
  Office WholeBuilding - Sm Office Lights, !- Name
  {8e5761bb-15e6-44ef-92e0-7dbe602f909f}, !- Lights Definition Name
  {629a271e-7460-4c51-87d3-d2d3125cfac1}, !- Space or SpaceType Name
  ,                                       !- Schedule Name
  1,                                      !- Fraction Replaceable
  ,                                       !- Multiplier
  General;                                !- End-Use Subcategory

OS:AdditionalProperties,
  {c75ad11e-4dbe-470f-af7e-d1b924a0cb51}, !- Handle
  {8e5761bb-15e6-44ef-92e0-7dbe602f909f}, !- Object Name
  lpd_fraction_linear_fluorescent,        !- Feature Name 1
  Double,                                 !- Feature Data Type 1
  1;                                      !- Feature Value 1

OS:ElectricEquipment:Definition,
  {bf593858-30bb-457f-998a-075c907f5572}, !- Handle
  Office WholeBuilding - Sm Office Elec Equip Definition, !- Name
  Watts/Area,                             !- Design Level Calculation Method
  ,                                       !- Design Level {W}
  6.78126356252712,                       !- Watts per Space Floor Area {W/m2}
  ,                                       !- Watts per Person {W/person}
  0,                                      !- Fraction Latent
  0,                                      !- Fraction Radiant
  0;                                      !- Fraction Lost

OS:ElectricEquipment,
  {bb43db24-e409-4aab-acc6-0f881c806dc8}, !- Handle
  Office WholeBuilding - Sm Office Elec Equip, !- Name
  {bf593858-30bb-457f-998a-075c907f5572}, !- Electric Equipment Definition Name
  {629a271e-7460-4c51-87d3-d2d3125cfac1}, !- Space or SpaceType Name
  ,                                       !- Schedule Name
  ,                                       !- Multiplier
  General;                                !- End-Use Subcategory

OS:DesignSpecification:OutdoorAir,
  {34fffa6d-e29d-4524-9290-a98460726714}, !- Handle
  Office WholeBuilding - Sm Office Ventilation, !- Name
  Sum,                                    !- Outdoor Air Method
  ,                                       !- Outdoor Air Flow per Person {m3/s-person}
  0.0004318,                              !- Outdoor Air Flow per Floor Area {m3/s-m2}
  ,                                       !- Outdoor Air Flow Rate {m3/s}
  ,                                       !- Outdoor Air Flow Air Changes per Hour {1/hr}
  ;                                       !- Outdoor Air Flow Rate Fraction Schedule Name

OS:DefaultScheduleSet,
  {4fe3a534-7319-49f5-bee0-d65403952486}, !- Handle
  Office WholeBuilding - Sm Office Schedule Set, !- Name
  ,                                       !- Hours of Operation Schedule Name
  {c57b360f-1e07-45c3-becc-3e90941eaf8f}, !- Number of People Schedule Name
  {56e452c7-0cea-4ee7-8790-4f4cea50a8d9}, !- People Activity Level Schedule Name
  {1a4b3672-f46f-4540-8a40-a35b2194ae4b}, !- Lighting Schedule Name
  {5bd44d37-c6ba-4e7c-b7b3-66816b83e83b}, !- Electric Equipment Schedule Name
  ,                                       !- Gas Equipment Schedule Name
  ,                                       !- Hot Water Equipment Schedule Name
  ,                                       !- Infiltration Schedule Name
  ,                                       !- Steam Equipment Schedule Name
  ;                                       !- Other Equipment Schedule Name

OS:Schedule:Ruleset,
  {c57b360f-1e07-45c3-becc-3e90941eaf8f}, !- Handle
  OfficeSmall BLDG_OCC_SCH,               !- Name
  {316b3656-37e1-42e1-8cc3-b0eebadffedc}, !- Schedule Type Limits Name
  {841a90b1-0f49-40a1-bf45-526b43e04c7d}, !- Default Day Schedule Name
  {56be68df-a145-476a-a38d-b635026485bc}, !- Summer Design Day Schedule Name
  {6b004fd8-7072-4563-a5d6-5e611973875f}; !- Winter Design Day Schedule Name

OS:Schedule:Day,
  {841a90b1-0f49-40a1-bf45-526b43e04c7d}, !- Handle
  OfficeSmall BLDG_OCC_SCH Default,       !- Name
  {316b3656-37e1-42e1-8cc3-b0eebadffedc}, !- Schedule Type Limits Name
  No,                                     !- Interpolate to Timestep
  24,                                     !- Hour 1
  0,                                      !- Minute 1
  0;                                      !- Value Until Time 1

OS:Schedule:Day,
  {6b004fd8-7072-4563-a5d6-5e611973875f}, !- Handle
  OfficeSmall BLDG_OCC_SCH Winter Design Day, !- Name
  {316b3656-37e1-42e1-8cc3-b0eebadffedc}, !- Schedule Type Limits Name
  No,                                     !- Interpolate to Timestep
  24,                                     !- Hour 1
  0,                                      !- Minute 1
  0;                                      !- Value Until Time 1

OS:Schedule:Day,
  {56be68df-a145-476a-a38d-b635026485bc}, !- Handle
  OfficeSmall BLDG_OCC_SCH Summer Design Day, !- Name
  {316b3656-37e1-42e1-8cc3-b0eebadffedc}, !- Schedule Type Limits Name
  No,                                     !- Interpolate to Timestep
  24,                                     !- Hour 1
  0,                                      !- Minute 1
  1;                                      !- Value Until Time 1

OS:Schedule:Rule,
  {058f0965-1452-4ffa-915a-7c9742b159eb}, !- Handle
  Schedule Rule 2,                        !- Name
  {c57b360f-1e07-45c3-becc-3e90941eaf8f}, !- Schedule Ruleset Name
  0,                                      !- Rule Order
  {47e8329f-3304-4888-b967-795685c167a3}, !- Day Schedule Name
  ,                                       !- Apply Sunday
  Yes,                                    !- Apply Monday
  Yes,                                    !- Apply Tuesday
  Yes,                                    !- Apply Wednesday
  Yes,                                    !- Apply Thursday
  Yes,                                    !- Apply Friday
  ,                                       !- Apply Saturday
  DateRange,                              !- Date Specification Type
  1,                                      !- Start Month
  1,                                      !- Start Day
  12,                                     !- End Month
  31;                                     !- End Day

OS:Schedule:Day,
  {47e8329f-3304-4888-b967-795685c167a3}, !- Handle
  OfficeSmall BLDG_OCC_SCH Wkdy Day,      !- Name
  {316b3656-37e1-42e1-8cc3-b0eebadffedc}, !- Schedule Type Limits Name
  No,                                     !- Interpolate to Timestep
  6,                                      !- Hour 1
  0,                                      !- Minute 1
  0,                                      !- Value Until Time 1
  7,                                      !- Hour 2
  0,                                      !- Minute 2
  0.11,                                   !- Value Until Time 2
  8,                                      !- Hour 3
  0,                                      !- Minute 3
  0.21,                                   !- Value Until Time 3
  12,                                     !- Hour 4
  0,                                      !- Minute 4
  1,                                      !- Value Until Time 4
  13,                                     !- Hour 5
  0,                                      !- Minute 5
  0.53,                                   !- Value Until Time 5
  17,                                     !- Hour 6
  0,                                      !- Minute 6
  1,                                      !- Value Until Time 6
  18,                                     !- Hour 7
  0,                                      !- Minute 7
  0.32,                                   !- Value Until Time 7
  22,                                     !- Hour 8
  0,                                      !- Minute 8
  0.11,                                   !- Value Until Time 8
  23,                                     !- Hour 9
  0,                                      !- Minute 9
  0.05,                                   !- Value Until Time 9
  24,                                     !- Hour 10
  0,                                      !- Minute 10
  0;                                      !- Value Until Time 10

OS:Schedule:Ruleset,
  {56e452c7-0cea-4ee7-8790-4f4cea50a8d9}, !- Handle
  OfficeSmall ACTIVITY_SCH,               !- Name
  {da1862c2-692e-4ae6-ab52-0449df360f0c}, !- Schedule Type Limits Name
  {dc7a3dbb-1daa-4e18-bfbb-bf236f654798}, !- Default Day Schedule Name
  {b92fefe8-5345-4ebc-b92c-85690754f528}, !- Summer Design Day Schedule Name
  {232eafbf-74b6-4786-8ff5-5065b108a47e}; !- Winter Design Day Schedule Name

OS:Schedule:Day,
  {dc7a3dbb-1daa-4e18-bfbb-bf236f654798}, !- Handle
  OfficeSmall ACTIVITY_SCH Default,       !- Name
  {da1862c2-692e-4ae6-ab52-0449df360f0c}, !- Schedule Type Limits Name
  No,                                     !- Interpolate to Timestep
  24,                                     !- Hour 1
  0,                                      !- Minute 1
  120;                                    !- Value Until Time 1

OS:Schedule:Day,
  {232eafbf-74b6-4786-8ff5-5065b108a47e}, !- Handle
  OfficeSmall ACTIVITY_SCH Winter Design Day, !- Name
  {da1862c2-692e-4ae6-ab52-0449df360f0c}, !- Schedule Type Limits Name
  No,                                     !- Interpolate to Timestep
  24,                                     !- Hour 1
  0,                                      !- Minute 1
  120;                                    !- Value Until Time 1

OS:Schedule:Day,
  {b92fefe8-5345-4ebc-b92c-85690754f528}, !- Handle
  OfficeSmall ACTIVITY_SCH Summer Design Day, !- Name
  {da1862c2-692e-4ae6-ab52-0449df360f0c}, !- Schedule Type Limits Name
  No,                                     !- Interpolate to Timestep
  24,                                     !- Hour 1
  0,                                      !- Minute 1
  120;                                    !- Value Until Time 1

OS:ScheduleTypeLimits,
  {da1862c2-692e-4ae6-ab52-0449df360f0c}, !- Handle
  ActivityLevel,                          !- Name
  0,                                      !- Lower Limit Value
  ,                                       !- Upper Limit Value
  Continuous,                             !- Numeric Type
  ActivityLevel;                          !- Unit Type

OS:Schedule:Ruleset,
  {1a4b3672-f46f-4540-8a40-a35b2194ae4b}, !- Handle
  OfficeSmall BLDG_LIGHT_SCH_2013,        !- Name
  {316b3656-37e1-42e1-8cc3-b0eebadffedc}, !- Schedule Type Limits Name
  {defdbcf0-cec2-48d4-917a-0884cf9fed40}, !- Default Day Schedule Name
  {79d83f9d-e8c5-4128-9cc2-329a638aca43}, !- Summer Design Day Schedule Name
  {a157eebf-2a37-4875-8c65-005163ecf0f0}; !- Winter Design Day Schedule Name

OS:Schedule:Day,
  {defdbcf0-cec2-48d4-917a-0884cf9fed40}, !- Handle
  OfficeSmall BLDG_LIGHT_SCH_2013 Default, !- Name
  {316b3656-37e1-42e1-8cc3-b0eebadffedc}, !- Schedule Type Limits Name
  No,                                     !- Interpolate to Timestep
  5,                                      !- Hour 1
  0,                                      !- Minute 1
  0.18,                                   !- Value Until Time 1
  6,                                      !- Hour 2
  0,                                      !- Minute 2
  0.23,                                   !- Value Until Time 2
  7,                                      !- Hour 3
  0,                                      !- Minute 3
  0.178641345,                            !- Value Until Time 3
  8,                                      !- Hour 4
  0,                                      !- Minute 4
  0.32621463,                             !- Value Until Time 4
  12,                                     !- Hour 5
  0,                                      !- Minute 5
  0.69903135,                             !- Value Until Time 5
  13,                                     !- Hour 6
  0,                                      !- Minute 6
  0.6213612,                              !- Value Until Time 6
  17,                                     !- Hour 7
  0,                                      !- Minute 7
  0.69903135,                             !- Value Until Time 7
  18,                                     !- Hour 8
  0,                                      !- Minute 8
  0.473787915,                            !- Value Until Time 8
  20,                                     !- Hour 9
  0,                                      !- Minute 9
  0.32621463,                             !- Value Until Time 9
  22,                                     !- Hour 10
  0,                                      !- Minute 10
  0.24854448,                             !- Value Until Time 10
  23,                                     !- Hour 11
  0,                                      !- Minute 11
  0.178641345,                            !- Value Until Time 11
  24,                                     !- Hour 12
  0,                                      !- Minute 12
  0.18;                                   !- Value Until Time 12

OS:Schedule:Rule,
  {53e62940-3a34-4f5d-ab50-cd976ef58c17}, !- Handle
  Schedule Rule 3,                        !- Name
  {1a4b3672-f46f-4540-8a40-a35b2194ae4b}, !- Schedule Ruleset Name
  1,                                      !- Rule Order
  {54d0f833-881b-47c7-b070-027ea00f67a0}, !- Day Schedule Name
  ,                                       !- Apply Sunday
  Yes,                                    !- Apply Monday
  Yes,                                    !- Apply Tuesday
  Yes,                                    !- Apply Wednesday
  Yes,                                    !- Apply Thursday
  Yes,                                    !- Apply Friday
  ,                                       !- Apply Saturday
  DateRange,                              !- Date Specification Type
  1,                                      !- Start Month
  1,                                      !- Start Day
  12,                                     !- End Month
  31;                                     !- End Day

OS:Schedule:Day,
  {54d0f833-881b-47c7-b070-027ea00f67a0}, !- Handle
  OfficeSmall BLDG_LIGHT_SCH_2013 Default|Wkdy Day, !- Name
  {316b3656-37e1-42e1-8cc3-b0eebadffedc}, !- Schedule Type Limits Name
  No,                                     !- Interpolate to Timestep
  5,                                      !- Hour 1
  0,                                      !- Minute 1
  0.18,                                   !- Value Until Time 1
  6,                                      !- Hour 2
  0,                                      !- Minute 2
  0.23,                                   !- Value Until Time 2
  7,                                      !- Hour 3
  0,                                      !- Minute 3
  0.178641345,                            !- Value Until Time 3
  8,                                      !- Hour 4
  0,                                      !- Minute 4
  0.32621463,                             !- Value Until Time 4
  12,                                     !- Hour 5
  0,                                      !- Minute 5
  0.69903135,                             !- Value Until Time 5
  13,                                     !- Hour 6
  0,                                      !- Minute 6
  0.6213612,                              !- Value Until Time 6
  17,                                     !- Hour 7
  0,                                      !- Minute 7
  0.69903135,                             !- Value Until Time 7
  18,                                     !- Hour 8
  0,                                      !- Minute 8
  0.473787915,                            !- Value Until Time 8
  20,                                     !- Hour 9
  0,                                      !- Minute 9
  0.32621463,                             !- Value Until Time 9
  22,                                     !- Hour 10
  0,                                      !- Minute 10
  0.24854448,                             !- Value Until Time 10
  23,                                     !- Hour 11
  0,                                      !- Minute 11
  0.178641345,                            !- Value Until Time 11
  24,                                     !- Hour 12
  0,                                      !- Minute 12
  0.18;                                   !- Value Until Time 12

OS:Schedule:Day,
  {79d83f9d-e8c5-4128-9cc2-329a638aca43}, !- Handle
  OfficeSmall BLDG_LIGHT_SCH_2013 Summer Design Day, !- Name
  {316b3656-37e1-42e1-8cc3-b0eebadffedc}, !- Schedule Type Limits Name
  No,                                     !- Interpolate to Timestep
  24,                                     !- Hour 1
  0,                                      !- Minute 1
  1;                                      !- Value Until Time 1

OS:Schedule:Rule,
  {0fdf3243-be6f-4137-a7ef-8384bad4e410}, !- Handle
  Schedule Rule 4,                        !- Name
  {1a4b3672-f46f-4540-8a40-a35b2194ae4b}, !- Schedule Ruleset Name
  0,                                      !- Rule Order
  {ec75cc6d-5b64-4dca-a802-71f437da2080}, !- Day Schedule Name
  Yes,                                    !- Apply Sunday
  ,                                       !- Apply Monday
  ,                                       !- Apply Tuesday
  ,                                       !- Apply Wednesday
  ,                                       !- Apply Thursday
  ,                                       !- Apply Friday
  Yes,                                    !- Apply Saturday
  DateRange,                              !- Date Specification Type
  1,                                      !- Start Month
  1,                                      !- Start Day
  12,                                     !- End Month
  31;                                     !- End Day

OS:Schedule:Day,
  {ec75cc6d-5b64-4dca-a802-71f437da2080}, !- Handle
  OfficeSmall BLDG_LIGHT_SCH_2013 Wknd Day, !- Name
  {316b3656-37e1-42e1-8cc3-b0eebadffedc}, !- Schedule Type Limits Name
  No,                                     !- Interpolate to Timestep
  24,                                     !- Hour 1
  0,                                      !- Minute 1
  0.18;                                   !- Value Until Time 1

OS:Schedule:Day,
  {a157eebf-2a37-4875-8c65-005163ecf0f0}, !- Handle
  OfficeSmall BLDG_LIGHT_SCH_2013 Winter Design Day, !- Name
  {316b3656-37e1-42e1-8cc3-b0eebadffedc}, !- Schedule Type Limits Name
  No,                                     !- Interpolate to Timestep
  24,                                     !- Hour 1
  0,                                      !- Minute 1
  0;                                      !- Value Until Time 1

OS:Schedule:Ruleset,
  {5bd44d37-c6ba-4e7c-b7b3-66816b83e83b}, !- Handle
  OfficeSmall BLDG_EQUIP_SCH_2013,        !- Name
  {316b3656-37e1-42e1-8cc3-b0eebadffedc}, !- Schedule Type Limits Name
  {54d71e0e-0538-4a16-abde-f35ff989dc84}, !- Default Day Schedule Name
  {2b2a913c-a593-4a23-8bff-08e2586e9493}, !- Summer Design Day Schedule Name
  {38d49852-b2ae-4ef6-986d-daf9b54cb2b7}; !- Winter Design Day Schedule Name

OS:Schedule:Day,
  {54d71e0e-0538-4a16-abde-f35ff989dc84}, !- Handle
  OfficeSmall BLDG_EQUIP_SCH_2013 Default, !- Name
  {316b3656-37e1-42e1-8cc3-b0eebadffedc}, !- Schedule Type Limits Name
  No,                                     !- Interpolate to Timestep
  6,                                      !- Hour 1
  0,                                      !- Minute 1
  0.4094775565,                           !- Value Until Time 1
  8,                                      !- Hour 2
  0,                                      !- Minute 2
  0.4797526335,                           !- Value Until Time 2
  12,                                     !- Hour 3
  0,                                      !- Minute 3
  0.959505267,                            !- Value Until Time 3
  13,                                     !- Hour 4
  0,                                      !- Minute 4
  0.90193495098,                          !- Value Until Time 4
  17,                                     !- Hour 5
  0,                                      !- Minute 5
  0.959505267,                            !- Value Until Time 5
  18,                                     !- Hour 6
  0,                                      !- Minute 6
  0.4797526335,                           !- Value Until Time 6
  23,                                     !- Hour 7
  0,                                      !- Minute 7
  0.1919010534,                           !- Value Until Time 7
  24,                                     !- Hour 8
  0,                                      !- Minute 8
  0.163791022;                            !- Value Until Time 8

OS:Schedule:Rule,
  {fbdf5345-436a-4eb8-b94d-b6a6517facec}, !- Handle
  Schedule Rule 5,                        !- Name
  {5bd44d37-c6ba-4e7c-b7b3-66816b83e83b}, !- Schedule Ruleset Name
  1,                                      !- Rule Order
  {9b5624bd-d68c-4331-9462-4256da44db45}, !- Day Schedule Name
  ,                                       !- Apply Sunday
  Yes,                                    !- Apply Monday
  Yes,                                    !- Apply Tuesday
  Yes,                                    !- Apply Wednesday
  Yes,                                    !- Apply Thursday
  Yes,                                    !- Apply Friday
  ,                                       !- Apply Saturday
  DateRange,                              !- Date Specification Type
  1,                                      !- Start Month
  1,                                      !- Start Day
  12,                                     !- End Month
  31;                                     !- End Day

OS:Schedule:Day,
  {9b5624bd-d68c-4331-9462-4256da44db45}, !- Handle
  OfficeSmall BLDG_EQUIP_SCH_2013 Default|Wkdy Day, !- Name
  {316b3656-37e1-42e1-8cc3-b0eebadffedc}, !- Schedule Type Limits Name
  No,                                     !- Interpolate to Timestep
  6,                                      !- Hour 1
  0,                                      !- Minute 1
  0.4094775565,                           !- Value Until Time 1
  8,                                      !- Hour 2
  0,                                      !- Minute 2
  0.4797526335,                           !- Value Until Time 2
  12,                                     !- Hour 3
  0,                                      !- Minute 3
  0.959505267,                            !- Value Until Time 3
  13,                                     !- Hour 4
  0,                                      !- Minute 4
  0.90193495098,                          !- Value Until Time 4
  17,                                     !- Hour 5
  0,                                      !- Minute 5
  0.959505267,                            !- Value Until Time 5
  18,                                     !- Hour 6
  0,                                      !- Minute 6
  0.4797526335,                           !- Value Until Time 6
  23,                                     !- Hour 7
  0,                                      !- Minute 7
  0.1919010534,                           !- Value Until Time 7
  24,                                     !- Hour 8
  0,                                      !- Minute 8
  0.163791022;                            !- Value Until Time 8

OS:Schedule:Day,
  {2b2a913c-a593-4a23-8bff-08e2586e9493}, !- Handle
  OfficeSmall BLDG_EQUIP_SCH_2013 Summer Design Day, !- Name
  {316b3656-37e1-42e1-8cc3-b0eebadffedc}, !- Schedule Type Limits Name
  No,                                     !- Interpolate to Timestep
  24,                                     !- Hour 1
  0,                                      !- Minute 1
  1;                                      !- Value Until Time 1

OS:Schedule:Rule,
  {70c84dad-7e11-4495-9650-b7cd38f616e9}, !- Handle
  Schedule Rule 6,                        !- Name
  {5bd44d37-c6ba-4e7c-b7b3-66816b83e83b}, !- Schedule Ruleset Name
  0,                                      !- Rule Order
  {2ae25e52-0865-4098-9044-406d940fd2dd}, !- Day Schedule Name
  Yes,                                    !- Apply Sunday
  ,                                       !- Apply Monday
  ,                                       !- Apply Tuesday
  ,                                       !- Apply Wednesday
  ,                                       !- Apply Thursday
  ,                                       !- Apply Friday
  Yes,                                    !- Apply Saturday
  DateRange,                              !- Date Specification Type
  1,                                      !- Start Month
  1,                                      !- Start Day
  12,                                     !- End Month
  31;                                     !- End Day

OS:Schedule:Day,
  {2ae25e52-0865-4098-9044-406d940fd2dd}, !- Handle
  OfficeSmall BLDG_EQUIP_SCH_2013 Wknd Day, !- Name
  {316b3656-37e1-42e1-8cc3-b0eebadffedc}, !- Schedule Type Limits Name
  No,                                     !- Interpolate to Timestep
  24,                                     !- Hour 1
  0,                                      !- Minute 1
  0.1637910226;                           !- Value Until Time 1

OS:Schedule:Day,
  {38d49852-b2ae-4ef6-986d-daf9b54cb2b7}, !- Handle
  OfficeSmall BLDG_EQUIP_SCH_2013 Winter Design Day, !- Name
  {316b3656-37e1-42e1-8cc3-b0eebadffedc}, !- Schedule Type Limits Name
  No,                                     !- Interpolate to Timestep
  24,                                     !- Hour 1
  0,                                      !- Minute 1
  0;                                      !- Value Until Time 1

OS:ThermostatSetpoint:DualSetpoint,
  {79bf26ac-a535-4326-8dda-4480a6f400ea}, !- Handle
  Office WholeBuilding - Sm Office Thermostat, !- Name
  {ad80f896-f2ad-460b-8ff7-b7d5464e0f29}, !- Heating Setpoint Temperature Schedule Name
  {96a4bc3d-2b08-4290-8706-d7288f2baa64}; !- Cooling Setpoint Temperature Schedule Name

OS:Schedule:Ruleset,
  {ad80f896-f2ad-460b-8ff7-b7d5464e0f29}, !- Handle
  OfficeSmall HTGSETP_SCH_NO_OPTIMUM,     !- Name
  {f3c849f6-7228-482e-9600-3a14cb76c5e8}, !- Schedule Type Limits Name
  {f52ceac5-c5f7-420f-af42-3d2d5bc9dec0}, !- Default Day Schedule Name
  {cd020af1-bf8d-45ac-b4db-2b233da4e23c}, !- Summer Design Day Schedule Name
  {7f05124d-c85b-404c-8957-232d09d4fcf6}; !- Winter Design Day Schedule Name

OS:Schedule:Day,
  {f52ceac5-c5f7-420f-af42-3d2d5bc9dec0}, !- Handle
  OfficeSmall HTGSETP_SCH_NO_OPTIMUM Default, !- Name
  {f3c849f6-7228-482e-9600-3a14cb76c5e8}, !- Schedule Type Limits Name
  No,                                     !- Interpolate to Timestep
  24,                                     !- Hour 1
  0,                                      !- Minute 1
  15.56;                                  !- Value Until Time 1

OS:Schedule:Day,
  {cd020af1-bf8d-45ac-b4db-2b233da4e23c}, !- Handle
  OfficeSmall HTGSETP_SCH_NO_OPTIMUM Summer Design Day, !- Name
  {f3c849f6-7228-482e-9600-3a14cb76c5e8}, !- Schedule Type Limits Name
  No,                                     !- Interpolate to Timestep
  24,                                     !- Hour 1
  0,                                      !- Minute 1
  15.56;                                  !- Value Until Time 1

OS:Schedule:Rule,
  {26e646d0-61c4-471a-bea7-36eecf5a298b}, !- Handle
  Schedule Rule 7,                        !- Name
  {ad80f896-f2ad-460b-8ff7-b7d5464e0f29}, !- Schedule Ruleset Name
  0,                                      !- Rule Order
  {a6a9547d-4fb6-473e-ace6-faeb10bcd968}, !- Day Schedule Name
  ,                                       !- Apply Sunday
  Yes,                                    !- Apply Monday
  Yes,                                    !- Apply Tuesday
  Yes,                                    !- Apply Wednesday
  Yes,                                    !- Apply Thursday
  Yes,                                    !- Apply Friday
  ,                                       !- Apply Saturday
  DateRange,                              !- Date Specification Type
  1,                                      !- Start Month
  1,                                      !- Start Day
  12,                                     !- End Month
  31;                                     !- End Day

OS:Schedule:Day,
  {a6a9547d-4fb6-473e-ace6-faeb10bcd968}, !- Handle
  OfficeSmall HTGSETP_SCH_NO_OPTIMUM Wkdy Day, !- Name
  {f3c849f6-7228-482e-9600-3a14cb76c5e8}, !- Schedule Type Limits Name
  No,                                     !- Interpolate to Timestep
  6,                                      !- Hour 1
  0,                                      !- Minute 1
  15.56,                                  !- Value Until Time 1
  19,                                     !- Hour 2
  0,                                      !- Minute 2
  21.11,                                  !- Value Until Time 2
  24,                                     !- Hour 3
  0,                                      !- Minute 3
  15.56;                                  !- Value Until Time 3

OS:Schedule:Day,
  {7f05124d-c85b-404c-8957-232d09d4fcf6}, !- Handle
  OfficeSmall HTGSETP_SCH_NO_OPTIMUM Winter Design Day, !- Name
  {f3c849f6-7228-482e-9600-3a14cb76c5e8}, !- Schedule Type Limits Name
  No,                                     !- Interpolate to Timestep
  24,                                     !- Hour 1
  0,                                      !- Minute 1
  21.11;                                  !- Value Until Time 1

OS:ScheduleTypeLimits,
  {f3c849f6-7228-482e-9600-3a14cb76c5e8}, !- Handle
  Temperature,                            !- Name
  ,                                       !- Lower Limit Value
  ,                                       !- Upper Limit Value
  Continuous,                             !- Numeric Type
  Temperature;                            !- Unit Type

OS:Schedule:Ruleset,
  {96a4bc3d-2b08-4290-8706-d7288f2baa64}, !- Handle
  OfficeSmall CLGSETP_SCH_NO_OPTIMUM,     !- Name
  {f3c849f6-7228-482e-9600-3a14cb76c5e8}, !- Schedule Type Limits Name
  {f1663c14-7078-43d5-8e75-dec7ae33e7e1}, !- Default Day Schedule Name
  {145d44e7-a55c-422f-ba52-d307f1e7645e}, !- Summer Design Day Schedule Name
  {eacce64b-0939-4a45-b064-ce2cf2590c44}; !- Winter Design Day Schedule Name

OS:Schedule:Day,
  {f1663c14-7078-43d5-8e75-dec7ae33e7e1}, !- Handle
  OfficeSmall CLGSETP_SCH_NO_OPTIMUM Default, !- Name
  {f3c849f6-7228-482e-9600-3a14cb76c5e8}, !- Schedule Type Limits Name
  No,                                     !- Interpolate to Timestep
  24,                                     !- Hour 1
  0,                                      !- Minute 1
  29.44;                                  !- Value Until Time 1

OS:Schedule:Day,
  {145d44e7-a55c-422f-ba52-d307f1e7645e}, !- Handle
  OfficeSmall CLGSETP_SCH_NO_OPTIMUM Summer Design Day, !- Name
  {f3c849f6-7228-482e-9600-3a14cb76c5e8}, !- Schedule Type Limits Name
  No,                                     !- Interpolate to Timestep
  24,                                     !- Hour 1
  0,                                      !- Minute 1
  23.89;                                  !- Value Until Time 1

OS:Schedule:Rule,
  {4571c042-1ad0-4a9d-98f3-9f6a83989546}, !- Handle
  Schedule Rule 8,                        !- Name
  {96a4bc3d-2b08-4290-8706-d7288f2baa64}, !- Schedule Ruleset Name
  0,                                      !- Rule Order
  {9fde5a70-a04a-42fc-bb02-922a0440f347}, !- Day Schedule Name
  ,                                       !- Apply Sunday
  Yes,                                    !- Apply Monday
  Yes,                                    !- Apply Tuesday
  Yes,                                    !- Apply Wednesday
  Yes,                                    !- Apply Thursday
  Yes,                                    !- Apply Friday
  ,                                       !- Apply Saturday
  DateRange,                              !- Date Specification Type
  1,                                      !- Start Month
  1,                                      !- Start Day
  12,                                     !- End Month
  31;                                     !- End Day

OS:Schedule:Day,
  {9fde5a70-a04a-42fc-bb02-922a0440f347}, !- Handle
  OfficeSmall CLGSETP_SCH_NO_OPTIMUM Wkdy Day, !- Name
  {f3c849f6-7228-482e-9600-3a14cb76c5e8}, !- Schedule Type Limits Name
  No,                                     !- Interpolate to Timestep
  6,                                      !- Hour 1
  0,                                      !- Minute 1
  29.44,                                  !- Value Until Time 1
  18,                                     !- Hour 2
  0,                                      !- Minute 2
  23.89,                                  !- Value Until Time 2
  24,                                     !- Hour 3
  0,                                      !- Minute 3
  29.44;                                  !- Value Until Time 3

OS:Schedule:Day,
  {eacce64b-0939-4a45-b064-ce2cf2590c44}, !- Handle
  OfficeSmall CLGSETP_SCH_NO_OPTIMUM Winter Design Day, !- Name
  {f3c849f6-7228-482e-9600-3a14cb76c5e8}, !- Schedule Type Limits Name
  No,                                     !- Interpolate to Timestep
  24,                                     !- Hour 1
  0,                                      !- Minute 1
  29.44;                                  !- Value Until Time 1

OS:SpaceInfiltration:DesignFlowRate,
  {7337a574-8fd2-4127-ab82-8ae002ecdfe0}, !- Handle
  Perimeter_ZN_3 HVAC On Infiltration,    !- Name
  {bb97cae6-ab6e-4ca9-a862-a3e532ee5e5d}, !- Space or SpaceType Name
  {214008ad-6c21-4ce8-9a87-9faf44a0b3da}, !- Schedule Name
  Flow/ExteriorArea,                      !- Design Flow Rate Calculation Method
  ,                                       !- Design Flow Rate {m3/s}
  ,                                       !- Flow per Space Floor Area {m3/s-m2}
  0.000570329398838798,                   !- Flow per Exterior Surface Area {m3/s-m2}
  ,                                       !- Air Changes per Hour {1/hr}
  0.0238,                                 !- Constant Term Coefficient
  0.0078,                                 !- Temperature Term Coefficient
  0,                                      !- Velocity Term Coefficient
  0.1159;                                 !- Velocity Squared Term Coefficient

OS:SpaceInfiltration:DesignFlowRate,
  {396e7fc1-66e2-40f6-a021-57837fb37fd0}, !- Handle
  Perimeter_ZN_3 HVAC Off Infiltration,   !- Name
  {bb97cae6-ab6e-4ca9-a862-a3e532ee5e5d}, !- Space or SpaceType Name
  {6db44bb3-19d2-4724-bf1f-ebe9a9d8a47f}, !- Schedule Name
  Flow/ExteriorArea,                      !- Design Flow Rate Calculation Method
  ,                                       !- Design Flow Rate {m3/s}
  ,                                       !- Flow per Space Floor Area {m3/s-m2}
  0.000570329398838798,                   !- Flow per Exterior Surface Area {m3/s-m2}
  ,                                       !- Air Changes per Hour {1/hr}
  0,                                      !- Constant Term Coefficient
  0.0182,                                 !- Temperature Term Coefficient
  0,                                      !- Velocity Term Coefficient
  0.1187;                                 !- Velocity Squared Term Coefficient

OS:SpaceInfiltration:DesignFlowRate,
  {8f91dfa8-5505-46e0-aaaf-d3aeda3f1121}, !- Handle
  Perimeter_ZN_2 HVAC On Infiltration,    !- Name
  {0ebdaea7-c6cb-452f-b121-7bbfcb1d95b8}, !- Space or SpaceType Name
  {214008ad-6c21-4ce8-9a87-9faf44a0b3da}, !- Schedule Name
  Flow/ExteriorArea,                      !- Design Flow Rate Calculation Method
  ,                                       !- Design Flow Rate {m3/s}
  ,                                       !- Flow per Space Floor Area {m3/s-m2}
  0.000570329398838798,                   !- Flow per Exterior Surface Area {m3/s-m2}
  ,                                       !- Air Changes per Hour {1/hr}
  0.0238,                                 !- Constant Term Coefficient
  0.0078,                                 !- Temperature Term Coefficient
  0,                                      !- Velocity Term Coefficient
  0.1159;                                 !- Velocity Squared Term Coefficient

OS:SpaceInfiltration:DesignFlowRate,
  {1a597d9b-7c4c-4436-9858-e10bec1f4781}, !- Handle
  Perimeter_ZN_2 HVAC Off Infiltration,   !- Name
  {0ebdaea7-c6cb-452f-b121-7bbfcb1d95b8}, !- Space or SpaceType Name
  {6db44bb3-19d2-4724-bf1f-ebe9a9d8a47f}, !- Schedule Name
  Flow/ExteriorArea,                      !- Design Flow Rate Calculation Method
  ,                                       !- Design Flow Rate {m3/s}
  ,                                       !- Flow per Space Floor Area {m3/s-m2}
  0.000570329398838798,                   !- Flow per Exterior Surface Area {m3/s-m2}
  ,                                       !- Air Changes per Hour {1/hr}
  0,                                      !- Constant Term Coefficient
  0.0182,                                 !- Temperature Term Coefficient
  0,                                      !- Velocity Term Coefficient
  0.1187;                                 !- Velocity Squared Term Coefficient

OS:SpaceInfiltration:DesignFlowRate,
  {2ff3d79a-3e14-4941-8399-a32b22714786}, !- Handle
  Attic HVAC On Infiltration,             !- Name
  {fb08bb0a-69e7-4942-8807-550e21855286}, !- Space or SpaceType Name
  {214008ad-6c21-4ce8-9a87-9faf44a0b3da}, !- Schedule Name
  Flow/ExteriorArea,                      !- Design Flow Rate Calculation Method
  ,                                       !- Design Flow Rate {m3/s}
  ,                                       !- Flow per Space Floor Area {m3/s-m2}
  0.000570329398838798,                   !- Flow per Exterior Surface Area {m3/s-m2}
  ,                                       !- Air Changes per Hour {1/hr}
  0.0238,                                 !- Constant Term Coefficient
  0.0078,                                 !- Temperature Term Coefficient
  0,                                      !- Velocity Term Coefficient
  0.1159;                                 !- Velocity Squared Term Coefficient

OS:SpaceInfiltration:DesignFlowRate,
  {0987a6c1-5c71-4e6c-9a93-d38c88abfd78}, !- Handle
  Attic HVAC Off Infiltration,            !- Name
  {fb08bb0a-69e7-4942-8807-550e21855286}, !- Space or SpaceType Name
  {6db44bb3-19d2-4724-bf1f-ebe9a9d8a47f}, !- Schedule Name
  Flow/ExteriorArea,                      !- Design Flow Rate Calculation Method
  ,                                       !- Design Flow Rate {m3/s}
  ,                                       !- Flow per Space Floor Area {m3/s-m2}
  0.000570329398838798,                   !- Flow per Exterior Surface Area {m3/s-m2}
  ,                                       !- Air Changes per Hour {1/hr}
  0,                                      !- Constant Term Coefficient
  0.0182,                                 !- Temperature Term Coefficient
  0,                                      !- Velocity Term Coefficient
  0.1187;                                 !- Velocity Squared Term Coefficient

OS:SpaceInfiltration:DesignFlowRate,
  {0a6ffba8-da24-4f1f-9574-089e422747ed}, !- Handle
  Perimeter_ZN_4 HVAC On Infiltration,    !- Name
  {f9fb4430-2ed2-4cfb-bf10-1172712402a2}, !- Space or SpaceType Name
  {214008ad-6c21-4ce8-9a87-9faf44a0b3da}, !- Schedule Name
  Flow/ExteriorArea,                      !- Design Flow Rate Calculation Method
  ,                                       !- Design Flow Rate {m3/s}
  ,                                       !- Flow per Space Floor Area {m3/s-m2}
  0.000570329398838798,                   !- Flow per Exterior Surface Area {m3/s-m2}
  ,                                       !- Air Changes per Hour {1/hr}
  0.0238,                                 !- Constant Term Coefficient
  0.0078,                                 !- Temperature Term Coefficient
  0,                                      !- Velocity Term Coefficient
  0.1159;                                 !- Velocity Squared Term Coefficient

OS:SpaceInfiltration:DesignFlowRate,
  {32f3a0cf-c2f6-49f6-a861-0ad806b53dd4}, !- Handle
  Perimeter_ZN_4 HVAC Off Infiltration,   !- Name
  {f9fb4430-2ed2-4cfb-bf10-1172712402a2}, !- Space or SpaceType Name
  {6db44bb3-19d2-4724-bf1f-ebe9a9d8a47f}, !- Schedule Name
  Flow/ExteriorArea,                      !- Design Flow Rate Calculation Method
  ,                                       !- Design Flow Rate {m3/s}
  ,                                       !- Flow per Space Floor Area {m3/s-m2}
  0.000570329398838798,                   !- Flow per Exterior Surface Area {m3/s-m2}
  ,                                       !- Air Changes per Hour {1/hr}
  0,                                      !- Constant Term Coefficient
  0.0182,                                 !- Temperature Term Coefficient
  0,                                      !- Velocity Term Coefficient
  0.1187;                                 !- Velocity Squared Term Coefficient

OS:SpaceInfiltration:DesignFlowRate,
  {1dc07811-3e69-4349-a7b2-ba6ec1f04c2e}, !- Handle
  Perimeter_ZN_1 HVAC On Infiltration,    !- Name
  {72459874-7e2c-4ecd-ae58-b2d96c368b31}, !- Space or SpaceType Name
  {214008ad-6c21-4ce8-9a87-9faf44a0b3da}, !- Schedule Name
  Flow/ExteriorArea,                      !- Design Flow Rate Calculation Method
  ,                                       !- Design Flow Rate {m3/s}
  ,                                       !- Flow per Space Floor Area {m3/s-m2}
  0.000570329398838798,                   !- Flow per Exterior Surface Area {m3/s-m2}
  ,                                       !- Air Changes per Hour {1/hr}
  0.0238,                                 !- Constant Term Coefficient
  0.0078,                                 !- Temperature Term Coefficient
  0,                                      !- Velocity Term Coefficient
  0.1159;                                 !- Velocity Squared Term Coefficient

OS:SpaceInfiltration:DesignFlowRate,
  {8890367b-2dd7-4269-9420-95c51fd55de9}, !- Handle
  Perimeter_ZN_1 HVAC Off Infiltration,   !- Name
  {72459874-7e2c-4ecd-ae58-b2d96c368b31}, !- Space or SpaceType Name
  {6db44bb3-19d2-4724-bf1f-ebe9a9d8a47f}, !- Schedule Name
  Flow/ExteriorArea,                      !- Design Flow Rate Calculation Method
  ,                                       !- Design Flow Rate {m3/s}
  ,                                       !- Flow per Space Floor Area {m3/s-m2}
  0.000570329398838798,                   !- Flow per Exterior Surface Area {m3/s-m2}
  ,                                       !- Air Changes per Hour {1/hr}
  0,                                      !- Constant Term Coefficient
  0.0182,                                 !- Temperature Term Coefficient
  0,                                      !- Velocity Term Coefficient
  0.1187;                                 !- Velocity Squared Term Coefficient

OS:SurfaceConvectionAlgorithm:Inside,
  {99e6aea3-28be-407c-afd0-325c543069ca}, !- Handle
  TARP;                                   !- Algorithm

OS:SurfaceConvectionAlgorithm:Outside,
  {ca41c3d9-881d-4657-b208-0f985c523a1d}, !- Handle
  TARP;                                   !- Algorithm

OS:ThermalZone,
  {b9e4cf99-caf3-47ab-a562-eaea831019fd}, !- Handle
  Attic ZN,                               !- Name
  ,                                       !- Multiplier
  ,                                       !- Ceiling Height {m}
  ,                                       !- Volume {m3}
  ,                                       !- Floor Area {m2}
  ,                                       !- Zone Inside Convection Algorithm
  ,                                       !- Zone Outside Convection Algorithm
  ,                                       !- Zone Conditioning Equipment List Name
  {4d61d712-2464-4092-a1ae-2431e046124f}, !- Zone Air Inlet Port List
  {f0cd1b0a-472d-4b64-a615-7140d2b50a08}, !- Zone Air Exhaust Port List
  {7021dc20-5227-45bd-94f7-0353b4b8e18a}, !- Zone Air Node Name
  {16bab6fd-9643-4af7-b468-832cc6007763}, !- Zone Return Air Port List
  ,                                       !- Primary Daylighting Control Name
  ,                                       !- Fraction of Zone Controlled by Primary Daylighting Control
  ,                                       !- Secondary Daylighting Control Name
  ,                                       !- Fraction of Zone Controlled by Secondary Daylighting Control
  ,                                       !- Illuminance Map Name
  ,                                       !- Group Rendering Name
  {cfcebd1c-31f1-4c78-bbfc-219aac5a81ba}, !- Thermostat Name
  No;                                     !- Use Ideal Air Loads

OS:Node,
  {ad1a470d-5cce-4adf-af45-1f7b0ce3b802}, !- Handle
  Attic ZN Zone Air Node,                 !- Name
  {7021dc20-5227-45bd-94f7-0353b4b8e18a}, !- Inlet Port
  ;                                       !- Outlet Port

OS:Connection,
  {7021dc20-5227-45bd-94f7-0353b4b8e18a}, !- Handle
  {b9e4cf99-caf3-47ab-a562-eaea831019fd}, !- Source Object
  11,                                     !- Outlet Port
  {ad1a470d-5cce-4adf-af45-1f7b0ce3b802}, !- Target Object
  2;                                      !- Inlet Port

OS:PortList,
  {4d61d712-2464-4092-a1ae-2431e046124f}, !- Handle
  {b9e4cf99-caf3-47ab-a562-eaea831019fd}; !- HVAC Component

OS:PortList,
  {f0cd1b0a-472d-4b64-a615-7140d2b50a08}, !- Handle
  {b9e4cf99-caf3-47ab-a562-eaea831019fd}; !- HVAC Component

OS:PortList,
  {16bab6fd-9643-4af7-b468-832cc6007763}, !- Handle
  {b9e4cf99-caf3-47ab-a562-eaea831019fd}; !- HVAC Component

OS:Sizing:Zone,
  {c901563e-4c57-4d9a-a073-1e0342c8d9f7}, !- Handle
  {b9e4cf99-caf3-47ab-a562-eaea831019fd}, !- Zone or ZoneList Name
  SupplyAirTemperature,                   !- Zone Cooling Design Supply Air Temperature Input Method
  14,                                     !- Zone Cooling Design Supply Air Temperature {C}
  11.11,                                  !- Zone Cooling Design Supply Air Temperature Difference {deltaC}
  SupplyAirTemperature,                   !- Zone Heating Design Supply Air Temperature Input Method
  40,                                     !- Zone Heating Design Supply Air Temperature {C}
  11.11,                                  !- Zone Heating Design Supply Air Temperature Difference {deltaC}
  0.0085,                                 !- Zone Cooling Design Supply Air Humidity Ratio {kg-H2O/kg-air}
  0.008,                                  !- Zone Heating Design Supply Air Humidity Ratio {kg-H2O/kg-air}
  ,                                       !- Zone Heating Sizing Factor
  ,                                       !- Zone Cooling Sizing Factor
  DesignDay,                              !- Cooling Design Air Flow Method
  ,                                       !- Cooling Design Air Flow Rate {m3/s}
  ,                                       !- Cooling Minimum Air Flow per Zone Floor Area {m3/s-m2}
  ,                                       !- Cooling Minimum Air Flow {m3/s}
  ,                                       !- Cooling Minimum Air Flow Fraction
  DesignDay,                              !- Heating Design Air Flow Method
  ,                                       !- Heating Design Air Flow Rate {m3/s}
  ,                                       !- Heating Maximum Air Flow per Zone Floor Area {m3/s-m2}
  ,                                       !- Heating Maximum Air Flow {m3/s}
  ,                                       !- Heating Maximum Air Flow Fraction
  No,                                     !- Account for Dedicated Outdoor Air System
  NeutralSupplyAir,                       !- Dedicated Outdoor Air System Control Strategy
  autosize,                               !- Dedicated Outdoor Air Low Setpoint Temperature for Design {C}
  autosize,                               !- Dedicated Outdoor Air High Setpoint Temperature for Design {C}
  Sensible Load Only No Latent Load,      !- Zone Load Sizing Method
  HumidityRatioDifference,                !- Zone Latent Cooling Design Supply Air Humidity Ratio Input Method
  ,                                       !- Zone Dehumidification Design Supply Air Humidity Ratio {kgWater/kgDryAir}
  0.005,                                  !- Zone Cooling Design Supply Air Humidity Ratio Difference {kgWater/kgDryAir}
  HumidityRatioDifference,                !- Zone Latent Heating Design Supply Air Humidity Ratio Input Method
  ,                                       !- Zone Humidification Design Supply Air Humidity Ratio {kgWater/kgDryAir}
  0.005,                                  !- Zone Humidification Design Supply Air Humidity Ratio Difference {kgWater/kgDryAir}
  ,                                       !- Zone Humidistat Dehumidification Set Point Schedule Name
  ,                                       !- Zone Humidistat Humidification Set Point Schedule Name
  ,                                       !- Design Zone Air Distribution Effectiveness in Cooling Mode
  ,                                       !- Design Zone Air Distribution Effectiveness in Heating Mode
  ,                                       !- Design Zone Secondary Recirculation Fraction {dimensionless}
  ,                                       !- Design Minimum Zone Ventilation Efficiency {dimensionless}
  Coincident;                             !- Sizing Option

OS:ZoneHVAC:EquipmentList,
  {d3968442-517d-487f-8ff2-ead6f0ec605c}, !- Handle
  Attic ZN Zone HVAC Equipment List,      !- Name
  {b9e4cf99-caf3-47ab-a562-eaea831019fd}; !- Thermal Zone

OS:ThermostatSetpoint:DualSetpoint,
  {cfcebd1c-31f1-4c78-bbfc-219aac5a81ba}, !- Handle
  Office Attic Thermostat 1;              !- Name

OS:ThermalZone,
  {6befff58-0c86-4a6c-b56c-6fc4b35c5518}, !- Handle
  Core_ZN ZN,                             !- Name
  ,                                       !- Multiplier
  ,                                       !- Ceiling Height {m}
  ,                                       !- Volume {m3}
  ,                                       !- Floor Area {m2}
  ,                                       !- Zone Inside Convection Algorithm
  ,                                       !- Zone Outside Convection Algorithm
  ,                                       !- Zone Conditioning Equipment List Name
  {cb437114-6a38-4972-b910-88cd16db14e2}, !- Zone Air Inlet Port List
  {69cf1fee-2b96-4256-ab3a-7304c2b7620b}, !- Zone Air Exhaust Port List
  {ba9b7ba1-1708-4f71-ab0e-798a6c0518e6}, !- Zone Air Node Name
  {96ab53f7-82a4-4e0c-906a-17ed3da93dc1}, !- Zone Return Air Port List
  ,                                       !- Primary Daylighting Control Name
  ,                                       !- Fraction of Zone Controlled by Primary Daylighting Control
  ,                                       !- Secondary Daylighting Control Name
  ,                                       !- Fraction of Zone Controlled by Secondary Daylighting Control
  ,                                       !- Illuminance Map Name
  ,                                       !- Group Rendering Name
  {9e844c71-667b-4e88-a112-be75149884d8}, !- Thermostat Name
  No;                                     !- Use Ideal Air Loads

OS:Node,
  {2b589999-d9f6-44c3-a36e-4422f76f6287}, !- Handle
  Core_ZN ZN Zone Air Node,               !- Name
  {ba9b7ba1-1708-4f71-ab0e-798a6c0518e6}, !- Inlet Port
  ;                                       !- Outlet Port

OS:Connection,
  {ba9b7ba1-1708-4f71-ab0e-798a6c0518e6}, !- Handle
  {6befff58-0c86-4a6c-b56c-6fc4b35c5518}, !- Source Object
  11,                                     !- Outlet Port
  {2b589999-d9f6-44c3-a36e-4422f76f6287}, !- Target Object
  2;                                      !- Inlet Port

OS:PortList,
  {cb437114-6a38-4972-b910-88cd16db14e2}, !- Handle
  {6befff58-0c86-4a6c-b56c-6fc4b35c5518}, !- HVAC Component
  {4df801da-0c39-4696-a599-04854324dfad}; !- Port 1

OS:PortList,
  {69cf1fee-2b96-4256-ab3a-7304c2b7620b}, !- Handle
  {6befff58-0c86-4a6c-b56c-6fc4b35c5518}; !- HVAC Component

OS:PortList,
  {96ab53f7-82a4-4e0c-906a-17ed3da93dc1}, !- Handle
  {6befff58-0c86-4a6c-b56c-6fc4b35c5518}, !- HVAC Component
  {8fbcfdbd-3a8b-495e-b0d9-49b131c5a688}; !- Port 1

OS:Sizing:Zone,
  {155bdf18-f440-49fc-97a4-b4fe4801306e}, !- Handle
  {6befff58-0c86-4a6c-b56c-6fc4b35c5518}, !- Zone or ZoneList Name
  SupplyAirTemperature,                   !- Zone Cooling Design Supply Air Temperature Input Method
  12.7777777777778,                       !- Zone Cooling Design Supply Air Temperature {C}
  11.11,                                  !- Zone Cooling Design Supply Air Temperature Difference {deltaC}
  SupplyAirTemperature,                   !- Zone Heating Design Supply Air Temperature Input Method
  50.0000000000001,                       !- Zone Heating Design Supply Air Temperature {C}
  11.11,                                  !- Zone Heating Design Supply Air Temperature Difference {deltaC}
  0.0085,                                 !- Zone Cooling Design Supply Air Humidity Ratio {kg-H2O/kg-air}
  0.008,                                  !- Zone Heating Design Supply Air Humidity Ratio {kg-H2O/kg-air}
  ,                                       !- Zone Heating Sizing Factor
  ,                                       !- Zone Cooling Sizing Factor
  DesignDay,                              !- Cooling Design Air Flow Method
  ,                                       !- Cooling Design Air Flow Rate {m3/s}
  ,                                       !- Cooling Minimum Air Flow per Zone Floor Area {m3/s-m2}
  ,                                       !- Cooling Minimum Air Flow {m3/s}
  ,                                       !- Cooling Minimum Air Flow Fraction
  DesignDay,                              !- Heating Design Air Flow Method
  ,                                       !- Heating Design Air Flow Rate {m3/s}
  ,                                       !- Heating Maximum Air Flow per Zone Floor Area {m3/s-m2}
  ,                                       !- Heating Maximum Air Flow {m3/s}
  1,                                      !- Heating Maximum Air Flow Fraction
  No,                                     !- Account for Dedicated Outdoor Air System
  NeutralSupplyAir,                       !- Dedicated Outdoor Air System Control Strategy
  autosize,                               !- Dedicated Outdoor Air Low Setpoint Temperature for Design {C}
  autosize,                               !- Dedicated Outdoor Air High Setpoint Temperature for Design {C}
  Sensible Load Only No Latent Load,      !- Zone Load Sizing Method
  HumidityRatioDifference,                !- Zone Latent Cooling Design Supply Air Humidity Ratio Input Method
  ,                                       !- Zone Dehumidification Design Supply Air Humidity Ratio {kgWater/kgDryAir}
  0.005,                                  !- Zone Cooling Design Supply Air Humidity Ratio Difference {kgWater/kgDryAir}
  HumidityRatioDifference,                !- Zone Latent Heating Design Supply Air Humidity Ratio Input Method
  ,                                       !- Zone Humidification Design Supply Air Humidity Ratio {kgWater/kgDryAir}
  0.005,                                  !- Zone Humidification Design Supply Air Humidity Ratio Difference {kgWater/kgDryAir}
  ,                                       !- Zone Humidistat Dehumidification Set Point Schedule Name
  ,                                       !- Zone Humidistat Humidification Set Point Schedule Name
  ,                                       !- Design Zone Air Distribution Effectiveness in Cooling Mode
  ,                                       !- Design Zone Air Distribution Effectiveness in Heating Mode
  ,                                       !- Design Zone Secondary Recirculation Fraction {dimensionless}
  ,                                       !- Design Minimum Zone Ventilation Efficiency {dimensionless}
  Coincident;                             !- Sizing Option

OS:ZoneHVAC:EquipmentList,
  {f60e8210-7a72-4562-824f-c86dcaa45508}, !- Handle
  Core_ZN ZN Zone HVAC Equipment List,    !- Name
  {6befff58-0c86-4a6c-b56c-6fc4b35c5518}, !- Thermal Zone
  ,                                       !- Load Distribution Scheme
  {71916200-a96b-47ce-b222-b7853cd7a5df}, !- Zone Equipment 1
  1,                                      !- Zone Equipment Cooling Sequence 1
  1,                                      !- Zone Equipment Heating or No-Load Sequence 1
  ,                                       !- Zone Equipment Sequential Cooling Fraction Schedule Name 1
  ;                                       !- Zone Equipment Sequential Heating Fraction Schedule Name 1

OS:ThermostatSetpoint:DualSetpoint,
  {9e844c71-667b-4e88-a112-be75149884d8}, !- Handle
  Office WholeBuilding - Sm Office Thermostat 1, !- Name
  {ad80f896-f2ad-460b-8ff7-b7d5464e0f29}, !- Heating Setpoint Temperature Schedule Name
  {96a4bc3d-2b08-4290-8706-d7288f2baa64}; !- Cooling Setpoint Temperature Schedule Name

OS:ThermalZone,
  {d336adac-925a-4ba5-b29c-510b90efd708}, !- Handle
  Perimeter_ZN_1 ZN,                      !- Name
  ,                                       !- Multiplier
  ,                                       !- Ceiling Height {m}
  ,                                       !- Volume {m3}
  ,                                       !- Floor Area {m2}
  ,                                       !- Zone Inside Convection Algorithm
  ,                                       !- Zone Outside Convection Algorithm
  ,                                       !- Zone Conditioning Equipment List Name
  {c5d4b523-f359-48f1-a2d5-6d423608572e}, !- Zone Air Inlet Port List
  {6511bc7e-fa3b-42b1-81ce-4d9c588ea5b1}, !- Zone Air Exhaust Port List
  {0489d203-3236-47e9-b7aa-55dd520f112f}, !- Zone Air Node Name
  {dbcc8e01-c778-4325-9d65-cfac6fb411c9}, !- Zone Return Air Port List
  {21615671-cd40-4b66-ae6c-383f8e230023}, !- Primary Daylighting Control Name
  0.218,                                  !- Fraction of Zone Controlled by Primary Daylighting Control
  {330f1007-c7b7-4a3a-acab-2d0116c7e741}, !- Secondary Daylighting Control Name
  0.056,                                  !- Fraction of Zone Controlled by Secondary Daylighting Control
  ,                                       !- Illuminance Map Name
  ,                                       !- Group Rendering Name
  {851ab97c-7dcd-4aa4-9861-ea16b30bcf55}, !- Thermostat Name
  No;                                     !- Use Ideal Air Loads

OS:Node,
  {59fde8d5-731f-4760-91d3-cc8bb94b54ec}, !- Handle
  Perimeter_ZN_1 ZN Zone Air Node,        !- Name
  {0489d203-3236-47e9-b7aa-55dd520f112f}, !- Inlet Port
  ;                                       !- Outlet Port

OS:Connection,
  {0489d203-3236-47e9-b7aa-55dd520f112f}, !- Handle
  {d336adac-925a-4ba5-b29c-510b90efd708}, !- Source Object
  11,                                     !- Outlet Port
  {59fde8d5-731f-4760-91d3-cc8bb94b54ec}, !- Target Object
  2;                                      !- Inlet Port

OS:PortList,
  {c5d4b523-f359-48f1-a2d5-6d423608572e}, !- Handle
  {d336adac-925a-4ba5-b29c-510b90efd708}, !- HVAC Component
  {17559b00-078b-46e5-b3bd-2a02c2608a24}; !- Port 1

OS:PortList,
  {6511bc7e-fa3b-42b1-81ce-4d9c588ea5b1}, !- Handle
  {d336adac-925a-4ba5-b29c-510b90efd708}; !- HVAC Component

OS:PortList,
  {dbcc8e01-c778-4325-9d65-cfac6fb411c9}, !- Handle
  {d336adac-925a-4ba5-b29c-510b90efd708}, !- HVAC Component
  {1e6bfa5c-41a2-420b-9fb0-ffdd324e8472}; !- Port 1

OS:Sizing:Zone,
  {29a7caac-a19f-40e5-822e-6f4b938cfe63}, !- Handle
  {d336adac-925a-4ba5-b29c-510b90efd708}, !- Zone or ZoneList Name
  SupplyAirTemperature,                   !- Zone Cooling Design Supply Air Temperature Input Method
  12.7777777777778,                       !- Zone Cooling Design Supply Air Temperature {C}
  11.11,                                  !- Zone Cooling Design Supply Air Temperature Difference {deltaC}
  SupplyAirTemperature,                   !- Zone Heating Design Supply Air Temperature Input Method
  50.0000000000001,                       !- Zone Heating Design Supply Air Temperature {C}
  11.11,                                  !- Zone Heating Design Supply Air Temperature Difference {deltaC}
  0.0085,                                 !- Zone Cooling Design Supply Air Humidity Ratio {kg-H2O/kg-air}
  0.008,                                  !- Zone Heating Design Supply Air Humidity Ratio {kg-H2O/kg-air}
  ,                                       !- Zone Heating Sizing Factor
  ,                                       !- Zone Cooling Sizing Factor
  DesignDay,                              !- Cooling Design Air Flow Method
  ,                                       !- Cooling Design Air Flow Rate {m3/s}
  ,                                       !- Cooling Minimum Air Flow per Zone Floor Area {m3/s-m2}
  ,                                       !- Cooling Minimum Air Flow {m3/s}
  ,                                       !- Cooling Minimum Air Flow Fraction
  DesignDay,                              !- Heating Design Air Flow Method
  ,                                       !- Heating Design Air Flow Rate {m3/s}
  ,                                       !- Heating Maximum Air Flow per Zone Floor Area {m3/s-m2}
  ,                                       !- Heating Maximum Air Flow {m3/s}
  1,                                      !- Heating Maximum Air Flow Fraction
  No,                                     !- Account for Dedicated Outdoor Air System
  NeutralSupplyAir,                       !- Dedicated Outdoor Air System Control Strategy
  autosize,                               !- Dedicated Outdoor Air Low Setpoint Temperature for Design {C}
  autosize,                               !- Dedicated Outdoor Air High Setpoint Temperature for Design {C}
  Sensible Load Only No Latent Load,      !- Zone Load Sizing Method
  HumidityRatioDifference,                !- Zone Latent Cooling Design Supply Air Humidity Ratio Input Method
  ,                                       !- Zone Dehumidification Design Supply Air Humidity Ratio {kgWater/kgDryAir}
  0.005,                                  !- Zone Cooling Design Supply Air Humidity Ratio Difference {kgWater/kgDryAir}
  HumidityRatioDifference,                !- Zone Latent Heating Design Supply Air Humidity Ratio Input Method
  ,                                       !- Zone Humidification Design Supply Air Humidity Ratio {kgWater/kgDryAir}
  0.005,                                  !- Zone Humidification Design Supply Air Humidity Ratio Difference {kgWater/kgDryAir}
  ,                                       !- Zone Humidistat Dehumidification Set Point Schedule Name
  ,                                       !- Zone Humidistat Humidification Set Point Schedule Name
  ,                                       !- Design Zone Air Distribution Effectiveness in Cooling Mode
  ,                                       !- Design Zone Air Distribution Effectiveness in Heating Mode
  ,                                       !- Design Zone Secondary Recirculation Fraction {dimensionless}
  ,                                       !- Design Minimum Zone Ventilation Efficiency {dimensionless}
  Coincident;                             !- Sizing Option

OS:ZoneHVAC:EquipmentList,
  {f25dee4b-2573-407b-b476-86a0199b3ceb}, !- Handle
  Perimeter_ZN_1 ZN Zone HVAC Equipment List, !- Name
  {d336adac-925a-4ba5-b29c-510b90efd708}, !- Thermal Zone
  ,                                       !- Load Distribution Scheme
  {b2ee3f9c-2512-48f5-b0af-189a436cc053}, !- Zone Equipment 1
  1,                                      !- Zone Equipment Cooling Sequence 1
  1,                                      !- Zone Equipment Heating or No-Load Sequence 1
  ,                                       !- Zone Equipment Sequential Cooling Fraction Schedule Name 1
  ;                                       !- Zone Equipment Sequential Heating Fraction Schedule Name 1

OS:ThermostatSetpoint:DualSetpoint,
  {851ab97c-7dcd-4aa4-9861-ea16b30bcf55}, !- Handle
  Office WholeBuilding - Sm Office Thermostat 2, !- Name
  {ad80f896-f2ad-460b-8ff7-b7d5464e0f29}, !- Heating Setpoint Temperature Schedule Name
  {96a4bc3d-2b08-4290-8706-d7288f2baa64}; !- Cooling Setpoint Temperature Schedule Name

OS:ThermalZone,
  {c1cdb7c4-7b0e-4e31-9644-8cf865d4cb2c}, !- Handle
  Perimeter_ZN_2 ZN,                      !- Name
  ,                                       !- Multiplier
  ,                                       !- Ceiling Height {m}
  ,                                       !- Volume {m3}
  ,                                       !- Floor Area {m2}
  ,                                       !- Zone Inside Convection Algorithm
  ,                                       !- Zone Outside Convection Algorithm
  ,                                       !- Zone Conditioning Equipment List Name
  {f0764e8f-5f61-4eae-8774-8654678f045e}, !- Zone Air Inlet Port List
  {e884710b-22ea-4b7c-bd4b-ad85714ce8d3}, !- Zone Air Exhaust Port List
  {92e0bc09-033a-439a-a024-52032a7897e8}, !- Zone Air Node Name
  {16a0e9c1-aa4e-47b8-a5b6-b9ce5f64c10c}, !- Zone Return Air Port List
  {11f22b5a-21b7-48a5-a976-bc3779785eff}, !- Primary Daylighting Control Name
  0.231,                                  !- Fraction of Zone Controlled by Primary Daylighting Control
  {aa61df08-f4d0-47d9-a5c6-d8ff1c76edbd}, !- Secondary Daylighting Control Name
  0.051,                                  !- Fraction of Zone Controlled by Secondary Daylighting Control
  ,                                       !- Illuminance Map Name
  ,                                       !- Group Rendering Name
  {20e1a817-d75f-4363-9e5e-eb26d9534576}, !- Thermostat Name
  No;                                     !- Use Ideal Air Loads

OS:Node,
  {08c73737-f99d-42aa-9a81-6e5c81a6b41c}, !- Handle
  Perimeter_ZN_2 ZN Zone Air Node,        !- Name
  {92e0bc09-033a-439a-a024-52032a7897e8}, !- Inlet Port
  ;                                       !- Outlet Port

OS:Connection,
  {92e0bc09-033a-439a-a024-52032a7897e8}, !- Handle
  {c1cdb7c4-7b0e-4e31-9644-8cf865d4cb2c}, !- Source Object
  11,                                     !- Outlet Port
  {08c73737-f99d-42aa-9a81-6e5c81a6b41c}, !- Target Object
  2;                                      !- Inlet Port

OS:PortList,
  {f0764e8f-5f61-4eae-8774-8654678f045e}, !- Handle
  {c1cdb7c4-7b0e-4e31-9644-8cf865d4cb2c}, !- HVAC Component
  {28f2bf6a-0923-40da-86f4-36a09493eb5f}; !- Port 1

OS:PortList,
  {e884710b-22ea-4b7c-bd4b-ad85714ce8d3}, !- Handle
  {c1cdb7c4-7b0e-4e31-9644-8cf865d4cb2c}; !- HVAC Component

OS:PortList,
  {16a0e9c1-aa4e-47b8-a5b6-b9ce5f64c10c}, !- Handle
  {c1cdb7c4-7b0e-4e31-9644-8cf865d4cb2c}, !- HVAC Component
  {1ca418eb-785b-46d4-8dc6-a88d5393af79}; !- Port 1

OS:Sizing:Zone,
  {ffb96e77-25de-481c-b6d0-f2d818cee47d}, !- Handle
  {c1cdb7c4-7b0e-4e31-9644-8cf865d4cb2c}, !- Zone or ZoneList Name
  SupplyAirTemperature,                   !- Zone Cooling Design Supply Air Temperature Input Method
  12.7777777777778,                       !- Zone Cooling Design Supply Air Temperature {C}
  11.11,                                  !- Zone Cooling Design Supply Air Temperature Difference {deltaC}
  SupplyAirTemperature,                   !- Zone Heating Design Supply Air Temperature Input Method
  50.0000000000001,                       !- Zone Heating Design Supply Air Temperature {C}
  11.11,                                  !- Zone Heating Design Supply Air Temperature Difference {deltaC}
  0.0085,                                 !- Zone Cooling Design Supply Air Humidity Ratio {kg-H2O/kg-air}
  0.008,                                  !- Zone Heating Design Supply Air Humidity Ratio {kg-H2O/kg-air}
  ,                                       !- Zone Heating Sizing Factor
  ,                                       !- Zone Cooling Sizing Factor
  DesignDay,                              !- Cooling Design Air Flow Method
  ,                                       !- Cooling Design Air Flow Rate {m3/s}
  ,                                       !- Cooling Minimum Air Flow per Zone Floor Area {m3/s-m2}
  ,                                       !- Cooling Minimum Air Flow {m3/s}
  ,                                       !- Cooling Minimum Air Flow Fraction
  DesignDay,                              !- Heating Design Air Flow Method
  ,                                       !- Heating Design Air Flow Rate {m3/s}
  ,                                       !- Heating Maximum Air Flow per Zone Floor Area {m3/s-m2}
  ,                                       !- Heating Maximum Air Flow {m3/s}
  1,                                      !- Heating Maximum Air Flow Fraction
  No,                                     !- Account for Dedicated Outdoor Air System
  NeutralSupplyAir,                       !- Dedicated Outdoor Air System Control Strategy
  autosize,                               !- Dedicated Outdoor Air Low Setpoint Temperature for Design {C}
  autosize,                               !- Dedicated Outdoor Air High Setpoint Temperature for Design {C}
  Sensible Load Only No Latent Load,      !- Zone Load Sizing Method
  HumidityRatioDifference,                !- Zone Latent Cooling Design Supply Air Humidity Ratio Input Method
  ,                                       !- Zone Dehumidification Design Supply Air Humidity Ratio {kgWater/kgDryAir}
  0.005,                                  !- Zone Cooling Design Supply Air Humidity Ratio Difference {kgWater/kgDryAir}
  HumidityRatioDifference,                !- Zone Latent Heating Design Supply Air Humidity Ratio Input Method
  ,                                       !- Zone Humidification Design Supply Air Humidity Ratio {kgWater/kgDryAir}
  0.005,                                  !- Zone Humidification Design Supply Air Humidity Ratio Difference {kgWater/kgDryAir}
  ,                                       !- Zone Humidistat Dehumidification Set Point Schedule Name
  ,                                       !- Zone Humidistat Humidification Set Point Schedule Name
  ,                                       !- Design Zone Air Distribution Effectiveness in Cooling Mode
  ,                                       !- Design Zone Air Distribution Effectiveness in Heating Mode
  ,                                       !- Design Zone Secondary Recirculation Fraction {dimensionless}
  ,                                       !- Design Minimum Zone Ventilation Efficiency {dimensionless}
  Coincident;                             !- Sizing Option

OS:ZoneHVAC:EquipmentList,
  {96551653-2bf2-4a59-8264-3ea5c9ff4fb1}, !- Handle
  Perimeter_ZN_2 ZN Zone HVAC Equipment List, !- Name
  {c1cdb7c4-7b0e-4e31-9644-8cf865d4cb2c}, !- Thermal Zone
  ,                                       !- Load Distribution Scheme
  {85068cdd-3fd5-49fb-b7de-dc824d306139}, !- Zone Equipment 1
  1,                                      !- Zone Equipment Cooling Sequence 1
  1,                                      !- Zone Equipment Heating or No-Load Sequence 1
  ,                                       !- Zone Equipment Sequential Cooling Fraction Schedule Name 1
  ;                                       !- Zone Equipment Sequential Heating Fraction Schedule Name 1

OS:ThermostatSetpoint:DualSetpoint,
  {20e1a817-d75f-4363-9e5e-eb26d9534576}, !- Handle
  Office WholeBuilding - Sm Office Thermostat 3, !- Name
  {ad80f896-f2ad-460b-8ff7-b7d5464e0f29}, !- Heating Setpoint Temperature Schedule Name
  {96a4bc3d-2b08-4290-8706-d7288f2baa64}; !- Cooling Setpoint Temperature Schedule Name

OS:ThermalZone,
  {a24036a9-383d-4d03-a380-280512cb4a03}, !- Handle
  Perimeter_ZN_3 ZN,                      !- Name
  ,                                       !- Multiplier
  ,                                       !- Ceiling Height {m}
  ,                                       !- Volume {m3}
  ,                                       !- Floor Area {m2}
  ,                                       !- Zone Inside Convection Algorithm
  ,                                       !- Zone Outside Convection Algorithm
  ,                                       !- Zone Conditioning Equipment List Name
  {c68fd870-09e2-40db-8fb4-c01778dacdc9}, !- Zone Air Inlet Port List
  {4ff8f092-1fae-449d-ae44-793e84eafa77}, !- Zone Air Exhaust Port List
  {84029a5a-34aa-4a34-af7c-93c2b946a749}, !- Zone Air Node Name
  {8a7590f1-f820-494b-b5a1-9d3649d927db}, !- Zone Return Air Port List
  {a3b991a9-646c-4710-bdb3-fc2e47488fc9}, !- Primary Daylighting Control Name
  0.215,                                  !- Fraction of Zone Controlled by Primary Daylighting Control
  {f37c7f60-df47-4741-93be-12f59988eb3e}, !- Secondary Daylighting Control Name
  0.056,                                  !- Fraction of Zone Controlled by Secondary Daylighting Control
  ,                                       !- Illuminance Map Name
  ,                                       !- Group Rendering Name
  {22bc330a-4015-4bb7-9697-6109540740b2}, !- Thermostat Name
  No;                                     !- Use Ideal Air Loads

OS:Node,
  {992f3fa9-efa0-411b-805b-189c26b7cef5}, !- Handle
  Perimeter_ZN_3 ZN Zone Air Node,        !- Name
  {84029a5a-34aa-4a34-af7c-93c2b946a749}, !- Inlet Port
  ;                                       !- Outlet Port

OS:Connection,
  {84029a5a-34aa-4a34-af7c-93c2b946a749}, !- Handle
  {a24036a9-383d-4d03-a380-280512cb4a03}, !- Source Object
  11,                                     !- Outlet Port
  {992f3fa9-efa0-411b-805b-189c26b7cef5}, !- Target Object
  2;                                      !- Inlet Port

OS:PortList,
  {c68fd870-09e2-40db-8fb4-c01778dacdc9}, !- Handle
  {a24036a9-383d-4d03-a380-280512cb4a03}, !- HVAC Component
  {3697daf8-dd94-4fb5-8a4b-6aa08b100da0}; !- Port 1

OS:PortList,
  {4ff8f092-1fae-449d-ae44-793e84eafa77}, !- Handle
  {a24036a9-383d-4d03-a380-280512cb4a03}; !- HVAC Component

OS:PortList,
  {8a7590f1-f820-494b-b5a1-9d3649d927db}, !- Handle
  {a24036a9-383d-4d03-a380-280512cb4a03}, !- HVAC Component
  {3def0de4-bbff-4c20-82cd-0e4c25105582}; !- Port 1

OS:Sizing:Zone,
  {2bd1ad24-e8dc-4fb8-a0b1-1c12273986f0}, !- Handle
  {a24036a9-383d-4d03-a380-280512cb4a03}, !- Zone or ZoneList Name
  SupplyAirTemperature,                   !- Zone Cooling Design Supply Air Temperature Input Method
  12.7777777777778,                       !- Zone Cooling Design Supply Air Temperature {C}
  11.11,                                  !- Zone Cooling Design Supply Air Temperature Difference {deltaC}
  SupplyAirTemperature,                   !- Zone Heating Design Supply Air Temperature Input Method
  50.0000000000001,                       !- Zone Heating Design Supply Air Temperature {C}
  11.11,                                  !- Zone Heating Design Supply Air Temperature Difference {deltaC}
  0.0085,                                 !- Zone Cooling Design Supply Air Humidity Ratio {kg-H2O/kg-air}
  0.008,                                  !- Zone Heating Design Supply Air Humidity Ratio {kg-H2O/kg-air}
  ,                                       !- Zone Heating Sizing Factor
  ,                                       !- Zone Cooling Sizing Factor
  DesignDay,                              !- Cooling Design Air Flow Method
  ,                                       !- Cooling Design Air Flow Rate {m3/s}
  ,                                       !- Cooling Minimum Air Flow per Zone Floor Area {m3/s-m2}
  ,                                       !- Cooling Minimum Air Flow {m3/s}
  ,                                       !- Cooling Minimum Air Flow Fraction
  DesignDay,                              !- Heating Design Air Flow Method
  ,                                       !- Heating Design Air Flow Rate {m3/s}
  ,                                       !- Heating Maximum Air Flow per Zone Floor Area {m3/s-m2}
  ,                                       !- Heating Maximum Air Flow {m3/s}
  1,                                      !- Heating Maximum Air Flow Fraction
  No,                                     !- Account for Dedicated Outdoor Air System
  NeutralSupplyAir,                       !- Dedicated Outdoor Air System Control Strategy
  autosize,                               !- Dedicated Outdoor Air Low Setpoint Temperature for Design {C}
  autosize,                               !- Dedicated Outdoor Air High Setpoint Temperature for Design {C}
  Sensible Load Only No Latent Load,      !- Zone Load Sizing Method
  HumidityRatioDifference,                !- Zone Latent Cooling Design Supply Air Humidity Ratio Input Method
  ,                                       !- Zone Dehumidification Design Supply Air Humidity Ratio {kgWater/kgDryAir}
  0.005,                                  !- Zone Cooling Design Supply Air Humidity Ratio Difference {kgWater/kgDryAir}
  HumidityRatioDifference,                !- Zone Latent Heating Design Supply Air Humidity Ratio Input Method
  ,                                       !- Zone Humidification Design Supply Air Humidity Ratio {kgWater/kgDryAir}
  0.005,                                  !- Zone Humidification Design Supply Air Humidity Ratio Difference {kgWater/kgDryAir}
  ,                                       !- Zone Humidistat Dehumidification Set Point Schedule Name
  ,                                       !- Zone Humidistat Humidification Set Point Schedule Name
  ,                                       !- Design Zone Air Distribution Effectiveness in Cooling Mode
  ,                                       !- Design Zone Air Distribution Effectiveness in Heating Mode
  ,                                       !- Design Zone Secondary Recirculation Fraction {dimensionless}
  ,                                       !- Design Minimum Zone Ventilation Efficiency {dimensionless}
  Coincident;                             !- Sizing Option

OS:ZoneHVAC:EquipmentList,
  {5bc08ef1-7fd2-48dd-8b6c-2c986acc6806}, !- Handle
  Perimeter_ZN_3 ZN Zone HVAC Equipment List, !- Name
  {a24036a9-383d-4d03-a380-280512cb4a03}, !- Thermal Zone
  ,                                       !- Load Distribution Scheme
  {c2e0bd9d-ea1e-4509-85df-5fd1bc766a5c}, !- Zone Equipment 1
  1,                                      !- Zone Equipment Cooling Sequence 1
  1,                                      !- Zone Equipment Heating or No-Load Sequence 1
  ,                                       !- Zone Equipment Sequential Cooling Fraction Schedule Name 1
  ;                                       !- Zone Equipment Sequential Heating Fraction Schedule Name 1

OS:ThermostatSetpoint:DualSetpoint,
  {22bc330a-4015-4bb7-9697-6109540740b2}, !- Handle
  Office WholeBuilding - Sm Office Thermostat 4, !- Name
  {ad80f896-f2ad-460b-8ff7-b7d5464e0f29}, !- Heating Setpoint Temperature Schedule Name
  {96a4bc3d-2b08-4290-8706-d7288f2baa64}; !- Cooling Setpoint Temperature Schedule Name

OS:ThermalZone,
  {5c212d9f-18dc-4921-af35-9c7a65a5cd00}, !- Handle
  Perimeter_ZN_4 ZN,                      !- Name
  ,                                       !- Multiplier
  ,                                       !- Ceiling Height {m}
  ,                                       !- Volume {m3}
  ,                                       !- Floor Area {m2}
  ,                                       !- Zone Inside Convection Algorithm
  ,                                       !- Zone Outside Convection Algorithm
  ,                                       !- Zone Conditioning Equipment List Name
  {7efdf4f4-77ea-4e6a-b36b-26b0e21f22c7}, !- Zone Air Inlet Port List
  {62f588fd-be52-44ac-bd8c-5348bd848022}, !- Zone Air Exhaust Port List
  {d59c8aa3-23d9-4374-a973-a71143fc0a84}, !- Zone Air Node Name
  {a8533669-75a0-4e11-be9e-ff6faf2835e6}, !- Zone Return Air Port List
  {d52eb933-fba2-4219-ba25-9ab39fd53362}, !- Primary Daylighting Control Name
  0.231,                                  !- Fraction of Zone Controlled by Primary Daylighting Control
  {18b92af3-f764-4b0c-88da-84fb2ea53062}, !- Secondary Daylighting Control Name
  0.051,                                  !- Fraction of Zone Controlled by Secondary Daylighting Control
  ,                                       !- Illuminance Map Name
  ,                                       !- Group Rendering Name
  {fae80058-2985-46d8-8367-b889a4cc1df7}, !- Thermostat Name
  No;                                     !- Use Ideal Air Loads

OS:Node,
  {aad6fe74-3db9-4978-8bf8-e59db7a6aa0d}, !- Handle
  Perimeter_ZN_4 ZN Zone Air Node,        !- Name
  {d59c8aa3-23d9-4374-a973-a71143fc0a84}, !- Inlet Port
  ;                                       !- Outlet Port

OS:Connection,
  {d59c8aa3-23d9-4374-a973-a71143fc0a84}, !- Handle
  {5c212d9f-18dc-4921-af35-9c7a65a5cd00}, !- Source Object
  11,                                     !- Outlet Port
  {aad6fe74-3db9-4978-8bf8-e59db7a6aa0d}, !- Target Object
  2;                                      !- Inlet Port

OS:PortList,
  {7efdf4f4-77ea-4e6a-b36b-26b0e21f22c7}, !- Handle
  {5c212d9f-18dc-4921-af35-9c7a65a5cd00}, !- HVAC Component
  {e284f001-9246-42a8-95e7-ec8daaf2aed2}; !- Port 1

OS:PortList,
  {62f588fd-be52-44ac-bd8c-5348bd848022}, !- Handle
  {5c212d9f-18dc-4921-af35-9c7a65a5cd00}; !- HVAC Component

OS:PortList,
  {a8533669-75a0-4e11-be9e-ff6faf2835e6}, !- Handle
  {5c212d9f-18dc-4921-af35-9c7a65a5cd00}, !- HVAC Component
  {b9dbf20e-0a16-4861-911e-648847f4626b}; !- Port 1

OS:Sizing:Zone,
  {6adb2448-da55-439b-9309-ddce3659c8e2}, !- Handle
  {5c212d9f-18dc-4921-af35-9c7a65a5cd00}, !- Zone or ZoneList Name
  SupplyAirTemperature,                   !- Zone Cooling Design Supply Air Temperature Input Method
  12.7777777777778,                       !- Zone Cooling Design Supply Air Temperature {C}
  11.11,                                  !- Zone Cooling Design Supply Air Temperature Difference {deltaC}
  SupplyAirTemperature,                   !- Zone Heating Design Supply Air Temperature Input Method
  50.0000000000001,                       !- Zone Heating Design Supply Air Temperature {C}
  11.11,                                  !- Zone Heating Design Supply Air Temperature Difference {deltaC}
  0.0085,                                 !- Zone Cooling Design Supply Air Humidity Ratio {kg-H2O/kg-air}
  0.008,                                  !- Zone Heating Design Supply Air Humidity Ratio {kg-H2O/kg-air}
  ,                                       !- Zone Heating Sizing Factor
  ,                                       !- Zone Cooling Sizing Factor
  DesignDay,                              !- Cooling Design Air Flow Method
  ,                                       !- Cooling Design Air Flow Rate {m3/s}
  ,                                       !- Cooling Minimum Air Flow per Zone Floor Area {m3/s-m2}
  ,                                       !- Cooling Minimum Air Flow {m3/s}
  ,                                       !- Cooling Minimum Air Flow Fraction
  DesignDay,                              !- Heating Design Air Flow Method
  ,                                       !- Heating Design Air Flow Rate {m3/s}
  ,                                       !- Heating Maximum Air Flow per Zone Floor Area {m3/s-m2}
  ,                                       !- Heating Maximum Air Flow {m3/s}
  1,                                      !- Heating Maximum Air Flow Fraction
  No,                                     !- Account for Dedicated Outdoor Air System
  NeutralSupplyAir,                       !- Dedicated Outdoor Air System Control Strategy
  autosize,                               !- Dedicated Outdoor Air Low Setpoint Temperature for Design {C}
  autosize,                               !- Dedicated Outdoor Air High Setpoint Temperature for Design {C}
  Sensible Load Only No Latent Load,      !- Zone Load Sizing Method
  HumidityRatioDifference,                !- Zone Latent Cooling Design Supply Air Humidity Ratio Input Method
  ,                                       !- Zone Dehumidification Design Supply Air Humidity Ratio {kgWater/kgDryAir}
  0.005,                                  !- Zone Cooling Design Supply Air Humidity Ratio Difference {kgWater/kgDryAir}
  HumidityRatioDifference,                !- Zone Latent Heating Design Supply Air Humidity Ratio Input Method
  ,                                       !- Zone Humidification Design Supply Air Humidity Ratio {kgWater/kgDryAir}
  0.005,                                  !- Zone Humidification Design Supply Air Humidity Ratio Difference {kgWater/kgDryAir}
  ,                                       !- Zone Humidistat Dehumidification Set Point Schedule Name
  ,                                       !- Zone Humidistat Humidification Set Point Schedule Name
  ,                                       !- Design Zone Air Distribution Effectiveness in Cooling Mode
  ,                                       !- Design Zone Air Distribution Effectiveness in Heating Mode
  ,                                       !- Design Zone Secondary Recirculation Fraction {dimensionless}
  ,                                       !- Design Minimum Zone Ventilation Efficiency {dimensionless}
  Coincident;                             !- Sizing Option

OS:ZoneHVAC:EquipmentList,
  {bd268e93-1048-457a-bb6b-68a4d2d77fb4}, !- Handle
  Perimeter_ZN_4 ZN Zone HVAC Equipment List, !- Name
  {5c212d9f-18dc-4921-af35-9c7a65a5cd00}, !- Thermal Zone
  ,                                       !- Load Distribution Scheme
  {4e9d0816-6497-4a57-8a9d-6c53aef01e5c}, !- Zone Equipment 1
  1,                                      !- Zone Equipment Cooling Sequence 1
  1,                                      !- Zone Equipment Heating or No-Load Sequence 1
  ,                                       !- Zone Equipment Sequential Cooling Fraction Schedule Name 1
  ;                                       !- Zone Equipment Sequential Heating Fraction Schedule Name 1

OS:ThermostatSetpoint:DualSetpoint,
  {fae80058-2985-46d8-8367-b889a4cc1df7}, !- Handle
  Office WholeBuilding - Sm Office Thermostat 5, !- Name
  {ad80f896-f2ad-460b-8ff7-b7d5464e0f29}, !- Heating Setpoint Temperature Schedule Name
  {96a4bc3d-2b08-4290-8706-d7288f2baa64}; !- Cooling Setpoint Temperature Schedule Name

OS:Schedule:Ruleset,
  {2b547893-a08d-48ef-9c17-48758c640a55}, !- Handle
  OfficeSmall HVACOperationSchd,          !- Name
  {2e166551-2382-4e56-a078-119dadd9dad1}, !- Schedule Type Limits Name
  {f583e52d-c46c-4488-af54-cbfac6d779cd}, !- Default Day Schedule Name
  {e070fc3b-e4d8-4ccd-95c7-915c2c7c84da}, !- Summer Design Day Schedule Name
  {92a8ae4a-fc7b-4637-988a-51415938dd3e}; !- Winter Design Day Schedule Name

OS:Schedule:Day,
  {f583e52d-c46c-4488-af54-cbfac6d779cd}, !- Handle
  OfficeSmall HVACOperationSchd Default,  !- Name
  {2e166551-2382-4e56-a078-119dadd9dad1}, !- Schedule Type Limits Name
  No,                                     !- Interpolate to Timestep
  24,                                     !- Hour 1
  0,                                      !- Minute 1
  0;                                      !- Value Until Time 1

OS:Schedule:Day,
  {92a8ae4a-fc7b-4637-988a-51415938dd3e}, !- Handle
  OfficeSmall HVACOperationSchd Winter Design Day, !- Name
  {2e166551-2382-4e56-a078-119dadd9dad1}, !- Schedule Type Limits Name
  No,                                     !- Interpolate to Timestep
  24,                                     !- Hour 1
  0,                                      !- Minute 1
  0;                                      !- Value Until Time 1

OS:Schedule:Day,
  {e070fc3b-e4d8-4ccd-95c7-915c2c7c84da}, !- Handle
  OfficeSmall HVACOperationSchd Summer Design Day, !- Name
  {2e166551-2382-4e56-a078-119dadd9dad1}, !- Schedule Type Limits Name
  No,                                     !- Interpolate to Timestep
  6,                                      !- Hour 1
  0,                                      !- Minute 1
  0,                                      !- Value Until Time 1
  19,                                     !- Hour 2
  0,                                      !- Minute 2
  1,                                      !- Value Until Time 2
  24,                                     !- Hour 3
  0,                                      !- Minute 3
  0;                                      !- Value Until Time 3

OS:Schedule:Rule,
  {357b33b9-a8a2-4f4a-be60-cdb381836c42}, !- Handle
  Schedule Rule 9,                        !- Name
  {2b547893-a08d-48ef-9c17-48758c640a55}, !- Schedule Ruleset Name
  0,                                      !- Rule Order
  {4ea290b1-0bdb-4fc7-a24f-805234b27aae}, !- Day Schedule Name
  ,                                       !- Apply Sunday
  Yes,                                    !- Apply Monday
  Yes,                                    !- Apply Tuesday
  Yes,                                    !- Apply Wednesday
  Yes,                                    !- Apply Thursday
  Yes,                                    !- Apply Friday
  ,                                       !- Apply Saturday
  DateRange,                              !- Date Specification Type
  1,                                      !- Start Month
  1,                                      !- Start Day
  12,                                     !- End Month
  31;                                     !- End Day

OS:Schedule:Day,
  {4ea290b1-0bdb-4fc7-a24f-805234b27aae}, !- Handle
  OfficeSmall HVACOperationSchd SmrDsn|Wkdy Day, !- Name
  {2e166551-2382-4e56-a078-119dadd9dad1}, !- Schedule Type Limits Name
  No,                                     !- Interpolate to Timestep
  6,                                      !- Hour 1
  0,                                      !- Minute 1
  0,                                      !- Value Until Time 1
  19,                                     !- Hour 2
  0,                                      !- Minute 2
  1,                                      !- Value Until Time 2
  24,                                     !- Hour 3
  0,                                      !- Minute 3
  0;                                      !- Value Until Time 3

OS:Schedule:Ruleset,
  {810ee877-b36b-48bd-99f8-f6f740f0b732}, !- Handle
  OfficeSmall MinOA_MotorizedDamper_Sched, !- Name
  {316b3656-37e1-42e1-8cc3-b0eebadffedc}, !- Schedule Type Limits Name
  {069bf1ac-9f46-4573-b245-d841e7e54bb9}, !- Default Day Schedule Name
  {2fcb40b4-ac46-4a5a-a0b6-6703f71f6d61}, !- Summer Design Day Schedule Name
  {3cfb3123-0883-488f-b0ab-e667f4532175}; !- Winter Design Day Schedule Name

OS:Schedule:Day,
  {069bf1ac-9f46-4573-b245-d841e7e54bb9}, !- Handle
  OfficeSmall MinOA_MotorizedDamper_Sched Default, !- Name
  {316b3656-37e1-42e1-8cc3-b0eebadffedc}, !- Schedule Type Limits Name
  No,                                     !- Interpolate to Timestep
  24,                                     !- Hour 1
  0,                                      !- Minute 1
  0;                                      !- Value Until Time 1

OS:Schedule:Day,
  {3cfb3123-0883-488f-b0ab-e667f4532175}, !- Handle
  OfficeSmall MinOA_MotorizedDamper_Sched Winter Design Day, !- Name
  {316b3656-37e1-42e1-8cc3-b0eebadffedc}, !- Schedule Type Limits Name
  No,                                     !- Interpolate to Timestep
  24,                                     !- Hour 1
  0,                                      !- Minute 1
  0;                                      !- Value Until Time 1

OS:Schedule:Day,
  {2fcb40b4-ac46-4a5a-a0b6-6703f71f6d61}, !- Handle
  OfficeSmall MinOA_MotorizedDamper_Sched Summer Design Day, !- Name
  {316b3656-37e1-42e1-8cc3-b0eebadffedc}, !- Schedule Type Limits Name
  No,                                     !- Interpolate to Timestep
  7,                                      !- Hour 1
  0,                                      !- Minute 1
  0,                                      !- Value Until Time 1
  19,                                     !- Hour 2
  0,                                      !- Minute 2
  1,                                      !- Value Until Time 2
  24,                                     !- Hour 3
  0,                                      !- Minute 3
  0;                                      !- Value Until Time 3

OS:Schedule:Rule,
  {fb7ebe09-2275-402c-9063-f060e363e555}, !- Handle
  Schedule Rule 10,                       !- Name
  {810ee877-b36b-48bd-99f8-f6f740f0b732}, !- Schedule Ruleset Name
  0,                                      !- Rule Order
  {14f5e5fa-28a0-47c7-999a-a9bbaa96b546}, !- Day Schedule Name
  ,                                       !- Apply Sunday
  Yes,                                    !- Apply Monday
  Yes,                                    !- Apply Tuesday
  Yes,                                    !- Apply Wednesday
  Yes,                                    !- Apply Thursday
  Yes,                                    !- Apply Friday
  ,                                       !- Apply Saturday
  DateRange,                              !- Date Specification Type
  1,                                      !- Start Month
  1,                                      !- Start Day
  12,                                     !- End Month
  31;                                     !- End Day

OS:Schedule:Day,
  {14f5e5fa-28a0-47c7-999a-a9bbaa96b546}, !- Handle
  OfficeSmall MinOA_MotorizedDamper_Sched SmrDsn|Wkdy Day, !- Name
  {316b3656-37e1-42e1-8cc3-b0eebadffedc}, !- Schedule Type Limits Name
  No,                                     !- Interpolate to Timestep
  7,                                      !- Hour 1
  0,                                      !- Minute 1
  0,                                      !- Value Until Time 1
  19,                                     !- Hour 2
  0,                                      !- Minute 2
  1,                                      !- Value Until Time 2
  24,                                     !- Hour 3
  0,                                      !- Minute 3
  0;                                      !- Value Until Time 3

OS:AirLoopHVAC,
  {62749c52-6682-4938-b89c-35adff2c5bdf}, !- Handle
  Perimeter_ZN_1 ZN PSZ-AC-2,             !- Name
  ,                                       !- Controller List Name
  {2b547893-a08d-48ef-9c17-48758c640a55}, !- Availability Schedule
  {0f4c70bb-c030-43d3-acef-5ec3f05932bf}, !- Availability Manager List Name
  autosize,                               !- Design Supply Air Flow Rate {m3/s}
  1,                                      !- Design Return Air Flow Fraction of Supply Air Flow
  ,                                       !- Branch List Name
  ,                                       !- Connector List Name
  {9b5694d5-41ec-4651-b3d6-4efac56167a5}, !- Supply Side Inlet Node Name
  {7631c995-07bc-4912-9c4b-22f9f7645580}, !- Demand Side Outlet Node Name
  {8cfdc910-bc0e-43e9-99c4-a614c5b2415a}, !- Demand Side Inlet Node A
  {a2eea5c1-43c4-466f-878b-06fd721a1627}, !- Supply Side Outlet Node A
  ,                                       !- Demand Side Inlet Node B
  ,                                       !- Supply Side Outlet Node B
  ,                                       !- Return Air Bypass Flow Temperature Setpoint Schedule Name
  {4de1484e-975f-49ca-94fc-fc61c2a5ad3b}, !- Demand Mixer Name
  {53d01a37-54de-4984-b659-7b19860f6b23}, !- Demand Splitter A Name
  ,                                       !- Demand Splitter B Name
  ;                                       !- Supply Splitter Name

OS:Node,
  {f832d644-e942-454d-b5a0-4ee403c528b3}, !- Handle
  Perimeter_ZN_1 ZN PSZ-AC-2 Supply Inlet Node, !- Name
  {9b5694d5-41ec-4651-b3d6-4efac56167a5}, !- Inlet Port
  {eedbf59e-4394-423f-8bd2-e88b888f57ed}; !- Outlet Port

OS:Node,
  {97acdd41-b8a9-4c42-8a0d-d677dca6d416}, !- Handle
  Perimeter_ZN_1 ZN PSZ-AC-2 Supply Outlet Node, !- Name
  {2b1bb149-3485-4629-b507-6a384f1f5868}, !- Inlet Port
  {a2eea5c1-43c4-466f-878b-06fd721a1627}; !- Outlet Port

OS:Connection,
  {9b5694d5-41ec-4651-b3d6-4efac56167a5}, !- Handle
  {62749c52-6682-4938-b89c-35adff2c5bdf}, !- Source Object
  9,                                      !- Outlet Port
  {f832d644-e942-454d-b5a0-4ee403c528b3}, !- Target Object
  2;                                      !- Inlet Port

OS:Connection,
  {a2eea5c1-43c4-466f-878b-06fd721a1627}, !- Handle
  {97acdd41-b8a9-4c42-8a0d-d677dca6d416}, !- Source Object
  3,                                      !- Outlet Port
  {62749c52-6682-4938-b89c-35adff2c5bdf}, !- Target Object
  12;                                     !- Inlet Port

OS:Node,
  {604e06e4-9827-4363-a104-8fc34d900363}, !- Handle
  Perimeter_ZN_1 ZN PSZ-AC-2 Demand Inlet Node, !- Name
  {8cfdc910-bc0e-43e9-99c4-a614c5b2415a}, !- Inlet Port
  {40c9d9fc-486c-430d-811d-e43d51ec6d17}; !- Outlet Port

OS:Node,
  {84add3ce-b2b5-483d-8dfb-48b35ccbeb52}, !- Handle
  Perimeter_ZN_1 ZN PSZ-AC-2 Demand Outlet Node, !- Name
  {7cd2dd34-b04b-46ab-b5fd-e26cc68acbe5}, !- Inlet Port
  {7631c995-07bc-4912-9c4b-22f9f7645580}; !- Outlet Port

OS:Node,
  {b3b0aa0f-4449-4d90-9bd8-30985d574079}, !- Handle
  Perimeter_ZN_1 ZN PSZ-AC-2 Diffuser Outlet Air Node, !- Name
  {ca1278f2-fb17-45e2-a1e1-6de0b3f8cd31}, !- Inlet Port
  {17559b00-078b-46e5-b3bd-2a02c2608a24}; !- Outlet Port

OS:Connection,
  {8cfdc910-bc0e-43e9-99c4-a614c5b2415a}, !- Handle
  {62749c52-6682-4938-b89c-35adff2c5bdf}, !- Source Object
  11,                                     !- Outlet Port
  {604e06e4-9827-4363-a104-8fc34d900363}, !- Target Object
  2;                                      !- Inlet Port

OS:Connection,
  {7631c995-07bc-4912-9c4b-22f9f7645580}, !- Handle
  {84add3ce-b2b5-483d-8dfb-48b35ccbeb52}, !- Source Object
  3,                                      !- Outlet Port
  {62749c52-6682-4938-b89c-35adff2c5bdf}, !- Target Object
  10;                                     !- Inlet Port

OS:AirLoopHVAC:ZoneSplitter,
  {53d01a37-54de-4984-b659-7b19860f6b23}, !- Handle
  Air Loop HVAC Zone Splitter 1,          !- Name
  {40c9d9fc-486c-430d-811d-e43d51ec6d17}, !- Inlet Node Name
  {f9b5599e-8213-4652-919d-778bcc262804}; !- Outlet Node Name 1

OS:AirLoopHVAC:ZoneMixer,
  {4de1484e-975f-49ca-94fc-fc61c2a5ad3b}, !- Handle
  Air Loop HVAC Zone Mixer 1,             !- Name
  {7cd2dd34-b04b-46ab-b5fd-e26cc68acbe5}, !- Outlet Node Name
  {3b09f019-0989-4600-97f1-e12f17d7833d}; !- Inlet Node Name 1

OS:Connection,
  {40c9d9fc-486c-430d-811d-e43d51ec6d17}, !- Handle
  {604e06e4-9827-4363-a104-8fc34d900363}, !- Source Object
  3,                                      !- Outlet Port
  {53d01a37-54de-4984-b659-7b19860f6b23}, !- Target Object
  2;                                      !- Inlet Port

OS:Connection,
  {7cd2dd34-b04b-46ab-b5fd-e26cc68acbe5}, !- Handle
  {4de1484e-975f-49ca-94fc-fc61c2a5ad3b}, !- Source Object
  2,                                      !- Outlet Port
  {84add3ce-b2b5-483d-8dfb-48b35ccbeb52}, !- Target Object
  2;                                      !- Inlet Port

OS:Sizing:System,
  {53be0d0e-d704-4ac7-bd5e-e68ba98e77ca}, !- Handle
  {62749c52-6682-4938-b89c-35adff2c5bdf}, !- AirLoop Name
  Sensible,                               !- Type of Load to Size On
  Autosize,                               !- Design Outdoor Air Flow Rate {m3/s}
  1,                                      !- Central Heating Maximum System Air Flow Ratio
  7.22222222222229,                       !- Preheat Design Temperature {C}
  0.008,                                  !- Preheat Design Humidity Ratio {kg-H2O/kg-Air}
  12.7777777777778,                       !- Precool Design Temperature {C}
  0.008,                                  !- Precool Design Humidity Ratio {kg-H2O/kg-Air}
  12.7777777777778,                       !- Central Cooling Design Supply Air Temperature {C}
  50.0000000000001,                       !- Central Heating Design Supply Air Temperature {C}
  Coincident,                             !- Sizing Option
  No,                                     !- 100% Outdoor Air in Cooling
  No,                                     !- 100% Outdoor Air in Heating
  0.0085,                                 !- Central Cooling Design Supply Air Humidity Ratio {kg-H2O/kg-Air}
  0.008,                                  !- Central Heating Design Supply Air Humidity Ratio {kg-H2O/kg-Air}
  DesignDay,                              !- Cooling Design Air Flow Method
  ,                                       !- Cooling Design Air Flow Rate {m3/s}
  DesignDay,                              !- Heating Design Air Flow Method
  ,                                       !- Heating Design Air Flow Rate {m3/s}
  ZoneSum,                                !- System Outdoor Air Method
  1,                                      !- Zone Maximum Outdoor Air Fraction {dimensionless}
  0.0099676501,                           !- Cooling Supply Air Flow Rate Per Floor Area {m3/s-m2}
  1,                                      !- Cooling Fraction of Autosized Cooling Supply Air Flow Rate
  3.9475456e-05,                          !- Cooling Supply Air Flow Rate Per Unit Cooling Capacity {m3/s-W}
  0.0099676501,                           !- Heating Supply Air Flow Rate Per Floor Area {m3/s-m2}
  1,                                      !- Heating Fraction of Autosized Heating Supply Air Flow Rate
  1,                                      !- Heating Fraction of Autosized Cooling Supply Air Flow Rate
  3.1588213e-05,                          !- Heating Supply Air Flow Rate Per Unit Heating Capacity {m3/s-W}
  CoolingDesignCapacity,                  !- Cooling Design Capacity Method
  autosize,                               !- Cooling Design Capacity {W}
  234.7,                                  !- Cooling Design Capacity Per Floor Area {W/m2}
  1,                                      !- Fraction of Autosized Cooling Design Capacity
  HeatingDesignCapacity,                  !- Heating Design Capacity Method
  autosize,                               !- Heating Design Capacity {W}
  157,                                    !- Heating Design Capacity Per Floor Area {W/m2}
  1,                                      !- Fraction of Autosized Heating Design Capacity
  OnOff,                                  !- Central Cooling Capacity Control Method
  autosize;                               !- Occupant Diversity

OS:AvailabilityManagerAssignmentList,
  {0f4c70bb-c030-43d3-acef-5ec3f05932bf}, !- Handle
  Air Loop HVAC 1 AvailabilityManagerAssignmentList, !- Name
  {d77a6f79-58b6-47da-984e-ce24233f5554}; !- Availability Manager Name 1

OS:SetpointManager:SingleZone:Reheat,
  {7e002e96-8dd0-4520-a738-c713aaf362c8}, !- Handle
  Perimeter_ZN_1 ZN Setpoint Manager SZ Reheat, !- Name
  12.7777777777778,                       !- Minimum Supply Air Temperature {C}
  50.0000000000001,                       !- Maximum Supply Air Temperature {C}
  {d336adac-925a-4ba5-b29c-510b90efd708}, !- Control Zone Name
  {97acdd41-b8a9-4c42-8a0d-d677dca6d416}; !- Setpoint Node or NodeList Name

OS:Coil:Heating:DX:SingleSpeed,
  {bca750bd-0ecd-411f-a1bb-6ef2938b7024}, !- Handle
<<<<<<< HEAD
  Perimeter_ZN_1 ZN HP Htg Coil 28 Clg kBtu/hr 8.0HSPF, !- Name
=======
  Perimeter_ZN_1 ZN HP Htg Coil 28 Clg kBtu/hr 8HSPF, !- Name
>>>>>>> 45b0a92d
  {4f6424f5-df97-4d3f-aec7-6d02061fc226}, !- Availability Schedule Name
  Autosize,                               !- Rated Total Heating Capacity {W}
  3.8128,                                 !- Rated COP {W/W}
  Autosize,                               !- Rated Air Flow Rate {m3/s}
  773.3,                                  !- Rated Supply Fan Power Per Volume Flow Rate 2017 {W/(m3/s)}
  934.4,                                  !- Rated Supply Fan Power Per Volume Flow Rate 2023 {W/(m3/s)}
  ,                                       !- Air Inlet Node Name
  ,                                       !- Air Outlet Node Name
  {b18d7ac4-8d19-4df2-8bc3-2d9b16fe9581}, !- Total Heating Capacity Function of Temperature Curve Name
  {dec80959-ca64-4505-9f5e-b3013a4eb9a0}, !- Total Heating Capacity Function of Flow Fraction Curve Name
  {26ffcade-4b95-4b6a-adab-9d7871c8d1c6}, !- Energy Input Ratio Function of Temperature Curve Name
  {26f58b4f-71a1-4619-a979-7502712a4852}, !- Energy Input Ratio Function of Flow Fraction Curve Name
  {7c10c6af-e7ae-462c-a3db-27d1510d7bff}, !- Part Load Fraction Correlation Curve Name
  {dcb6a35c-aaad-423d-85d9-31dcecfb4769}, !- Defrost Energy Input Ratio Function of Temperature Curve Name
  -12.2,                                  !- Minimum Outdoor Dry-Bulb Temperature for Compressor Operation {C}
  1.67,                                   !- Maximum Outdoor Dry-Bulb Temperature for Defrost Operation {C}
  50,                                     !- Crankcase Heater Capacity {W}
  ,                                       !- Crankcase Heater Capacity Function of Temperature Curve Name
  4.4,                                    !- Maximum Outdoor Dry-Bulb Temperature for Crankcase Heater Operation {C}
  ReverseCycle,                           !- Defrost Strategy
  OnDemand,                               !- Defrost Control
  ,                                       !- Defrost Time Period Fraction
  2000;                                   !- Resistive Defrost Heater Capacity {W}

OS:Curve:Biquadratic,
  {dcb6a35c-aaad-423d-85d9-31dcecfb4769}, !- Handle
  Perimeter_ZN_1 ZN HP Htg Coil Defrost EIR Func of Temp Curve 1, !- Name
  0.297145,                               !- Coefficient1 Constant
  0.0430933,                              !- Coefficient2 x
  -0.000748766,                           !- Coefficient3 x**2
  0.00597727,                             !- Coefficient4 y
  0.000482112,                            !- Coefficient5 y**2
  -0.000956448,                           !- Coefficient6 x*y
  12.77778,                               !- Minimum Value of x
  23.88889,                               !- Maximum Value of x
  21.11111,                               !- Minimum Value of y
  46.11111;                               !- Maximum Value of y

OS:Coil:Heating:Gas,
  {1090a3d7-4d1d-4351-b61d-c582a3249f2c}, !- Handle
  Perimeter_ZN_1 ZN PSZ-AC-2 Gas Backup Htg Coil 28kBtu/hr 0.8 Thermal Eff, !- Name
  {4f6424f5-df97-4d3f-aec7-6d02061fc226}, !- Availability Schedule Name
  0.8,                                    !- Gas Burner Efficiency
  AutoSize,                               !- Nominal Capacity {W}
  ,                                       !- Air Inlet Node Name
  ,                                       !- Air Outlet Node Name
  ,                                       !- Temperature Setpoint Node Name
  0,                                      !- On Cycle Parasitic Electric Load {W}
  ,                                       !- Part Load Fraction Correlation Curve Name
  0;                                      !- Off Cycle Parasitic Gas Load {W}

OS:Coil:Cooling:DX:SingleSpeed,
  {50d4db98-558b-488f-a799-36f9466555b2}, !- Handle
  Perimeter_ZN_1 ZN PSZ-AC-2 1spd DX HP Clg Coil 28kBtu/hr 14SEER, !- Name
  {4f6424f5-df97-4d3f-aec7-6d02061fc226}, !- Availability Schedule Name
  autosize,                               !- Rated Total Cooling Capacity {W}
  autosize,                               !- Rated Sensible Heat Ratio
  3.8248,                                 !- Rated COP {W/W}
  autosize,                               !- Rated Air Flow Rate {m3/s}
  773.3,                                  !- Rated Evaporator Fan Power Per Volume Flow Rate 2017 {W/(m3/s)}
  934.4,                                  !- Rated Evaporator Fan Power Per Volume Flow Rate 2023 {W/(m3/s)}
  ,                                       !- Air Inlet Node Name
  ,                                       !- Air Outlet Node Name
  {d9bcdc75-f66c-4274-8f07-0698a60f7e84}, !- Total Cooling Capacity Function of Temperature Curve Name
  {b002b479-c638-4ee9-95eb-4a0a1e932658}, !- Total Cooling Capacity Function of Flow Fraction Curve Name
  {bcb2e6d1-1876-4af5-8206-7fc43fba7286}, !- Energy Input Ratio Function of Temperature Curve Name
  {b16fe8cb-3503-4529-902c-94f9522aa232}, !- Energy Input Ratio Function of Flow Fraction Curve Name
  {ec818500-c423-436b-8a6c-3c01658439a1}, !- Part Load Fraction Correlation Curve Name
  -25,                                    !- Minimum Outdoor Dry-Bulb Temperature for Compressor Operation {C}
  0,                                      !- Nominal Time for Condensate Removal to Begin {s}
  0,                                      !- Ratio of Initial Moisture Evaporation Rate and Steady State Latent Capacity {dimensionless}
  0,                                      !- Maximum Cycling Rate {cycles/hr}
  0,                                      !- Latent Capacity Time Constant {s}
  ,                                       !- Condenser Air Inlet Node Name
  AirCooled,                              !- Condenser Type
  0.9,                                    !- Evaporative Condenser Effectiveness {dimensionless}
  autosize,                               !- Evaporative Condenser Air Flow Rate {m3/s}
  autosize,                               !- Evaporative Condenser Pump Rated Power Consumption {W}
  0,                                      !- Crankcase Heater Capacity {W}
  ,                                       !- Crankcase Heater Capacity Function of Temperature Curve Name
  10,                                     !- Maximum Outdoor Dry-Bulb Temperature for Crankcase Heater Operation {C}
  ,                                       !- Supply Water Storage Tank Name
  ,                                       !- Condensate Collection Water Storage Tank Name
  0,                                      !- Basin Heater Capacity {W/K}
  2;                                      !- Basin Heater Setpoint Temperature {C}

OS:Fan:OnOff,
  {8d76ee8d-f9db-43c6-a826-6b2af58cd765}, !- Handle
  Perimeter_ZN_1 ZN PSZ-AC-2 Fan,         !- Name
  {4f6424f5-df97-4d3f-aec7-6d02061fc226}, !- Availability Schedule Name
  0.55575,                                !- Fan Total Efficiency
  622.722275,                             !- Pressure Rise {Pa}
  autosize,                               !- Maximum Flow Rate {m3/s}
  0.855,                                  !- Motor Efficiency
  1,                                      !- Motor In Airstream Fraction
  ,                                       !- Air Inlet Node Name
  ,                                       !- Air Outlet Node Name
  {14f4ba25-b118-4383-b1a0-5e74549fd1ea}, !- Fan Power Ratio Function of Speed Ratio Curve Name
  {884f759c-2a9d-4603-9661-df68376e45a5}, !- Fan Efficiency Ratio Function of Speed Ratio Curve Name
  ;                                       !- End-Use Subcategory

OS:Curve:Exponent,
  {14f4ba25-b118-4383-b1a0-5e74549fd1ea}, !- Handle
  Fan On Off Power Curve,                 !- Name
  1,                                      !- Coefficient1 Constant
  0,                                      !- Coefficient2 Constant
  0,                                      !- Coefficient3 Constant
  0,                                      !- Minimum Value of x
  1,                                      !- Maximum Value of x
  ,                                       !- Minimum Curve Output
  ,                                       !- Maximum Curve Output
  ,                                       !- Input Unit Type for X
  ;                                       !- Output Unit Type

OS:Curve:Cubic,
  {884f759c-2a9d-4603-9661-df68376e45a5}, !- Handle
  Fan On Off Efficiency Curve,            !- Name
  1,                                      !- Coefficient1 Constant
  0,                                      !- Coefficient2 x
  0,                                      !- Coefficient3 x**2
  0,                                      !- Coefficient4 x**3
  0,                                      !- Minimum Value of x
  1;                                      !- Maximum Value of x

OS:AirLoopHVAC:UnitarySystem,
  {5953f8ee-1307-4f57-888c-36b172c6432e}, !- Handle
  Perimeter_ZN_1 ZN PSZ-AC-2 Unitary HP,  !- Name
  Load,                                   !- Control Type
  {d336adac-925a-4ba5-b29c-510b90efd708}, !- Controlling Zone or Thermostat Location
  None,                                   !- Dehumidification Control Type
  {2b547893-a08d-48ef-9c17-48758c640a55}, !- Availability Schedule Name
  {9e6ef9bd-0379-4dec-a12f-65a62a56ba29}, !- Air Inlet Node Name
  {2b1bb149-3485-4629-b507-6a384f1f5868}, !- Air Outlet Node Name
  {8d76ee8d-f9db-43c6-a826-6b2af58cd765}, !- Supply Fan Name
  BlowThrough,                            !- Fan Placement
  {2b547893-a08d-48ef-9c17-48758c640a55}, !- Supply Air Fan Operating Mode Schedule Name
  {bca750bd-0ecd-411f-a1bb-6ef2938b7024}, !- Heating Coil Name
  1,                                      !- DX Heating Coil Sizing Ratio
  {50d4db98-558b-488f-a799-36f9466555b2}, !- Cooling Coil Name
  No,                                     !- Use DOAS DX Cooling Coil
  2,                                      !- DOAS DX Cooling Coil Leaving Minimum Air Temperature {C}
  SensibleOnlyLoadControl,                !- Latent Load Control
  {1090a3d7-4d1d-4351-b61d-c582a3249f2c}, !- Supplemental Heating Coil Name
  SupplyAirFlowRate,                      !- Supply Air Flow Rate Method During Cooling Operation
  Autosize,                               !- Supply Air Flow Rate During Cooling Operation {m3/s}
  ,                                       !- Supply Air Flow Rate Per Floor Area During Cooling Operation {m3/s-m2}
  ,                                       !- Fraction of Autosized Design Cooling Supply Air Flow Rate
  ,                                       !- Design Supply Air Flow Rate Per Unit of Capacity During Cooling Operation {m3/s-W}
  SupplyAirFlowRate,                      !- Supply Air Flow Rate Method During Heating Operation
  Autosize,                               !- Supply Air Flow Rate During Heating Operation {m3/s}
  ,                                       !- Supply Air Flow Rate Per Floor Area during Heating Operation {m3/s-m2}
  ,                                       !- Fraction of Autosized Design Heating Supply Air Flow Rate
  ,                                       !- Design Supply Air Flow Rate Per Unit of Capacity During Heating Operation {m3/s-W}
  None,                                   !- Supply Air Flow Rate Method When No Cooling or Heating is Required
  ,                                       !- Supply Air Flow Rate When No Cooling or Heating is Required {m3/s}
  ,                                       !- Supply Air Flow Rate Per Floor Area When No Cooling or Heating is Required {m3/s-m2}
  ,                                       !- Fraction of Autosized Design Cooling Supply Air Flow Rate When No Cooling or Heating is Required
  ,                                       !- Fraction of Autosized Design Heating Supply Air Flow Rate When No Cooling or Heating is Required
  ,                                       !- Design Supply Air Flow Rate Per Unit of Capacity During Cooling Operation When No Cooling or Heating is Required {m3/s-W}
  ,                                       !- Design Supply Air Flow Rate Per Unit of Capacity During Heating Operation When No Cooling or Heating is Required {m3/s-W}
  Yes,                                    !- No Load Supply Air Flow Rate Control Set To Low Speed
  80,                                     !- Maximum Supply Air Temperature {C}
  4.44444444444446,                       !- Maximum Outdoor Dry-Bulb Temperature for Supplemental Heater Operation {C}
  ,                                       !- Outdoor Dry-Bulb Temperature Sensor Node Name
  0,                                      !- Ancilliary On-Cycle Electric Power {W}
  0;                                      !- Ancilliary Off-Cycle Electric Power {W}

OS:Connection,
  {2b1bb149-3485-4629-b507-6a384f1f5868}, !- Handle
  {5953f8ee-1307-4f57-888c-36b172c6432e}, !- Source Object
  7,                                      !- Outlet Port
  {97acdd41-b8a9-4c42-8a0d-d677dca6d416}, !- Target Object
  2;                                      !- Inlet Port

OS:ScheduleTypeLimits,
  {2e166551-2382-4e56-a078-119dadd9dad1}, !- Handle
  OnOff,                                  !- Name
  0,                                      !- Lower Limit Value
  1,                                      !- Upper Limit Value
  Discrete,                               !- Numeric Type
  Availability;                           !- Unit Type

OS:Controller:OutdoorAir,
  {10b1a6ea-9b31-4e7c-8a67-3f9e1b14a7b0}, !- Handle
  Perimeter_ZN_1 ZN PSZ-AC-2 OA System Controller, !- Name
  ,                                       !- Relief Air Outlet Node Name
  ,                                       !- Return Air Node Name
  ,                                       !- Mixed Air Node Name
  ,                                       !- Actuator Node Name
  autosize,                               !- Minimum Outdoor Air Flow Rate {m3/s}
  Autosize,                               !- Maximum Outdoor Air Flow Rate {m3/s}
  NoEconomizer,                           !- Economizer Control Type
  ModulateFlow,                           !- Economizer Control Action Type
  28,                                     !- Economizer Maximum Limit Dry-Bulb Temperature {C}
  64000,                                  !- Economizer Maximum Limit Enthalpy {J/kg}
  ,                                       !- Economizer Maximum Limit Dewpoint Temperature {C}
  ,                                       !- Electronic Enthalpy Limit Curve Name
  ,                                       !- Economizer Minimum Limit Dry-Bulb Temperature {C}
  LockoutWithHeating,                     !- Lockout Type
  FixedMinimum,                           !- Minimum Limit Type
  {810ee877-b36b-48bd-99f8-f6f740f0b732}, !- Minimum Outdoor Air Schedule Name
  ,                                       !- Minimum Fraction of Outdoor Air Schedule Name
  {6d9dfe33-9b7e-49b7-a880-d52d313cd825}, !- Maximum Fraction of Outdoor Air Schedule Name
  {126fc4ec-a0a5-445e-b0ef-ae1c2e14d8a7}, !- Controller Mechanical Ventilation
  ,                                       !- Time of Day Economizer Control Schedule Name
  No,                                     !- High Humidity Control
  ,                                       !- Humidistat Control Zone Name
  1,                                      !- High Humidity Outdoor Air Flow Ratio
  Yes,                                    !- Control High Indoor Humidity Based on Outdoor Humidity Ratio
  BypassWhenWithinEconomizerLimits,       !- Heat Recovery Bypass Control Type
  InterlockedWithMechanicalCooling;       !- Economizer Operation Staging

OS:Controller:MechanicalVentilation,
  {126fc4ec-a0a5-445e-b0ef-ae1c2e14d8a7}, !- Handle
  Controller Mechanical Ventilation 1,    !- Name
  {4f6424f5-df97-4d3f-aec7-6d02061fc226}, !- Availability Schedule
  ,                                       !- Demand Controlled Ventilation
  ;                                       !- System Outdoor Air Method

OS:AirLoopHVAC:OutdoorAirSystem,
  {2ead2247-a227-42cd-ac6b-8f5f5209af54}, !- Handle
  Perimeter_ZN_1 ZN PSZ-AC-2 OA System,   !- Name
  {10b1a6ea-9b31-4e7c-8a67-3f9e1b14a7b0}, !- Controller Name
  ,                                       !- Outdoor Air Equipment List Name
  ,                                       !- Availability Manager List Name
  {65469d07-9216-4171-a86f-be8c03f38b7b}, !- Mixed Air Node Name
  {dadd4bb0-5cb0-4061-8021-148664e6b0a8}, !- Outdoor Air Stream Node Name
  {ab5f5e2b-c685-4685-ad0f-608fbb4e3f27}, !- Relief Air Stream Node Name
  {eedbf59e-4394-423f-8bd2-e88b888f57ed}; !- Return Air Stream Node Name

OS:Node,
  {7ffee359-bc0e-45e9-b9d6-1b466ec4e94e}, !- Handle
  Perimeter_ZN_1 ZN PSZ-AC-2 Outdoor Air Node, !- Name
  ,                                       !- Inlet Port
  {dadd4bb0-5cb0-4061-8021-148664e6b0a8}; !- Outlet Port

OS:Connection,
  {dadd4bb0-5cb0-4061-8021-148664e6b0a8}, !- Handle
  {7ffee359-bc0e-45e9-b9d6-1b466ec4e94e}, !- Source Object
  3,                                      !- Outlet Port
  {2ead2247-a227-42cd-ac6b-8f5f5209af54}, !- Target Object
  6;                                      !- Inlet Port

OS:Node,
  {eb2d028f-1dbc-4352-ab0d-ad8e1ac8d3d9}, !- Handle
  Perimeter_ZN_1 ZN PSZ-AC-2 Relief Air Node, !- Name
  {ab5f5e2b-c685-4685-ad0f-608fbb4e3f27}, !- Inlet Port
  ;                                       !- Outlet Port

OS:Connection,
  {ab5f5e2b-c685-4685-ad0f-608fbb4e3f27}, !- Handle
  {2ead2247-a227-42cd-ac6b-8f5f5209af54}, !- Source Object
  7,                                      !- Outlet Port
  {eb2d028f-1dbc-4352-ab0d-ad8e1ac8d3d9}, !- Target Object
  2;                                      !- Inlet Port

OS:Node,
  {529390ff-dc8e-456a-9230-a5103efa6334}, !- Handle
  Perimeter_ZN_1 ZN PSZ-AC-2 Mixed Air Node, !- Name
  {65469d07-9216-4171-a86f-be8c03f38b7b}, !- Inlet Port
  {9e6ef9bd-0379-4dec-a12f-65a62a56ba29}; !- Outlet Port

OS:Connection,
  {eedbf59e-4394-423f-8bd2-e88b888f57ed}, !- Handle
  {f832d644-e942-454d-b5a0-4ee403c528b3}, !- Source Object
  3,                                      !- Outlet Port
  {2ead2247-a227-42cd-ac6b-8f5f5209af54}, !- Target Object
  8;                                      !- Inlet Port

OS:Connection,
  {65469d07-9216-4171-a86f-be8c03f38b7b}, !- Handle
  {2ead2247-a227-42cd-ac6b-8f5f5209af54}, !- Source Object
  5,                                      !- Outlet Port
  {529390ff-dc8e-456a-9230-a5103efa6334}, !- Target Object
  2;                                      !- Inlet Port

OS:Connection,
  {9e6ef9bd-0379-4dec-a12f-65a62a56ba29}, !- Handle
  {529390ff-dc8e-456a-9230-a5103efa6334}, !- Source Object
  3,                                      !- Outlet Port
  {5953f8ee-1307-4f57-888c-36b172c6432e}, !- Target Object
  6;                                      !- Inlet Port

OS:AvailabilityManager:NightCycle,
  {d77a6f79-58b6-47da-984e-ce24233f5554}, !- Handle
  Availability Manager Night Cycle 1,     !- Name
  {4f6424f5-df97-4d3f-aec7-6d02061fc226}, !- Applicability Schedule
  ,                                       !- Fan Schedule
  CycleOnAny,                             !- Control Type
  1,                                      !- Thermostat Tolerance {deltaC}
  ,                                       !- Cycling Run Time Control Type
  1800,                                   !- Cycling Run Time {s}
  {1b826e80-b4c3-4fe0-a2a9-ae3cbf970aad}, !- Control Zone or Zone List Name
  {976aeca3-c104-4091-9615-216cd90201d8}, !- Cooling Control Zone or Zone List Name
  {1124d44a-e693-4e1c-8232-868a65a0880b}, !- Heating Control Zone or Zone List Name
  {68fb914f-758c-4c48-bf22-1530f46eafd6}; !- Heating Zone Fans Only Zone or Zone List Name

OS:ModelObjectList,
  {1b826e80-b4c3-4fe0-a2a9-ae3cbf970aad}, !- Handle
  Availability Manager Night Cycle 1 Control Zone List; !- Name

OS:ModelObjectList,
  {976aeca3-c104-4091-9615-216cd90201d8}, !- Handle
  Availability Manager Night Cycle 1 Cooling Control Zone List; !- Name

OS:ModelObjectList,
  {1124d44a-e693-4e1c-8232-868a65a0880b}, !- Handle
  Availability Manager Night Cycle 1 Heating Control Zone List; !- Name

OS:ModelObjectList,
  {68fb914f-758c-4c48-bf22-1530f46eafd6}, !- Handle
  Availability Manager Night Cycle 1 Heating Zone Fans Only Zone List; !- Name

OS:AirTerminal:SingleDuct:ConstantVolume:NoReheat,
  {b2ee3f9c-2512-48f5-b0af-189a436cc053}, !- Handle
  Perimeter_ZN_1 ZN PSZ-AC-2 Diffuser,    !- Name
  {4f6424f5-df97-4d3f-aec7-6d02061fc226}, !- Availability Schedule Name
  {4256c414-1bb6-465e-afa5-6ed828c2c60e}, !- Air Inlet Node Name
  {ca1278f2-fb17-45e2-a1e1-6de0b3f8cd31}, !- Air Outlet Node Name
  AutoSize;                               !- Maximum Air Flow Rate {m3/s}

OS:Node,
  {d7038c53-ca10-48ad-9dbd-7dd934fdafac}, !- Handle
  Perimeter_ZN_1 ZN Return Air Node,      !- Name
  {1e6bfa5c-41a2-420b-9fb0-ffdd324e8472}, !- Inlet Port
  {3b09f019-0989-4600-97f1-e12f17d7833d}; !- Outlet Port

OS:Connection,
  {17559b00-078b-46e5-b3bd-2a02c2608a24}, !- Handle
  {b3b0aa0f-4449-4d90-9bd8-30985d574079}, !- Source Object
  3,                                      !- Outlet Port
  {c5d4b523-f359-48f1-a2d5-6d423608572e}, !- Target Object
  2;                                      !- Inlet Port

OS:Connection,
  {1e6bfa5c-41a2-420b-9fb0-ffdd324e8472}, !- Handle
  {dbcc8e01-c778-4325-9d65-cfac6fb411c9}, !- Source Object
  2,                                      !- Outlet Port
  {d7038c53-ca10-48ad-9dbd-7dd934fdafac}, !- Target Object
  2;                                      !- Inlet Port

OS:Connection,
  {3b09f019-0989-4600-97f1-e12f17d7833d}, !- Handle
  {d7038c53-ca10-48ad-9dbd-7dd934fdafac}, !- Source Object
  3,                                      !- Outlet Port
  {4de1484e-975f-49ca-94fc-fc61c2a5ad3b}, !- Target Object
  3;                                      !- Inlet Port

OS:Node,
  {5734ccd5-9def-4484-bae8-377abcab8f22}, !- Handle
  Perimeter_ZN_1 ZN PSZ-AC-2 Diffuser Inlet Air Node, !- Name
  {f9b5599e-8213-4652-919d-778bcc262804}, !- Inlet Port
  {4256c414-1bb6-465e-afa5-6ed828c2c60e}; !- Outlet Port

OS:Connection,
  {f9b5599e-8213-4652-919d-778bcc262804}, !- Handle
  {53d01a37-54de-4984-b659-7b19860f6b23}, !- Source Object
  3,                                      !- Outlet Port
  {5734ccd5-9def-4484-bae8-377abcab8f22}, !- Target Object
  2;                                      !- Inlet Port

OS:Connection,
  {4256c414-1bb6-465e-afa5-6ed828c2c60e}, !- Handle
  {5734ccd5-9def-4484-bae8-377abcab8f22}, !- Source Object
  3,                                      !- Outlet Port
  {b2ee3f9c-2512-48f5-b0af-189a436cc053}, !- Target Object
  3;                                      !- Inlet Port

OS:Connection,
  {ca1278f2-fb17-45e2-a1e1-6de0b3f8cd31}, !- Handle
  {b2ee3f9c-2512-48f5-b0af-189a436cc053}, !- Source Object
  4,                                      !- Outlet Port
  {b3b0aa0f-4449-4d90-9bd8-30985d574079}, !- Target Object
  2;                                      !- Inlet Port

OS:AirLoopHVAC,
  {b7fccae8-81f8-4ca6-94be-ffe86829b760}, !- Handle
  Perimeter_ZN_2 ZN PSZ-AC-3,             !- Name
  ,                                       !- Controller List Name
  {2b547893-a08d-48ef-9c17-48758c640a55}, !- Availability Schedule
  {f76d4588-067e-488b-adce-af1bbbdd0579}, !- Availability Manager List Name
  autosize,                               !- Design Supply Air Flow Rate {m3/s}
  1,                                      !- Design Return Air Flow Fraction of Supply Air Flow
  ,                                       !- Branch List Name
  ,                                       !- Connector List Name
  {005193a5-9f85-4d86-aca3-226c7dd6fe27}, !- Supply Side Inlet Node Name
  {a7f0e034-d138-4945-a7ad-85d9f59cc165}, !- Demand Side Outlet Node Name
  {70bd3a32-f809-42e5-8b44-f212fe5ad1fe}, !- Demand Side Inlet Node A
  {d4c0520c-4814-4206-99cf-c8023a80025e}, !- Supply Side Outlet Node A
  ,                                       !- Demand Side Inlet Node B
  ,                                       !- Supply Side Outlet Node B
  ,                                       !- Return Air Bypass Flow Temperature Setpoint Schedule Name
  {ef219643-b8ff-4b68-bbe0-7053822574ea}, !- Demand Mixer Name
  {b3792b62-ecd0-425b-9971-0d05a043684c}, !- Demand Splitter A Name
  ,                                       !- Demand Splitter B Name
  ;                                       !- Supply Splitter Name

OS:Node,
  {d3082963-42fe-4c1f-b4d9-e5035a4656bc}, !- Handle
  Perimeter_ZN_2 ZN PSZ-AC-3 Supply Inlet Node, !- Name
  {005193a5-9f85-4d86-aca3-226c7dd6fe27}, !- Inlet Port
  {40b48662-fde7-4e2e-841e-4a3f83e975c4}; !- Outlet Port

OS:Node,
  {0f43ea36-92d2-4ac8-9e32-31d151554a7e}, !- Handle
  Perimeter_ZN_2 ZN PSZ-AC-3 Supply Outlet Node, !- Name
  {3c341c9e-2c0e-46d4-9468-9a31dce1e1e4}, !- Inlet Port
  {d4c0520c-4814-4206-99cf-c8023a80025e}; !- Outlet Port

OS:Connection,
  {005193a5-9f85-4d86-aca3-226c7dd6fe27}, !- Handle
  {b7fccae8-81f8-4ca6-94be-ffe86829b760}, !- Source Object
  9,                                      !- Outlet Port
  {d3082963-42fe-4c1f-b4d9-e5035a4656bc}, !- Target Object
  2;                                      !- Inlet Port

OS:Connection,
  {d4c0520c-4814-4206-99cf-c8023a80025e}, !- Handle
  {0f43ea36-92d2-4ac8-9e32-31d151554a7e}, !- Source Object
  3,                                      !- Outlet Port
  {b7fccae8-81f8-4ca6-94be-ffe86829b760}, !- Target Object
  12;                                     !- Inlet Port

OS:Node,
  {60dc25d5-f0e3-46cd-95cc-15df5c77385a}, !- Handle
  Perimeter_ZN_2 ZN PSZ-AC-3 Demand Inlet Node, !- Name
  {70bd3a32-f809-42e5-8b44-f212fe5ad1fe}, !- Inlet Port
  {a3ed790e-d635-4239-b960-ff3f61636587}; !- Outlet Port

OS:Node,
  {5b4c56ff-3c67-4498-aa6f-0880665c073e}, !- Handle
  Perimeter_ZN_2 ZN PSZ-AC-3 Demand Outlet Node, !- Name
  {97d1e697-ac41-4dae-8b28-29b732793849}, !- Inlet Port
  {a7f0e034-d138-4945-a7ad-85d9f59cc165}; !- Outlet Port

OS:Node,
  {aaeca868-6fcf-48c6-80cb-068a6caac457}, !- Handle
  Perimeter_ZN_2 ZN PSZ-AC-3 Diffuser Outlet Air Node, !- Name
  {394040e1-37da-4057-a406-88b36ee4c575}, !- Inlet Port
  {28f2bf6a-0923-40da-86f4-36a09493eb5f}; !- Outlet Port

OS:Connection,
  {70bd3a32-f809-42e5-8b44-f212fe5ad1fe}, !- Handle
  {b7fccae8-81f8-4ca6-94be-ffe86829b760}, !- Source Object
  11,                                     !- Outlet Port
  {60dc25d5-f0e3-46cd-95cc-15df5c77385a}, !- Target Object
  2;                                      !- Inlet Port

OS:Connection,
  {a7f0e034-d138-4945-a7ad-85d9f59cc165}, !- Handle
  {5b4c56ff-3c67-4498-aa6f-0880665c073e}, !- Source Object
  3,                                      !- Outlet Port
  {b7fccae8-81f8-4ca6-94be-ffe86829b760}, !- Target Object
  10;                                     !- Inlet Port

OS:AirLoopHVAC:ZoneSplitter,
  {b3792b62-ecd0-425b-9971-0d05a043684c}, !- Handle
  Air Loop HVAC Zone Splitter 2,          !- Name
  {a3ed790e-d635-4239-b960-ff3f61636587}, !- Inlet Node Name
  {62e08788-fe38-490d-b4a4-948a0a19a8e3}; !- Outlet Node Name 1

OS:AirLoopHVAC:ZoneMixer,
  {ef219643-b8ff-4b68-bbe0-7053822574ea}, !- Handle
  Air Loop HVAC Zone Mixer 2,             !- Name
  {97d1e697-ac41-4dae-8b28-29b732793849}, !- Outlet Node Name
  {dedb6784-21f4-41c6-b910-f816c461882d}; !- Inlet Node Name 1

OS:Connection,
  {a3ed790e-d635-4239-b960-ff3f61636587}, !- Handle
  {60dc25d5-f0e3-46cd-95cc-15df5c77385a}, !- Source Object
  3,                                      !- Outlet Port
  {b3792b62-ecd0-425b-9971-0d05a043684c}, !- Target Object
  2;                                      !- Inlet Port

OS:Connection,
  {97d1e697-ac41-4dae-8b28-29b732793849}, !- Handle
  {ef219643-b8ff-4b68-bbe0-7053822574ea}, !- Source Object
  2,                                      !- Outlet Port
  {5b4c56ff-3c67-4498-aa6f-0880665c073e}, !- Target Object
  2;                                      !- Inlet Port

OS:Sizing:System,
  {70436048-ac5e-4d40-8581-987f8256a25d}, !- Handle
  {b7fccae8-81f8-4ca6-94be-ffe86829b760}, !- AirLoop Name
  Sensible,                               !- Type of Load to Size On
  Autosize,                               !- Design Outdoor Air Flow Rate {m3/s}
  1,                                      !- Central Heating Maximum System Air Flow Ratio
  7.22222222222229,                       !- Preheat Design Temperature {C}
  0.008,                                  !- Preheat Design Humidity Ratio {kg-H2O/kg-Air}
  12.7777777777778,                       !- Precool Design Temperature {C}
  0.008,                                  !- Precool Design Humidity Ratio {kg-H2O/kg-Air}
  12.7777777777778,                       !- Central Cooling Design Supply Air Temperature {C}
  50.0000000000001,                       !- Central Heating Design Supply Air Temperature {C}
  Coincident,                             !- Sizing Option
  No,                                     !- 100% Outdoor Air in Cooling
  No,                                     !- 100% Outdoor Air in Heating
  0.0085,                                 !- Central Cooling Design Supply Air Humidity Ratio {kg-H2O/kg-Air}
  0.008,                                  !- Central Heating Design Supply Air Humidity Ratio {kg-H2O/kg-Air}
  DesignDay,                              !- Cooling Design Air Flow Method
  ,                                       !- Cooling Design Air Flow Rate {m3/s}
  DesignDay,                              !- Heating Design Air Flow Method
  ,                                       !- Heating Design Air Flow Rate {m3/s}
  ZoneSum,                                !- System Outdoor Air Method
  1,                                      !- Zone Maximum Outdoor Air Fraction {dimensionless}
  0.0099676501,                           !- Cooling Supply Air Flow Rate Per Floor Area {m3/s-m2}
  1,                                      !- Cooling Fraction of Autosized Cooling Supply Air Flow Rate
  3.9475456e-05,                          !- Cooling Supply Air Flow Rate Per Unit Cooling Capacity {m3/s-W}
  0.0099676501,                           !- Heating Supply Air Flow Rate Per Floor Area {m3/s-m2}
  1,                                      !- Heating Fraction of Autosized Heating Supply Air Flow Rate
  1,                                      !- Heating Fraction of Autosized Cooling Supply Air Flow Rate
  3.1588213e-05,                          !- Heating Supply Air Flow Rate Per Unit Heating Capacity {m3/s-W}
  CoolingDesignCapacity,                  !- Cooling Design Capacity Method
  autosize,                               !- Cooling Design Capacity {W}
  234.7,                                  !- Cooling Design Capacity Per Floor Area {W/m2}
  1,                                      !- Fraction of Autosized Cooling Design Capacity
  HeatingDesignCapacity,                  !- Heating Design Capacity Method
  autosize,                               !- Heating Design Capacity {W}
  157,                                    !- Heating Design Capacity Per Floor Area {W/m2}
  1,                                      !- Fraction of Autosized Heating Design Capacity
  OnOff,                                  !- Central Cooling Capacity Control Method
  autosize;                               !- Occupant Diversity

OS:AvailabilityManagerAssignmentList,
  {f76d4588-067e-488b-adce-af1bbbdd0579}, !- Handle
  Air Loop HVAC 1 AvailabilityManagerAssignmentList 1, !- Name
  {171999ea-a876-4b54-bdb0-e0ca7477e62c}; !- Availability Manager Name 1

OS:SetpointManager:SingleZone:Reheat,
  {f5c14cb4-3eb2-49ee-a7b3-33e913a56515}, !- Handle
  Perimeter_ZN_2 ZN Setpoint Manager SZ Reheat, !- Name
  12.7777777777778,                       !- Minimum Supply Air Temperature {C}
  50.0000000000001,                       !- Maximum Supply Air Temperature {C}
  {c1cdb7c4-7b0e-4e31-9644-8cf865d4cb2c}, !- Control Zone Name
  {0f43ea36-92d2-4ac8-9e32-31d151554a7e}; !- Setpoint Node or NodeList Name

OS:Coil:Heating:DX:SingleSpeed,
  {98c8aa08-d4c2-4084-adfe-018294c8a4bf}, !- Handle
<<<<<<< HEAD
  Perimeter_ZN_2 ZN HP Htg Coil 21 Clg kBtu/hr 8.0HSPF, !- Name
=======
  Perimeter_ZN_2 ZN HP Htg Coil 21 Clg kBtu/hr 8HSPF, !- Name
>>>>>>> 45b0a92d
  {4f6424f5-df97-4d3f-aec7-6d02061fc226}, !- Availability Schedule Name
  Autosize,                               !- Rated Total Heating Capacity {W}
  3.8128,                                 !- Rated COP {W/W}
  Autosize,                               !- Rated Air Flow Rate {m3/s}
  773.3,                                  !- Rated Supply Fan Power Per Volume Flow Rate 2017 {W/(m3/s)}
  934.4,                                  !- Rated Supply Fan Power Per Volume Flow Rate 2023 {W/(m3/s)}
  ,                                       !- Air Inlet Node Name
  ,                                       !- Air Outlet Node Name
  {b18d7ac4-8d19-4df2-8bc3-2d9b16fe9581}, !- Total Heating Capacity Function of Temperature Curve Name
  {dec80959-ca64-4505-9f5e-b3013a4eb9a0}, !- Total Heating Capacity Function of Flow Fraction Curve Name
  {26ffcade-4b95-4b6a-adab-9d7871c8d1c6}, !- Energy Input Ratio Function of Temperature Curve Name
  {26f58b4f-71a1-4619-a979-7502712a4852}, !- Energy Input Ratio Function of Flow Fraction Curve Name
  {7c10c6af-e7ae-462c-a3db-27d1510d7bff}, !- Part Load Fraction Correlation Curve Name
  {c3a7cd12-746b-4c31-a70a-d27c4c2eb61f}, !- Defrost Energy Input Ratio Function of Temperature Curve Name
  -12.2,                                  !- Minimum Outdoor Dry-Bulb Temperature for Compressor Operation {C}
  1.67,                                   !- Maximum Outdoor Dry-Bulb Temperature for Defrost Operation {C}
  50,                                     !- Crankcase Heater Capacity {W}
  ,                                       !- Crankcase Heater Capacity Function of Temperature Curve Name
  4.4,                                    !- Maximum Outdoor Dry-Bulb Temperature for Crankcase Heater Operation {C}
  ReverseCycle,                           !- Defrost Strategy
  OnDemand,                               !- Defrost Control
  ,                                       !- Defrost Time Period Fraction
  2000;                                   !- Resistive Defrost Heater Capacity {W}

OS:Curve:Biquadratic,
  {c3a7cd12-746b-4c31-a70a-d27c4c2eb61f}, !- Handle
  Perimeter_ZN_2 ZN HP Htg Coil Defrost EIR Func of Temp Curve 1, !- Name
  0.297145,                               !- Coefficient1 Constant
  0.0430933,                              !- Coefficient2 x
  -0.000748766,                           !- Coefficient3 x**2
  0.00597727,                             !- Coefficient4 y
  0.000482112,                            !- Coefficient5 y**2
  -0.000956448,                           !- Coefficient6 x*y
  12.77778,                               !- Minimum Value of x
  23.88889,                               !- Maximum Value of x
  21.11111,                               !- Minimum Value of y
  46.11111;                               !- Maximum Value of y

OS:Coil:Heating:Gas,
  {19f86392-2b0f-4588-b3bd-528413555388}, !- Handle
  Perimeter_ZN_2 ZN PSZ-AC-3 Gas Backup Htg Coil 21kBtu/hr 0.8 Thermal Eff, !- Name
  {4f6424f5-df97-4d3f-aec7-6d02061fc226}, !- Availability Schedule Name
  0.8,                                    !- Gas Burner Efficiency
  AutoSize,                               !- Nominal Capacity {W}
  ,                                       !- Air Inlet Node Name
  ,                                       !- Air Outlet Node Name
  ,                                       !- Temperature Setpoint Node Name
  0,                                      !- On Cycle Parasitic Electric Load {W}
  ,                                       !- Part Load Fraction Correlation Curve Name
  0;                                      !- Off Cycle Parasitic Gas Load {W}

OS:Coil:Cooling:DX:SingleSpeed,
  {44480ce2-1195-4e50-b534-5ec9a185812e}, !- Handle
  Perimeter_ZN_2 ZN PSZ-AC-3 1spd DX HP Clg Coil 21kBtu/hr 14SEER, !- Name
  {4f6424f5-df97-4d3f-aec7-6d02061fc226}, !- Availability Schedule Name
  autosize,                               !- Rated Total Cooling Capacity {W}
  autosize,                               !- Rated Sensible Heat Ratio
  3.8248,                                 !- Rated COP {W/W}
  autosize,                               !- Rated Air Flow Rate {m3/s}
  773.3,                                  !- Rated Evaporator Fan Power Per Volume Flow Rate 2017 {W/(m3/s)}
  934.4,                                  !- Rated Evaporator Fan Power Per Volume Flow Rate 2023 {W/(m3/s)}
  ,                                       !- Air Inlet Node Name
  ,                                       !- Air Outlet Node Name
  {d9bcdc75-f66c-4274-8f07-0698a60f7e84}, !- Total Cooling Capacity Function of Temperature Curve Name
  {b002b479-c638-4ee9-95eb-4a0a1e932658}, !- Total Cooling Capacity Function of Flow Fraction Curve Name
  {bcb2e6d1-1876-4af5-8206-7fc43fba7286}, !- Energy Input Ratio Function of Temperature Curve Name
  {b16fe8cb-3503-4529-902c-94f9522aa232}, !- Energy Input Ratio Function of Flow Fraction Curve Name
  {ec818500-c423-436b-8a6c-3c01658439a1}, !- Part Load Fraction Correlation Curve Name
  -25,                                    !- Minimum Outdoor Dry-Bulb Temperature for Compressor Operation {C}
  0,                                      !- Nominal Time for Condensate Removal to Begin {s}
  0,                                      !- Ratio of Initial Moisture Evaporation Rate and Steady State Latent Capacity {dimensionless}
  0,                                      !- Maximum Cycling Rate {cycles/hr}
  0,                                      !- Latent Capacity Time Constant {s}
  ,                                       !- Condenser Air Inlet Node Name
  AirCooled,                              !- Condenser Type
  0.9,                                    !- Evaporative Condenser Effectiveness {dimensionless}
  autosize,                               !- Evaporative Condenser Air Flow Rate {m3/s}
  autosize,                               !- Evaporative Condenser Pump Rated Power Consumption {W}
  0,                                      !- Crankcase Heater Capacity {W}
  ,                                       !- Crankcase Heater Capacity Function of Temperature Curve Name
  10,                                     !- Maximum Outdoor Dry-Bulb Temperature for Crankcase Heater Operation {C}
  ,                                       !- Supply Water Storage Tank Name
  ,                                       !- Condensate Collection Water Storage Tank Name
  0,                                      !- Basin Heater Capacity {W/K}
  2;                                      !- Basin Heater Setpoint Temperature {C}

OS:Fan:OnOff,
  {d3cdbe71-4a6d-4ba1-9e88-52317e7292d0}, !- Handle
  Perimeter_ZN_2 ZN PSZ-AC-3 Fan,         !- Name
  {4f6424f5-df97-4d3f-aec7-6d02061fc226}, !- Availability Schedule Name
  0.55575,                                !- Fan Total Efficiency
  622.722275,                             !- Pressure Rise {Pa}
  autosize,                               !- Maximum Flow Rate {m3/s}
  0.855,                                  !- Motor Efficiency
  1,                                      !- Motor In Airstream Fraction
  ,                                       !- Air Inlet Node Name
  ,                                       !- Air Outlet Node Name
  {444b330c-14b8-428f-90af-f7fdceb6b553}, !- Fan Power Ratio Function of Speed Ratio Curve Name
  {cb7d6dff-488a-4d8a-a47f-61e82c9e70a3}, !- Fan Efficiency Ratio Function of Speed Ratio Curve Name
  ;                                       !- End-Use Subcategory

OS:Curve:Exponent,
  {444b330c-14b8-428f-90af-f7fdceb6b553}, !- Handle
  Fan On Off Power Curve 1,               !- Name
  1,                                      !- Coefficient1 Constant
  0,                                      !- Coefficient2 Constant
  0,                                      !- Coefficient3 Constant
  0,                                      !- Minimum Value of x
  1,                                      !- Maximum Value of x
  ,                                       !- Minimum Curve Output
  ,                                       !- Maximum Curve Output
  ,                                       !- Input Unit Type for X
  ;                                       !- Output Unit Type

OS:Curve:Cubic,
  {cb7d6dff-488a-4d8a-a47f-61e82c9e70a3}, !- Handle
  Fan On Off Efficiency Curve 1,          !- Name
  1,                                      !- Coefficient1 Constant
  0,                                      !- Coefficient2 x
  0,                                      !- Coefficient3 x**2
  0,                                      !- Coefficient4 x**3
  0,                                      !- Minimum Value of x
  1;                                      !- Maximum Value of x

OS:AirLoopHVAC:UnitarySystem,
  {786aa0f8-dae2-46ae-81f6-3889e2f949d3}, !- Handle
  Perimeter_ZN_2 ZN PSZ-AC-3 Unitary HP,  !- Name
  Load,                                   !- Control Type
  {c1cdb7c4-7b0e-4e31-9644-8cf865d4cb2c}, !- Controlling Zone or Thermostat Location
  None,                                   !- Dehumidification Control Type
  {2b547893-a08d-48ef-9c17-48758c640a55}, !- Availability Schedule Name
  {33545f7a-b535-46a6-bf51-a31921081059}, !- Air Inlet Node Name
  {3c341c9e-2c0e-46d4-9468-9a31dce1e1e4}, !- Air Outlet Node Name
  {d3cdbe71-4a6d-4ba1-9e88-52317e7292d0}, !- Supply Fan Name
  BlowThrough,                            !- Fan Placement
  {2b547893-a08d-48ef-9c17-48758c640a55}, !- Supply Air Fan Operating Mode Schedule Name
  {98c8aa08-d4c2-4084-adfe-018294c8a4bf}, !- Heating Coil Name
  1,                                      !- DX Heating Coil Sizing Ratio
  {44480ce2-1195-4e50-b534-5ec9a185812e}, !- Cooling Coil Name
  No,                                     !- Use DOAS DX Cooling Coil
  2,                                      !- DOAS DX Cooling Coil Leaving Minimum Air Temperature {C}
  SensibleOnlyLoadControl,                !- Latent Load Control
  {19f86392-2b0f-4588-b3bd-528413555388}, !- Supplemental Heating Coil Name
  SupplyAirFlowRate,                      !- Supply Air Flow Rate Method During Cooling Operation
  Autosize,                               !- Supply Air Flow Rate During Cooling Operation {m3/s}
  ,                                       !- Supply Air Flow Rate Per Floor Area During Cooling Operation {m3/s-m2}
  ,                                       !- Fraction of Autosized Design Cooling Supply Air Flow Rate
  ,                                       !- Design Supply Air Flow Rate Per Unit of Capacity During Cooling Operation {m3/s-W}
  SupplyAirFlowRate,                      !- Supply Air Flow Rate Method During Heating Operation
  Autosize,                               !- Supply Air Flow Rate During Heating Operation {m3/s}
  ,                                       !- Supply Air Flow Rate Per Floor Area during Heating Operation {m3/s-m2}
  ,                                       !- Fraction of Autosized Design Heating Supply Air Flow Rate
  ,                                       !- Design Supply Air Flow Rate Per Unit of Capacity During Heating Operation {m3/s-W}
  None,                                   !- Supply Air Flow Rate Method When No Cooling or Heating is Required
  ,                                       !- Supply Air Flow Rate When No Cooling or Heating is Required {m3/s}
  ,                                       !- Supply Air Flow Rate Per Floor Area When No Cooling or Heating is Required {m3/s-m2}
  ,                                       !- Fraction of Autosized Design Cooling Supply Air Flow Rate When No Cooling or Heating is Required
  ,                                       !- Fraction of Autosized Design Heating Supply Air Flow Rate When No Cooling or Heating is Required
  ,                                       !- Design Supply Air Flow Rate Per Unit of Capacity During Cooling Operation When No Cooling or Heating is Required {m3/s-W}
  ,                                       !- Design Supply Air Flow Rate Per Unit of Capacity During Heating Operation When No Cooling or Heating is Required {m3/s-W}
  Yes,                                    !- No Load Supply Air Flow Rate Control Set To Low Speed
  80,                                     !- Maximum Supply Air Temperature {C}
  4.44444444444446,                       !- Maximum Outdoor Dry-Bulb Temperature for Supplemental Heater Operation {C}
  ,                                       !- Outdoor Dry-Bulb Temperature Sensor Node Name
  0,                                      !- Ancilliary On-Cycle Electric Power {W}
  0;                                      !- Ancilliary Off-Cycle Electric Power {W}

OS:Connection,
  {3c341c9e-2c0e-46d4-9468-9a31dce1e1e4}, !- Handle
  {786aa0f8-dae2-46ae-81f6-3889e2f949d3}, !- Source Object
  7,                                      !- Outlet Port
  {0f43ea36-92d2-4ac8-9e32-31d151554a7e}, !- Target Object
  2;                                      !- Inlet Port

OS:Controller:OutdoorAir,
  {3a152033-f17d-48d0-9578-4befdd6b92f7}, !- Handle
  Perimeter_ZN_2 ZN PSZ-AC-3 OA System Controller, !- Name
  ,                                       !- Relief Air Outlet Node Name
  ,                                       !- Return Air Node Name
  ,                                       !- Mixed Air Node Name
  ,                                       !- Actuator Node Name
  autosize,                               !- Minimum Outdoor Air Flow Rate {m3/s}
  Autosize,                               !- Maximum Outdoor Air Flow Rate {m3/s}
  NoEconomizer,                           !- Economizer Control Type
  ModulateFlow,                           !- Economizer Control Action Type
  28,                                     !- Economizer Maximum Limit Dry-Bulb Temperature {C}
  64000,                                  !- Economizer Maximum Limit Enthalpy {J/kg}
  ,                                       !- Economizer Maximum Limit Dewpoint Temperature {C}
  ,                                       !- Electronic Enthalpy Limit Curve Name
  ,                                       !- Economizer Minimum Limit Dry-Bulb Temperature {C}
  LockoutWithHeating,                     !- Lockout Type
  FixedMinimum,                           !- Minimum Limit Type
  {810ee877-b36b-48bd-99f8-f6f740f0b732}, !- Minimum Outdoor Air Schedule Name
  ,                                       !- Minimum Fraction of Outdoor Air Schedule Name
  {d48f286c-50b7-4792-a826-bbb4259f210b}, !- Maximum Fraction of Outdoor Air Schedule Name
  {2e1eb37d-4ff6-4037-a6df-a45e8232b0a5}, !- Controller Mechanical Ventilation
  ,                                       !- Time of Day Economizer Control Schedule Name
  No,                                     !- High Humidity Control
  ,                                       !- Humidistat Control Zone Name
  1,                                      !- High Humidity Outdoor Air Flow Ratio
  Yes,                                    !- Control High Indoor Humidity Based on Outdoor Humidity Ratio
  BypassWhenWithinEconomizerLimits,       !- Heat Recovery Bypass Control Type
  InterlockedWithMechanicalCooling;       !- Economizer Operation Staging

OS:Controller:MechanicalVentilation,
  {2e1eb37d-4ff6-4037-a6df-a45e8232b0a5}, !- Handle
  Controller Mechanical Ventilation 2,    !- Name
  {4f6424f5-df97-4d3f-aec7-6d02061fc226}, !- Availability Schedule
  ,                                       !- Demand Controlled Ventilation
  ;                                       !- System Outdoor Air Method

OS:AirLoopHVAC:OutdoorAirSystem,
  {4026cab0-677d-4f89-b64e-2a7ccb591cf8}, !- Handle
  Perimeter_ZN_2 ZN PSZ-AC-3 OA System,   !- Name
  {3a152033-f17d-48d0-9578-4befdd6b92f7}, !- Controller Name
  ,                                       !- Outdoor Air Equipment List Name
  ,                                       !- Availability Manager List Name
  {87283bae-9f42-4354-a8b9-cd63753bac13}, !- Mixed Air Node Name
  {bee457bd-3d7d-4bca-8cff-bd3dcb510253}, !- Outdoor Air Stream Node Name
  {c779ba76-d0ea-4891-bea8-135bf0e32cfb}, !- Relief Air Stream Node Name
  {40b48662-fde7-4e2e-841e-4a3f83e975c4}; !- Return Air Stream Node Name

OS:Node,
  {6e7a96dd-82c5-4395-a7c2-46c4b280685a}, !- Handle
  Perimeter_ZN_2 ZN PSZ-AC-3 Outdoor Air Node, !- Name
  ,                                       !- Inlet Port
  {bee457bd-3d7d-4bca-8cff-bd3dcb510253}; !- Outlet Port

OS:Connection,
  {bee457bd-3d7d-4bca-8cff-bd3dcb510253}, !- Handle
  {6e7a96dd-82c5-4395-a7c2-46c4b280685a}, !- Source Object
  3,                                      !- Outlet Port
  {4026cab0-677d-4f89-b64e-2a7ccb591cf8}, !- Target Object
  6;                                      !- Inlet Port

OS:Node,
  {e323e65a-5d4a-4294-83c9-df8c98c6dc08}, !- Handle
  Perimeter_ZN_2 ZN PSZ-AC-3 Relief Air Node, !- Name
  {c779ba76-d0ea-4891-bea8-135bf0e32cfb}, !- Inlet Port
  ;                                       !- Outlet Port

OS:Connection,
  {c779ba76-d0ea-4891-bea8-135bf0e32cfb}, !- Handle
  {4026cab0-677d-4f89-b64e-2a7ccb591cf8}, !- Source Object
  7,                                      !- Outlet Port
  {e323e65a-5d4a-4294-83c9-df8c98c6dc08}, !- Target Object
  2;                                      !- Inlet Port

OS:Node,
  {d31418d8-ea20-4a05-adea-2e75206fbd72}, !- Handle
  Perimeter_ZN_2 ZN PSZ-AC-3 Mixed Air Node, !- Name
  {87283bae-9f42-4354-a8b9-cd63753bac13}, !- Inlet Port
  {33545f7a-b535-46a6-bf51-a31921081059}; !- Outlet Port

OS:Connection,
  {40b48662-fde7-4e2e-841e-4a3f83e975c4}, !- Handle
  {d3082963-42fe-4c1f-b4d9-e5035a4656bc}, !- Source Object
  3,                                      !- Outlet Port
  {4026cab0-677d-4f89-b64e-2a7ccb591cf8}, !- Target Object
  8;                                      !- Inlet Port

OS:Connection,
  {87283bae-9f42-4354-a8b9-cd63753bac13}, !- Handle
  {4026cab0-677d-4f89-b64e-2a7ccb591cf8}, !- Source Object
  5,                                      !- Outlet Port
  {d31418d8-ea20-4a05-adea-2e75206fbd72}, !- Target Object
  2;                                      !- Inlet Port

OS:Connection,
  {33545f7a-b535-46a6-bf51-a31921081059}, !- Handle
  {d31418d8-ea20-4a05-adea-2e75206fbd72}, !- Source Object
  3,                                      !- Outlet Port
  {786aa0f8-dae2-46ae-81f6-3889e2f949d3}, !- Target Object
  6;                                      !- Inlet Port

OS:AvailabilityManager:NightCycle,
  {171999ea-a876-4b54-bdb0-e0ca7477e62c}, !- Handle
  Availability Manager Night Cycle 2,     !- Name
  {4f6424f5-df97-4d3f-aec7-6d02061fc226}, !- Applicability Schedule
  ,                                       !- Fan Schedule
  CycleOnAny,                             !- Control Type
  1,                                      !- Thermostat Tolerance {deltaC}
  ,                                       !- Cycling Run Time Control Type
  1800,                                   !- Cycling Run Time {s}
  {70f2d09f-22f4-4dbb-bb26-48ce3411b3fd}, !- Control Zone or Zone List Name
  {dff178cd-576b-42ed-ad8c-fc518769420c}, !- Cooling Control Zone or Zone List Name
  {f1bb99a0-2801-4d5a-b28b-6621a4cdbe7d}, !- Heating Control Zone or Zone List Name
  {a7b94666-d0ff-4343-aa8a-fd46ab6b1cd9}; !- Heating Zone Fans Only Zone or Zone List Name

OS:ModelObjectList,
  {70f2d09f-22f4-4dbb-bb26-48ce3411b3fd}, !- Handle
  Availability Manager Night Cycle 2 Control Zone List; !- Name

OS:ModelObjectList,
  {dff178cd-576b-42ed-ad8c-fc518769420c}, !- Handle
  Availability Manager Night Cycle 2 Cooling Control Zone List; !- Name

OS:ModelObjectList,
  {f1bb99a0-2801-4d5a-b28b-6621a4cdbe7d}, !- Handle
  Availability Manager Night Cycle 2 Heating Control Zone List; !- Name

OS:ModelObjectList,
  {a7b94666-d0ff-4343-aa8a-fd46ab6b1cd9}, !- Handle
  Availability Manager Night Cycle 2 Heating Zone Fans Only Zone List; !- Name

OS:AirTerminal:SingleDuct:ConstantVolume:NoReheat,
  {85068cdd-3fd5-49fb-b7de-dc824d306139}, !- Handle
  Perimeter_ZN_2 ZN PSZ-AC-3 Diffuser,    !- Name
  {4f6424f5-df97-4d3f-aec7-6d02061fc226}, !- Availability Schedule Name
  {ba4d0046-6f13-4c18-a5da-257d0d74c258}, !- Air Inlet Node Name
  {394040e1-37da-4057-a406-88b36ee4c575}, !- Air Outlet Node Name
  AutoSize;                               !- Maximum Air Flow Rate {m3/s}

OS:Node,
  {0ea33b89-1c6b-4979-9b2b-484675f37fd1}, !- Handle
  Perimeter_ZN_2 ZN Return Air Node,      !- Name
  {1ca418eb-785b-46d4-8dc6-a88d5393af79}, !- Inlet Port
  {dedb6784-21f4-41c6-b910-f816c461882d}; !- Outlet Port

OS:Connection,
  {28f2bf6a-0923-40da-86f4-36a09493eb5f}, !- Handle
  {aaeca868-6fcf-48c6-80cb-068a6caac457}, !- Source Object
  3,                                      !- Outlet Port
  {f0764e8f-5f61-4eae-8774-8654678f045e}, !- Target Object
  2;                                      !- Inlet Port

OS:Connection,
  {1ca418eb-785b-46d4-8dc6-a88d5393af79}, !- Handle
  {16a0e9c1-aa4e-47b8-a5b6-b9ce5f64c10c}, !- Source Object
  2,                                      !- Outlet Port
  {0ea33b89-1c6b-4979-9b2b-484675f37fd1}, !- Target Object
  2;                                      !- Inlet Port

OS:Connection,
  {dedb6784-21f4-41c6-b910-f816c461882d}, !- Handle
  {0ea33b89-1c6b-4979-9b2b-484675f37fd1}, !- Source Object
  3,                                      !- Outlet Port
  {ef219643-b8ff-4b68-bbe0-7053822574ea}, !- Target Object
  3;                                      !- Inlet Port

OS:Node,
  {a58a3d43-8d0b-48ad-ac44-2cf9ff7ad644}, !- Handle
  Perimeter_ZN_2 ZN PSZ-AC-3 Diffuser Inlet Air Node, !- Name
  {62e08788-fe38-490d-b4a4-948a0a19a8e3}, !- Inlet Port
  {ba4d0046-6f13-4c18-a5da-257d0d74c258}; !- Outlet Port

OS:Connection,
  {62e08788-fe38-490d-b4a4-948a0a19a8e3}, !- Handle
  {b3792b62-ecd0-425b-9971-0d05a043684c}, !- Source Object
  3,                                      !- Outlet Port
  {a58a3d43-8d0b-48ad-ac44-2cf9ff7ad644}, !- Target Object
  2;                                      !- Inlet Port

OS:Connection,
  {ba4d0046-6f13-4c18-a5da-257d0d74c258}, !- Handle
  {a58a3d43-8d0b-48ad-ac44-2cf9ff7ad644}, !- Source Object
  3,                                      !- Outlet Port
  {85068cdd-3fd5-49fb-b7de-dc824d306139}, !- Target Object
  3;                                      !- Inlet Port

OS:Connection,
  {394040e1-37da-4057-a406-88b36ee4c575}, !- Handle
  {85068cdd-3fd5-49fb-b7de-dc824d306139}, !- Source Object
  4,                                      !- Outlet Port
  {aaeca868-6fcf-48c6-80cb-068a6caac457}, !- Target Object
  2;                                      !- Inlet Port

OS:AirLoopHVAC,
  {1d088f1e-c22e-4791-bfb8-dcc0c8767d52}, !- Handle
  Perimeter_ZN_3 ZN PSZ-AC-4,             !- Name
  ,                                       !- Controller List Name
  {2b547893-a08d-48ef-9c17-48758c640a55}, !- Availability Schedule
  {d19c0fbf-7b43-4390-bd5f-bf45c16f18cd}, !- Availability Manager List Name
  autosize,                               !- Design Supply Air Flow Rate {m3/s}
  1,                                      !- Design Return Air Flow Fraction of Supply Air Flow
  ,                                       !- Branch List Name
  ,                                       !- Connector List Name
  {eda58a4e-16c4-4471-9eaa-554dadf692d3}, !- Supply Side Inlet Node Name
  {06e58c8e-016c-4373-931e-93dd37590ed8}, !- Demand Side Outlet Node Name
  {01f48294-bd0a-43a7-b82d-79b3fa235520}, !- Demand Side Inlet Node A
  {ed570431-ff6b-470a-a854-ed078a49512c}, !- Supply Side Outlet Node A
  ,                                       !- Demand Side Inlet Node B
  ,                                       !- Supply Side Outlet Node B
  ,                                       !- Return Air Bypass Flow Temperature Setpoint Schedule Name
  {ba774428-b204-420b-a74a-2fbfb0159c96}, !- Demand Mixer Name
  {09062394-77d7-488e-b6c9-c186d98beb21}, !- Demand Splitter A Name
  ,                                       !- Demand Splitter B Name
  ;                                       !- Supply Splitter Name

OS:Node,
  {adf3345f-1bd8-48f5-8c98-caf744d5eacc}, !- Handle
  Perimeter_ZN_3 ZN PSZ-AC-4 Supply Inlet Node, !- Name
  {eda58a4e-16c4-4471-9eaa-554dadf692d3}, !- Inlet Port
  {b59360ed-ba11-44d0-8747-35494ebd1975}; !- Outlet Port

OS:Node,
  {1d7fcb5f-2e21-4c26-ae8e-df7865118b50}, !- Handle
  Perimeter_ZN_3 ZN PSZ-AC-4 Supply Outlet Node, !- Name
  {1d054e88-ec9a-4616-9e64-c2c8cb88285a}, !- Inlet Port
  {ed570431-ff6b-470a-a854-ed078a49512c}; !- Outlet Port

OS:Connection,
  {eda58a4e-16c4-4471-9eaa-554dadf692d3}, !- Handle
  {1d088f1e-c22e-4791-bfb8-dcc0c8767d52}, !- Source Object
  9,                                      !- Outlet Port
  {adf3345f-1bd8-48f5-8c98-caf744d5eacc}, !- Target Object
  2;                                      !- Inlet Port

OS:Connection,
  {ed570431-ff6b-470a-a854-ed078a49512c}, !- Handle
  {1d7fcb5f-2e21-4c26-ae8e-df7865118b50}, !- Source Object
  3,                                      !- Outlet Port
  {1d088f1e-c22e-4791-bfb8-dcc0c8767d52}, !- Target Object
  12;                                     !- Inlet Port

OS:Node,
  {34d2b15e-b085-4af9-b3ef-4e3ab286beac}, !- Handle
  Perimeter_ZN_3 ZN PSZ-AC-4 Demand Inlet Node, !- Name
  {01f48294-bd0a-43a7-b82d-79b3fa235520}, !- Inlet Port
  {50cc49af-59b6-425e-a0ce-40d59d0efd37}; !- Outlet Port

OS:Node,
  {d87709bd-8bf7-456a-8fd7-554048298a4b}, !- Handle
  Perimeter_ZN_3 ZN PSZ-AC-4 Demand Outlet Node, !- Name
  {390b369b-0428-413c-a20c-0be65b580092}, !- Inlet Port
  {06e58c8e-016c-4373-931e-93dd37590ed8}; !- Outlet Port

OS:Node,
  {07e5752d-5576-4bb8-b718-8aa4c3998e49}, !- Handle
  Perimeter_ZN_3 ZN PSZ-AC-4 Diffuser Outlet Air Node, !- Name
  {83a9f86d-db4a-4779-a027-21543026cbba}, !- Inlet Port
  {3697daf8-dd94-4fb5-8a4b-6aa08b100da0}; !- Outlet Port

OS:Connection,
  {01f48294-bd0a-43a7-b82d-79b3fa235520}, !- Handle
  {1d088f1e-c22e-4791-bfb8-dcc0c8767d52}, !- Source Object
  11,                                     !- Outlet Port
  {34d2b15e-b085-4af9-b3ef-4e3ab286beac}, !- Target Object
  2;                                      !- Inlet Port

OS:Connection,
  {06e58c8e-016c-4373-931e-93dd37590ed8}, !- Handle
  {d87709bd-8bf7-456a-8fd7-554048298a4b}, !- Source Object
  3,                                      !- Outlet Port
  {1d088f1e-c22e-4791-bfb8-dcc0c8767d52}, !- Target Object
  10;                                     !- Inlet Port

OS:AirLoopHVAC:ZoneSplitter,
  {09062394-77d7-488e-b6c9-c186d98beb21}, !- Handle
  Air Loop HVAC Zone Splitter 3,          !- Name
  {50cc49af-59b6-425e-a0ce-40d59d0efd37}, !- Inlet Node Name
  {e7b91b9b-f80a-4373-8fd5-8a4157ed2e57}; !- Outlet Node Name 1

OS:AirLoopHVAC:ZoneMixer,
  {ba774428-b204-420b-a74a-2fbfb0159c96}, !- Handle
  Air Loop HVAC Zone Mixer 3,             !- Name
  {390b369b-0428-413c-a20c-0be65b580092}, !- Outlet Node Name
  {34c93d4d-8412-4b79-aadf-4a9bc00d6d03}; !- Inlet Node Name 1

OS:Connection,
  {50cc49af-59b6-425e-a0ce-40d59d0efd37}, !- Handle
  {34d2b15e-b085-4af9-b3ef-4e3ab286beac}, !- Source Object
  3,                                      !- Outlet Port
  {09062394-77d7-488e-b6c9-c186d98beb21}, !- Target Object
  2;                                      !- Inlet Port

OS:Connection,
  {390b369b-0428-413c-a20c-0be65b580092}, !- Handle
  {ba774428-b204-420b-a74a-2fbfb0159c96}, !- Source Object
  2,                                      !- Outlet Port
  {d87709bd-8bf7-456a-8fd7-554048298a4b}, !- Target Object
  2;                                      !- Inlet Port

OS:Sizing:System,
  {9cc0fdc7-5f90-4dbb-83f4-34d9e8704e5f}, !- Handle
  {1d088f1e-c22e-4791-bfb8-dcc0c8767d52}, !- AirLoop Name
  Sensible,                               !- Type of Load to Size On
  Autosize,                               !- Design Outdoor Air Flow Rate {m3/s}
  1,                                      !- Central Heating Maximum System Air Flow Ratio
  7.22222222222229,                       !- Preheat Design Temperature {C}
  0.008,                                  !- Preheat Design Humidity Ratio {kg-H2O/kg-Air}
  12.7777777777778,                       !- Precool Design Temperature {C}
  0.008,                                  !- Precool Design Humidity Ratio {kg-H2O/kg-Air}
  12.7777777777778,                       !- Central Cooling Design Supply Air Temperature {C}
  50.0000000000001,                       !- Central Heating Design Supply Air Temperature {C}
  Coincident,                             !- Sizing Option
  No,                                     !- 100% Outdoor Air in Cooling
  No,                                     !- 100% Outdoor Air in Heating
  0.0085,                                 !- Central Cooling Design Supply Air Humidity Ratio {kg-H2O/kg-Air}
  0.008,                                  !- Central Heating Design Supply Air Humidity Ratio {kg-H2O/kg-Air}
  DesignDay,                              !- Cooling Design Air Flow Method
  ,                                       !- Cooling Design Air Flow Rate {m3/s}
  DesignDay,                              !- Heating Design Air Flow Method
  ,                                       !- Heating Design Air Flow Rate {m3/s}
  ZoneSum,                                !- System Outdoor Air Method
  1,                                      !- Zone Maximum Outdoor Air Fraction {dimensionless}
  0.0099676501,                           !- Cooling Supply Air Flow Rate Per Floor Area {m3/s-m2}
  1,                                      !- Cooling Fraction of Autosized Cooling Supply Air Flow Rate
  3.9475456e-05,                          !- Cooling Supply Air Flow Rate Per Unit Cooling Capacity {m3/s-W}
  0.0099676501,                           !- Heating Supply Air Flow Rate Per Floor Area {m3/s-m2}
  1,                                      !- Heating Fraction of Autosized Heating Supply Air Flow Rate
  1,                                      !- Heating Fraction of Autosized Cooling Supply Air Flow Rate
  3.1588213e-05,                          !- Heating Supply Air Flow Rate Per Unit Heating Capacity {m3/s-W}
  CoolingDesignCapacity,                  !- Cooling Design Capacity Method
  autosize,                               !- Cooling Design Capacity {W}
  234.7,                                  !- Cooling Design Capacity Per Floor Area {W/m2}
  1,                                      !- Fraction of Autosized Cooling Design Capacity
  HeatingDesignCapacity,                  !- Heating Design Capacity Method
  autosize,                               !- Heating Design Capacity {W}
  157,                                    !- Heating Design Capacity Per Floor Area {W/m2}
  1,                                      !- Fraction of Autosized Heating Design Capacity
  OnOff,                                  !- Central Cooling Capacity Control Method
  autosize;                               !- Occupant Diversity

OS:AvailabilityManagerAssignmentList,
  {d19c0fbf-7b43-4390-bd5f-bf45c16f18cd}, !- Handle
  Air Loop HVAC 1 AvailabilityManagerAssignmentList 2, !- Name
  {0831cec0-279a-4a67-8367-8b17aac20895}; !- Availability Manager Name 1

OS:SetpointManager:SingleZone:Reheat,
  {d4eac799-627e-45e0-9e25-3e1a5fb09ab4}, !- Handle
  Perimeter_ZN_3 ZN Setpoint Manager SZ Reheat, !- Name
  12.7777777777778,                       !- Minimum Supply Air Temperature {C}
  50.0000000000001,                       !- Maximum Supply Air Temperature {C}
  {a24036a9-383d-4d03-a380-280512cb4a03}, !- Control Zone Name
  {1d7fcb5f-2e21-4c26-ae8e-df7865118b50}; !- Setpoint Node or NodeList Name

OS:Coil:Heating:DX:SingleSpeed,
  {7ebb345b-c6d1-44f5-b586-7fed8c03120a}, !- Handle
<<<<<<< HEAD
  Perimeter_ZN_3 ZN HP Htg Coil 25 Clg kBtu/hr 8.0HSPF, !- Name
=======
  Perimeter_ZN_3 ZN HP Htg Coil 25 Clg kBtu/hr 8HSPF, !- Name
>>>>>>> 45b0a92d
  {4f6424f5-df97-4d3f-aec7-6d02061fc226}, !- Availability Schedule Name
  Autosize,                               !- Rated Total Heating Capacity {W}
  3.8128,                                 !- Rated COP {W/W}
  Autosize,                               !- Rated Air Flow Rate {m3/s}
  773.3,                                  !- Rated Supply Fan Power Per Volume Flow Rate 2017 {W/(m3/s)}
  934.4,                                  !- Rated Supply Fan Power Per Volume Flow Rate 2023 {W/(m3/s)}
  ,                                       !- Air Inlet Node Name
  ,                                       !- Air Outlet Node Name
  {b18d7ac4-8d19-4df2-8bc3-2d9b16fe9581}, !- Total Heating Capacity Function of Temperature Curve Name
  {dec80959-ca64-4505-9f5e-b3013a4eb9a0}, !- Total Heating Capacity Function of Flow Fraction Curve Name
  {26ffcade-4b95-4b6a-adab-9d7871c8d1c6}, !- Energy Input Ratio Function of Temperature Curve Name
  {26f58b4f-71a1-4619-a979-7502712a4852}, !- Energy Input Ratio Function of Flow Fraction Curve Name
  {7c10c6af-e7ae-462c-a3db-27d1510d7bff}, !- Part Load Fraction Correlation Curve Name
  {42950a63-5a9b-4605-af5d-93a6dd51c3b0}, !- Defrost Energy Input Ratio Function of Temperature Curve Name
  -12.2,                                  !- Minimum Outdoor Dry-Bulb Temperature for Compressor Operation {C}
  1.67,                                   !- Maximum Outdoor Dry-Bulb Temperature for Defrost Operation {C}
  50,                                     !- Crankcase Heater Capacity {W}
  ,                                       !- Crankcase Heater Capacity Function of Temperature Curve Name
  4.4,                                    !- Maximum Outdoor Dry-Bulb Temperature for Crankcase Heater Operation {C}
  ReverseCycle,                           !- Defrost Strategy
  OnDemand,                               !- Defrost Control
  ,                                       !- Defrost Time Period Fraction
  2000;                                   !- Resistive Defrost Heater Capacity {W}

OS:Curve:Biquadratic,
  {42950a63-5a9b-4605-af5d-93a6dd51c3b0}, !- Handle
  Perimeter_ZN_3 ZN HP Htg Coil Defrost EIR Func of Temp Curve 1, !- Name
  0.297145,                               !- Coefficient1 Constant
  0.0430933,                              !- Coefficient2 x
  -0.000748766,                           !- Coefficient3 x**2
  0.00597727,                             !- Coefficient4 y
  0.000482112,                            !- Coefficient5 y**2
  -0.000956448,                           !- Coefficient6 x*y
  12.77778,                               !- Minimum Value of x
  23.88889,                               !- Maximum Value of x
  21.11111,                               !- Minimum Value of y
  46.11111;                               !- Maximum Value of y

OS:Coil:Heating:Gas,
  {7bed4b8c-282e-4ef3-a6a4-fd3840dab822}, !- Handle
  Perimeter_ZN_3 ZN PSZ-AC-4 Gas Backup Htg Coil 25kBtu/hr 0.8 Thermal Eff, !- Name
  {4f6424f5-df97-4d3f-aec7-6d02061fc226}, !- Availability Schedule Name
  0.8,                                    !- Gas Burner Efficiency
  AutoSize,                               !- Nominal Capacity {W}
  ,                                       !- Air Inlet Node Name
  ,                                       !- Air Outlet Node Name
  ,                                       !- Temperature Setpoint Node Name
  0,                                      !- On Cycle Parasitic Electric Load {W}
  ,                                       !- Part Load Fraction Correlation Curve Name
  0;                                      !- Off Cycle Parasitic Gas Load {W}

OS:Coil:Cooling:DX:SingleSpeed,
  {2109900f-2a8f-4e7d-b076-e2251943bdb3}, !- Handle
  Perimeter_ZN_3 ZN PSZ-AC-4 1spd DX HP Clg Coil 25kBtu/hr 14SEER, !- Name
  {4f6424f5-df97-4d3f-aec7-6d02061fc226}, !- Availability Schedule Name
  autosize,                               !- Rated Total Cooling Capacity {W}
  autosize,                               !- Rated Sensible Heat Ratio
  3.8248,                                 !- Rated COP {W/W}
  autosize,                               !- Rated Air Flow Rate {m3/s}
  773.3,                                  !- Rated Evaporator Fan Power Per Volume Flow Rate 2017 {W/(m3/s)}
  934.4,                                  !- Rated Evaporator Fan Power Per Volume Flow Rate 2023 {W/(m3/s)}
  ,                                       !- Air Inlet Node Name
  ,                                       !- Air Outlet Node Name
  {d9bcdc75-f66c-4274-8f07-0698a60f7e84}, !- Total Cooling Capacity Function of Temperature Curve Name
  {b002b479-c638-4ee9-95eb-4a0a1e932658}, !- Total Cooling Capacity Function of Flow Fraction Curve Name
  {bcb2e6d1-1876-4af5-8206-7fc43fba7286}, !- Energy Input Ratio Function of Temperature Curve Name
  {b16fe8cb-3503-4529-902c-94f9522aa232}, !- Energy Input Ratio Function of Flow Fraction Curve Name
  {ec818500-c423-436b-8a6c-3c01658439a1}, !- Part Load Fraction Correlation Curve Name
  -25,                                    !- Minimum Outdoor Dry-Bulb Temperature for Compressor Operation {C}
  0,                                      !- Nominal Time for Condensate Removal to Begin {s}
  0,                                      !- Ratio of Initial Moisture Evaporation Rate and Steady State Latent Capacity {dimensionless}
  0,                                      !- Maximum Cycling Rate {cycles/hr}
  0,                                      !- Latent Capacity Time Constant {s}
  ,                                       !- Condenser Air Inlet Node Name
  AirCooled,                              !- Condenser Type
  0.9,                                    !- Evaporative Condenser Effectiveness {dimensionless}
  autosize,                               !- Evaporative Condenser Air Flow Rate {m3/s}
  autosize,                               !- Evaporative Condenser Pump Rated Power Consumption {W}
  0,                                      !- Crankcase Heater Capacity {W}
  ,                                       !- Crankcase Heater Capacity Function of Temperature Curve Name
  10,                                     !- Maximum Outdoor Dry-Bulb Temperature for Crankcase Heater Operation {C}
  ,                                       !- Supply Water Storage Tank Name
  ,                                       !- Condensate Collection Water Storage Tank Name
  0,                                      !- Basin Heater Capacity {W/K}
  2;                                      !- Basin Heater Setpoint Temperature {C}

OS:Fan:OnOff,
  {5de055a0-cba7-44eb-bf0e-a2f99e10ad56}, !- Handle
  Perimeter_ZN_3 ZN PSZ-AC-4 Fan,         !- Name
  {4f6424f5-df97-4d3f-aec7-6d02061fc226}, !- Availability Schedule Name
  0.55575,                                !- Fan Total Efficiency
  622.722275,                             !- Pressure Rise {Pa}
  autosize,                               !- Maximum Flow Rate {m3/s}
  0.855,                                  !- Motor Efficiency
  1,                                      !- Motor In Airstream Fraction
  ,                                       !- Air Inlet Node Name
  ,                                       !- Air Outlet Node Name
  {8e76b0e7-875f-4b30-9303-05f9614bfd67}, !- Fan Power Ratio Function of Speed Ratio Curve Name
  {ac15ec72-809e-42ab-9b1b-68199f0c5e5a}, !- Fan Efficiency Ratio Function of Speed Ratio Curve Name
  ;                                       !- End-Use Subcategory

OS:Curve:Exponent,
  {8e76b0e7-875f-4b30-9303-05f9614bfd67}, !- Handle
  Fan On Off Power Curve 2,               !- Name
  1,                                      !- Coefficient1 Constant
  0,                                      !- Coefficient2 Constant
  0,                                      !- Coefficient3 Constant
  0,                                      !- Minimum Value of x
  1,                                      !- Maximum Value of x
  ,                                       !- Minimum Curve Output
  ,                                       !- Maximum Curve Output
  ,                                       !- Input Unit Type for X
  ;                                       !- Output Unit Type

OS:Curve:Cubic,
  {ac15ec72-809e-42ab-9b1b-68199f0c5e5a}, !- Handle
  Fan On Off Efficiency Curve 2,          !- Name
  1,                                      !- Coefficient1 Constant
  0,                                      !- Coefficient2 x
  0,                                      !- Coefficient3 x**2
  0,                                      !- Coefficient4 x**3
  0,                                      !- Minimum Value of x
  1;                                      !- Maximum Value of x

OS:AirLoopHVAC:UnitarySystem,
  {73e95667-5042-445f-aa51-4cc1bcd2f794}, !- Handle
  Perimeter_ZN_3 ZN PSZ-AC-4 Unitary HP,  !- Name
  Load,                                   !- Control Type
  {a24036a9-383d-4d03-a380-280512cb4a03}, !- Controlling Zone or Thermostat Location
  None,                                   !- Dehumidification Control Type
  {2b547893-a08d-48ef-9c17-48758c640a55}, !- Availability Schedule Name
  {e7aace42-ece8-4292-a025-b05958458f0f}, !- Air Inlet Node Name
  {1d054e88-ec9a-4616-9e64-c2c8cb88285a}, !- Air Outlet Node Name
  {5de055a0-cba7-44eb-bf0e-a2f99e10ad56}, !- Supply Fan Name
  BlowThrough,                            !- Fan Placement
  {2b547893-a08d-48ef-9c17-48758c640a55}, !- Supply Air Fan Operating Mode Schedule Name
  {7ebb345b-c6d1-44f5-b586-7fed8c03120a}, !- Heating Coil Name
  1,                                      !- DX Heating Coil Sizing Ratio
  {2109900f-2a8f-4e7d-b076-e2251943bdb3}, !- Cooling Coil Name
  No,                                     !- Use DOAS DX Cooling Coil
  2,                                      !- DOAS DX Cooling Coil Leaving Minimum Air Temperature {C}
  SensibleOnlyLoadControl,                !- Latent Load Control
  {7bed4b8c-282e-4ef3-a6a4-fd3840dab822}, !- Supplemental Heating Coil Name
  SupplyAirFlowRate,                      !- Supply Air Flow Rate Method During Cooling Operation
  Autosize,                               !- Supply Air Flow Rate During Cooling Operation {m3/s}
  ,                                       !- Supply Air Flow Rate Per Floor Area During Cooling Operation {m3/s-m2}
  ,                                       !- Fraction of Autosized Design Cooling Supply Air Flow Rate
  ,                                       !- Design Supply Air Flow Rate Per Unit of Capacity During Cooling Operation {m3/s-W}
  SupplyAirFlowRate,                      !- Supply Air Flow Rate Method During Heating Operation
  Autosize,                               !- Supply Air Flow Rate During Heating Operation {m3/s}
  ,                                       !- Supply Air Flow Rate Per Floor Area during Heating Operation {m3/s-m2}
  ,                                       !- Fraction of Autosized Design Heating Supply Air Flow Rate
  ,                                       !- Design Supply Air Flow Rate Per Unit of Capacity During Heating Operation {m3/s-W}
  None,                                   !- Supply Air Flow Rate Method When No Cooling or Heating is Required
  ,                                       !- Supply Air Flow Rate When No Cooling or Heating is Required {m3/s}
  ,                                       !- Supply Air Flow Rate Per Floor Area When No Cooling or Heating is Required {m3/s-m2}
  ,                                       !- Fraction of Autosized Design Cooling Supply Air Flow Rate When No Cooling or Heating is Required
  ,                                       !- Fraction of Autosized Design Heating Supply Air Flow Rate When No Cooling or Heating is Required
  ,                                       !- Design Supply Air Flow Rate Per Unit of Capacity During Cooling Operation When No Cooling or Heating is Required {m3/s-W}
  ,                                       !- Design Supply Air Flow Rate Per Unit of Capacity During Heating Operation When No Cooling or Heating is Required {m3/s-W}
  Yes,                                    !- No Load Supply Air Flow Rate Control Set To Low Speed
  80,                                     !- Maximum Supply Air Temperature {C}
  4.44444444444446,                       !- Maximum Outdoor Dry-Bulb Temperature for Supplemental Heater Operation {C}
  ,                                       !- Outdoor Dry-Bulb Temperature Sensor Node Name
  0,                                      !- Ancilliary On-Cycle Electric Power {W}
  0;                                      !- Ancilliary Off-Cycle Electric Power {W}

OS:Connection,
  {1d054e88-ec9a-4616-9e64-c2c8cb88285a}, !- Handle
  {73e95667-5042-445f-aa51-4cc1bcd2f794}, !- Source Object
  7,                                      !- Outlet Port
  {1d7fcb5f-2e21-4c26-ae8e-df7865118b50}, !- Target Object
  2;                                      !- Inlet Port

OS:Controller:OutdoorAir,
  {9b8e236e-ab6c-402d-8e71-73c9bc61d4ca}, !- Handle
  Perimeter_ZN_3 ZN PSZ-AC-4 OA System Controller, !- Name
  ,                                       !- Relief Air Outlet Node Name
  ,                                       !- Return Air Node Name
  ,                                       !- Mixed Air Node Name
  ,                                       !- Actuator Node Name
  autosize,                               !- Minimum Outdoor Air Flow Rate {m3/s}
  Autosize,                               !- Maximum Outdoor Air Flow Rate {m3/s}
  NoEconomizer,                           !- Economizer Control Type
  ModulateFlow,                           !- Economizer Control Action Type
  28,                                     !- Economizer Maximum Limit Dry-Bulb Temperature {C}
  64000,                                  !- Economizer Maximum Limit Enthalpy {J/kg}
  ,                                       !- Economizer Maximum Limit Dewpoint Temperature {C}
  ,                                       !- Electronic Enthalpy Limit Curve Name
  ,                                       !- Economizer Minimum Limit Dry-Bulb Temperature {C}
  LockoutWithHeating,                     !- Lockout Type
  FixedMinimum,                           !- Minimum Limit Type
  {810ee877-b36b-48bd-99f8-f6f740f0b732}, !- Minimum Outdoor Air Schedule Name
  ,                                       !- Minimum Fraction of Outdoor Air Schedule Name
  {976d5606-880b-4bf9-b1e6-812e61af16a7}, !- Maximum Fraction of Outdoor Air Schedule Name
  {45766707-c173-4823-8ec1-9e615f0c8737}, !- Controller Mechanical Ventilation
  ,                                       !- Time of Day Economizer Control Schedule Name
  No,                                     !- High Humidity Control
  ,                                       !- Humidistat Control Zone Name
  1,                                      !- High Humidity Outdoor Air Flow Ratio
  Yes,                                    !- Control High Indoor Humidity Based on Outdoor Humidity Ratio
  BypassWhenWithinEconomizerLimits,       !- Heat Recovery Bypass Control Type
  InterlockedWithMechanicalCooling;       !- Economizer Operation Staging

OS:Controller:MechanicalVentilation,
  {45766707-c173-4823-8ec1-9e615f0c8737}, !- Handle
  Controller Mechanical Ventilation 3,    !- Name
  {4f6424f5-df97-4d3f-aec7-6d02061fc226}, !- Availability Schedule
  ,                                       !- Demand Controlled Ventilation
  ;                                       !- System Outdoor Air Method

OS:AirLoopHVAC:OutdoorAirSystem,
  {d341842a-94af-4454-b479-8bcdd1ee3d3d}, !- Handle
  Perimeter_ZN_3 ZN PSZ-AC-4 OA System,   !- Name
  {9b8e236e-ab6c-402d-8e71-73c9bc61d4ca}, !- Controller Name
  ,                                       !- Outdoor Air Equipment List Name
  ,                                       !- Availability Manager List Name
  {ddc20135-b1c4-4991-a77c-380509762ad3}, !- Mixed Air Node Name
  {26450587-eb88-4657-bcfb-919485126d44}, !- Outdoor Air Stream Node Name
  {36b9795b-e209-4421-8aca-5ed758d9f43a}, !- Relief Air Stream Node Name
  {b59360ed-ba11-44d0-8747-35494ebd1975}; !- Return Air Stream Node Name

OS:Node,
  {b1f5032c-1d7d-411e-af20-71fad8519d29}, !- Handle
  Perimeter_ZN_3 ZN PSZ-AC-4 Outdoor Air Node, !- Name
  ,                                       !- Inlet Port
  {26450587-eb88-4657-bcfb-919485126d44}; !- Outlet Port

OS:Connection,
  {26450587-eb88-4657-bcfb-919485126d44}, !- Handle
  {b1f5032c-1d7d-411e-af20-71fad8519d29}, !- Source Object
  3,                                      !- Outlet Port
  {d341842a-94af-4454-b479-8bcdd1ee3d3d}, !- Target Object
  6;                                      !- Inlet Port

OS:Node,
  {0a231f88-7bc4-4702-b83b-d150ca3d3b12}, !- Handle
  Perimeter_ZN_3 ZN PSZ-AC-4 Relief Air Node, !- Name
  {36b9795b-e209-4421-8aca-5ed758d9f43a}, !- Inlet Port
  ;                                       !- Outlet Port

OS:Connection,
  {36b9795b-e209-4421-8aca-5ed758d9f43a}, !- Handle
  {d341842a-94af-4454-b479-8bcdd1ee3d3d}, !- Source Object
  7,                                      !- Outlet Port
  {0a231f88-7bc4-4702-b83b-d150ca3d3b12}, !- Target Object
  2;                                      !- Inlet Port

OS:Node,
  {969b8019-1b56-4280-9857-d05531e20ba5}, !- Handle
  Perimeter_ZN_3 ZN PSZ-AC-4 Mixed Air Node, !- Name
  {ddc20135-b1c4-4991-a77c-380509762ad3}, !- Inlet Port
  {e7aace42-ece8-4292-a025-b05958458f0f}; !- Outlet Port

OS:Connection,
  {b59360ed-ba11-44d0-8747-35494ebd1975}, !- Handle
  {adf3345f-1bd8-48f5-8c98-caf744d5eacc}, !- Source Object
  3,                                      !- Outlet Port
  {d341842a-94af-4454-b479-8bcdd1ee3d3d}, !- Target Object
  8;                                      !- Inlet Port

OS:Connection,
  {ddc20135-b1c4-4991-a77c-380509762ad3}, !- Handle
  {d341842a-94af-4454-b479-8bcdd1ee3d3d}, !- Source Object
  5,                                      !- Outlet Port
  {969b8019-1b56-4280-9857-d05531e20ba5}, !- Target Object
  2;                                      !- Inlet Port

OS:Connection,
  {e7aace42-ece8-4292-a025-b05958458f0f}, !- Handle
  {969b8019-1b56-4280-9857-d05531e20ba5}, !- Source Object
  3,                                      !- Outlet Port
  {73e95667-5042-445f-aa51-4cc1bcd2f794}, !- Target Object
  6;                                      !- Inlet Port

OS:AvailabilityManager:NightCycle,
  {0831cec0-279a-4a67-8367-8b17aac20895}, !- Handle
  Availability Manager Night Cycle 3,     !- Name
  {4f6424f5-df97-4d3f-aec7-6d02061fc226}, !- Applicability Schedule
  ,                                       !- Fan Schedule
  CycleOnAny,                             !- Control Type
  1,                                      !- Thermostat Tolerance {deltaC}
  ,                                       !- Cycling Run Time Control Type
  1800,                                   !- Cycling Run Time {s}
  {c7625181-6519-499d-9be3-82ae61a6d264}, !- Control Zone or Zone List Name
  {30eef32d-c8a7-4644-8d22-2928cdc822ee}, !- Cooling Control Zone or Zone List Name
  {84459d72-b5d5-4e15-a96c-9bdb258f5788}, !- Heating Control Zone or Zone List Name
  {420a1c5d-411f-43bb-80f9-437e07a27e3b}; !- Heating Zone Fans Only Zone or Zone List Name

OS:ModelObjectList,
  {c7625181-6519-499d-9be3-82ae61a6d264}, !- Handle
  Availability Manager Night Cycle 3 Control Zone List; !- Name

OS:ModelObjectList,
  {30eef32d-c8a7-4644-8d22-2928cdc822ee}, !- Handle
  Availability Manager Night Cycle 3 Cooling Control Zone List; !- Name

OS:ModelObjectList,
  {84459d72-b5d5-4e15-a96c-9bdb258f5788}, !- Handle
  Availability Manager Night Cycle 3 Heating Control Zone List; !- Name

OS:ModelObjectList,
  {420a1c5d-411f-43bb-80f9-437e07a27e3b}, !- Handle
  Availability Manager Night Cycle 3 Heating Zone Fans Only Zone List; !- Name

OS:AirTerminal:SingleDuct:ConstantVolume:NoReheat,
  {c2e0bd9d-ea1e-4509-85df-5fd1bc766a5c}, !- Handle
  Perimeter_ZN_3 ZN PSZ-AC-4 Diffuser,    !- Name
  {4f6424f5-df97-4d3f-aec7-6d02061fc226}, !- Availability Schedule Name
  {b636c241-c5ef-478d-895b-46c9849c05cc}, !- Air Inlet Node Name
  {83a9f86d-db4a-4779-a027-21543026cbba}, !- Air Outlet Node Name
  AutoSize;                               !- Maximum Air Flow Rate {m3/s}

OS:Node,
  {cbb7763f-d778-4b74-b72e-2b1385377a52}, !- Handle
  Perimeter_ZN_3 ZN Return Air Node,      !- Name
  {3def0de4-bbff-4c20-82cd-0e4c25105582}, !- Inlet Port
  {34c93d4d-8412-4b79-aadf-4a9bc00d6d03}; !- Outlet Port

OS:Connection,
  {3697daf8-dd94-4fb5-8a4b-6aa08b100da0}, !- Handle
  {07e5752d-5576-4bb8-b718-8aa4c3998e49}, !- Source Object
  3,                                      !- Outlet Port
  {c68fd870-09e2-40db-8fb4-c01778dacdc9}, !- Target Object
  2;                                      !- Inlet Port

OS:Connection,
  {3def0de4-bbff-4c20-82cd-0e4c25105582}, !- Handle
  {8a7590f1-f820-494b-b5a1-9d3649d927db}, !- Source Object
  2,                                      !- Outlet Port
  {cbb7763f-d778-4b74-b72e-2b1385377a52}, !- Target Object
  2;                                      !- Inlet Port

OS:Connection,
  {34c93d4d-8412-4b79-aadf-4a9bc00d6d03}, !- Handle
  {cbb7763f-d778-4b74-b72e-2b1385377a52}, !- Source Object
  3,                                      !- Outlet Port
  {ba774428-b204-420b-a74a-2fbfb0159c96}, !- Target Object
  3;                                      !- Inlet Port

OS:Node,
  {78851d85-3647-42f4-b4e8-d17742e411b8}, !- Handle
  Perimeter_ZN_3 ZN PSZ-AC-4 Diffuser Inlet Air Node, !- Name
  {e7b91b9b-f80a-4373-8fd5-8a4157ed2e57}, !- Inlet Port
  {b636c241-c5ef-478d-895b-46c9849c05cc}; !- Outlet Port

OS:Connection,
  {e7b91b9b-f80a-4373-8fd5-8a4157ed2e57}, !- Handle
  {09062394-77d7-488e-b6c9-c186d98beb21}, !- Source Object
  3,                                      !- Outlet Port
  {78851d85-3647-42f4-b4e8-d17742e411b8}, !- Target Object
  2;                                      !- Inlet Port

OS:Connection,
  {b636c241-c5ef-478d-895b-46c9849c05cc}, !- Handle
  {78851d85-3647-42f4-b4e8-d17742e411b8}, !- Source Object
  3,                                      !- Outlet Port
  {c2e0bd9d-ea1e-4509-85df-5fd1bc766a5c}, !- Target Object
  3;                                      !- Inlet Port

OS:Connection,
  {83a9f86d-db4a-4779-a027-21543026cbba}, !- Handle
  {c2e0bd9d-ea1e-4509-85df-5fd1bc766a5c}, !- Source Object
  4,                                      !- Outlet Port
  {07e5752d-5576-4bb8-b718-8aa4c3998e49}, !- Target Object
  2;                                      !- Inlet Port

OS:AirLoopHVAC,
  {88c30dd7-b830-4fe5-8754-82f28b5c6560}, !- Handle
  Perimeter_ZN_4 ZN PSZ-AC-5,             !- Name
  ,                                       !- Controller List Name
  {2b547893-a08d-48ef-9c17-48758c640a55}, !- Availability Schedule
  {37876568-f226-433e-86d3-79e4777c6433}, !- Availability Manager List Name
  autosize,                               !- Design Supply Air Flow Rate {m3/s}
  1,                                      !- Design Return Air Flow Fraction of Supply Air Flow
  ,                                       !- Branch List Name
  ,                                       !- Connector List Name
  {47d0e731-df2e-4c74-a931-00433ad0daab}, !- Supply Side Inlet Node Name
  {d4bf562a-e227-4c19-8627-b2f0a826526a}, !- Demand Side Outlet Node Name
  {6f4cb652-0d11-4df6-ac21-89145a4e60a4}, !- Demand Side Inlet Node A
  {db8d66d1-f63f-450c-a445-5924dfa9927a}, !- Supply Side Outlet Node A
  ,                                       !- Demand Side Inlet Node B
  ,                                       !- Supply Side Outlet Node B
  ,                                       !- Return Air Bypass Flow Temperature Setpoint Schedule Name
  {4e7ef7e3-ad1d-4cc9-824e-e306c4c90032}, !- Demand Mixer Name
  {9d2a4e98-9351-46f5-82e0-7f9d13182ee4}, !- Demand Splitter A Name
  ,                                       !- Demand Splitter B Name
  ;                                       !- Supply Splitter Name

OS:Node,
  {fcb9258c-3452-4b63-85f4-7d479f3e4fa0}, !- Handle
  Perimeter_ZN_4 ZN PSZ-AC-5 Supply Inlet Node, !- Name
  {47d0e731-df2e-4c74-a931-00433ad0daab}, !- Inlet Port
  {e8ae18bb-7932-40b0-bf48-2875bfd6a1f4}; !- Outlet Port

OS:Node,
  {2b8918a8-b4fa-40c6-89a4-2c195b90dbda}, !- Handle
  Perimeter_ZN_4 ZN PSZ-AC-5 Supply Outlet Node, !- Name
  {e06b38a0-1c95-45c8-8071-03852cdcabc1}, !- Inlet Port
  {db8d66d1-f63f-450c-a445-5924dfa9927a}; !- Outlet Port

OS:Connection,
  {47d0e731-df2e-4c74-a931-00433ad0daab}, !- Handle
  {88c30dd7-b830-4fe5-8754-82f28b5c6560}, !- Source Object
  9,                                      !- Outlet Port
  {fcb9258c-3452-4b63-85f4-7d479f3e4fa0}, !- Target Object
  2;                                      !- Inlet Port

OS:Connection,
  {db8d66d1-f63f-450c-a445-5924dfa9927a}, !- Handle
  {2b8918a8-b4fa-40c6-89a4-2c195b90dbda}, !- Source Object
  3,                                      !- Outlet Port
  {88c30dd7-b830-4fe5-8754-82f28b5c6560}, !- Target Object
  12;                                     !- Inlet Port

OS:Node,
  {f821754c-149f-4895-b07e-2793e52f42e1}, !- Handle
  Perimeter_ZN_4 ZN PSZ-AC-5 Demand Inlet Node, !- Name
  {6f4cb652-0d11-4df6-ac21-89145a4e60a4}, !- Inlet Port
  {79a02afc-2b76-4adb-add7-d5e2c5a21cf0}; !- Outlet Port

OS:Node,
  {3a88c629-dcbb-480b-9186-7bdf887402f9}, !- Handle
  Perimeter_ZN_4 ZN PSZ-AC-5 Demand Outlet Node, !- Name
  {6d1ccfc3-e15b-41cb-b136-47d19e332644}, !- Inlet Port
  {d4bf562a-e227-4c19-8627-b2f0a826526a}; !- Outlet Port

OS:Node,
  {b5774fff-28e2-47c3-8bfc-e72f6bf31534}, !- Handle
  Perimeter_ZN_4 ZN PSZ-AC-5 Diffuser Outlet Air Node, !- Name
  {36e46f6c-4db3-4898-b46d-02e409beb995}, !- Inlet Port
  {e284f001-9246-42a8-95e7-ec8daaf2aed2}; !- Outlet Port

OS:Connection,
  {6f4cb652-0d11-4df6-ac21-89145a4e60a4}, !- Handle
  {88c30dd7-b830-4fe5-8754-82f28b5c6560}, !- Source Object
  11,                                     !- Outlet Port
  {f821754c-149f-4895-b07e-2793e52f42e1}, !- Target Object
  2;                                      !- Inlet Port

OS:Connection,
  {d4bf562a-e227-4c19-8627-b2f0a826526a}, !- Handle
  {3a88c629-dcbb-480b-9186-7bdf887402f9}, !- Source Object
  3,                                      !- Outlet Port
  {88c30dd7-b830-4fe5-8754-82f28b5c6560}, !- Target Object
  10;                                     !- Inlet Port

OS:AirLoopHVAC:ZoneSplitter,
  {9d2a4e98-9351-46f5-82e0-7f9d13182ee4}, !- Handle
  Air Loop HVAC Zone Splitter 4,          !- Name
  {79a02afc-2b76-4adb-add7-d5e2c5a21cf0}, !- Inlet Node Name
  {2c0c8e67-da56-4fcb-82ad-568b94423424}; !- Outlet Node Name 1

OS:AirLoopHVAC:ZoneMixer,
  {4e7ef7e3-ad1d-4cc9-824e-e306c4c90032}, !- Handle
  Air Loop HVAC Zone Mixer 4,             !- Name
  {6d1ccfc3-e15b-41cb-b136-47d19e332644}, !- Outlet Node Name
  {6489f2e5-c362-4929-8162-e0ac93248a4b}; !- Inlet Node Name 1

OS:Connection,
  {79a02afc-2b76-4adb-add7-d5e2c5a21cf0}, !- Handle
  {f821754c-149f-4895-b07e-2793e52f42e1}, !- Source Object
  3,                                      !- Outlet Port
  {9d2a4e98-9351-46f5-82e0-7f9d13182ee4}, !- Target Object
  2;                                      !- Inlet Port

OS:Connection,
  {6d1ccfc3-e15b-41cb-b136-47d19e332644}, !- Handle
  {4e7ef7e3-ad1d-4cc9-824e-e306c4c90032}, !- Source Object
  2,                                      !- Outlet Port
  {3a88c629-dcbb-480b-9186-7bdf887402f9}, !- Target Object
  2;                                      !- Inlet Port

OS:Sizing:System,
  {c3b9fab4-9d0e-4cd1-b5f8-52636ee80273}, !- Handle
  {88c30dd7-b830-4fe5-8754-82f28b5c6560}, !- AirLoop Name
  Sensible,                               !- Type of Load to Size On
  Autosize,                               !- Design Outdoor Air Flow Rate {m3/s}
  1,                                      !- Central Heating Maximum System Air Flow Ratio
  7.22222222222229,                       !- Preheat Design Temperature {C}
  0.008,                                  !- Preheat Design Humidity Ratio {kg-H2O/kg-Air}
  12.7777777777778,                       !- Precool Design Temperature {C}
  0.008,                                  !- Precool Design Humidity Ratio {kg-H2O/kg-Air}
  12.7777777777778,                       !- Central Cooling Design Supply Air Temperature {C}
  50.0000000000001,                       !- Central Heating Design Supply Air Temperature {C}
  Coincident,                             !- Sizing Option
  No,                                     !- 100% Outdoor Air in Cooling
  No,                                     !- 100% Outdoor Air in Heating
  0.0085,                                 !- Central Cooling Design Supply Air Humidity Ratio {kg-H2O/kg-Air}
  0.008,                                  !- Central Heating Design Supply Air Humidity Ratio {kg-H2O/kg-Air}
  DesignDay,                              !- Cooling Design Air Flow Method
  ,                                       !- Cooling Design Air Flow Rate {m3/s}
  DesignDay,                              !- Heating Design Air Flow Method
  ,                                       !- Heating Design Air Flow Rate {m3/s}
  ZoneSum,                                !- System Outdoor Air Method
  1,                                      !- Zone Maximum Outdoor Air Fraction {dimensionless}
  0.0099676501,                           !- Cooling Supply Air Flow Rate Per Floor Area {m3/s-m2}
  1,                                      !- Cooling Fraction of Autosized Cooling Supply Air Flow Rate
  3.9475456e-05,                          !- Cooling Supply Air Flow Rate Per Unit Cooling Capacity {m3/s-W}
  0.0099676501,                           !- Heating Supply Air Flow Rate Per Floor Area {m3/s-m2}
  1,                                      !- Heating Fraction of Autosized Heating Supply Air Flow Rate
  1,                                      !- Heating Fraction of Autosized Cooling Supply Air Flow Rate
  3.1588213e-05,                          !- Heating Supply Air Flow Rate Per Unit Heating Capacity {m3/s-W}
  CoolingDesignCapacity,                  !- Cooling Design Capacity Method
  autosize,                               !- Cooling Design Capacity {W}
  234.7,                                  !- Cooling Design Capacity Per Floor Area {W/m2}
  1,                                      !- Fraction of Autosized Cooling Design Capacity
  HeatingDesignCapacity,                  !- Heating Design Capacity Method
  autosize,                               !- Heating Design Capacity {W}
  157,                                    !- Heating Design Capacity Per Floor Area {W/m2}
  1,                                      !- Fraction of Autosized Heating Design Capacity
  OnOff,                                  !- Central Cooling Capacity Control Method
  autosize;                               !- Occupant Diversity

OS:AvailabilityManagerAssignmentList,
  {37876568-f226-433e-86d3-79e4777c6433}, !- Handle
  Air Loop HVAC 1 AvailabilityManagerAssignmentList 3, !- Name
  {c56e1148-d567-4202-83bd-f22cb06c3ef1}; !- Availability Manager Name 1

OS:SetpointManager:SingleZone:Reheat,
  {a17cad1e-df84-4059-aef3-55841bd6e1b9}, !- Handle
  Perimeter_ZN_4 ZN Setpoint Manager SZ Reheat, !- Name
  12.7777777777778,                       !- Minimum Supply Air Temperature {C}
  50.0000000000001,                       !- Maximum Supply Air Temperature {C}
  {5c212d9f-18dc-4921-af35-9c7a65a5cd00}, !- Control Zone Name
  {2b8918a8-b4fa-40c6-89a4-2c195b90dbda}; !- Setpoint Node or NodeList Name

OS:Coil:Heating:DX:SingleSpeed,
  {a0d29f43-920a-4add-aa7f-c797c1bed138}, !- Handle
<<<<<<< HEAD
  Perimeter_ZN_4 ZN HP Htg Coil 23 Clg kBtu/hr 8.0HSPF, !- Name
=======
  Perimeter_ZN_4 ZN HP Htg Coil 23 Clg kBtu/hr 8HSPF, !- Name
>>>>>>> 45b0a92d
  {4f6424f5-df97-4d3f-aec7-6d02061fc226}, !- Availability Schedule Name
  Autosize,                               !- Rated Total Heating Capacity {W}
  3.8128,                                 !- Rated COP {W/W}
  Autosize,                               !- Rated Air Flow Rate {m3/s}
  773.3,                                  !- Rated Supply Fan Power Per Volume Flow Rate 2017 {W/(m3/s)}
  934.4,                                  !- Rated Supply Fan Power Per Volume Flow Rate 2023 {W/(m3/s)}
  ,                                       !- Air Inlet Node Name
  ,                                       !- Air Outlet Node Name
  {b18d7ac4-8d19-4df2-8bc3-2d9b16fe9581}, !- Total Heating Capacity Function of Temperature Curve Name
  {dec80959-ca64-4505-9f5e-b3013a4eb9a0}, !- Total Heating Capacity Function of Flow Fraction Curve Name
  {26ffcade-4b95-4b6a-adab-9d7871c8d1c6}, !- Energy Input Ratio Function of Temperature Curve Name
  {26f58b4f-71a1-4619-a979-7502712a4852}, !- Energy Input Ratio Function of Flow Fraction Curve Name
  {7c10c6af-e7ae-462c-a3db-27d1510d7bff}, !- Part Load Fraction Correlation Curve Name
  {bfa8b7af-4895-4e4d-a8cd-eedd2aa04180}, !- Defrost Energy Input Ratio Function of Temperature Curve Name
  -12.2,                                  !- Minimum Outdoor Dry-Bulb Temperature for Compressor Operation {C}
  1.67,                                   !- Maximum Outdoor Dry-Bulb Temperature for Defrost Operation {C}
  50,                                     !- Crankcase Heater Capacity {W}
  ,                                       !- Crankcase Heater Capacity Function of Temperature Curve Name
  4.4,                                    !- Maximum Outdoor Dry-Bulb Temperature for Crankcase Heater Operation {C}
  ReverseCycle,                           !- Defrost Strategy
  OnDemand,                               !- Defrost Control
  ,                                       !- Defrost Time Period Fraction
  2000;                                   !- Resistive Defrost Heater Capacity {W}

OS:Curve:Biquadratic,
  {bfa8b7af-4895-4e4d-a8cd-eedd2aa04180}, !- Handle
  Perimeter_ZN_4 ZN HP Htg Coil Defrost EIR Func of Temp Curve 1, !- Name
  0.297145,                               !- Coefficient1 Constant
  0.0430933,                              !- Coefficient2 x
  -0.000748766,                           !- Coefficient3 x**2
  0.00597727,                             !- Coefficient4 y
  0.000482112,                            !- Coefficient5 y**2
  -0.000956448,                           !- Coefficient6 x*y
  12.77778,                               !- Minimum Value of x
  23.88889,                               !- Maximum Value of x
  21.11111,                               !- Minimum Value of y
  46.11111;                               !- Maximum Value of y

OS:Coil:Heating:Gas,
  {19dba972-8061-4abb-bb8a-e786d23bce21}, !- Handle
  Perimeter_ZN_4 ZN PSZ-AC-5 Gas Backup Htg Coil 23kBtu/hr 0.8 Thermal Eff, !- Name
  {4f6424f5-df97-4d3f-aec7-6d02061fc226}, !- Availability Schedule Name
  0.8,                                    !- Gas Burner Efficiency
  AutoSize,                               !- Nominal Capacity {W}
  ,                                       !- Air Inlet Node Name
  ,                                       !- Air Outlet Node Name
  ,                                       !- Temperature Setpoint Node Name
  0,                                      !- On Cycle Parasitic Electric Load {W}
  ,                                       !- Part Load Fraction Correlation Curve Name
  0;                                      !- Off Cycle Parasitic Gas Load {W}

OS:Coil:Cooling:DX:SingleSpeed,
  {b959b304-4a3b-492b-ab86-99de4ec263b3}, !- Handle
  Perimeter_ZN_4 ZN PSZ-AC-5 1spd DX HP Clg Coil 23kBtu/hr 14SEER, !- Name
  {4f6424f5-df97-4d3f-aec7-6d02061fc226}, !- Availability Schedule Name
  autosize,                               !- Rated Total Cooling Capacity {W}
  autosize,                               !- Rated Sensible Heat Ratio
  3.8248,                                 !- Rated COP {W/W}
  autosize,                               !- Rated Air Flow Rate {m3/s}
  773.3,                                  !- Rated Evaporator Fan Power Per Volume Flow Rate 2017 {W/(m3/s)}
  934.4,                                  !- Rated Evaporator Fan Power Per Volume Flow Rate 2023 {W/(m3/s)}
  ,                                       !- Air Inlet Node Name
  ,                                       !- Air Outlet Node Name
  {d9bcdc75-f66c-4274-8f07-0698a60f7e84}, !- Total Cooling Capacity Function of Temperature Curve Name
  {b002b479-c638-4ee9-95eb-4a0a1e932658}, !- Total Cooling Capacity Function of Flow Fraction Curve Name
  {bcb2e6d1-1876-4af5-8206-7fc43fba7286}, !- Energy Input Ratio Function of Temperature Curve Name
  {b16fe8cb-3503-4529-902c-94f9522aa232}, !- Energy Input Ratio Function of Flow Fraction Curve Name
  {ec818500-c423-436b-8a6c-3c01658439a1}, !- Part Load Fraction Correlation Curve Name
  -25,                                    !- Minimum Outdoor Dry-Bulb Temperature for Compressor Operation {C}
  0,                                      !- Nominal Time for Condensate Removal to Begin {s}
  0,                                      !- Ratio of Initial Moisture Evaporation Rate and Steady State Latent Capacity {dimensionless}
  0,                                      !- Maximum Cycling Rate {cycles/hr}
  0,                                      !- Latent Capacity Time Constant {s}
  ,                                       !- Condenser Air Inlet Node Name
  AirCooled,                              !- Condenser Type
  0.9,                                    !- Evaporative Condenser Effectiveness {dimensionless}
  autosize,                               !- Evaporative Condenser Air Flow Rate {m3/s}
  autosize,                               !- Evaporative Condenser Pump Rated Power Consumption {W}
  0,                                      !- Crankcase Heater Capacity {W}
  ,                                       !- Crankcase Heater Capacity Function of Temperature Curve Name
  10,                                     !- Maximum Outdoor Dry-Bulb Temperature for Crankcase Heater Operation {C}
  ,                                       !- Supply Water Storage Tank Name
  ,                                       !- Condensate Collection Water Storage Tank Name
  0,                                      !- Basin Heater Capacity {W/K}
  2;                                      !- Basin Heater Setpoint Temperature {C}

OS:Fan:OnOff,
  {0182a81c-4e91-4e4b-804d-1b51a9623db2}, !- Handle
  Perimeter_ZN_4 ZN PSZ-AC-5 Fan,         !- Name
  {4f6424f5-df97-4d3f-aec7-6d02061fc226}, !- Availability Schedule Name
  0.55575,                                !- Fan Total Efficiency
  622.722275,                             !- Pressure Rise {Pa}
  autosize,                               !- Maximum Flow Rate {m3/s}
  0.855,                                  !- Motor Efficiency
  1,                                      !- Motor In Airstream Fraction
  ,                                       !- Air Inlet Node Name
  ,                                       !- Air Outlet Node Name
  {21ace690-5bdb-437e-8281-d67e71c1a87a}, !- Fan Power Ratio Function of Speed Ratio Curve Name
  {1157eb79-50a5-4a25-b6e1-4cff3542a959}, !- Fan Efficiency Ratio Function of Speed Ratio Curve Name
  ;                                       !- End-Use Subcategory

OS:Curve:Exponent,
  {21ace690-5bdb-437e-8281-d67e71c1a87a}, !- Handle
  Fan On Off Power Curve 3,               !- Name
  1,                                      !- Coefficient1 Constant
  0,                                      !- Coefficient2 Constant
  0,                                      !- Coefficient3 Constant
  0,                                      !- Minimum Value of x
  1,                                      !- Maximum Value of x
  ,                                       !- Minimum Curve Output
  ,                                       !- Maximum Curve Output
  ,                                       !- Input Unit Type for X
  ;                                       !- Output Unit Type

OS:Curve:Cubic,
  {1157eb79-50a5-4a25-b6e1-4cff3542a959}, !- Handle
  Fan On Off Efficiency Curve 3,          !- Name
  1,                                      !- Coefficient1 Constant
  0,                                      !- Coefficient2 x
  0,                                      !- Coefficient3 x**2
  0,                                      !- Coefficient4 x**3
  0,                                      !- Minimum Value of x
  1;                                      !- Maximum Value of x

OS:AirLoopHVAC:UnitarySystem,
  {c222cd9c-2492-441d-a2e6-a2de2504f325}, !- Handle
  Perimeter_ZN_4 ZN PSZ-AC-5 Unitary HP,  !- Name
  Load,                                   !- Control Type
  {5c212d9f-18dc-4921-af35-9c7a65a5cd00}, !- Controlling Zone or Thermostat Location
  None,                                   !- Dehumidification Control Type
  {2b547893-a08d-48ef-9c17-48758c640a55}, !- Availability Schedule Name
  {1d2e5c24-c925-4cf6-a687-b4f5633e9db1}, !- Air Inlet Node Name
  {e06b38a0-1c95-45c8-8071-03852cdcabc1}, !- Air Outlet Node Name
  {0182a81c-4e91-4e4b-804d-1b51a9623db2}, !- Supply Fan Name
  BlowThrough,                            !- Fan Placement
  {2b547893-a08d-48ef-9c17-48758c640a55}, !- Supply Air Fan Operating Mode Schedule Name
  {a0d29f43-920a-4add-aa7f-c797c1bed138}, !- Heating Coil Name
  1,                                      !- DX Heating Coil Sizing Ratio
  {b959b304-4a3b-492b-ab86-99de4ec263b3}, !- Cooling Coil Name
  No,                                     !- Use DOAS DX Cooling Coil
  2,                                      !- DOAS DX Cooling Coil Leaving Minimum Air Temperature {C}
  SensibleOnlyLoadControl,                !- Latent Load Control
  {19dba972-8061-4abb-bb8a-e786d23bce21}, !- Supplemental Heating Coil Name
  SupplyAirFlowRate,                      !- Supply Air Flow Rate Method During Cooling Operation
  Autosize,                               !- Supply Air Flow Rate During Cooling Operation {m3/s}
  ,                                       !- Supply Air Flow Rate Per Floor Area During Cooling Operation {m3/s-m2}
  ,                                       !- Fraction of Autosized Design Cooling Supply Air Flow Rate
  ,                                       !- Design Supply Air Flow Rate Per Unit of Capacity During Cooling Operation {m3/s-W}
  SupplyAirFlowRate,                      !- Supply Air Flow Rate Method During Heating Operation
  Autosize,                               !- Supply Air Flow Rate During Heating Operation {m3/s}
  ,                                       !- Supply Air Flow Rate Per Floor Area during Heating Operation {m3/s-m2}
  ,                                       !- Fraction of Autosized Design Heating Supply Air Flow Rate
  ,                                       !- Design Supply Air Flow Rate Per Unit of Capacity During Heating Operation {m3/s-W}
  None,                                   !- Supply Air Flow Rate Method When No Cooling or Heating is Required
  ,                                       !- Supply Air Flow Rate When No Cooling or Heating is Required {m3/s}
  ,                                       !- Supply Air Flow Rate Per Floor Area When No Cooling or Heating is Required {m3/s-m2}
  ,                                       !- Fraction of Autosized Design Cooling Supply Air Flow Rate When No Cooling or Heating is Required
  ,                                       !- Fraction of Autosized Design Heating Supply Air Flow Rate When No Cooling or Heating is Required
  ,                                       !- Design Supply Air Flow Rate Per Unit of Capacity During Cooling Operation When No Cooling or Heating is Required {m3/s-W}
  ,                                       !- Design Supply Air Flow Rate Per Unit of Capacity During Heating Operation When No Cooling or Heating is Required {m3/s-W}
  Yes,                                    !- No Load Supply Air Flow Rate Control Set To Low Speed
  80,                                     !- Maximum Supply Air Temperature {C}
  4.44444444444446,                       !- Maximum Outdoor Dry-Bulb Temperature for Supplemental Heater Operation {C}
  ,                                       !- Outdoor Dry-Bulb Temperature Sensor Node Name
  0,                                      !- Ancilliary On-Cycle Electric Power {W}
  0;                                      !- Ancilliary Off-Cycle Electric Power {W}

OS:Connection,
  {e06b38a0-1c95-45c8-8071-03852cdcabc1}, !- Handle
  {c222cd9c-2492-441d-a2e6-a2de2504f325}, !- Source Object
  7,                                      !- Outlet Port
  {2b8918a8-b4fa-40c6-89a4-2c195b90dbda}, !- Target Object
  2;                                      !- Inlet Port

OS:Controller:OutdoorAir,
  {98797e3a-2070-418d-a2b2-d44279104e1a}, !- Handle
  Perimeter_ZN_4 ZN PSZ-AC-5 OA System Controller, !- Name
  ,                                       !- Relief Air Outlet Node Name
  ,                                       !- Return Air Node Name
  ,                                       !- Mixed Air Node Name
  ,                                       !- Actuator Node Name
  autosize,                               !- Minimum Outdoor Air Flow Rate {m3/s}
  Autosize,                               !- Maximum Outdoor Air Flow Rate {m3/s}
  NoEconomizer,                           !- Economizer Control Type
  ModulateFlow,                           !- Economizer Control Action Type
  28,                                     !- Economizer Maximum Limit Dry-Bulb Temperature {C}
  64000,                                  !- Economizer Maximum Limit Enthalpy {J/kg}
  ,                                       !- Economizer Maximum Limit Dewpoint Temperature {C}
  ,                                       !- Electronic Enthalpy Limit Curve Name
  ,                                       !- Economizer Minimum Limit Dry-Bulb Temperature {C}
  LockoutWithHeating,                     !- Lockout Type
  FixedMinimum,                           !- Minimum Limit Type
  {810ee877-b36b-48bd-99f8-f6f740f0b732}, !- Minimum Outdoor Air Schedule Name
  ,                                       !- Minimum Fraction of Outdoor Air Schedule Name
  {c1077ff4-eb41-49a0-93ed-d62b7cfe1f96}, !- Maximum Fraction of Outdoor Air Schedule Name
  {b3c0418d-5e9c-474d-a96e-ca2080f7e57c}, !- Controller Mechanical Ventilation
  ,                                       !- Time of Day Economizer Control Schedule Name
  No,                                     !- High Humidity Control
  ,                                       !- Humidistat Control Zone Name
  1,                                      !- High Humidity Outdoor Air Flow Ratio
  Yes,                                    !- Control High Indoor Humidity Based on Outdoor Humidity Ratio
  BypassWhenWithinEconomizerLimits,       !- Heat Recovery Bypass Control Type
  InterlockedWithMechanicalCooling;       !- Economizer Operation Staging

OS:Controller:MechanicalVentilation,
  {b3c0418d-5e9c-474d-a96e-ca2080f7e57c}, !- Handle
  Controller Mechanical Ventilation 4,    !- Name
  {4f6424f5-df97-4d3f-aec7-6d02061fc226}, !- Availability Schedule
  ,                                       !- Demand Controlled Ventilation
  ;                                       !- System Outdoor Air Method

OS:AirLoopHVAC:OutdoorAirSystem,
  {997841bb-17e6-4c1d-a80d-8b3a5f111957}, !- Handle
  Perimeter_ZN_4 ZN PSZ-AC-5 OA System,   !- Name
  {98797e3a-2070-418d-a2b2-d44279104e1a}, !- Controller Name
  ,                                       !- Outdoor Air Equipment List Name
  ,                                       !- Availability Manager List Name
  {22b75b2d-e8ba-4f6a-be10-1a590ae3bcd7}, !- Mixed Air Node Name
  {a1cfb570-e3cf-44e9-b945-0ae2a2268d68}, !- Outdoor Air Stream Node Name
  {0acaad48-7863-4fc2-9d8a-2fbbd351110d}, !- Relief Air Stream Node Name
  {e8ae18bb-7932-40b0-bf48-2875bfd6a1f4}; !- Return Air Stream Node Name

OS:Node,
  {a80981c1-5cd4-477a-9bb0-da3819f892b9}, !- Handle
  Perimeter_ZN_4 ZN PSZ-AC-5 Outdoor Air Node, !- Name
  ,                                       !- Inlet Port
  {a1cfb570-e3cf-44e9-b945-0ae2a2268d68}; !- Outlet Port

OS:Connection,
  {a1cfb570-e3cf-44e9-b945-0ae2a2268d68}, !- Handle
  {a80981c1-5cd4-477a-9bb0-da3819f892b9}, !- Source Object
  3,                                      !- Outlet Port
  {997841bb-17e6-4c1d-a80d-8b3a5f111957}, !- Target Object
  6;                                      !- Inlet Port

OS:Node,
  {d08718f9-6654-4479-8f63-2cbd3ff42721}, !- Handle
  Perimeter_ZN_4 ZN PSZ-AC-5 Relief Air Node, !- Name
  {0acaad48-7863-4fc2-9d8a-2fbbd351110d}, !- Inlet Port
  ;                                       !- Outlet Port

OS:Connection,
  {0acaad48-7863-4fc2-9d8a-2fbbd351110d}, !- Handle
  {997841bb-17e6-4c1d-a80d-8b3a5f111957}, !- Source Object
  7,                                      !- Outlet Port
  {d08718f9-6654-4479-8f63-2cbd3ff42721}, !- Target Object
  2;                                      !- Inlet Port

OS:Node,
  {c884c049-4119-4a13-85bf-6973ef93596a}, !- Handle
  Perimeter_ZN_4 ZN PSZ-AC-5 Mixed Air Node, !- Name
  {22b75b2d-e8ba-4f6a-be10-1a590ae3bcd7}, !- Inlet Port
  {1d2e5c24-c925-4cf6-a687-b4f5633e9db1}; !- Outlet Port

OS:Connection,
  {e8ae18bb-7932-40b0-bf48-2875bfd6a1f4}, !- Handle
  {fcb9258c-3452-4b63-85f4-7d479f3e4fa0}, !- Source Object
  3,                                      !- Outlet Port
  {997841bb-17e6-4c1d-a80d-8b3a5f111957}, !- Target Object
  8;                                      !- Inlet Port

OS:Connection,
  {22b75b2d-e8ba-4f6a-be10-1a590ae3bcd7}, !- Handle
  {997841bb-17e6-4c1d-a80d-8b3a5f111957}, !- Source Object
  5,                                      !- Outlet Port
  {c884c049-4119-4a13-85bf-6973ef93596a}, !- Target Object
  2;                                      !- Inlet Port

OS:Connection,
  {1d2e5c24-c925-4cf6-a687-b4f5633e9db1}, !- Handle
  {c884c049-4119-4a13-85bf-6973ef93596a}, !- Source Object
  3,                                      !- Outlet Port
  {c222cd9c-2492-441d-a2e6-a2de2504f325}, !- Target Object
  6;                                      !- Inlet Port

OS:AvailabilityManager:NightCycle,
  {c56e1148-d567-4202-83bd-f22cb06c3ef1}, !- Handle
  Availability Manager Night Cycle 4,     !- Name
  {4f6424f5-df97-4d3f-aec7-6d02061fc226}, !- Applicability Schedule
  ,                                       !- Fan Schedule
  CycleOnAny,                             !- Control Type
  1,                                      !- Thermostat Tolerance {deltaC}
  ,                                       !- Cycling Run Time Control Type
  1800,                                   !- Cycling Run Time {s}
  {82d09a1c-f099-4622-b944-cd36316240d1}, !- Control Zone or Zone List Name
  {4d3f684c-aa13-48a1-8ad9-d8f63d2ad032}, !- Cooling Control Zone or Zone List Name
  {11e106e0-ccb5-4fc8-8b29-58308e12af33}, !- Heating Control Zone or Zone List Name
  {25621e2d-0541-4cb8-947a-bbef30b93640}; !- Heating Zone Fans Only Zone or Zone List Name

OS:ModelObjectList,
  {82d09a1c-f099-4622-b944-cd36316240d1}, !- Handle
  Availability Manager Night Cycle 4 Control Zone List; !- Name

OS:ModelObjectList,
  {4d3f684c-aa13-48a1-8ad9-d8f63d2ad032}, !- Handle
  Availability Manager Night Cycle 4 Cooling Control Zone List; !- Name

OS:ModelObjectList,
  {11e106e0-ccb5-4fc8-8b29-58308e12af33}, !- Handle
  Availability Manager Night Cycle 4 Heating Control Zone List; !- Name

OS:ModelObjectList,
  {25621e2d-0541-4cb8-947a-bbef30b93640}, !- Handle
  Availability Manager Night Cycle 4 Heating Zone Fans Only Zone List; !- Name

OS:AirTerminal:SingleDuct:ConstantVolume:NoReheat,
  {4e9d0816-6497-4a57-8a9d-6c53aef01e5c}, !- Handle
  Perimeter_ZN_4 ZN PSZ-AC-5 Diffuser,    !- Name
  {4f6424f5-df97-4d3f-aec7-6d02061fc226}, !- Availability Schedule Name
  {7bc55331-0b12-41de-ba1e-f7ce5e5c1b34}, !- Air Inlet Node Name
  {36e46f6c-4db3-4898-b46d-02e409beb995}, !- Air Outlet Node Name
  AutoSize;                               !- Maximum Air Flow Rate {m3/s}

OS:Node,
  {62ba39c4-46ce-43f2-84d6-3d591b548bef}, !- Handle
  Perimeter_ZN_4 ZN Return Air Node,      !- Name
  {b9dbf20e-0a16-4861-911e-648847f4626b}, !- Inlet Port
  {6489f2e5-c362-4929-8162-e0ac93248a4b}; !- Outlet Port

OS:Connection,
  {e284f001-9246-42a8-95e7-ec8daaf2aed2}, !- Handle
  {b5774fff-28e2-47c3-8bfc-e72f6bf31534}, !- Source Object
  3,                                      !- Outlet Port
  {7efdf4f4-77ea-4e6a-b36b-26b0e21f22c7}, !- Target Object
  2;                                      !- Inlet Port

OS:Connection,
  {b9dbf20e-0a16-4861-911e-648847f4626b}, !- Handle
  {a8533669-75a0-4e11-be9e-ff6faf2835e6}, !- Source Object
  2,                                      !- Outlet Port
  {62ba39c4-46ce-43f2-84d6-3d591b548bef}, !- Target Object
  2;                                      !- Inlet Port

OS:Connection,
  {6489f2e5-c362-4929-8162-e0ac93248a4b}, !- Handle
  {62ba39c4-46ce-43f2-84d6-3d591b548bef}, !- Source Object
  3,                                      !- Outlet Port
  {4e7ef7e3-ad1d-4cc9-824e-e306c4c90032}, !- Target Object
  3;                                      !- Inlet Port

OS:Node,
  {d17acaa3-a62a-4ec6-8521-5e570a76a6d7}, !- Handle
  Perimeter_ZN_4 ZN PSZ-AC-5 Diffuser Inlet Air Node, !- Name
  {2c0c8e67-da56-4fcb-82ad-568b94423424}, !- Inlet Port
  {7bc55331-0b12-41de-ba1e-f7ce5e5c1b34}; !- Outlet Port

OS:Connection,
  {2c0c8e67-da56-4fcb-82ad-568b94423424}, !- Handle
  {9d2a4e98-9351-46f5-82e0-7f9d13182ee4}, !- Source Object
  3,                                      !- Outlet Port
  {d17acaa3-a62a-4ec6-8521-5e570a76a6d7}, !- Target Object
  2;                                      !- Inlet Port

OS:Connection,
  {7bc55331-0b12-41de-ba1e-f7ce5e5c1b34}, !- Handle
  {d17acaa3-a62a-4ec6-8521-5e570a76a6d7}, !- Source Object
  3,                                      !- Outlet Port
  {4e9d0816-6497-4a57-8a9d-6c53aef01e5c}, !- Target Object
  3;                                      !- Inlet Port

OS:Connection,
  {36e46f6c-4db3-4898-b46d-02e409beb995}, !- Handle
  {4e9d0816-6497-4a57-8a9d-6c53aef01e5c}, !- Source Object
  4,                                      !- Outlet Port
  {b5774fff-28e2-47c3-8bfc-e72f6bf31534}, !- Target Object
  2;                                      !- Inlet Port

OS:AirLoopHVAC,
  {aec4b284-ccb0-4d4f-b984-648b31cec2c4}, !- Handle
  Core_ZN ZN PSZ-AC-1,                    !- Name
  ,                                       !- Controller List Name
  {2b547893-a08d-48ef-9c17-48758c640a55}, !- Availability Schedule
  {ba2a25fc-e6ab-4f89-9c5c-77182df75cfd}, !- Availability Manager List Name
  autosize,                               !- Design Supply Air Flow Rate {m3/s}
  1,                                      !- Design Return Air Flow Fraction of Supply Air Flow
  ,                                       !- Branch List Name
  ,                                       !- Connector List Name
  {e855c967-d6ca-49da-b3f5-90e8adab8065}, !- Supply Side Inlet Node Name
  {a81ee5b5-cd58-45c4-9139-9d721559d5f0}, !- Demand Side Outlet Node Name
  {3779992a-b459-4b6e-8ea3-4db870349942}, !- Demand Side Inlet Node A
  {44f27916-7974-4f02-8b30-b30b212e9880}, !- Supply Side Outlet Node A
  ,                                       !- Demand Side Inlet Node B
  ,                                       !- Supply Side Outlet Node B
  ,                                       !- Return Air Bypass Flow Temperature Setpoint Schedule Name
  {91fb3e4c-943a-442c-9732-6d0a6e041f75}, !- Demand Mixer Name
  {c31e2c95-fc03-4930-bfbf-560f378c663f}, !- Demand Splitter A Name
  ,                                       !- Demand Splitter B Name
  ;                                       !- Supply Splitter Name

OS:Node,
  {66f7ce21-d46a-41da-8dfd-c3641a084271}, !- Handle
  Core_ZN ZN PSZ-AC-1 Supply Inlet Node,  !- Name
  {e855c967-d6ca-49da-b3f5-90e8adab8065}, !- Inlet Port
  {ec356e16-ff45-4a16-bc1a-1ee563039bc6}; !- Outlet Port

OS:Node,
  {f298a55c-dc4c-4d45-ad8b-8a6e6a949cae}, !- Handle
  Core_ZN ZN PSZ-AC-1 Supply Outlet Node, !- Name
  {a297fa5c-068c-4544-8d9a-cdb8bb659ce5}, !- Inlet Port
  {44f27916-7974-4f02-8b30-b30b212e9880}; !- Outlet Port

OS:Connection,
  {e855c967-d6ca-49da-b3f5-90e8adab8065}, !- Handle
  {aec4b284-ccb0-4d4f-b984-648b31cec2c4}, !- Source Object
  9,                                      !- Outlet Port
  {66f7ce21-d46a-41da-8dfd-c3641a084271}, !- Target Object
  2;                                      !- Inlet Port

OS:Connection,
  {44f27916-7974-4f02-8b30-b30b212e9880}, !- Handle
  {f298a55c-dc4c-4d45-ad8b-8a6e6a949cae}, !- Source Object
  3,                                      !- Outlet Port
  {aec4b284-ccb0-4d4f-b984-648b31cec2c4}, !- Target Object
  12;                                     !- Inlet Port

OS:Node,
  {ff819eda-6086-4077-82b4-a57f78ef68b0}, !- Handle
  Core_ZN ZN PSZ-AC-1 Demand Inlet Node,  !- Name
  {3779992a-b459-4b6e-8ea3-4db870349942}, !- Inlet Port
  {353ee5ba-49d5-4073-acd4-1ebb7fcd936a}; !- Outlet Port

OS:Node,
  {907bcf69-8999-4d43-afbb-e0426607302a}, !- Handle
  Core_ZN ZN PSZ-AC-1 Demand Outlet Node, !- Name
  {95519b5b-2944-4c97-8456-24d25e73fd9a}, !- Inlet Port
  {a81ee5b5-cd58-45c4-9139-9d721559d5f0}; !- Outlet Port

OS:Node,
  {13013796-2d64-4134-9cdd-9d8fdab3456b}, !- Handle
  Core_ZN ZN PSZ-AC-1 Diffuser Outlet Air Node, !- Name
  {63e8a859-8bcd-42da-b56e-84ec853aff62}, !- Inlet Port
  {4df801da-0c39-4696-a599-04854324dfad}; !- Outlet Port

OS:Connection,
  {3779992a-b459-4b6e-8ea3-4db870349942}, !- Handle
  {aec4b284-ccb0-4d4f-b984-648b31cec2c4}, !- Source Object
  11,                                     !- Outlet Port
  {ff819eda-6086-4077-82b4-a57f78ef68b0}, !- Target Object
  2;                                      !- Inlet Port

OS:Connection,
  {a81ee5b5-cd58-45c4-9139-9d721559d5f0}, !- Handle
  {907bcf69-8999-4d43-afbb-e0426607302a}, !- Source Object
  3,                                      !- Outlet Port
  {aec4b284-ccb0-4d4f-b984-648b31cec2c4}, !- Target Object
  10;                                     !- Inlet Port

OS:AirLoopHVAC:ZoneSplitter,
  {c31e2c95-fc03-4930-bfbf-560f378c663f}, !- Handle
  Air Loop HVAC Zone Splitter 5,          !- Name
  {353ee5ba-49d5-4073-acd4-1ebb7fcd936a}, !- Inlet Node Name
  {9c1f3cc4-8bd5-4009-a48b-67ac1602e773}; !- Outlet Node Name 1

OS:AirLoopHVAC:ZoneMixer,
  {91fb3e4c-943a-442c-9732-6d0a6e041f75}, !- Handle
  Air Loop HVAC Zone Mixer 5,             !- Name
  {95519b5b-2944-4c97-8456-24d25e73fd9a}, !- Outlet Node Name
  {d2f509bc-2cd3-42ff-862b-073a8158d77c}; !- Inlet Node Name 1

OS:Connection,
  {353ee5ba-49d5-4073-acd4-1ebb7fcd936a}, !- Handle
  {ff819eda-6086-4077-82b4-a57f78ef68b0}, !- Source Object
  3,                                      !- Outlet Port
  {c31e2c95-fc03-4930-bfbf-560f378c663f}, !- Target Object
  2;                                      !- Inlet Port

OS:Connection,
  {95519b5b-2944-4c97-8456-24d25e73fd9a}, !- Handle
  {91fb3e4c-943a-442c-9732-6d0a6e041f75}, !- Source Object
  2,                                      !- Outlet Port
  {907bcf69-8999-4d43-afbb-e0426607302a}, !- Target Object
  2;                                      !- Inlet Port

OS:Sizing:System,
  {1372617a-a8de-4551-b91d-54b99fcc1c14}, !- Handle
  {aec4b284-ccb0-4d4f-b984-648b31cec2c4}, !- AirLoop Name
  Sensible,                               !- Type of Load to Size On
  Autosize,                               !- Design Outdoor Air Flow Rate {m3/s}
  1,                                      !- Central Heating Maximum System Air Flow Ratio
  7.22222222222229,                       !- Preheat Design Temperature {C}
  0.008,                                  !- Preheat Design Humidity Ratio {kg-H2O/kg-Air}
  12.7777777777778,                       !- Precool Design Temperature {C}
  0.008,                                  !- Precool Design Humidity Ratio {kg-H2O/kg-Air}
  12.7777777777778,                       !- Central Cooling Design Supply Air Temperature {C}
  50.0000000000001,                       !- Central Heating Design Supply Air Temperature {C}
  Coincident,                             !- Sizing Option
  No,                                     !- 100% Outdoor Air in Cooling
  No,                                     !- 100% Outdoor Air in Heating
  0.0085,                                 !- Central Cooling Design Supply Air Humidity Ratio {kg-H2O/kg-Air}
  0.008,                                  !- Central Heating Design Supply Air Humidity Ratio {kg-H2O/kg-Air}
  DesignDay,                              !- Cooling Design Air Flow Method
  ,                                       !- Cooling Design Air Flow Rate {m3/s}
  DesignDay,                              !- Heating Design Air Flow Method
  ,                                       !- Heating Design Air Flow Rate {m3/s}
  ZoneSum,                                !- System Outdoor Air Method
  1,                                      !- Zone Maximum Outdoor Air Fraction {dimensionless}
  0.0099676501,                           !- Cooling Supply Air Flow Rate Per Floor Area {m3/s-m2}
  1,                                      !- Cooling Fraction of Autosized Cooling Supply Air Flow Rate
  3.9475456e-05,                          !- Cooling Supply Air Flow Rate Per Unit Cooling Capacity {m3/s-W}
  0.0099676501,                           !- Heating Supply Air Flow Rate Per Floor Area {m3/s-m2}
  1,                                      !- Heating Fraction of Autosized Heating Supply Air Flow Rate
  1,                                      !- Heating Fraction of Autosized Cooling Supply Air Flow Rate
  3.1588213e-05,                          !- Heating Supply Air Flow Rate Per Unit Heating Capacity {m3/s-W}
  CoolingDesignCapacity,                  !- Cooling Design Capacity Method
  autosize,                               !- Cooling Design Capacity {W}
  234.7,                                  !- Cooling Design Capacity Per Floor Area {W/m2}
  1,                                      !- Fraction of Autosized Cooling Design Capacity
  HeatingDesignCapacity,                  !- Heating Design Capacity Method
  autosize,                               !- Heating Design Capacity {W}
  157,                                    !- Heating Design Capacity Per Floor Area {W/m2}
  1,                                      !- Fraction of Autosized Heating Design Capacity
  OnOff,                                  !- Central Cooling Capacity Control Method
  autosize;                               !- Occupant Diversity

OS:AvailabilityManagerAssignmentList,
  {ba2a25fc-e6ab-4f89-9c5c-77182df75cfd}, !- Handle
  Air Loop HVAC 1 AvailabilityManagerAssignmentList 4, !- Name
  {32198884-1aa9-475c-953c-dcaeb33bf601}; !- Availability Manager Name 1

OS:SetpointManager:SingleZone:Reheat,
  {dbd7a83d-a3e4-448b-a734-ac4bf0f7e00a}, !- Handle
  Core_ZN ZN Setpoint Manager SZ Reheat,  !- Name
  12.7777777777778,                       !- Minimum Supply Air Temperature {C}
  50.0000000000001,                       !- Maximum Supply Air Temperature {C}
  {6befff58-0c86-4a6c-b56c-6fc4b35c5518}, !- Control Zone Name
  {f298a55c-dc4c-4d45-ad8b-8a6e6a949cae}; !- Setpoint Node or NodeList Name

OS:Coil:Heating:DX:SingleSpeed,
  {f9a0b13c-c2c7-4cec-9a12-1ee4c54da7a6}, !- Handle
<<<<<<< HEAD
  Core_ZN ZN HP Htg Coil 25 Clg kBtu/hr 8.0HSPF, !- Name
=======
  Core_ZN ZN HP Htg Coil 25 Clg kBtu/hr 8HSPF, !- Name
>>>>>>> 45b0a92d
  {4f6424f5-df97-4d3f-aec7-6d02061fc226}, !- Availability Schedule Name
  Autosize,                               !- Rated Total Heating Capacity {W}
  3.8128,                                 !- Rated COP {W/W}
  Autosize,                               !- Rated Air Flow Rate {m3/s}
  773.3,                                  !- Rated Supply Fan Power Per Volume Flow Rate 2017 {W/(m3/s)}
  934.4,                                  !- Rated Supply Fan Power Per Volume Flow Rate 2023 {W/(m3/s)}
  ,                                       !- Air Inlet Node Name
  ,                                       !- Air Outlet Node Name
  {b18d7ac4-8d19-4df2-8bc3-2d9b16fe9581}, !- Total Heating Capacity Function of Temperature Curve Name
  {dec80959-ca64-4505-9f5e-b3013a4eb9a0}, !- Total Heating Capacity Function of Flow Fraction Curve Name
  {26ffcade-4b95-4b6a-adab-9d7871c8d1c6}, !- Energy Input Ratio Function of Temperature Curve Name
  {26f58b4f-71a1-4619-a979-7502712a4852}, !- Energy Input Ratio Function of Flow Fraction Curve Name
  {7c10c6af-e7ae-462c-a3db-27d1510d7bff}, !- Part Load Fraction Correlation Curve Name
  {2deb2c69-910b-4a90-9a83-3d285f0ad7a6}, !- Defrost Energy Input Ratio Function of Temperature Curve Name
  -12.2,                                  !- Minimum Outdoor Dry-Bulb Temperature for Compressor Operation {C}
  1.67,                                   !- Maximum Outdoor Dry-Bulb Temperature for Defrost Operation {C}
  50,                                     !- Crankcase Heater Capacity {W}
  ,                                       !- Crankcase Heater Capacity Function of Temperature Curve Name
  4.4,                                    !- Maximum Outdoor Dry-Bulb Temperature for Crankcase Heater Operation {C}
  ReverseCycle,                           !- Defrost Strategy
  OnDemand,                               !- Defrost Control
  ,                                       !- Defrost Time Period Fraction
  2000;                                   !- Resistive Defrost Heater Capacity {W}

OS:Curve:Biquadratic,
  {2deb2c69-910b-4a90-9a83-3d285f0ad7a6}, !- Handle
  Core_ZN ZN HP Htg Coil Defrost EIR Func of Temp Curve 1, !- Name
  0.297145,                               !- Coefficient1 Constant
  0.0430933,                              !- Coefficient2 x
  -0.000748766,                           !- Coefficient3 x**2
  0.00597727,                             !- Coefficient4 y
  0.000482112,                            !- Coefficient5 y**2
  -0.000956448,                           !- Coefficient6 x*y
  12.77778,                               !- Minimum Value of x
  23.88889,                               !- Maximum Value of x
  21.11111,                               !- Minimum Value of y
  46.11111;                               !- Maximum Value of y

OS:Coil:Heating:Gas,
  {1636d2ad-fb8c-48fa-aeae-422b3d1e54de}, !- Handle
  Core_ZN ZN PSZ-AC-1 Gas Backup Htg Coil 25kBtu/hr 0.8 Thermal Eff, !- Name
  {4f6424f5-df97-4d3f-aec7-6d02061fc226}, !- Availability Schedule Name
  0.8,                                    !- Gas Burner Efficiency
  AutoSize,                               !- Nominal Capacity {W}
  ,                                       !- Air Inlet Node Name
  ,                                       !- Air Outlet Node Name
  ,                                       !- Temperature Setpoint Node Name
  0,                                      !- On Cycle Parasitic Electric Load {W}
  ,                                       !- Part Load Fraction Correlation Curve Name
  0;                                      !- Off Cycle Parasitic Gas Load {W}

OS:Coil:Cooling:DX:SingleSpeed,
  {3a856a43-8204-4b8d-8897-f9c598ed2415}, !- Handle
  Core_ZN ZN PSZ-AC-1 1spd DX HP Clg Coil 25kBtu/hr 14SEER, !- Name
  {4f6424f5-df97-4d3f-aec7-6d02061fc226}, !- Availability Schedule Name
  autosize,                               !- Rated Total Cooling Capacity {W}
  autosize,                               !- Rated Sensible Heat Ratio
  3.8248,                                 !- Rated COP {W/W}
  autosize,                               !- Rated Air Flow Rate {m3/s}
  773.3,                                  !- Rated Evaporator Fan Power Per Volume Flow Rate 2017 {W/(m3/s)}
  934.4,                                  !- Rated Evaporator Fan Power Per Volume Flow Rate 2023 {W/(m3/s)}
  ,                                       !- Air Inlet Node Name
  ,                                       !- Air Outlet Node Name
  {d9bcdc75-f66c-4274-8f07-0698a60f7e84}, !- Total Cooling Capacity Function of Temperature Curve Name
  {b002b479-c638-4ee9-95eb-4a0a1e932658}, !- Total Cooling Capacity Function of Flow Fraction Curve Name
  {bcb2e6d1-1876-4af5-8206-7fc43fba7286}, !- Energy Input Ratio Function of Temperature Curve Name
  {b16fe8cb-3503-4529-902c-94f9522aa232}, !- Energy Input Ratio Function of Flow Fraction Curve Name
  {ec818500-c423-436b-8a6c-3c01658439a1}, !- Part Load Fraction Correlation Curve Name
  -25,                                    !- Minimum Outdoor Dry-Bulb Temperature for Compressor Operation {C}
  0,                                      !- Nominal Time for Condensate Removal to Begin {s}
  0,                                      !- Ratio of Initial Moisture Evaporation Rate and Steady State Latent Capacity {dimensionless}
  0,                                      !- Maximum Cycling Rate {cycles/hr}
  0,                                      !- Latent Capacity Time Constant {s}
  ,                                       !- Condenser Air Inlet Node Name
  AirCooled,                              !- Condenser Type
  0.9,                                    !- Evaporative Condenser Effectiveness {dimensionless}
  autosize,                               !- Evaporative Condenser Air Flow Rate {m3/s}
  autosize,                               !- Evaporative Condenser Pump Rated Power Consumption {W}
  0,                                      !- Crankcase Heater Capacity {W}
  ,                                       !- Crankcase Heater Capacity Function of Temperature Curve Name
  10,                                     !- Maximum Outdoor Dry-Bulb Temperature for Crankcase Heater Operation {C}
  ,                                       !- Supply Water Storage Tank Name
  ,                                       !- Condensate Collection Water Storage Tank Name
  0,                                      !- Basin Heater Capacity {W/K}
  2;                                      !- Basin Heater Setpoint Temperature {C}

OS:Fan:OnOff,
  {cc3755fe-9c3e-44e6-83d0-0a65db07da72}, !- Handle
  Core_ZN ZN PSZ-AC-1 Fan,                !- Name
  {4f6424f5-df97-4d3f-aec7-6d02061fc226}, !- Availability Schedule Name
  0.55575,                                !- Fan Total Efficiency
  622.722275,                             !- Pressure Rise {Pa}
  autosize,                               !- Maximum Flow Rate {m3/s}
  0.855,                                  !- Motor Efficiency
  1,                                      !- Motor In Airstream Fraction
  ,                                       !- Air Inlet Node Name
  ,                                       !- Air Outlet Node Name
  {4871e9b2-f267-40a8-802b-65912ede7ce5}, !- Fan Power Ratio Function of Speed Ratio Curve Name
  {ad64a7d2-798a-4eb2-bfdf-7ecdbc667dee}, !- Fan Efficiency Ratio Function of Speed Ratio Curve Name
  ;                                       !- End-Use Subcategory

OS:Curve:Exponent,
  {4871e9b2-f267-40a8-802b-65912ede7ce5}, !- Handle
  Fan On Off Power Curve 4,               !- Name
  1,                                      !- Coefficient1 Constant
  0,                                      !- Coefficient2 Constant
  0,                                      !- Coefficient3 Constant
  0,                                      !- Minimum Value of x
  1,                                      !- Maximum Value of x
  ,                                       !- Minimum Curve Output
  ,                                       !- Maximum Curve Output
  ,                                       !- Input Unit Type for X
  ;                                       !- Output Unit Type

OS:Curve:Cubic,
  {ad64a7d2-798a-4eb2-bfdf-7ecdbc667dee}, !- Handle
  Fan On Off Efficiency Curve 4,          !- Name
  1,                                      !- Coefficient1 Constant
  0,                                      !- Coefficient2 x
  0,                                      !- Coefficient3 x**2
  0,                                      !- Coefficient4 x**3
  0,                                      !- Minimum Value of x
  1;                                      !- Maximum Value of x

OS:AirLoopHVAC:UnitarySystem,
  {00a4775c-bdda-4a3a-9035-a60d2e623407}, !- Handle
  Core_ZN ZN PSZ-AC-1 Unitary HP,         !- Name
  Load,                                   !- Control Type
  {6befff58-0c86-4a6c-b56c-6fc4b35c5518}, !- Controlling Zone or Thermostat Location
  None,                                   !- Dehumidification Control Type
  {2b547893-a08d-48ef-9c17-48758c640a55}, !- Availability Schedule Name
  {e6d712be-d2ee-4bdf-9408-97aa36b14236}, !- Air Inlet Node Name
  {a297fa5c-068c-4544-8d9a-cdb8bb659ce5}, !- Air Outlet Node Name
  {cc3755fe-9c3e-44e6-83d0-0a65db07da72}, !- Supply Fan Name
  BlowThrough,                            !- Fan Placement
  {2b547893-a08d-48ef-9c17-48758c640a55}, !- Supply Air Fan Operating Mode Schedule Name
  {f9a0b13c-c2c7-4cec-9a12-1ee4c54da7a6}, !- Heating Coil Name
  1,                                      !- DX Heating Coil Sizing Ratio
  {3a856a43-8204-4b8d-8897-f9c598ed2415}, !- Cooling Coil Name
  No,                                     !- Use DOAS DX Cooling Coil
  2,                                      !- DOAS DX Cooling Coil Leaving Minimum Air Temperature {C}
  SensibleOnlyLoadControl,                !- Latent Load Control
  {1636d2ad-fb8c-48fa-aeae-422b3d1e54de}, !- Supplemental Heating Coil Name
  SupplyAirFlowRate,                      !- Supply Air Flow Rate Method During Cooling Operation
  Autosize,                               !- Supply Air Flow Rate During Cooling Operation {m3/s}
  ,                                       !- Supply Air Flow Rate Per Floor Area During Cooling Operation {m3/s-m2}
  ,                                       !- Fraction of Autosized Design Cooling Supply Air Flow Rate
  ,                                       !- Design Supply Air Flow Rate Per Unit of Capacity During Cooling Operation {m3/s-W}
  SupplyAirFlowRate,                      !- Supply Air Flow Rate Method During Heating Operation
  Autosize,                               !- Supply Air Flow Rate During Heating Operation {m3/s}
  ,                                       !- Supply Air Flow Rate Per Floor Area during Heating Operation {m3/s-m2}
  ,                                       !- Fraction of Autosized Design Heating Supply Air Flow Rate
  ,                                       !- Design Supply Air Flow Rate Per Unit of Capacity During Heating Operation {m3/s-W}
  None,                                   !- Supply Air Flow Rate Method When No Cooling or Heating is Required
  ,                                       !- Supply Air Flow Rate When No Cooling or Heating is Required {m3/s}
  ,                                       !- Supply Air Flow Rate Per Floor Area When No Cooling or Heating is Required {m3/s-m2}
  ,                                       !- Fraction of Autosized Design Cooling Supply Air Flow Rate When No Cooling or Heating is Required
  ,                                       !- Fraction of Autosized Design Heating Supply Air Flow Rate When No Cooling or Heating is Required
  ,                                       !- Design Supply Air Flow Rate Per Unit of Capacity During Cooling Operation When No Cooling or Heating is Required {m3/s-W}
  ,                                       !- Design Supply Air Flow Rate Per Unit of Capacity During Heating Operation When No Cooling or Heating is Required {m3/s-W}
  Yes,                                    !- No Load Supply Air Flow Rate Control Set To Low Speed
  80,                                     !- Maximum Supply Air Temperature {C}
  4.44444444444446,                       !- Maximum Outdoor Dry-Bulb Temperature for Supplemental Heater Operation {C}
  ,                                       !- Outdoor Dry-Bulb Temperature Sensor Node Name
  0,                                      !- Ancilliary On-Cycle Electric Power {W}
  0;                                      !- Ancilliary Off-Cycle Electric Power {W}

OS:Connection,
  {a297fa5c-068c-4544-8d9a-cdb8bb659ce5}, !- Handle
  {00a4775c-bdda-4a3a-9035-a60d2e623407}, !- Source Object
  7,                                      !- Outlet Port
  {f298a55c-dc4c-4d45-ad8b-8a6e6a949cae}, !- Target Object
  2;                                      !- Inlet Port

OS:Controller:OutdoorAir,
  {427897f8-1c13-4bf1-94d5-bbd06ed6e2ad}, !- Handle
  Core_ZN ZN PSZ-AC-1 OA System Controller, !- Name
  ,                                       !- Relief Air Outlet Node Name
  ,                                       !- Return Air Node Name
  ,                                       !- Mixed Air Node Name
  ,                                       !- Actuator Node Name
  autosize,                               !- Minimum Outdoor Air Flow Rate {m3/s}
  Autosize,                               !- Maximum Outdoor Air Flow Rate {m3/s}
  NoEconomizer,                           !- Economizer Control Type
  ModulateFlow,                           !- Economizer Control Action Type
  28,                                     !- Economizer Maximum Limit Dry-Bulb Temperature {C}
  64000,                                  !- Economizer Maximum Limit Enthalpy {J/kg}
  ,                                       !- Economizer Maximum Limit Dewpoint Temperature {C}
  ,                                       !- Electronic Enthalpy Limit Curve Name
  ,                                       !- Economizer Minimum Limit Dry-Bulb Temperature {C}
  LockoutWithHeating,                     !- Lockout Type
  FixedMinimum,                           !- Minimum Limit Type
  {810ee877-b36b-48bd-99f8-f6f740f0b732}, !- Minimum Outdoor Air Schedule Name
  ,                                       !- Minimum Fraction of Outdoor Air Schedule Name
  {94cc1510-59c5-4ccd-b3f2-fbd79fd60beb}, !- Maximum Fraction of Outdoor Air Schedule Name
  {9155a26f-0cdc-4afe-8346-c8808c9c3fb6}, !- Controller Mechanical Ventilation
  ,                                       !- Time of Day Economizer Control Schedule Name
  No,                                     !- High Humidity Control
  ,                                       !- Humidistat Control Zone Name
  1,                                      !- High Humidity Outdoor Air Flow Ratio
  Yes,                                    !- Control High Indoor Humidity Based on Outdoor Humidity Ratio
  BypassWhenWithinEconomizerLimits,       !- Heat Recovery Bypass Control Type
  InterlockedWithMechanicalCooling;       !- Economizer Operation Staging

OS:Controller:MechanicalVentilation,
  {9155a26f-0cdc-4afe-8346-c8808c9c3fb6}, !- Handle
  Controller Mechanical Ventilation 5,    !- Name
  {4f6424f5-df97-4d3f-aec7-6d02061fc226}, !- Availability Schedule
  ,                                       !- Demand Controlled Ventilation
  ;                                       !- System Outdoor Air Method

OS:AirLoopHVAC:OutdoorAirSystem,
  {b752a482-bd69-4785-b4ba-151ec28fb57f}, !- Handle
  Core_ZN ZN PSZ-AC-1 OA System,          !- Name
  {427897f8-1c13-4bf1-94d5-bbd06ed6e2ad}, !- Controller Name
  ,                                       !- Outdoor Air Equipment List Name
  ,                                       !- Availability Manager List Name
  {6ebd0574-59dd-4056-b78a-04d3508ccbd9}, !- Mixed Air Node Name
  {1486e970-29da-4cee-9361-764e3e843045}, !- Outdoor Air Stream Node Name
  {cb4fe631-4e68-47ee-87b5-d8d02360fa8b}, !- Relief Air Stream Node Name
  {ec356e16-ff45-4a16-bc1a-1ee563039bc6}; !- Return Air Stream Node Name

OS:Node,
  {1f38477d-37a2-46a9-9ccd-3139630030b3}, !- Handle
  Core_ZN ZN PSZ-AC-1 Outdoor Air Node,   !- Name
  ,                                       !- Inlet Port
  {1486e970-29da-4cee-9361-764e3e843045}; !- Outlet Port

OS:Connection,
  {1486e970-29da-4cee-9361-764e3e843045}, !- Handle
  {1f38477d-37a2-46a9-9ccd-3139630030b3}, !- Source Object
  3,                                      !- Outlet Port
  {b752a482-bd69-4785-b4ba-151ec28fb57f}, !- Target Object
  6;                                      !- Inlet Port

OS:Node,
  {49d41893-2792-4b4c-9070-c4b99ea9dd05}, !- Handle
  Core_ZN ZN PSZ-AC-1 Relief Air Node,    !- Name
  {cb4fe631-4e68-47ee-87b5-d8d02360fa8b}, !- Inlet Port
  ;                                       !- Outlet Port

OS:Connection,
  {cb4fe631-4e68-47ee-87b5-d8d02360fa8b}, !- Handle
  {b752a482-bd69-4785-b4ba-151ec28fb57f}, !- Source Object
  7,                                      !- Outlet Port
  {49d41893-2792-4b4c-9070-c4b99ea9dd05}, !- Target Object
  2;                                      !- Inlet Port

OS:Node,
  {21f6a148-ba8f-42d4-ad71-6ce4bedfe530}, !- Handle
  Core_ZN ZN PSZ-AC-1 Mixed Air Node,     !- Name
  {6ebd0574-59dd-4056-b78a-04d3508ccbd9}, !- Inlet Port
  {e6d712be-d2ee-4bdf-9408-97aa36b14236}; !- Outlet Port

OS:Connection,
  {ec356e16-ff45-4a16-bc1a-1ee563039bc6}, !- Handle
  {66f7ce21-d46a-41da-8dfd-c3641a084271}, !- Source Object
  3,                                      !- Outlet Port
  {b752a482-bd69-4785-b4ba-151ec28fb57f}, !- Target Object
  8;                                      !- Inlet Port

OS:Connection,
  {6ebd0574-59dd-4056-b78a-04d3508ccbd9}, !- Handle
  {b752a482-bd69-4785-b4ba-151ec28fb57f}, !- Source Object
  5,                                      !- Outlet Port
  {21f6a148-ba8f-42d4-ad71-6ce4bedfe530}, !- Target Object
  2;                                      !- Inlet Port

OS:Connection,
  {e6d712be-d2ee-4bdf-9408-97aa36b14236}, !- Handle
  {21f6a148-ba8f-42d4-ad71-6ce4bedfe530}, !- Source Object
  3,                                      !- Outlet Port
  {00a4775c-bdda-4a3a-9035-a60d2e623407}, !- Target Object
  6;                                      !- Inlet Port

OS:AvailabilityManager:NightCycle,
  {32198884-1aa9-475c-953c-dcaeb33bf601}, !- Handle
  Availability Manager Night Cycle 5,     !- Name
  {4f6424f5-df97-4d3f-aec7-6d02061fc226}, !- Applicability Schedule
  ,                                       !- Fan Schedule
  CycleOnAny,                             !- Control Type
  1,                                      !- Thermostat Tolerance {deltaC}
  ,                                       !- Cycling Run Time Control Type
  1800,                                   !- Cycling Run Time {s}
  {264fc21a-e34e-41a8-8631-c66257b7b5cd}, !- Control Zone or Zone List Name
  {b6c07571-0f88-4965-9bd2-53f3f7396e1a}, !- Cooling Control Zone or Zone List Name
  {aba542b2-2f6a-4a55-881c-fa38cbdc615e}, !- Heating Control Zone or Zone List Name
  {89fecd90-6bf4-46ed-8ed3-00c8c1905163}; !- Heating Zone Fans Only Zone or Zone List Name

OS:ModelObjectList,
  {264fc21a-e34e-41a8-8631-c66257b7b5cd}, !- Handle
  Availability Manager Night Cycle 5 Control Zone List; !- Name

OS:ModelObjectList,
  {b6c07571-0f88-4965-9bd2-53f3f7396e1a}, !- Handle
  Availability Manager Night Cycle 5 Cooling Control Zone List; !- Name

OS:ModelObjectList,
  {aba542b2-2f6a-4a55-881c-fa38cbdc615e}, !- Handle
  Availability Manager Night Cycle 5 Heating Control Zone List; !- Name

OS:ModelObjectList,
  {89fecd90-6bf4-46ed-8ed3-00c8c1905163}, !- Handle
  Availability Manager Night Cycle 5 Heating Zone Fans Only Zone List; !- Name

OS:AirTerminal:SingleDuct:ConstantVolume:NoReheat,
  {71916200-a96b-47ce-b222-b7853cd7a5df}, !- Handle
  Core_ZN ZN PSZ-AC-1 Diffuser,           !- Name
  {4f6424f5-df97-4d3f-aec7-6d02061fc226}, !- Availability Schedule Name
  {f70817d4-5cc2-44df-a5c3-2cdcfe4049a1}, !- Air Inlet Node Name
  {63e8a859-8bcd-42da-b56e-84ec853aff62}, !- Air Outlet Node Name
  AutoSize;                               !- Maximum Air Flow Rate {m3/s}

OS:Node,
  {c8e08fa4-8dbc-4da7-8923-894827d96129}, !- Handle
  Core_ZN ZN Return Air Node,             !- Name
  {8fbcfdbd-3a8b-495e-b0d9-49b131c5a688}, !- Inlet Port
  {d2f509bc-2cd3-42ff-862b-073a8158d77c}; !- Outlet Port

OS:Connection,
  {4df801da-0c39-4696-a599-04854324dfad}, !- Handle
  {13013796-2d64-4134-9cdd-9d8fdab3456b}, !- Source Object
  3,                                      !- Outlet Port
  {cb437114-6a38-4972-b910-88cd16db14e2}, !- Target Object
  2;                                      !- Inlet Port

OS:Connection,
  {8fbcfdbd-3a8b-495e-b0d9-49b131c5a688}, !- Handle
  {96ab53f7-82a4-4e0c-906a-17ed3da93dc1}, !- Source Object
  2,                                      !- Outlet Port
  {c8e08fa4-8dbc-4da7-8923-894827d96129}, !- Target Object
  2;                                      !- Inlet Port

OS:Connection,
  {d2f509bc-2cd3-42ff-862b-073a8158d77c}, !- Handle
  {c8e08fa4-8dbc-4da7-8923-894827d96129}, !- Source Object
  3,                                      !- Outlet Port
  {91fb3e4c-943a-442c-9732-6d0a6e041f75}, !- Target Object
  3;                                      !- Inlet Port

OS:Node,
  {2fa6bcad-4ca8-46da-9a8b-02f9fb24e5fb}, !- Handle
  Core_ZN ZN PSZ-AC-1 Diffuser Inlet Air Node, !- Name
  {9c1f3cc4-8bd5-4009-a48b-67ac1602e773}, !- Inlet Port
  {f70817d4-5cc2-44df-a5c3-2cdcfe4049a1}; !- Outlet Port

OS:Connection,
  {9c1f3cc4-8bd5-4009-a48b-67ac1602e773}, !- Handle
  {c31e2c95-fc03-4930-bfbf-560f378c663f}, !- Source Object
  3,                                      !- Outlet Port
  {2fa6bcad-4ca8-46da-9a8b-02f9fb24e5fb}, !- Target Object
  2;                                      !- Inlet Port

OS:Connection,
  {f70817d4-5cc2-44df-a5c3-2cdcfe4049a1}, !- Handle
  {2fa6bcad-4ca8-46da-9a8b-02f9fb24e5fb}, !- Source Object
  3,                                      !- Outlet Port
  {71916200-a96b-47ce-b222-b7853cd7a5df}, !- Target Object
  3;                                      !- Inlet Port

OS:Connection,
  {63e8a859-8bcd-42da-b56e-84ec853aff62}, !- Handle
  {71916200-a96b-47ce-b222-b7853cd7a5df}, !- Source Object
  4,                                      !- Outlet Port
  {13013796-2d64-4134-9cdd-9d8fdab3456b}, !- Target Object
  2;                                      !- Inlet Port

OS:Material:NoMass,
  {f7b7afe9-134a-48b6-8111-24e7051c8843}, !- Handle
  CP02 CARPET PAD,                        !- Name
  VeryRough,                              !- Roughness
  0.21648,                                !- Thermal Resistance {m2-K/W}
  0.9,                                    !- Thermal Absorptance
  0.7,                                    !- Solar Absorptance
  0.8;                                    !- Visible Absorptance

OS:Material,
  {80a12b4b-7afc-48e5-bd6a-5e6209574257}, !- Handle
  100mm Normalweight concrete floor,      !- Name
  MediumSmooth,                           !- Roughness
  0.1016,                                 !- Thickness {m}
  2.31,                                   !- Conductivity {W/m-K}
  2322,                                   !- Density {kg/m3}
  832;                                    !- Specific Heat {J/kg-K}

OS:Material:NoMass,
  {1f5a3534-a6f7-4fc2-9d40-3337943b08ff}, !- Handle
  Nonres_Floor_Insulation,                !- Name
  MediumSmooth,                           !- Roughness
  2.88291975297193,                       !- Thermal Resistance {m2-K/W}
  0.9,                                    !- Thermal Absorptance
  0.7,                                    !- Solar Absorptance
  0.7;                                    !- Visible Absorptance

OS:Material,
  {aba4723e-7494-4f9f-8d3a-d75af2e9fab7}, !- Handle
  G01 13mm gypsum board,                  !- Name
  Smooth,                                 !- Roughness
  0.0127,                                 !- Thickness {m}
  0.16,                                   !- Conductivity {W/m-K}
  800,                                    !- Density {kg/m3}
  1090,                                   !- Specific Heat {J/kg-K}
  0.9,                                    !- Thermal Absorptance
  0.7,                                    !- Solar Absorptance
  0.5;                                    !- Visible Absorptance

OS:Material:NoMass,
  {62c5472a-4d72-42d0-9bf9-49bccc9c97c6}, !- Handle
  CP02 CARPET PAD 1,                      !- Name
  VeryRough,                              !- Roughness
  0.21648,                                !- Thermal Resistance {m2-K/W}
  0.9,                                    !- Thermal Absorptance
  0.7,                                    !- Solar Absorptance
  0.8;                                    !- Visible Absorptance

OS:Material,
  {ca107928-9fed-4d48-83b0-cdb28516e8fa}, !- Handle
  M10 200mm concrete block basement wall, !- Name
  MediumRough,                            !- Roughness
  0.2032,                                 !- Thickness {m}
  1.326,                                  !- Conductivity {W/m-K}
  1842,                                   !- Density {kg/m3}
  912;                                    !- Specific Heat {J/kg-K}

OS:Construction:FfactorGroundFloor,
  {fd961388-6e92-4cf5-969b-26bd8a272182}, !- Handle
  Foundation F 0.9W/m*K Perim 0.0m Area 149.66m2, !- Name
  0.899982026513123,                      !- F-Factor {W/m-K}
  149.6574,                               !- Area {m2}
  0;                                      !- PerimeterExposed {m}

OS:Construction:FfactorGroundFloor,
  {dfc34d13-fcd5-4971-bbf8-ace3581724c6}, !- Handle
  Foundation F 0.9W/m*K Perim 27.69m Area 113.45m2, !- Name
  0.899982026513123,                      !- F-Factor {W/m-K}
  113.45,                                 !- Area {m2}
  27.69;                                  !- PerimeterExposed {m}

OS:Construction:FfactorGroundFloor,
  {1a414fbf-4c2c-4a83-8ff5-b45f78cf29d3}, !- Handle
  Foundation F 0.9W/m*K Perim 18.46m Area 67.3m2, !- Name
  0.899982026513123,                      !- F-Factor {W/m-K}
  67.3,                                   !- Area {m2}
  18.46;                                  !- PerimeterExposed {m}

OS:DefaultConstructionSet,
  {6c2a7f1d-652f-419d-999d-cfcc0d562344}, !- Handle
  90.1-2013 - SmOffice - ASHRAE 169-2013-4A, !- Name
  {a3cfe2c8-2e6f-442c-8956-68335845a1ae}, !- Default Exterior Surface Constructions Name
  {e361025c-2038-49b0-a57b-4ac7717fde2b}, !- Default Interior Surface Constructions Name
  {d3d28701-b25f-48cd-a720-823b12926cb2}, !- Default Ground Contact Surface Constructions Name
  {56991090-5780-4e19-84f8-e553732230aa}, !- Default Exterior SubSurface Constructions Name
  {e9f998b3-ad15-449d-8f42-1ab693c62cd9}, !- Default Interior SubSurface Constructions Name
  {d2a1cb9c-1a47-4899-a2fe-c6e1b5a8c83d}, !- Interior Partition Construction Name
  ,                                       !- Space Shading Construction Name
  ,                                       !- Building Shading Construction Name
  ,                                       !- Site Shading Construction Name
  ;                                       !- Adiabatic Surface Construction Name

OS:DefaultSurfaceConstructions,
  {a3cfe2c8-2e6f-442c-8956-68335845a1ae}, !- Handle
  Default Surface Constructions 1,        !- Name
  {965d6a25-18d0-475b-aec8-cca1fd7f31ca}, !- Floor Construction Name
  {99db7c8f-d54e-4580-9980-cd43c3c973cb}, !- Wall Construction Name
  {e2667cba-3761-429b-a6de-6fad93636188}; !- Roof Ceiling Construction Name

OS:Construction,
  {965d6a25-18d0-475b-aec8-cca1fd7f31ca}, !- Handle
  Typical Insulated Exterior Mass Floor R-17.54, !- Name
  ,                                       !- Surface Rendering Name
  {4392d54d-af49-4b28-af16-a9e231e56294}, !- Layer 1
  {1317f017-1a63-47f7-9114-1ad244dc6f99}, !- Layer 2
  {0ee1e6dc-dceb-4f91-83c7-f4d0464610ba}; !- Layer 3

OS:Material:NoMass,
  {4392d54d-af49-4b28-af16-a9e231e56294}, !- Handle
  Typical Insulation R-14.97,             !- Name
  Smooth,                                 !- Roughness
  2.63722957411194,                       !- Thermal Resistance {m2-K/W}
  0.9,                                    !- Thermal Absorptance
  0.7,                                    !- Solar Absorptance
  0.7;                                    !- Visible Absorptance

OS:Material,
  {1317f017-1a63-47f7-9114-1ad244dc6f99}, !- Handle
  4 in. Normalweight Concrete Floor,      !- Name
  MediumRough,                            !- Roughness
  0.1016,                                 !- Thickness {m}
  2.31,                                   !- Conductivity {W/m-K}
  2321.99999999999,                       !- Density {kg/m3}
  831.999999999997,                       !- Specific Heat {J/kg-K}
  0.9,                                    !- Thermal Absorptance
  0.7,                                    !- Solar Absorptance
  0.7;                                    !- Visible Absorptance

OS:Material:NoMass,
  {0ee1e6dc-dceb-4f91-83c7-f4d0464610ba}, !- Handle
  Typical Carpet Pad,                     !- Name
  Smooth,                                 !- Roughness
  0.216479986995276,                      !- Thermal Resistance {m2-K/W}
  0.9,                                    !- Thermal Absorptance
  0.7,                                    !- Solar Absorptance
  0.8;                                    !- Visible Absorptance

OS:StandardsInformation:Construction,
  {14969cb5-1d04-4a1c-afb4-44aba21692fd}, !- Handle
  {965d6a25-18d0-475b-aec8-cca1fd7f31ca}, !- Construction Name
  ExteriorFloor,                          !- Intended Surface Type
  Mass;                                   !- Standards Construction Type

OS:Construction,
  {99db7c8f-d54e-4580-9980-cd43c3c973cb}, !- Handle
  Typical Insulated Wood Framed Exterior Wall R-15.63, !- Name
  ,                                       !- Surface Rendering Name
  {3f677105-ce70-497b-a50e-ede0022dd1dc}, !- Layer 1
  {5b9e8c70-70ff-4258-b6b1-8e3fa9591ba1}, !- Layer 2
  {4c0145f1-30d4-4eba-9c5e-214f7c26a5bd}, !- Layer 3
  {5b9e8c70-70ff-4258-b6b1-8e3fa9591ba1}; !- Layer 4

OS:Material,
  {3f677105-ce70-497b-a50e-ede0022dd1dc}, !- Handle
  25mm Stucco,                            !- Name
  Smooth,                                 !- Roughness
  0.0254,                                 !- Thickness {m}
  0.719999999999999,                      !- Conductivity {W/m-K}
  1855.99999999999,                       !- Density {kg/m3}
  839.999999999997,                       !- Specific Heat {J/kg-K}
  0.9,                                    !- Thermal Absorptance
  0.7,                                    !- Solar Absorptance
  0.7;                                    !- Visible Absorptance

OS:Material,
  {5b9e8c70-70ff-4258-b6b1-8e3fa9591ba1}, !- Handle
  5/8 in. Gypsum Board,                   !- Name
  MediumSmooth,                           !- Roughness
  0.0159,                                 !- Thickness {m}
  0.159999999999999,                      !- Conductivity {W/m-K}
  799.999999999999,                       !- Density {kg/m3}
  1090,                                   !- Specific Heat {J/kg-K}
  0.9,                                    !- Thermal Absorptance
  0.7,                                    !- Solar Absorptance
  0.7;                                    !- Visible Absorptance

OS:Material:NoMass,
  {4c0145f1-30d4-4eba-9c5e-214f7c26a5bd}, !- Handle
  Typical Insulation R-13.45,             !- Name
  Smooth,                                 !- Roughness
  2.36800018612829,                       !- Thermal Resistance {m2-K/W}
  0.9,                                    !- Thermal Absorptance
  0.7,                                    !- Solar Absorptance
  0.7;                                    !- Visible Absorptance

OS:StandardsInformation:Construction,
  {6976eef6-298f-483c-9c54-7c933477bd8c}, !- Handle
  {99db7c8f-d54e-4580-9980-cd43c3c973cb}, !- Construction Name
  ExteriorWall,                           !- Intended Surface Type
  WoodFramed;                             !- Standards Construction Type

OS:Construction,
  {e2667cba-3761-429b-a6de-6fad93636188}, !- Handle
  Typical Wood Joist Attic Floor R-47.62, !- Name
  ,                                       !- Surface Rendering Name
  {5b9e8c70-70ff-4258-b6b1-8e3fa9591ba1}, !- Layer 1
  {6d6d47f8-0069-4daf-902c-7c8f576afdc4}; !- Layer 2

OS:Material:NoMass,
  {6d6d47f8-0069-4daf-902c-7c8f576afdc4}, !- Handle
  Typical Insulation R-45.98,             !- Name
  Smooth,                                 !- Roughness
  8.09838632642688,                       !- Thermal Resistance {m2-K/W}
  0.9,                                    !- Thermal Absorptance
  0.7,                                    !- Solar Absorptance
  0.7;                                    !- Visible Absorptance

OS:StandardsInformation:Construction,
  {d333a766-c5a1-41e8-b773-80e7cad84758}, !- Handle
  {e2667cba-3761-429b-a6de-6fad93636188}, !- Construction Name
  AtticFloor,                             !- Intended Surface Type
  WoodFramed;                             !- Standards Construction Type

OS:DefaultSurfaceConstructions,
  {e361025c-2038-49b0-a57b-4ac7717fde2b}, !- Handle
  Default Surface Constructions 2,        !- Name
  {fcc47ab6-fc57-455f-bfc2-b22e1e530dd7}, !- Floor Construction Name
  {cc606ae2-aaa9-4add-9e7e-ef322be61463}, !- Wall Construction Name
  {5b759c92-3311-42dc-9194-f4d3bfcf2361}; !- Roof Ceiling Construction Name

OS:Construction,
  {fcc47ab6-fc57-455f-bfc2-b22e1e530dd7}, !- Handle
  Typical Interior Floor,                 !- Name
  ,                                       !- Surface Rendering Name
  {80a12b4b-7afc-48e5-bd6a-5e6209574257}, !- Layer 1
  {f7b7afe9-134a-48b6-8111-24e7051c8843}; !- Layer 2

OS:StandardsInformation:Construction,
  {fa8c5d7d-e631-4e84-beb0-0305e231e9bf}, !- Handle
  {fcc47ab6-fc57-455f-bfc2-b22e1e530dd7}, !- Construction Name
  InteriorFloor,                          !- Intended Surface Type
  ;                                       !- Standards Construction Type

OS:Construction,
  {cc606ae2-aaa9-4add-9e7e-ef322be61463}, !- Handle
  Typical Interior Wall,                  !- Name
  ,                                       !- Surface Rendering Name
  {aba4723e-7494-4f9f-8d3a-d75af2e9fab7}, !- Layer 1
  {aba4723e-7494-4f9f-8d3a-d75af2e9fab7}; !- Layer 2

OS:StandardsInformation:Construction,
  {d574d572-59e8-4b50-8d5e-6df4905099b5}, !- Handle
  {cc606ae2-aaa9-4add-9e7e-ef322be61463}, !- Construction Name
  InteriorWall,                           !- Intended Surface Type
  ;                                       !- Standards Construction Type

OS:Construction,
  {5b759c92-3311-42dc-9194-f4d3bfcf2361}, !- Handle
  Typical Interior Ceiling,               !- Name
  ,                                       !- Surface Rendering Name
  {f7b7afe9-134a-48b6-8111-24e7051c8843}, !- Layer 1
  {80a12b4b-7afc-48e5-bd6a-5e6209574257}; !- Layer 2

OS:StandardsInformation:Construction,
  {284b0d61-1d53-479e-86ee-a35b8ae1c916}, !- Handle
  {5b759c92-3311-42dc-9194-f4d3bfcf2361}, !- Construction Name
  InteriorCeiling,                        !- Intended Surface Type
  ;                                       !- Standards Construction Type

OS:DefaultSurfaceConstructions,
  {d3d28701-b25f-48cd-a720-823b12926cb2}, !- Handle
  Default Surface Constructions 3,        !- Name
  {028c6894-9ad1-4aad-9a20-ad0f16e79593}, !- Floor Construction Name
  {80625e03-66d9-4b95-9dd0-e1559742b0d1}, !- Wall Construction Name
  ;                                       !- Roof Ceiling Construction Name

OS:Construction,
  {028c6894-9ad1-4aad-9a20-ad0f16e79593}, !- Handle
  Typical Insulated Carpeted 8in Slab Floor, !- Name
  ,                                       !- Surface Rendering Name
  {d83af17a-2494-44a0-a163-fa627f5b3431}, !- Layer 1
  {0ee1e6dc-dceb-4f91-83c7-f4d0464610ba}; !- Layer 2

OS:Material:NoMass,
  {adcc5338-caf8-4341-97d3-d7e7c9b9ee09}, !- Handle
  Typical Insulation R-1.15,              !- Name
  Smooth,                                 !- Roughness
  0.202509043390129,                      !- Thermal Resistance {m2-K/W}
  0.9,                                    !- Thermal Absorptance
  0.7,                                    !- Solar Absorptance
  0.7;                                    !- Visible Absorptance

OS:Material,
  {d83af17a-2494-44a0-a163-fa627f5b3431}, !- Handle
  8 in. Normalweight Concrete Floor,      !- Name
  MediumRough,                            !- Roughness
  0.2032,                                 !- Thickness {m}
  2.31,                                   !- Conductivity {W/m-K}
  2321.99999999999,                       !- Density {kg/m3}
  831.999999999997,                       !- Specific Heat {J/kg-K}
  0.9,                                    !- Thermal Absorptance
  0.7,                                    !- Solar Absorptance
  0.7;                                    !- Visible Absorptance

OS:StandardsInformation:Construction,
  {739cb011-b88b-4dde-be64-f09a25b337bf}, !- Handle
  {028c6894-9ad1-4aad-9a20-ad0f16e79593}, !- Construction Name
  GroundContactFloor,                     !- Intended Surface Type
  Mass;                                   !- Standards Construction Type

OS:Construction,
  {80625e03-66d9-4b95-9dd0-e1559742b0d1}, !- Handle
  Typical Insulated Basement Mass Wall,   !- Name
  ,                                       !- Surface Rendering Name
  {9d7f4831-2ca3-4d6b-9efc-2f8bbfb52169}; !- Layer 1

OS:Material,
  {9d7f4831-2ca3-4d6b-9efc-2f8bbfb52169}, !- Handle
  8 in. Concrete Block Basement Wall,     !- Name
  MediumRough,                            !- Roughness
  0.2032,                                 !- Thickness {m}
  1.326,                                  !- Conductivity {W/m-K}
  1841.99999999999,                       !- Density {kg/m3}
  911.999999999999,                       !- Specific Heat {J/kg-K}
  0.9,                                    !- Thermal Absorptance
  0.7,                                    !- Solar Absorptance
  0.7;                                    !- Visible Absorptance

OS:StandardsInformation:Construction,
  {c956ec15-87cd-485e-8bad-16507c5f4562}, !- Handle
  {80625e03-66d9-4b95-9dd0-e1559742b0d1}, !- Construction Name
  GroundContactWall,                      !- Intended Surface Type
  Mass;                                   !- Standards Construction Type

OS:DefaultSubSurfaceConstructions,
  {56991090-5780-4e19-84f8-e553732230aa}, !- Handle
  Default Sub Surface Constructions 1,    !- Name
  {1606b80d-d5f9-4e85-bd70-baf9c357b3c2}, !- Fixed Window Construction Name
  {62fae1a0-d347-409f-a0dc-93e23a2189ef}, !- Operable Window Construction Name
  {cede6916-c2d0-4b18-af74-439beef97aa2}, !- Door Construction Name
  {bd69a2db-dd85-41df-bc67-fa5cad3c2e85}, !- Glass Door Construction Name
  {fabded61-8702-4901-9fab-cf82628a6bde}, !- Overhead Door Construction Name
  {62fae1a0-d347-409f-a0dc-93e23a2189ef}, !- Skylight Construction Name
  {3e9b8aef-8afa-441d-988a-a87394e3dac6}, !- Tubular Daylight Dome Construction Name
  {3e9b8aef-8afa-441d-988a-a87394e3dac6}; !- Tubular Daylight Diffuser Construction Name

OS:Construction,
  {1606b80d-d5f9-4e85-bd70-baf9c357b3c2}, !- Handle
  U 0.42 SHGC 0.4 Simple Glazing,         !- Name
  ,                                       !- Surface Rendering Name
  {796d7b23-f0a7-42b9-a5e5-095d8050a212}; !- Layer 1

OS:WindowMaterial:SimpleGlazingSystem,
  {796d7b23-f0a7-42b9-a5e5-095d8050a212}, !- Handle
  U 0.42 SHGC 0.4 Simple Glazing,         !- Name
  2.38487060326766,                       !- U-Factor {W/m2-K}
  0.4,                                    !- Solar Heat Gain Coefficient
  0.81;                                   !- Visible Transmittance

OS:StandardsInformation:Construction,
  {ab33daae-eb88-4c8f-a241-d636c90f3ad4}, !- Handle
  {1606b80d-d5f9-4e85-bd70-baf9c357b3c2}, !- Construction Name
  ExteriorWindow,                         !- Intended Surface Type
  ;                                       !- Standards Construction Type

OS:Construction,
  {62fae1a0-d347-409f-a0dc-93e23a2189ef}, !- Handle
  U 0.5 SHGC 0.4 Simple Glazing,          !- Name
  ,                                       !- Surface Rendering Name
  {72fa2dd2-e7e8-4668-9750-afe8411eb1cc}; !- Layer 1

OS:WindowMaterial:SimpleGlazingSystem,
  {72fa2dd2-e7e8-4668-9750-afe8411eb1cc}, !- Handle
  U 0.5 SHGC 0.4 Simple Glazing,          !- Name
  2.83913167055674,                       !- U-Factor {W/m2-K}
  0.4,                                    !- Solar Heat Gain Coefficient
  0.81;                                   !- Visible Transmittance

OS:StandardsInformation:Construction,
  {442bc0cb-a192-44dd-8559-0c19c122fef6}, !- Handle
  {62fae1a0-d347-409f-a0dc-93e23a2189ef}, !- Construction Name
  Skylight,                               !- Intended Surface Type
  ;                                       !- Standards Construction Type

OS:Construction,
  {cede6916-c2d0-4b18-af74-439beef97aa2}, !- Handle
  Typical Insulated Metal Door R-2.0,     !- Name
  ,                                       !- Surface Rendering Name
  {81506022-2a52-4ca7-91bd-cbf3eca454e1}, !- Layer 1
  {adcc5338-caf8-4341-97d3-d7e7c9b9ee09}; !- Layer 2

OS:Material,
  {81506022-2a52-4ca7-91bd-cbf3eca454e1}, !- Handle
  F08 Metal surface,                      !- Name
  Smooth,                                 !- Roughness
  0.0008,                                 !- Thickness {m}
  45.2800000000001,                       !- Conductivity {W/m-K}
  7823.99999999999,                       !- Density {kg/m3}
  500,                                    !- Specific Heat {J/kg-K}
  0.9,                                    !- Thermal Absorptance
  0.7,                                    !- Solar Absorptance
  0.7;                                    !- Visible Absorptance

OS:StandardsInformation:Construction,
  {233f1894-c77c-4b4c-8c08-e942c3d72265}, !- Handle
  {cede6916-c2d0-4b18-af74-439beef97aa2}, !- Construction Name
  ExteriorDoor,                           !- Intended Surface Type
  ;                                       !- Standards Construction Type

OS:Construction,
  {bd69a2db-dd85-41df-bc67-fa5cad3c2e85}, !- Handle
  U 0.77 SHGC 0.4 Simple Glazing,         !- Name
  ,                                       !- Surface Rendering Name
  {b05c8a9a-d7df-4202-8c86-780cb99b161d}; !- Layer 1

OS:WindowMaterial:SimpleGlazingSystem,
  {b05c8a9a-d7df-4202-8c86-780cb99b161d}, !- Handle
  U 0.77 SHGC 0.4 Simple Glazing,         !- Name
  4.37226277265739,                       !- U-Factor {W/m2-K}
  0.4,                                    !- Solar Heat Gain Coefficient
  0.81;                                   !- Visible Transmittance

OS:StandardsInformation:Construction,
  {2cbb2225-51cb-44a9-943f-665398926f12}, !- Handle
  {bd69a2db-dd85-41df-bc67-fa5cad3c2e85}, !- Construction Name
  ExteriorWindow,                         !- Intended Surface Type
  ;                                       !- Standards Construction Type

OS:Construction,
  {fabded61-8702-4901-9fab-cf82628a6bde}, !- Handle
  Typical Overhead Door R-2.0,            !- Name
  ,                                       !- Surface Rendering Name
  {124f359c-fcf1-4f40-af9a-3f2de2c35c1f}; !- Layer 1

OS:Material:NoMass,
  {124f359c-fcf1-4f40-af9a-3f2de2c35c1f}, !- Handle
  Typical Insulation R-1.15 1,            !- Name
  Smooth,                                 !- Roughness
  0.202526711234652,                      !- Thermal Resistance {m2-K/W}
  0.9,                                    !- Thermal Absorptance
  0.7,                                    !- Solar Absorptance
  0.7;                                    !- Visible Absorptance

OS:StandardsInformation:Construction,
  {ae47ae68-4c0a-4095-8471-ffedc2e78b6f}, !- Handle
  {fabded61-8702-4901-9fab-cf82628a6bde}, !- Construction Name
  ExteriorDoor,                           !- Intended Surface Type
  RollUp;                                 !- Standards Construction Type

OS:Construction,
  {3e9b8aef-8afa-441d-988a-a87394e3dac6}, !- Handle
  Typical Interior Window,                !- Name
  ,                                       !- Surface Rendering Name
  {ef96d15a-476a-49cd-aa29-71d6fcb2856d}; !- Layer 1

OS:WindowMaterial:Glazing,
  {ef96d15a-476a-49cd-aa29-71d6fcb2856d}, !- Handle
  Clear 3mm,                              !- Name
  SpectralAverage,                        !- Optical Data Type
  ,                                       !- Window Glass Spectral Data Set Name
  0.00299999999999999,                    !- Thickness {m}
  0.837,                                  !- Solar Transmittance at Normal Incidence
  0.075,                                  !- Front Side Solar Reflectance at Normal Incidence
  0.075,                                  !- Back Side Solar Reflectance at Normal Incidence
  0.898,                                  !- Visible Transmittance at Normal Incidence
  0.081,                                  !- Front Side Visible Reflectance at Normal Incidence
  0.081,                                  !- Back Side Visible Reflectance at Normal Incidence
  0,                                      !- Infrared Transmittance at Normal Incidence
  0.84,                                   !- Front Side Infrared Hemispherical Emissivity
  0.84,                                   !- Back Side Infrared Hemispherical Emissivity
  0.9,                                    !- Conductivity {W/m-K}
  1,                                      !- Dirt Correction Factor for Solar and Visible Transmittance
  No;                                     !- Solar Diffusing

OS:StandardsInformation:Construction,
  {473fbf9a-231c-4cce-963c-ec3f71aa4bd7}, !- Handle
  {3e9b8aef-8afa-441d-988a-a87394e3dac6}, !- Construction Name
  InteriorWindow,                         !- Intended Surface Type
  ;                                       !- Standards Construction Type

OS:DefaultSubSurfaceConstructions,
  {e9f998b3-ad15-449d-8f42-1ab693c62cd9}, !- Handle
  Default Sub Surface Constructions 2,    !- Name
  {3e9b8aef-8afa-441d-988a-a87394e3dac6}, !- Fixed Window Construction Name
  {3e9b8aef-8afa-441d-988a-a87394e3dac6}, !- Operable Window Construction Name
  {055a07af-ed9a-4e53-aecb-c547f619806f}, !- Door Construction Name
  ,                                       !- Glass Door Construction Name
  ,                                       !- Overhead Door Construction Name
  ,                                       !- Skylight Construction Name
  ,                                       !- Tubular Daylight Dome Construction Name
  ;                                       !- Tubular Daylight Diffuser Construction Name

OS:Construction,
  {055a07af-ed9a-4e53-aecb-c547f619806f}, !- Handle
  Typical Interior Door,                  !- Name
  ,                                       !- Surface Rendering Name
  {15b69fb4-09a5-4629-ae1e-c5005aa5c0a5}; !- Layer 1

OS:Material,
  {15b69fb4-09a5-4629-ae1e-c5005aa5c0a5}, !- Handle
  G05 25mm wood,                          !- Name
  MediumSmooth,                           !- Roughness
  0.0254,                                 !- Thickness {m}
  0.15,                                   !- Conductivity {W/m-K}
  608,                                    !- Density {kg/m3}
  1630,                                   !- Specific Heat {J/kg-K}
  0.9,                                    !- Thermal Absorptance
  0.5,                                    !- Solar Absorptance
  0.5;                                    !- Visible Absorptance

OS:StandardsInformation:Construction,
  {19348009-195e-4dcf-a888-8e595b0ca0cb}, !- Handle
  {055a07af-ed9a-4e53-aecb-c547f619806f}, !- Construction Name
  InteriorDoor,                           !- Intended Surface Type
  ;                                       !- Standards Construction Type

OS:Construction,
  {d2a1cb9c-1a47-4899-a2fe-c6e1b5a8c83d}, !- Handle
  Typical Interior Partition,             !- Name
  ,                                       !- Surface Rendering Name
  {15b69fb4-09a5-4629-ae1e-c5005aa5c0a5}; !- Layer 1

OS:StandardsInformation:Construction,
  {06359bbc-080c-4fa5-bd81-0a50e391eb80}, !- Handle
  {d2a1cb9c-1a47-4899-a2fe-c6e1b5a8c83d}, !- Construction Name
  InteriorPartition,                      !- Intended Surface Type
  ;                                       !- Standards Construction Type

OS:DefaultConstructionSet,
  {70c6f500-eda6-4c7a-9c38-c6c702e0f4ff}, !- Handle
  90.1-2013 -  - Attic - ASHRAE 169-2013-4A, !- Name
  {fd9b5e5d-2ad8-4593-a040-b541f7da6cf5}, !- Default Exterior Surface Constructions Name
  {1356d282-dbde-4dc8-8694-4ffa79c0fc42}, !- Default Interior Surface Constructions Name
  {8d32be77-d08c-4416-8ca2-2f14874f0277}, !- Default Ground Contact Surface Constructions Name
  {c864a1e0-d069-469c-b414-a29ac7dbe484}, !- Default Exterior SubSurface Constructions Name
  {b374a25c-640e-474a-82d5-ecc1324819a0}, !- Default Interior SubSurface Constructions Name
  ,                                       !- Interior Partition Construction Name
  ,                                       !- Space Shading Construction Name
  ,                                       !- Building Shading Construction Name
  ,                                       !- Site Shading Construction Name
  ;                                       !- Adiabatic Surface Construction Name

OS:DefaultSurfaceConstructions,
  {fd9b5e5d-2ad8-4593-a040-b541f7da6cf5}, !- Handle
  Default Surface Constructions 4,        !- Name
  {8e63e3ac-62aa-4f3b-9686-07e29ab00e87}, !- Floor Construction Name
  ,                                       !- Wall Construction Name
  {2a535db6-b931-4f7b-a002-304bbc92e3b9}; !- Roof Ceiling Construction Name

OS:Construction,
  {8e63e3ac-62aa-4f3b-9686-07e29ab00e87}, !- Handle
  Typical Attic Soffit,                   !- Name
  ,                                       !- Surface Rendering Name
  {3440c83d-8aa6-4a53-8fd1-15eb489eceb0}; !- Layer 1

OS:Material,
  {3440c83d-8aa6-4a53-8fd1-15eb489eceb0}, !- Handle
  5/8 in. Plywood,                        !- Name
  Smooth,                                 !- Roughness
  0.0159,                                 !- Thickness {m}
  0.12,                                   !- Conductivity {W/m-K}
  543.999999999999,                       !- Density {kg/m3}
  1210,                                   !- Specific Heat {J/kg-K}
  0.9,                                    !- Thermal Absorptance
  0.7,                                    !- Solar Absorptance
  0.7;                                    !- Visible Absorptance

OS:StandardsInformation:Construction,
  {126af946-cd09-4478-96cd-d66c8d29fa95}, !- Handle
  {8e63e3ac-62aa-4f3b-9686-07e29ab00e87}, !- Construction Name
  AtticWall,                              !- Intended Surface Type
  ;                                       !- Standards Construction Type

OS:Construction,
  {2a535db6-b931-4f7b-a002-304bbc92e3b9}, !- Handle
  Typical Uninsulated Wood Joist Attic Roof, !- Name
  ,                                       !- Surface Rendering Name
  {9a0283c0-f523-4922-9f38-d7ae6be8bae0}, !- Layer 1
  {3440c83d-8aa6-4a53-8fd1-15eb489eceb0}; !- Layer 2

OS:Material,
  {9a0283c0-f523-4922-9f38-d7ae6be8bae0}, !- Handle
  Asphalt Shingles,                       !- Name
  VeryRough,                              !- Roughness
  0.00319999999999998,                    !- Thickness {m}
  0.04,                                   !- Conductivity {W/m-K}
  1120,                                   !- Density {kg/m3}
  1260,                                   !- Specific Heat {J/kg-K}
  0.9,                                    !- Thermal Absorptance
  0.7,                                    !- Solar Absorptance
  0.7;                                    !- Visible Absorptance

OS:StandardsInformation:Construction,
  {280ec16f-0694-4d82-9cef-2d810480feab}, !- Handle
  {2a535db6-b931-4f7b-a002-304bbc92e3b9}, !- Construction Name
  AtticRoof,                              !- Intended Surface Type
  WoodFramed;                             !- Standards Construction Type

OS:DefaultSurfaceConstructions,
  {1356d282-dbde-4dc8-8694-4ffa79c0fc42}, !- Handle
  Default Surface Constructions 5,        !- Name
  {78464efb-625a-46f8-b6b6-da3ebf9bd324}, !- Floor Construction Name
  ,                                       !- Wall Construction Name
  ;                                       !- Roof Ceiling Construction Name

OS:Construction,
  {78464efb-625a-46f8-b6b6-da3ebf9bd324}, !- Handle
  Typical Wood Joist Attic Floor R-47.62 1, !- Name
  ,                                       !- Surface Rendering Name
  {5b9e8c70-70ff-4258-b6b1-8e3fa9591ba1}, !- Layer 1
  {491e43ad-32c7-4bcb-be15-b6bbca85fa54}; !- Layer 2

OS:Material:NoMass,
  {491e43ad-32c7-4bcb-be15-b6bbca85fa54}, !- Handle
  Typical Insulation R-45.98 1,           !- Name
  Smooth,                                 !- Roughness
  8.09838632642688,                       !- Thermal Resistance {m2-K/W}
  0.9,                                    !- Thermal Absorptance
  0.7,                                    !- Solar Absorptance
  0.7;                                    !- Visible Absorptance

OS:StandardsInformation:Construction,
  {36625fcc-bdb8-4b0e-a0bf-03e967bc7726}, !- Handle
  {78464efb-625a-46f8-b6b6-da3ebf9bd324}, !- Construction Name
  AtticFloor,                             !- Intended Surface Type
  WoodFramed;                             !- Standards Construction Type

OS:DefaultSurfaceConstructions,
  {8d32be77-d08c-4416-8ca2-2f14874f0277}, !- Handle
  Default Surface Constructions 6,        !- Name
  ,                                       !- Floor Construction Name
  ,                                       !- Wall Construction Name
  ;                                       !- Roof Ceiling Construction Name

OS:DefaultSubSurfaceConstructions,
  {c864a1e0-d069-469c-b414-a29ac7dbe484}, !- Handle
  Default Sub Surface Constructions 3,    !- Name
  ,                                       !- Fixed Window Construction Name
  ,                                       !- Operable Window Construction Name
  ,                                       !- Door Construction Name
  ,                                       !- Glass Door Construction Name
  ,                                       !- Overhead Door Construction Name
  ,                                       !- Skylight Construction Name
  ,                                       !- Tubular Daylight Dome Construction Name
  ;                                       !- Tubular Daylight Diffuser Construction Name

OS:DefaultSubSurfaceConstructions,
  {b374a25c-640e-474a-82d5-ecc1324819a0}, !- Handle
  Default Sub Surface Constructions 4,    !- Name
  ,                                       !- Fixed Window Construction Name
  ,                                       !- Operable Window Construction Name
  ,                                       !- Door Construction Name
  ,                                       !- Glass Door Construction Name
  ,                                       !- Overhead Door Construction Name
  ,                                       !- Skylight Construction Name
  ,                                       !- Tubular Daylight Dome Construction Name
  ;                                       !- Tubular Daylight Diffuser Construction Name

OS:SpaceInfiltration:DesignFlowRate,
  {8b27de3d-369a-4258-8324-52c397b00e9b}, !- Handle
  entry door Infiltration,                !- Name
  {72459874-7e2c-4ecd-ae58-b2d96c368b31}, !- Space or SpaceType Name
  {2f60374c-bc31-4815-b633-a131df2f577c}, !- Schedule Name
  Flow/Space,                             !- Design Flow Rate Calculation Method
  0.076455414,                            !- Design Flow Rate {m3/s}
  ,                                       !- Flow per Space Floor Area {m3/s-m2}
  ,                                       !- Flow per Exterior Surface Area {m3/s-m2}
  ,                                       !- Air Changes per Hour {1/hr}
  1,                                      !- Constant Term Coefficient
  0,                                      !- Temperature Term Coefficient
  0,                                      !- Velocity Term Coefficient
  0;                                      !- Velocity Squared Term Coefficient

OS:Schedule:Ruleset,
  {2f60374c-bc31-4815-b633-a131df2f577c}, !- Handle
  OfficeSmall INFIL_Door_Opening_SCH_2013, !- Name
  {316b3656-37e1-42e1-8cc3-b0eebadffedc}, !- Schedule Type Limits Name
  {ff4a2082-0adb-4573-b5ec-b947fcb9944f}, !- Default Day Schedule Name
  {f452980a-9d0d-46fb-8adb-ea5264e1cae4}, !- Summer Design Day Schedule Name
  {28eb475d-7307-4155-86df-7e458d1ae79e}; !- Winter Design Day Schedule Name

OS:Schedule:Day,
  {ff4a2082-0adb-4573-b5ec-b947fcb9944f}, !- Handle
  OfficeSmall INFIL_Door_Opening_SCH_2013 Default, !- Name
  {316b3656-37e1-42e1-8cc3-b0eebadffedc}, !- Schedule Type Limits Name
  No,                                     !- Interpolate to Timestep
  24,                                     !- Hour 1
  0,                                      !- Minute 1
  0;                                      !- Value Until Time 1

OS:Schedule:Day,
  {28eb475d-7307-4155-86df-7e458d1ae79e}, !- Handle
  OfficeSmall INFIL_Door_Opening_SCH_2013 Winter Design Day, !- Name
  {316b3656-37e1-42e1-8cc3-b0eebadffedc}, !- Schedule Type Limits Name
  No,                                     !- Interpolate to Timestep
  24,                                     !- Hour 1
  0,                                      !- Minute 1
  0;                                      !- Value Until Time 1

OS:Schedule:Day,
  {f452980a-9d0d-46fb-8adb-ea5264e1cae4}, !- Handle
  OfficeSmall INFIL_Door_Opening_SCH_2013 Summer Design Day, !- Name
  {316b3656-37e1-42e1-8cc3-b0eebadffedc}, !- Schedule Type Limits Name
  No,                                     !- Interpolate to Timestep
  24,                                     !- Hour 1
  0,                                      !- Minute 1
  0;                                      !- Value Until Time 1

OS:Schedule:Rule,
  {9267b512-62d7-4934-98cb-a30d24b25b78}, !- Handle
  Schedule Rule 11,                       !- Name
  {2f60374c-bc31-4815-b633-a131df2f577c}, !- Schedule Ruleset Name
  0,                                      !- Rule Order
  {0c748bb5-ae79-4e79-9a2a-68e3ff02bf16}, !- Day Schedule Name
  ,                                       !- Apply Sunday
  Yes,                                    !- Apply Monday
  Yes,                                    !- Apply Tuesday
  Yes,                                    !- Apply Wednesday
  Yes,                                    !- Apply Thursday
  Yes,                                    !- Apply Friday
  ,                                       !- Apply Saturday
  DateRange,                              !- Date Specification Type
  1,                                      !- Start Month
  1,                                      !- Start Day
  12,                                     !- End Month
  31;                                     !- End Day

OS:Schedule:Day,
  {0c748bb5-ae79-4e79-9a2a-68e3ff02bf16}, !- Handle
  OfficeSmall INFIL_Door_Opening_SCH_2013 Wkdy Day, !- Name
  {316b3656-37e1-42e1-8cc3-b0eebadffedc}, !- Schedule Type Limits Name
  No,                                     !- Interpolate to Timestep
  6,                                      !- Hour 1
  0,                                      !- Minute 1
  0,                                      !- Value Until Time 1
  7,                                      !- Hour 2
  0,                                      !- Minute 2
  0.131,                                  !- Value Until Time 2
  8,                                      !- Hour 3
  0,                                      !- Minute 3
  1,                                      !- Value Until Time 3
  12,                                     !- Hour 4
  0,                                      !- Minute 4
  0.131,                                  !- Value Until Time 4
  13,                                     !- Hour 5
  0,                                      !- Minute 5
  1,                                      !- Value Until Time 5
  17,                                     !- Hour 6
  0,                                      !- Minute 6
  0.131,                                  !- Value Until Time 6
  18,                                     !- Hour 7
  0,                                      !- Minute 7
  1,                                      !- Value Until Time 7
  19,                                     !- Hour 8
  0,                                      !- Minute 8
  0.131,                                  !- Value Until Time 8
  24,                                     !- Hour 9
  0,                                      !- Minute 9
  0;                                      !- Value Until Time 9

OS:SpaceInfiltration:DesignFlowRate,
  {d0643b37-4417-4fcb-8eb5-5c174fb5426e}, !- Handle
  attic Infiltration,                     !- Name
  {fb08bb0a-69e7-4942-8807-550e21855286}, !- Space or SpaceType Name
  {dbba5358-22fd-4473-8ccb-3e29ac84e6c9}, !- Schedule Name
  Flow/Space,                             !- Design Flow Rate Calculation Method
  0.2001,                                 !- Design Flow Rate {m3/s}
  ,                                       !- Flow per Space Floor Area {m3/s-m2}
  ,                                       !- Flow per Exterior Surface Area {m3/s-m2}
  ,                                       !- Air Changes per Hour {1/hr}
  1,                                      !- Constant Term Coefficient
  0,                                      !- Temperature Term Coefficient
  0,                                      !- Velocity Term Coefficient
  0;                                      !- Velocity Squared Term Coefficient

OS:Schedule:Ruleset,
  {dbba5358-22fd-4473-8ccb-3e29ac84e6c9}, !- Handle
  Always On,                              !- Name
  {316b3656-37e1-42e1-8cc3-b0eebadffedc}, !- Schedule Type Limits Name
  {661f3e04-461e-45c4-ad6b-b3318bc5ef0f}; !- Default Day Schedule Name

OS:Schedule:Day,
  {661f3e04-461e-45c4-ad6b-b3318bc5ef0f}, !- Handle
  Always On Default,                      !- Name
  {316b3656-37e1-42e1-8cc3-b0eebadffedc}, !- Schedule Type Limits Name
  No,                                     !- Interpolate to Timestep
  24,                                     !- Hour 1
  0,                                      !- Minute 1
  1;                                      !- Value Until Time 1

OS:Material,
  {c07c562d-804a-4c0b-9518-1548ed48bb62}, !- Handle
  Std Wood 6inch,                         !- Name
  MediumSmooth,                           !- Roughness
  0.15,                                   !- Thickness {m}
  0.12,                                   !- Conductivity {W/m-K}
  540,                                    !- Density {kg/m3}
  1210,                                   !- Specific Heat {J/kg-K}
  0.9,                                    !- Thermal Absorptance
  0.7,                                    !- Solar Absorptance
  0.7;                                    !- Visible Absorptance

OS:Construction,
  {a6c7a068-f9c6-47ad-9245-b6a0bf153cec}, !- Handle
  InteriorFurnishings,                    !- Name
  ,                                       !- Surface Rendering Name
  {c07c562d-804a-4c0b-9518-1548ed48bb62}; !- Layer 1

OS:InternalMass:Definition,
  {24100026-f48d-4fb4-9993-db503f7e3528}, !- Handle
  Internal Mass Definition 1,             !- Name
  {a6c7a068-f9c6-47ad-9245-b6a0bf153cec}, !- Construction Name
  SurfaceArea/Area,                       !- Design Level Calculation Method
  ,                                       !- Surface Area {m2}
  2,                                      !- Surface Area per Space Floor Area {dimensionless}
  ;                                       !- Surface Area per Person {m2/person}

OS:InternalMass,
  {c7be57f1-47a2-443c-b23b-2f055f072ace}, !- Handle
  Core_ZN Mass,                           !- Name
  {24100026-f48d-4fb4-9993-db503f7e3528}, !- Internal Mass Definition Name
  {32844cd3-cab3-4870-bbb6-6c79a28481b7}, !- Space or SpaceType Name
  1;                                      !- Multiplier

OS:InternalMass,
  {7395600f-3546-424e-bf7f-4873fc27e27a}, !- Handle
  Perimeter_ZN_3 Mass,                    !- Name
  {24100026-f48d-4fb4-9993-db503f7e3528}, !- Internal Mass Definition Name
  {bb97cae6-ab6e-4ca9-a862-a3e532ee5e5d}, !- Space or SpaceType Name
  1;                                      !- Multiplier

OS:InternalMass,
  {e6e09033-7615-4a05-9702-1bc546d9093f}, !- Handle
  Perimeter_ZN_2 Mass,                    !- Name
  {24100026-f48d-4fb4-9993-db503f7e3528}, !- Internal Mass Definition Name
  {0ebdaea7-c6cb-452f-b121-7bbfcb1d95b8}, !- Space or SpaceType Name
  1;                                      !- Multiplier

OS:InternalMass,
  {89c274c0-dc9d-486d-807a-65ddd1056feb}, !- Handle
  Attic Mass,                             !- Name
  {24100026-f48d-4fb4-9993-db503f7e3528}, !- Internal Mass Definition Name
  {fb08bb0a-69e7-4942-8807-550e21855286}, !- Space or SpaceType Name
  1;                                      !- Multiplier

OS:InternalMass,
  {37cd8861-e1ce-4121-b240-8671718c2bb8}, !- Handle
  Perimeter_ZN_4 Mass,                    !- Name
  {24100026-f48d-4fb4-9993-db503f7e3528}, !- Internal Mass Definition Name
  {f9fb4430-2ed2-4cfb-bf10-1172712402a2}, !- Space or SpaceType Name
  1;                                      !- Multiplier

OS:InternalMass,
  {eac87e60-8966-420c-9930-8ba45fb22531}, !- Handle
  Perimeter_ZN_1 Mass,                    !- Name
  {24100026-f48d-4fb4-9993-db503f7e3528}, !- Internal Mass Definition Name
  {72459874-7e2c-4ecd-ae58-b2d96c368b31}, !- Space or SpaceType Name
  1;                                      !- Multiplier

OS:PlantLoop,
  {f6d48466-b511-4820-9bb6-6d5c9de8af7a}, !- Handle
  Main Service Water Loop,                !- Name
  ,                                       !- Fluid Type
  0,                                      !- Glycol Concentration
  ,                                       !- User Defined Fluid Type
  ,                                       !- Plant Equipment Operation Heating Load
  ,                                       !- Plant Equipment Operation Cooling Load
  ,                                       !- Primary Plant Equipment Operation Scheme
  {23813f9c-cf3f-4ab8-af98-a35611acfff9}, !- Loop Temperature Setpoint Node Name
  60.0000000000001,                       !- Maximum Loop Temperature {C}
  10,                                     !- Minimum Loop Temperature {C}
  ,                                       !- Maximum Loop Flow Rate {m3/s}
  ,                                       !- Minimum Loop Flow Rate {m3/s}
  Autocalculate,                          !- Plant Loop Volume {m3}
  {af669001-9873-41ca-8bfd-3a6cb6217251}, !- Plant Side Inlet Node Name
  {9e167ce3-d338-4eb8-8446-2f8bd7c43520}, !- Plant Side Outlet Node Name
  ,                                       !- Plant Side Branch List Name
  {e735dff6-74cd-4225-8a3e-73b5a3ae26da}, !- Demand Side Inlet Node Name
  {f3871535-a6ad-4894-b9cd-a66d9ac83c94}, !- Demand Side Outlet Node Name
  ,                                       !- Demand Side Branch List Name
  ,                                       !- Demand Side Connector List Name
  Optimal,                                !- Load Distribution Scheme
  {80b40c2f-bab9-476b-8e4c-c88de742a47d}, !- Availability Manager List Name
  ,                                       !- Plant Loop Demand Calculation Scheme
  ,                                       !- Common Pipe Simulation
  ,                                       !- Pressure Simulation Type
  ,                                       !- Plant Equipment Operation Heating Load Schedule
  ,                                       !- Plant Equipment Operation Cooling Load Schedule
  ,                                       !- Primary Plant Equipment Operation Scheme Schedule
  ,                                       !- Component Setpoint Operation Scheme Schedule
  {468c95b1-47e3-4822-82c9-9a9c5e772898}, !- Demand Mixer Name
  {814e1b09-d809-4ac9-bdff-0e3cb1e5a0f6}, !- Demand Splitter Name
  {0ac5b16d-4a96-4ab7-bc99-fc558be7a3c2}, !- Supply Mixer Name
  {a1887673-2502-43dd-95ff-bece54b4ef03}; !- Supply Splitter Name

OS:Node,
  {9e5ab756-1f28-4826-a6b0-0563755dff3e}, !- Handle
  Main Service Water Loop Supply Inlet Node, !- Name
  {af669001-9873-41ca-8bfd-3a6cb6217251}, !- Inlet Port
  {dc838756-f3ef-49ba-99ad-9f721adc5fc0}; !- Outlet Port

OS:Node,
  {23813f9c-cf3f-4ab8-af98-a35611acfff9}, !- Handle
  Main Service Water Loop Supply Outlet Node, !- Name
  {e7c8c84a-4ffc-4220-a984-93fcd6bd383e}, !- Inlet Port
  {9e167ce3-d338-4eb8-8446-2f8bd7c43520}; !- Outlet Port

OS:Node,
  {5e5a9089-b231-4434-8436-030c9ef5c8e2}, !- Handle
  40gal Electricity Water Heater - 40kBtu/hr 1.0 Therm Eff Supply Inlet Water Node, !- Name
  {e14a7e26-7631-4c74-96cb-565968c5cfb1}, !- Inlet Port
  {2dfaac16-1c49-4b9d-a70c-275abb7ca4b2}; !- Outlet Port

OS:Connector:Mixer,
  {0ac5b16d-4a96-4ab7-bc99-fc558be7a3c2}, !- Handle
  Connector Mixer 1,                      !- Name
  {e10dece5-5d9e-45c0-8466-e3afcfdb8f54}, !- Outlet Branch Name
  {c1f5c9cd-0da6-4323-880e-1da46214fe81}, !- Inlet Branch Name 1
  {9aa17ebb-1a65-4f01-a601-f6ebbec75495}; !- Inlet Branch Name 2

OS:Connector:Splitter,
  {a1887673-2502-43dd-95ff-bece54b4ef03}, !- Handle
  Connector Splitter 1,                   !- Name
  {da27aa0c-7d18-47ca-b2b9-a3ee36a9f174}, !- Inlet Branch Name
  {e14a7e26-7631-4c74-96cb-565968c5cfb1}, !- Outlet Branch Name 1
  {b454e20e-dfc4-49b5-b87f-8e8acce93e52}; !- Outlet Branch Name 2

OS:Connection,
  {af669001-9873-41ca-8bfd-3a6cb6217251}, !- Handle
  {f6d48466-b511-4820-9bb6-6d5c9de8af7a}, !- Source Object
  14,                                     !- Outlet Port
  {9e5ab756-1f28-4826-a6b0-0563755dff3e}, !- Target Object
  2;                                      !- Inlet Port

OS:Connection,
  {e14a7e26-7631-4c74-96cb-565968c5cfb1}, !- Handle
  {a1887673-2502-43dd-95ff-bece54b4ef03}, !- Source Object
  3,                                      !- Outlet Port
  {5e5a9089-b231-4434-8436-030c9ef5c8e2}, !- Target Object
  2;                                      !- Inlet Port

OS:Connection,
  {9e167ce3-d338-4eb8-8446-2f8bd7c43520}, !- Handle
  {23813f9c-cf3f-4ab8-af98-a35611acfff9}, !- Source Object
  3,                                      !- Outlet Port
  {f6d48466-b511-4820-9bb6-6d5c9de8af7a}, !- Target Object
  15;                                     !- Inlet Port

OS:Node,
  {a288ef86-0643-482c-a2a2-10441945786e}, !- Handle
  Main Service Water Loop Demand Inlet Node, !- Name
  {e735dff6-74cd-4225-8a3e-73b5a3ae26da}, !- Inlet Port
  {f068892f-7721-45c9-ab5d-5fa1f71387fd}; !- Outlet Port

OS:Node,
  {f8628b87-8c26-44df-886f-116709b0973b}, !- Handle
  Main Service Water Loop Demand Outlet Node, !- Name
  {a4eff6e3-8289-43c9-939a-ec992b1d9da5}, !- Inlet Port
  {f3871535-a6ad-4894-b9cd-a66d9ac83c94}; !- Outlet Port

OS:Node,
  {aedbbf38-9f38-4b86-9190-e6f2fcaea417}, !- Handle
  Pipe Adiabatic 2 Inlet Water Node,      !- Name
  {f24bd22f-ca92-4663-9086-e2efd3bb2622}, !- Inlet Port
  {fee6f449-9c1a-4e71-b880-c70a94238b85}; !- Outlet Port

OS:Connector:Mixer,
  {468c95b1-47e3-4822-82c9-9a9c5e772898}, !- Handle
  Connector Mixer 2,                      !- Name
  {860c9ae5-1f24-4ed1-b1e1-31692be36bb3}, !- Outlet Branch Name
  {c55fab3f-5de2-4c44-ae47-93f950b9eebf}, !- Inlet Branch Name 1
  {0b9c996a-e549-4764-9165-654291614cfb}; !- Inlet Branch Name 2

OS:Connector:Splitter,
  {814e1b09-d809-4ac9-bdff-0e3cb1e5a0f6}, !- Handle
  Connector Splitter 2,                   !- Name
  {f068892f-7721-45c9-ab5d-5fa1f71387fd}, !- Inlet Branch Name
  {f24bd22f-ca92-4663-9086-e2efd3bb2622}, !- Outlet Branch Name 1
  {72ce2390-20cc-4550-98a2-b15f228324cd}; !- Outlet Branch Name 2

OS:Connection,
  {e735dff6-74cd-4225-8a3e-73b5a3ae26da}, !- Handle
  {f6d48466-b511-4820-9bb6-6d5c9de8af7a}, !- Source Object
  17,                                     !- Outlet Port
  {a288ef86-0643-482c-a2a2-10441945786e}, !- Target Object
  2;                                      !- Inlet Port

OS:Connection,
  {f068892f-7721-45c9-ab5d-5fa1f71387fd}, !- Handle
  {a288ef86-0643-482c-a2a2-10441945786e}, !- Source Object
  3,                                      !- Outlet Port
  {814e1b09-d809-4ac9-bdff-0e3cb1e5a0f6}, !- Target Object
  2;                                      !- Inlet Port

OS:Connection,
  {f24bd22f-ca92-4663-9086-e2efd3bb2622}, !- Handle
  {814e1b09-d809-4ac9-bdff-0e3cb1e5a0f6}, !- Source Object
  3,                                      !- Outlet Port
  {aedbbf38-9f38-4b86-9190-e6f2fcaea417}, !- Target Object
  2;                                      !- Inlet Port

OS:Connection,
  {f3871535-a6ad-4894-b9cd-a66d9ac83c94}, !- Handle
  {f8628b87-8c26-44df-886f-116709b0973b}, !- Source Object
  3,                                      !- Outlet Port
  {f6d48466-b511-4820-9bb6-6d5c9de8af7a}, !- Target Object
  18;                                     !- Inlet Port

OS:Sizing:Plant,
  {eb47f9d6-eba0-4186-bb07-685787a48eac}, !- Handle
  {f6d48466-b511-4820-9bb6-6d5c9de8af7a}, !- Plant or Condenser Loop Name
  Heating,                                !- Loop Type
  60.0000000000001,                       !- Design Loop Exit Temperature {C}
  5,                                      !- Loop Design Temperature Difference {deltaC}
  NonCoincident,                          !- Sizing Option
  1,                                      !- Zone Timesteps in Averaging Window
  None;                                   !- Coincident Sizing Factor Mode

OS:AvailabilityManagerAssignmentList,
  {80b40c2f-bab9-476b-8e4c-c88de742a47d}, !- Handle
  Plant Loop 1 AvailabilityManagerAssignmentList; !- Name

OS:Schedule:Ruleset,
  {7817daa5-17fd-44f1-9f5a-ee8a8e603273}, !- Handle
  Service Water Loop Temp - 140F,         !- Name
  {f3c849f6-7228-482e-9600-3a14cb76c5e8}, !- Schedule Type Limits Name
  {cf8f5ec9-2471-455f-a9af-28f1be94c614}; !- Default Day Schedule Name

OS:Schedule:Day,
  {cf8f5ec9-2471-455f-a9af-28f1be94c614}, !- Handle
  Service Water Loop Temp - 140F Default, !- Name
  {f3c849f6-7228-482e-9600-3a14cb76c5e8}, !- Schedule Type Limits Name
  ,                                       !- Interpolate to Timestep
  24,                                     !- Hour 1
  0,                                      !- Minute 1
  60.0000000000001;                       !- Value Until Time 1

OS:SetpointManager:Scheduled,
  {a3155f89-6dc8-40b2-b8e9-8e322ea827f0}, !- Handle
  Service hot water setpoint manager,     !- Name
  Temperature,                            !- Control Variable
  {7817daa5-17fd-44f1-9f5a-ee8a8e603273}, !- Schedule Name
  {23813f9c-cf3f-4ab8-af98-a35611acfff9}; !- Setpoint Node or NodeList Name

OS:Pump:VariableSpeed,
  {7d724af7-9254-4984-99cd-15af194792b4}, !- Handle
  Main Service Water Loop Water Mains Pressure Driven, !- Name
  {dc838756-f3ef-49ba-99ad-9f721adc5fc0}, !- Inlet Node Name
  {3ff24dff-2f89-4192-a8b2-ddadf13c0d0e}, !- Outlet Node Name
  ,                                       !- Rated Flow Rate {m3/s}
  0.001,                                  !- Rated Pump Head {Pa}
  ,                                       !- Rated Power Consumption {W}
  1,                                      !- Motor Efficiency
  ,                                       !- Fraction of Motor Inefficiencies to Fluid Stream
  0,                                      !- Coefficient 1 of the Part Load Performance Curve
  3.2485,                                 !- Coefficient 2 of the Part Load Performance Curve
  -4.7443,                                !- Coefficient 3 of the Part Load Performance Curve
  2.5294,                                 !- Coefficient 4 of the Part Load Performance Curve
  ,                                       !- Minimum Flow Rate {m3/s}
  Intermittent,                           !- Pump Control Type
  ,                                       !- Pump Flow Rate Schedule Name
  ,                                       !- Pump Curve Name
  ,                                       !- Impeller Diameter {m}
  ,                                       !- VFD Control Type
  ,                                       !- Pump RPM Schedule Name
  ,                                       !- Minimum Pressure Schedule {Pa}
  ,                                       !- Maximum Pressure Schedule {Pa}
  ,                                       !- Minimum RPM Schedule {rev/min}
  ,                                       !- Maximum RPM Schedule {rev/min}
  ,                                       !- Zone Name
  0.5,                                    !- Skin Loss Radiative Fraction
  PowerPerFlowPerPressure,                !- Design Power Sizing Method
  348701.1,                               !- Design Electric Power per Unit Flow Rate {W/(m3/s)}
  1.282051282,                            !- Design Shaft Power per Unit Flow Rate per Unit Head {W-s/m3-Pa}
  0,                                      !- Design Minimum Flow Rate Fraction
  General;                                !- End-Use Subcategory

OS:Node,
  {8970649e-0c82-4e0e-b9ef-fd411b0db313}, !- Handle
  Main Service Water Loop Water Mains Pressure Driven Outlet Water Node, !- Name
  {3ff24dff-2f89-4192-a8b2-ddadf13c0d0e}, !- Inlet Port
  {da27aa0c-7d18-47ca-b2b9-a3ee36a9f174}; !- Outlet Port

OS:Connection,
  {dc838756-f3ef-49ba-99ad-9f721adc5fc0}, !- Handle
  {9e5ab756-1f28-4826-a6b0-0563755dff3e}, !- Source Object
  3,                                      !- Outlet Port
  {7d724af7-9254-4984-99cd-15af194792b4}, !- Target Object
  2;                                      !- Inlet Port

OS:Connection,
  {3ff24dff-2f89-4192-a8b2-ddadf13c0d0e}, !- Handle
  {7d724af7-9254-4984-99cd-15af194792b4}, !- Source Object
  3,                                      !- Outlet Port
  {8970649e-0c82-4e0e-b9ef-fd411b0db313}, !- Target Object
  2;                                      !- Inlet Port

OS:Connection,
  {da27aa0c-7d18-47ca-b2b9-a3ee36a9f174}, !- Handle
  {8970649e-0c82-4e0e-b9ef-fd411b0db313}, !- Source Object
  3,                                      !- Outlet Port
  {a1887673-2502-43dd-95ff-bece54b4ef03}, !- Target Object
  2;                                      !- Inlet Port

OS:WaterHeater:Mixed,
  {d009a2c0-b904-48cf-83b8-a100fb6d68d4}, !- Handle
  40gal Electricity Water Heater - 40kBtu/hr 1.0 Therm Eff, !- Name
  0.151416471358794,                      !- Tank Volume {m3}
  {7817daa5-17fd-44f1-9f5a-ee8a8e603273}, !- Setpoint Temperature Schedule Name
  2,                                      !- Deadband Temperature Difference {deltaC}
  60.0000000000001,                       !- Maximum Temperature Limit {C}
  Cycle,                                  !- Heater Control Type
  11722.8428068889,                       !- Heater Maximum Capacity {W}
  ,                                       !- Heater Minimum Capacity {W}
  ,                                       !- Heater Ignition Minimum Flow Rate {m3/s}
  ,                                       !- Heater Ignition Delay {s}
  Electricity,                            !- Heater Fuel Type
  1,                                      !- Heater Thermal Efficiency
  ,                                       !- Part Load Factor Curve Name
  571.000061393684,                       !- Off Cycle Parasitic Fuel Consumption Rate {W}
  Electricity,                            !- Off Cycle Parasitic Fuel Type
  0,                                      !- Off Cycle Parasitic Heat Fraction to Tank
  571.000061393684,                       !- On Cycle Parasitic Fuel Consumption Rate {W}
  Electricity,                            !- On Cycle Parasitic Fuel Type
  0,                                      !- On Cycle Parasitic Heat Fraction to Tank
  ThermalZone,                            !- Ambient Temperature Indicator
  ,                                       !- Ambient Temperature Schedule Name
  {6befff58-0c86-4a6c-b56c-6fc4b35c5518}, !- Ambient Temperature Thermal Zone Name
  ,                                       !- Ambient Temperature Outdoor Air Node Name
  0.615890693325105,                      !- Off Cycle Loss Coefficient to Ambient Temperature {W/K}
  ,                                       !- Off Cycle Loss Fraction to Thermal Zone
  0.615890693325105,                      !- On Cycle Loss Coefficient to Ambient Temperature {W/K}
  ,                                       !- On Cycle Loss Fraction to Thermal Zone
  ,                                       !- Peak Use Flow Rate {m3/s}
  ,                                       !- Use Flow Rate Fraction Schedule Name
  ,                                       !- Cold Water Supply Temperature Schedule Name
  {2dfaac16-1c49-4b9d-a70c-275abb7ca4b2}, !- Use Side Inlet Node Name
  {2c984740-3711-4996-a020-72e18ff9993a}, !- Use Side Outlet Node Name
  1,                                      !- Use Side Effectiveness
  ,                                       !- Source Side Inlet Node Name
  ,                                       !- Source Side Outlet Node Name
  1,                                      !- Source Side Effectiveness
  autosize,                               !- Use Side Design Flow Rate {m3/s}
  autosize,                               !- Source Side Design Flow Rate {m3/s}
  1.5,                                    !- Indirect Water Heating Recovery Time {hr}
  IndirectHeatPrimarySetpoint,            !- Source Side Flow Control Mode
  ,                                       !- Indirect Alternate Setpoint Temperature Schedule Name
  General;                                !- End-Use Subcategory

OS:Schedule:Day,
  {94f72754-47cc-4dce-9619-1fd8aee3edfa}, !- Handle
  Schedule Day 19,                        !- Name
  {f3c849f6-7228-482e-9600-3a14cb76c5e8}, !- Schedule Type Limits Name
  ,                                       !- Interpolate to Timestep
  24,                                     !- Hour 1
  0,                                      !- Minute 1
  22;                                     !- Value Until Time 1

OS:Schedule:Day,
  {dee0c9e2-1f82-4e11-a7ee-40cba4a024b2}, !- Handle
  Schedule Day 20,                        !- Name
  {f3c849f6-7228-482e-9600-3a14cb76c5e8}, !- Schedule Type Limits Name
  ,                                       !- Interpolate to Timestep
  24,                                     !- Hour 1
  0,                                      !- Minute 1
  60;                                     !- Value Until Time 1

OS:WaterHeater:Sizing,
  {123a09a7-d529-416b-9d8a-a87c513225c1}, !- Handle
  {d009a2c0-b904-48cf-83b8-a100fb6d68d4}, !- WaterHeater Name
  PeakDraw,                               !- Design Mode
  0.538503,                               !- Time Storage Can Meet Peak Draw {hr}
  0,                                      !- Time for Tank Recovery {hr}
  1;                                      !- Nominal Tank Volume for Autosizing Plant Connections {m3}

OS:Node,
  {d4deca46-2296-4456-910c-fe66848c008f}, !- Handle
  40gal Electricity Water Heater - 40kBtu/hr 1.0 Therm Eff Supply Outlet Water Node, !- Name
  {2c984740-3711-4996-a020-72e18ff9993a}, !- Inlet Port
  {c1f5c9cd-0da6-4323-880e-1da46214fe81}; !- Outlet Port

OS:Connection,
  {2dfaac16-1c49-4b9d-a70c-275abb7ca4b2}, !- Handle
  {5e5a9089-b231-4434-8436-030c9ef5c8e2}, !- Source Object
  3,                                      !- Outlet Port
  {d009a2c0-b904-48cf-83b8-a100fb6d68d4}, !- Target Object
  31;                                     !- Inlet Port

OS:Connection,
  {2c984740-3711-4996-a020-72e18ff9993a}, !- Handle
  {d009a2c0-b904-48cf-83b8-a100fb6d68d4}, !- Source Object
  32,                                     !- Outlet Port
  {d4deca46-2296-4456-910c-fe66848c008f}, !- Target Object
  2;                                      !- Inlet Port

OS:Connection,
  {c1f5c9cd-0da6-4323-880e-1da46214fe81}, !- Handle
  {d4deca46-2296-4456-910c-fe66848c008f}, !- Source Object
  3,                                      !- Outlet Port
  {0ac5b16d-4a96-4ab7-bc99-fc558be7a3c2}, !- Target Object
  3;                                      !- Inlet Port

OS:Pipe:Adiabatic,
  {1051b775-e928-455f-9500-c425f0522073}, !- Handle
  Pipe Adiabatic 1,                       !- Name
  {ed9714a9-a854-4e85-8afd-d9cc6691f8a2}, !- Inlet Node Name
  {501a8167-e772-463d-ac54-50dc9b003d21}; !- Outlet Node Name

OS:Node,
  {ffd33297-b59b-4e95-880d-ad2e934fafdd}, !- Handle
  Pipe Adiabatic 1 Inlet Water Node,      !- Name
  {b454e20e-dfc4-49b5-b87f-8e8acce93e52}, !- Inlet Port
  {ed9714a9-a854-4e85-8afd-d9cc6691f8a2}; !- Outlet Port

OS:Connection,
  {b454e20e-dfc4-49b5-b87f-8e8acce93e52}, !- Handle
  {a1887673-2502-43dd-95ff-bece54b4ef03}, !- Source Object
  4,                                      !- Outlet Port
  {ffd33297-b59b-4e95-880d-ad2e934fafdd}, !- Target Object
  2;                                      !- Inlet Port

OS:Node,
  {3f9910f1-0731-427a-8d06-1e4d48f4ee23}, !- Handle
  Pipe Adiabatic 1 Outlet Water Node,     !- Name
  {501a8167-e772-463d-ac54-50dc9b003d21}, !- Inlet Port
  {9aa17ebb-1a65-4f01-a601-f6ebbec75495}; !- Outlet Port

OS:Connection,
  {ed9714a9-a854-4e85-8afd-d9cc6691f8a2}, !- Handle
  {ffd33297-b59b-4e95-880d-ad2e934fafdd}, !- Source Object
  3,                                      !- Outlet Port
  {1051b775-e928-455f-9500-c425f0522073}, !- Target Object
  2;                                      !- Inlet Port

OS:Connection,
  {501a8167-e772-463d-ac54-50dc9b003d21}, !- Handle
  {1051b775-e928-455f-9500-c425f0522073}, !- Source Object
  3,                                      !- Outlet Port
  {3f9910f1-0731-427a-8d06-1e4d48f4ee23}, !- Target Object
  2;                                      !- Inlet Port

OS:Connection,
  {9aa17ebb-1a65-4f01-a601-f6ebbec75495}, !- Handle
  {3f9910f1-0731-427a-8d06-1e4d48f4ee23}, !- Source Object
  3,                                      !- Outlet Port
  {0ac5b16d-4a96-4ab7-bc99-fc558be7a3c2}, !- Target Object
  4;                                      !- Inlet Port

OS:Pipe:Adiabatic,
  {2efcd810-9f6a-4b7c-bd9d-dc90bc225026}, !- Handle
  Pipe Adiabatic 2,                       !- Name
  {fee6f449-9c1a-4e71-b880-c70a94238b85}, !- Inlet Node Name
  {e8da931d-7629-4093-a064-c8c6b8221e72}; !- Outlet Node Name

OS:Node,
  {79d61734-6427-45ee-9fe5-9d454a256887}, !- Handle
  Pipe Adiabatic 2 Outlet Water Node,     !- Name
  {e8da931d-7629-4093-a064-c8c6b8221e72}, !- Inlet Port
  {c55fab3f-5de2-4c44-ae47-93f950b9eebf}; !- Outlet Port

OS:Connection,
  {fee6f449-9c1a-4e71-b880-c70a94238b85}, !- Handle
  {aedbbf38-9f38-4b86-9190-e6f2fcaea417}, !- Source Object
  3,                                      !- Outlet Port
  {2efcd810-9f6a-4b7c-bd9d-dc90bc225026}, !- Target Object
  2;                                      !- Inlet Port

OS:Connection,
  {e8da931d-7629-4093-a064-c8c6b8221e72}, !- Handle
  {2efcd810-9f6a-4b7c-bd9d-dc90bc225026}, !- Source Object
  3,                                      !- Outlet Port
  {79d61734-6427-45ee-9fe5-9d454a256887}, !- Target Object
  2;                                      !- Inlet Port

OS:Connection,
  {c55fab3f-5de2-4c44-ae47-93f950b9eebf}, !- Handle
  {79d61734-6427-45ee-9fe5-9d454a256887}, !- Source Object
  3,                                      !- Outlet Port
  {468c95b1-47e3-4822-82c9-9a9c5e772898}, !- Target Object
  3;                                      !- Inlet Port

OS:Pipe:Adiabatic,
  {ac6fc62f-761d-4007-9b00-6877a38c01d3}, !- Handle
  Pipe Adiabatic 3,                       !- Name
  {4c1b7c9f-1427-4b89-b00b-e353bf4ac36c}, !- Inlet Node Name
  {e7c8c84a-4ffc-4220-a984-93fcd6bd383e}; !- Outlet Node Name

OS:Node,
  {bc320053-79de-45d0-922e-514edcecdda4}, !- Handle
  Pipe Adiabatic 3 Inlet Water Node,      !- Name
  {e10dece5-5d9e-45c0-8466-e3afcfdb8f54}, !- Inlet Port
  {4c1b7c9f-1427-4b89-b00b-e353bf4ac36c}; !- Outlet Port

OS:Connection,
  {e10dece5-5d9e-45c0-8466-e3afcfdb8f54}, !- Handle
  {0ac5b16d-4a96-4ab7-bc99-fc558be7a3c2}, !- Source Object
  2,                                      !- Outlet Port
  {bc320053-79de-45d0-922e-514edcecdda4}, !- Target Object
  2;                                      !- Inlet Port

OS:Connection,
  {4c1b7c9f-1427-4b89-b00b-e353bf4ac36c}, !- Handle
  {bc320053-79de-45d0-922e-514edcecdda4}, !- Source Object
  3,                                      !- Outlet Port
  {ac6fc62f-761d-4007-9b00-6877a38c01d3}, !- Target Object
  2;                                      !- Inlet Port

OS:Connection,
  {e7c8c84a-4ffc-4220-a984-93fcd6bd383e}, !- Handle
  {ac6fc62f-761d-4007-9b00-6877a38c01d3}, !- Source Object
  3,                                      !- Outlet Port
  {23813f9c-cf3f-4ab8-af98-a35611acfff9}, !- Target Object
  2;                                      !- Inlet Port

OS:Pipe:Adiabatic,
  {e051140c-25f0-4f89-8d91-5b50ebcf0782}, !- Handle
  Pipe Adiabatic 4,                       !- Name
  {5126d4dd-5e2c-4569-9805-0e5a722e86ad}, !- Inlet Node Name
  {a4eff6e3-8289-43c9-939a-ec992b1d9da5}; !- Outlet Node Name

OS:Node,
  {11598fa8-faad-4d64-9c9f-5ef720ad5d11}, !- Handle
  Pipe Adiabatic 4 Inlet Water Node,      !- Name
  {860c9ae5-1f24-4ed1-b1e1-31692be36bb3}, !- Inlet Port
  {5126d4dd-5e2c-4569-9805-0e5a722e86ad}; !- Outlet Port

OS:Connection,
  {860c9ae5-1f24-4ed1-b1e1-31692be36bb3}, !- Handle
  {468c95b1-47e3-4822-82c9-9a9c5e772898}, !- Source Object
  2,                                      !- Outlet Port
  {11598fa8-faad-4d64-9c9f-5ef720ad5d11}, !- Target Object
  2;                                      !- Inlet Port

OS:Connection,
  {5126d4dd-5e2c-4569-9805-0e5a722e86ad}, !- Handle
  {11598fa8-faad-4d64-9c9f-5ef720ad5d11}, !- Source Object
  3,                                      !- Outlet Port
  {e051140c-25f0-4f89-8d91-5b50ebcf0782}, !- Target Object
  2;                                      !- Inlet Port

OS:Connection,
  {a4eff6e3-8289-43c9-939a-ec992b1d9da5}, !- Handle
  {e051140c-25f0-4f89-8d91-5b50ebcf0782}, !- Source Object
  3,                                      !- Outlet Port
  {f8628b87-8c26-44df-886f-116709b0973b}, !- Target Object
  2;                                      !- Inlet Port

OS:Schedule:Ruleset,
  {2c7ada1a-19fd-4f54-9005-7565088aa7b5}, !- Handle
  OfficeSmall BLDG_SWH_SCH,               !- Name
  {316b3656-37e1-42e1-8cc3-b0eebadffedc}, !- Schedule Type Limits Name
  {c38102b5-40bf-4142-a4a7-79920e26bd22}, !- Default Day Schedule Name
  {8fe65ade-507e-40f1-85f1-6b9e4c62476a}, !- Summer Design Day Schedule Name
  {2225c299-cf91-4c12-932c-74afc619beaf}; !- Winter Design Day Schedule Name

OS:Schedule:Day,
  {c38102b5-40bf-4142-a4a7-79920e26bd22}, !- Handle
  OfficeSmall BLDG_SWH_SCH Default,       !- Name
  {316b3656-37e1-42e1-8cc3-b0eebadffedc}, !- Schedule Type Limits Name
  No,                                     !- Interpolate to Timestep
  24,                                     !- Hour 1
  0,                                      !- Minute 1
  0;                                      !- Value Until Time 1

OS:Schedule:Day,
  {2225c299-cf91-4c12-932c-74afc619beaf}, !- Handle
  OfficeSmall BLDG_SWH_SCH Winter Design Day, !- Name
  {316b3656-37e1-42e1-8cc3-b0eebadffedc}, !- Schedule Type Limits Name
  No,                                     !- Interpolate to Timestep
  7,                                      !- Hour 1
  0,                                      !- Minute 1
  0,                                      !- Value Until Time 1
  8,                                      !- Hour 2
  0,                                      !- Minute 2
  0.27,                                   !- Value Until Time 2
  9,                                      !- Hour 3
  0,                                      !- Minute 3
  0.55,                                   !- Value Until Time 3
  11,                                     !- Hour 4
  0,                                      !- Minute 4
  0.64,                                   !- Value Until Time 4
  12,                                     !- Hour 5
  0,                                      !- Minute 5
  0.82,                                   !- Value Until Time 5
  13,                                     !- Hour 6
  0,                                      !- Minute 6
  1,                                      !- Value Until Time 6
  14,                                     !- Hour 7
  0,                                      !- Minute 7
  0.91,                                   !- Value Until Time 7
  16,                                     !- Hour 8
  0,                                      !- Minute 8
  0.55,                                   !- Value Until Time 8
  17,                                     !- Hour 9
  0,                                      !- Minute 9
  0.73,                                   !- Value Until Time 9
  19,                                     !- Hour 10
  0,                                      !- Minute 10
  0.37,                                   !- Value Until Time 10
  20,                                     !- Hour 11
  0,                                      !- Minute 11
  0.18,                                   !- Value Until Time 11
  21,                                     !- Hour 12
  0,                                      !- Minute 12
  0.27,                                   !- Value Until Time 12
  22,                                     !- Hour 13
  0,                                      !- Minute 13
  0.09,                                   !- Value Until Time 13
  24,                                     !- Hour 14
  0,                                      !- Minute 14
  0;                                      !- Value Until Time 14

OS:Schedule:Day,
  {8fe65ade-507e-40f1-85f1-6b9e4c62476a}, !- Handle
  OfficeSmall BLDG_SWH_SCH Summer Design Day, !- Name
  {316b3656-37e1-42e1-8cc3-b0eebadffedc}, !- Schedule Type Limits Name
  No,                                     !- Interpolate to Timestep
  7,                                      !- Hour 1
  0,                                      !- Minute 1
  0,                                      !- Value Until Time 1
  8,                                      !- Hour 2
  0,                                      !- Minute 2
  0.27,                                   !- Value Until Time 2
  9,                                      !- Hour 3
  0,                                      !- Minute 3
  0.55,                                   !- Value Until Time 3
  11,                                     !- Hour 4
  0,                                      !- Minute 4
  0.64,                                   !- Value Until Time 4
  12,                                     !- Hour 5
  0,                                      !- Minute 5
  0.82,                                   !- Value Until Time 5
  13,                                     !- Hour 6
  0,                                      !- Minute 6
  1,                                      !- Value Until Time 6
  14,                                     !- Hour 7
  0,                                      !- Minute 7
  0.91,                                   !- Value Until Time 7
  16,                                     !- Hour 8
  0,                                      !- Minute 8
  0.55,                                   !- Value Until Time 8
  17,                                     !- Hour 9
  0,                                      !- Minute 9
  0.73,                                   !- Value Until Time 9
  19,                                     !- Hour 10
  0,                                      !- Minute 10
  0.37,                                   !- Value Until Time 10
  20,                                     !- Hour 11
  0,                                      !- Minute 11
  0.18,                                   !- Value Until Time 11
  21,                                     !- Hour 12
  0,                                      !- Minute 12
  0.27,                                   !- Value Until Time 12
  22,                                     !- Hour 13
  0,                                      !- Minute 13
  0.09,                                   !- Value Until Time 13
  24,                                     !- Hour 14
  0,                                      !- Minute 14
  0;                                      !- Value Until Time 14

OS:Schedule:Rule,
  {04c3a249-7f61-412d-bc2f-9a23ff95b328}, !- Handle
  Schedule Rule 12,                       !- Name
  {2c7ada1a-19fd-4f54-9005-7565088aa7b5}, !- Schedule Ruleset Name
  0,                                      !- Rule Order
  {a6d3c6ec-9e17-4355-8b6f-8b0e858819bd}, !- Day Schedule Name
  ,                                       !- Apply Sunday
  Yes,                                    !- Apply Monday
  Yes,                                    !- Apply Tuesday
  Yes,                                    !- Apply Wednesday
  Yes,                                    !- Apply Thursday
  Yes,                                    !- Apply Friday
  ,                                       !- Apply Saturday
  DateRange,                              !- Date Specification Type
  1,                                      !- Start Month
  1,                                      !- Start Day
  12,                                     !- End Month
  31;                                     !- End Day

OS:Schedule:Day,
  {a6d3c6ec-9e17-4355-8b6f-8b0e858819bd}, !- Handle
  OfficeSmall BLDG_SWH_SCH WntrDsn|SmrDsn|Wkdy Day, !- Name
  {316b3656-37e1-42e1-8cc3-b0eebadffedc}, !- Schedule Type Limits Name
  No,                                     !- Interpolate to Timestep
  7,                                      !- Hour 1
  0,                                      !- Minute 1
  0,                                      !- Value Until Time 1
  8,                                      !- Hour 2
  0,                                      !- Minute 2
  0.27,                                   !- Value Until Time 2
  9,                                      !- Hour 3
  0,                                      !- Minute 3
  0.55,                                   !- Value Until Time 3
  11,                                     !- Hour 4
  0,                                      !- Minute 4
  0.64,                                   !- Value Until Time 4
  12,                                     !- Hour 5
  0,                                      !- Minute 5
  0.82,                                   !- Value Until Time 5
  13,                                     !- Hour 6
  0,                                      !- Minute 6
  1,                                      !- Value Until Time 6
  14,                                     !- Hour 7
  0,                                      !- Minute 7
  0.91,                                   !- Value Until Time 7
  16,                                     !- Hour 8
  0,                                      !- Minute 8
  0.55,                                   !- Value Until Time 8
  17,                                     !- Hour 9
  0,                                      !- Minute 9
  0.73,                                   !- Value Until Time 9
  19,                                     !- Hour 10
  0,                                      !- Minute 10
  0.37,                                   !- Value Until Time 10
  20,                                     !- Hour 11
  0,                                      !- Minute 11
  0.18,                                   !- Value Until Time 11
  21,                                     !- Hour 12
  0,                                      !- Minute 12
  0.27,                                   !- Value Until Time 12
  22,                                     !- Hour 13
  0,                                      !- Minute 13
  0.09,                                   !- Value Until Time 13
  24,                                     !- Hour 14
  0,                                      !- Minute 14
  0;                                      !- Value Until Time 14

OS:WaterUse:Equipment:Definition,
  {dc1e52d7-2575-4589-beec-2fb9233d5549}, !- Handle
  Main 0.06gpm 140F,                      !- Name
  ,                                       !- End-Use Subcategory
  4.03777256956784e-06,                   !- Peak Flow Rate {m3/s}
  {637c6d97-ccf0-4512-a146-51c3b9a013cc}, !- Target Temperature Schedule Name
  {9e368d03-cc5a-425b-ba89-ffafddf24d06}, !- Sensible Fraction Schedule Name
  {45dda969-f246-4de0-a654-b166297b6a92}; !- Latent Fraction Schedule Name

OS:Schedule:Ruleset,
  {9e368d03-cc5a-425b-ba89-ffafddf24d06}, !- Handle
  Fraction Sensible - 0.2,                !- Name
  {316b3656-37e1-42e1-8cc3-b0eebadffedc}, !- Schedule Type Limits Name
  {517f39f8-3ccc-4eac-a342-87344a93da19}; !- Default Day Schedule Name

OS:Schedule:Day,
  {517f39f8-3ccc-4eac-a342-87344a93da19}, !- Handle
  Fraction Sensible - 0.2 Default,        !- Name
  {316b3656-37e1-42e1-8cc3-b0eebadffedc}, !- Schedule Type Limits Name
  ,                                       !- Interpolate to Timestep
  24,                                     !- Hour 1
  0,                                      !- Minute 1
  0.2;                                    !- Value Until Time 1

OS:Schedule:Ruleset,
  {45dda969-f246-4de0-a654-b166297b6a92}, !- Handle
  Fraction Latent - 0.05,                 !- Name
  {316b3656-37e1-42e1-8cc3-b0eebadffedc}, !- Schedule Type Limits Name
  {d71e04f7-1f5a-45fe-b593-31fb079010e1}; !- Default Day Schedule Name

OS:Schedule:Day,
  {d71e04f7-1f5a-45fe-b593-31fb079010e1}, !- Handle
  Fraction Latent - 0.05 Default,         !- Name
  {316b3656-37e1-42e1-8cc3-b0eebadffedc}, !- Schedule Type Limits Name
  ,                                       !- Interpolate to Timestep
  24,                                     !- Hour 1
  0,                                      !- Minute 1
  0.05;                                   !- Value Until Time 1

OS:Schedule:Ruleset,
  {637c6d97-ccf0-4512-a146-51c3b9a013cc}, !- Handle
  Mixed Water At Faucet Temp - 140F,      !- Name
  {f3c849f6-7228-482e-9600-3a14cb76c5e8}, !- Schedule Type Limits Name
  {4776f707-004a-4882-9927-e498d40a2477}; !- Default Day Schedule Name

OS:Schedule:Day,
  {4776f707-004a-4882-9927-e498d40a2477}, !- Handle
  Mixed Water At Faucet Temp - 140F Default, !- Name
  {f3c849f6-7228-482e-9600-3a14cb76c5e8}, !- Schedule Type Limits Name
  ,                                       !- Interpolate to Timestep
  24,                                     !- Hour 1
  0,                                      !- Minute 1
  60.0000000000001;                       !- Value Until Time 1

OS:WaterUse:Equipment,
  {8aed8a93-861b-40db-b814-ee8469eb81c9}, !- Handle
  Main Service Water Use 0.06gpm 140F,    !- Name
  {dc1e52d7-2575-4589-beec-2fb9233d5549}, !- Water Use Equipment Definition Name
  ,                                       !- Space Name
  {2c7ada1a-19fd-4f54-9005-7565088aa7b5}; !- Flow Rate Fraction Schedule Name

OS:WaterUse:Connections,
  {9d496160-0aaf-4e68-8f6b-026ab972394a}, !- Handle
  Main WUC 0.06gpm 140F,                  !- Name
  {a1c519bf-5c9b-42aa-a6b9-8bd68029d12b}, !- Inlet Node Name
  {ac189ec1-7cd8-433f-9603-632d34880546}, !- Outlet Node Name
  ,                                       !- Supply Water Storage Tank Name
  ,                                       !- Reclamation Water Storage Tank Name
  ,                                       !- Hot Water Supply Temperature Schedule Name
  ,                                       !- Cold Water Supply Temperature Schedule Name
  None,                                   !- Drain Water Heat Exchanger Type
  Plant,                                  !- Drain Water Heat Exchanger Destination
  ,                                       !- Drain Water Heat Exchanger U-Factor Times Area {W/K}
  {8aed8a93-861b-40db-b814-ee8469eb81c9}; !- Water Use Equipment Name 1

OS:Node,
  {f7f2416d-4b25-4aa9-892a-488f8ca68894}, !- Handle
  Main WUC 0.06gpm 140F Inlet Water Node, !- Name
  {72ce2390-20cc-4550-98a2-b15f228324cd}, !- Inlet Port
  {a1c519bf-5c9b-42aa-a6b9-8bd68029d12b}; !- Outlet Port

OS:Connection,
  {72ce2390-20cc-4550-98a2-b15f228324cd}, !- Handle
  {814e1b09-d809-4ac9-bdff-0e3cb1e5a0f6}, !- Source Object
  4,                                      !- Outlet Port
  {f7f2416d-4b25-4aa9-892a-488f8ca68894}, !- Target Object
  2;                                      !- Inlet Port

OS:Node,
  {35fd45d8-9ab4-4c48-b666-99e15f7c4064}, !- Handle
  Main WUC 0.06gpm 140F Outlet Water Node, !- Name
  {ac189ec1-7cd8-433f-9603-632d34880546}, !- Inlet Port
  {0b9c996a-e549-4764-9165-654291614cfb}; !- Outlet Port

OS:Connection,
  {a1c519bf-5c9b-42aa-a6b9-8bd68029d12b}, !- Handle
  {f7f2416d-4b25-4aa9-892a-488f8ca68894}, !- Source Object
  3,                                      !- Outlet Port
  {9d496160-0aaf-4e68-8f6b-026ab972394a}, !- Target Object
  2;                                      !- Inlet Port

OS:Connection,
  {ac189ec1-7cd8-433f-9603-632d34880546}, !- Handle
  {9d496160-0aaf-4e68-8f6b-026ab972394a}, !- Source Object
  3,                                      !- Outlet Port
  {35fd45d8-9ab4-4c48-b666-99e15f7c4064}, !- Target Object
  2;                                      !- Inlet Port

OS:Connection,
  {0b9c996a-e549-4764-9165-654291614cfb}, !- Handle
  {35fd45d8-9ab4-4c48-b666-99e15f7c4064}, !- Source Object
  3,                                      !- Outlet Port
  {468c95b1-47e3-4822-82c9-9a9c5e772898}, !- Target Object
  4;                                      !- Inlet Port

OS:Exterior:Lights:Definition,
  {fe7128d8-1298-457c-ac42-b0c0e68b8624}, !- Handle
  Occ Sensing Exterior Lights Def,        !- Name
  861.3;                                  !- Design Level {W}

OS:Schedule:Ruleset,
  {cc055f2a-a948-4014-b53e-aafba27d45ea}, !- Handle
  OfficeSmall Exterior_lighting_schedule_b, !- Name
  {316b3656-37e1-42e1-8cc3-b0eebadffedc}, !- Schedule Type Limits Name
  {ec3e5663-783e-4437-a845-243a3d94da71}, !- Default Day Schedule Name
  {ebf2791c-7c63-45c5-aa5f-50398021a5d2}, !- Summer Design Day Schedule Name
  {eee7fc53-2c15-49f3-a1d7-6e24473d1513}; !- Winter Design Day Schedule Name

OS:Schedule:Day,
  {ec3e5663-783e-4437-a845-243a3d94da71}, !- Handle
  OfficeSmall Exterior_lighting_schedule_b Default, !- Name
  {316b3656-37e1-42e1-8cc3-b0eebadffedc}, !- Schedule Type Limits Name
  No,                                     !- Interpolate to Timestep
  6,                                      !- Hour 1
  0,                                      !- Minute 1
  0.7,                                    !- Value Until Time 1
  24,                                     !- Hour 2
  0,                                      !- Minute 2
  1;                                      !- Value Until Time 2

OS:Schedule:Day,
  {eee7fc53-2c15-49f3-a1d7-6e24473d1513}, !- Handle
  OfficeSmall Exterior_lighting_schedule_b Winter Design Day, !- Name
  {316b3656-37e1-42e1-8cc3-b0eebadffedc}, !- Schedule Type Limits Name
  No,                                     !- Interpolate to Timestep
  6,                                      !- Hour 1
  0,                                      !- Minute 1
  0.7,                                    !- Value Until Time 1
  24,                                     !- Hour 2
  0,                                      !- Minute 2
  1;                                      !- Value Until Time 2

OS:Schedule:Day,
  {ebf2791c-7c63-45c5-aa5f-50398021a5d2}, !- Handle
  OfficeSmall Exterior_lighting_schedule_b Summer Design Day, !- Name
  {316b3656-37e1-42e1-8cc3-b0eebadffedc}, !- Schedule Type Limits Name
  No,                                     !- Interpolate to Timestep
  6,                                      !- Hour 1
  0,                                      !- Minute 1
  0.7,                                    !- Value Until Time 1
  24,                                     !- Hour 2
  0,                                      !- Minute 2
  1;                                      !- Value Until Time 2

OS:Exterior:Lights,
  {abf8aa21-e6f6-439a-8cd5-6084f87c4426}, !- Handle
  Occ Sensing Exterior Lights Def,        !- Name
  {fe7128d8-1298-457c-ac42-b0c0e68b8624}, !- Exterior Lights Definition Name
  {cc055f2a-a948-4014-b53e-aafba27d45ea}, !- Schedule Name
  AstronomicalClock,                      !- Control Option
  ,                                       !- Multiplier
  General;                                !- End-Use Subcategory

OS:Exterior:Lights:Definition,
  {9f453c40-c9b2-43d3-a256-efc6ff585ebf}, !- Handle
  NonDimming Exterior Lights Def,         !- Name
  50.7;                                   !- Design Level {W}

OS:Schedule:Ruleset,
  {2cf48205-2225-4874-afaa-a8285551e077}, !- Handle
  OfficeSmall Exterior_lighting_schedule_a, !- Name
  {316b3656-37e1-42e1-8cc3-b0eebadffedc}, !- Schedule Type Limits Name
  {667dd351-a302-4cee-9012-c9601e63a86a}, !- Default Day Schedule Name
  {ae2f6f80-ab85-450d-80ef-6736a377f95b}, !- Summer Design Day Schedule Name
  {034ab923-b251-4d2f-a839-2d9f238a9b36}; !- Winter Design Day Schedule Name

OS:Schedule:Day,
  {667dd351-a302-4cee-9012-c9601e63a86a}, !- Handle
  OfficeSmall Exterior_lighting_schedule_a Default, !- Name
  {316b3656-37e1-42e1-8cc3-b0eebadffedc}, !- Schedule Type Limits Name
  No,                                     !- Interpolate to Timestep
  6,                                      !- Hour 1
  0,                                      !- Minute 1
  0,                                      !- Value Until Time 1
  24,                                     !- Hour 2
  0,                                      !- Minute 2
  1;                                      !- Value Until Time 2

OS:Schedule:Day,
  {034ab923-b251-4d2f-a839-2d9f238a9b36}, !- Handle
  OfficeSmall Exterior_lighting_schedule_a Winter Design Day, !- Name
  {316b3656-37e1-42e1-8cc3-b0eebadffedc}, !- Schedule Type Limits Name
  No,                                     !- Interpolate to Timestep
  6,                                      !- Hour 1
  0,                                      !- Minute 1
  0,                                      !- Value Until Time 1
  24,                                     !- Hour 2
  0,                                      !- Minute 2
  1;                                      !- Value Until Time 2

OS:Schedule:Day,
  {ae2f6f80-ab85-450d-80ef-6736a377f95b}, !- Handle
  OfficeSmall Exterior_lighting_schedule_a Summer Design Day, !- Name
  {316b3656-37e1-42e1-8cc3-b0eebadffedc}, !- Schedule Type Limits Name
  No,                                     !- Interpolate to Timestep
  6,                                      !- Hour 1
  0,                                      !- Minute 1
  0,                                      !- Value Until Time 1
  24,                                     !- Hour 2
  0,                                      !- Minute 2
  1;                                      !- Value Until Time 2

OS:Exterior:Lights,
  {61db6235-7a59-43b0-a766-22d6162b76e2}, !- Handle
  NonDimming Exterior Lights Def,         !- Name
  {9f453c40-c9b2-43d3-a256-efc6ff585ebf}, !- Exterior Lights Definition Name
  {2cf48205-2225-4874-afaa-a8285551e077}, !- Schedule Name
  AstronomicalClock,                      !- Control Option
  ,                                       !- Multiplier
  General;                                !- End-Use Subcategory

OS:RunPeriodControl:DaylightSavingTime,
  {5c8c032f-7539-4d3a-87fa-74a05c9dfca7}, !- Handle
  2nd Sunday in March,                    !- Start Date
  1st Sunday in November;                 !- End Date

OS:Schedule:Day,
  {ceefd339-0caf-41b3-b981-a057c987a034}, !- Handle
  Economizer Max OA Fraction 70 pct Default, !- Name
  ,                                       !- Schedule Type Limits Name
  ,                                       !- Interpolate to Timestep
  24,                                     !- Hour 1
  0,                                      !- Minute 1
  0.7;                                    !- Value Until Time 1

OS:Schedule:Ruleset,
  {94cc1510-59c5-4ccd-b3f2-fbd79fd60beb}, !- Handle
  ems_Core_ZN_ZN_PSZ_AC_1_maxOASch,       !- Name
  {316b3656-37e1-42e1-8cc3-b0eebadffedc}, !- Schedule Type Limits Name
  {41627874-1912-4d53-b257-09d9e122c248}; !- Default Day Schedule Name

OS:Schedule:Day,
  {41627874-1912-4d53-b257-09d9e122c248}, !- Handle
  ems_Core_ZN_ZN_PSZ_AC_1_maxOASch_Default, !- Name
  {316b3656-37e1-42e1-8cc3-b0eebadffedc}, !- Schedule Type Limits Name
  ,                                       !- Interpolate to Timestep
  24,                                     !- Hour 1
  0,                                      !- Minute 1
  0.7;                                    !- Value Until Time 1

OS:Schedule:Ruleset,
  {6d9dfe33-9b7e-49b7-a880-d52d313cd825}, !- Handle
  ems_Perimeter_ZN_1_ZN_PSZ_AC_2_maxOASch, !- Name
  {316b3656-37e1-42e1-8cc3-b0eebadffedc}, !- Schedule Type Limits Name
  {d7ee416d-c5a9-47e8-999e-65bd5ab4d523}; !- Default Day Schedule Name

OS:Schedule:Day,
  {d7ee416d-c5a9-47e8-999e-65bd5ab4d523}, !- Handle
  ems_Perimeter_ZN_1_ZN_PSZ_AC_2_maxOASch_Default, !- Name
  {316b3656-37e1-42e1-8cc3-b0eebadffedc}, !- Schedule Type Limits Name
  ,                                       !- Interpolate to Timestep
  24,                                     !- Hour 1
  0,                                      !- Minute 1
  0.7;                                    !- Value Until Time 1

OS:Schedule:Ruleset,
  {d48f286c-50b7-4792-a826-bbb4259f210b}, !- Handle
  ems_Perimeter_ZN_2_ZN_PSZ_AC_3_maxOASch, !- Name
  {316b3656-37e1-42e1-8cc3-b0eebadffedc}, !- Schedule Type Limits Name
  {a1ceb27e-eb72-4223-9cd3-a83b9fd37aaf}; !- Default Day Schedule Name

OS:Schedule:Day,
  {a1ceb27e-eb72-4223-9cd3-a83b9fd37aaf}, !- Handle
  ems_Perimeter_ZN_2_ZN_PSZ_AC_3_maxOASch_Default, !- Name
  {316b3656-37e1-42e1-8cc3-b0eebadffedc}, !- Schedule Type Limits Name
  ,                                       !- Interpolate to Timestep
  24,                                     !- Hour 1
  0,                                      !- Minute 1
  0.7;                                    !- Value Until Time 1

OS:Schedule:Ruleset,
  {976d5606-880b-4bf9-b1e6-812e61af16a7}, !- Handle
  ems_Perimeter_ZN_3_ZN_PSZ_AC_4_maxOASch, !- Name
  {316b3656-37e1-42e1-8cc3-b0eebadffedc}, !- Schedule Type Limits Name
  {2415f096-8f37-49b6-846a-476c9feedb41}; !- Default Day Schedule Name

OS:Schedule:Day,
  {2415f096-8f37-49b6-846a-476c9feedb41}, !- Handle
  ems_Perimeter_ZN_3_ZN_PSZ_AC_4_maxOASch_Default, !- Name
  {316b3656-37e1-42e1-8cc3-b0eebadffedc}, !- Schedule Type Limits Name
  ,                                       !- Interpolate to Timestep
  24,                                     !- Hour 1
  0,                                      !- Minute 1
  0.7;                                    !- Value Until Time 1

OS:Schedule:Ruleset,
  {c1077ff4-eb41-49a0-93ed-d62b7cfe1f96}, !- Handle
  ems_Perimeter_ZN_4_ZN_PSZ_AC_5_maxOASch, !- Name
  {316b3656-37e1-42e1-8cc3-b0eebadffedc}, !- Schedule Type Limits Name
  {e227fdd8-f8bd-4ced-bb1c-f6ef53a1da58}; !- Default Day Schedule Name

OS:Schedule:Day,
  {e227fdd8-f8bd-4ced-bb1c-f6ef53a1da58}, !- Handle
  ems_Perimeter_ZN_4_ZN_PSZ_AC_5_maxOASch_Default, !- Name
  {316b3656-37e1-42e1-8cc3-b0eebadffedc}, !- Schedule Type Limits Name
  ,                                       !- Interpolate to Timestep
  24,                                     !- Hour 1
  0,                                      !- Minute 1
  0.7;                                    !- Value Until Time 1

OS:Curve:Cubic,
  {b18d7ac4-8d19-4df2-8bc3-2d9b16fe9581}, !- Handle
  HPACHeatCapFT,                          !- Name
  0.758746,                               !- Coefficient1 Constant
  0.027626,                               !- Coefficient2 x
  0.000148716,                            !- Coefficient3 x**2
  3.4992e-06,                             !- Coefficient4 x**3
  -20,                                    !- Minimum Value of x
  20;                                     !- Maximum Value of x

OS:Curve:Cubic,
  {dec80959-ca64-4505-9f5e-b3013a4eb9a0}, !- Handle
  HPACHeatCapFFF,                         !- Name
  0.84,                                   !- Coefficient1 Constant
  0.16,                                   !- Coefficient2 x
  0,                                      !- Coefficient3 x**2
  0,                                      !- Coefficient4 x**3
  0.5,                                    !- Minimum Value of x
  1.5;                                    !- Maximum Value of x

OS:Curve:Cubic,
  {26ffcade-4b95-4b6a-adab-9d7871c8d1c6}, !- Handle
  HPACHeatEIRFT,                          !- Name
  1.19248,                                !- Coefficient1 Constant
  -0.0300438,                             !- Coefficient2 x
  0.00103745,                             !- Coefficient3 x**2
  -2.3328e-05,                            !- Coefficient4 x**3
  -20,                                    !- Minimum Value of x
  20;                                     !- Maximum Value of x

OS:Curve:Quadratic,
  {26f58b4f-71a1-4619-a979-7502712a4852}, !- Handle
  HPACHeatEIRFFF,                         !- Name
  1.3824,                                 !- Coefficient1 Constant
  -0.4336,                                !- Coefficient2 x
  0.0512,                                 !- Coefficient3 x**2
  0,                                      !- Minimum Value of x
  1;                                      !- Maximum Value of x

OS:Curve:Quadratic,
  {7c10c6af-e7ae-462c-a3db-27d1510d7bff}, !- Handle
  HPACCOOLPLFFPLR,                        !- Name
  0.85,                                   !- Coefficient1 Constant
  0.15,                                   !- Coefficient2 x
  0,                                      !- Coefficient3 x**2
  0,                                      !- Minimum Value of x
  1;                                      !- Maximum Value of x

OS:Curve:Biquadratic,
  {d9bcdc75-f66c-4274-8f07-0698a60f7e84}, !- Handle
  CoilClgDXQRatio_fTwbToadbSI,            !- Name
  0.86779,                                !- Coefficient1 Constant
  0.014245,                               !- Coefficient2 x
  0.000554,                               !- Coefficient3 x**2
  -0.007569,                              !- Coefficient4 y
  3.2e-05,                                !- Coefficient5 y**2
  -0.000191,                              !- Coefficient6 x*y
  13.89,                                  !- Minimum Value of x
  25,                                     !- Maximum Value of x
  23.89,                                  !- Minimum Value of y
  46.11,                                  !- Maximum Value of y
  0.77,                                   !- Minimum Curve Output
  1.29;                                   !- Maximum Curve Output

OS:Curve:Quadratic,
  {b002b479-c638-4ee9-95eb-4a0a1e932658}, !- Handle
  CoilClgDXSnglQRatio_fCFMRatio,          !- Name
  0.8,                                    !- Coefficient1 Constant
  0.2,                                    !- Coefficient2 x
  0,                                      !- Coefficient3 x**2
  0.5,                                    !- Minimum Value of x
  1.5;                                    !- Maximum Value of x

OS:Curve:Biquadratic,
  {bcb2e6d1-1876-4af5-8206-7fc43fba7286}, !- Handle
  CoilClgDXEIRRatio_fTwbToadbSI,          !- Name
  0.116709,                               !- Coefficient1 Constant
  0.028458,                               !- Coefficient2 x
  -0.000411,                              !- Coefficient3 x**2
  0.021422,                               !- Coefficient4 y
  0.000162,                               !- Coefficient5 y**2
  -0.00068,                               !- Coefficient6 x*y
  13.89,                                  !- Minimum Value of x
  25,                                     !- Maximum Value of x
  23.89,                                  !- Minimum Value of y
  46.11,                                  !- Maximum Value of y
  0.77,                                   !- Minimum Curve Output
  1.33;                                   !- Maximum Curve Output

OS:Curve:Quadratic,
  {b16fe8cb-3503-4529-902c-94f9522aa232}, !- Handle
  CoilClgDXSnglEIRRatio_fCFMRatio,        !- Name
  1.156,                                  !- Coefficient1 Constant
  -0.1816,                                !- Coefficient2 x
  0.0256,                                 !- Coefficient3 x**2
  0,                                      !- Minimum Value of x
  1;                                      !- Maximum Value of x

OS:Curve:Cubic,
  {ec818500-c423-436b-8a6c-3c01658439a1}, !- Handle
  CoilClgDXEIRRatio_fQFrac,               !- Name
  0,                                      !- Coefficient1 Constant
  5.1091,                                 !- Coefficient2 x
  -8.5515,                                !- Coefficient3 x**2
  4.4744,                                 !- Coefficient4 x**3
  0.7,                                    !- Minimum Value of x
  1;                                      !- Maximum Value of x

OS:AdditionalProperties,
  {a9aad2de-c874-46ca-a19c-1ee62d467bc5}, !- Handle
  {d009a2c0-b904-48cf-83b8-a100fb6d68d4}; !- Object Name

OS:Schedule:Ruleset,
  {214008ad-6c21-4ce8-9a87-9faf44a0b3da}, !- Handle
  Infiltration HVAC On Schedule,          !- Name
  {2e166551-2382-4e56-a078-119dadd9dad1}, !- Schedule Type Limits Name
  {3d0f8c88-d7a5-41a1-b52f-6077136d6058}, !- Default Day Schedule Name
  {84d3c630-f977-4995-b184-93c29d4e0e6a}, !- Summer Design Day Schedule Name
  {88acc285-0676-4527-a96b-98fe79928524}; !- Winter Design Day Schedule Name

OS:Schedule:Day,
  {3d0f8c88-d7a5-41a1-b52f-6077136d6058}, !- Handle
  OfficeSmall HVACOperationSchd Default 1, !- Name
  {2e166551-2382-4e56-a078-119dadd9dad1}, !- Schedule Type Limits Name
  No,                                     !- Interpolate to Timestep
  24,                                     !- Hour 1
  0,                                      !- Minute 1
  0;                                      !- Value Until Time 1

OS:Schedule:Day,
  {84d3c630-f977-4995-b184-93c29d4e0e6a}, !- Handle
  OfficeSmall HVACOperationSchd Summer Design Day 1, !- Name
  {2e166551-2382-4e56-a078-119dadd9dad1}, !- Schedule Type Limits Name
  No,                                     !- Interpolate to Timestep
  6,                                      !- Hour 1
  0,                                      !- Minute 1
  0,                                      !- Value Until Time 1
  19,                                     !- Hour 2
  0,                                      !- Minute 2
  1,                                      !- Value Until Time 2
  24,                                     !- Hour 3
  0,                                      !- Minute 3
  0;                                      !- Value Until Time 3

OS:Schedule:Day,
  {88acc285-0676-4527-a96b-98fe79928524}, !- Handle
  OfficeSmall HVACOperationSchd Winter Design Day 1, !- Name
  {2e166551-2382-4e56-a078-119dadd9dad1}, !- Schedule Type Limits Name
  No,                                     !- Interpolate to Timestep
  24,                                     !- Hour 1
  0,                                      !- Minute 1
  0;                                      !- Value Until Time 1

OS:Schedule:Rule,
  {1db71584-f60d-40a2-9442-6860d527a00c}, !- Handle
  Schedule Rule 13,                       !- Name
  {214008ad-6c21-4ce8-9a87-9faf44a0b3da}, !- Schedule Ruleset Name
  0,                                      !- Rule Order
  {5fe15ea8-06aa-4076-a430-39d7a516e3ef}, !- Day Schedule Name
  ,                                       !- Apply Sunday
  Yes,                                    !- Apply Monday
  Yes,                                    !- Apply Tuesday
  Yes,                                    !- Apply Wednesday
  Yes,                                    !- Apply Thursday
  Yes,                                    !- Apply Friday
  ,                                       !- Apply Saturday
  DateRange,                              !- Date Specification Type
  1,                                      !- Start Month
  1,                                      !- Start Day
  12,                                     !- End Month
  31;                                     !- End Day

OS:Schedule:Day,
  {5fe15ea8-06aa-4076-a430-39d7a516e3ef}, !- Handle
  OfficeSmall HVACOperationSchd SmrDsn|Wkdy Day 1, !- Name
  {2e166551-2382-4e56-a078-119dadd9dad1}, !- Schedule Type Limits Name
  No,                                     !- Interpolate to Timestep
  6,                                      !- Hour 1
  0,                                      !- Minute 1
  0,                                      !- Value Until Time 1
  19,                                     !- Hour 2
  0,                                      !- Minute 2
  1,                                      !- Value Until Time 2
  24,                                     !- Hour 3
  0,                                      !- Minute 3
  0;                                      !- Value Until Time 3

OS:Schedule:Ruleset,
  {6db44bb3-19d2-4724-bf1f-ebe9a9d8a47f}, !- Handle
  Infiltration HVAC Off Schedule,         !- Name
  {316b3656-37e1-42e1-8cc3-b0eebadffedc}, !- Schedule Type Limits Name
  {6522e249-0315-40af-b26d-61ecaa7abca4}, !- Default Day Schedule Name
  {b4e51db8-ec9f-47ad-8d9b-825d4eb94d0c}, !- Summer Design Day Schedule Name
  {30af6181-c419-486f-b7f2-4407196d08fd}; !- Winter Design Day Schedule Name

OS:Schedule:Day,
  {6522e249-0315-40af-b26d-61ecaa7abca4}, !- Handle
  OfficeSmall HVACOperationSchd Default inverted, !- Name
  {316b3656-37e1-42e1-8cc3-b0eebadffedc}, !- Schedule Type Limits Name
  ,                                       !- Interpolate to Timestep
  24,                                     !- Hour 1
  0,                                      !- Minute 1
  1;                                      !- Value Until Time 1

OS:Schedule:Day,
  {b4e51db8-ec9f-47ad-8d9b-825d4eb94d0c}, !- Handle
  OfficeSmall HVACOperationSchd Summer Design Day inverted 1, !- Name
  {316b3656-37e1-42e1-8cc3-b0eebadffedc}, !- Schedule Type Limits Name
  ,                                       !- Interpolate to Timestep
  6,                                      !- Hour 1
  0,                                      !- Minute 1
  1,                                      !- Value Until Time 1
  19,                                     !- Hour 2
  0,                                      !- Minute 2
  0,                                      !- Value Until Time 2
  24,                                     !- Hour 3
  0,                                      !- Minute 3
  1;                                      !- Value Until Time 3

OS:Schedule:Day,
  {30af6181-c419-486f-b7f2-4407196d08fd}, !- Handle
  OfficeSmall HVACOperationSchd Winter Design Day inverted 1, !- Name
  {316b3656-37e1-42e1-8cc3-b0eebadffedc}, !- Schedule Type Limits Name
  ,                                       !- Interpolate to Timestep
  24,                                     !- Hour 1
  0,                                      !- Minute 1
  1;                                      !- Value Until Time 1

OS:Schedule:Rule,
  {8c2047fa-f42c-4ae0-b344-c7319806fdcc}, !- Handle
  OfficeSmall HVACOperationSchd SmrDsn|Wkdy Day inverted Rule, !- Name
  {6db44bb3-19d2-4724-bf1f-ebe9a9d8a47f}, !- Schedule Ruleset Name
  0,                                      !- Rule Order
  {9189edd8-ac70-4378-af2a-cc9f8d33652a}, !- Day Schedule Name
  No,                                     !- Apply Sunday
  Yes,                                    !- Apply Monday
  Yes,                                    !- Apply Tuesday
  Yes,                                    !- Apply Wednesday
  Yes,                                    !- Apply Thursday
  Yes,                                    !- Apply Friday
  No;                                     !- Apply Saturday

OS:Schedule:Day,
  {9189edd8-ac70-4378-af2a-cc9f8d33652a}, !- Handle
  OfficeSmall HVACOperationSchd SmrDsn|Wkdy Day inverted 1, !- Name
  {316b3656-37e1-42e1-8cc3-b0eebadffedc}, !- Schedule Type Limits Name
  ,                                       !- Interpolate to Timestep
  6,                                      !- Hour 1
  0,                                      !- Minute 1
  1,                                      !- Value Until Time 1
  19,                                     !- Hour 2
  0,                                      !- Minute 2
  0,                                      !- Value Until Time 2
  24,                                     !- Hour 3
  0,                                      !- Minute 3
  1;                                      !- Value Until Time 3

OS:Daylighting:Control,
  {21615671-cd40-4b66-ae6c-383f8e230023}, !- Handle
  Perimeter_ZN_1 Daylt Sensor 1,          !- Name
  {72459874-7e2c-4ecd-ae58-b2d96c368b31}, !- Space Name
  2.305,                                  !- Position X-Coordinate {m}
  1.59984,                                !- Position Y-Coordinate {m}
  0.762,                                  !- Position Z-Coordinate {m}
  ,                                       !- Psi Rotation Around X-Axis {deg}
  ,                                       !- Theta Rotation Around Y-Axis {deg}
  ,                                       !- Phi Rotation Around Z-Axis {deg}
  377,                                    !- Illuminance Setpoint {lux}
  Stepped,                                !- Lighting Control Type
  0.3,                                    !- Minimum Input Power Fraction for Continuous Dimming Control
  0.2,                                    !- Minimum Light Output Fraction for Continuous Dimming Control
  3,                                      !- Number of Stepped Control Steps
  1,                                      !- Probability Lighting will be Reset When Needed in Manual Stepped Control
  ,                                       !- Number of Daylighting Views
  22;                                     !- Maximum Allowable Discomfort Glare Index

OS:Daylighting:Control,
  {330f1007-c7b7-4a3a-acab-2d0116c7e741}, !- Handle
  Perimeter_ZN_1 Daylt Sensor 2,          !- Name
  {72459874-7e2c-4ecd-ae58-b2d96c368b31}, !- Space Name
  2.305,                                  !- Position X-Coordinate {m}
  3.22392,                                !- Position Y-Coordinate {m}
  0.762,                                  !- Position Z-Coordinate {m}
  ,                                       !- Psi Rotation Around X-Axis {deg}
  ,                                       !- Theta Rotation Around Y-Axis {deg}
  ,                                       !- Phi Rotation Around Z-Axis {deg}
  377,                                    !- Illuminance Setpoint {lux}
  Stepped,                                !- Lighting Control Type
  0.3,                                    !- Minimum Input Power Fraction for Continuous Dimming Control
  0.2,                                    !- Minimum Light Output Fraction for Continuous Dimming Control
  3,                                      !- Number of Stepped Control Steps
  1,                                      !- Probability Lighting will be Reset When Needed in Manual Stepped Control
  ,                                       !- Number of Daylighting Views
  22;                                     !- Maximum Allowable Discomfort Glare Index

OS:Daylighting:Control,
  {11f22b5a-21b7-48a5-a976-bc3779785eff}, !- Handle
  Perimeter_ZN_2 Daylt Sensor 1,          !- Name
  {0ebdaea7-c6cb-452f-b121-7bbfcb1d95b8}, !- Space Name
  26.09016,                               !- Position X-Coordinate {m}
  2.305,                                  !- Position Y-Coordinate {m}
  0.762,                                  !- Position Z-Coordinate {m}
  ,                                       !- Psi Rotation Around X-Axis {deg}
  ,                                       !- Theta Rotation Around Y-Axis {deg}
  ,                                       !- Phi Rotation Around Z-Axis {deg}
  377,                                    !- Illuminance Setpoint {lux}
  Stepped,                                !- Lighting Control Type
  0.3,                                    !- Minimum Input Power Fraction for Continuous Dimming Control
  0.2,                                    !- Minimum Light Output Fraction for Continuous Dimming Control
  3,                                      !- Number of Stepped Control Steps
  1,                                      !- Probability Lighting will be Reset When Needed in Manual Stepped Control
  ,                                       !- Number of Daylighting Views
  22;                                     !- Maximum Allowable Discomfort Glare Index

OS:Daylighting:Control,
  {aa61df08-f4d0-47d9-a5c6-d8ff1c76edbd}, !- Handle
  Perimeter_ZN_2 Daylt Sensor 2,          !- Name
  {0ebdaea7-c6cb-452f-b121-7bbfcb1d95b8}, !- Space Name
  24.46608,                               !- Position X-Coordinate {m}
  2.305,                                  !- Position Y-Coordinate {m}
  0.762,                                  !- Position Z-Coordinate {m}
  ,                                       !- Psi Rotation Around X-Axis {deg}
  ,                                       !- Theta Rotation Around Y-Axis {deg}
  ,                                       !- Phi Rotation Around Z-Axis {deg}
  377,                                    !- Illuminance Setpoint {lux}
  Stepped,                                !- Lighting Control Type
  0.3,                                    !- Minimum Input Power Fraction for Continuous Dimming Control
  0.2,                                    !- Minimum Light Output Fraction for Continuous Dimming Control
  3,                                      !- Number of Stepped Control Steps
  1,                                      !- Probability Lighting will be Reset When Needed in Manual Stepped Control
  ,                                       !- Number of Daylighting Views
  22;                                     !- Maximum Allowable Discomfort Glare Index

OS:Daylighting:Control,
  {a3b991a9-646c-4710-bdb3-fc2e47488fc9}, !- Handle
  Perimeter_ZN_3 Daylt Sensor 1,          !- Name
  {bb97cae6-ab6e-4ca9-a862-a3e532ee5e5d}, !- Space Name
  25.385,                                 !- Position X-Coordinate {m}
  16.86016,                               !- Position Y-Coordinate {m}
  0.762,                                  !- Position Z-Coordinate {m}
  ,                                       !- Psi Rotation Around X-Axis {deg}
  ,                                       !- Theta Rotation Around Y-Axis {deg}
  ,                                       !- Phi Rotation Around Z-Axis {deg}
  377,                                    !- Illuminance Setpoint {lux}
  Stepped,                                !- Lighting Control Type
  0.3,                                    !- Minimum Input Power Fraction for Continuous Dimming Control
  0.2,                                    !- Minimum Light Output Fraction for Continuous Dimming Control
  3,                                      !- Number of Stepped Control Steps
  1,                                      !- Probability Lighting will be Reset When Needed in Manual Stepped Control
  ,                                       !- Number of Daylighting Views
  22;                                     !- Maximum Allowable Discomfort Glare Index

OS:Daylighting:Control,
  {f37c7f60-df47-4741-93be-12f59988eb3e}, !- Handle
  Perimeter_ZN_3 Daylt Sensor 2,          !- Name
  {bb97cae6-ab6e-4ca9-a862-a3e532ee5e5d}, !- Space Name
  25.385,                                 !- Position X-Coordinate {m}
  15.23608,                               !- Position Y-Coordinate {m}
  0.762,                                  !- Position Z-Coordinate {m}
  ,                                       !- Psi Rotation Around X-Axis {deg}
  ,                                       !- Theta Rotation Around Y-Axis {deg}
  ,                                       !- Phi Rotation Around Z-Axis {deg}
  377,                                    !- Illuminance Setpoint {lux}
  Stepped,                                !- Lighting Control Type
  0.3,                                    !- Minimum Input Power Fraction for Continuous Dimming Control
  0.2,                                    !- Minimum Light Output Fraction for Continuous Dimming Control
  3,                                      !- Number of Stepped Control Steps
  1,                                      !- Probability Lighting will be Reset When Needed in Manual Stepped Control
  ,                                       !- Number of Daylighting Views
  22;                                     !- Maximum Allowable Discomfort Glare Index

OS:Daylighting:Control,
  {d52eb933-fba2-4219-ba25-9ab39fd53362}, !- Handle
  Perimeter_ZN_4 Daylt Sensor 1,          !- Name
  {f9fb4430-2ed2-4cfb-bf10-1172712402a2}, !- Space Name
  1.59984,                                !- Position X-Coordinate {m}
  16.155,                                 !- Position Y-Coordinate {m}
  0.762,                                  !- Position Z-Coordinate {m}
  ,                                       !- Psi Rotation Around X-Axis {deg}
  ,                                       !- Theta Rotation Around Y-Axis {deg}
  ,                                       !- Phi Rotation Around Z-Axis {deg}
  377,                                    !- Illuminance Setpoint {lux}
  Stepped,                                !- Lighting Control Type
  0.3,                                    !- Minimum Input Power Fraction for Continuous Dimming Control
  0.2,                                    !- Minimum Light Output Fraction for Continuous Dimming Control
  3,                                      !- Number of Stepped Control Steps
  1,                                      !- Probability Lighting will be Reset When Needed in Manual Stepped Control
  ,                                       !- Number of Daylighting Views
  22;                                     !- Maximum Allowable Discomfort Glare Index

OS:Daylighting:Control,
  {18b92af3-f764-4b0c-88da-84fb2ea53062}, !- Handle
  Perimeter_ZN_4 Daylt Sensor 2,          !- Name
  {f9fb4430-2ed2-4cfb-bf10-1172712402a2}, !- Space Name
  3.22392,                                !- Position X-Coordinate {m}
  16.155,                                 !- Position Y-Coordinate {m}
  0.762,                                  !- Position Z-Coordinate {m}
  ,                                       !- Psi Rotation Around X-Axis {deg}
  ,                                       !- Theta Rotation Around Y-Axis {deg}
  ,                                       !- Phi Rotation Around Z-Axis {deg}
  377,                                    !- Illuminance Setpoint {lux}
  Stepped,                                !- Lighting Control Type
  0.3,                                    !- Minimum Input Power Fraction for Continuous Dimming Control
  0.2,                                    !- Minimum Light Output Fraction for Continuous Dimming Control
  3,                                      !- Number of Stepped Control Steps
  1,                                      !- Probability Lighting will be Reset When Needed in Manual Stepped Control
  ,                                       !- Number of Daylighting Views
  22;                                     !- Maximum Allowable Discomfort Glare Index

OS:Output:Variable,
  {2b77f5b2-9740-48e1-8166-4696eee8d174}, !- Handle
  Output Variable 1,                      !- Name
  *,                                      !- Key Value
  Facility Total Electric Demand Power,   !- Variable Name
  Hourly;                                 !- Reporting Frequency

OS:Output:Variable,
  {4e8e2a6d-6b72-4f75-b8d3-4605324b9230}, !- Handle
  Output Variable 2,                      !- Name
  *,                                      !- Key Value
  Water Heater Gas Rate,                  !- Variable Name
  Hourly;                                 !- Reporting Frequency

OS:Output:Variable,
  {bc4f58df-b086-43a0-b69d-3277c83db2d3}, !- Handle
  Output Variable 3,                      !- Name
  *,                                      !- Key Value
  Plant Supply Side Heating Demand Rate,  !- Variable Name
  Hourly;                                 !- Reporting Frequency

OS:Output:Variable,
  {2e1f81fc-9c19-4819-be7b-6a4bc6f226e8}, !- Handle
  Output Variable 4,                      !- Name
  *,                                      !- Key Value
  Heating Coil Gas Rate,                  !- Variable Name
  Hourly;                                 !- Reporting Frequency

OS:Output:Variable,
  {2e41793c-1379-4a90-a20c-59359a6f5ce7}, !- Handle
  Output Variable 5,                      !- Name
  *,                                      !- Key Value
  Cooling Coil Electric Power,            !- Variable Name
  Hourly;                                 !- Reporting Frequency

OS:Output:Variable,
  {d958a5b1-623d-4d56-ad71-7202329aa2c9}, !- Handle
  Output Variable 6,                      !- Name
  *,                                      !- Key Value
  Boiler Gas Rate,                        !- Variable Name
  Hourly;                                 !- Reporting Frequency

OS:Output:Variable,
  {c331d140-0d5c-41e0-9cff-bae02d9fbe71}, !- Handle
  Output Variable 7,                      !- Name
  *,                                      !- Key Value
  Heating Coil Air Heating Rate,          !- Variable Name
  Hourly;                                 !- Reporting Frequency

OS:Output:Variable,
  {654d8ac1-c6b4-4e98-be13-3fa295eb5955}, !- Handle
  Output Variable 8,                      !- Name
  *,                                      !- Key Value
  Heating Coil Electric Power,            !- Variable Name
  Hourly;                                 !- Reporting Frequency

OS:Output:Variable,
  {9be6b45c-8fec-41e7-b6b7-abfe2eade59b}, !- Handle
  Output Variable 9,                      !- Name
  *,                                      !- Key Value
  Cooling Coil Total Cooling Rate,        !- Variable Name
  Hourly;                                 !- Reporting Frequency

OS:Output:Variable,
  {5a97c4c6-4e7c-4be7-98a7-b2290e10382c}, !- Handle
  Output Variable 10,                     !- Name
  *,                                      !- Key Value
  Water Heater Heating Rate,              !- Variable Name
  Hourly;                                 !- Reporting Frequency

OS:Output:Variable,
  {99fa514e-a29b-44f1-b74b-77f39b10059f}, !- Handle
  Output Variable 11,                     !- Name
  *,                                      !- Key Value
  Zone Air Temperature,                   !- Variable Name
  Hourly;                                 !- Reporting Frequency

OS:Output:Variable,
  {86cdc51f-ba6b-42e6-aaa7-e1d71f3baf23}, !- Handle
  Output Variable 12,                     !- Name
  *,                                      !- Key Value
  Water Heater Electric Power,            !- Variable Name
  Hourly;                                 !- Reporting Frequency

OS:Output:Variable,
  {935f0550-d6b0-40b6-b7b0-edfce0ebca84}, !- Handle
  Output Variable 13,                     !- Name
  *,                                      !- Key Value
  Chiller Electric Power,                 !- Variable Name
  Hourly;                                 !- Reporting Frequency

OS:Output:Variable,
  {6b217894-eb31-4f1c-beca-b8f902a796e5}, !- Handle
  Output Variable 14,                     !- Name
  *,                                      !- Key Value
  Chiller Electric Energy,                !- Variable Name
  Hourly;                                 !- Reporting Frequency

OS:Output:Variable,
  {764b0d33-82ad-4ce3-a872-a5d70ee0e9db}, !- Handle
  Output Variable 15,                     !- Name
  *,                                      !- Key Value
  Cooling Tower Heat Transfer Rate,       !- Variable Name
  Hourly;                                 !- Reporting Frequency

OS:Output:Variable,
  {4e4aca1d-2f47-42b0-ac94-4c283658f38c}, !- Handle
  Output Variable 16,                     !- Name
  *,                                      !- Key Value
  Cooling Tower Fan Electric Power,       !- Variable Name
  Hourly;                                 !- Reporting Frequency

OS:Output:Variable,
  {80e59926-ca66-42bc-ae11-8a197461d5a6}, !- Handle
  Output Variable 17,                     !- Name
  *,                                      !- Key Value
  Cooling Tower Fan Electric Energy,      !- Variable Name
  Hourly;                                 !- Reporting Frequency
<|MERGE_RESOLUTION|>--- conflicted
+++ resolved
@@ -3463,11 +3463,7 @@
 
 OS:Coil:Heating:DX:SingleSpeed,
   {bca750bd-0ecd-411f-a1bb-6ef2938b7024}, !- Handle
-<<<<<<< HEAD
-  Perimeter_ZN_1 ZN HP Htg Coil 28 Clg kBtu/hr 8.0HSPF, !- Name
-=======
   Perimeter_ZN_1 ZN HP Htg Coil 28 Clg kBtu/hr 8HSPF, !- Name
->>>>>>> 45b0a92d
   {4f6424f5-df97-4d3f-aec7-6d02061fc226}, !- Availability Schedule Name
   Autosize,                               !- Rated Total Heating Capacity {W}
   3.8128,                                 !- Rated COP {W/W}
@@ -4005,11 +4001,7 @@
 
 OS:Coil:Heating:DX:SingleSpeed,
   {98c8aa08-d4c2-4084-adfe-018294c8a4bf}, !- Handle
-<<<<<<< HEAD
-  Perimeter_ZN_2 ZN HP Htg Coil 21 Clg kBtu/hr 8.0HSPF, !- Name
-=======
   Perimeter_ZN_2 ZN HP Htg Coil 21 Clg kBtu/hr 8HSPF, !- Name
->>>>>>> 45b0a92d
   {4f6424f5-df97-4d3f-aec7-6d02061fc226}, !- Availability Schedule Name
   Autosize,                               !- Rated Total Heating Capacity {W}
   3.8128,                                 !- Rated COP {W/W}
@@ -4539,11 +4531,7 @@
 
 OS:Coil:Heating:DX:SingleSpeed,
   {7ebb345b-c6d1-44f5-b586-7fed8c03120a}, !- Handle
-<<<<<<< HEAD
-  Perimeter_ZN_3 ZN HP Htg Coil 25 Clg kBtu/hr 8.0HSPF, !- Name
-=======
   Perimeter_ZN_3 ZN HP Htg Coil 25 Clg kBtu/hr 8HSPF, !- Name
->>>>>>> 45b0a92d
   {4f6424f5-df97-4d3f-aec7-6d02061fc226}, !- Availability Schedule Name
   Autosize,                               !- Rated Total Heating Capacity {W}
   3.8128,                                 !- Rated COP {W/W}
@@ -5073,11 +5061,7 @@
 
 OS:Coil:Heating:DX:SingleSpeed,
   {a0d29f43-920a-4add-aa7f-c797c1bed138}, !- Handle
-<<<<<<< HEAD
-  Perimeter_ZN_4 ZN HP Htg Coil 23 Clg kBtu/hr 8.0HSPF, !- Name
-=======
   Perimeter_ZN_4 ZN HP Htg Coil 23 Clg kBtu/hr 8HSPF, !- Name
->>>>>>> 45b0a92d
   {4f6424f5-df97-4d3f-aec7-6d02061fc226}, !- Availability Schedule Name
   Autosize,                               !- Rated Total Heating Capacity {W}
   3.8128,                                 !- Rated COP {W/W}
@@ -5607,11 +5591,7 @@
 
 OS:Coil:Heating:DX:SingleSpeed,
   {f9a0b13c-c2c7-4cec-9a12-1ee4c54da7a6}, !- Handle
-<<<<<<< HEAD
-  Core_ZN ZN HP Htg Coil 25 Clg kBtu/hr 8.0HSPF, !- Name
-=======
   Core_ZN ZN HP Htg Coil 25 Clg kBtu/hr 8HSPF, !- Name
->>>>>>> 45b0a92d
   {4f6424f5-df97-4d3f-aec7-6d02061fc226}, !- Availability Schedule Name
   Autosize,                               !- Rated Total Heating Capacity {W}
   3.8128,                                 !- Rated COP {W/W}
